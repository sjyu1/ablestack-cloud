/**
 *  Copyright (C) 2010 Cloud.com, Inc.  All rights reserved.
 * 
 * This software is licensed under the GNU General Public License v3 or later.
 * 
 * It is free software: you can redistribute it and/or modify
 * it under the terms of the GNU General Public License as published by
 * the Free Software Foundation, either version 3 of the License, or any later version.
 * This program is distributed in the hope that it will be useful,
 * but WITHOUT ANY WARRANTY; without even the implied warranty of
 * MERCHANTABILITY or FITNESS FOR A PARTICULAR PURPOSE.  See the
 * GNU General Public License for more details.
 * 
 * You should have received a copy of the GNU General Public License
 * along with this program.  If not, see <http://www.gnu.org/licenses/>.
 * 
 */
package com.cloud.vm;

import javax.persistence.Column;
import javax.persistence.DiscriminatorValue;
import javax.persistence.Entity;
import javax.persistence.PrimaryKeyJoinColumn;
import javax.persistence.Table;

import com.cloud.hypervisor.Hypervisor.HypervisorType;
import com.cloud.uservm.UserVm;

@Entity
@Table(name="user_vm")
@DiscriminatorValue(value="User")
@PrimaryKeyJoinColumn(name="id")
public class UserVmVO extends VMInstanceVO implements UserVm {

    @Column(name="domain_router_id", updatable=true, nullable=true)
    Long domainRouterId;

    @Column(name="vnet", length=10, updatable=true, nullable=true)
    String vnet;

    @Column(name="guest_ip_address")
    String guestIpAddress;
    
    @Column(name="guest_mac_address")
    String guestMacAddress;
    
    @Column(name="guest_netmask")
    String guestNetmask;

    @Column(name="iso_id", nullable=true, length=17)
    private Long isoId = null;
    
    @Column(name="external_ip_address")
	String externalIpAddress;

    @Column(name="external_mac_address")
	String externalMacAddress;

    @Column(name="external_vlan_db_id")
	private Long externalVlanDbId;
    
    @Column(name="user_data", updatable=true, nullable=true, length=2048)
    private String userData;
    
    @Column(name="display_name", updatable=true, nullable=true)
    private String displayName;
    
    @Column(name="ssh_public_key", updatable=true, nullable=true)
    private String sshPublicKey;
    
    transient String password;
<<<<<<< HEAD
    
=======

    @Override
>>>>>>> 58a80d57
    public String getPassword() {
        return password;
    }
    
    public void setPassword(String password) {
        this.password = password;
    }
    
    @Override
    public String getSSHPublicKey() {
    	return sshPublicKey;
    }
    
    public void setSSHPublicKey(String publicKey) {
        this.sshPublicKey = publicKey;
    }

	@Override
    public String getGuestIpAddress() {
		return guestIpAddress;
	}

	public void setGuestIpAddress(String guestIpAddress) {
		this.guestIpAddress = guestIpAddress;
		setPrivateIpAddress(guestIpAddress);
	}

	@Override
    public String getGuestMacAddress() {
		return guestMacAddress;
	}

	public void setGuestMacAddress(String guestMacAddress) {
		this.guestMacAddress = guestMacAddress;
		setPrivateMacAddress(guestMacAddress);

	}

	public String getGuestNetmask() {
		return guestNetmask;
	}

	public void setGuestNetmask(String guestNetmask) {
		this.guestNetmask = guestNetmask;
		setPrivateNetmask(guestNetmask);
	}
	
    @Override
    public Long getIsoId() {
        return isoId;
    }
    
    @Override
    public Long getDomainRouterId() {
        return domainRouterId;
    }
    
    public void setDomainRouterId(long domainRouterId) {
        this.domainRouterId = domainRouterId;
    }

    public void setVnet(String vnet) {
        this.vnet = vnet;
    }

    @Override
    public long getServiceOfferingId() {
        return serviceOfferingId;
    }
    
    public void setServiceOfferingId(long serviceOfferingId) {
        this.serviceOfferingId = serviceOfferingId;
    }

    @Override
    public String getVnet() {
        return vnet;
    }
    
    public UserVmVO(long id,
                    String instanceName,
                    String displayName,
                    long templateId,
                    HypervisorType hypervisorType,
                    long guestOsId,
                    boolean haEnabled,
                    long domainId,
                    long accountId,
                    long serviceOfferingId,
<<<<<<< HEAD
                    String userData,
                    String name,
                    String sshPublicKey) {
        super(id, serviceOfferingId, name, instanceName, Type.User, templateId, guestOsId, domainId, accountId, haEnabled);
=======
                    String userData, String name) {
        super(id, serviceOfferingId, name, instanceName, Type.User, templateId, hypervisorType, guestOsId, domainId, accountId, haEnabled);
>>>>>>> 58a80d57
        this.userData = userData;
        this.displayName = displayName != null ? displayName : null;
    	this.sshPublicKey = sshPublicKey;
    }
    
<<<<<<< HEAD
    public UserVmVO(long id,
                    String name,
                    long templateId,
                    long guestOSId,
                    long accountId,
                    long domainId,
                    long serviceOfferingId,
                    String guestMacAddress,
                    String guestIpAddress,
                    String guestNetMask,
                    String externalIpAddress,
                    String externalMacAddress,
                    Long vlanDbId,
                    Long routerId,
                    long podId,
                    long dcId,
                    boolean haEnabled,
                    String displayName,
                    String userData) {
        super(id, serviceOfferingId, name, name, Type.User, templateId, guestOSId, guestMacAddress, guestIpAddress, guestNetMask, dcId, podId, domainId, accountId, haEnabled, null);
        this.domainRouterId = routerId;
        this.guestIpAddress = guestIpAddress;
        this.guestNetmask = guestNetMask;
        this.guestMacAddress = guestMacAddress;
        this.externalIpAddress = externalIpAddress;
        this.externalMacAddress = externalMacAddress;
        this.setUserData(userData);
        this.setExternalVlanDbId(vlanDbId);
        this.isoId = null;
        this.displayName = displayName;
    }
    
=======
>>>>>>> 58a80d57
    protected UserVmVO() {
        super();
    }

	public String getExternalIpAddress() {
		return externalIpAddress;
	}

	public void setIsoId(Long id) {
	    this.isoId = id;
	}
	
	public void setExternalIpAddress(String externalIpAddress) {
		this.externalIpAddress = externalIpAddress;
	}

	public String getExternalMacAddress() {
		return externalMacAddress;
	}

	public void setExternalMacAddress(String externalMacAddress) {
		this.externalMacAddress = externalMacAddress;
	}

	public void setExternalVlanDbId(Long vlanDbId) {
		this.externalVlanDbId = vlanDbId;
	}

	public Long getExternalVlanDbId() {
		return externalVlanDbId;
	}

    @Override
	public void setUserData(String userData) {
		this.userData = userData;
	}

    @Override
	public String getUserData() {
		return userData;
	}
	
	@Override
	public String getDisplayName() {
	    return displayName;
	}
	
	public void setDisplayName(String displayName) {
	    this.displayName = displayName;
	}
}<|MERGE_RESOLUTION|>--- conflicted
+++ resolved
@@ -69,12 +69,8 @@
     private String sshPublicKey;
     
     transient String password;
-<<<<<<< HEAD
-    
-=======
-
-    @Override
->>>>>>> 58a80d57
+
+    @Override
     public String getPassword() {
         return password;
     }
@@ -164,55 +160,15 @@
                     long domainId,
                     long accountId,
                     long serviceOfferingId,
-<<<<<<< HEAD
                     String userData,
                     String name,
                     String sshPublicKey) {
-        super(id, serviceOfferingId, name, instanceName, Type.User, templateId, guestOsId, domainId, accountId, haEnabled);
-=======
-                    String userData, String name) {
         super(id, serviceOfferingId, name, instanceName, Type.User, templateId, hypervisorType, guestOsId, domainId, accountId, haEnabled);
->>>>>>> 58a80d57
         this.userData = userData;
         this.displayName = displayName != null ? displayName : null;
     	this.sshPublicKey = sshPublicKey;
     }
     
-<<<<<<< HEAD
-    public UserVmVO(long id,
-                    String name,
-                    long templateId,
-                    long guestOSId,
-                    long accountId,
-                    long domainId,
-                    long serviceOfferingId,
-                    String guestMacAddress,
-                    String guestIpAddress,
-                    String guestNetMask,
-                    String externalIpAddress,
-                    String externalMacAddress,
-                    Long vlanDbId,
-                    Long routerId,
-                    long podId,
-                    long dcId,
-                    boolean haEnabled,
-                    String displayName,
-                    String userData) {
-        super(id, serviceOfferingId, name, name, Type.User, templateId, guestOSId, guestMacAddress, guestIpAddress, guestNetMask, dcId, podId, domainId, accountId, haEnabled, null);
-        this.domainRouterId = routerId;
-        this.guestIpAddress = guestIpAddress;
-        this.guestNetmask = guestNetMask;
-        this.guestMacAddress = guestMacAddress;
-        this.externalIpAddress = externalIpAddress;
-        this.externalMacAddress = externalMacAddress;
-        this.setUserData(userData);
-        this.setExternalVlanDbId(vlanDbId);
-        this.isoId = null;
-        this.displayName = displayName;
-    }
-    
-=======
->>>>>>> 58a80d57
     protected UserVmVO() {
         super();
     }
