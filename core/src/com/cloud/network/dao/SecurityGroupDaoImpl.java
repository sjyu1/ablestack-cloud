--- conflicted
+++ resolved
@@ -16,8 +16,8 @@
  * 
  */
 
-package com.cloud.network.dao;
-
+package com.cloud.network.dao;
+
 import java.util.List;
 
 import javax.ejb.Local;
@@ -26,67 +26,36 @@
 import com.cloud.utils.db.GenericDaoBase;
 import com.cloud.utils.db.SearchBuilder;
 import com.cloud.utils.db.SearchCriteria;
-
-@Local(value={SecurityGroupDao.class})
-public class SecurityGroupDaoImpl extends GenericDaoBase<SecurityGroupVO, Long> implements SecurityGroupDao {
-    private SearchBuilder<SecurityGroupVO> AccountIdSearch;
-
-    protected SecurityGroupDaoImpl() {
-        AccountIdSearch = createSearchBuilder();
-        AccountIdSearch.and("accountId", AccountIdSearch.entity().getAccountId(), SearchCriteria.Op.EQ);
-        AccountIdSearch.done();
-    }
-
-    @Override
-    public List<SecurityGroupVO> listByAccountId(long accountId) {
-        SearchCriteria<SecurityGroupVO> sc = AccountIdSearch.create();
-        sc.setParameters("accountId", accountId);
-        return listBy(sc);
-    }
-
-    @Override
-    public boolean isNameInUse(Long accountId, Long domainId, String name) {
-        SearchCriteria<SecurityGroupVO> sc = createSearchCriteria();
-        sc.addAnd("name", SearchCriteria.Op.EQ, name);
-        if (accountId != null) {
-            sc.addAnd("accountId", SearchCriteria.Op.EQ, accountId);
-        } else {
-            sc.addAnd("domainId", SearchCriteria.Op.EQ, domainId);
-            sc.addAnd("accountId", SearchCriteria.Op.NULL);
-        }
-
-        List<SecurityGroupVO> securityGroups = listBy(sc);
-        return ((securityGroups != null) && !securityGroups.isEmpty());
-    }
-<<<<<<< HEAD
-=======
-
-    @Override
-    public List<SecurityGroupVO> listAvailableGroups(Long accountId, Long domainId) {
-        List<SecurityGroupVO> availableGroups = new ArrayList<SecurityGroupVO>();
-        if ((accountId != null) || (domainId != null)) {
-            if (accountId != null) {
-                SearchCriteria<SecurityGroupVO> sc = createSearchCriteria();
-                sc.addAnd("accountId", SearchCriteria.Op.EQ, accountId);
-                List<SecurityGroupVO> accountGroups = listBy(sc);
-                availableGroups.addAll(accountGroups);
-            } else if (domainId != null) {
-                while (domainId != null) {
-                    SearchCriteria<SecurityGroupVO> sc = createSearchCriteria();
-                    sc.addAnd("domainId", SearchCriteria.Op.EQ, domainId);
-                    if (accountId != null) {
-                        sc.addAnd("accountId", SearchCriteria.Op.NEQ, accountId); // we added the account specific ones above
-                    }
-                    List<SecurityGroupVO> domainGroups = listBy(sc);
-                    availableGroups.addAll(domainGroups);
-
-                    // get the parent domain, repeat the loop
-                    DomainVO domain = _domainDao.findById(domainId);
-                    domainId = domain.getParent();
-                }
-            }
-        }
-        return availableGroups;
-    }
->>>>>>> 9228088c
-}
+
+@Local(value={SecurityGroupDao.class})
+public class SecurityGroupDaoImpl extends GenericDaoBase<SecurityGroupVO, Long> implements SecurityGroupDao {
+    private SearchBuilder<SecurityGroupVO> AccountIdSearch;
+
+    protected SecurityGroupDaoImpl() {
+        AccountIdSearch = createSearchBuilder();
+        AccountIdSearch.and("accountId", AccountIdSearch.entity().getAccountId(), SearchCriteria.Op.EQ);
+        AccountIdSearch.done();
+    }
+
+    @Override
+    public List<SecurityGroupVO> listByAccountId(long accountId) {
+        SearchCriteria<SecurityGroupVO> sc = AccountIdSearch.create();
+        sc.setParameters("accountId", accountId);
+        return listBy(sc);
+    }
+
+    @Override
+    public boolean isNameInUse(Long accountId, Long domainId, String name) {
+        SearchCriteria<SecurityGroupVO> sc = createSearchCriteria();
+        sc.addAnd("name", SearchCriteria.Op.EQ, name);
+        if (accountId != null) {
+            sc.addAnd("accountId", SearchCriteria.Op.EQ, accountId);
+        } else {
+            sc.addAnd("domainId", SearchCriteria.Op.EQ, domainId);
+            sc.addAnd("accountId", SearchCriteria.Op.NULL);
+        }
+
+        List<SecurityGroupVO> securityGroups = listBy(sc);
+        return ((securityGroups != null) && !securityGroups.isEmpty());
+    }
+}