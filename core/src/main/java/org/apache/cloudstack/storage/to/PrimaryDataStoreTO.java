//
// Licensed to the Apache Software Foundation (ASF) under one
// or more contributor license agreements.  See the NOTICE file
// distributed with this work for additional information
// regarding copyright ownership.  The ASF licenses this file
// to you under the Apache License, Version 2.0 (the
// "License"); you may not use this file except in compliance
// with the License.  You may obtain a copy of the License at
//
//   http://www.apache.org/licenses/LICENSE-2.0
//
// Unless required by applicable law or agreed to in writing,
// software distributed under the License is distributed on an
// "AS IS" BASIS, WITHOUT WARRANTIES OR CONDITIONS OF ANY
// KIND, either express or implied.  See the License for the
// specific language governing permissions and limitations
// under the License.
//

package org.apache.cloudstack.storage.to;

import java.util.Map;

import org.apache.cloudstack.engine.subsystem.api.storage.PrimaryDataStore;

import com.cloud.agent.api.to.DataStoreTO;
import com.cloud.storage.DataStoreRole;
import com.cloud.storage.Storage.StoragePoolType;

public class PrimaryDataStoreTO implements DataStoreTO {
    public static final String MANAGED = PrimaryDataStore.MANAGED;
    public static final String STORAGE_HOST = PrimaryDataStore.STORAGE_HOST;
    public static final String STORAGE_PORT = PrimaryDataStore.STORAGE_PORT;
    public static final String MANAGED_STORE_TARGET = PrimaryDataStore.MANAGED_STORE_TARGET;
    public static final String MANAGED_STORE_TARGET_ROOT_VOLUME = PrimaryDataStore.MANAGED_STORE_TARGET_ROOT_VOLUME;
    public static final String CHAP_INITIATOR_USERNAME = PrimaryDataStore.CHAP_INITIATOR_USERNAME;
    public static final String CHAP_INITIATOR_SECRET = PrimaryDataStore.CHAP_INITIATOR_SECRET;
    public static final String CHAP_TARGET_USERNAME = PrimaryDataStore.CHAP_TARGET_USERNAME;
    public static final String CHAP_TARGET_SECRET = PrimaryDataStore.CHAP_TARGET_SECRET;
    public static final String REMOVE_AFTER_COPY = PrimaryDataStore.REMOVE_AFTER_COPY;
    public static final String VOLUME_SIZE = PrimaryDataStore.VOLUME_SIZE;

    private String uuid;
    private final String name;
    private String type;
    private final long id;
    private StoragePoolType poolType;
    private String host;
    private String path;
    private int port;
    private final String url;
    private Map<String, String> details;
    private static final String pathSeparator = "/";
    private Boolean fullCloneFlag;
    private Boolean diskProvisioningStrictnessFlag;
    private final boolean isManaged;
    private String provider;
<<<<<<< HEAD
=======
    private final StoragePoolType parentPoolType;
>>>>>>> 455d09b7

    public PrimaryDataStoreTO(PrimaryDataStore dataStore) {
        this.uuid = dataStore.getUuid();
        this.name = dataStore.getName();
        this.id = dataStore.getId();
        this.setPoolType(dataStore.getPoolType());
        this.setHost(dataStore.getHostAddress());
        this.setPath(dataStore.getPath());
        this.setPort(dataStore.getPort());
        this.url = dataStore.getUri();
        this.details = dataStore.getDetails();
        this.isManaged = dataStore.isManaged();
        this.provider = dataStore.getStorageProviderName();
<<<<<<< HEAD
=======
        this.parentPoolType = dataStore.getParentPoolType();
>>>>>>> 455d09b7
    }

    public long getId() {
        return this.id;
    }

    @Override
    public String getUuid() {
        return this.uuid;
    }

    public void setUuid(String uuid) {
        this.uuid = uuid;
    }

    @Override
    public String getUrl() {
        return this.url;
    }

    public Map<String, String> getDetails() {
        return this.details;
    }

    public String getName() {
        return this.name;
    }

    public String getProvider() {
        return this.provider;
    }

    public String getType() {
        return this.type;
    }

    @Override
    public DataStoreRole getRole() {
        return DataStoreRole.Primary;
    }

    public StoragePoolType getPoolType() {
        return poolType;
    }

    public void setPoolType(StoragePoolType poolType) {
        this.poolType = poolType;
    }

    public String getHost() {
        return host;
    }

    public void setHost(String host) {
        this.host = host;
    }

    public String getPath() {
        return path;
    }

    public void setPath(String path) {
        this.path = path;
    }

    public int getPort() {
        return port;
    }

    public void setPort(int port) {
        this.port = port;
    }

    @Override
    public String getPathSeparator() {
        return pathSeparator;
    }

    @Override
    public String toString() {
        return new StringBuilder("PrimaryDataStoreTO[uuid=").append(uuid)
            .append("|name=")
            .append(name)
            .append("|id=")
            .append(id)
            .append("|pooltype=")
            .append(poolType)
            .append("]")
            .toString();
    }

    public Boolean isFullCloneFlag() {
        return fullCloneFlag;
    }

    public void setFullCloneFlag(Boolean fullCloneFlag) {
        this.fullCloneFlag = fullCloneFlag;
    }

    public boolean isManaged() {
        return isManaged;
    }

    public Boolean getDiskProvisioningStrictnessFlag() {
        return diskProvisioningStrictnessFlag;
    }

    public void setDiskProvisioningStrictnessFlag(Boolean diskProvisioningStrictnessFlag) {
        this.diskProvisioningStrictnessFlag = diskProvisioningStrictnessFlag;
    }

    public StoragePoolType getParentPoolType() {
        return parentPoolType;
    }
}<|MERGE_RESOLUTION|>--- conflicted
+++ resolved
@@ -55,10 +55,7 @@
     private Boolean diskProvisioningStrictnessFlag;
     private final boolean isManaged;
     private String provider;
-<<<<<<< HEAD
-=======
     private final StoragePoolType parentPoolType;
->>>>>>> 455d09b7
 
     public PrimaryDataStoreTO(PrimaryDataStore dataStore) {
         this.uuid = dataStore.getUuid();
@@ -72,10 +69,7 @@
         this.details = dataStore.getDetails();
         this.isManaged = dataStore.isManaged();
         this.provider = dataStore.getStorageProviderName();
-<<<<<<< HEAD
-=======
         this.parentPoolType = dataStore.getParentPoolType();
->>>>>>> 455d09b7
     }
 
     public long getId() {
