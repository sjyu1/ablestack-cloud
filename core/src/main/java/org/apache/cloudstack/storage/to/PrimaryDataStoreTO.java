--- conflicted
+++ resolved
@@ -69,11 +69,8 @@
         this.url = dataStore.getUri();
         this.details = dataStore.getDetails();
         this.isManaged = dataStore.isManaged();
-<<<<<<< HEAD
         this.provider = dataStore.getStorageProviderName();
-=======
         this.parentPoolType = dataStore.getParentPoolType();
->>>>>>> 68c09f92
     }
 
     public long getId() {
