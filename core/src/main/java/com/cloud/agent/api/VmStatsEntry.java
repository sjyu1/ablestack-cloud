--- conflicted
+++ resolved
@@ -24,154 +24,8 @@
 public class VmStatsEntry extends VmStatsEntryBase {
 
     private UserVmVO userVmVO;
-<<<<<<< HEAD
-    private double cpuUtilization;
-    private double networkReadKBs;
-    private double networkWriteKBs;
-    private double diskReadIOs;
-    private double diskWriteIOs;
-    private double diskReadKBs;
-    private double diskWriteKBs;
-    private double memoryKBs;
-    private double intfreememoryKBs;
-    private double targetmemoryKBs;
-    private double intusablememoryKBs;
-    private int numCPUs;
-    private String entityType;
 
     public VmStatsEntry() {
-    }
-
-    public VmStatsEntry(double memoryKBs,double intfreememoryKBs,double targetmemoryKBs, double intusablememoryKBs, double cpuUtilization, double networkReadKBs, double networkWriteKBs, int numCPUs, String entityType) {
-        this.memoryKBs = memoryKBs;
-        this.intfreememoryKBs = intfreememoryKBs;
-        this.targetmemoryKBs = targetmemoryKBs;
-        this.intusablememoryKBs = intusablememoryKBs;
-        this.cpuUtilization = cpuUtilization;
-        this.networkReadKBs = networkReadKBs;
-        this.networkWriteKBs = networkWriteKBs;
-        this.numCPUs = numCPUs;
-        this.entityType = entityType;
-    }
-
-    public long getVmId() {
-        return vmId;
-    }
-
-    public void setVmId(long vmId) {
-        this.vmId = vmId;
-    }
-
-    @Override
-    public double getCPUUtilization() {
-        return cpuUtilization;
-    }
-
-    public void setCPUUtilization(double cpuUtilization) {
-        this.cpuUtilization = cpuUtilization;
-    }
-
-    @Override
-    public double getNetworkReadKBs() {
-        return networkReadKBs;
-    }
-
-    public void setNetworkReadKBs(double networkReadKBs) {
-        this.networkReadKBs = networkReadKBs;
-    }
-
-    @Override
-    public double getNetworkWriteKBs() {
-        return networkWriteKBs;
-    }
-
-    public void setNetworkWriteKBs(double networkWriteKBs) {
-        this.networkWriteKBs = networkWriteKBs;
-    }
-
-    @Override
-    public double getDiskReadIOs() {
-        return diskReadIOs;
-    }
-
-    public void setDiskReadIOs(double diskReadIOs) {
-        this.diskReadIOs = diskReadIOs;
-    }
-
-    @Override
-    public double getDiskWriteIOs() {
-        return diskWriteIOs;
-    }
-
-    public void setDiskWriteIOs(double diskWriteIOs) {
-        this.diskWriteIOs = diskWriteIOs;
-    }
-
-    @Override
-    public double getDiskReadKBs() {
-        return diskReadKBs;
-    }
-
-    public void setDiskReadKBs(double diskReadKBs) {
-        this.diskReadKBs = diskReadKBs;
-    }
-
-    @Override
-    public double getDiskWriteKBs() {
-        return diskWriteKBs;
-    }
-
-    public void setDiskWriteKBs(double diskWriteKBs) {
-        this.diskWriteKBs = diskWriteKBs;
-    }
-
-    @Override
-    public double getMemoryKBs() {
-        return memoryKBs;
-    }
-
-    public void setMemoryKBs(double memoryKBs) {
-        this.memoryKBs = memoryKBs;
-    }
-
-    @Override
-    public double getIntFreeMemoryKBs() {
-        return intfreememoryKBs;
-    }
-
-    public void setIntFreeMemoryKBs(double intfreememoryKBs) {
-        this.intfreememoryKBs = intfreememoryKBs;
-    }
-
-    @Override
-    public double getTargetMemoryKBs() {
-        return targetmemoryKBs;
-    }
-
-    public void setTargetMemoryKBs(double targetmemoryKBs) {
-        this.targetmemoryKBs = targetmemoryKBs;
-    }
-
-    @Override
-    public double getIntUsableMemoryKBs() {
-        return intusablememoryKBs;
-    }
-
-    public void setIntUsableMemoryKBs(double intusablememoryKBs) {
-        this.intusablememoryKBs = intusablememoryKBs;
-    }
-
-    public int getNumCPUs() {
-        return numCPUs;
-    }
-
-    public void setNumCPUs(int numCPUs) {
-        this.numCPUs = numCPUs;
-    }
-=======
-
-    public VmStatsEntry() {
->>>>>>> 5435b0ab
 
     }
 
