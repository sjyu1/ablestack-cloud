// Licensed to the Apache Software Foundation (ASF) under one
// or more contributor license agreements.  See the NOTICE file
// distributed with this work for additional information
// regarding copyright ownership.  The ASF licenses this file
// to you under the Apache License, Version 2.0 (the
// "License"); you may not use this file except in compliance
// with the License.  You may obtain a copy of the License at
// 
//   http://www.apache.org/licenses/LICENSE-2.0
//
// Unless required by applicable law or agreed to in writing,
// software distributed under the License is distributed on an
// "AS IS" BASIS, WITHOUT WARRANTIES OR CONDITIONS OF ANY
// KIND, either express or implied.  See the License for the
// specific language governing permissions and limitations
// under the License.
package com.cloud.network;

import com.cloud.acl.ControlledEntity.ACLType;
import org.apache.cloudstack.api.command.admin.usage.ListTrafficTypeImplementorsCmd;
import org.apache.cloudstack.api.command.user.network.CreateNetworkCmd;
import org.apache.cloudstack.api.command.user.network.ListNetworksCmd;
import org.apache.cloudstack.api.command.user.network.RestartNetworkCmd;
import com.cloud.dc.DataCenter;
import com.cloud.dc.Vlan;
import com.cloud.dc.Vlan.VlanType;
import com.cloud.deploy.DataCenterDeployment;
import com.cloud.deploy.DeployDestination;
import com.cloud.deploy.DeploymentPlan;
import com.cloud.exception.*;
import com.cloud.hypervisor.Hypervisor.HypervisorType;
import com.cloud.network.Network.Capability;
import com.cloud.network.Network.GuestType;
import com.cloud.network.Network.Provider;
import com.cloud.network.Network.Service;
import com.cloud.network.Networks.TrafficType;
import com.cloud.network.addr.PublicIp;
import com.cloud.network.element.NetworkElement;
import com.cloud.network.element.RemoteAccessVPNServiceProvider;
import com.cloud.network.element.Site2SiteVpnServiceProvider;
import com.cloud.network.element.UserDataServiceProvider;
import com.cloud.network.guru.NetworkGuru;
import com.cloud.network.rules.FirewallRule;
import com.cloud.network.rules.StaticNat;
import com.cloud.offering.NetworkOffering;
import com.cloud.offerings.NetworkOfferingVO;
import com.cloud.user.Account;
import com.cloud.user.User;
import com.cloud.utils.Pair;
import com.cloud.utils.component.Manager;
import com.cloud.vm.*;

import javax.ejb.Local;
import javax.naming.ConfigurationException;
import java.util.ArrayList;
import java.util.List;
import java.util.Map;
import java.util.Set;

@Local(value = { NetworkManager.class, NetworkService.class })
public class MockNetworkManagerImpl implements NetworkManager, Manager, NetworkService {

    @Override
    public List<? extends Network> getIsolatedNetworksOwnedByAccountInZone(long zoneId, Account owner) {
        // TODO Auto-generated method stub
        return null;
    }

    @Override
    public IPAddressVO associateIPToGuestNetwork(long ipId, long networkId, boolean releaseOnFailure) throws ResourceAllocationException, InsufficientAddressCapacityException, ConcurrentOperationException, ResourceUnavailableException {
        // TODO Auto-generated method stub
        return null;
    }

    @Override
    public boolean releaseIpAddress(long ipAddressId) {
        // TODO Auto-generated method stub
        return false;
    }

    @Override
    public Network createGuestNetwork(CreateNetworkCmd cmd) throws InsufficientCapacityException, ConcurrentOperationException, ResourceAllocationException {
        // TODO Auto-generated method stub
        return null;
    }

    @Override
    public List<? extends Network> searchForNetworks(ListNetworksCmd cmd) {
        // TODO Auto-generated method stub
        return null;
    }

    @Override
    public boolean deleteNetwork(long networkId) {
        // TODO Auto-generated method stub
        return false;
    }

    @Override
    public int getActiveNicsInNetwork(long networkId) {
        // TODO Auto-generated method stub
        return 0;
    }

    @Override
    public Network getNetwork(long networkId) {
        // TODO Auto-generated method stub
        return null;
    }

    @Override
    public IpAddress getIp(long id) {
        // TODO Auto-generated method stub
        return null;
    }

    @Override
    public NetworkProfile convertNetworkToNetworkProfile(long networkId) {
        // TODO Auto-generated method stub
        return null;
    }

    @Override
    public Map<Service, Map<Capability, String>> getNetworkCapabilities(long networkId) {
        // TODO Auto-generated method stub
        return null;
    }

    @Override
    public boolean isNetworkAvailableInDomain(long networkId, long domainId) {
        // TODO Auto-generated method stub
        return false;
    }

    @Override
    public Long getDedicatedNetworkDomain(long networkId) {
        // TODO Auto-generated method stub
        return null;
    }

    @Override
    public Integer getNetworkRate(long networkId, Long vmId) {
        // TODO Auto-generated method stub
        return null;
    }

    @Override
    public Network getSystemNetworkByZoneAndTrafficType(long zoneId, TrafficType trafficType) {
        // TODO Auto-generated method stub
        return null;
    }

    @Override
    public boolean configure(String name, Map<String, Object> params) throws ConfigurationException {
        return true;
    }

    @Override
    public boolean start() {
        return true;
    }

    @Override
    public boolean stop() {
        // TODO Auto-generated method stub
        return false;
    }

    @Override
    public String getName() {
        // TODO Auto-generated method stub
        return null;
    }


    @Override
    public boolean disassociatePublicIpAddress(long id, long userId, Account caller) {
        // TODO Auto-generated method stub
        return false;
    }

    @Override
    public List<IPAddressVO> listPublicIpsAssignedToGuestNtwk(long accountId, long associatedNetworkId, Boolean sourceNat) {
        // TODO Auto-generated method stub
        return null;
    }

    @Override
    public List<NetworkVO> setupNetwork(Account owner, NetworkOfferingVO offering, DeploymentPlan plan, String name, String displayText, boolean isDefault)
            throws ConcurrentOperationException {
        // TODO Auto-generated method stub
        return null;
    }

    @Override
    public List<NetworkVO> setupNetwork(Account owner, NetworkOfferingVO offering, Network predefined, DeploymentPlan plan, String name, String displayText, boolean errorIfAlreadySetup, Long domainId,
            ACLType aclType, Boolean subdomainAccess, Long vpcId) throws ConcurrentOperationException {
        // TODO Auto-generated method stub
        return null;
    }

    @Override
    public List<NetworkOfferingVO> getSystemAccountNetworkOfferings(String... offeringNames) {
        // TODO Auto-generated method stub
        return null;
    }

    @Override
    public void allocate(VirtualMachineProfile<? extends VMInstanceVO> vm, List<Pair<NetworkVO, NicProfile>> networks) throws InsufficientCapacityException, ConcurrentOperationException {
        // TODO Auto-generated method stub

    }

    @Override
    public void prepare(VirtualMachineProfile<? extends VMInstanceVO> profile, DeployDestination dest, ReservationContext context) throws InsufficientCapacityException, ConcurrentOperationException,
    ResourceUnavailableException {
        // TODO Auto-generated method stub

    }

    @Override
    public void release(VirtualMachineProfile<? extends VMInstanceVO> vmProfile, boolean forced) {
        // TODO Auto-generated method stub

    }

    @Override
    public void cleanupNics(VirtualMachineProfile<? extends VMInstanceVO> vm) {
        // TODO Auto-generated method stub

    }

    @Override
    public void expungeNics(VirtualMachineProfile<? extends VMInstanceVO> vm) {
        // TODO Auto-generated method stub

    }

    @Override
    public List<? extends Nic> getNics(long vmId) {
        // TODO Auto-generated method stub
        return null;
    }

    @Override
    public List<NicProfile> getNicProfiles(VirtualMachine vm) {
        // TODO Auto-generated method stub
        return null;
    }

    @Override
    public String getNextAvailableMacAddressInNetwork(long networkConfigurationId) throws InsufficientAddressCapacityException {
        // TODO Auto-generated method stub
        return null;
    }

    @Override
    public boolean applyRules(List<? extends FirewallRule> rules, boolean continueOnError) throws ResourceUnavailableException {
        // TODO Auto-generated method stub
        return false;
    }

    @Override
    public PublicIpAddress getPublicIpAddress(long ipAddressId) {
        // TODO Auto-generated method stub
        return null;
    }

    @Override
    public List<? extends Vlan> listPodVlans(long podId) {
        // TODO Auto-generated method stub
        return null;
    }

    @Override
    public Pair<NetworkGuru, NetworkVO> implementNetwork(long networkId, DeployDestination dest, ReservationContext context) throws ConcurrentOperationException, ResourceUnavailableException,
    InsufficientCapacityException {
        // TODO Auto-generated method stub
        return null;
    }

    @Override
    public List<NetworkVO> listNetworksUsedByVm(long vmId, boolean isSystem) {
        // TODO Auto-generated method stub
        return null;
    }

    @Override
    public <T extends VMInstanceVO> void prepareNicForMigration(VirtualMachineProfile<T> vm, DeployDestination dest) {
        // TODO Auto-generated method stub

    }

    @Override
    public boolean destroyNetwork(long networkId, ReservationContext context) {
        // TODO Auto-generated method stub
        return false;
    }

    @Override
    public Network createGuestNetwork(long networkOfferingId, String name, String displayText, String gateway, String cidr, String vlanId, String networkDomain, Account owner, Long domainId,
            PhysicalNetwork physicalNetwork, long zoneId, ACLType aclType, Boolean subdomainAccess, Long vpcId) throws ConcurrentOperationException, InsufficientCapacityException, ResourceAllocationException {
        // TODO Auto-generated method stub
        return null;
    }

    @Override
    public boolean associateIpAddressListToAccount(long userId, long accountId, long zoneId, Long vlanId, Network networkToAssociateWith) throws InsufficientCapacityException,
    ConcurrentOperationException, ResourceUnavailableException {
        // TODO Auto-generated method stub
        return false;
    }

    @Override
    public Nic getNicInNetwork(long vmId, long networkId) {
        // TODO Auto-generated method stub
        return null;
    }

    @Override
    public List<? extends Nic> getNicsForTraffic(long vmId, TrafficType type) {
        // TODO Auto-generated method stub
        return null;
    }

    @Override
    public Network getDefaultNetworkForVm(long vmId) {
        // TODO Auto-generated method stub
        return null;
    }

    @Override
    public Nic getDefaultNic(long vmId) {
        // TODO Auto-generated method stub
        return null;
    }

    @Override
    public boolean applyIpAssociations(Network network, boolean continueOnError) throws ResourceUnavailableException {
        // TODO Auto-generated method stub
        return false;
    }

    @Override
    public boolean areServicesSupportedByNetworkOffering(long networkOfferingId, Service... services) {
        // TODO Auto-generated method stub
        return false;
    }

    @Override
    public NetworkVO getNetworkWithSecurityGroupEnabled(Long zoneId) {
        // TODO Auto-generated method stub
        return null;
    }

    @Override
    public boolean startNetwork(long networkId, DeployDestination dest, ReservationContext context) throws ConcurrentOperationException, ResourceUnavailableException, InsufficientCapacityException {
        // TODO Auto-generated method stub
        return false;
    }

    @Override
    public String getIpOfNetworkElementInVirtualNetwork(long accountId, long dataCenterId) {
        // TODO Auto-generated method stub
        return null;
    }

    @Override
    public IPAddressVO markIpAsUnavailable(long addrId) {
        // TODO Auto-generated method stub
        return null;
    }

    @Override
    public String acquireGuestIpAddress(Network network, String requestedIp) {
        // TODO Auto-generated method stub
        return null;
    }

    @Override
    public String getGlobalGuestDomainSuffix() {
        // TODO Auto-generated method stub
        return null;
    }

    @Override
    public String getStartIpAddress(long networkId) {
        // TODO Auto-generated method stub
        return null;
    }

    @Override
    public boolean applyStaticNats(List<? extends StaticNat> staticNats, boolean continueOnError) throws ResourceUnavailableException {
        // TODO Auto-generated method stub
        return false;
    }

    @Override
    public String getIpInNetwork(long vmId, long networkId) {
        // TODO Auto-generated method stub
        return null;
    }

    @Override
    public String getIpInNetworkIncludingRemoved(long vmId, long networkId) {
        // TODO Auto-generated method stub
        return null;
    }

    public Map<Service, Set<Provider>> getNetworkOfferingServiceProvidersMap(long networkOfferingId) {
        return null;
    }

    @Override
    public List<? extends RemoteAccessVPNServiceProvider> getRemoteAccessVpnElements() {
        return null;
    }

    @Override
    public boolean isProviderSupportServiceInNetwork(long networkId, Service service, Provider provider) {
        // TODO Auto-generated method stub
        return false;
    }

    @Override
    public PhysicalNetwork createPhysicalNetwork(Long zoneId, String vnetRange, String networkSpeed, List<String> isolationMethods, String broadcastDomainRange, Long domainId, List<String> tags, String name) {
        // TODO Auto-generated method stub
        return null;
    }

    @Override
    public Pair<List<? extends PhysicalNetwork>, Integer> searchPhysicalNetworks(Long id, Long zoneId, String keyword, Long startIndex, Long pageSize, String name) {
        // TODO Auto-generated method stub
        return null;
    }

    @Override
    public PhysicalNetwork updatePhysicalNetwork(Long id, String networkSpeed, List<String> tags, String newVnetRangeString, String state) {
        // TODO Auto-generated method stub
        return null;
    }

    @Override
    public boolean deletePhysicalNetwork(Long id) {
        // TODO Auto-generated method stub
        return false;
    }

    @Override
    public List<? extends Service> listNetworkServices(String providerName) {
        // TODO Auto-generated method stub
        return null;
    }

    @Override
    public List<? extends Provider> listSupportedNetworkServiceProviders(String serviceName) {
        // TODO Auto-generated method stub
        return null;
    }

    @Override
    public PhysicalNetworkServiceProvider addProviderToPhysicalNetwork(Long physicalNetworkId, String providerName, Long destinationPhysicalNetworkId, List<String> enabledServices) {
        // TODO Auto-generated method stub
        return null;
    }

    @Override
    public Pair<List<? extends PhysicalNetworkServiceProvider>, Integer> listNetworkServiceProviders(Long physicalNetworkId, String name, String state, Long startIndex, Long pageSize) {
        // TODO Auto-generated method stub
        return null;
    }

    @Override
    public boolean deleteNetworkServiceProvider(Long id) {
        // TODO Auto-generated method stub
        return false;
    }

    @Override
    public PhysicalNetwork getPhysicalNetwork(Long physicalNetworkId) {
        // TODO Auto-generated method stub
        return null;
    }

    @Override
    public PhysicalNetwork getCreatedPhysicalNetwork(Long physicalNetworkId) {
        // TODO Auto-generated method stub
        return null;
    }

    @Override
    public PhysicalNetworkServiceProvider getPhysicalNetworkServiceProvider(Long providerId) {
        // TODO Auto-generated method stub
        return null;
    }

    @Override
    public PhysicalNetworkServiceProvider getCreatedPhysicalNetworkServiceProvider(Long providerId) {
        // TODO Auto-generated method stub
        return null;
    }

    @Override
    public long findPhysicalNetworkId(long zoneId, String tag, TrafficType trafficType) {
        // TODO Auto-generated method stub
        return 0;
    }

    @Override
    public PhysicalNetworkTrafficType getPhysicalNetworkTrafficType(Long id) {
        // TODO Auto-generated method stub
        return null;
    }

    @Override
    public PhysicalNetworkTrafficType updatePhysicalNetworkTrafficType(Long id, String xenLabel, String kvmLabel, String vmwareLabel) {
        // TODO Auto-generated method stub
        return null;
    }

    @Override
    public boolean deletePhysicalNetworkTrafficType(Long id) {
        // TODO Auto-generated method stub
        return false;
    }

    @Override
    public Pair<List<? extends PhysicalNetworkTrafficType>, Integer> listTrafficTypes(Long physicalNetworkId) {
        // TODO Auto-generated method stub
        return null;
    }

    @Override
    public PhysicalNetwork getDefaultPhysicalNetworkByZoneAndTrafficType(long zoneId, TrafficType trafficType) {
        // TODO Auto-generated method stub
        return null;
    }

    @Override
    public Network getExclusiveGuestNetwork(long zoneId) {
        // TODO Auto-generated method stub
        return null;
    }

    @Override
    public Long getPodIdForVlan(long vlanDbId) {
        // TODO Auto-generated method stub
        return null;
    }

    @Override
    public boolean networkIsConfiguredForExternalNetworking(long zoneId, long networkId) {
        // TODO Auto-generated method stub
        return false;
    }

    @Override
    public Map<Capability, String> getNetworkServiceCapabilities(long networkId, Service service) {
        // TODO Auto-generated method stub
        return null;
    }

    @Override
    public List<NetworkVO> listNetworksForAccount(long accountId, long zoneId, GuestType type) {
        // TODO Auto-generated method stub
        return null;
    }

    @Override
    public List<Long> listNetworkOfferingsForUpgrade(long networkId) {
        // TODO Auto-generated method stub
        return null;
    }


    @Override
    public boolean isSecurityGroupSupportedInNetwork(Network network) {
        // TODO Auto-generated method stub
        return false;
    }

    @Override
    public boolean isProviderEnabledInPhysicalNetwork(long physicalNetowrkId, String providerName) {
        // TODO Auto-generated method stub
        return false;
    }

    @Override
    public List<Service> getElementServices(Provider provider) {
        // TODO Auto-generated method stub
        return null;
    }

    @Override
    public boolean canElementEnableIndividualServices(Provider provider) {
        // TODO Auto-generated method stub
        return false;
    }

    @Override
    public UserDataServiceProvider getPasswordResetProvider(Network network) {
        // TODO Auto-generated method stub
        return null;
    }

    @Override
    public UserDataServiceProvider getUserDataUpdateProvider(Network network) {
        // TODO Auto-generated method stub
        return null;
    }

    @Override
    public PhysicalNetworkServiceProvider updateNetworkServiceProvider(Long id, String state, List<String> enabledServices) {
        // TODO Auto-generated method stub
        return null;
    }

    @Override
    public PhysicalNetworkTrafficType addTrafficTypeToPhysicalNetwork(Long physicalNetworkId, String trafficType, String xenLabel, String kvmLabel, String vmwareLabel, String simulatorLabel, String vlan) {
        // TODO Auto-generated method stub
        return null;
    }

    @Override
    public boolean areServicesSupportedInNetwork(long networkId, Service... services) {
        // TODO Auto-generated method stub
        return false;
    }

    @Override
    public boolean isNetworkSystem(Network network) {
        // TODO Auto-generated method stub
        return false;
    }

    @Override
    public Map<Capability, String> getNetworkOfferingServiceCapabilities(NetworkOffering offering, Service service) {
        // TODO Auto-generated method stub
        return null;
    }

    @Override
    public boolean reallocate(VirtualMachineProfile<? extends VMInstanceVO> vm, DataCenterDeployment dest) throws InsufficientCapacityException, ConcurrentOperationException {
        // TODO Auto-generated method stub
        return false;
    }

	@Override
	public Long getPhysicalNetworkId(Network network) {
		// TODO Auto-generated method stub
		return null;
	}

	@Override
	public boolean getAllowSubdomainAccessGlobal() {
		// TODO Auto-generated method stub
		return false;
	}

	@Override
	public boolean isProviderForNetwork(Provider provider, long networkId) {
		// TODO Auto-generated method stub
		return false;
	}

	@Override
	public boolean restartNetwork(RestartNetworkCmd cmd, boolean cleanup)
			throws ConcurrentOperationException, ResourceUnavailableException,
			InsufficientCapacityException {
		// TODO Auto-generated method stub
		return false;
	}

	@Override
	public String getNetworkTag(HypervisorType hType, Network network) {
		// TODO Auto-generated method stub
		return null;
	}

	@Override
	public void canProviderSupportServices(
			Map<Provider, Set<Service>> providersMap) {
		// TODO Auto-generated method stub
		
	}

    @Override
    public boolean isProviderForNetworkOffering(Provider provider, long networkOfferingId) {
        // TODO Auto-generated method stub
        return false;
    }


	@Override
	public boolean canAddDefaultSecurityGroup() {
		// TODO Auto-generated method stub
		return false;
	}

    @Override
    public List<Pair<TrafficType, String>> listTrafficTypeImplementor(ListTrafficTypeImplementorsCmd cmd) {
        // TODO Auto-generated method stub
        return null;
    }

    @Override
    public List<Service> listNetworkOfferingServices(long networkOfferingId) {
        // TODO Auto-generated method stub
        return null;
    }

    @Override
    public boolean areServicesEnabledInZone(long zoneId, NetworkOffering offering, List<Service> services) {
        // TODO Auto-generated method stub
        return false;
    }

    @Override
    public Map<PublicIp, Set<Service>> getIpToServices(List<PublicIp> publicIps, boolean rulesRevoked, boolean includingFirewall) {
        // TODO Auto-generated method stub
        return null;
    }

    @Override
    public Map<Provider, ArrayList<PublicIp>> getProviderToIpList(Network network, Map<PublicIp, Set<Service>> ipToServices) {
        // TODO Auto-generated method stub
        return null;
    }

    @Override
    public boolean checkIpForService(IPAddressVO ip, Service service, Long networkId) {
        // TODO Auto-generated method stub
        return false;
    }


    /* (non-Javadoc)
     * @see com.cloud.network.NetworkService#isVmPartOfNetwork(long, long)
     */
    @Override
    public boolean isVmPartOfNetwork(long vmId, long ntwkId) {
        // TODO Auto-generated method stub
        return false;
    }


    /* (non-Javadoc)
     * @see com.cloud.network.NetworkManager#getDefaultNetworkDomain()
     */
    @Override
    public String getDefaultNetworkDomain() {
        // TODO Auto-generated method stub
        return null;
    }


    /* (non-Javadoc)
     * @see com.cloud.network.NetworkManager#allocateNic(com.cloud.vm.NicProfile, com.cloud.network.Network, java.lang.Boolean, int, com.cloud.vm.VirtualMachineProfile)
     */
    @Override
    public Pair<NicProfile, Integer> allocateNic(NicProfile requested, Network network, Boolean isDefaultNic, int deviceId, VirtualMachineProfile<? extends VMInstanceVO> vm)
            throws InsufficientVirtualNetworkCapcityException, InsufficientAddressCapacityException, ConcurrentOperationException {
        // TODO Auto-generated method stub
        return null;
    }

    /* (non-Javadoc)
     * @see com.cloud.network.NetworkManager#prepareNic(com.cloud.vm.VirtualMachineProfile, com.cloud.deploy.DeployDestination, com.cloud.vm.ReservationContext, long, com.cloud.network.NetworkVO)
     */
    @Override
    public NicProfile prepareNic(VirtualMachineProfile<? extends VMInstanceVO> vmProfile, DeployDestination dest, ReservationContext context, long nicId, NetworkVO network)
            throws InsufficientVirtualNetworkCapcityException, InsufficientAddressCapacityException, ConcurrentOperationException, InsufficientCapacityException, ResourceUnavailableException {
        // TODO Auto-generated method stub
        return null;
    }

    /* (non-Javadoc)
     * @see com.cloud.network.NetworkManager#listPublicIpsAssignedToAccount(long, long, java.lang.Boolean)
     */
    @Override
    public List<IPAddressVO> listPublicIpsAssignedToAccount(long accountId, long dcId, Boolean sourceNat) {
        // TODO Auto-generated method stub
        return null;
    }

    /* (non-Javadoc)
     * @see com.cloud.network.NetworkService#allocateIP(com.cloud.user.Account, long, Long)
     */
    @Override
    public IpAddress allocateIP(Account ipOwner, long zoneId, Long networkId) throws ResourceAllocationException, InsufficientAddressCapacityException, ConcurrentOperationException {
        // TODO Auto-generated method stub
        return null;
    }

    /* (non-Javadoc)
     * @see com.cloud.network.NetworkService#updateGuestNetwork(long, java.lang.String, java.lang.String, com.cloud.user.Account, com.cloud.user.User, java.lang.String, java.lang.Long, java.lang.Boolean)
     */
    @Override
    public Network createPrivateNetwork(String networkName, String displayText, long physicalNetworkId, String vlan, String startIp, String endIP, String gateway, String netmask, long networkOwnerId, Long vpcId)
            throws ResourceAllocationException, ConcurrentOperationException, InsufficientCapacityException {
        // TODO Auto-generated method stub
        return null;
    }

    /* (non-Javadoc)
     * @see com.cloud.network.NetworkService#getIsolatedNetworksWithSourceNATOwnedByAccountInZone(long, com.cloud.user.Account)
     */
    @Override
    public IpAddress associateIPToNetwork(long ipId, long networkId) throws InsufficientAddressCapacityException, ResourceAllocationException, ResourceUnavailableException, ConcurrentOperationException {
        // TODO Auto-generated method stub
        return null;
    }

    /* (non-Javadoc)
     * @see com.cloud.network.NetworkService#listNetworksByVpc(long)
     */
    @Override
    public List<? extends Network> listNetworksByVpc(long vpcId) {
        // TODO Auto-generated method stub
        return null;
    }

    /* (non-Javadoc)
     * @see com.cloud.network.NetworkManager#validateRule(com.cloud.network.rules.FirewallRule)
     */
    @Override
    public boolean validateRule(FirewallRule rule) {
        // TODO Auto-generated method stub
        return false;
    }

    /* (non-Javadoc)
     * @see com.cloud.network.NetworkManager#shutdownNetwork(long, com.cloud.vm.ReservationContext, boolean)
     */
    @Override
    public boolean shutdownNetwork(long networkId, ReservationContext context, boolean cleanupElements) {
        // TODO Auto-generated method stub
        return false;
    }

    /* (non-Javadoc)
     * @see com.cloud.network.NetworkManager#listAllNetworksInAllZonesByType(com.cloud.network.Network.GuestType)
     */
    @Override
    public List<NetworkVO> listAllNetworksInAllZonesByType(GuestType type) {
        // TODO Auto-generated method stub
        return null;
    }

    /* (non-Javadoc)
     * @see com.cloud.network.NetworkManager#getPhysicalNetworkInfo(long, com.cloud.hypervisor.Hypervisor.HypervisorType)
     */
    @Override
    public List<PhysicalNetworkSetupInfo> getPhysicalNetworkInfo(long dcId, HypervisorType hypervisorType) {
        // TODO Auto-generated method stub
        return null;
    }

    /* (non-Javadoc)
     * @see com.cloud.network.NetworkManager#checkCapabilityForProvider(java.util.Set, com.cloud.network.Network.Service, com.cloud.network.Network.Capability, java.lang.String)
     */
    @Override
    public void checkCapabilityForProvider(Set<Provider> providers, Service service, Capability cap, String capValue) {
        // TODO Auto-generated method stub
        
    }

    /* (non-Javadoc)
     * @see com.cloud.network.NetworkManager#getDefaultUniqueProviderForService(java.lang.String)
     */
    @Override
    public List<Provider> getNtwkOffDistinctProviders(long ntwkOffId) {
        // TODO Auto-generated method stub
        return null;
    }

    /* (non-Javadoc)
     * @see com.cloud.network.NetworkManager#assignSystemIp(long, com.cloud.user.Account, boolean, boolean)
     */
    @Override
    public IpAddress assignSystemIp(long networkId, Account owner, boolean forElasticLb, boolean forElasticIp) throws InsufficientAddressCapacityException {
        // TODO Auto-generated method stub
        return null;
    }

    /* (non-Javadoc)
     * @see com.cloud.network.NetworkManager#checkNetworkPermissions(com.cloud.user.Account, com.cloud.network.Network)
     */
    @Override
    public void checkNetworkPermissions(Account owner, Network network) {
        // TODO Auto-generated method stub
        
    }

    /* (non-Javadoc)
     * @see com.cloud.network.NetworkManager#allocateDirectIp(com.cloud.vm.NicProfile, com.cloud.dc.DataCenter, com.cloud.vm.VirtualMachineProfile, com.cloud.network.Network, java.lang.String)
     */
    @Override
    public void releaseNic(VirtualMachineProfile<? extends VMInstanceVO> vmProfile, Nic nic) throws ConcurrentOperationException, ResourceUnavailableException {
        // TODO Auto-generated method stub
        
    }

    /* (non-Javadoc)
     * @see com.cloud.network.NetworkManager#getElementImplementingProvider(java.lang.String)
     */
    @Override
    public NetworkElement getElementImplementingProvider(String providerName) {
        // TODO Auto-generated method stub
        return null;
    }


	@Override
	public boolean canUseForDeploy(Network network) {
		// TODO Auto-generated method stub
		return false;
	}

    /* (non-Javadoc)
     * @see com.cloud.network.NetworkManager#getDefaultStorageTrafficLabel(long, com.cloud.hypervisor.Hypervisor.HypervisorType)
     */
    @Override
    public String getDefaultStorageTrafficLabel(long zoneId, HypervisorType hypervisorType) {
        // TODO Auto-generated method stub
        return null;
    }

    /* (non-Javadoc)
<<<<<<< HEAD
     * @see com.cloud.network.NetworkManager#getDefaultPublicTrafficLabel(long, com.cloud.hypervisor.Hypervisor.HypervisorType)
     */
    @Override
    public String getDefaultPublicTrafficLabel(long dcId, HypervisorType vmware) {
        // TODO Auto-generated method stub
        return null;
    }

    /* (non-Javadoc)
     * @see com.cloud.network.NetworkManager#assignSourceNatIpAddressToGuestNetwork(com.cloud.user.Account, com.cloud.network.Network)
=======
     * @see com.cloud.network.NetworkManager#getNicProfile(com.cloud.vm.VirtualMachine, long)
>>>>>>> ddb9e49... VPC: unittest preparation
     */
    @Override
    public PublicIp assignSourceNatIpAddressToGuestNetwork(Account owner, Network guestNetwork) throws InsufficientAddressCapacityException, ConcurrentOperationException {
        // TODO Auto-generated method stub
        return null;
    }


    /* (non-Javadoc)
     * @see com.cloud.network.NetworkManager#setupDns(com.cloud.network.Network, com.cloud.network.Network.Provider)
     */
    @Override
    public boolean setupDns(Network network, Provider provider) {
        // TODO Auto-generated method stub
        return false;
    }

    /* (non-Javadoc)
     * @see com.cloud.network.NetworkManager#getPhysicalNtwksSupportingTrafficType(long, com.cloud.network.Networks.TrafficType)
     */
    @Override
    public List<? extends PhysicalNetwork> getPhysicalNtwksSupportingTrafficType(long zoneId, TrafficType trafficType) {
        // TODO Auto-generated method stub
        return null;
    }

    /* (non-Javadoc)
     * @see com.cloud.network.NetworkManager#assignPublicIpAddress(long, java.lang.Long, com.cloud.user.Account, com.cloud.dc.Vlan.VlanType, java.lang.Long, java.lang.String, boolean)
     */
    @Override
    public PublicIp assignPublicIpAddress(long dcId, Long podId, Account owner, VlanType type, Long networkId, String requestedIp, boolean isSystem) throws InsufficientAddressCapacityException {
        // TODO Auto-generated method stub
        return null;
    }

    /* (non-Javadoc)
     * @see com.cloud.network.NetworkManager#getAccountNetworkDomain(long, long)
     */
    @Override
    public String getAccountNetworkDomain(long accountId, long zoneId) {
        // TODO Auto-generated method stub
        return null;
    }

    /* (non-Javadoc)
     * @see com.cloud.network.NetworkService#updateGuestNetwork(long, java.lang.String, java.lang.String, com.cloud.user.Account, com.cloud.user.User, java.lang.String, java.lang.Long, java.lang.Boolean)
     */
    @Override
    public Network updateGuestNetwork(long networkId, String name, String displayText, Account callerAccount, User callerUser, String domainSuffix, Long networkOfferingId, Boolean changeCidr) {
        // TODO Auto-generated method stub
        return null;
    }

    /* (non-Javadoc)
<<<<<<< HEAD
     * @see com.cloud.network.NetworkManager#getSite2SiteVpnElements()
     */
    @Override
    public List<? extends Site2SiteVpnServiceProvider> getSite2SiteVpnElements() {
        // TODO Auto-generated method stub
        return null;
    }

    /* (non-Javadoc)
     * @see com.cloud.network.NetworkManager#isPrivateGateway(com.cloud.vm.Nic)
=======
     * @see com.cloud.network.NetworkService#canUseForDeploy(com.cloud.network.Network)
>>>>>>> ddb9e49... VPC: unittest preparation
     */
    @Override
    public boolean isPrivateGateway(Nic guestNic) {
        // TODO Auto-generated method stub
        return false;
    }

    /* (non-Javadoc)
     * @see com.cloud.network.NetworkManager#allocateDirectIp(com.cloud.vm.NicProfile, com.cloud.dc.DataCenter, com.cloud.vm.VirtualMachineProfile, com.cloud.network.Network, java.lang.String)
     */
    @Override
    public void allocateDirectIp(NicProfile nic, DataCenter dc, VirtualMachineProfile<? extends VirtualMachine> vm, Network network, String requestedIp) throws InsufficientVirtualNetworkCapcityException,
            InsufficientAddressCapacityException {
        // TODO Auto-generated method stub
        
    }

    /* (non-Javadoc)
     * @see com.cloud.network.NetworkManager#createNicForVm(com.cloud.network.Network, com.cloud.vm.NicProfile, com.cloud.vm.ReservationContext, com.cloud.vm.VirtualMachineProfileImpl, boolean)
     */
    @Override
    public NicProfile createNicForVm(Network network, NicProfile requested, ReservationContext context, VirtualMachineProfileImpl<VMInstanceVO> vmProfile, boolean prepare)
            throws InsufficientVirtualNetworkCapcityException, InsufficientAddressCapacityException, ConcurrentOperationException, InsufficientCapacityException, ResourceUnavailableException {
        // TODO Auto-generated method stub
        return null;
    }

    /* (non-Javadoc)
     * @see com.cloud.network.NetworkManager#getDefaultManagementTrafficLabel(long, com.cloud.hypervisor.Hypervisor.HypervisorType)
     */
    @Override
    public String getDefaultManagementTrafficLabel(long zoneId, HypervisorType hypervisorType) {
        // TODO Auto-generated method stub
        return null;
    }


    /* (non-Javadoc)
     * @see com.cloud.network.NetworkManager#handleSystemIpRelease(com.cloud.network.IpAddress)
     */
    @Override
    public boolean handleSystemIpRelease(IpAddress ip) {
        // TODO Auto-generated method stub
        return false;
    }

    /* (non-Javadoc)
     * @see com.cloud.network.NetworkManager#removeNic(com.cloud.vm.VirtualMachineProfile, com.cloud.vm.Nic)
     */
    @Override
    public void removeNic(VirtualMachineProfile<? extends VMInstanceVO> vm, Nic nic) {
        // TODO Auto-generated method stub
        
    }

    /* (non-Javadoc)
     * @see com.cloud.network.NetworkManager#getDefaultGuestTrafficLabel(long, com.cloud.hypervisor.Hypervisor.HypervisorType)
     */
    @Override
    public String getDefaultGuestTrafficLabel(long dcId, HypervisorType vmware) {
        // TODO Auto-generated method stub
        return null;
    }

    /* (non-Javadoc)
     * @see com.cloud.network.NetworkManager#getNicProfile(com.cloud.vm.VirtualMachine, long, java.lang.String)
     */
    @Override
    public NicProfile getNicProfile(VirtualMachine vm, long networkId, String broadcastUri) {
        // TODO Auto-generated method stub
        return null;
    }

    /* (non-Javadoc)
     * @see com.cloud.network.NetworkManager#assignVpnGatewayIpAddress(long, com.cloud.user.Account, long)
     */
    @Override
    public PublicIp assignVpnGatewayIpAddress(long dcId, Account owner, long vpcId) throws InsufficientAddressCapacityException, ConcurrentOperationException {
        // TODO Auto-generated method stub
        return null;
    }

    /* (non-Javadoc)
     * @see com.cloud.network.NetworkManager#markPublicIpAsAllocated(com.cloud.network.IPAddressVO)
     */
    @Override
    public void markPublicIpAsAllocated(IPAddressVO addr) {
        // TODO Auto-generated method stub
        
    }

    /* (non-Javadoc)
     * @see com.cloud.network.NetworkManager#assignDedicateIpAddress(com.cloud.user.Account, java.lang.Long, java.lang.Long, long, boolean)
     */
    @Override
    public PublicIp assignDedicateIpAddress(Account owner, Long guestNtwkId, Long vpcId, long dcId, boolean isSourceNat) throws ConcurrentOperationException, InsufficientAddressCapacityException {
        // TODO Auto-generated method stub
        return null;
    }

    /* (non-Javadoc)
     * @see com.cloud.network.NetworkService#getIsolatedNetworksWithSourceNATOwnedByAccountInZone(long, com.cloud.user.Account)
     */
    @Override
    public List<? extends Network> getIsolatedNetworksWithSourceNATOwnedByAccountInZone(long zoneId, Account owner) {
        // TODO Auto-generated method stub
        return null;
    }

    /* (non-Javadoc)
     * @see com.cloud.network.NetworkManager#getDefaultUniqueProviderForService(java.lang.String)
     */
    @Override
    public Provider getDefaultUniqueProviderForService(String serviceName) {
        // TODO Auto-generated method stub
        return null;
    }

    /* (non-Javadoc)
     * @see com.cloud.network.NetworkManager#getNetworkLockTimeout()
     */
    @Override
    public int getNetworkLockTimeout() {
        // TODO Auto-generated method stub
        return 0;
    }
}<|MERGE_RESOLUTION|>--- conflicted
+++ resolved
@@ -927,7 +927,6 @@
     }
 
     /* (non-Javadoc)
-<<<<<<< HEAD
      * @see com.cloud.network.NetworkManager#getDefaultPublicTrafficLabel(long, com.cloud.hypervisor.Hypervisor.HypervisorType)
      */
     @Override
@@ -938,9 +937,6 @@
 
     /* (non-Javadoc)
      * @see com.cloud.network.NetworkManager#assignSourceNatIpAddressToGuestNetwork(com.cloud.user.Account, com.cloud.network.Network)
-=======
-     * @see com.cloud.network.NetworkManager#getNicProfile(com.cloud.vm.VirtualMachine, long)
->>>>>>> ddb9e49... VPC: unittest preparation
      */
     @Override
     public PublicIp assignSourceNatIpAddressToGuestNetwork(Account owner, Network guestNetwork) throws InsufficientAddressCapacityException, ConcurrentOperationException {
@@ -995,7 +991,6 @@
     }
 
     /* (non-Javadoc)
-<<<<<<< HEAD
      * @see com.cloud.network.NetworkManager#getSite2SiteVpnElements()
      */
     @Override
@@ -1006,9 +1001,6 @@
 
     /* (non-Javadoc)
      * @see com.cloud.network.NetworkManager#isPrivateGateway(com.cloud.vm.Nic)
-=======
-     * @see com.cloud.network.NetworkService#canUseForDeploy(com.cloud.network.Network)
->>>>>>> ddb9e49... VPC: unittest preparation
      */
     @Override
     public boolean isPrivateGateway(Nic guestNic) {
