--- conflicted
+++ resolved
@@ -178,7 +178,6 @@
 		if(i % 2 == 0)
 			return 1L;
 		return 2L;
-<<<<<<< HEAD
          */
     }
 
@@ -229,98 +228,25 @@
     public void testDomain() {
         DomainDao domainDao = new DomainDaoImpl();
 
-        DomainVO domain1 = new DomainVO("d1", 2L, 1L, null);
+		DomainVO domain1 = new DomainVO("d1", 2L, 1L, null, 1);
         domainDao.create(domain1);
 
-        DomainVO domain2 = new DomainVO("d2", 2L, 1L, null);
+		DomainVO domain2 = new DomainVO("d2", 2L, 1L, null, 1);
         domainDao.create(domain2);
 
-        DomainVO domain3 = new DomainVO("d3", 2L, 1L, null);
+		DomainVO domain3 = new DomainVO("d3", 2L, 1L, null, 1);
         domainDao.create(domain3);
 
-        DomainVO domain11 = new DomainVO("d11", 2L, domain1.getId(), null);
+		DomainVO domain11 = new DomainVO("d11", 2L, domain1.getId(), null, 1);
         domainDao.create(domain11);
 
         domainDao.remove(domain11.getId());
 
-        DomainVO domain12 = new DomainVO("d12", 2L, domain1.getId(), null);
+		DomainVO domain12 = new DomainVO("d12", 2L, domain1.getId(), null, 1);
         domainDao.create(domain12);
 
         domainDao.remove(domain3.getId());
-        DomainVO domain4 = new DomainVO("d4", 2L, 1L, null);
+		DomainVO domain4 = new DomainVO("d4", 2L, 1L, null, 1);
         domainDao.create(domain4);
     }
-=======
-		*/
-	}
-	
-	public void tstLocking() {
-		
-		int testThreads = 20;
-		Thread[] threads = new Thread[testThreads];
-		
-		for(int i = 0; i < testThreads; i++) {
-			final int current = i;
-			threads[i] = new Thread(new Runnable() {
-				public void run() {
-					
-					final HostDao hostDao = new HostDaoImpl();
-					while(true) {
-						Transaction txn = Transaction.currentTxn();
-						try {
-							HostVO host = hostDao.acquireInLockTable(getRandomLockId(), 10);
-							if(host != null) {
-								s_logger.info("Thread " + (current + 1) + " acquired lock");
-								
-								try { Thread.sleep(getRandomMilliseconds(1000, 5000)); } catch (InterruptedException e) {}
-								
-								s_logger.info("Thread " + (current + 1) + " released lock");
-								hostDao.releaseFromLockTable(host.getId());
-								
-								try { Thread.sleep(getRandomMilliseconds(1000, 5000)); } catch (InterruptedException e) {}
-							} else {
-								s_logger.info("Thread " + (current + 1) + " is not able to acquire lock");
-							}
-						} finally {
-							txn.close();
-						}
-					}
-				}
-			});
-			threads[i].start();
-		}
-		
-		try {
-			for(int i = 0; i < testThreads; i++)
-				threads[i].join();
-		} catch(InterruptedException e) {
-		}
-	}
-	
-	public void testDomain() {
-		getRandomMilliseconds(1, 100);		
-		DomainDao domainDao = new DomainDaoImpl();
-		
-		DomainVO domain1 = new DomainVO("d1", 2L, 1L, null, 1);
-		domainDao.create(domain1);
-		
-		DomainVO domain2 = new DomainVO("d2", 2L, 1L, null, 1);
-		domainDao.create(domain2);
-		
-		DomainVO domain3 = new DomainVO("d3", 2L, 1L, null, 1);
-		domainDao.create(domain3);
-
-		DomainVO domain11 = new DomainVO("d11", 2L, domain1.getId(), null, 1);
-		domainDao.create(domain11);
-		
-		domainDao.remove(domain11.getId());
-		
-		DomainVO domain12 = new DomainVO("d12", 2L, domain1.getId(), null, 1);
-		domainDao.create(domain12);
-		
-		domainDao.remove(domain3.getId());
-		DomainVO domain4 = new DomainVO("d4", 2L, 1L, null, 1);
-		domainDao.create(domain4);
-	}
->>>>>>> 4f53eb11
 }