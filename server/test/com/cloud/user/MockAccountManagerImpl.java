--- conflicted
+++ resolved
@@ -22,6 +22,8 @@
 import javax.ejb.Local;
 import javax.naming.ConfigurationException;
 
+import org.springframework.stereotype.Component;
+
 import org.apache.cloudstack.acl.ControlledEntity;
 import org.apache.cloudstack.acl.RoleType;
 import org.apache.cloudstack.acl.SecurityChecker.AccessType;
@@ -29,7 +31,6 @@
 import org.apache.cloudstack.api.command.admin.user.DeleteUserCmd;
 import org.apache.cloudstack.api.command.admin.user.RegisterCmd;
 import org.apache.cloudstack.api.command.admin.user.UpdateUserCmd;
-import org.springframework.stereotype.Component;
 
 import com.cloud.domain.Domain;
 import com.cloud.domain.PartOf;
@@ -344,16 +345,15 @@
     }
 
     @Override
-<<<<<<< HEAD
     public void checkAccess(Account account, AccessType accessType, boolean sameOwner, String apiName,
             ControlledEntity... entities) throws PermissionDeniedException {
         // TODO Auto-generated method stub
-
-=======
+    }
+
+    @Override
     public Long finalyzeAccountId(String accountName, Long domainId, Long projectId, boolean enabledOnly) {
         // TODO Auto-generated method stub
         return null;
->>>>>>> 5779292e
     }
 
 }