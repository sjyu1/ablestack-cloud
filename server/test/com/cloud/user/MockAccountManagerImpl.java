--- conflicted
+++ resolved
@@ -256,41 +256,6 @@
         return false;
     }
 
-<<<<<<< HEAD
-
-=======
-    @Override
-    public void buildACLSearchBuilder(SearchBuilder<? extends ControlledEntity> sb, Long domainId, boolean isRecursive, List<Long> permittedAccounts,
-        ListProjectResourcesCriteria listProjectResourcesCriteria) {
-        // TODO Auto-generated method stub
-
-    }
-
-    @Override
-    public void buildACLSearchCriteria(SearchCriteria<? extends ControlledEntity> sc, Long domainId, boolean isRecursive, List<Long> permittedAccounts,
-        ListProjectResourcesCriteria listProjectResourcesCriteria) {
-        // TODO Auto-generated method stub
-
-    }
-
-    @Override
-    public void buildACLSearchParameters(Account caller, Long id, String accountName, Long projectId, List<Long> permittedAccounts,
-        Ternary<Long, Boolean, ListProjectResourcesCriteria> domainIdRecursiveListProject, boolean listAll, boolean forProjectInvitation) {
-        // TODO Auto-generated method stub
-    }
-
-    @Override
-    public void buildACLViewSearchBuilder(SearchBuilder<? extends ControlledViewEntity> sb, Long domainId, boolean isRecursive, List<Long> permittedAccounts,
-        ListProjectResourcesCriteria listProjectResourcesCriteria) {
-        // TODO Auto-generated method stub
-    }
-
-    @Override
-    public void buildACLViewSearchCriteria(SearchCriteria<? extends ControlledViewEntity> sc, Long domainId, boolean isRecursive, List<Long> permittedAccounts,
-        ListProjectResourcesCriteria listProjectResourcesCriteria) {
-        // TODO Auto-generated method stub
-    }
->>>>>>> da8ee45a
 
     /* (non-Javadoc)
      * @see com.cloud.user.AccountService#getUserByApiKey(java.lang.String)
