--- conflicted
+++ resolved
@@ -346,7 +346,7 @@
 
     @Bean
     public DataCenterLinkLocalIpAddressDao datacenterLinkLocalIpAddressDao() {
-        return Mockito.mock(DataCenterLinkLocalIpAddressDao.class);
+    	return Mockito.mock(DataCenterLinkLocalIpAddressDao.class);
     }
 
     @Bean
@@ -364,14 +364,11 @@
         return Mockito.mock(AccountDetailsDao.class);
     }
 
-<<<<<<< HEAD
     @Bean
     public DataStoreManager dataStoreManager() {
         return Mockito.mock(DataStoreManager.class);
     }
 
-=======
->>>>>>> c30d9be3
     public static class Library implements TypeFilter {
 
         @Override
