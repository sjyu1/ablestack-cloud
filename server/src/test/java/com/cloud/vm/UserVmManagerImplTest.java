// Licensed to the Apache Software Foundation (ASF) under one
// or more contributor license agreements.  See the NOTICE file
// distributed with this work for additional information
// regarding copyright ownership.  The ASF licenses this file
// to you under the Apache License, Version 2.0 (the
// "License"); you may not use this file except in compliance
// with the License.  You may obtain a copy of the License at
//
//   http://www.apache.org/licenses/LICENSE-2.0
//
// Unless required by applicable law or agreed to in writing,
// software distributed under the License is distributed on an
// "AS IS" BASIS, WITHOUT WARRANTIES OR CONDITIONS OF ANY
// KIND, either express or implied.  See the License for the
// specific language governing permissions and limitations
// under the License.
package com.cloud.vm;

<<<<<<< HEAD
import static org.junit.Assert.assertEquals;
import static org.junit.Assert.assertFalse;
import static org.junit.Assert.assertTrue;
import static org.mockito.ArgumentMatchers.any;
import static org.mockito.ArgumentMatchers.anyLong;
import static org.mockito.ArgumentMatchers.anyMap;
import static org.mockito.ArgumentMatchers.anyString;
import static org.mockito.ArgumentMatchers.nullable;
import static org.mockito.Mockito.doNothing;
import static org.mockito.Mockito.doReturn;
import static org.mockito.Mockito.lenient;
import static org.mockito.Mockito.mock;
import static org.mockito.Mockito.when;

import java.util.ArrayList;
import java.util.HashMap;
import java.util.List;
import java.util.Map;

import com.cloud.template.VirtualMachineTemplate;
import com.cloud.user.UserData;
import com.cloud.user.UserDataVO;
import com.cloud.user.dao.UserDataDao;
import com.cloud.utils.exception.CloudRuntimeException;
import org.apache.cloudstack.api.BaseCmd.HTTPMethod;
import org.apache.cloudstack.api.command.user.vm.ResetVMUserDataCmd;
import org.apache.cloudstack.api.command.user.vm.UpdateVMCmd;
import org.apache.cloudstack.api.command.user.volume.ResizeVolumeCmd;
import org.apache.cloudstack.context.CallContext;
import org.apache.cloudstack.engine.orchestration.service.NetworkOrchestrationService;
import org.junit.After;
import org.junit.Assert;
import org.junit.Before;
import org.junit.Test;
import org.junit.runner.RunWith;
import org.mockito.InjectMocks;
import org.mockito.Mock;
import org.mockito.Mockito;
import org.mockito.Spy;
import org.mockito.junit.MockitoJUnitRunner;
import org.powermock.core.classloader.annotations.PrepareForTest;

=======
>>>>>>> feb548bf
import com.cloud.configuration.Resource;
import com.cloud.dc.DataCenterVO;
import com.cloud.dc.dao.DataCenterDao;
import com.cloud.exception.InsufficientAddressCapacityException;
import com.cloud.exception.InsufficientCapacityException;
import com.cloud.exception.InvalidParameterValueException;
import com.cloud.exception.ResourceAllocationException;
import com.cloud.exception.ResourceUnavailableException;
import com.cloud.hypervisor.Hypervisor;
import com.cloud.network.NetworkModel;
import com.cloud.network.dao.NetworkDao;
import com.cloud.network.dao.NetworkVO;
import com.cloud.offering.ServiceOffering;
import com.cloud.service.ServiceOfferingVO;
import com.cloud.service.dao.ServiceOfferingDao;
import com.cloud.storage.DiskOfferingVO;
import com.cloud.storage.GuestOSVO;
import com.cloud.storage.VMTemplateVO;
import com.cloud.storage.VolumeApiService;
import com.cloud.storage.VolumeVO;
import com.cloud.storage.dao.DiskOfferingDao;
import com.cloud.storage.dao.GuestOSDao;
import com.cloud.storage.dao.VMTemplateDao;
import com.cloud.user.Account;
import com.cloud.user.AccountManager;
import com.cloud.user.AccountVO;
import com.cloud.user.ResourceLimitService;
import com.cloud.user.UserVO;
import com.cloud.user.dao.AccountDao;
import com.cloud.uservm.UserVm;
import com.cloud.utils.exception.CloudRuntimeException;
import com.cloud.vm.dao.NicDao;
import com.cloud.vm.dao.UserVmDao;
import com.cloud.vm.dao.UserVmDetailsDao;
import org.apache.cloudstack.api.BaseCmd.HTTPMethod;
import org.apache.cloudstack.api.command.user.vm.CloneVMCmd;
import org.apache.cloudstack.api.command.user.vm.UpdateVMCmd;
import org.apache.cloudstack.api.command.user.volume.ResizeVolumeCmd;
import org.apache.cloudstack.context.CallContext;
import org.apache.cloudstack.engine.orchestration.service.NetworkOrchestrationService;
import org.junit.After;
import org.junit.Assert;
import org.junit.Before;
import org.junit.Test;
import org.junit.runner.RunWith;
import org.mockito.InjectMocks;
import org.mockito.Mock;
import org.mockito.Mockito;
import org.mockito.Spy;
import org.mockito.junit.MockitoJUnitRunner;
import org.powermock.core.classloader.annotations.PrepareForTest;

import java.util.ArrayList;
import java.util.HashMap;
import java.util.List;
import java.util.Map;

import static org.junit.Assert.assertEquals;
import static org.junit.Assert.assertFalse;
import static org.junit.Assert.assertTrue;
import static org.mockito.ArgumentMatchers.any;
import static org.mockito.ArgumentMatchers.anyLong;
import static org.mockito.ArgumentMatchers.anyMap;
import static org.mockito.ArgumentMatchers.anyString;
import static org.mockito.ArgumentMatchers.nullable;
import static org.mockito.Mockito.lenient;
import static org.mockito.Mockito.mock;
import static org.mockito.Mockito.when;

@RunWith(MockitoJUnitRunner.class)
public class UserVmManagerImplTest {

    @Spy
    @InjectMocks
    private UserVmManagerImpl userVmManagerImpl = new UserVmManagerImpl();

    @Mock
    private ServiceOfferingDao _serviceOfferingDao;

    @Mock
    private DiskOfferingDao diskOfferingDao;

    @Mock
    private DataCenterDao _dcDao;
    @Mock
    private DataCenterVO _dcMock;

    @Mock
    protected NicDao nicDao;

    @Mock
    private NetworkDao _networkDao;

    @Mock
    private NetworkOrchestrationService _networkMgr;

    @Mock
    private NetworkVO _networkMock;

    @Mock
    private GuestOSDao guestOSDao;

    @Mock
    private UserVmDao userVmDao;

    @Mock
    private UpdateVMCmd updateVmCommand;

    @Mock
    private AccountManager accountManager;

    @Mock
    private UserVmDetailsDao userVmDetailVO;

    @Mock
    private UserVmVO userVmVoMock;

    @Mock
    private NetworkModel networkModel;

    @Mock
    private Account accountMock;

    @Mock
    private AccountVO callerAccount;

    @Mock
    private UserVO callerUser;

    @Mock
    private VMTemplateDao templateDao;

    @Mock
    private CloneVMCmd cloneVMCommand;

    @Mock
    private AccountDao accountDao;

    @Mock
    ResourceLimitService resourceLimitMgr;

    @Mock
    VolumeApiService volumeApiService;

    @Mock
    UserDataDao userDataDao;

    private long vmId = 1l;

    private static final long GiB_TO_BYTES = 1024 * 1024 * 1024;

    private Map<String, String> customParameters = new HashMap<>();

    private DiskOfferingVO smallerDisdkOffering = prepareDiskOffering(5l * GiB_TO_BYTES, 1l, 1L, 2L);
    private DiskOfferingVO largerDisdkOffering = prepareDiskOffering(10l * GiB_TO_BYTES, 2l, 10L, 20L);

    @Before
    public void beforeTest() {

        Mockito.when(updateVmCommand.getId()).thenReturn(vmId);

        when(_dcDao.findById(anyLong())).thenReturn(_dcMock);

        Mockito.when(userVmDao.findById(Mockito.eq(vmId))).thenReturn(userVmVoMock);

        Mockito.when(callerAccount.getType()).thenReturn(Account.Type.ADMIN);
        CallContext.register(callerUser, callerAccount);

        customParameters.put(VmDetailConstants.ROOT_DISK_SIZE, "123");
        lenient().doNothing().when(resourceLimitMgr).incrementResourceCount(anyLong(), any(Resource.ResourceType.class));
        lenient().doNothing().when(resourceLimitMgr).decrementResourceCount(anyLong(), any(Resource.ResourceType.class), anyLong());
    }

    @After
    public void afterTest() {
        CallContext.unregister();
    }

    @Test
    public void validateGuestOsIdForUpdateVirtualMachineCommandTestOsTypeNull() {
        Mockito.when(updateVmCommand.getOsTypeId()).thenReturn(null);
        userVmManagerImpl.validateGuestOsIdForUpdateVirtualMachineCommand(updateVmCommand);
    }

    @Test(expected = InvalidParameterValueException.class)
    public void validateGuestOsIdForUpdateVirtualMachineCommandTestOsTypeNotFound() {
        Mockito.when(updateVmCommand.getOsTypeId()).thenReturn(1l);

        userVmManagerImpl.validateGuestOsIdForUpdateVirtualMachineCommand(updateVmCommand);
    }

    @Test
    public void validateGuestOsIdForUpdateVirtualMachineCommandTestOsTypeFound() {
        Mockito.when(updateVmCommand.getOsTypeId()).thenReturn(1l);
        Mockito.when(guestOSDao.findById(Mockito.eq(1l))).thenReturn(Mockito.mock(GuestOSVO.class));

        userVmManagerImpl.validateGuestOsIdForUpdateVirtualMachineCommand(updateVmCommand);
    }

    @Test(expected = InvalidParameterValueException.class)
    public void validateInputsAndPermissionForUpdateVirtualMachineCommandTestVmNotFound() {
        Mockito.when(userVmDao.findById(Mockito.eq(vmId))).thenReturn(null);

        userVmManagerImpl.validateInputsAndPermissionForUpdateVirtualMachineCommand(updateVmCommand);
    }

    private ServiceOfferingVO getSvcoffering(int ramSize) {
        String name = "name";
        String displayText = "displayText";
        int cpu = 1;
        int speed = 128;

        boolean ha = false;
        boolean useLocalStorage = false;

        ServiceOfferingVO serviceOffering = new ServiceOfferingVO(name, cpu, ramSize, speed, null, null, ha, displayText, false, null,
                false);
        serviceOffering.setDiskOfferingId(1l);
        return serviceOffering;
    }

    @Test
    @PrepareForTest(CallContext.class)
    public void validateInputsAndPermissionForUpdateVirtualMachineCommandTest() {
        Mockito.doNothing().when(userVmManagerImpl).validateGuestOsIdForUpdateVirtualMachineCommand(updateVmCommand);

        CallContext callContextMock = Mockito.mock(CallContext.class);

        Mockito.lenient().doReturn(accountMock).when(callContextMock).getCallingAccount();

        ServiceOffering offering = getSvcoffering(512);
        Mockito.lenient().when(_serviceOfferingDao.findById(Mockito.anyLong(), Mockito.anyLong())).thenReturn((ServiceOfferingVO) offering);
        Mockito.lenient().doNothing().when(accountManager).checkAccess(accountMock, null, true, userVmVoMock);
        userVmManagerImpl.validateInputsAndPermissionForUpdateVirtualMachineCommand(updateVmCommand);

        Mockito.verify(userVmManagerImpl).validateGuestOsIdForUpdateVirtualMachineCommand(updateVmCommand);
        Mockito.verify(accountManager).checkAccess(callerAccount, null, true, userVmVoMock);
    }

    @Test
    public void updateVirtualMachineTestDisplayChanged() throws ResourceUnavailableException, InsufficientCapacityException {
        configureDoNothingForMethodsThatWeDoNotWantToTest();
        ServiceOffering offering = getSvcoffering(512);
        Mockito.when(_serviceOfferingDao.findById(Mockito.anyLong(), Mockito.anyLong())).thenReturn((ServiceOfferingVO) offering);
        Mockito.when(userVmVoMock.isDisplay()).thenReturn(true);
        Mockito.doNothing().when(userVmManagerImpl).updateDisplayVmFlag(false, vmId, userVmVoMock);
        Mockito.when(updateVmCommand.getUserdataId()).thenReturn(null);
        userVmManagerImpl.updateVirtualMachine(updateVmCommand);
        verifyMethodsThatAreAlwaysExecuted();

        Mockito.verify(userVmManagerImpl).updateDisplayVmFlag(false, vmId, userVmVoMock);
        Mockito.verify(userVmDetailVO, Mockito.times(0)).removeDetails(vmId);
    }

    @Test
    public void updateVirtualMachineTestCleanUpTrue() throws ResourceUnavailableException, InsufficientCapacityException {
        configureDoNothingForMethodsThatWeDoNotWantToTest();
        ServiceOffering offering = getSvcoffering(512);
        Mockito.when(_serviceOfferingDao.findById(Mockito.anyLong(), Mockito.anyLong())).thenReturn((ServiceOfferingVO) offering);
        Mockito.when(updateVmCommand.isCleanupDetails()).thenReturn(true);
        Mockito.lenient().doNothing().when(userVmManagerImpl).updateDisplayVmFlag(false, vmId, userVmVoMock);
        Mockito.doNothing().when(userVmDetailVO).removeDetails(vmId);
        Mockito.when(updateVmCommand.getUserdataId()).thenReturn(null);

        userVmManagerImpl.updateVirtualMachine(updateVmCommand);
        verifyMethodsThatAreAlwaysExecuted();
        Mockito.verify(userVmDetailVO).removeDetails(vmId);
        Mockito.verify(userVmManagerImpl, Mockito.times(0)).updateDisplayVmFlag(false, vmId, userVmVoMock);
    }

    @Test
    public void updateVirtualMachineTestCleanUpTrueAndDetailEmpty() throws ResourceUnavailableException, InsufficientCapacityException {
        prepareAndExecuteMethodDealingWithDetails(true, true);
    }

    @Test
    public void updateVirtualMachineTestCleanUpTrueAndDetailsNotEmpty() throws ResourceUnavailableException, InsufficientCapacityException {
        prepareAndExecuteMethodDealingWithDetails(true, false);
    }

    @Test
    public void updateVirtualMachineTestCleanUpFalseAndDetailsNotEmpty() throws ResourceUnavailableException, InsufficientCapacityException {
        prepareAndExecuteMethodDealingWithDetails(false, true);
    }

    @Test
    public void updateVirtualMachineTestCleanUpFalseAndDetailsEmpty() throws ResourceUnavailableException, InsufficientCapacityException {
        Mockito.when(accountDao.findById(Mockito.anyLong())).thenReturn(callerAccount);
        prepareAndExecuteMethodDealingWithDetails(false, false);
    }

    private void prepareAndExecuteMethodDealingWithDetails(boolean cleanUpDetails, boolean isDetailsEmpty) throws ResourceUnavailableException, InsufficientCapacityException {
        configureDoNothingForMethodsThatWeDoNotWantToTest();

        ServiceOffering offering = getSvcoffering(512);
        Mockito.when(_serviceOfferingDao.findById(Mockito.anyLong(), Mockito.anyLong())).thenReturn((ServiceOfferingVO) offering);
        Mockito.when(_serviceOfferingDao.findByIdIncludingRemoved(Mockito.anyLong(), Mockito.anyLong())).thenReturn((ServiceOfferingVO) offering);
        ServiceOfferingVO currentServiceOffering = Mockito.mock(ServiceOfferingVO.class);
        Mockito.lenient().when(currentServiceOffering.getCpu()).thenReturn(1);
        Mockito.lenient().when(currentServiceOffering.getRamSize()).thenReturn(512);

        List<NicVO> nics = new ArrayList<>();
        NicVO nic1 = mock(NicVO.class);
        NicVO nic2 = mock(NicVO.class);
        nics.add(nic1);
        nics.add(nic2);
        when(this.nicDao.listByVmId(Mockito.anyLong())).thenReturn(nics);
        when(_networkDao.findById(anyLong())).thenReturn(_networkMock);
        lenient().doNothing().when(_networkMgr).saveExtraDhcpOptions(anyString(), anyLong(), anyMap());
        HashMap<String, String> details = new HashMap<>();
        if(!isDetailsEmpty) {
            details.put("", "");
        }
        Mockito.when(updateVmCommand.getUserdataId()).thenReturn(null);
        Mockito.when(updateVmCommand.getDetails()).thenReturn(details);
        Mockito.when(updateVmCommand.isCleanupDetails()).thenReturn(cleanUpDetails);
        configureDoNothingForDetailsMethod();

        userVmManagerImpl.updateVirtualMachine(updateVmCommand);
        verifyMethodsThatAreAlwaysExecuted();

        Mockito.verify(userVmVoMock, Mockito.times(cleanUpDetails || isDetailsEmpty ? 0 : 1)).setDetails(details);
        Mockito.verify(userVmDetailVO, Mockito.times(cleanUpDetails ? 1: 0)).removeDetails(vmId);
        Mockito.verify(userVmDao, Mockito.times(cleanUpDetails || isDetailsEmpty ? 0 : 1)).saveDetails(userVmVoMock);
        Mockito.verify(userVmManagerImpl, Mockito.times(0)).updateDisplayVmFlag(false, vmId, userVmVoMock);
    }

    private void configureDoNothingForDetailsMethod() {
        Mockito.lenient().doNothing().when(userVmManagerImpl).updateDisplayVmFlag(false, vmId, userVmVoMock);
        Mockito.doNothing().when(userVmDetailVO).removeDetails(vmId);
        Mockito.doNothing().when(userVmDao).saveDetails(userVmVoMock);
    }

    @SuppressWarnings("unchecked")
    private void verifyMethodsThatAreAlwaysExecuted() throws ResourceUnavailableException, InsufficientCapacityException {
        Mockito.verify(userVmManagerImpl).validateInputsAndPermissionForUpdateVirtualMachineCommand(updateVmCommand);
        Mockito.verify(userVmManagerImpl).getSecurityGroupIdList(updateVmCommand);

        Mockito.verify(userVmManagerImpl).updateVirtualMachine(nullable(Long.class), nullable(String.class), nullable(String.class), nullable(Boolean.class),
                nullable(Boolean.class), nullable(Long.class),
                nullable(String.class), nullable(Long.class), nullable(String.class), nullable(Boolean.class), nullable(HTTPMethod.class), nullable(String.class), nullable(String.class), nullable(String.class), nullable(List.class),
                nullable(Map.class));

    }

    @SuppressWarnings("unchecked")
    private void configureDoNothingForMethodsThatWeDoNotWantToTest() throws ResourceUnavailableException, InsufficientCapacityException {
        Mockito.doNothing().when(userVmManagerImpl).validateInputsAndPermissionForUpdateVirtualMachineCommand(updateVmCommand);
        Mockito.doReturn(new ArrayList<Long>()).when(userVmManagerImpl).getSecurityGroupIdList(updateVmCommand);
        Mockito.lenient().doReturn(Mockito.mock(UserVm.class)).when(userVmManagerImpl).updateVirtualMachine(Mockito.anyLong(), Mockito.anyString(), Mockito.anyString(), Mockito.anyBoolean(),
                Mockito.anyBoolean(), Mockito.anyLong(),
                Mockito.anyString(), Mockito.anyLong(), Mockito.anyString(), Mockito.anyBoolean(), Mockito.any(HTTPMethod.class), Mockito.anyString(), Mockito.anyString(), Mockito.anyString(), Mockito.anyListOf(Long.class),
                Mockito.anyMap());
    }

    @Test
    public void validateOrReplaceMacAddressTestMacAddressValid() throws InsufficientAddressCapacityException {
        configureValidateOrReplaceMacAddressTest(0, "01:23:45:67:89:ab", "01:23:45:67:89:ab");
    }

    @Test
    public void validateOrReplaceMacAddressTestMacAddressNull() throws InsufficientAddressCapacityException {
        configureValidateOrReplaceMacAddressTest(1, null, "01:23:45:67:89:ab");
    }

    @Test
    public void validateOrReplaceMacAddressTestMacAddressBlank() throws InsufficientAddressCapacityException {
        configureValidateOrReplaceMacAddressTest(1, " ", "01:23:45:67:89:ab");
    }

    @Test
    public void validateOrReplaceMacAddressTestMacAddressEmpty() throws InsufficientAddressCapacityException {
        configureValidateOrReplaceMacAddressTest(1, "", "01:23:45:67:89:ab");
    }

    @Test
    public void validateOrReplaceMacAddressTestMacAddressNotValidOption1() throws InsufficientAddressCapacityException {
        configureValidateOrReplaceMacAddressTest(1, "abcdef:gh:ij:kl", "01:23:45:67:89:ab");
    }

    @Test
    public void validateOrReplaceMacAddressTestMacAddressNotValidOption2() throws InsufficientAddressCapacityException {
        configureValidateOrReplaceMacAddressTest(1, "01:23:45:67:89:", "01:23:45:67:89:ab");
    }

    @Test
    public void validateOrReplaceMacAddressTestMacAddressNotValidOption3() throws InsufficientAddressCapacityException {
        configureValidateOrReplaceMacAddressTest(1, "01:23:45:67:89:az", "01:23:45:67:89:ab");
    }

    @Test
    public void validateOrReplaceMacAddressTestMacAddressNotValidOption4() throws InsufficientAddressCapacityException {
        configureValidateOrReplaceMacAddressTest(1, "@1:23:45:67:89:ab", "01:23:45:67:89:ab");
    }

    private void configureValidateOrReplaceMacAddressTest(int times, String macAddress, String expectedMacAddress) throws InsufficientAddressCapacityException {
        Mockito.when(networkModel.getNextAvailableMacAddressInNetwork(Mockito.anyLong())).thenReturn(expectedMacAddress);

        String returnedMacAddress = userVmManagerImpl.validateOrReplaceMacAddress(macAddress, 1l);

        Mockito.verify(networkModel, Mockito.times(times)).getNextAvailableMacAddressInNetwork(Mockito.anyLong());
        assertEquals(expectedMacAddress, returnedMacAddress);
    }

    @Test
    public void testValidatekeyValuePair() throws Exception {
        assertTrue(userVmManagerImpl.isValidKeyValuePair("is-a-template=true\nHVM-boot-policy=\nPV-bootloader=pygrub\nPV-args=hvc0"));
        assertTrue(userVmManagerImpl.isValidKeyValuePair("is-a-template=true HVM-boot-policy= PV-bootloader=pygrub PV-args=hvc0"));
        assertTrue(userVmManagerImpl.isValidKeyValuePair("nvp.vm-uuid=34b3d5ea-1c25-4bb0-9250-8dc3388bfa9b"));
        assertFalse(userVmManagerImpl.isValidKeyValuePair("key"));
        //key-1=value1, param:key-2=value2, my.config.v0=False"
        assertTrue(userVmManagerImpl.isValidKeyValuePair("key-1=value1"));
        assertTrue(userVmManagerImpl.isValidKeyValuePair("param:key-2=value2"));
        assertTrue(userVmManagerImpl.isValidKeyValuePair("my.config.v0=False"));
    }

    @Test
    public void configureCustomRootDiskSizeTest() {
        String vmDetailsRootDiskSize = "123";
        Map<String, String> customParameters = new HashMap<>();
        customParameters.put(VmDetailConstants.ROOT_DISK_SIZE, vmDetailsRootDiskSize);
        long expectedRootDiskSize = 123l * GiB_TO_BYTES;
        long offeringRootDiskSize = 0l;
        prepareAndRunConfigureCustomRootDiskSizeTest(customParameters, expectedRootDiskSize, 1, offeringRootDiskSize);
    }

    @Test(expected = InvalidParameterValueException.class)
    public void configureCustomRootDiskSizeTestExpectExceptionZero() {
        String vmDetailsRootDiskSize = "0";
        Map<String, String> customParameters = new HashMap<>();
        customParameters.put(VmDetailConstants.ROOT_DISK_SIZE, vmDetailsRootDiskSize);
        long expectedRootDiskSize = 0l;
        long offeringRootDiskSize = 0l;
        prepareAndRunConfigureCustomRootDiskSizeTest(customParameters, expectedRootDiskSize, 1, offeringRootDiskSize);
    }

    @Test(expected = InvalidParameterValueException.class)
    public void configureCustomRootDiskSizeTestExpectExceptionNegativeNum() {
        String vmDetailsRootDiskSize = "-123";
        Map<String, String> customParameters = new HashMap<>();
        customParameters.put(VmDetailConstants.ROOT_DISK_SIZE, vmDetailsRootDiskSize);
        long expectedRootDiskSize = -123l * GiB_TO_BYTES;
        long offeringRootDiskSize = 0l;
        prepareAndRunConfigureCustomRootDiskSizeTest(customParameters, expectedRootDiskSize, 1, offeringRootDiskSize);
    }

    @Test
    public void configureCustomRootDiskSizeTestEmptyParameters() {
        Map<String, String> customParameters = new HashMap<>();
        long expectedRootDiskSize = 99l * GiB_TO_BYTES;
        long offeringRootDiskSize = 0l;
        prepareAndRunConfigureCustomRootDiskSizeTest(customParameters, expectedRootDiskSize, 1, offeringRootDiskSize);
    }

    @Test
    public void configureCustomRootDiskSizeTestEmptyParametersAndOfferingRootSize() {
        Map<String, String> customParameters = new HashMap<>();
        long expectedRootDiskSize = 10l * GiB_TO_BYTES;
        long offeringRootDiskSize = 10l * GiB_TO_BYTES;;

        prepareAndRunConfigureCustomRootDiskSizeTest(customParameters, expectedRootDiskSize, 1, offeringRootDiskSize);
    }

    private void prepareAndRunConfigureCustomRootDiskSizeTest(Map<String, String> customParameters, long expectedRootDiskSize, int timesVerifyIfHypervisorSupports, Long offeringRootDiskSize) {
        VMTemplateVO template = Mockito.mock(VMTemplateVO.class);
        Mockito.when(template.getId()).thenReturn(1l);
        Mockito.when(template.getSize()).thenReturn(99L * GiB_TO_BYTES);
        Mockito.when(templateDao.findById(Mockito.anyLong())).thenReturn(template);

        DiskOfferingVO diskfferingVo = Mockito.mock(DiskOfferingVO.class);

        Mockito.when(diskfferingVo.getDiskSize()).thenReturn(offeringRootDiskSize);

        Mockito.when(volumeApiService.validateVolumeSizeInBytes(Mockito.anyLong())).thenReturn(true);
        long rootDiskSize = userVmManagerImpl.configureCustomRootDiskSize(customParameters, template, Hypervisor.HypervisorType.KVM, diskfferingVo);

        Assert.assertEquals(expectedRootDiskSize, rootDiskSize);
        Mockito.verify(userVmManagerImpl, Mockito.times(timesVerifyIfHypervisorSupports)).verifyIfHypervisorSupportsRootdiskSizeOverride(Mockito.any());
    }

    @Test
    public void verifyIfHypervisorSupportRootdiskSizeOverrideTest() {
        Hypervisor.HypervisorType[] hypervisorTypeArray = Hypervisor.HypervisorType.values();
        int exceptionCounter = 0;
        int expectedExceptionCounter = hypervisorTypeArray.length - 4;

        for(int i = 0; i < hypervisorTypeArray.length; i++) {
            if (Hypervisor.HypervisorType.KVM == hypervisorTypeArray[i]
                    || Hypervisor.HypervisorType.XenServer == hypervisorTypeArray[i]
                    || Hypervisor.HypervisorType.VMware == hypervisorTypeArray[i]
                    || Hypervisor.HypervisorType.Simulator == hypervisorTypeArray[i]) {
                userVmManagerImpl.verifyIfHypervisorSupportsRootdiskSizeOverride(hypervisorTypeArray[i]);
            } else {
                try {
                    userVmManagerImpl.verifyIfHypervisorSupportsRootdiskSizeOverride(hypervisorTypeArray[i]);
                } catch (InvalidParameterValueException e) {
                    exceptionCounter ++;
                }
            }
        }

        Assert.assertEquals(expectedExceptionCounter, exceptionCounter);
    }

    @Test (expected = InvalidParameterValueException.class)
    public void prepareResizeVolumeCmdTestRootVolumeNull() {
        DiskOfferingVO newRootDiskOffering = Mockito.mock(DiskOfferingVO.class);
        DiskOfferingVO currentRootDiskOffering = Mockito.mock(DiskOfferingVO.class);
        userVmManagerImpl.prepareResizeVolumeCmd(null, currentRootDiskOffering, newRootDiskOffering);
    }

    @Test (expected = InvalidParameterValueException.class)
    public void prepareResizeVolumeCmdTestCurrentRootDiskOffering() {
        DiskOfferingVO newRootDiskOffering = Mockito.mock(DiskOfferingVO.class);
        VolumeVO rootVolumeOfVm = Mockito.mock(VolumeVO.class);
        userVmManagerImpl.prepareResizeVolumeCmd(rootVolumeOfVm, null, newRootDiskOffering);
    }

    @Test (expected = InvalidParameterValueException.class)
    public void prepareResizeVolumeCmdTestNewRootDiskOffering() {
        VolumeVO rootVolumeOfVm = Mockito.mock(VolumeVO.class);
        DiskOfferingVO currentRootDiskOffering = Mockito.mock(DiskOfferingVO.class);
        userVmManagerImpl.prepareResizeVolumeCmd(rootVolumeOfVm, currentRootDiskOffering, null);
    }

    @Test
    public void prepareResizeVolumeCmdTestNewOfferingLarger() {
        prepareAndRunResizeVolumeTest(2L, 10L, 20L, smallerDisdkOffering, largerDisdkOffering);
    }

    @Test
    public void prepareResizeVolumeCmdTestSameOfferingSize() {
        prepareAndRunResizeVolumeTest(null, 1L, 2L, smallerDisdkOffering, smallerDisdkOffering);
    }

    @Test
    public void prepareResizeVolumeCmdTestOfferingRootSizeZero() {
        DiskOfferingVO rootSizeZero = prepareDiskOffering(0l, 3l, 100L, 200L);
        prepareAndRunResizeVolumeTest(null, 100L, 200L, smallerDisdkOffering, rootSizeZero);
    }

    @Test (expected = InvalidParameterValueException.class)
    public void prepareResizeVolumeCmdTestNewOfferingSmaller() {
        prepareAndRunResizeVolumeTest(2L, 10L, 20L, largerDisdkOffering, smallerDisdkOffering);
    }

    @Test
    public void validateDiskOfferingCheckForEncryption1Test() {
        ServiceOfferingVO currentOffering = prepareOfferingsForEncryptionValidation(1L, true);
        ServiceOfferingVO newOffering = prepareOfferingsForEncryptionValidation(2L, true);
        userVmManagerImpl.validateDiskOfferingChecks(currentOffering, newOffering);
    }

    @Test
    public void validateDiskOfferingCheckForEncryption2Test() {
        ServiceOfferingVO currentOffering = prepareOfferingsForEncryptionValidation(1L, false);
        ServiceOfferingVO newOffering = prepareOfferingsForEncryptionValidation(2L, false);
        userVmManagerImpl.validateDiskOfferingChecks(currentOffering, newOffering);
    }

    @Test (expected = InvalidParameterValueException.class)
    public void validateDiskOfferingCheckForEncryptionFail1Test() {
        ServiceOfferingVO currentOffering = prepareOfferingsForEncryptionValidation(1L, false);
        ServiceOfferingVO newOffering = prepareOfferingsForEncryptionValidation(2L, true);
        userVmManagerImpl.validateDiskOfferingChecks(currentOffering, newOffering);
    }

    @Test (expected = InvalidParameterValueException.class)
    public void validateDiskOfferingCheckForEncryptionFail2Test() {
        ServiceOfferingVO currentOffering = prepareOfferingsForEncryptionValidation(1L, true);
        ServiceOfferingVO newOffering = prepareOfferingsForEncryptionValidation(2L, false);
        userVmManagerImpl.validateDiskOfferingChecks(currentOffering, newOffering);
    }

    private void prepareAndRunResizeVolumeTest(Long expectedOfferingId, long expectedMinIops, long expectedMaxIops, DiskOfferingVO currentRootDiskOffering, DiskOfferingVO newRootDiskOffering) {
        long rootVolumeId = 1l;
        VolumeVO rootVolumeOfVm = Mockito.mock(VolumeVO.class);
        Mockito.when(rootVolumeOfVm.getId()).thenReturn(rootVolumeId);

        ResizeVolumeCmd resizeVolumeCmd = userVmManagerImpl.prepareResizeVolumeCmd(rootVolumeOfVm, currentRootDiskOffering, newRootDiskOffering);

        Assert.assertEquals(rootVolumeId, resizeVolumeCmd.getId().longValue());
        Assert.assertEquals(expectedOfferingId, resizeVolumeCmd.getNewDiskOfferingId());
        Assert.assertEquals(expectedMinIops, resizeVolumeCmd.getMinIops().longValue());
        Assert.assertEquals(expectedMaxIops, resizeVolumeCmd.getMaxIops().longValue());
    }

    private DiskOfferingVO prepareDiskOffering(long rootSize, long diskOfferingId, long offeringMinIops, long offeringMaxIops) {
        DiskOfferingVO newRootDiskOffering = Mockito.mock(DiskOfferingVO.class);
        Mockito.when(newRootDiskOffering.getDiskSize()).thenReturn(rootSize);
        Mockito.when(newRootDiskOffering.getId()).thenReturn(diskOfferingId);
        Mockito.when(newRootDiskOffering.getMinIops()).thenReturn(offeringMinIops);
        Mockito.when(newRootDiskOffering.getMaxIops()).thenReturn(offeringMaxIops);
        Mockito.when(newRootDiskOffering.getName()).thenReturn("OfferingName");
        return newRootDiskOffering;
    }

<<<<<<< HEAD
    private ServiceOfferingVO prepareOfferingsForEncryptionValidation(long diskOfferingId, boolean encryption) {
        ServiceOfferingVO svcOffering = Mockito.mock(ServiceOfferingVO.class);
        DiskOfferingVO diskOffering = Mockito.mock(DiskOfferingVO.class);

        Mockito.when(svcOffering.getDiskOfferingId()).thenReturn(diskOfferingId);
        Mockito.when(diskOffering.getEncrypt()).thenReturn(encryption);

        // Be aware - Multiple calls with the same disk offering ID could conflict
        Mockito.when(diskOfferingDao.findByIdIncludingRemoved(diskOfferingId)).thenReturn(diskOffering);
        Mockito.when(diskOfferingDao.findById(diskOfferingId)).thenReturn(diskOffering);

        return svcOffering;
    }

    @Test (expected = CloudRuntimeException.class)
    public void testUserDataDenyOverride() {
        Long userDataId = 1L;

        VirtualMachineTemplate template = Mockito.mock(VirtualMachineTemplate.class);
        when(template.getUserDataId()).thenReturn(2L);
        when(template.getUserDataOverridePolicy()).thenReturn(UserData.UserDataOverridePolicy.DENYOVERRIDE);

        userVmManagerImpl.finalizeUserData(null, userDataId, template);
    }

    @Test
    public void testUserDataAllowOverride() {
        String templateUserData = "testTemplateUserdata";
        Long userDataId = 1L;

        VirtualMachineTemplate template = Mockito.mock(VirtualMachineTemplate.class);
        when(template.getUserDataId()).thenReturn(2L);
        when(template.getUserDataOverridePolicy()).thenReturn(UserData.UserDataOverridePolicy.ALLOWOVERRIDE);

        UserDataVO apiUserDataVO = Mockito.mock(UserDataVO.class);
        doReturn(apiUserDataVO).when(userDataDao).findById(userDataId);
        when(apiUserDataVO.getUserData()).thenReturn(templateUserData);

        String finalUserdata = userVmManagerImpl.finalizeUserData(null, userDataId, template);

        Assert.assertEquals(finalUserdata, templateUserData);
    }

    @Test
    public void testUserDataAppend() {
        String userData = "testUserdata";
        String templateUserData = "testTemplateUserdata";
        Long userDataId = 1L;

        VirtualMachineTemplate template = Mockito.mock(VirtualMachineTemplate.class);
        when(template.getUserDataId()).thenReturn(2L);
        when(template.getUserDataOverridePolicy()).thenReturn(UserData.UserDataOverridePolicy.APPEND);

        UserDataVO templateUserDataVO = Mockito.mock(UserDataVO.class);
        doReturn(templateUserDataVO).when(userDataDao).findById(2L);
        when(templateUserDataVO.getUserData()).thenReturn(templateUserData);

        UserDataVO apiUserDataVO = Mockito.mock(UserDataVO.class);
        doReturn(apiUserDataVO).when(userDataDao).findById(userDataId);
        when(apiUserDataVO.getUserData()).thenReturn(userData);

        String finalUserdata = userVmManagerImpl.finalizeUserData(null, userDataId, template);

        Assert.assertEquals(finalUserdata, templateUserData+userData);
    }

    @Test
    public void testUserDataWithoutTemplate() {
        String userData = "testUserdata";
        Long userDataId = 1L;

        UserDataVO apiUserDataVO = Mockito.mock(UserDataVO.class);
        doReturn(apiUserDataVO).when(userDataDao).findById(userDataId);
        when(apiUserDataVO.getUserData()).thenReturn(userData);

        VirtualMachineTemplate template = Mockito.mock(VirtualMachineTemplate.class);
        when(template.getUserDataId()).thenReturn(null);

        String finalUserdata = userVmManagerImpl.finalizeUserData(null, userDataId, template);

        Assert.assertEquals(finalUserdata, userData);
    }

    @Test
    public void testUserDataAllowOverrideWithoutAPIuserdata() {
        String templateUserData = "testTemplateUserdata";

        VirtualMachineTemplate template = Mockito.mock(VirtualMachineTemplate.class);
        when(template.getUserDataId()).thenReturn(2L);
        when(template.getUserDataOverridePolicy()).thenReturn(UserData.UserDataOverridePolicy.ALLOWOVERRIDE);
        UserDataVO templateUserDataVO = Mockito.mock(UserDataVO.class);
        doReturn(templateUserDataVO).when(userDataDao).findById(2L);
        when(templateUserDataVO.getUserData()).thenReturn(templateUserData);

        String finalUserdata = userVmManagerImpl.finalizeUserData(null, null, template);

        Assert.assertEquals(finalUserdata, templateUserData);
    }

    @Test
    public void testUserDataAllowOverrideWithUserdataText() {
        String userData = "testUserdata";
        VirtualMachineTemplate template = Mockito.mock(VirtualMachineTemplate.class);
        when(template.getUserDataId()).thenReturn(null);

        String finalUserdata = userVmManagerImpl.finalizeUserData(userData, null, template);

        Assert.assertEquals(finalUserdata, userData);
    }

    @Test(expected = InvalidParameterValueException.class)
    @PrepareForTest(CallContext.class)
    public void testResetVMUserDataVMStateNotStopped() {
        CallContext callContextMock = Mockito.mock(CallContext.class);
        Mockito.lenient().doReturn(accountMock).when(callContextMock).getCallingAccount();

        ResetVMUserDataCmd cmd = Mockito.mock(ResetVMUserDataCmd.class);
        when(cmd.getId()).thenReturn(1L);
        when(userVmDao.findById(1L)).thenReturn(userVmVoMock);

        VMTemplateVO template = Mockito.mock(VMTemplateVO.class);
        when(userVmVoMock.getTemplateId()).thenReturn(2L);
        when(templateDao.findByIdIncludingRemoved(2L)).thenReturn(template);


        when(userVmVoMock.getState()).thenReturn(VirtualMachine.State.Running);

        try {
            userVmManagerImpl.resetVMUserData(cmd);
        } catch (ResourceUnavailableException e) {
            throw new RuntimeException(e);
        } catch (InsufficientCapacityException e) {
            throw new RuntimeException(e);
        }
    }

    @Test(expected = InvalidParameterValueException.class)
    @PrepareForTest(CallContext.class)
    public void testResetVMUserDataDontAcceptBothUserdataAndUserdataId() {
        CallContext callContextMock = Mockito.mock(CallContext.class);
        Mockito.lenient().doReturn(accountMock).when(callContextMock).getCallingAccount();

        ResetVMUserDataCmd cmd = Mockito.mock(ResetVMUserDataCmd.class);
        when(cmd.getId()).thenReturn(1L);
        when(userVmDao.findById(1L)).thenReturn(userVmVoMock);

        VMTemplateVO template = Mockito.mock(VMTemplateVO.class);
        when(userVmVoMock.getTemplateId()).thenReturn(2L);
        when(templateDao.findByIdIncludingRemoved(2L)).thenReturn(template);


        when(userVmVoMock.getState()).thenReturn(VirtualMachine.State.Stopped);

        when(cmd.getUserData()).thenReturn("testUserdata");
        when(cmd.getUserdataId()).thenReturn(1L);

        try {
            userVmManagerImpl.resetVMUserData(cmd);
        } catch (ResourceUnavailableException e) {
            throw new RuntimeException(e);
        } catch (InsufficientCapacityException e) {
            throw new RuntimeException(e);
        }
    }

    @Test
    @PrepareForTest(CallContext.class)
    public void testResetVMUserDataSuccessResetWithUserdata() {
        CallContext callContextMock = Mockito.mock(CallContext.class);
        Mockito.lenient().doReturn(accountMock).when(callContextMock).getCallingAccount();

        UserVmVO userVmVO = new UserVmVO();
        userVmVO.setTemplateId(2L);
        userVmVO.setState(VirtualMachine.State.Stopped);
        userVmVO.setUserDataId(100L);
        userVmVO.setUserData("RandomUserdata");

        ResetVMUserDataCmd cmd = Mockito.mock(ResetVMUserDataCmd.class);
        when(cmd.getId()).thenReturn(1L);
        when(userVmDao.findById(1L)).thenReturn(userVmVO);

        VMTemplateVO template = Mockito.mock(VMTemplateVO.class);
        when(templateDao.findByIdIncludingRemoved(2L)).thenReturn(template);
        when(template.getUserDataId()).thenReturn(null);

        when(cmd.getUserData()).thenReturn("testUserdata");
        when(cmd.getUserdataId()).thenReturn(null);
        when(cmd.getHttpMethod()).thenReturn(HTTPMethod.GET);

        try {
            doNothing().when(userVmManagerImpl).updateUserData(userVmVO);
            userVmManagerImpl.resetVMUserData(cmd);
        } catch (ResourceUnavailableException e) {
            throw new RuntimeException(e);
        } catch (InsufficientCapacityException e) {
            throw new RuntimeException(e);
        }

        Assert.assertEquals("testUserdata", userVmVO.getUserData());
        Assert.assertEquals(null, userVmVO.getUserDataId());
    }

    @Test
    @PrepareForTest(CallContext.class)
    public void testResetVMUserDataSuccessResetWithUserdataId() {
        CallContext callContextMock = Mockito.mock(CallContext.class);
        Mockito.lenient().doReturn(accountMock).when(callContextMock).getCallingAccount();

        UserVmVO userVmVO = new UserVmVO();
        userVmVO.setTemplateId(2L);
        userVmVO.setState(VirtualMachine.State.Stopped);
        userVmVO.setUserDataId(100L);
        userVmVO.setUserData("RandomUserdata");

        ResetVMUserDataCmd cmd = Mockito.mock(ResetVMUserDataCmd.class);
        when(cmd.getId()).thenReturn(1L);
        when(userVmDao.findById(1L)).thenReturn(userVmVO);

        VMTemplateVO template = Mockito.mock(VMTemplateVO.class);
        when(templateDao.findByIdIncludingRemoved(2L)).thenReturn(template);
        when(template.getUserDataId()).thenReturn(null);

        when(cmd.getUserdataId()).thenReturn(1L);
        UserDataVO apiUserDataVO = Mockito.mock(UserDataVO.class);
        when(userDataDao.findById(1L)).thenReturn(apiUserDataVO);
        when(apiUserDataVO.getUserData()).thenReturn("testUserdata");
        when(cmd.getHttpMethod()).thenReturn(HTTPMethod.GET);

        try {
            doNothing().when(userVmManagerImpl).updateUserData(userVmVO);
            userVmManagerImpl.resetVMUserData(cmd);
        } catch (ResourceUnavailableException e) {
            throw new RuntimeException(e);
        } catch (InsufficientCapacityException e) {
            throw new RuntimeException(e);
        }

        Assert.assertEquals("testUserdata", userVmVO.getUserData());
        Assert.assertEquals(1L, (long)userVmVO.getUserDataId());
=======
    @Test
    public void validateCloneCondition() {
        Mockito.when(cloneVMCommand.getTargetVM()).thenReturn(null);
        Mockito.when(cloneVMCommand.getAccountName()).thenReturn(null);
        Mockito.when(cloneVMCommand.getDomainId()).thenReturn(null);
        Exception err = null;
        try {
            userVmManagerImpl.validateCloneCondition(cloneVMCommand);
        } catch (CloudRuntimeException | ResourceUnavailableException | ResourceAllocationException e) {
            err = e;
        }
        assertTrue(err instanceof CloudRuntimeException);
>>>>>>> feb548bf
    }
}<|MERGE_RESOLUTION|>--- conflicted
+++ resolved
@@ -16,7 +16,6 @@
 // under the License.
 package com.cloud.vm;
 
-<<<<<<< HEAD
 import static org.junit.Assert.assertEquals;
 import static org.junit.Assert.assertFalse;
 import static org.junit.Assert.assertTrue;
@@ -59,8 +58,6 @@
 import org.mockito.junit.MockitoJUnitRunner;
 import org.powermock.core.classloader.annotations.PrepareForTest;
 
-=======
->>>>>>> feb548bf
 import com.cloud.configuration.Resource;
 import com.cloud.dc.DataCenterVO;
 import com.cloud.dc.dao.DataCenterDao;
@@ -658,7 +655,6 @@
         return newRootDiskOffering;
     }
 
-<<<<<<< HEAD
     private ServiceOfferingVO prepareOfferingsForEncryptionValidation(long diskOfferingId, boolean encryption) {
         ServiceOfferingVO svcOffering = Mockito.mock(ServiceOfferingVO.class);
         DiskOfferingVO diskOffering = Mockito.mock(DiskOfferingVO.class);
@@ -898,7 +894,6 @@
 
         Assert.assertEquals("testUserdata", userVmVO.getUserData());
         Assert.assertEquals(1L, (long)userVmVO.getUserDataId());
-=======
     @Test
     public void validateCloneCondition() {
         Mockito.when(cloneVMCommand.getTargetVM()).thenReturn(null);
@@ -911,6 +906,5 @@
             err = e;
         }
         assertTrue(err instanceof CloudRuntimeException);
->>>>>>> feb548bf
     }
 }