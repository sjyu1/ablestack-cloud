--- conflicted
+++ resolved
@@ -22,28 +22,39 @@
 import static org.mockito.Mockito.lenient;
 import static org.mockito.Mockito.when;
 
-<<<<<<< HEAD
+import com.cloud.dc.Vlan.VlanType;
+import com.cloud.exception.InvalidParameterValueException;
+import com.cloud.host.DetailVO;
+import com.cloud.host.Host;
+import com.cloud.host.HostVO;
+import com.cloud.host.dao.HostDetailsDao;
+import com.cloud.network.IpAddress;
+import com.cloud.network.IpAddressManagerImpl;
+import com.cloud.network.dao.IPAddressVO;
 import com.cloud.storage.VMTemplateVO;
 import com.cloud.storage.dao.VMTemplateDao;
+import com.cloud.user.Account;
 import com.cloud.user.AccountManager;
+import com.cloud.user.SSHKeyPair;
+import com.cloud.user.SSHKeyPairVO;
 import com.cloud.user.User;
 import com.cloud.user.UserData;
 import com.cloud.user.UserDataVO;
+import com.cloud.user.dao.SSHKeyPairDao;
 import com.cloud.user.dao.UserDataDao;
 import com.cloud.utils.Pair;
 import com.cloud.utils.db.Filter;
 import com.cloud.utils.db.SearchBuilder;
+import com.cloud.utils.db.SearchCriteria;
 import com.cloud.utils.exception.CloudRuntimeException;
+import com.cloud.vm.UserVmDetailVO;
 import com.cloud.vm.UserVmVO;
+import com.cloud.vm.dao.UserVmDetailsDao;
 import com.cloud.vm.dao.UserVmDao;
+
 import org.apache.cloudstack.annotation.dao.AnnotationDao;
+import org.apache.cloudstack.api.ApiConstants;
 import org.apache.cloudstack.api.BaseCmd;
-=======
-import java.util.ArrayList;
-import java.util.List;
-
-import org.apache.cloudstack.api.ApiConstants;
->>>>>>> eb5c8a5a
 import org.apache.cloudstack.api.command.user.address.ListPublicIpAddressesCmd;
 import org.apache.cloudstack.api.command.user.ssh.RegisterSSHKeyPairCmd;
 import org.apache.cloudstack.api.command.user.userdata.DeleteUserDataCmd;
@@ -51,10 +62,8 @@
 import org.apache.cloudstack.api.command.user.userdata.RegisterUserDataCmd;
 import org.apache.cloudstack.context.CallContext;
 import org.apache.cloudstack.framework.config.ConfigKey;
-<<<<<<< HEAD
+
 import org.junit.After;
-=======
->>>>>>> eb5c8a5a
 import org.junit.Assert;
 import org.junit.Before;
 import org.junit.Test;
@@ -69,25 +78,6 @@
 import org.powermock.reflect.Whitebox;
 import org.springframework.test.util.ReflectionTestUtils;
 
-import com.cloud.dc.Vlan.VlanType;
-import com.cloud.exception.InvalidParameterValueException;
-import com.cloud.host.DetailVO;
-import com.cloud.host.Host;
-import com.cloud.host.HostVO;
-import com.cloud.host.dao.HostDetailsDao;
-import com.cloud.network.IpAddress;
-import com.cloud.network.IpAddressManagerImpl;
-import com.cloud.network.dao.IPAddressVO;
-import com.cloud.user.Account;
-import com.cloud.user.SSHKeyPair;
-import com.cloud.user.SSHKeyPairVO;
-import com.cloud.user.dao.SSHKeyPairDao;
-import com.cloud.utils.Pair;
-import com.cloud.utils.db.SearchCriteria;
-import com.cloud.vm.UserVmDetailVO;
-import com.cloud.vm.UserVmVO;
-import com.cloud.vm.dao.UserVmDetailsDao;
-
 import java.util.ArrayList;
 import java.util.List;
 
@@ -148,21 +138,18 @@
         CallContext.register(Mockito.mock(User.class), Mockito.mock(Account.class));
         mockConfig = Mockito.mock(ConfigKey.class);
         Whitebox.setInternalState(ipAddressManagerImpl.getClass(), "SystemVmPublicIpReservationModeStrictness", mockConfig);
-<<<<<<< HEAD
         spy._accountMgr = _accountMgr;
         spy.userDataDao = _userDataDao;
         spy.templateDao = _templateDao;
         spy._userVmDao = _userVmDao;
         spy.annotationDao = annotationDao;
+        spy._UserVmDetailsDao = userVmDetailsDao;
+        spy._detailsDao = hostDetailsDao;
     }
 
     @After
     public void tearDown() throws Exception {
         CallContext.unregister();
-=======
-        spy._UserVmDetailsDao = userVmDetailsDao;
-        spy._detailsDao = hostDetailsDao;
->>>>>>> eb5c8a5a
     }
 
     @Test(expected = InvalidParameterValueException.class)
@@ -307,7 +294,6 @@
         Mockito.verify(sc, Mockito.never()).setParameters("forsystemvms", false);
     }
 
-<<<<<<< HEAD
     @Test
     public void testSuccessfulRegisterUserdata() {
         PowerMockito.mockStatic(CallContext.class);
@@ -567,7 +553,6 @@
         Assert.assertEquals(userdataResultList.first().get(0), userDataList.get(0));
     }
 
-=======
     private UserVmVO mockFilterUefiHostsTestVm(String uefiValue) {
         UserVmVO vm = Mockito.mock(UserVmVO.class);
         Mockito.when(vm.getId()).thenReturn(1L);
@@ -664,5 +649,4 @@
         Assert.assertNotNull(result.second());
         Assert.assertEquals(0, result.second().size());
     }
->>>>>>> eb5c8a5a
 }