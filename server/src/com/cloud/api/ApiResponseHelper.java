// Licensed to the Apache Software Foundation (ASF) under one
// or more contributor license agreements.  See the NOTICE file
// distributed with this work for additional information
// regarding copyright ownership.  The ASF licenses this file
// to you under the Apache License, Version 2.0 (the
// "License"); you may not use this file except in compliance
// with the License.  You may obtain a copy of the License at
//
//   http://www.apache.org/licenses/LICENSE-2.0
//
// Unless required by applicable law or agreed to in writing,
// software distributed under the License is distributed on an
// "AS IS" BASIS, WITHOUT WARRANTIES OR CONDITIONS OF ANY
// KIND, either express or implied.  See the License for the
// specific language governing permissions and limitations
// under the License.
package com.cloud.api;

import static java.util.Collections.emptyList;
import static java.util.Collections.singletonList;

import java.text.DecimalFormat;
import java.util.ArrayList;
import java.util.Calendar;
import java.util.Date;
import java.util.EnumSet;
import java.util.HashMap;
import java.util.HashSet;
import java.util.List;
import java.util.Map;
import java.util.Set;
import java.util.StringTokenizer;
import java.util.TimeZone;

import javax.inject.Inject;

import org.apache.cloudstack.acl.ControlledEntity;
import org.apache.cloudstack.acl.ControlledEntity.ACLType;
import org.apache.cloudstack.affinity.AffinityGroup;
import org.apache.cloudstack.affinity.AffinityGroupResponse;
import org.apache.cloudstack.api.ApiConstants.HostDetails;
import org.apache.cloudstack.api.ApiConstants.VMDetails;
import org.apache.cloudstack.api.BaseCmd;
import org.apache.cloudstack.api.ResponseGenerator;
import org.apache.cloudstack.api.command.user.job.QueryAsyncJobResultCmd;
import org.apache.cloudstack.api.response.AccountResponse;
import org.apache.cloudstack.api.response.AsyncJobResponse;
import org.apache.cloudstack.api.response.AutoScalePolicyResponse;
import org.apache.cloudstack.api.response.AutoScaleVmGroupResponse;
import org.apache.cloudstack.api.response.AutoScaleVmProfileResponse;
import org.apache.cloudstack.api.response.CapabilityResponse;
import org.apache.cloudstack.api.response.CapacityResponse;
import org.apache.cloudstack.api.response.ClusterResponse;
import org.apache.cloudstack.api.response.ConditionResponse;
import org.apache.cloudstack.api.response.ConfigurationResponse;
import org.apache.cloudstack.api.response.ControlledEntityResponse;
import org.apache.cloudstack.api.response.ControlledViewEntityResponse;
import org.apache.cloudstack.api.response.CounterResponse;
import org.apache.cloudstack.api.response.CreateCmdResponse;
import org.apache.cloudstack.api.response.DiskOfferingResponse;
import org.apache.cloudstack.api.response.DomainResponse;
import org.apache.cloudstack.api.response.DomainRouterResponse;
import org.apache.cloudstack.api.response.EventResponse;
import org.apache.cloudstack.api.response.ExtractResponse;
import org.apache.cloudstack.api.response.FirewallResponse;
import org.apache.cloudstack.api.response.FirewallRuleResponse;
import org.apache.cloudstack.api.response.GlobalLoadBalancerResponse;
import org.apache.cloudstack.api.response.GuestOSResponse;
import org.apache.cloudstack.api.response.GuestVlanRangeResponse;
import org.apache.cloudstack.api.response.HostForMigrationResponse;
import org.apache.cloudstack.api.response.HostResponse;
import org.apache.cloudstack.api.response.HypervisorCapabilitiesResponse;
import org.apache.cloudstack.api.response.IPAddressResponse;
import org.apache.cloudstack.api.response.InstanceGroupResponse;
import org.apache.cloudstack.api.response.IpForwardingRuleResponse;
import org.apache.cloudstack.api.response.IsolationMethodResponse;
import org.apache.cloudstack.api.response.LBHealthCheckPolicyResponse;
import org.apache.cloudstack.api.response.LBHealthCheckResponse;
import org.apache.cloudstack.api.response.LBStickinessPolicyResponse;
import org.apache.cloudstack.api.response.LBStickinessResponse;
import org.apache.cloudstack.api.response.LDAPConfigResponse;
import org.apache.cloudstack.api.response.LoadBalancerResponse;
import org.apache.cloudstack.api.response.NetworkACLResponse;
import org.apache.cloudstack.api.response.NetworkOfferingResponse;
import org.apache.cloudstack.api.response.NetworkResponse;
import org.apache.cloudstack.api.response.NicResponse;
import org.apache.cloudstack.api.response.NicSecondaryIpResponse;
import org.apache.cloudstack.api.response.ImageStoreResponse;
import org.apache.cloudstack.api.response.PhysicalNetworkResponse;
import org.apache.cloudstack.api.response.PodResponse;
import org.apache.cloudstack.api.response.PrivateGatewayResponse;
import org.apache.cloudstack.api.response.ProjectAccountResponse;
import org.apache.cloudstack.api.response.ProjectInvitationResponse;
import org.apache.cloudstack.api.response.ProjectResponse;
import org.apache.cloudstack.api.response.ProviderResponse;
import org.apache.cloudstack.api.response.RegionResponse;
import org.apache.cloudstack.api.response.RemoteAccessVpnResponse;
import org.apache.cloudstack.api.response.ResourceCountResponse;
import org.apache.cloudstack.api.response.ResourceLimitResponse;
import org.apache.cloudstack.api.response.ResourceTagResponse;
import org.apache.cloudstack.api.response.S3Response;
import org.apache.cloudstack.api.response.SecurityGroupResponse;
import org.apache.cloudstack.api.response.SecurityGroupRuleResponse;
import org.apache.cloudstack.api.response.ServiceOfferingResponse;
import org.apache.cloudstack.api.response.ServiceResponse;
import org.apache.cloudstack.api.response.Site2SiteCustomerGatewayResponse;
import org.apache.cloudstack.api.response.Site2SiteVpnConnectionResponse;
import org.apache.cloudstack.api.response.Site2SiteVpnGatewayResponse;
import org.apache.cloudstack.api.response.SnapshotPolicyResponse;
import org.apache.cloudstack.api.response.SnapshotResponse;
import org.apache.cloudstack.api.response.SnapshotScheduleResponse;
import org.apache.cloudstack.api.response.StaticRouteResponse;
import org.apache.cloudstack.api.response.StorageNetworkIpRangeResponse;
import org.apache.cloudstack.api.response.StoragePoolForMigrationResponse;
import org.apache.cloudstack.api.response.StoragePoolResponse;
import org.apache.cloudstack.api.response.SwiftResponse;
import org.apache.cloudstack.api.response.SystemVmInstanceResponse;
import org.apache.cloudstack.api.response.SystemVmResponse;
import org.apache.cloudstack.api.response.TemplatePermissionsResponse;
import org.apache.cloudstack.api.response.TemplateResponse;
import org.apache.cloudstack.api.response.TrafficMonitorResponse;
import org.apache.cloudstack.api.response.TrafficTypeResponse;
import org.apache.cloudstack.api.response.UsageRecordResponse;
import org.apache.cloudstack.api.response.UserResponse;
import org.apache.cloudstack.api.response.UserVmResponse;
import org.apache.cloudstack.api.response.VMSnapshotResponse;
import org.apache.cloudstack.api.response.VirtualRouterProviderResponse;
import org.apache.cloudstack.api.response.VlanIpRangeResponse;
import org.apache.cloudstack.api.response.VolumeResponse;
import org.apache.cloudstack.api.response.VpcOfferingResponse;
import org.apache.cloudstack.api.response.VpcResponse;
import org.apache.cloudstack.api.response.VpnUsersResponse;
import org.apache.cloudstack.api.response.ZoneResponse;
import org.apache.cloudstack.region.Region;
import org.apache.cloudstack.storage.datastore.db.StoragePoolVO;
import org.apache.cloudstack.usage.Usage;
import org.apache.cloudstack.usage.UsageService;
import org.apache.cloudstack.usage.UsageTypes;
import org.apache.log4j.Logger;
import org.springframework.stereotype.Component;

import com.cloud.api.query.ViewResponseHelper;
import com.cloud.api.query.vo.AccountJoinVO;
import com.cloud.api.query.vo.AsyncJobJoinVO;
import com.cloud.api.query.vo.ControlledViewEntity;
import com.cloud.api.query.vo.DataCenterJoinVO;
import com.cloud.api.query.vo.DiskOfferingJoinVO;
import com.cloud.api.query.vo.DomainRouterJoinVO;
import com.cloud.api.query.vo.EventJoinVO;
import com.cloud.api.query.vo.HostJoinVO;
import com.cloud.api.query.vo.ImageStoreJoinVO;
import com.cloud.api.query.vo.InstanceGroupJoinVO;
import com.cloud.api.query.vo.ProjectAccountJoinVO;
import com.cloud.api.query.vo.ProjectInvitationJoinVO;
import com.cloud.api.query.vo.ProjectJoinVO;
import com.cloud.api.query.vo.ResourceTagJoinVO;
import com.cloud.api.query.vo.SecurityGroupJoinVO;
import com.cloud.api.query.vo.ServiceOfferingJoinVO;
import com.cloud.api.query.vo.StoragePoolJoinVO;
import com.cloud.api.query.vo.TemplateJoinVO;
import com.cloud.api.query.vo.UserAccountJoinVO;
import com.cloud.api.query.vo.UserVmJoinVO;
import com.cloud.api.query.vo.VolumeJoinVO;
import com.cloud.api.response.ApiResponseSerializer;
import com.cloud.async.AsyncJob;
import com.cloud.capacity.Capacity;
import com.cloud.capacity.CapacityVO;
import com.cloud.capacity.dao.CapacityDaoImpl.SummedCapacity;
import com.cloud.configuration.Configuration;
import com.cloud.configuration.Resource.ResourceOwnerType;
import com.cloud.configuration.Resource.ResourceType;
import com.cloud.configuration.ResourceCount;
import com.cloud.configuration.ResourceLimit;
import com.cloud.dao.EntityManager;
import com.cloud.dc.ClusterVO;
import com.cloud.dc.DataCenter;
import com.cloud.dc.DataCenterVO;
import com.cloud.dc.HostPodVO;
import com.cloud.dc.Pod;
import com.cloud.dc.StorageNetworkIpRange;
import com.cloud.dc.Vlan;
import com.cloud.dc.Vlan.VlanType;
import com.cloud.dc.VlanVO;
import com.cloud.domain.Domain;
import com.cloud.event.Event;
import com.cloud.host.Host;
import com.cloud.host.HostVO;
import com.cloud.hypervisor.HypervisorCapabilities;
import com.cloud.network.GuestVlan;
import com.cloud.network.IpAddress;
import com.cloud.network.Network;
import com.cloud.network.Network.Capability;
import com.cloud.network.Network.Provider;
import com.cloud.network.Network.Service;
import com.cloud.network.NetworkProfile;
import com.cloud.network.Networks.IsolationType;
import com.cloud.network.Networks.TrafficType;
import com.cloud.network.PhysicalNetwork;
import com.cloud.network.PhysicalNetworkServiceProvider;
import com.cloud.network.PhysicalNetworkTrafficType;
import com.cloud.network.RemoteAccessVpn;
import com.cloud.network.Site2SiteCustomerGateway;
import com.cloud.network.Site2SiteVpnConnection;
import com.cloud.network.Site2SiteVpnGateway;
import com.cloud.network.VirtualRouterProvider;
import com.cloud.network.VpnUser;
import com.cloud.network.as.AutoScalePolicy;
import com.cloud.network.as.AutoScaleVmGroup;
import com.cloud.network.as.AutoScaleVmProfile;
import com.cloud.network.as.AutoScaleVmProfileVO;
import com.cloud.network.as.Condition;
import com.cloud.network.as.ConditionVO;
import com.cloud.network.as.Counter;
import com.cloud.network.dao.IPAddressVO;
import com.cloud.network.dao.NetworkVO;
import com.cloud.network.dao.PhysicalNetworkVO;
import com.cloud.network.router.VirtualRouter;
import com.cloud.network.rules.FirewallRule;
import com.cloud.network.rules.FirewallRuleVO;
import com.cloud.network.rules.HealthCheckPolicy;
import com.cloud.network.rules.LoadBalancer;
import com.cloud.network.rules.PortForwardingRule;
import com.cloud.network.rules.StaticNatRule;
import com.cloud.network.rules.StickinessPolicy;
import com.cloud.network.security.SecurityGroup;
import com.cloud.network.security.SecurityGroupVO;
import com.cloud.network.security.SecurityRule;
import com.cloud.network.security.SecurityRule.SecurityRuleType;
import com.cloud.network.vpc.PrivateGateway;
import com.cloud.network.vpc.StaticRoute;
import com.cloud.network.vpc.Vpc;
import com.cloud.network.vpc.VpcOffering;
import com.cloud.offering.DiskOffering;
import com.cloud.offering.NetworkOffering;
import com.cloud.offering.ServiceOffering;
import com.cloud.offerings.NetworkOfferingVO;
import com.cloud.org.Cluster;
import com.cloud.projects.Project;
import com.cloud.projects.ProjectAccount;
import com.cloud.projects.ProjectInvitation;
import com.cloud.region.ha.GlobalLoadBalancerRule;
import com.cloud.server.Criteria;
import com.cloud.server.ResourceTag;
import com.cloud.server.ResourceTag.TaggedResourceType;
import com.cloud.service.ServiceOfferingVO;
import com.cloud.storage.DiskOfferingVO;
import com.cloud.storage.GuestOS;
import com.cloud.storage.GuestOSCategoryVO;
import com.cloud.storage.ImageStore;
import com.cloud.storage.S3;
import com.cloud.storage.Snapshot;
import com.cloud.storage.SnapshotVO;
import com.cloud.storage.Upload;
import com.cloud.storage.Storage.ImageFormat;
import com.cloud.storage.Storage.StoragePoolType;
import com.cloud.storage.Storage.TemplateType;
import com.cloud.storage.StoragePool;
import com.cloud.storage.Swift;
import com.cloud.storage.UploadVO;
import com.cloud.storage.VMTemplateHostVO;
import com.cloud.storage.VMTemplateS3VO;
import com.cloud.storage.VMTemplateStorageResourceAssoc.Status;
import com.cloud.storage.VMTemplateSwiftVO;
import com.cloud.storage.VMTemplateVO;
import com.cloud.storage.Volume;
import com.cloud.storage.VolumeVO;
import com.cloud.storage.snapshot.SnapshotPolicy;
import com.cloud.storage.snapshot.SnapshotSchedule;
import com.cloud.template.VirtualMachineTemplate;
import com.cloud.user.Account;
import com.cloud.user.User;
import com.cloud.user.UserAccount;
import com.cloud.user.UserContext;
import com.cloud.uservm.UserVm;
import com.cloud.utils.Pair;
import com.cloud.utils.StringUtils;
import com.cloud.utils.net.NetUtils;
import com.cloud.vm.ConsoleProxyVO;
import com.cloud.vm.InstanceGroup;
import com.cloud.vm.Nic;
import com.cloud.vm.NicProfile;
import com.cloud.vm.NicSecondaryIp;
import com.cloud.vm.NicVO;
import com.cloud.vm.VMInstanceVO;
import com.cloud.vm.VirtualMachine;
import com.cloud.vm.VirtualMachine.Type;
import com.cloud.vm.dao.NicSecondaryIpVO;
import com.cloud.vm.snapshot.VMSnapshot;

@Component
public class ApiResponseHelper implements ResponseGenerator {

    public final Logger s_logger = Logger.getLogger(ApiResponseHelper.class);
    private static final DecimalFormat s_percentFormat = new DecimalFormat("##.##");
    @Inject
    private EntityManager _entityMgr = null;
    @Inject
    private UsageService _usageSvc = null;

    @Override
    public UserResponse createUserResponse(User user) {
        UserAccountJoinVO vUser = ApiDBUtils.newUserView(user);
        return ApiDBUtils.newUserResponse(vUser);
    }

    // this method is used for response generation via createAccount (which
    // creates an account + user)
    @Override
    public AccountResponse createUserAccountResponse(UserAccount user) {
        return ApiDBUtils.newAccountResponse(ApiDBUtils.findAccountViewById(user.getAccountId()));
    }

    @Override
    public AccountResponse createAccountResponse(Account account) {
        AccountJoinVO vUser = ApiDBUtils.newAccountView(account);
        return ApiDBUtils.newAccountResponse(vUser);
    }

    @Override
    public UserResponse createUserResponse(UserAccount user) {
        UserAccountJoinVO vUser = ApiDBUtils.newUserView(user);
        return ApiDBUtils.newUserResponse(vUser);
    }

    @Override
    public DomainResponse createDomainResponse(Domain domain) {
        DomainResponse domainResponse = new DomainResponse();
        domainResponse.setDomainName(domain.getName());
        domainResponse.setId(domain.getUuid());
        domainResponse.setLevel(domain.getLevel());
        domainResponse.setNetworkDomain(domain.getNetworkDomain());
        Domain parentDomain = ApiDBUtils.findDomainById(domain.getParent());
        if (parentDomain != null) {
            domainResponse.setParentDomainId(parentDomain.getUuid());
        }
        StringBuilder domainPath = new StringBuilder("ROOT");
        (domainPath.append(domain.getPath())).deleteCharAt(domainPath.length() - 1);
        domainResponse.setPath(domainPath.toString());
        if (domain.getParent() != null) {
            domainResponse.setParentDomainName(ApiDBUtils.findDomainById(domain.getParent()).getName());
        }
        if (domain.getChildCount() > 0) {
            domainResponse.setHasChild(true);
        }
        domainResponse.setObjectName("domain");
        return domainResponse;
    }

    @Override
    public DiskOfferingResponse createDiskOfferingResponse(DiskOffering offering) {
        DiskOfferingJoinVO vOffering = ApiDBUtils.newDiskOfferingView(offering);
        return ApiDBUtils.newDiskOfferingResponse(vOffering);
    }

    @Override
    public ResourceLimitResponse createResourceLimitResponse(ResourceLimit limit) {
        ResourceLimitResponse resourceLimitResponse = new ResourceLimitResponse();
        if (limit.getResourceOwnerType() == ResourceOwnerType.Domain) {
            populateDomain(resourceLimitResponse, limit.getOwnerId());
        } else if (limit.getResourceOwnerType() == ResourceOwnerType.Account) {
            Account accountTemp = ApiDBUtils.findAccountById(limit.getOwnerId());
            populateAccount(resourceLimitResponse, limit.getOwnerId());
            populateDomain(resourceLimitResponse, accountTemp.getDomainId());
        }
        resourceLimitResponse.setResourceType(Integer.valueOf(limit.getType().getOrdinal()).toString());
<<<<<<< HEAD
        if (limit.getType() == ResourceType.primary_storage || limit.getType() == ResourceType.secondary_storage) {
            resourceLimitResponse.setMax((long) Math.ceil(limit.getMax() / ResourceType.bytesToGiB));
=======
        if((limit.getType() == ResourceType.primary_storage || limit.getType() == ResourceType.secondary_storage) && limit.getMax() >= 0) {
            resourceLimitResponse.setMax((long) Math.ceil(limit.getMax()/ResourceType.bytesToGiB));
>>>>>>> 3c597476
        } else {
            resourceLimitResponse.setMax(limit.getMax());
        }
        resourceLimitResponse.setObjectName("resourcelimit");

        return resourceLimitResponse;
    }

    @Override
    public ResourceCountResponse createResourceCountResponse(ResourceCount resourceCount) {
        ResourceCountResponse resourceCountResponse = new ResourceCountResponse();

        if (resourceCount.getResourceOwnerType() == ResourceOwnerType.Account) {
            Account accountTemp = ApiDBUtils.findAccountById(resourceCount.getOwnerId());
            if (accountTemp != null) {
                populateAccount(resourceCountResponse, accountTemp.getId());
                populateDomain(resourceCountResponse, accountTemp.getDomainId());
            }
        } else if (resourceCount.getResourceOwnerType() == ResourceOwnerType.Domain) {
            populateDomain(resourceCountResponse, resourceCount.getOwnerId());
        }

        resourceCountResponse.setResourceType(Integer.valueOf(resourceCount.getType().getOrdinal()).toString());
        resourceCountResponse.setResourceCount(resourceCount.getCount());
        resourceCountResponse.setObjectName("resourcecount");
        return resourceCountResponse;
    }

    @Override
    public ServiceOfferingResponse createServiceOfferingResponse(ServiceOffering offering) {
        ServiceOfferingJoinVO vOffering = ApiDBUtils.newServiceOfferingView(offering);
        return ApiDBUtils.newServiceOfferingResponse(vOffering);
    }

    @Override
    public ConfigurationResponse createConfigurationResponse(Configuration cfg) {
        ConfigurationResponse cfgResponse = new ConfigurationResponse();
        cfgResponse.setCategory(cfg.getCategory());
        cfgResponse.setDescription(cfg.getDescription());
        cfgResponse.setName(cfg.getName());
        cfgResponse.setValue(cfg.getValue());
        cfgResponse.setObjectName("configuration");

        return cfgResponse;
    }

    @Override
    public SnapshotResponse createSnapshotResponse(Snapshot snapshot) {
        SnapshotResponse snapshotResponse = new SnapshotResponse();
        snapshotResponse.setId(snapshot.getUuid());

        populateOwner(snapshotResponse, snapshot);

        VolumeVO volume = findVolumeById(snapshot.getVolumeId());
        String snapshotTypeStr = snapshot.getRecurringType().name();
        snapshotResponse.setSnapshotType(snapshotTypeStr);
        if (volume != null) {
            snapshotResponse.setVolumeId(volume.getUuid());
            snapshotResponse.setVolumeName(volume.getName());
            snapshotResponse.setVolumeType(volume.getVolumeType().name());
        
            DataCenter zone = ApiDBUtils.findZoneById(volume.getDataCenterId());
            if (zone != null) {
            	snapshotResponse.setZoneName(zone.getName());
            	snapshotResponse.setZoneType(zone.getNetworkType().toString());                
            }
        }
        snapshotResponse.setCreated(snapshot.getCreated());
        snapshotResponse.setName(snapshot.getName());
        snapshotResponse.setIntervalType(ApiDBUtils.getSnapshotIntervalTypes(snapshot.getId()));
        snapshotResponse.setState(snapshot.getState());

        // set tag information
        List<? extends ResourceTag> tags = ApiDBUtils.listByResourceTypeAndId(TaggedResourceType.Snapshot, snapshot.getId());
        List<ResourceTagResponse> tagResponses = new ArrayList<ResourceTagResponse>();
        for (ResourceTag tag : tags) {
            ResourceTagResponse tagResponse = createResourceTagResponse(tag, true);
            tagResponses.add(tagResponse);
        }
        snapshotResponse.setTags(tagResponses);

        snapshotResponse.setObjectName("snapshot");
        return snapshotResponse;
    }

    @Override
    public VMSnapshotResponse createVMSnapshotResponse(VMSnapshot vmSnapshot) {
        VMSnapshotResponse vmSnapshotResponse = new VMSnapshotResponse();
        vmSnapshotResponse.setId(vmSnapshot.getUuid());
        vmSnapshotResponse.setName(vmSnapshot.getName());
        vmSnapshotResponse.setState(vmSnapshot.getState());
        vmSnapshotResponse.setCreated(vmSnapshot.getCreated());
        vmSnapshotResponse.setDescription(vmSnapshot.getDescription());
        vmSnapshotResponse.setDisplayName(vmSnapshot.getDisplayName());
        UserVm vm = ApiDBUtils.findUserVmById(vmSnapshot.getVmId());
<<<<<<< HEAD
        if (vm != null)
=======
        if(vm!=null)
>>>>>>> 3c597476
            vmSnapshotResponse.setVirtualMachineid(vm.getUuid());
        if (vmSnapshot.getParent() != null)
            vmSnapshotResponse.setParentName(ApiDBUtils.getVMSnapshotById(vmSnapshot.getParent()).getDisplayName());
        vmSnapshotResponse.setCurrent(vmSnapshot.getCurrent());
        vmSnapshotResponse.setType(vmSnapshot.getType().toString());
        vmSnapshotResponse.setObjectName("vmsnapshot");
        return vmSnapshotResponse;
    }

    @Override
    public SnapshotPolicyResponse createSnapshotPolicyResponse(SnapshotPolicy policy) {
        SnapshotPolicyResponse policyResponse = new SnapshotPolicyResponse();
        policyResponse.setId(policy.getUuid());
        Volume vol = ApiDBUtils.findVolumeById(policy.getVolumeId());
        if (vol != null) {
            policyResponse.setVolumeId(vol.getUuid());
        }
        policyResponse.setSchedule(policy.getSchedule());
        policyResponse.setIntervalType(policy.getInterval());
        policyResponse.setMaxSnaps(policy.getMaxSnaps());
        policyResponse.setTimezone(policy.getTimezone());
        policyResponse.setObjectName("snapshotpolicy");

        return policyResponse;
    }

    @Override
    public HostResponse createHostResponse(Host host) {
        return createHostResponse(host, EnumSet.of(HostDetails.all));
    }

    @Override
    public HostResponse createHostResponse(Host host, EnumSet<HostDetails> details) {
        List<HostJoinVO> viewHosts = ApiDBUtils.newHostView(host);
        List<HostResponse> listHosts = ViewResponseHelper.createHostResponse(details, viewHosts.toArray(new HostJoinVO[viewHosts.size()]));
        assert listHosts != null && listHosts.size() == 1 : "There should be one host returned";
        return listHosts.get(0);
    }

    @Override
    public HostForMigrationResponse createHostForMigrationResponse(Host host) {
        return createHostForMigrationResponse(host, EnumSet.of(HostDetails.all));
    }

    @Override
    public HostForMigrationResponse createHostForMigrationResponse(Host host, EnumSet<HostDetails> details) {
        List<HostJoinVO> viewHosts = ApiDBUtils.newHostView(host);
        List<HostForMigrationResponse> listHosts = ViewResponseHelper.createHostForMigrationResponse(details,
                viewHosts.toArray(new HostJoinVO[viewHosts.size()]));
        assert listHosts != null && listHosts.size() == 1 : "There should be one host returned";
        return listHosts.get(0);
    }

    @Override
    public SwiftResponse createSwiftResponse(Swift swift) {
        SwiftResponse swiftResponse = new SwiftResponse();
        swiftResponse.setId(swift.getUuid());
        swiftResponse.setUrl(swift.getUrl());
        swiftResponse.setAccount(swift.getAccount());
        swiftResponse.setUsername(swift.getUserName());
        swiftResponse.setObjectName("swift");
        return swiftResponse;
    }

    @Override
    public S3Response createS3Response(final S3 result) {

        final S3Response response = new S3Response();

        response.setAccessKey(result.getAccessKey());
        response.setConnectionTimeout(result.getConnectionTimeout());
        response.setEndPoint(result.getEndPoint());
        response.setHttpsFlag(result.getHttpsFlag());
        response.setMaxErrorRetry(result.getMaxErrorRetry());
        response.setObjectId(result.getUuid());
        response.setSecretKey(result.getSecretKey());
        response.setSocketTimeout(result.getSocketTimeout());
        response.setTemplateBucketName(result.getBucketName());

        return response;

    }

    @Override
    public VlanIpRangeResponse createVlanIpRangeResponse(Vlan vlan) {
        Long podId = ApiDBUtils.getPodIdForVlan(vlan.getId());

        VlanIpRangeResponse vlanResponse = new VlanIpRangeResponse();
        vlanResponse.setId(vlan.getUuid());
        if (vlan.getVlanType() != null) {
            vlanResponse.setForVirtualNetwork(vlan.getVlanType().equals(VlanType.VirtualNetwork));
        }
        vlanResponse.setVlan(vlan.getVlanTag());
        DataCenter zone = ApiDBUtils.findZoneById(vlan.getDataCenterId());
        if (zone != null) {
            vlanResponse.setZoneId(zone.getUuid());
        }

        if (podId != null) {
            HostPodVO pod = ApiDBUtils.findPodById(podId);
            if (pod != null) {
                vlanResponse.setPodId(pod.getUuid());
                vlanResponse.setPodName(pod.getName());
            }
        }

        vlanResponse.setGateway(vlan.getVlanGateway());
        vlanResponse.setNetmask(vlan.getVlanNetmask());

        // get start ip and end ip of corresponding vlan
        String ipRange = vlan.getIpRange();
        if (ipRange != null) {
            String[] range = ipRange.split("-");
            vlanResponse.setStartIp(range[0]);
            vlanResponse.setEndIp(range[1]);
        }

        vlanResponse.setIp6Gateway(vlan.getIp6Gateway());
        vlanResponse.setIp6Cidr(vlan.getIp6Cidr());

        String ip6Range = vlan.getIp6Range();
        if (ip6Range != null) {
            String[] range = ip6Range.split("-");
            vlanResponse.setStartIpv6(range[0]);
            vlanResponse.setEndIpv6(range[1]);
        }

        if (vlan.getNetworkId() != null) {
            Network nw = ApiDBUtils.findNetworkById(vlan.getNetworkId());
            if (nw != null) {
                vlanResponse.setNetworkId(nw.getUuid());
            }
        }
        Account owner = ApiDBUtils.getVlanAccount(vlan.getId());
        if (owner != null) {
            populateAccount(vlanResponse, owner.getId());
            populateDomain(vlanResponse, owner.getDomainId());
        }

        if (vlan.getPhysicalNetworkId() != null) {
            PhysicalNetwork pnw = ApiDBUtils.findPhysicalNetworkById(vlan.getPhysicalNetworkId());
            if (pnw != null) {
                vlanResponse.setPhysicalNetworkId(pnw.getUuid());
            }
        }
        vlanResponse.setObjectName("vlan");
        return vlanResponse;
    }

    @Override
    public IPAddressResponse createIPAddressResponse(IpAddress ipAddr) {
        VlanVO vlan = ApiDBUtils.findVlanById(ipAddr.getVlanId());
        boolean forVirtualNetworks = vlan.getVlanType().equals(VlanType.VirtualNetwork);
        long zoneId = ipAddr.getDataCenterId();

        IPAddressResponse ipResponse = new IPAddressResponse();
        ipResponse.setId(ipAddr.getUuid());
        ipResponse.setIpAddress(ipAddr.getAddress().toString());
        if (ipAddr.getAllocatedTime() != null) {
            ipResponse.setAllocated(ipAddr.getAllocatedTime());
        }
        DataCenter zone = ApiDBUtils.findZoneById(ipAddr.getDataCenterId());
        if (zone != null) {
            ipResponse.setZoneId(zone.getUuid());
            ipResponse.setZoneName(zone.getName());
        }
        ipResponse.setSourceNat(ipAddr.isSourceNat());
        ipResponse.setIsSystem(ipAddr.getSystem());

        // get account information
        if (ipAddr.getAllocatedToAccountId() != null) {
            populateOwner(ipResponse, ipAddr);
        }

        ipResponse.setForVirtualNetwork(forVirtualNetworks);
        ipResponse.setStaticNat(ipAddr.isOneToOneNat());

        if (ipAddr.getAssociatedWithVmId() != null) {
            UserVm vm = ApiDBUtils.findUserVmById(ipAddr.getAssociatedWithVmId());
            if (vm != null) {
                ipResponse.setVirtualMachineId(vm.getUuid());
                ipResponse.setVirtualMachineName(vm.getHostName());
                if (vm.getDisplayName() != null) {
                    ipResponse.setVirtualMachineDisplayName(vm.getDisplayName());
                } else {
                    ipResponse.setVirtualMachineDisplayName(vm.getHostName());
                }
            }
        }
        if (ipAddr.getVmIp() != null) {
            ipResponse.setVirtualMachineIp(ipAddr.getVmIp());
        }

        if (ipAddr.getAssociatedWithNetworkId() != null) {
            Network ntwk = ApiDBUtils.findNetworkById(ipAddr.getAssociatedWithNetworkId());
            if (ntwk != null) {
                ipResponse.setAssociatedNetworkId(ntwk.getUuid());
                ipResponse.setAssociatedNetworkName(ntwk.getName());
            }
        }

        if (ipAddr.getVpcId() != null) {
            Vpc vpc = ApiDBUtils.findVpcById(ipAddr.getVpcId());
            if (vpc != null) {
                ipResponse.setVpcId(vpc.getUuid());
            }
        }

        // Network id the ip is associated with (if associated networkId is
        // null, try to get this information from vlan)
        Long vlanNetworkId = ApiDBUtils.getVlanNetworkId(ipAddr.getVlanId());

        // Network id the ip belongs to
        Long networkId;
        if (vlanNetworkId != null) {
            networkId = vlanNetworkId;
        } else {
            networkId = ApiDBUtils.getPublicNetworkIdByZone(zoneId);
        }

        if (networkId != null) {
            NetworkVO nw = ApiDBUtils.findNetworkById(networkId);
            if (nw != null) {
                ipResponse.setNetworkId(nw.getUuid());
            }
        }
        ipResponse.setState(ipAddr.getState().toString());

        if (ipAddr.getPhysicalNetworkId() != null) {
            PhysicalNetworkVO pnw = ApiDBUtils.findPhysicalNetworkById(ipAddr.getPhysicalNetworkId());
            if (pnw != null) {
                ipResponse.setPhysicalNetworkId(pnw.getUuid());
            }
        }

        // show this info to admin only
        Account account = UserContext.current().getCaller();
        if (account.getType() == Account.ACCOUNT_TYPE_ADMIN) {
            VlanVO vl = ApiDBUtils.findVlanById(ipAddr.getVlanId());
            if (vl != null) {
                ipResponse.setVlanId(vl.getUuid());
                ipResponse.setVlanName(vl.getVlanTag());
            }
        }

        if (ipAddr.getSystem()) {
            if (ipAddr.isOneToOneNat()) {
                ipResponse.setPurpose(IpAddress.Purpose.StaticNat.toString());
            } else {
                ipResponse.setPurpose(IpAddress.Purpose.Lb.toString());
            }
        }

        // set tag information
        List<? extends ResourceTag> tags = ApiDBUtils.listByResourceTypeAndId(TaggedResourceType.PublicIpAddress, ipAddr.getId());
        List<ResourceTagResponse> tagResponses = new ArrayList<ResourceTagResponse>();
        for (ResourceTag tag : tags) {
            ResourceTagResponse tagResponse = createResourceTagResponse(tag, true);
            tagResponses.add(tagResponse);
        }
        ipResponse.setTags(tagResponses);

        ipResponse.setObjectName("ipaddress");
        return ipResponse;
    }

    @Override
    public LoadBalancerResponse createLoadBalancerResponse(LoadBalancer loadBalancer) {
        LoadBalancerResponse lbResponse = new LoadBalancerResponse();
        lbResponse.setId(loadBalancer.getUuid());
        lbResponse.setName(loadBalancer.getName());
        lbResponse.setDescription(loadBalancer.getDescription());
        List<String> cidrs = ApiDBUtils.findFirewallSourceCidrs(loadBalancer.getId());
        lbResponse.setCidrList(StringUtils.join(cidrs, ","));

        IPAddressVO publicIp = ApiDBUtils.findIpAddressById(loadBalancer.getSourceIpAddressId());
        lbResponse.setPublicIpId(publicIp.getUuid());
        lbResponse.setPublicIp(publicIp.getAddress().addr());
        lbResponse.setPublicPort(Integer.toString(loadBalancer.getSourcePortStart()));
        lbResponse.setPrivatePort(Integer.toString(loadBalancer.getDefaultPortStart()));
        lbResponse.setAlgorithm(loadBalancer.getAlgorithm());
        FirewallRule.State state = loadBalancer.getState();
        String stateToSet = state.toString();
        if (state.equals(FirewallRule.State.Revoke)) {
            stateToSet = "Deleting";
        }
        lbResponse.setState(stateToSet);
        populateOwner(lbResponse, loadBalancer);
        DataCenter zone = ApiDBUtils.findZoneById(publicIp.getDataCenterId());
        if (zone != null) {
            lbResponse.setZoneId(zone.getUuid());
        }

        // set tag information
        List<? extends ResourceTag> tags = ApiDBUtils.listByResourceTypeAndId(TaggedResourceType.UserVm, loadBalancer.getId());
        List<ResourceTagResponse> tagResponses = new ArrayList<ResourceTagResponse>();
        for (ResourceTag tag : tags) {
            ResourceTagResponse tagResponse = createResourceTagResponse(tag, true);
            tagResponses.add(tagResponse);
        }
        lbResponse.setTags(tagResponses);

        lbResponse.setObjectName("loadbalancer");
        return lbResponse;
    }

    @Override
    public GlobalLoadBalancerResponse createGlobalLoadBalancerResponse(GlobalLoadBalancerRule globalLoadBalancerRule) {
        GlobalLoadBalancerResponse response = new GlobalLoadBalancerResponse();
        response.setAlgorithm(globalLoadBalancerRule.getAlgorithm());
        response.setStickyMethod(globalLoadBalancerRule.getPersistence());
        response.setServiceType(globalLoadBalancerRule.getServiceType());
        response.setServiceDomainName(globalLoadBalancerRule.getGslbDomain());
        response.setName(globalLoadBalancerRule.getName());
        response.setDescription(globalLoadBalancerRule.getDescription());
        response.setRegionIdId(globalLoadBalancerRule.getRegion());
        response.setId(globalLoadBalancerRule.getUuid());
        populateOwner(response, globalLoadBalancerRule);
        response.setObjectName("globalloadbalancer");

        List<LoadBalancerResponse> siteLbResponses = new ArrayList<LoadBalancerResponse>();
        List<? extends LoadBalancer> siteLoadBalaners = ApiDBUtils.listSiteLoadBalancers(globalLoadBalancerRule.getId());
        for (LoadBalancer siteLb : siteLoadBalaners) {
            LoadBalancerResponse siteLbResponse = createLoadBalancerResponse(siteLb);
            siteLbResponses.add(siteLbResponse);
        }
        response.setSiteLoadBalancers(siteLbResponses);
        return response;
    }

    @Override
    public PodResponse createPodResponse(Pod pod, Boolean showCapacities) {
        String[] ipRange = new String[2];
        if (pod.getDescription() != null && pod.getDescription().length() > 0) {
            ipRange = pod.getDescription().split("-");
        } else {
            ipRange[0] = pod.getDescription();
        }

        PodResponse podResponse = new PodResponse();
        podResponse.setId(pod.getUuid());
        podResponse.setName(pod.getName());
        DataCenter zone = ApiDBUtils.findZoneById(pod.getDataCenterId());
        if (zone != null) {
            podResponse.setZoneId(zone.getUuid());
            podResponse.setZoneName(zone.getName());
            podResponse.setZoneType(zone.getNetworkType().toString());
        }
        podResponse.setNetmask(NetUtils.getCidrNetmask(pod.getCidrSize()));
        podResponse.setStartIp(ipRange[0]);
        podResponse.setEndIp(((ipRange.length > 1) && (ipRange[1] != null)) ? ipRange[1] : "");
        podResponse.setGateway(pod.getGateway());
        podResponse.setAllocationState(pod.getAllocationState().toString());
        if (showCapacities != null && showCapacities) {
            List<SummedCapacity> capacities = ApiDBUtils.getCapacityByClusterPodZone(null, pod.getId(), null);
            Set<CapacityResponse> capacityResponses = new HashSet<CapacityResponse>();
            for (SummedCapacity capacity : capacities) {
                CapacityResponse capacityResponse = new CapacityResponse();
                capacityResponse.setCapacityType(capacity.getCapacityType());
                capacityResponse.setCapacityUsed(capacity.getUsedCapacity());
                if (capacity.getCapacityType() == Capacity.CAPACITY_TYPE_CPU) {
                    capacityResponse.setCapacityTotal(new Long((long) (capacity.getTotalCapacity())));
                } else if (capacity.getCapacityType() == Capacity.CAPACITY_TYPE_STORAGE_ALLOCATED) {
                    List<SummedCapacity> c = ApiDBUtils.findNonSharedStorageForClusterPodZone(null, pod.getId(), null);
                    capacityResponse.setCapacityTotal(capacity.getTotalCapacity() - c.get(0).getTotalCapacity());
                    capacityResponse.setCapacityUsed(capacity.getUsedCapacity() - c.get(0).getUsedCapacity());
                } else {
                    capacityResponse.setCapacityTotal(capacity.getTotalCapacity());
                }
                if (capacityResponse.getCapacityTotal() != 0) {
                    capacityResponse.setPercentUsed(s_percentFormat.format((float) capacityResponse.getCapacityUsed()
                            / (float) capacityResponse.getCapacityTotal() * 100f));
                } else {
                    capacityResponse.setPercentUsed(s_percentFormat.format(0L));
                }
                capacityResponses.add(capacityResponse);
            }
            // Do it for stats as well.
            capacityResponses.addAll(getStatsCapacityresponse(null, null, pod.getId(), pod.getDataCenterId()));
            podResponse.setCapacitites(new ArrayList<CapacityResponse>(capacityResponses));
        }
        podResponse.setObjectName("pod");
        return podResponse;
    }

    @Override
    public ZoneResponse createZoneResponse(DataCenter dataCenter, Boolean showCapacities) {
        DataCenterJoinVO vOffering = ApiDBUtils.newDataCenterView(dataCenter);
        return ApiDBUtils.newDataCenterResponse(vOffering, showCapacities);
    }

    public static List<CapacityResponse> getDataCenterCapacityResponse(Long zoneId) {
        List<SummedCapacity> capacities = ApiDBUtils.getCapacityByClusterPodZone(zoneId, null, null);
        Set<CapacityResponse> capacityResponses = new HashSet<CapacityResponse>();
        float cpuOverprovisioningFactor = ApiDBUtils.getCpuOverprovisioningFactor();

        for (SummedCapacity capacity : capacities) {
            CapacityResponse capacityResponse = new CapacityResponse();
            capacityResponse.setCapacityType(capacity.getCapacityType());
            capacityResponse.setCapacityUsed(capacity.getUsedCapacity());
            if (capacity.getCapacityType() == Capacity.CAPACITY_TYPE_CPU) {
                capacityResponse.setCapacityTotal(new Long((long) (capacity.getTotalCapacity() * cpuOverprovisioningFactor)));
            } else if (capacity.getCapacityType() == Capacity.CAPACITY_TYPE_STORAGE_ALLOCATED) {
                List<SummedCapacity> c = ApiDBUtils.findNonSharedStorageForClusterPodZone(zoneId, null, null);
                capacityResponse.setCapacityTotal(capacity.getTotalCapacity() - c.get(0).getTotalCapacity());
                capacityResponse.setCapacityUsed(capacity.getUsedCapacity() - c.get(0).getUsedCapacity());
            } else {
                capacityResponse.setCapacityTotal(capacity.getTotalCapacity());
            }
            if (capacityResponse.getCapacityTotal() != 0) {
                capacityResponse.setPercentUsed(s_percentFormat.format((float) capacityResponse.getCapacityUsed()
                        / (float) capacityResponse.getCapacityTotal() * 100f));
            } else {
                capacityResponse.setPercentUsed(s_percentFormat.format(0L));
            }
            capacityResponses.add(capacityResponse);
        }
        // Do it for stats as well.
        capacityResponses.addAll(getStatsCapacityresponse(null, null, null, zoneId));

        return new ArrayList<CapacityResponse>(capacityResponses);
    }

    private static List<CapacityResponse> getStatsCapacityresponse(Long poolId, Long clusterId, Long podId, Long zoneId) {
        List<CapacityVO> capacities = new ArrayList<CapacityVO>();
        capacities.add(ApiDBUtils.getStoragePoolUsedStats(poolId, clusterId, podId, zoneId));
        if (clusterId == null && podId == null) {
            capacities.add(ApiDBUtils.getSecondaryStorageUsedStats(poolId, zoneId));
        }

        List<CapacityResponse> capacityResponses = new ArrayList<CapacityResponse>();
        for (CapacityVO capacity : capacities) {
            CapacityResponse capacityResponse = new CapacityResponse();
            capacityResponse.setCapacityType(capacity.getCapacityType());
            capacityResponse.setCapacityUsed(capacity.getUsedCapacity());
            capacityResponse.setCapacityTotal(capacity.getTotalCapacity());
            if (capacityResponse.getCapacityTotal() != 0) {
                capacityResponse.setPercentUsed(s_percentFormat.format((float) capacityResponse.getCapacityUsed()
                        / (float) capacityResponse.getCapacityTotal() * 100f));
            } else {
                capacityResponse.setPercentUsed(s_percentFormat.format(0L));
            }
            capacityResponses.add(capacityResponse);
        }

        return capacityResponses;
    }

    @Override
    public VolumeResponse createVolumeResponse(Volume volume) {
        List<VolumeJoinVO> viewVrs = ApiDBUtils.newVolumeView(volume);
        List<VolumeResponse> listVrs = ViewResponseHelper.createVolumeResponse(viewVrs.toArray(new VolumeJoinVO[viewVrs.size()]));
        assert listVrs != null && listVrs.size() == 1 : "There should be one volume returned";
        return listVrs.get(0);
    }

    @Override
    public InstanceGroupResponse createInstanceGroupResponse(InstanceGroup group) {
        InstanceGroupJoinVO vgroup = ApiDBUtils.newInstanceGroupView(group);
        return ApiDBUtils.newInstanceGroupResponse(vgroup);

    }

    @Override
    public StoragePoolResponse createStoragePoolResponse(StoragePool pool) {
        List<StoragePoolJoinVO> viewPools = ApiDBUtils.newStoragePoolView(pool);
        List<StoragePoolResponse> listPools = ViewResponseHelper
                .createStoragePoolResponse(viewPools.toArray(new StoragePoolJoinVO[viewPools.size()]));
        assert listPools != null && listPools.size() == 1 : "There should be one storage pool returned";
        return listPools.get(0);
    }

<<<<<<< HEAD
    }

    @Override
    public ImageStoreResponse createImageStoreResponse(ImageStore os) {
        List<ImageStoreJoinVO> viewStores = ApiDBUtils.newImageStoreView(os);
        List<ImageStoreResponse> listStores = ViewResponseHelper
                .createImageStoreResponse(viewStores.toArray(new ImageStoreJoinVO[viewStores.size()]));
        assert listStores != null && listStores.size() == 1 : "There should be one image data store returned";
        return listStores.get(0);

=======
    @Override
    public StoragePoolForMigrationResponse createStoragePoolForMigrationResponse(StoragePool pool) {
        List<StoragePoolJoinVO> viewPools = ApiDBUtils.newStoragePoolView(pool);
        List<StoragePoolForMigrationResponse> listPools = ViewResponseHelper.createStoragePoolForMigrationResponse(
                viewPools.toArray(new StoragePoolJoinVO[viewPools.size()]));
        assert listPools != null && listPools.size() == 1 : "There should be one storage pool returned";
        return listPools.get(0);
>>>>>>> 3c597476
    }

    @Override
    public ClusterResponse createClusterResponse(Cluster cluster, Boolean showCapacities) {
        ClusterResponse clusterResponse = new ClusterResponse();
        clusterResponse.setId(cluster.getUuid());
        clusterResponse.setName(cluster.getName());
        HostPodVO pod = ApiDBUtils.findPodById(cluster.getPodId());
        if (pod != null) {
            clusterResponse.setPodId(pod.getUuid());
            clusterResponse.setPodName(pod.getName());
        }
        DataCenter dc = ApiDBUtils.findZoneById(cluster.getDataCenterId());
        if (dc != null) {
            clusterResponse.setZoneId(dc.getUuid());
            clusterResponse.setZoneName(dc.getName());
            clusterResponse.setZoneType(dc.getNetworkType().toString());
        }
        clusterResponse.setHypervisorType(cluster.getHypervisorType().toString());
        clusterResponse.setClusterType(cluster.getClusterType().toString());
        clusterResponse.setAllocationState(cluster.getAllocationState().toString());
        clusterResponse.setManagedState(cluster.getManagedState().toString());
        String cpuOvercommitRatio = ApiDBUtils.findClusterDetails(cluster.getId(), "cpuOvercommitRatio").getValue();
        String memoryOvercommitRatio = ApiDBUtils.findClusterDetails(cluster.getId(), "memoryOvercommitRatio").getValue();
        clusterResponse.setCpuovercommitratio(cpuOvercommitRatio);
        clusterResponse.setRamovercommitratio(memoryOvercommitRatio);

        if (showCapacities != null && showCapacities) {
            List<SummedCapacity> capacities = ApiDBUtils.getCapacityByClusterPodZone(null, null, cluster.getId());
            Set<CapacityResponse> capacityResponses = new HashSet<CapacityResponse>();

            for (SummedCapacity capacity : capacities) {
                CapacityResponse capacityResponse = new CapacityResponse();
                capacityResponse.setCapacityType(capacity.getCapacityType());
                capacityResponse.setCapacityUsed(capacity.getUsedCapacity());

                if (capacity.getCapacityType() == Capacity.CAPACITY_TYPE_CPU) {
                    capacityResponse.setCapacityTotal(new Long((long) (capacity.getTotalCapacity() * Float.parseFloat(cpuOvercommitRatio))));
                } else if (capacity.getCapacityType() == Capacity.CAPACITY_TYPE_MEMORY) {
                    capacityResponse.setCapacityTotal(new Long((long) (capacity.getTotalCapacity() * Float.parseFloat(memoryOvercommitRatio))));
                } else if (capacity.getCapacityType() == Capacity.CAPACITY_TYPE_STORAGE_ALLOCATED) {
                    List<SummedCapacity> c = ApiDBUtils.findNonSharedStorageForClusterPodZone(null, null, cluster.getId());
                    capacityResponse.setCapacityTotal(capacity.getTotalCapacity() - c.get(0).getTotalCapacity());
                    capacityResponse.setCapacityUsed(capacity.getUsedCapacity() - c.get(0).getUsedCapacity());
                } else {
                    capacityResponse.setCapacityTotal(capacity.getTotalCapacity());
                }
                if (capacityResponse.getCapacityTotal() != 0) {
                    capacityResponse.setPercentUsed(s_percentFormat.format((float) capacityResponse.getCapacityUsed()
                            / (float) capacityResponse.getCapacityTotal() * 100f));
                } else {
                    capacityResponse.setPercentUsed(s_percentFormat.format(0L));
                }
                capacityResponses.add(capacityResponse);
            }
            // Do it for stats as well.
            capacityResponses.addAll(getStatsCapacityresponse(null, cluster.getId(), pod.getId(), pod.getDataCenterId()));
            clusterResponse.setCapacitites(new ArrayList<CapacityResponse>(capacityResponses));
        }
        clusterResponse.setObjectName("cluster");
        return clusterResponse;
    }

    @Override
    public FirewallRuleResponse createPortForwardingRuleResponse(PortForwardingRule fwRule) {
        FirewallRuleResponse response = new FirewallRuleResponse();
        response.setId(fwRule.getUuid());
        response.setPrivateStartPort(Integer.toString(fwRule.getDestinationPortStart()));
        response.setPrivateEndPort(Integer.toString(fwRule.getDestinationPortEnd()));
        response.setProtocol(fwRule.getProtocol());
        response.setPublicStartPort(Integer.toString(fwRule.getSourcePortStart()));
        response.setPublicEndPort(Integer.toString(fwRule.getSourcePortEnd()));
        List<String> cidrs = ApiDBUtils.findFirewallSourceCidrs(fwRule.getId());
        response.setCidrList(StringUtils.join(cidrs, ","));

        IpAddress ip = ApiDBUtils.findIpAddressById(fwRule.getSourceIpAddressId());
        response.setPublicIpAddressId(ip.getUuid());
        response.setPublicIpAddress(ip.getAddress().addr());

        if (ip != null && fwRule.getDestinationIpAddress() != null) {
            response.setDestNatVmIp(fwRule.getDestinationIpAddress().toString());
            UserVm vm = ApiDBUtils.findUserVmById(fwRule.getVirtualMachineId());
            if (vm != null) {
                response.setVirtualMachineId(vm.getUuid());
                response.setVirtualMachineName(vm.getHostName());

                if (vm.getDisplayName() != null) {
                    response.setVirtualMachineDisplayName(vm.getDisplayName());
                } else {
                    response.setVirtualMachineDisplayName(vm.getHostName());
                }
            }
        }
        FirewallRule.State state = fwRule.getState();
        String stateToSet = state.toString();
        if (state.equals(FirewallRule.State.Revoke)) {
            stateToSet = "Deleting";
        }

        // set tag information
        List<? extends ResourceTag> tags = ApiDBUtils.listByResourceTypeAndId(TaggedResourceType.PortForwardingRule, fwRule.getId());
        List<ResourceTagResponse> tagResponses = new ArrayList<ResourceTagResponse>();
        for (ResourceTag tag : tags) {
            ResourceTagResponse tagResponse = createResourceTagResponse(tag, true);
            tagResponses.add(tagResponse);
        }
        response.setTags(tagResponses);

        response.setState(stateToSet);
        response.setObjectName("portforwardingrule");
        return response;
    }

    @Override
    public IpForwardingRuleResponse createIpForwardingRuleResponse(StaticNatRule fwRule) {
        IpForwardingRuleResponse response = new IpForwardingRuleResponse();
        response.setId(fwRule.getUuid());
        response.setProtocol(fwRule.getProtocol());

        IpAddress ip = ApiDBUtils.findIpAddressById(fwRule.getSourceIpAddressId());
        response.setPublicIpAddressId(ip.getId());
        response.setPublicIpAddress(ip.getAddress().addr());

        if (ip != null && fwRule.getDestIpAddress() != null) {
            UserVm vm = ApiDBUtils.findUserVmById(ip.getAssociatedWithVmId());
            if (vm != null) {// vm might be destroyed
                response.setVirtualMachineId(vm.getUuid());
                response.setVirtualMachineName(vm.getHostName());
                if (vm.getDisplayName() != null) {
                    response.setVirtualMachineDisplayName(vm.getDisplayName());
                } else {
                    response.setVirtualMachineDisplayName(vm.getHostName());
                }
            }
        }
        FirewallRule.State state = fwRule.getState();
        String stateToSet = state.toString();
        if (state.equals(FirewallRule.State.Revoke)) {
            stateToSet = "Deleting";
        }

        response.setStartPort(fwRule.getSourcePortStart());
        response.setEndPort(fwRule.getSourcePortEnd());
        response.setProtocol(fwRule.getProtocol());
        response.setState(stateToSet);
        response.setObjectName("ipforwardingrule");
        return response;
    }

    @Override
    public List<UserVmResponse> createUserVmResponse(String objectName, EnumSet<VMDetails> details, UserVm... userVms) {
        List<UserVmJoinVO> viewVms = ApiDBUtils.newUserVmView(userVms);
        return ViewResponseHelper.createUserVmResponse(objectName, details, viewVms.toArray(new UserVmJoinVO[viewVms.size()]));

    }

    @Override
    public List<UserVmResponse> createUserVmResponse(String objectName, UserVm... userVms) {
        List<UserVmJoinVO> viewVms = ApiDBUtils.newUserVmView(userVms);
        return ViewResponseHelper.createUserVmResponse(objectName, viewVms.toArray(new UserVmJoinVO[viewVms.size()]));
    }

    @Override
    public DomainRouterResponse createDomainRouterResponse(VirtualRouter router) {
        List<DomainRouterJoinVO> viewVrs = ApiDBUtils.newDomainRouterView(router);
        List<DomainRouterResponse> listVrs = ViewResponseHelper.createDomainRouterResponse(viewVrs.toArray(new DomainRouterJoinVO[viewVrs.size()]));
        assert listVrs != null && listVrs.size() == 1 : "There should be one virtual router returned";
        return listVrs.get(0);
    }

    @Override
    public SystemVmResponse createSystemVmResponse(VirtualMachine vm) {
        SystemVmResponse vmResponse = new SystemVmResponse();
        if (vm.getType() == Type.SecondaryStorageVm || vm.getType() == Type.ConsoleProxy) {
            // SystemVm vm = (SystemVm) systemVM;
            vmResponse.setId(vm.getUuid());
            // vmResponse.setObjectId(vm.getId());
            vmResponse.setSystemVmType(vm.getType().toString().toLowerCase());

            vmResponse.setName(vm.getHostName());
            if (vm.getPodIdToDeployIn() != null) {
                HostPodVO pod = ApiDBUtils.findPodById(vm.getPodIdToDeployIn());
                if (pod != null) {
                    vmResponse.setPodId(pod.getUuid());
                }
            }
            VMTemplateVO template = ApiDBUtils.findTemplateById(vm.getTemplateId());
            if (template != null) {
                vmResponse.setTemplateId(template.getUuid());
            }
            vmResponse.setCreated(vm.getCreated());

            if (vm.getHostId() != null) {
                Host host = ApiDBUtils.findHostById(vm.getHostId());
                if (host != null) {
                    vmResponse.setHostId(host.getUuid());
                    vmResponse.setHostName(host.getName());
                }
            }

            if (vm.getState() != null) {
                vmResponse.setState(vm.getState().toString());
            }

            // for console proxies, add the active sessions
            if (vm.getType() == Type.ConsoleProxy) {
                ConsoleProxyVO proxy = ApiDBUtils.findConsoleProxy(vm.getId());
                // proxy can be already destroyed
                if (proxy != null) {
                    vmResponse.setActiveViewerSessions(proxy.getActiveSession());
                }
            }

            DataCenter zone = ApiDBUtils.findZoneById(vm.getDataCenterId());
            if (zone != null) {
                vmResponse.setZoneId(zone.getUuid());
                vmResponse.setZoneName(zone.getName());
                vmResponse.setZoneType(zone.getNetworkType().toString());
                vmResponse.setDns1(zone.getDns1());
                vmResponse.setDns2(zone.getDns2());
            }

            List<NicProfile> nicProfiles = ApiDBUtils.getNics(vm);
            for (NicProfile singleNicProfile : nicProfiles) {
                Network network = ApiDBUtils.findNetworkById(singleNicProfile.getNetworkId());
                if (network != null) {
                    if (network.getTrafficType() == TrafficType.Management) {
                        vmResponse.setPrivateIp(singleNicProfile.getIp4Address());
                        vmResponse.setPrivateMacAddress(singleNicProfile.getMacAddress());
                        vmResponse.setPrivateNetmask(singleNicProfile.getNetmask());
                    } else if (network.getTrafficType() == TrafficType.Control) {
                        vmResponse.setLinkLocalIp(singleNicProfile.getIp4Address());
                        vmResponse.setLinkLocalMacAddress(singleNicProfile.getMacAddress());
                        vmResponse.setLinkLocalNetmask(singleNicProfile.getNetmask());
                    } else if (network.getTrafficType() == TrafficType.Public || network.getTrafficType() == TrafficType.Guest) {
                        /*In basic zone, public ip has TrafficType.Guest*/
                        vmResponse.setPublicIp(singleNicProfile.getIp4Address());
                        vmResponse.setPublicMacAddress(singleNicProfile.getMacAddress());
                        vmResponse.setPublicNetmask(singleNicProfile.getNetmask());
                        vmResponse.setGateway(singleNicProfile.getGateway());
                    }
                }
            }
        }
        vmResponse.setObjectName("systemvm");
        return vmResponse;
    }

    @Override
    public Host findHostById(Long hostId) {
        return ApiDBUtils.findHostById(hostId);
    }

    @Override
    public User findUserById(Long userId) {
        return ApiDBUtils.findUserById(userId);
    }

    @Override
    public UserVm findUserVmById(Long vmId) {
        return ApiDBUtils.findUserVmById(vmId);

    }

    @Override
    public VolumeVO findVolumeById(Long volumeId) {
        return ApiDBUtils.findVolumeById(volumeId);
    }

    @Override
    public Account findAccountByNameDomain(String accountName, Long domainId) {
        return ApiDBUtils.findAccountByNameDomain(accountName, domainId);
    }

    @Override
    public VirtualMachineTemplate findTemplateById(Long templateId) {
        return ApiDBUtils.findTemplateById(templateId);
    }

    @Override
    public VpnUsersResponse createVpnUserResponse(VpnUser vpnUser) {
        VpnUsersResponse vpnResponse = new VpnUsersResponse();
        vpnResponse.setId(vpnUser.getUuid());
        vpnResponse.setUserName(vpnUser.getUsername());
        vpnResponse.setState(vpnUser.getState().toString());

        populateOwner(vpnResponse, vpnUser);

        vpnResponse.setObjectName("vpnuser");
        return vpnResponse;
    }

    @Override
    public RemoteAccessVpnResponse createRemoteAccessVpnResponse(RemoteAccessVpn vpn) {
        RemoteAccessVpnResponse vpnResponse = new RemoteAccessVpnResponse();
        IpAddress ip = ApiDBUtils.findIpAddressById(vpn.getServerAddressId());
        if (ip != null) {
            vpnResponse.setPublicIpId(ip.getUuid());
            vpnResponse.setPublicIp(ip.getAddress().addr());
        }
        vpnResponse.setIpRange(vpn.getIpRange());
        vpnResponse.setPresharedKey(vpn.getIpsecPresharedKey());

        populateOwner(vpnResponse, vpn);

        vpnResponse.setState(vpn.getState().toString());
        vpnResponse.setId(vpn.getUuid());
        vpnResponse.setObjectName("remoteaccessvpn");

        return vpnResponse;
    }

    @Override
    public TemplateResponse createTemplateUpdateResponse(VirtualMachineTemplate result) {
        List<TemplateJoinVO> tvo = ApiDBUtils.newTemplateView(result);
        List<TemplateResponse> listVrs = ViewResponseHelper.createTemplateUpdateResponse(tvo.toArray(new TemplateJoinVO[tvo.size()]));
        assert listVrs != null && listVrs.size() == 1 : "There should be one template returned";
        return listVrs.get(0);
    }

    @Override
    public List<TemplateResponse> createTemplateResponses(VirtualMachineTemplate result, Long zoneId, boolean readyOnly) {
        List<TemplateJoinVO> tvo = null;
        if (zoneId == null || zoneId == -1) {
            tvo = ApiDBUtils.newTemplateView(result);
        } else {
            tvo = ApiDBUtils.newTemplateView(result, zoneId, readyOnly);

        }
        return ViewResponseHelper.createTemplateResponse(tvo.toArray(new TemplateJoinVO[tvo.size()]));
    }

    @Override
    public List<TemplateResponse> createTemplateResponses(long templateId, Long zoneId, boolean readyOnly) {
        VirtualMachineTemplate template = findTemplateById(templateId);
        return createTemplateResponses(template, zoneId, readyOnly);
    }


    @Override
    public List<TemplateResponse> createIsoResponses(VirtualMachineTemplate result, Long zoneId, boolean readyOnly) {
        List<TemplateJoinVO> tvo = null;
        if (zoneId == null || zoneId == -1) {
            tvo = ApiDBUtils.newTemplateView(result);
        } else {
            tvo = ApiDBUtils.newTemplateView(result, zoneId, readyOnly);

<<<<<<< HEAD
=======
        if (datacenter != null) {
            // Add the zone ID
            templateResponse.setZoneId(datacenter.getUuid());
            templateResponse.setZoneName(datacenter.getName());
            templateResponse.setZoneType(datacenter.getNetworkType().toString());
        }

        boolean isAdmin = false;
        Account caller = UserContext.current().getCaller();
        if ((caller == null) || BaseCmd.isAdmin(caller.getType())) {
            isAdmin = true;
        }

        // If the user is an Admin, add the template download status
        if (isAdmin || caller.getId() == template.getAccountId()) {
            // add download status
            if (templateHostRef.getDownloadState() != Status.DOWNLOADED) {
                String templateStatus = "Processing";
                if (templateHostRef.getDownloadState() == VMTemplateHostVO.Status.DOWNLOAD_IN_PROGRESS) {
                    if (templateHostRef.getDownloadPercent() == 100) {
                        templateStatus = "Installing Template";
                    } else {
                        templateStatus = templateHostRef.getDownloadPercent() + "% Downloaded";
                    }
                } else {
                    templateStatus = templateHostRef.getErrorString();
                }
                templateResponse.setStatus(templateStatus);
            } else if (templateHostRef.getDownloadState() == VMTemplateHostVO.Status.DOWNLOADED) {
                templateResponse.setStatus("Download Complete");
            } else {
                templateResponse.setStatus("Successfully Installed");
            }
        }

        Long templateSize = templateHostRef.getSize();
        if (templateSize > 0) {
            templateResponse.setSize(templateSize);
        }

        templateResponse.setChecksum(template.getChecksum());
        if (template.getSourceTemplateId() != null) {
            VirtualMachineTemplate tmpl = ApiDBUtils.findTemplateById(template.getSourceTemplateId());
            if (tmpl != null) {
                templateResponse.setSourceTemplateId(tmpl.getUuid());
            }
        }

        templateResponse.setChecksum(template.getChecksum());

        templateResponse.setTemplateTag(template.getTemplateTag());

        //set tag information
        List<? extends ResourceTag> tags = null;
        if (template.getFormat() == ImageFormat.ISO) {
            tags = ApiDBUtils.listByResourceTypeAndId(TaggedResourceType.ISO, template.getId());
        } else {
            tags = ApiDBUtils.listByResourceTypeAndId(TaggedResourceType.Template, template.getId());
>>>>>>> 3c597476
        }
        return ViewResponseHelper.createIsoResponse(tvo.toArray(new TemplateJoinVO[tvo.size()]));
    }

    /*
    @Override
    public List<TemplateResponse> createIsoResponses(long isoId, Long zoneId, boolean readyOnly) {

        final List<TemplateResponse> isoResponses = new ArrayList<TemplateResponse>();
        VirtualMachineTemplate iso = findTemplateById(isoId);
        if (iso.getTemplateType() == TemplateType.PERHOST) {
            TemplateResponse isoResponse = new TemplateResponse();
            isoResponse.setId(iso.getUuid());
            isoResponse.setName(iso.getName());
            isoResponse.setDisplayText(iso.getDisplayText());
            isoResponse.setPublic(iso.isPublicTemplate());
            isoResponse.setExtractable(iso.isExtractable() && !(iso.getTemplateType() == TemplateType.PERHOST));
            isoResponse.setReady(true);
            isoResponse.setBootable(iso.isBootable());
            isoResponse.setFeatured(iso.isFeatured());
            isoResponse.setCrossZones(iso.isCrossZones());
            isoResponse.setPublic(iso.isPublicTemplate());
            isoResponse.setCreated(iso.getCreated());
            isoResponse.setChecksum(iso.getChecksum());
            isoResponse.setPasswordEnabled(false);
            isoResponse.setDetails(iso.getDetails());

            // add account ID and name
            Account owner = ApiDBUtils.findAccountById(iso.getAccountId());
            populateAccount(isoResponse, owner.getId());
            populateDomain(isoResponse, owner.getDomainId());

            // set tag information
            List<? extends ResourceTag> tags = ApiDBUtils.listByResourceTypeAndId(TaggedResourceType.ISO, iso.getId());
            List<ResourceTagResponse> tagResponses = new ArrayList<ResourceTagResponse>();
            for (ResourceTag tag : tags) {
                ResourceTagResponse tagResponse = createResourceTagResponse(tag, true);
                tagResponses.add(tagResponse);
            }
            isoResponse.setTags(tagResponses);

            isoResponse.setObjectName("iso");
            isoResponses.add(isoResponse);
            return isoResponses;
        } else {
            if (zoneId == null || zoneId == -1) {
                isoResponses.addAll(createSwiftIsoResponses(iso));
                if (!isoResponses.isEmpty()) {
                    return isoResponses;
                }

                isoResponses.addAll(createS3IsoResponses(iso));
                if (!isoResponses.isEmpty()) {
                    return isoResponses;
                }

                final List<DataCenterVO> dcs = new ArrayList<DataCenterVO>();
                dcs.addAll(ApiDBUtils.listZones());
                for (DataCenterVO dc : dcs) {
                    isoResponses.addAll(createIsoResponses(iso, dc.getId(), readyOnly));
                }
                return isoResponses;
            } else {
                return createIsoResponses(iso, zoneId, readyOnly);
            }
        }
    }

    private List<? extends TemplateResponse> createS3IsoResponses(final VirtualMachineTemplate iso) {

        final VMTemplateS3VO s3Iso = ApiDBUtils.findTemplateS3Ref(iso.getId());

        if (s3Iso == null) {
            return emptyList();
        }

        final TemplateResponse templateResponse = new TemplateResponse();

        templateResponse.setId(iso.getUuid());
        templateResponse.setName(iso.getName());
        templateResponse.setDisplayText(iso.getDisplayText());
        templateResponse.setPublic(iso.isPublicTemplate());
        templateResponse.setExtractable(iso.isExtractable());
        templateResponse.setCreated(s3Iso.getCreated());
        templateResponse.setReady(true);
        templateResponse.setBootable(iso.isBootable());
        templateResponse.setFeatured(iso.isFeatured());
        templateResponse.setCrossZones(iso.isCrossZones());
        templateResponse.setChecksum(iso.getChecksum());
        templateResponse.setDetails(iso.getDetails());

        final GuestOS os = ApiDBUtils.findGuestOSById(iso.getGuestOSId());

        if (os != null) {
            templateResponse.setOsTypeId(os.getUuid());
            templateResponse.setOsTypeName(os.getDisplayName());
        } else {
            templateResponse.setOsTypeId("");
            templateResponse.setOsTypeName("");
        }

        final Account account = ApiDBUtils.findAccountByIdIncludingRemoved(iso.getAccountId());
        populateAccount(templateResponse, account.getId());
        populateDomain(templateResponse, account.getDomainId());

        boolean isAdmin = false;
        if ((account == null) || BaseCmd.isAdmin(account.getType())) {
            isAdmin = true;
        }

        // If the user is an admin, add the template download status
        if (isAdmin || account.getId() == iso.getAccountId()) {
            // add download status
            templateResponse.setStatus("Successfully Installed");
        }

        final Long isoSize = s3Iso.getSize();
        if (isoSize > 0) {
            templateResponse.setSize(isoSize);
        }

        templateResponse.setObjectName("iso");

        return singletonList(templateResponse);

    }

    private List<TemplateResponse> createSwiftIsoResponses(VirtualMachineTemplate iso) {
        long isoId = iso.getId();
        List<TemplateResponse> isoResponses = new ArrayList<TemplateResponse>();
        VMTemplateSwiftVO isoSwift = ApiDBUtils.findTemplateSwiftRef(isoId);
        if (isoSwift == null) {
            return isoResponses;
        }
        TemplateResponse isoResponse = new TemplateResponse();
        isoResponse.setId(iso.getUuid());
        isoResponse.setName(iso.getName());
        isoResponse.setDisplayText(iso.getDisplayText());
        isoResponse.setPublic(iso.isPublicTemplate());
        isoResponse.setExtractable(iso.isExtractable() && !(iso.getTemplateType() == TemplateType.PERHOST));
        isoResponse.setCreated(isoSwift.getCreated());
        isoResponse.setReady(true);
        isoResponse.setBootable(iso.isBootable());
        isoResponse.setFeatured(iso.isFeatured());
        isoResponse.setCrossZones(iso.isCrossZones());
        isoResponse.setPublic(iso.isPublicTemplate());
        isoResponse.setChecksum(iso.getChecksum());
        isoResponse.setDetails(iso.getDetails());

        // TODO: implement
        GuestOS os = ApiDBUtils.findGuestOSById(iso.getGuestOSId());
        if (os != null) {
            isoResponse.setOsTypeId(os.getUuid());
            isoResponse.setOsTypeName(os.getDisplayName());
        } else {
            isoResponse.setOsTypeId("-1");
            isoResponse.setOsTypeName("");
        }
        Account account = ApiDBUtils.findAccountByIdIncludingRemoved(iso.getAccountId());
        populateAccount(isoResponse, account.getId());
        populateDomain(isoResponse, account.getDomainId());
        boolean isAdmin = false;
        if ((account == null) || BaseCmd.isAdmin(account.getType())) {
            isAdmin = true;
        }

        // If the user is an admin, add the template download status
        if (isAdmin || account.getId() == iso.getAccountId()) {
            // add download status
            isoResponse.setStatus("Successfully Installed");
        }
        Long isoSize = isoSwift.getSize();
        if (isoSize > 0) {
            isoResponse.setSize(isoSize);
        }
        isoResponse.setObjectName("iso");
        isoResponses.add(isoResponse);
        return isoResponses;
    }

    @Override
    public List<TemplateResponse> createIsoResponses(VirtualMachineTemplate iso, long zoneId, boolean readyOnly) {
        long isoId = iso.getId();
        List<TemplateResponse> isoResponses = new ArrayList<TemplateResponse>();
        VMTemplateHostVO isoHost = ApiDBUtils.findTemplateHostRef(isoId, zoneId, readyOnly);
        if (isoHost == null) {
            return isoResponses;
        }
        TemplateResponse isoResponse = new TemplateResponse();
        isoResponse.setId(iso.getUuid());
        isoResponse.setName(iso.getName());
        isoResponse.setDisplayText(iso.getDisplayText());
        isoResponse.setPublic(iso.isPublicTemplate());
        isoResponse.setExtractable(iso.isExtractable() && !(iso.getTemplateType() == TemplateType.PERHOST));
        isoResponse.setCreated(isoHost.getCreated());
        isoResponse.setReady(isoHost.getDownloadState() == Status.DOWNLOADED);
        isoResponse.setBootable(iso.isBootable());
        isoResponse.setFeatured(iso.isFeatured());
        isoResponse.setCrossZones(iso.isCrossZones());
        isoResponse.setPublic(iso.isPublicTemplate());
        isoResponse.setChecksum(iso.getChecksum());
        isoResponse.setDetails(iso.getDetails());

        // TODO: implement
        GuestOS os = ApiDBUtils.findGuestOSById(iso.getGuestOSId());
        if (os != null) {
            isoResponse.setOsTypeId(os.getUuid());
            isoResponse.setOsTypeName(os.getDisplayName());
        } else {
            isoResponse.setOsTypeId("-1");
            isoResponse.setOsTypeName("");
        }

        Account account = ApiDBUtils.findAccountByIdIncludingRemoved(iso.getAccountId());
        populateAccount(isoResponse, account.getId());
        populateDomain(isoResponse, account.getDomainId());

        Account caller = UserContext.current().getCaller();
        boolean isAdmin = false;
        if ((caller == null) || BaseCmd.isAdmin(caller.getType())) {
            isAdmin = true;
        }
        // Add the zone ID
        DataCenter datacenter = ApiDBUtils.findZoneById(zoneId);
        if (datacenter != null) {
            isoResponse.setZoneId(datacenter.getUuid());
            isoResponse.setZoneName(datacenter.getName());
            isoResponse.setZoneType(datacenter.getNetworkType().toString());
        }

        // If the user is an admin, add the template download status
        if (isAdmin || caller.getId() == iso.getAccountId()) {
            // add download status
            if (isoHost.getDownloadState() != Status.DOWNLOADED) {
                String isoStatus = "Processing";
                if (isoHost.getDownloadState() == VMTemplateHostVO.Status.DOWNLOADED) {
                    isoStatus = "Download Complete";
                } else if (isoHost.getDownloadState() == VMTemplateHostVO.Status.DOWNLOAD_IN_PROGRESS) {
                    if (isoHost.getDownloadPercent() == 100) {
                        isoStatus = "Installing ISO";
                    } else {
                        isoStatus = isoHost.getDownloadPercent() + "% Downloaded";
                    }
                } else {
                    isoStatus = isoHost.getErrorString();
                }
                isoResponse.setStatus(isoStatus);
            } else {
                isoResponse.setStatus("Successfully Installed");
            }
        }

        Long isoSize = isoHost.getSize();
        if (isoSize > 0) {
            isoResponse.setSize(isoSize);
        }

        // set tag information
        List<? extends ResourceTag> tags = ApiDBUtils.listByResourceTypeAndId(TaggedResourceType.ISO, iso.getId());

        List<ResourceTagResponse> tagResponses = new ArrayList<ResourceTagResponse>();
        for (ResourceTag tag : tags) {
            ResourceTagResponse tagResponse = createResourceTagResponse(tag, true);
            tagResponses.add(tagResponse);
        }
        isoResponse.setTags(tagResponses);

        isoResponse.setObjectName("iso");
        isoResponses.add(isoResponse);
        return isoResponses;
    }
*/

    @Override
    public SecurityGroupResponse createSecurityGroupResponse(SecurityGroup group) {
        List<SecurityGroupJoinVO> viewSgs = ApiDBUtils.newSecurityGroupView(group);
        List<SecurityGroupResponse> listSgs = ViewResponseHelper.createSecurityGroupResponses(viewSgs);
        assert listSgs != null && listSgs.size() == 1 : "There should be one security group returned";
        return listSgs.get(0);
    }

    @Override
    public ExtractResponse createExtractResponse(Long uploadId, Long id, Long zoneId, Long accountId, String mode, String url) {

        ExtractResponse response = new ExtractResponse();
        response.setObjectName("template");
        VMTemplateVO template = ApiDBUtils.findTemplateById(id);
        response.setId(template.getUuid());
        response.setName(template.getName());
        if (zoneId != null) {
            DataCenter zone = ApiDBUtils.findZoneById(zoneId);
            response.setZoneId(zone.getUuid());
            response.setZoneName(zone.getName());
        }
        response.setMode(mode);
        if (uploadId == null) {
            // region-wide image store
            response.setUrl(url);
            response.setState(Upload.Status.DOWNLOAD_URL_CREATED.toString());
        } else {
            UploadVO uploadInfo = ApiDBUtils.findUploadById(uploadId);
            response.setUploadId(uploadInfo.getUuid());
            response.setState(uploadInfo.getUploadState().toString());
            response.setUrl(uploadInfo.getUploadUrl());
        }
        Account account = ApiDBUtils.findAccountById(accountId);
        response.setAccountId(account.getUuid());

        return response;

    }

    @Override
    public String toSerializedString(CreateCmdResponse response, String responseType) {
        return ApiResponseSerializer.toSerializedString(response, responseType);
    }

    @Override
    public AsyncJobResponse createAsyncJobResponse(AsyncJob job) {
        AsyncJobJoinVO vJob = ApiDBUtils.newAsyncJobView(job);
        return ApiDBUtils.newAsyncJobResponse(vJob);
    }

    @Override
    public List<TemplateResponse> createTemplateResponses(long templateId, Long snapshotId, Long volumeId, boolean readyOnly) {
        VolumeVO volume = null;
        if (snapshotId != null) {
            Snapshot snapshot = ApiDBUtils.findSnapshotById(snapshotId);
            volume = findVolumeById(snapshot.getVolumeId());
        } else {
            volume = findVolumeById(volumeId);
        }
        return createTemplateResponses(templateId, volume.getDataCenterId(), readyOnly);
    }

    @Override
    public List<TemplateResponse> createTemplateResponses(long templateId, Long vmId) {
        UserVm vm = findUserVmById(vmId);
        Long hostId = (vm.getHostId() == null ? vm.getLastHostId() : vm.getHostId());
        Host host = findHostById(hostId);
        return createTemplateResponses(templateId, host.getDataCenterId(), true);
    }

    @Override
    public EventResponse createEventResponse(Event event) {
        EventJoinVO vEvent = ApiDBUtils.newEventView(event);
        return ApiDBUtils.newEventResponse(vEvent);
    }

    private List<CapacityVO> sumCapacities(List<? extends Capacity> hostCapacities) {
        Map<String, Long> totalCapacityMap = new HashMap<String, Long>();
        Map<String, Long> usedCapacityMap = new HashMap<String, Long>();

        Set<Long> poolIdsToIgnore = new HashSet<Long>();
        Criteria c = new Criteria();
        // TODO: implement
        List<? extends StoragePoolVO> allStoragePools = ApiDBUtils.searchForStoragePools(c);
        for (StoragePoolVO pool : allStoragePools) {
            StoragePoolType poolType = pool.getPoolType();
            if (!(poolType.isShared())) {// All the non shared storages
                                         // shouldn't show up in the capacity
                                         // calculation
                poolIdsToIgnore.add(pool.getId());
            }
        }

        float cpuOverprovisioningFactor = ApiDBUtils.getCpuOverprovisioningFactor();

        // collect all the capacity types, sum allocated/used and sum
        // total...get one capacity number for each
        for (Capacity capacity : hostCapacities) {

            // check if zone exist
            DataCenter zone = ApiDBUtils.findZoneById(capacity.getDataCenterId());
            if (zone == null) {
                continue;
            }

            short capacityType = capacity.getCapacityType();

            // If local storage then ignore
            if ((capacityType == Capacity.CAPACITY_TYPE_STORAGE_ALLOCATED || capacityType == Capacity.CAPACITY_TYPE_STORAGE)
                    && poolIdsToIgnore.contains(capacity.getHostOrPoolId())) {
                continue;
            }

            String key = capacity.getCapacityType() + "_" + capacity.getDataCenterId();
            String keyForPodTotal = key + "_-1";

            boolean sumPodCapacity = false;
            if (capacity.getPodId() != null) {
                key += "_" + capacity.getPodId();
                sumPodCapacity = true;
            }

            Long totalCapacity = totalCapacityMap.get(key);
            Long usedCapacity = usedCapacityMap.get(key);

            // reset overprovisioning factor to 1
            float overprovisioningFactor = 1;
            if (capacityType == Capacity.CAPACITY_TYPE_CPU) {
                overprovisioningFactor = cpuOverprovisioningFactor;
            }

            if (totalCapacity == null) {
                totalCapacity = new Long((long) (capacity.getTotalCapacity() * overprovisioningFactor));
            } else {
                totalCapacity = new Long((long) (capacity.getTotalCapacity() * overprovisioningFactor)) + totalCapacity;
            }

            if (usedCapacity == null) {
                usedCapacity = new Long(capacity.getUsedCapacity());
            } else {
                usedCapacity = new Long(capacity.getUsedCapacity() + usedCapacity);
            }

            if (capacityType == Capacity.CAPACITY_TYPE_CPU || capacityType == Capacity.CAPACITY_TYPE_MEMORY) { // Reserved
                // Capacity
                // accounts
                // for
                // stopped
                // vms
                // that
                // have been
                // stopped
                // within
                // an
                // interval
                usedCapacity += capacity.getReservedCapacity();
            }

            totalCapacityMap.put(key, totalCapacity);
            usedCapacityMap.put(key, usedCapacity);

            if (sumPodCapacity) {
                totalCapacity = totalCapacityMap.get(keyForPodTotal);
                usedCapacity = usedCapacityMap.get(keyForPodTotal);

                overprovisioningFactor = 1;
                if (capacityType == Capacity.CAPACITY_TYPE_CPU) {
                    overprovisioningFactor = cpuOverprovisioningFactor;
                }

                if (totalCapacity == null) {
                    totalCapacity = new Long((long) (capacity.getTotalCapacity() * overprovisioningFactor));
                } else {
                    totalCapacity = new Long((long) (capacity.getTotalCapacity() * overprovisioningFactor)) + totalCapacity;
                }

                if (usedCapacity == null) {
                    usedCapacity = new Long(capacity.getUsedCapacity());
                } else {
                    usedCapacity = new Long(capacity.getUsedCapacity() + usedCapacity);
                }

                if (capacityType == Capacity.CAPACITY_TYPE_CPU || capacityType == Capacity.CAPACITY_TYPE_MEMORY) { // Reserved
                    // Capacity
                    // accounts
                    // for
                    // stopped
                    // vms
                    // that
                    // have
                    // been
                    // stopped
                    // within
                    // an
                    // interval
                    usedCapacity += capacity.getReservedCapacity();
                }

                totalCapacityMap.put(keyForPodTotal, totalCapacity);
                usedCapacityMap.put(keyForPodTotal, usedCapacity);
            }
        }

        List<CapacityVO> summedCapacities = new ArrayList<CapacityVO>();
        for (String key : totalCapacityMap.keySet()) {
            CapacityVO summedCapacity = new CapacityVO();

            StringTokenizer st = new StringTokenizer(key, "_");
            summedCapacity.setCapacityType(Short.parseShort(st.nextToken()));
            summedCapacity.setDataCenterId(Long.parseLong(st.nextToken()));
            if (st.hasMoreTokens()) {
                summedCapacity.setPodId(Long.parseLong(st.nextToken()));
            }

            summedCapacity.setTotalCapacity(totalCapacityMap.get(key));
            summedCapacity.setUsedCapacity(usedCapacityMap.get(key));

            summedCapacities.add(summedCapacity);
        }
        return summedCapacities;
    }

    @Override
    public List<CapacityResponse> createCapacityResponse(List<? extends Capacity> result, DecimalFormat format) {
        List<CapacityResponse> capacityResponses = new ArrayList<CapacityResponse>();

        for (Capacity summedCapacity : result) {
            CapacityResponse capacityResponse = new CapacityResponse();
            capacityResponse.setCapacityTotal(summedCapacity.getTotalCapacity());
            capacityResponse.setCapacityType(summedCapacity.getCapacityType());
            capacityResponse.setCapacityUsed(summedCapacity.getUsedCapacity());
            if (summedCapacity.getPodId() != null) {
                capacityResponse.setPodId(ApiDBUtils.findPodById(summedCapacity.getPodId()).getUuid());
                HostPodVO pod = ApiDBUtils.findPodById(summedCapacity.getPodId());
                if (pod != null) {
                    capacityResponse.setPodId(pod.getUuid());
                    capacityResponse.setPodName(pod.getName());
                }
            }
            if (summedCapacity.getClusterId() != null) {
                ClusterVO cluster = ApiDBUtils.findClusterById(summedCapacity.getClusterId());
                if (cluster != null) {
                    capacityResponse.setClusterId(cluster.getUuid());
                    capacityResponse.setClusterName(cluster.getName());
                    if (summedCapacity.getPodId() == null) {
                        HostPodVO pod = ApiDBUtils.findPodById(cluster.getPodId());
                        capacityResponse.setPodId(pod.getUuid());
                        capacityResponse.setPodName(pod.getName());
                    }
                }
            }
            DataCenter zone = ApiDBUtils.findZoneById(summedCapacity.getDataCenterId());
            if (zone != null) {
                capacityResponse.setZoneId(zone.getUuid());
                capacityResponse.setZoneName(zone.getName());
            }
            if (summedCapacity.getUsedPercentage() != null) {
                capacityResponse.setPercentUsed(format.format(summedCapacity.getUsedPercentage() * 100f));
            } else if (summedCapacity.getTotalCapacity() != 0) {
                capacityResponse.setPercentUsed(format.format((float) summedCapacity.getUsedCapacity() / (float) summedCapacity.getTotalCapacity()
                        * 100f));
            } else {
                capacityResponse.setPercentUsed(format.format(0L));
            }

            capacityResponse.setObjectName("capacity");
            capacityResponses.add(capacityResponse);
        }

        return capacityResponses;
    }

    @Override
    public TemplatePermissionsResponse createTemplatePermissionsResponse(List<String> accountNames, Long id, boolean isAdmin) {
        Long templateOwnerDomain = null;
        VirtualMachineTemplate template = ApiDBUtils.findTemplateById(id);
        Account templateOwner = ApiDBUtils.findAccountById(template.getAccountId());
        if (isAdmin) {
            // FIXME: we have just template id and need to get template owner
            // from that
            if (templateOwner != null) {
                templateOwnerDomain = templateOwner.getDomainId();
            }
        }

        TemplatePermissionsResponse response = new TemplatePermissionsResponse();
        response.setId(template.getUuid());
        response.setPublicTemplate(template.isPublicTemplate());
        if (isAdmin && (templateOwnerDomain != null)) {
            Domain domain = ApiDBUtils.findDomainById(templateOwnerDomain);
            if (domain != null) {
                response.setDomainId(domain.getUuid());
            }
        }

        // Set accounts
        List<String> projectIds = new ArrayList<String>();
        List<String> regularAccounts = new ArrayList<String>();
        for (String accountName : accountNames) {
            Account account = ApiDBUtils.findAccountByNameDomain(accountName, templateOwner.getDomainId());
            if (account.getType() != Account.ACCOUNT_TYPE_PROJECT) {
                regularAccounts.add(accountName);
            } else {
                // convert account to projectIds
                Project project = ApiDBUtils.findProjectByProjectAccountIdIncludingRemoved(account.getId());

                if (project.getUuid() != null && !project.getUuid().isEmpty())
                    projectIds.add(project.getUuid());
                else
                    projectIds.add(String.valueOf(project.getId()));
            }
        }

        if (!projectIds.isEmpty()) {
            response.setProjectIds(projectIds);
        }

        if (!regularAccounts.isEmpty()) {
            response.setAccountNames(regularAccounts);
        }

        response.setObjectName("templatepermission");
        return response;
    }

    @Override
    public AsyncJobResponse queryJobResult(QueryAsyncJobResultCmd cmd) {
        AsyncJob result = ApiDBUtils._asyncMgr.queryAsyncJobResult(cmd);
        return createAsyncJobResponse(result);
    }

    @Override
    public SecurityGroupResponse createSecurityGroupResponseFromSecurityGroupRule(List<? extends SecurityRule> securityRules) {
        SecurityGroupResponse response = new SecurityGroupResponse();
        Map<Long, Account> securiytGroupAccounts = new HashMap<Long, Account>();
        Map<Long, SecurityGroup> allowedSecurityGroups = new HashMap<Long, SecurityGroup>();
        Map<Long, Account> allowedSecuriytGroupAccounts = new HashMap<Long, Account>();

        if ((securityRules != null) && !securityRules.isEmpty()) {
            SecurityGroupJoinVO securityGroup = ApiDBUtils.findSecurityGroupViewById(securityRules.get(0).getSecurityGroupId()).get(0);
            response.setId(securityGroup.getUuid());
            response.setName(securityGroup.getName());
            response.setDescription(securityGroup.getDescription());

            Account account = securiytGroupAccounts.get(securityGroup.getAccountId());

            if (securityGroup.getAccountType() == Account.ACCOUNT_TYPE_PROJECT) {
                response.setProjectId(securityGroup.getProjectUuid());
                response.setProjectName(securityGroup.getProjectName());
            } else {
                response.setAccountName(securityGroup.getAccountName());
            }

            response.setDomainId(securityGroup.getDomainUuid());
            response.setDomainName(securityGroup.getDomainName());

            for (SecurityRule securityRule : securityRules) {
                SecurityGroupRuleResponse securityGroupData = new SecurityGroupRuleResponse();

                securityGroupData.setRuleId(securityRule.getUuid());
                securityGroupData.setProtocol(securityRule.getProtocol());
                if ("icmp".equalsIgnoreCase(securityRule.getProtocol())) {
                    securityGroupData.setIcmpType(securityRule.getStartPort());
                    securityGroupData.setIcmpCode(securityRule.getEndPort());
                } else {
                    securityGroupData.setStartPort(securityRule.getStartPort());
                    securityGroupData.setEndPort(securityRule.getEndPort());
                }

                Long allowedSecurityGroupId = securityRule.getAllowedNetworkId();
                if (allowedSecurityGroupId != null) {
                    List<SecurityGroupJoinVO> sgs = ApiDBUtils.findSecurityGroupViewById(allowedSecurityGroupId);
                    if (sgs != null && sgs.size() > 0) {
                        SecurityGroupJoinVO sg = sgs.get(0);
                        securityGroupData.setSecurityGroupName(sg.getName());
                        securityGroupData.setAccountName(sg.getAccountName());
                    }
                } else {
                    securityGroupData.setCidr(securityRule.getAllowedSourceIpCidr());
                }
                if (securityRule.getRuleType() == SecurityRuleType.IngressRule) {
                    securityGroupData.setObjectName("ingressrule");
                    response.addSecurityGroupIngressRule(securityGroupData);
                } else {
                    securityGroupData.setObjectName("egressrule");
                    response.addSecurityGroupEgressRule(securityGroupData);
                }

            }
            response.setObjectName("securitygroup");

        }
        return response;
    }

    @Override
    public NetworkOfferingResponse createNetworkOfferingResponse(NetworkOffering offering) {
        NetworkOfferingResponse response = new NetworkOfferingResponse();
        response.setId(offering.getUuid());
        response.setName(offering.getName());
        response.setDisplayText(offering.getDisplayText());
        response.setTags(offering.getTags());
        response.setTrafficType(offering.getTrafficType().toString());
        response.setIsDefault(offering.isDefault());
        response.setSpecifyVlan(offering.getSpecifyVlan());
        response.setConserveMode(offering.isConserveMode());
        response.setSpecifyIpRanges(offering.getSpecifyIpRanges());
        response.setAvailability(offering.getAvailability().toString());
        response.setIsPersistent(offering.getIsPersistent());
        response.setNetworkRate(ApiDBUtils.getNetworkRate(offering.getId()));
        Long so = null;
        if (offering.getServiceOfferingId() != null) {
            so = offering.getServiceOfferingId();
        } else {
            so = ApiDBUtils.findDefaultRouterServiceOffering();
        }
        if (so != null) {
            ServiceOffering soffering = ApiDBUtils.findServiceOfferingById(so);
            if (soffering != null)
                response.setServiceOfferingId(soffering.getUuid());
        }

        if (offering.getGuestType() != null) {
            response.setGuestIpType(offering.getGuestType().toString());
        }

        response.setState(offering.getState().name());

        Map<Service, Set<Provider>> serviceProviderMap = ApiDBUtils.listNetworkOfferingServices(offering.getId());
        List<ServiceResponse> serviceResponses = new ArrayList<ServiceResponse>();
        for (Service service : serviceProviderMap.keySet()) {
            ServiceResponse svcRsp = new ServiceResponse();
            // skip gateway service
            if (service == Service.Gateway) {
                continue;
            }
            svcRsp.setName(service.getName());
            List<ProviderResponse> providers = new ArrayList<ProviderResponse>();
            for (Provider provider : serviceProviderMap.get(service)) {
                if (provider != null) {
                    ProviderResponse providerRsp = new ProviderResponse();
                    providerRsp.setName(provider.getName());
                    providers.add(providerRsp);
                }
            }
            svcRsp.setProviders(providers);

            if (Service.Lb == service) {
                List<CapabilityResponse> lbCapResponse = new ArrayList<CapabilityResponse>();

                CapabilityResponse lbIsoaltion = new CapabilityResponse();
                lbIsoaltion.setName(Capability.SupportedLBIsolation.getName());
                lbIsoaltion.setValue(offering.getDedicatedLB() ? "dedicated" : "shared");
                lbCapResponse.add(lbIsoaltion);

                CapabilityResponse eLb = new CapabilityResponse();
                eLb.setName(Capability.ElasticLb.getName());
                eLb.setValue(offering.getElasticLb() ? "true" : "false");
                lbCapResponse.add(eLb);

                CapabilityResponse inline = new CapabilityResponse();
                inline.setName(Capability.InlineMode.getName());
                inline.setValue(offering.isInline() ? "true" : "false");
                lbCapResponse.add(inline);

                svcRsp.setCapabilities(lbCapResponse);
            } else if (Service.SourceNat == service) {
                List<CapabilityResponse> capabilities = new ArrayList<CapabilityResponse>();
                CapabilityResponse sharedSourceNat = new CapabilityResponse();
                sharedSourceNat.setName(Capability.SupportedSourceNatTypes.getName());
                sharedSourceNat.setValue(offering.getSharedSourceNat() ? "perzone" : "peraccount");
                capabilities.add(sharedSourceNat);

                CapabilityResponse redundantRouter = new CapabilityResponse();
                redundantRouter.setName(Capability.RedundantRouter.getName());
                redundantRouter.setValue(offering.getRedundantRouter() ? "true" : "false");
                capabilities.add(redundantRouter);

                svcRsp.setCapabilities(capabilities);
            } else if (service == Service.StaticNat) {
                List<CapabilityResponse> staticNatCapResponse = new ArrayList<CapabilityResponse>();

                CapabilityResponse eIp = new CapabilityResponse();
                eIp.setName(Capability.ElasticIp.getName());
                eIp.setValue(offering.getElasticLb() ? "true" : "false");
                staticNatCapResponse.add(eIp);

                svcRsp.setCapabilities(staticNatCapResponse);
            }

            serviceResponses.add(svcRsp);
        }
        response.setForVpc(ApiDBUtils.isOfferingForVpc(offering));

        response.setServices(serviceResponses);
        response.setObjectName("networkoffering");
        return response;
    }

    @Override
    public NetworkResponse createNetworkResponse(Network network) {
        // need to get network profile in order to retrieve dns information from
        // there
        NetworkProfile profile = ApiDBUtils.getNetworkProfile(network.getId());
        NetworkResponse response = new NetworkResponse();
        response.setId(network.getUuid());
        response.setName(network.getName());
        response.setDisplaytext(network.getDisplayText());
        if (network.getBroadcastDomainType() != null) {
            response.setBroadcastDomainType(network.getBroadcastDomainType().toString());
        }

        if (network.getTrafficType() != null) {
            response.setTrafficType(network.getTrafficType().name());
        }

        if (network.getGuestType() != null) {
            response.setType(network.getGuestType().toString());
        }

        response.setGateway(network.getGateway());

        // FIXME - either set netmask or cidr
        response.setCidr(network.getCidr());
        response.setNetworkCidr((network.getNetworkCidr()));
        // If network has reservation its entire network cidr is defined by
        // getNetworkCidr()
        // if no reservation is present then getCidr() will define the entire
        // network cidr
        if (network.getNetworkCidr() != null) {
            response.setNetmask(NetUtils.cidr2Netmask(network.getNetworkCidr()));
        }
        if (((network.getCidr()) != null) && (network.getNetworkCidr() == null)) {
            response.setNetmask(NetUtils.cidr2Netmask(network.getCidr()));
        }

        response.setIp6Gateway(network.getIp6Gateway());
        response.setIp6Cidr(network.getIp6Cidr());

        // create response for reserved IP ranges that can be used for
        // non-cloudstack purposes
        String reservation = null;
        if ((network.getCidr() != null) && (NetUtils.isNetworkAWithinNetworkB(network.getCidr(), network.getNetworkCidr()))) {
            String[] guestVmCidrPair = network.getCidr().split("\\/");
            String[] guestCidrPair = network.getNetworkCidr().split("\\/");

            Long guestVmCidrSize = Long.valueOf(guestVmCidrPair[1]);
            Long guestCidrSize = Long.valueOf(guestCidrPair[1]);

            String[] guestVmIpRange = NetUtils.getIpRangeFromCidr(guestVmCidrPair[0], guestVmCidrSize);
            String[] guestIpRange = NetUtils.getIpRangeFromCidr(guestCidrPair[0], guestCidrSize);
            long startGuestIp = NetUtils.ip2Long(guestIpRange[0]);
            long endGuestIp = NetUtils.ip2Long(guestIpRange[1]);
            long startVmIp = NetUtils.ip2Long(guestVmIpRange[0]);
            long endVmIp = NetUtils.ip2Long(guestVmIpRange[1]);

            if (startVmIp == startGuestIp && endVmIp < endGuestIp - 1) {
                reservation = (NetUtils.long2Ip(endVmIp + 1) + "-" + NetUtils.long2Ip(endGuestIp));
            }
            if (endVmIp == endGuestIp && startVmIp > startGuestIp + 1) {
                reservation = (NetUtils.long2Ip(startGuestIp) + "-" + NetUtils.long2Ip(startVmIp - 1));
            }
            if (startVmIp > startGuestIp + 1 && endVmIp < endGuestIp - 1) {
                reservation = (NetUtils.long2Ip(startGuestIp) + "-" + NetUtils.long2Ip(startVmIp - 1) + " ,  " + NetUtils.long2Ip(endVmIp + 1) + "-" + NetUtils
                        .long2Ip(endGuestIp));
            }
        }
        response.setReservedIpRange(reservation);

        // return vlan information only to Root admin
        if (network.getBroadcastUri() != null && UserContext.current().getCaller().getType() == Account.ACCOUNT_TYPE_ADMIN) {
            String broadcastUri = network.getBroadcastUri().toString();
            response.setBroadcastUri(broadcastUri);
            String vlan = "N/A";
            if (broadcastUri.startsWith("vlan")) {
                vlan = broadcastUri.substring("vlan://".length(), broadcastUri.length());
            }
            // return vlan information only to Root admin
            response.setVlan(vlan);

        }

        DataCenter zone = ApiDBUtils.findZoneById(network.getDataCenterId());
        if (zone != null) {
            response.setZoneId(zone.getUuid());
            response.setZoneName(zone.getName());
            response.setZoneType(zone.getNetworkType().toString());
        }
        if (network.getPhysicalNetworkId() != null) {
            PhysicalNetworkVO pnet = ApiDBUtils.findPhysicalNetworkById(network.getPhysicalNetworkId());
            response.setPhysicalNetworkId(pnet.getUuid());
        }

        // populate network offering information
        NetworkOffering networkOffering = (NetworkOffering) ApiDBUtils.findNetworkOfferingById(network.getNetworkOfferingId());
        if (networkOffering != null) {
            response.setNetworkOfferingId(networkOffering.getUuid());
            response.setNetworkOfferingName(networkOffering.getName());
            response.setNetworkOfferingDisplayText(networkOffering.getDisplayText());
            response.setIsSystem(networkOffering.isSystemOnly());
            response.setNetworkOfferingAvailability(networkOffering.getAvailability().toString());
            response.setIsPersistent(networkOffering.getIsPersistent());
        }

        if (network.getAclType() != null) {
            response.setAclType(network.getAclType().toString());
        }
        response.setState(network.getState().toString());
        response.setRestartRequired(network.isRestartRequired());
        NetworkVO nw = ApiDBUtils.findNetworkById(network.getRelated());
        if (nw != null) {
            response.setRelated(nw.getUuid());
        }
        response.setNetworkDomain(network.getNetworkDomain());

        response.setDns1(profile.getDns1());
        response.setDns2(profile.getDns2());
        // populate capability
        Map<Service, Map<Capability, String>> serviceCapabilitiesMap = ApiDBUtils.getNetworkCapabilities(network.getId(), network.getDataCenterId());
        List<ServiceResponse> serviceResponses = new ArrayList<ServiceResponse>();
        if (serviceCapabilitiesMap != null) {
            for (Service service : serviceCapabilitiesMap.keySet()) {
                ServiceResponse serviceResponse = new ServiceResponse();
                // skip gateway service
                if (service == Service.Gateway) {
                    continue;
                }
                serviceResponse.setName(service.getName());

                // set list of capabilities for the service
                List<CapabilityResponse> capabilityResponses = new ArrayList<CapabilityResponse>();
                Map<Capability, String> serviceCapabilities = serviceCapabilitiesMap.get(service);
                if (serviceCapabilities != null) {
                    for (Capability capability : serviceCapabilities.keySet()) {
                        CapabilityResponse capabilityResponse = new CapabilityResponse();
                        String capabilityValue = serviceCapabilities.get(capability);
                        capabilityResponse.setName(capability.getName());
                        capabilityResponse.setValue(capabilityValue);
                        capabilityResponse.setObjectName("capability");
                        capabilityResponses.add(capabilityResponse);
                    }
                    serviceResponse.setCapabilities(capabilityResponses);
                }

                serviceResponse.setObjectName("service");
                serviceResponses.add(serviceResponse);
            }
        }
        response.setServices(serviceResponses);

        if (network.getAclType() == null || network.getAclType() == ACLType.Account) {
            populateOwner(response, network);
        } else {
            // get domain from network_domain table
            Pair<Long, Boolean> domainNetworkDetails = ApiDBUtils.getDomainNetworkDetails(network.getId());
            if (domainNetworkDetails.first() != null) {
                Domain domain = ApiDBUtils.findDomainById(domainNetworkDetails.first());
                if (domain != null) {
                    response.setDomainId(domain.getUuid());
                }
            }
            response.setSubdomainAccess(domainNetworkDetails.second());
        }

        Long dedicatedDomainId = ApiDBUtils.getDedicatedNetworkDomain(network.getId());
        if (dedicatedDomainId != null) {
            Domain domain = ApiDBUtils.findDomainById(dedicatedDomainId);
            if (domain != null) {
                response.setDomainId(domain.getUuid());
            }
            response.setDomainName(domain.getName());
        }

        response.setSpecifyIpRanges(network.getSpecifyIpRanges());
        if (network.getVpcId() != null) {
            Vpc vpc = ApiDBUtils.findVpcById(network.getVpcId());
            if (vpc != null) {
                response.setVpcId(vpc.getUuid());
            }
        }
        response.setCanUseForDeploy(ApiDBUtils.canUseForDeploy(network));

        // set tag information
        List<? extends ResourceTag> tags = ApiDBUtils.listByResourceTypeAndId(TaggedResourceType.Network, network.getId());
        List<ResourceTagResponse> tagResponses = new ArrayList<ResourceTagResponse>();
        for (ResourceTag tag : tags) {
            ResourceTagResponse tagResponse = createResourceTagResponse(tag, true);
            tagResponses.add(tagResponse);
        }
        response.setTags(tagResponses);

        response.setObjectName("network");
        return response;
    }

    @Override
    public Long getSecurityGroupId(String groupName, long accountId) {
        SecurityGroup sg = ApiDBUtils.getSecurityGroup(groupName, accountId);
        if (sg == null) {
            return null;
        } else {
            return sg.getId();
        }
    }

    @Override
    public ProjectResponse createProjectResponse(Project project) {
        List<ProjectJoinVO> viewPrjs = ApiDBUtils.newProjectView(project);
        List<ProjectResponse> listPrjs = ViewResponseHelper.createProjectResponse(viewPrjs.toArray(new ProjectJoinVO[viewPrjs.size()]));
        assert listPrjs != null && listPrjs.size() == 1 : "There should be one project  returned";
        return listPrjs.get(0);
    }

    @Override
    public FirewallResponse createFirewallResponse(FirewallRule fwRule) {
        FirewallResponse response = new FirewallResponse();

        response.setId(fwRule.getUuid());
        response.setProtocol(fwRule.getProtocol());
        if (fwRule.getSourcePortStart() != null) {
            response.setStartPort(Integer.toString(fwRule.getSourcePortStart()));
        }

        if (fwRule.getSourcePortEnd() != null) {
            response.setEndPort(Integer.toString(fwRule.getSourcePortEnd()));
        }

        List<String> cidrs = ApiDBUtils.findFirewallSourceCidrs(fwRule.getId());
        response.setCidrList(StringUtils.join(cidrs, ","));

        if (fwRule.getTrafficType() == FirewallRule.TrafficType.Ingress) {
            IpAddress ip = ApiDBUtils.findIpAddressById(fwRule.getSourceIpAddressId());
            response.setPublicIpAddressId(ip.getId());
            response.setPublicIpAddress(ip.getAddress().addr());
        } else if (fwRule.getTrafficType() == FirewallRule.TrafficType.Egress) {
            response.setPublicIpAddress(null);
            response.setNetworkId(fwRule.getNetworkId());
        }

        FirewallRule.State state = fwRule.getState();
        String stateToSet = state.toString();
        if (state.equals(FirewallRule.State.Revoke)) {
            stateToSet = "Deleting";
        }

        response.setIcmpCode(fwRule.getIcmpCode());
        response.setIcmpType(fwRule.getIcmpType());

        // set tag information
        List<? extends ResourceTag> tags = ApiDBUtils.listByResourceTypeAndId(TaggedResourceType.FirewallRule, fwRule.getId());
        List<ResourceTagResponse> tagResponses = new ArrayList<ResourceTagResponse>();
        for (ResourceTag tag : tags) {
            ResourceTagResponse tagResponse = createResourceTagResponse(tag, true);
            tagResponses.add(tagResponse);
        }
        response.setTags(tagResponses);

        response.setState(stateToSet);
        response.setObjectName("firewallrule");
        return response;
    }

    @Override
    public NetworkACLResponse createNetworkACLResponse(FirewallRule networkACL) {
        NetworkACLResponse response = new NetworkACLResponse();

        response.setId(networkACL.getUuid());
        response.setProtocol(networkACL.getProtocol());
        if (networkACL.getSourcePortStart() != null) {
            response.setStartPort(Integer.toString(networkACL.getSourcePortStart()));
        }

        if (networkACL.getSourcePortEnd() != null) {
            response.setEndPort(Integer.toString(networkACL.getSourcePortEnd()));
        }

        List<String> cidrs = ApiDBUtils.findFirewallSourceCidrs(networkACL.getId());
        response.setCidrList(StringUtils.join(cidrs, ","));

        response.setTrafficType(networkACL.getTrafficType().toString());

        FirewallRule.State state = networkACL.getState();
        String stateToSet = state.toString();
        if (state.equals(FirewallRule.State.Revoke)) {
            stateToSet = "Deleting";
        }

        response.setIcmpCode(networkACL.getIcmpCode());
        response.setIcmpType(networkACL.getIcmpType());

        response.setState(stateToSet);

        // set tag information
        List<? extends ResourceTag> tags = ApiDBUtils.listByResourceTypeAndId(TaggedResourceType.NetworkACL, networkACL.getId());
        List<ResourceTagResponse> tagResponses = new ArrayList<ResourceTagResponse>();
        for (ResourceTag tag : tags) {
            ResourceTagResponse tagResponse = createResourceTagResponse(tag, true);
            tagResponses.add(tagResponse);
        }
        response.setTags(tagResponses);

        response.setObjectName("networkacl");
        return response;
    }

    @Override
    public HypervisorCapabilitiesResponse createHypervisorCapabilitiesResponse(HypervisorCapabilities hpvCapabilities) {
        HypervisorCapabilitiesResponse hpvCapabilitiesResponse = new HypervisorCapabilitiesResponse();
        hpvCapabilitiesResponse.setId(hpvCapabilities.getUuid());
        hpvCapabilitiesResponse.setHypervisor(hpvCapabilities.getHypervisorType());
        hpvCapabilitiesResponse.setHypervisorVersion(hpvCapabilities.getHypervisorVersion());
        hpvCapabilitiesResponse.setIsSecurityGroupEnabled(hpvCapabilities.isSecurityGroupEnabled());
        hpvCapabilitiesResponse.setMaxGuestsLimit(hpvCapabilities.getMaxGuestsLimit());
        return hpvCapabilitiesResponse;
    }

    // TODO: we may need to refactor once ControlledEntityResponse and
    // ControlledEntity id to uuid conversion are all done.
    // currently code is scattered in
    private void populateOwner(ControlledEntityResponse response, ControlledEntity object) {
        Account account = ApiDBUtils.findAccountByIdIncludingRemoved(object.getAccountId());

        if (account.getType() == Account.ACCOUNT_TYPE_PROJECT) {
            // find the project
            Project project = ApiDBUtils.findProjectByProjectAccountIdIncludingRemoved(account.getId());
            response.setProjectId(project.getUuid());
            response.setProjectName(project.getName());
        } else {
            response.setAccountName(account.getAccountName());
        }

        Domain domain = ApiDBUtils.findDomainById(object.getDomainId());
        response.setDomainId(domain.getUuid());
        response.setDomainName(domain.getName());
    }

    public static void populateOwner(ControlledViewEntityResponse response, ControlledViewEntity object) {

        if (object.getAccountType() == Account.ACCOUNT_TYPE_PROJECT) {
            response.setProjectId(object.getProjectUuid());
            response.setProjectName(object.getProjectName());
        } else {
            response.setAccountName(object.getAccountName());
        }

        response.setDomainId(object.getDomainUuid());
        response.setDomainName(object.getDomainName());
    }

    private void populateAccount(ControlledEntityResponse response, long accountId) {
        Account account = ApiDBUtils.findAccountByIdIncludingRemoved(accountId);
        if (account.getType() == Account.ACCOUNT_TYPE_PROJECT) {
            // find the project
            Project project = ApiDBUtils.findProjectByProjectAccountIdIncludingRemoved(account.getId());
            response.setProjectId(project.getUuid());
            response.setProjectName(project.getName());
        } else {
            response.setAccountName(account.getAccountName());
        }
    }

    private void populateDomain(ControlledEntityResponse response, long domainId) {
        Domain domain = ApiDBUtils.findDomainById(domainId);

        response.setDomainId(domain.getUuid());
        response.setDomainName(domain.getName());
    }

    @Override
    public ProjectAccountResponse createProjectAccountResponse(ProjectAccount projectAccount) {
        ProjectAccountJoinVO vProj = ApiDBUtils.newProjectAccountView(projectAccount);
        List<ProjectAccountResponse> listProjs = ViewResponseHelper.createProjectAccountResponse(vProj);
        assert listProjs != null && listProjs.size() == 1 : "There should be one project account returned";
        return listProjs.get(0);
    }

    @Override
    public ProjectInvitationResponse createProjectInvitationResponse(ProjectInvitation invite) {
        ProjectInvitationJoinVO vInvite = ApiDBUtils.newProjectInvitationView(invite);
        return ApiDBUtils.newProjectInvitationResponse(vInvite);
    }

    @Override
    public SystemVmInstanceResponse createSystemVmInstanceResponse(VirtualMachine vm) {
        SystemVmInstanceResponse vmResponse = new SystemVmInstanceResponse();
        vmResponse.setId(vm.getUuid());
        vmResponse.setSystemVmType(vm.getType().toString().toLowerCase());
        vmResponse.setName(vm.getHostName());
        if (vm.getHostId() != null) {
            Host host = ApiDBUtils.findHostById(vm.getHostId());
            if (host != null) {
                vmResponse.setHostId(host.getUuid());
            }
        }
        if (vm.getState() != null) {
            vmResponse.setState(vm.getState().toString());
        }
        if (vm.getType() == Type.DomainRouter) {
            VirtualRouter router = (VirtualRouter) vm;
            if (router.getRole() != null) {
                vmResponse.setRole(router.getRole().toString());
            }
        }
        vmResponse.setObjectName("systemvminstance");
        return vmResponse;
    }

    @Override
    public PhysicalNetworkResponse createPhysicalNetworkResponse(PhysicalNetwork result) {
        PhysicalNetworkResponse response = new PhysicalNetworkResponse();

        DataCenter zone = ApiDBUtils.findZoneById(result.getDataCenterId());
        if (zone != null) {
            response.setZoneId(zone.getUuid());
        }
        response.setNetworkSpeed(result.getSpeed());
        response.setVlan(result.getVnetString());
        if (result.getDomainId() != null) {
            Domain domain = ApiDBUtils.findDomainById(result.getDomainId());
            if (domain != null) {
                response.setDomainId(domain.getUuid());
            }
        }
        response.setId(result.getUuid());
        if (result.getBroadcastDomainRange() != null) {
            response.setBroadcastDomainRange(result.getBroadcastDomainRange().toString());
        }
        response.setIsolationMethods(result.getIsolationMethods());
        response.setTags(result.getTags());
        if (result.getState() != null) {
            response.setState(result.getState().toString());
        }

        response.setName(result.getName());

        response.setObjectName("physicalnetwork");
        return response;
    }

    @Override
    public GuestVlanRangeResponse createDedicatedGuestVlanRangeResponse(GuestVlan vlan) {
        GuestVlanRangeResponse guestVlanRangeResponse = new GuestVlanRangeResponse();

        guestVlanRangeResponse.setId(vlan.getUuid());
        Long accountId= ApiDBUtils.getAccountIdForGuestVlan(vlan.getId());
        Account owner = ApiDBUtils.findAccountById(accountId);
        if (owner != null) {
            populateAccount(guestVlanRangeResponse, owner.getId());
            populateDomain(guestVlanRangeResponse, owner.getDomainId());
        }
        guestVlanRangeResponse.setGuestVlanRange(vlan.getGuestVlanRange());
        guestVlanRangeResponse.setPhysicalNetworkId(vlan.getPhysicalNetworkId());
        PhysicalNetworkVO physicalNetwork = ApiDBUtils.findPhysicalNetworkById(vlan.getPhysicalNetworkId());
        guestVlanRangeResponse.setZoneId(physicalNetwork.getDataCenterId());

        return guestVlanRangeResponse;
    }

    @Override
    public ServiceResponse createNetworkServiceResponse(Service service) {
        ServiceResponse response = new ServiceResponse();
        response.setName(service.getName());

        // set list of capabilities required for the service
        List<CapabilityResponse> capabilityResponses = new ArrayList<CapabilityResponse>();
        Capability[] capabilities = service.getCapabilities();
        for (Capability cap : capabilities) {
            CapabilityResponse capabilityResponse = new CapabilityResponse();
            capabilityResponse.setName(cap.getName());
            capabilityResponse.setObjectName("capability");
            if (cap.getName().equals(Capability.SupportedLBIsolation.getName()) || cap.getName().equals(Capability.SupportedSourceNatTypes.getName())
                    || cap.getName().equals(Capability.RedundantRouter.getName())) {
                capabilityResponse.setCanChoose(true);
            } else {
                capabilityResponse.setCanChoose(false);
            }
            capabilityResponses.add(capabilityResponse);
        }
        response.setCapabilities(capabilityResponses);

        // set list of providers providing this service
        List<? extends Network.Provider> serviceProviders = ApiDBUtils.getProvidersForService(service);
        List<ProviderResponse> serviceProvidersResponses = new ArrayList<ProviderResponse>();
        for (Network.Provider serviceProvider : serviceProviders) {
<<<<<<< HEAD
            // return only Virtual Router/JuniperSRX as a provider for the
            // firewall
            if (service == Service.Firewall && !(serviceProvider == Provider.VirtualRouter || serviceProvider == Provider.JuniperSRX)) {
=======
            // return only Virtual Router/JuniperSRX/CiscoVnmc as a provider for the firewall
            if (service == Service.Firewall && !(serviceProvider == Provider.VirtualRouter || serviceProvider == Provider.JuniperSRX || serviceProvider == Provider.CiscoVnmc)) {
>>>>>>> 3c597476
                continue;
            }

            ProviderResponse serviceProviderResponse = createServiceProviderResponse(serviceProvider);
            serviceProvidersResponses.add(serviceProviderResponse);
        }
        response.setProviders(serviceProvidersResponses);

        response.setObjectName("networkservice");
        return response;

    }

    private ProviderResponse createServiceProviderResponse(Provider serviceProvider) {
        ProviderResponse response = new ProviderResponse();
        response.setName(serviceProvider.getName());
        boolean canEnableIndividualServices = ApiDBUtils.canElementEnableIndividualServices(serviceProvider);
        response.setCanEnableIndividualServices(canEnableIndividualServices);
        return response;
    }

    @Override
    public ProviderResponse createNetworkServiceProviderResponse(PhysicalNetworkServiceProvider result) {
        ProviderResponse response = new ProviderResponse();
        response.setId(result.getUuid());
        response.setName(result.getProviderName());
        PhysicalNetwork pnw = ApiDBUtils.findPhysicalNetworkById(result.getPhysicalNetworkId());
        if (pnw != null) {
            response.setPhysicalNetworkId(pnw.getUuid());
        }
        PhysicalNetwork dnw = ApiDBUtils.findPhysicalNetworkById(result.getDestinationPhysicalNetworkId());
        if (dnw != null) {
            response.setDestinationPhysicalNetworkId(dnw.getUuid());
        }
        response.setState(result.getState().toString());

        // set enabled services
        List<String> services = new ArrayList<String>();
        for (Service service : result.getEnabledServices()) {
            services.add(service.getName());
        }
        response.setServices(services);

        response.setObjectName("networkserviceprovider");
        return response;
    }

    @Override
    public TrafficTypeResponse createTrafficTypeResponse(PhysicalNetworkTrafficType result) {
        TrafficTypeResponse response = new TrafficTypeResponse();
        response.setId(result.getUuid());
        PhysicalNetwork pnet = ApiDBUtils.findPhysicalNetworkById(result.getPhysicalNetworkId());
        if (pnet != null) {
            response.setPhysicalNetworkId(pnet.getUuid());
        }
        if (result.getTrafficType() != null) {
            response.setTrafficType(result.getTrafficType().toString());
        }

        response.setXenLabel(result.getXenNetworkLabel());
        response.setKvmLabel(result.getKvmNetworkLabel());
        response.setVmwareLabel(result.getVmwareNetworkLabel());

        response.setObjectName("traffictype");
        return response;
    }

    @Override
    public VirtualRouterProviderResponse createVirtualRouterProviderResponse(VirtualRouterProvider result) {
        VirtualRouterProviderResponse response = new VirtualRouterProviderResponse();
        response.setId(result.getUuid());
        PhysicalNetworkServiceProvider nsp = ApiDBUtils.findPhysicalNetworkServiceProviderById(result.getNspId());
        if (nsp != null) {
            response.setNspId(nsp.getUuid());
        }
        response.setEnabled(result.isEnabled());

        response.setObjectName("virtualrouterelement");
        return response;
    }

    @Override
    public LBStickinessResponse createLBStickinessPolicyResponse(StickinessPolicy stickinessPolicy, LoadBalancer lb) {
        LBStickinessResponse spResponse = new LBStickinessResponse();

        spResponse.setlbRuleId(lb.getUuid());
        Account accountTemp = ApiDBUtils.findAccountById(lb.getAccountId());
        if (accountTemp != null) {
            spResponse.setAccountName(accountTemp.getAccountName());
            Domain domain = ApiDBUtils.findDomainById(accountTemp.getDomainId());
            if (domain != null) {
                spResponse.setDomainId(domain.getUuid());
                spResponse.setDomainName(domain.getName());
            }
        }

        List<LBStickinessPolicyResponse> responses = new ArrayList<LBStickinessPolicyResponse>();
        LBStickinessPolicyResponse ruleResponse = new LBStickinessPolicyResponse(stickinessPolicy);
        responses.add(ruleResponse);

        spResponse.setRules(responses);

        spResponse.setObjectName("stickinesspolicies");
        return spResponse;
    }

    @Override
    public LBStickinessResponse createLBStickinessPolicyResponse(List<? extends StickinessPolicy> stickinessPolicies, LoadBalancer lb) {
        LBStickinessResponse spResponse = new LBStickinessResponse();

        if (lb == null)
            return spResponse;
        spResponse.setlbRuleId(lb.getUuid());
        Account account = ApiDBUtils.findAccountById(lb.getAccountId());
        if (account != null) {
            spResponse.setAccountName(account.getAccountName());
            Domain domain = ApiDBUtils.findDomainById(account.getDomainId());
            if (domain != null) {
                spResponse.setDomainId(domain.getUuid());
                spResponse.setDomainName(domain.getName());
            }
        }

        List<LBStickinessPolicyResponse> responses = new ArrayList<LBStickinessPolicyResponse>();
        for (StickinessPolicy stickinessPolicy : stickinessPolicies) {
            LBStickinessPolicyResponse ruleResponse = new LBStickinessPolicyResponse(stickinessPolicy);
            responses.add(ruleResponse);
        }
        spResponse.setRules(responses);

        spResponse.setObjectName("stickinesspolicies");
        return spResponse;
    }

    @Override
    public LBHealthCheckResponse createLBHealthCheckPolicyResponse(List<? extends HealthCheckPolicy> healthcheckPolicies, LoadBalancer lb) {
        LBHealthCheckResponse hcResponse = new LBHealthCheckResponse();

        if (lb == null)
            return hcResponse;
        hcResponse.setlbRuleId(lb.getUuid());
        Account account = ApiDBUtils.findAccountById(lb.getAccountId());
        if (account != null) {
            hcResponse.setAccountName(account.getAccountName());
            Domain domain = ApiDBUtils.findDomainById(account.getDomainId());
            if (domain != null) {
                hcResponse.setDomainId(domain.getUuid());
                hcResponse.setDomainName(domain.getName());
            }
        }

        List<LBHealthCheckPolicyResponse> responses = new ArrayList<LBHealthCheckPolicyResponse>();
        for (HealthCheckPolicy healthcheckPolicy : healthcheckPolicies) {
            LBHealthCheckPolicyResponse ruleResponse = new LBHealthCheckPolicyResponse(healthcheckPolicy);
            responses.add(ruleResponse);
        }
        hcResponse.setRules(responses);

        hcResponse.setObjectName("healthcheckpolicies");
        return hcResponse;
    }

    @Override
    public LBHealthCheckResponse createLBHealthCheckPolicyResponse(HealthCheckPolicy healthcheckPolicy, LoadBalancer lb) {
        LBHealthCheckResponse hcResponse = new LBHealthCheckResponse();

        hcResponse.setlbRuleId(lb.getUuid());
        Account accountTemp = ApiDBUtils.findAccountById(lb.getAccountId());
        if (accountTemp != null) {
            hcResponse.setAccountName(accountTemp.getAccountName());
            Domain domain = ApiDBUtils.findDomainById(accountTemp.getDomainId());
            if (domain != null) {
                hcResponse.setDomainId(domain.getUuid());
                hcResponse.setDomainName(domain.getName());
            }
        }

        List<LBHealthCheckPolicyResponse> responses = new ArrayList<LBHealthCheckPolicyResponse>();
        LBHealthCheckPolicyResponse ruleResponse = new LBHealthCheckPolicyResponse(healthcheckPolicy);
        responses.add(ruleResponse);
        hcResponse.setRules(responses);
        hcResponse.setObjectName("healthcheckpolicies");
        return hcResponse;
    }

    @Override
    public LDAPConfigResponse createLDAPConfigResponse(String hostname, Integer port, Boolean useSSL, String queryFilter, String searchBase,
            String bindDN) {
        LDAPConfigResponse lr = new LDAPConfigResponse();
        lr.setHostname(hostname);
        lr.setPort(port.toString());
        lr.setUseSSL(useSSL.toString());
        lr.setQueryFilter(queryFilter);
        lr.setBindDN(bindDN);
        lr.setSearchBase(searchBase);
        lr.setObjectName("ldapconfig");
        return lr;
    }

    @Override
    public StorageNetworkIpRangeResponse createStorageNetworkIpRangeResponse(StorageNetworkIpRange result) {
        StorageNetworkIpRangeResponse response = new StorageNetworkIpRangeResponse();
        response.setUuid(result.getUuid());
        response.setVlan(result.getVlan());
        response.setEndIp(result.getEndIp());
        response.setStartIp(result.getStartIp());
        response.setPodUuid(result.getPodUuid());
        response.setZoneUuid(result.getZoneUuid());
        response.setNetworkUuid(result.getNetworkUuid());
        response.setNetmask(result.getNetmask());
        response.setGateway(result.getGateway());
        response.setObjectName("storagenetworkiprange");
        return response;
    }

    @Override
    public RegionResponse createRegionResponse(Region region) {
        RegionResponse response = new RegionResponse();
        response.setId(region.getId());
        response.setName(region.getName());
        response.setEndPoint(region.getEndPoint());
        response.setObjectName("region");
        return response;
    }

    @Override
    public ResourceTagResponse createResourceTagResponse(ResourceTag resourceTag, boolean keyValueOnly) {
        ResourceTagJoinVO rto = ApiDBUtils.newResourceTagView(resourceTag);
        return ApiDBUtils.newResourceTagResponse(rto, keyValueOnly);
    }

    @Override
    public VpcOfferingResponse createVpcOfferingResponse(VpcOffering offering) {
        VpcOfferingResponse response = new VpcOfferingResponse();
        response.setId(offering.getUuid());
        response.setName(offering.getName());
        response.setDisplayText(offering.getDisplayText());
        response.setIsDefault(offering.isDefault());
        response.setState(offering.getState().name());

        Map<Service, Set<Provider>> serviceProviderMap = ApiDBUtils.listVpcOffServices(offering.getId());
        List<ServiceResponse> serviceResponses = new ArrayList<ServiceResponse>();
        for (Service service : serviceProviderMap.keySet()) {
            ServiceResponse svcRsp = new ServiceResponse();
            // skip gateway service
            if (service == Service.Gateway) {
                continue;
            }
            svcRsp.setName(service.getName());
            List<ProviderResponse> providers = new ArrayList<ProviderResponse>();
            for (Provider provider : serviceProviderMap.get(service)) {
                if (provider != null) {
                    ProviderResponse providerRsp = new ProviderResponse();
                    providerRsp.setName(provider.getName());
                    providers.add(providerRsp);
                }
            }
            svcRsp.setProviders(providers);

            serviceResponses.add(svcRsp);
        }
        response.setServices(serviceResponses);
        response.setObjectName("vpcoffering");
        return response;
    }

    @Override
    public VpcResponse createVpcResponse(Vpc vpc) {
        VpcResponse response = new VpcResponse();
        response.setId(vpc.getUuid());
        response.setName(vpc.getName());
        response.setDisplayText(vpc.getDisplayText());
        response.setState(vpc.getState().name());
        VpcOffering voff = ApiDBUtils.findVpcOfferingById(vpc.getVpcOfferingId());
        if (voff != null) {
            response.setVpcOfferingId(voff.getUuid());
        }
        response.setCidr(vpc.getCidr());
        response.setRestartRequired(vpc.isRestartRequired());
        response.setNetworkDomain(vpc.getNetworkDomain());

        Map<Service, Set<Provider>> serviceProviderMap = ApiDBUtils.listVpcOffServices(vpc.getVpcOfferingId());
        List<ServiceResponse> serviceResponses = new ArrayList<ServiceResponse>();
        for (Service service : serviceProviderMap.keySet()) {
            ServiceResponse svcRsp = new ServiceResponse();
            // skip gateway service
            if (service == Service.Gateway) {
                continue;
            }
            svcRsp.setName(service.getName());
            List<ProviderResponse> providers = new ArrayList<ProviderResponse>();
            for (Provider provider : serviceProviderMap.get(service)) {
                if (provider != null) {
                    ProviderResponse providerRsp = new ProviderResponse();
                    providerRsp.setName(provider.getName());
                    providers.add(providerRsp);
                }
            }
            svcRsp.setProviders(providers);

            serviceResponses.add(svcRsp);
        }

        List<NetworkResponse> networkResponses = new ArrayList<NetworkResponse>();
        List<? extends Network> networks = ApiDBUtils.listVpcNetworks(vpc.getId());
        for (Network network : networks) {
            NetworkResponse ntwkRsp = createNetworkResponse(network);
            networkResponses.add(ntwkRsp);
        }

        DataCenter zone = ApiDBUtils.findZoneById(vpc.getZoneId());
        if (zone != null) {
            response.setZoneId(zone.getUuid());
            response.setZoneName(zone.getName());
        }

        response.setNetworks(networkResponses);
        response.setServices(serviceResponses);
        populateOwner(response, vpc);

        // set tag information
        List<? extends ResourceTag> tags = ApiDBUtils.listByResourceTypeAndId(TaggedResourceType.Vpc, vpc.getId());
        List<ResourceTagResponse> tagResponses = new ArrayList<ResourceTagResponse>();
        for (ResourceTag tag : tags) {
            ResourceTagResponse tagResponse = createResourceTagResponse(tag, true);
            tagResponses.add(tagResponse);
        }
        response.setTags(tagResponses);
        response.setObjectName("vpc");
        return response;
    }

    @Override
    public PrivateGatewayResponse createPrivateGatewayResponse(PrivateGateway result) {
        PrivateGatewayResponse response = new PrivateGatewayResponse();
        response.setId(result.getUuid());
        response.setVlan(result.getVlanTag());
        response.setGateway(result.getGateway());
        response.setNetmask(result.getNetmask());
        if (result.getVpcId() != null) {
            Vpc vpc = ApiDBUtils.findVpcById(result.getVpcId());
            response.setVpcId(vpc.getUuid());
        }

        DataCenter zone = ApiDBUtils.findZoneById(result.getZoneId());
        if (zone != null) {
            response.setZoneId(zone.getUuid());
            response.setZoneName(zone.getName());
        }
        response.setAddress(result.getIp4Address());
        PhysicalNetwork pnet = ApiDBUtils.findPhysicalNetworkById(result.getPhysicalNetworkId());
        if (pnet != null) {
            response.setPhysicalNetworkId(pnet.getUuid());
        }

        populateAccount(response, result.getAccountId());
        populateDomain(response, result.getDomainId());
        response.setState(result.getState().toString());
        response.setSourceNat(result.getSourceNat());

        response.setObjectName("privategateway");

        return response;
    }

    @Override
    public CounterResponse createCounterResponse(Counter counter) {
        CounterResponse response = new CounterResponse();
        response.setId(counter.getUuid());
        response.setSource(counter.getSource().toString());
        response.setName(counter.getName());
        response.setValue(counter.getValue());
        response.setObjectName("counter");
        return response;
    }

    @Override
    public ConditionResponse createConditionResponse(Condition condition) {
        ConditionResponse response = new ConditionResponse();
        response.setId(condition.getUuid());
        List<CounterResponse> counterResponseList = new ArrayList<CounterResponse>();
        counterResponseList.add(createCounterResponse(ApiDBUtils.getCounter(condition.getCounterid())));
        response.setCounterResponse(counterResponseList);
        response.setRelationalOperator(condition.getRelationalOperator().toString());
        response.setThreshold(condition.getThreshold());
        response.setObjectName("condition");
        populateOwner(response, condition);
        return response;
    }

    @Override
    public AutoScaleVmProfileResponse createAutoScaleVmProfileResponse(AutoScaleVmProfile profile) {
        AutoScaleVmProfileResponse response = new AutoScaleVmProfileResponse();
        response.setId(profile.getUuid());
        if (profile.getZoneId() != null) {
            DataCenter zone = ApiDBUtils.findZoneById(profile.getZoneId());
            if (zone != null) {
                response.setZoneId(zone.getUuid());
            }
        }
        if (profile.getServiceOfferingId() != null) {
            ServiceOffering so = ApiDBUtils.findServiceOfferingById(profile.getServiceOfferingId());
            if (so != null) {
                response.setServiceOfferingId(so.getUuid());
            }
        }
        if (profile.getTemplateId() != null) {
            VMTemplateVO template = ApiDBUtils.findTemplateById(profile.getTemplateId());
            if (template != null) {
                response.setTemplateId(template.getUuid());
            }
        }
        response.setOtherDeployParams(profile.getOtherDeployParams());
        response.setCounterParams(profile.getCounterParams());
        response.setDestroyVmGraceperiod(profile.getDestroyVmGraceperiod());
        User user = ApiDBUtils.findUserById(profile.getAutoScaleUserId());
        if (user != null) {
            response.setAutoscaleUserId(user.getUuid());
        }
        response.setObjectName("autoscalevmprofile");

        // Populates the account information in the response
        populateOwner(response, profile);
        return response;
    }

    @Override
    public AutoScalePolicyResponse createAutoScalePolicyResponse(AutoScalePolicy policy) {
        AutoScalePolicyResponse response = new AutoScalePolicyResponse();
        response.setId(policy.getUuid());
        response.setDuration(policy.getDuration());
        response.setQuietTime(policy.getQuietTime());
        response.setAction(policy.getAction());
        List<ConditionVO> vos = ApiDBUtils.getAutoScalePolicyConditions(policy.getId());
        ArrayList<ConditionResponse> conditions = new ArrayList<ConditionResponse>(vos.size());
        for (ConditionVO vo : vos) {
            conditions.add(createConditionResponse(vo));
        }
        response.setConditions(conditions);
        response.setObjectName("autoscalepolicy");

        // Populates the account information in the response
        populateOwner(response, policy);

        return response;
    }

    @Override
    public AutoScaleVmGroupResponse createAutoScaleVmGroupResponse(AutoScaleVmGroup vmGroup) {
        AutoScaleVmGroupResponse response = new AutoScaleVmGroupResponse();
        response.setId(vmGroup.getUuid());
        response.setMinMembers(vmGroup.getMinMembers());
        response.setMaxMembers(vmGroup.getMaxMembers());
        response.setState(vmGroup.getState());
        response.setInterval(vmGroup.getInterval());
        AutoScaleVmProfileVO profile = ApiDBUtils.findAutoScaleVmProfileById(vmGroup.getProfileId());
        if (profile != null) {
            response.setProfileId(profile.getUuid());
        }
        FirewallRuleVO fw = ApiDBUtils.findFirewallRuleById(vmGroup.getProfileId());
        if (fw != null) {
            response.setLoadBalancerId(fw.getUuid());
        }

        List<AutoScalePolicyResponse> scaleUpPoliciesResponse = new ArrayList<AutoScalePolicyResponse>();
        List<AutoScalePolicyResponse> scaleDownPoliciesResponse = new ArrayList<AutoScalePolicyResponse>();
        response.setScaleUpPolicies(scaleUpPoliciesResponse);
        response.setScaleDownPolicies(scaleDownPoliciesResponse);
        response.setObjectName("autoscalevmgroup");

        // Fetch policies for vmgroup
        List<AutoScalePolicy> scaleUpPolicies = new ArrayList<AutoScalePolicy>();
        List<AutoScalePolicy> scaleDownPolicies = new ArrayList<AutoScalePolicy>();
        ApiDBUtils.getAutoScaleVmGroupPolicies(vmGroup.getId(), scaleUpPolicies, scaleDownPolicies);
        // populate policies
        for (AutoScalePolicy autoScalePolicy : scaleUpPolicies) {
            scaleUpPoliciesResponse.add(createAutoScalePolicyResponse(autoScalePolicy));
        }
        for (AutoScalePolicy autoScalePolicy : scaleDownPolicies) {
            scaleDownPoliciesResponse.add(createAutoScalePolicyResponse(autoScalePolicy));
        }

        return response;
    }

    @Override
    public StaticRouteResponse createStaticRouteResponse(StaticRoute result) {
        StaticRouteResponse response = new StaticRouteResponse();
        response.setId(result.getUuid());
        if (result.getVpcId() != null) {
            Vpc vpc = ApiDBUtils.findVpcById(result.getVpcId());
            if (vpc != null) {
                response.setVpcId(vpc.getUuid());
            }
        }
        response.setCidr(result.getCidr());

        StaticRoute.State state = result.getState();
        String stateToSet = state.toString();
        if (state.equals(FirewallRule.State.Revoke)) {
            stateToSet = "Deleting";
        }
        response.setState(stateToSet);
        populateAccount(response, result.getAccountId());
        populateDomain(response, result.getDomainId());

        // set tag information
        List<? extends ResourceTag> tags = ApiDBUtils.listByResourceTypeAndId(TaggedResourceType.StaticRoute, result.getId());
        List<ResourceTagResponse> tagResponses = new ArrayList<ResourceTagResponse>();
        for (ResourceTag tag : tags) {
            ResourceTagResponse tagResponse = createResourceTagResponse(tag, true);
            tagResponses.add(tagResponse);
        }
        response.setTags(tagResponses);
        response.setObjectName("staticroute");

        return response;
    }

    @Override
    public Site2SiteVpnGatewayResponse createSite2SiteVpnGatewayResponse(Site2SiteVpnGateway result) {
        Site2SiteVpnGatewayResponse response = new Site2SiteVpnGatewayResponse();
        response.setId(result.getUuid());
        response.setIp(ApiDBUtils.findIpAddressById(result.getAddrId()).getAddress().toString());
        Vpc vpc = ApiDBUtils.findVpcById(result.getVpcId());
        if (vpc != null) {
            response.setVpcId(result.getUuid());
        }
        response.setRemoved(result.getRemoved());
        response.setObjectName("vpngateway");

        populateAccount(response, result.getAccountId());
        populateDomain(response, result.getDomainId());
        return response;
    }

    @Override
    public Site2SiteCustomerGatewayResponse createSite2SiteCustomerGatewayResponse(Site2SiteCustomerGateway result) {
        Site2SiteCustomerGatewayResponse response = new Site2SiteCustomerGatewayResponse();
        response.setId(result.getUuid());
        response.setName(result.getName());
        response.setGatewayIp(result.getGatewayIp());
        response.setGuestCidrList(result.getGuestCidrList());
        response.setIpsecPsk(result.getIpsecPsk());
        response.setIkePolicy(result.getIkePolicy());
        response.setEspPolicy(result.getEspPolicy());
        response.setIkeLifetime(result.getIkeLifetime());
        response.setEspLifetime(result.getEspLifetime());
        response.setDpd(result.getDpd());

        response.setRemoved(result.getRemoved());
        response.setObjectName("vpncustomergateway");

        populateAccount(response, result.getAccountId());
        populateDomain(response, result.getDomainId());

        return response;
    }

    @Override
    public Site2SiteVpnConnectionResponse createSite2SiteVpnConnectionResponse(Site2SiteVpnConnection result) {
        Site2SiteVpnConnectionResponse response = new Site2SiteVpnConnectionResponse();
        response.setId(result.getUuid());

        Long vpnGatewayId = result.getVpnGatewayId();
        if (vpnGatewayId != null) {
            Site2SiteVpnGateway vpnGateway = ApiDBUtils.findVpnGatewayById(vpnGatewayId);
            if (vpnGateway != null) {
                response.setVpnGatewayId(vpnGateway.getUuid());
                long ipId = vpnGateway.getAddrId();
                IPAddressVO ipObj = ApiDBUtils.findIpAddressById(ipId);
                response.setIp(ipObj.getAddress().addr());
            }
        }

        Long customerGatewayId = result.getCustomerGatewayId();
        if (customerGatewayId != null) {
            Site2SiteCustomerGateway customerGateway = ApiDBUtils.findCustomerGatewayById(customerGatewayId);
            if (customerGateway != null) {
                response.setCustomerGatewayId(customerGateway.getUuid());
                response.setGatewayIp(customerGateway.getGatewayIp());
                response.setGuestCidrList(customerGateway.getGuestCidrList());
                response.setIpsecPsk(customerGateway.getIpsecPsk());
                response.setIkePolicy(customerGateway.getIkePolicy());
                response.setEspPolicy(customerGateway.getEspPolicy());
                response.setIkeLifetime(customerGateway.getIkeLifetime());
                response.setEspLifetime(customerGateway.getEspLifetime());
                response.setDpd(customerGateway.getDpd());
            }
        }

        populateAccount(response, result.getAccountId());
        populateDomain(response, result.getDomainId());

        response.setState(result.getState().toString());
        response.setCreated(result.getCreated());
        response.setRemoved(result.getRemoved());
        response.setObjectName("vpnconnection");
        return response;
    }

    @Override
    public GuestOSResponse createGuestOSResponse(GuestOS guestOS) {
        GuestOSResponse response = new GuestOSResponse();
        response.setDescription(guestOS.getDisplayName());
        response.setId(guestOS.getUuid());
        GuestOSCategoryVO category = ApiDBUtils.findGuestOsCategoryById(guestOS.getCategoryId());
        if (category != null) {
            response.setOsCategoryId(category.getUuid());
        }

        response.setObjectName("ostype");
        return response;
    }

    @Override
    public SnapshotScheduleResponse createSnapshotScheduleResponse(SnapshotSchedule snapshotSchedule) {
        SnapshotScheduleResponse response = new SnapshotScheduleResponse();
        response.setId(snapshotSchedule.getUuid());
        if (snapshotSchedule.getVolumeId() != null) {
            Volume vol = ApiDBUtils.findVolumeById(snapshotSchedule.getVolumeId());
            if (vol != null) {
                response.setVolumeId(vol.getUuid());
            }
        }
        if (snapshotSchedule.getPolicyId() != null) {
            SnapshotPolicy policy = ApiDBUtils.findSnapshotPolicyById(snapshotSchedule.getPolicyId());
            if (policy != null) {
                response.setSnapshotPolicyId(policy.getUuid());
            }
        }
        response.setScheduled(snapshotSchedule.getScheduledTimestamp());

        response.setObjectName("snapshot");
        return response;
    }

    @Override
    public UsageRecordResponse createUsageResponse(Usage usageRecord) {
        UsageRecordResponse usageRecResponse = new UsageRecordResponse();

        Account account = ApiDBUtils.findAccountByIdIncludingRemoved(usageRecord.getAccountId());
        if (account.getType() == Account.ACCOUNT_TYPE_PROJECT) {
            // find the project
            Project project = ApiDBUtils.findProjectByProjectAccountIdIncludingRemoved(account.getId());
            usageRecResponse.setProjectId(project.getUuid());
            usageRecResponse.setProjectName(project.getName());
        } else {
            usageRecResponse.setAccountId(account.getUuid());
            usageRecResponse.setAccountName(account.getAccountName());
        }

        Domain domain = ApiDBUtils.findDomainById(usageRecord.getDomainId());
        if (domain != null) {
            usageRecResponse.setDomainId(domain.getUuid());
        }

        if (usageRecord.getZoneId() != null) {
            DataCenter zone = ApiDBUtils.findZoneById(usageRecord.getZoneId());
            if (zone != null) {
                usageRecResponse.setZoneId(zone.getUuid());
            }
        }
        usageRecResponse.setDescription(usageRecord.getDescription());
        usageRecResponse.setUsage(usageRecord.getUsageDisplay());
        usageRecResponse.setUsageType(usageRecord.getUsageType());
        if (usageRecord.getVmInstanceId() != null) {
            VMInstanceVO vm = _entityMgr.findByIdIncludingRemoved(VMInstanceVO.class, usageRecord.getVmInstanceId());
            usageRecResponse.setVirtualMachineId(vm.getUuid());
        }
        usageRecResponse.setVmName(usageRecord.getVmName());
        if (usageRecord.getTemplateId() != null) {
            VMTemplateVO template = ApiDBUtils.findTemplateById(usageRecord.getTemplateId());
            if (template != null) {
                usageRecResponse.setTemplateId(template.getUuid());
            }
        }

        if (usageRecord.getUsageType() == UsageTypes.RUNNING_VM || usageRecord.getUsageType() == UsageTypes.ALLOCATED_VM) {
            ServiceOfferingVO svcOffering = _entityMgr.findByIdIncludingRemoved(ServiceOfferingVO.class, usageRecord.getOfferingId().toString());
            // Service Offering Id
            usageRecResponse.setOfferingId(svcOffering.getUuid());
            // VM Instance ID
            VMInstanceVO vm = _entityMgr.findByIdIncludingRemoved(VMInstanceVO.class, usageRecord.getUsageId().toString());
            usageRecResponse.setUsageId(vm.getUuid());
            // Hypervisor Type
            usageRecResponse.setType(usageRecord.getType());

        } else if (usageRecord.getUsageType() == UsageTypes.IP_ADDRESS) {
            // isSourceNAT
            usageRecResponse.setSourceNat((usageRecord.getType().equals("SourceNat")) ? true : false);
            // isSystem
            usageRecResponse.setSystem((usageRecord.getSize() == 1) ? true : false);
            // IP Address ID
            IPAddressVO ip = _entityMgr.findByIdIncludingRemoved(IPAddressVO.class, usageRecord.getUsageId().toString());
            usageRecResponse.setUsageId(ip.getUuid());

        } else if (usageRecord.getUsageType() == UsageTypes.NETWORK_BYTES_SENT || usageRecord.getUsageType() == UsageTypes.NETWORK_BYTES_RECEIVED) {
            // Device Type
            usageRecResponse.setType(usageRecord.getType());
            if (usageRecord.getType().equals("DomainRouter")) {
                // Domain Router Id
                VMInstanceVO vm = _entityMgr.findByIdIncludingRemoved(VMInstanceVO.class, usageRecord.getUsageId().toString());
                usageRecResponse.setUsageId(vm.getUuid());
            } else {
                // External Device Host Id
                HostVO host = _entityMgr.findByIdIncludingRemoved(HostVO.class, usageRecord.getUsageId().toString());
                usageRecResponse.setUsageId(host.getUuid());
            }
            // Network ID
            NetworkVO network = _entityMgr.findByIdIncludingRemoved(NetworkVO.class, usageRecord.getNetworkId().toString());
            usageRecResponse.setNetworkId(network.getUuid());

        } else if (usageRecord.getUsageType() == UsageTypes.VOLUME) {
            // Volume ID
            VolumeVO volume = _entityMgr.findByIdIncludingRemoved(VolumeVO.class, usageRecord.getUsageId().toString());
            usageRecResponse.setUsageId(volume.getUuid());
            // Volume Size
            usageRecResponse.setSize(usageRecord.getSize());
            // Disk Offering Id
            if (usageRecord.getOfferingId() != null) {
                DiskOfferingVO diskOff = _entityMgr.findByIdIncludingRemoved(DiskOfferingVO.class, usageRecord.getOfferingId().toString());
                usageRecResponse.setOfferingId(diskOff.getUuid());
            }

        } else if (usageRecord.getUsageType() == UsageTypes.TEMPLATE || usageRecord.getUsageType() == UsageTypes.ISO) {
            // Template/ISO ID
            VMTemplateVO tmpl = _entityMgr.findByIdIncludingRemoved(VMTemplateVO.class, usageRecord.getUsageId().toString());
            usageRecResponse.setUsageId(tmpl.getUuid());
            // Template/ISO Size
            usageRecResponse.setSize(usageRecord.getSize());

        } else if (usageRecord.getUsageType() == UsageTypes.SNAPSHOT) {
            // Snapshot ID
            SnapshotVO snap = _entityMgr.findByIdIncludingRemoved(SnapshotVO.class, usageRecord.getUsageId().toString());
            usageRecResponse.setUsageId(snap.getUuid());
            // Snapshot Size
            usageRecResponse.setSize(usageRecord.getSize());

        } else if (usageRecord.getUsageType() == UsageTypes.LOAD_BALANCER_POLICY) {
            // Load Balancer Policy ID
            usageRecResponse.setUsageId(usageRecord.getUsageId().toString());

        } else if (usageRecord.getUsageType() == UsageTypes.PORT_FORWARDING_RULE) {
            // Port Forwarding Rule ID
            usageRecResponse.setUsageId(usageRecord.getUsageId().toString());

        } else if (usageRecord.getUsageType() == UsageTypes.NETWORK_OFFERING) {
            // Network Offering Id
            NetworkOfferingVO netOff = _entityMgr.findByIdIncludingRemoved(NetworkOfferingVO.class, usageRecord.getOfferingId().toString());
            usageRecResponse.setOfferingId(netOff.getUuid());
            // is Default
            usageRecResponse.setDefault((usageRecord.getUsageId() == 1) ? true : false);

        } else if (usageRecord.getUsageType() == UsageTypes.VPN_USERS) {
            // VPN User ID
            usageRecResponse.setUsageId(usageRecord.getUsageId().toString());

        } else if (usageRecord.getUsageType() == UsageTypes.SECURITY_GROUP) {
            // Security Group Id
            SecurityGroupVO sg = _entityMgr.findByIdIncludingRemoved(SecurityGroupVO.class, usageRecord.getUsageId().toString());
            usageRecResponse.setUsageId(sg.getUuid());
        }

        if (usageRecord.getRawUsage() != null) {
            DecimalFormat decimalFormat = new DecimalFormat("###########.######");
            usageRecResponse.setRawUsage(decimalFormat.format(usageRecord.getRawUsage()));
        }

        if (usageRecord.getStartDate() != null) {
            usageRecResponse.setStartDate(getDateStringInternal(usageRecord.getStartDate()));
        }
        if (usageRecord.getEndDate() != null) {
            usageRecResponse.setEndDate(getDateStringInternal(usageRecord.getEndDate()));
        }

        return usageRecResponse;
    }

<<<<<<< HEAD
=======
	@Override
	public UsageRecordResponse createUsageResponse(Usage usageRecord) {
		UsageRecordResponse usageRecResponse = new UsageRecordResponse();

		Account account = ApiDBUtils.findAccountByIdIncludingRemoved(usageRecord.getAccountId());
		if (account.getType() == Account.ACCOUNT_TYPE_PROJECT) {
			//find the project
			Project project = ApiDBUtils.findProjectByProjectAccountIdIncludingRemoved(account.getId());
			usageRecResponse.setProjectId(project.getUuid());
			usageRecResponse.setProjectName(project.getName());
		} else {
			usageRecResponse.setAccountId(account.getUuid());
			usageRecResponse.setAccountName(account.getAccountName());
		}

		Domain domain = ApiDBUtils.findDomainById(usageRecord.getDomainId());
		if (domain != null) {
			usageRecResponse.setDomainId(domain.getUuid());
		}

		if (usageRecord.getZoneId() != null) {
			DataCenter zone = ApiDBUtils.findZoneById(usageRecord.getZoneId());
			if (zone != null) {
				usageRecResponse.setZoneId(zone.getUuid());
			}
		}
		usageRecResponse.setDescription(usageRecord.getDescription());
		usageRecResponse.setUsage(usageRecord.getUsageDisplay());
		usageRecResponse.setUsageType(usageRecord.getUsageType());
		if (usageRecord.getVmInstanceId() != null) {
			VMInstanceVO vm = _entityMgr.findByIdIncludingRemoved(VMInstanceVO.class, usageRecord.getVmInstanceId());
			usageRecResponse.setVirtualMachineId(vm.getUuid());
		}
		usageRecResponse.setVmName(usageRecord.getVmName());
		if (usageRecord.getTemplateId() != null) {
			VMTemplateVO template = ApiDBUtils.findTemplateById(usageRecord.getTemplateId());
			if (template != null) {
				usageRecResponse.setTemplateId(template.getUuid());
			}
		}

		if(usageRecord.getUsageType() == UsageTypes.RUNNING_VM || usageRecord.getUsageType() == UsageTypes.ALLOCATED_VM){
			ServiceOfferingVO svcOffering = _entityMgr.findByIdIncludingRemoved(ServiceOfferingVO.class, usageRecord.getOfferingId().toString());
			//Service Offering Id
			usageRecResponse.setOfferingId(svcOffering.getUuid());
			//VM Instance ID
			VMInstanceVO vm = _entityMgr.findByIdIncludingRemoved(VMInstanceVO.class, usageRecord.getUsageId().toString());
			usageRecResponse.setUsageId(vm.getUuid());
			//Hypervisor Type
			usageRecResponse.setType(usageRecord.getType());

		} else if(usageRecord.getUsageType() == UsageTypes.IP_ADDRESS){
			//isSourceNAT
			usageRecResponse.setSourceNat((usageRecord.getType().equals("SourceNat"))?true:false);
			//isSystem
			usageRecResponse.setSystem((usageRecord.getSize() == 1)?true:false);
			//IP Address ID
			IPAddressVO ip = _entityMgr.findByIdIncludingRemoved(IPAddressVO.class, usageRecord.getUsageId().toString());
			usageRecResponse.setUsageId(ip.getUuid());

		} else if(usageRecord.getUsageType() == UsageTypes.NETWORK_BYTES_SENT || usageRecord.getUsageType() == UsageTypes.NETWORK_BYTES_RECEIVED){
			//Device Type
			usageRecResponse.setType(usageRecord.getType());
			if(usageRecord.getType().equals("DomainRouter")){
				//Domain Router Id
				VMInstanceVO vm = _entityMgr.findByIdIncludingRemoved(VMInstanceVO.class, usageRecord.getUsageId().toString());
				usageRecResponse.setUsageId(vm.getUuid());
			} else {
				//External Device Host Id
				HostVO host = _entityMgr.findByIdIncludingRemoved(HostVO.class, usageRecord.getUsageId().toString());
				usageRecResponse.setUsageId(host.getUuid());
			}
			//Network ID
			NetworkVO network = _entityMgr.findByIdIncludingRemoved(NetworkVO.class, usageRecord.getNetworkId().toString());
			usageRecResponse.setNetworkId(network.getUuid());

		} else if(usageRecord.getUsageType() == UsageTypes.VOLUME){
			//Volume ID
			VolumeVO volume = _entityMgr.findByIdIncludingRemoved(VolumeVO.class, usageRecord.getUsageId().toString());
			usageRecResponse.setUsageId(volume.getUuid());
			//Volume Size
			usageRecResponse.setSize(usageRecord.getSize());
			//Disk Offering Id
			if(usageRecord.getOfferingId() != null){
				DiskOfferingVO diskOff = _entityMgr.findByIdIncludingRemoved(DiskOfferingVO.class, usageRecord.getOfferingId().toString());
				usageRecResponse.setOfferingId(diskOff.getUuid());
			}

		} else if(usageRecord.getUsageType() == UsageTypes.TEMPLATE || usageRecord.getUsageType() == UsageTypes.ISO){
			//Template/ISO ID
			VMTemplateVO tmpl = _entityMgr.findByIdIncludingRemoved(VMTemplateVO.class, usageRecord.getUsageId().toString());
			usageRecResponse.setUsageId(tmpl.getUuid());
			//Template/ISO Size
			usageRecResponse.setSize(usageRecord.getSize());

		} else if(usageRecord.getUsageType() == UsageTypes.SNAPSHOT){
			//Snapshot ID
			SnapshotVO snap = _entityMgr.findByIdIncludingRemoved(SnapshotVO.class, usageRecord.getUsageId().toString());
			usageRecResponse.setUsageId(snap.getUuid());
			//Snapshot Size
			usageRecResponse.setSize(usageRecord.getSize());

		} else if(usageRecord.getUsageType() == UsageTypes.LOAD_BALANCER_POLICY){
			//Load Balancer Policy ID
			usageRecResponse.setUsageId(usageRecord.getUsageId().toString());

		} else if(usageRecord.getUsageType() == UsageTypes.PORT_FORWARDING_RULE){
			//Port Forwarding Rule ID
			usageRecResponse.setUsageId(usageRecord.getUsageId().toString());

		} else if(usageRecord.getUsageType() == UsageTypes.NETWORK_OFFERING){
			//Network Offering Id
			NetworkOfferingVO netOff = _entityMgr.findByIdIncludingRemoved(NetworkOfferingVO.class, usageRecord.getOfferingId().toString());
			usageRecResponse.setOfferingId(netOff.getUuid());
			//is Default
			usageRecResponse.setDefault((usageRecord.getUsageId() == 1)? true:false);

		} else if(usageRecord.getUsageType() == UsageTypes.VPN_USERS){
			//VPN User ID
			usageRecResponse.setUsageId(usageRecord.getUsageId().toString());

		} else if(usageRecord.getUsageType() == UsageTypes.SECURITY_GROUP){
			//Security Group Id
			SecurityGroupVO sg = _entityMgr.findByIdIncludingRemoved(SecurityGroupVO.class, usageRecord.getUsageId().toString());
			usageRecResponse.setUsageId(sg.getUuid());
		}

		if (usageRecord.getRawUsage() != null) {
			DecimalFormat decimalFormat = new DecimalFormat("###########.######");
			usageRecResponse.setRawUsage(decimalFormat.format(usageRecord.getRawUsage()));
		}

		if (usageRecord.getStartDate() != null) {
			usageRecResponse.setStartDate(getDateStringInternal(usageRecord.getStartDate()));
		}
		if (usageRecord.getEndDate() != null) {
			usageRecResponse.setEndDate(getDateStringInternal(usageRecord.getEndDate()));
		}

		return usageRecResponse;
	}


>>>>>>> 3c597476
    public String getDateStringInternal(Date inputDate) {
        if (inputDate == null)
            return null;

        TimeZone tz = _usageSvc.getUsageTimezone();
        Calendar cal = Calendar.getInstance(tz);
        cal.setTime(inputDate);

        StringBuffer sb = new StringBuffer();
        sb.append(cal.get(Calendar.YEAR) + "-");

        int month = cal.get(Calendar.MONTH) + 1;
        if (month < 10) {
            sb.append("0" + month + "-");
        } else {
            sb.append(month + "-");
        }

        int day = cal.get(Calendar.DAY_OF_MONTH);
        if (day < 10) {
            sb.append("0" + day);
        } else {
            sb.append("" + day);
        }

        sb.append("'T'");

        int hour = cal.get(Calendar.HOUR_OF_DAY);
        if (hour < 10) {
            sb.append("0" + hour + ":");
        } else {
            sb.append(hour + ":");
        }

        int minute = cal.get(Calendar.MINUTE);
        if (minute < 10) {
            sb.append("0" + minute + ":");
        } else {
            sb.append(minute + ":");
        }

        int seconds = cal.get(Calendar.SECOND);
        if (seconds < 10) {
            sb.append("0" + seconds);
        } else {
            sb.append("" + seconds);
        }

        double offset = cal.get(Calendar.ZONE_OFFSET);
        if (tz.inDaylightTime(inputDate)) {
            offset += (1.0 * tz.getDSTSavings()); // add the timezone's DST
                                                  // value (typically 1 hour
                                                  // expressed in milliseconds)
        }

        offset = offset / (1000d * 60d * 60d);
        int hourOffset = (int) offset;
        double decimalVal = Math.abs(offset) - Math.abs(hourOffset);
        int minuteOffset = (int) (decimalVal * 60);

        if (hourOffset < 0) {
            if (hourOffset > -10) {
                sb.append("-0" + Math.abs(hourOffset));
            } else {
                sb.append("-" + Math.abs(hourOffset));
            }
        } else {
            if (hourOffset < 10) {
                sb.append("+0" + hourOffset);
            } else {
                sb.append("+" + hourOffset);
            }
        }

        sb.append(":");

        if (minuteOffset == 0) {
            sb.append("00");
        } else if (minuteOffset < 10) {
            sb.append("0" + minuteOffset);
        } else {
            sb.append("" + minuteOffset);
        }

        return sb.toString();
    }

    @Override
    public TrafficMonitorResponse createTrafficMonitorResponse(Host trafficMonitor) {
        Map<String, String> tmDetails = ApiDBUtils.findHostDetailsById(trafficMonitor.getId());
        TrafficMonitorResponse response = new TrafficMonitorResponse();
        response.setId(trafficMonitor.getUuid());
        response.setIpAddress(trafficMonitor.getPrivateIpAddress());
        response.setNumRetries(tmDetails.get("numRetries"));
        response.setTimeout(tmDetails.get("timeout"));
        return response;
    }

    public NicSecondaryIpResponse createSecondaryIPToNicResponse(NicSecondaryIp result) {
        NicSecondaryIpResponse response = new NicSecondaryIpResponse();
        NicVO nic = _entityMgr.findById(NicVO.class, result.getNicId());
        NetworkVO network = _entityMgr.findById(NetworkVO.class, result.getNetworkId());
        response.setId(result.getUuid());
        response.setIpAddr(result.getIp4Address());
        response.setNicId(nic.getUuid());
        response.setNwId(network.getUuid());
        response.setObjectName("nicsecondaryip");
        return response;
    }

    public NicResponse createNicResponse(Nic result) {
        NicResponse response = new NicResponse();
        NetworkVO network = _entityMgr.findById(NetworkVO.class, result.getNetworkId());

        response.setId(result.getUuid());
        response.setNetworkid(network.getUuid());
        response.setIpaddress(result.getIp4Address());

        if (result.getSecondaryIp()) {
            List<NicSecondaryIpVO> secondaryIps = ApiDBUtils.findNicSecondaryIps(result.getId());
            if (secondaryIps != null) {
                List<NicSecondaryIpResponse> ipList = new ArrayList<NicSecondaryIpResponse>();
                for (NicSecondaryIpVO ip : secondaryIps) {
                    NicSecondaryIpResponse ipRes = new NicSecondaryIpResponse();
                    ipRes.setId(ip.getUuid());
                    ipRes.setIpAddr(ip.getIp4Address());
                    ipList.add(ipRes);
                }
                response.setSecondaryIps(ipList);
            }
        }

        response.setGateway(result.getGateway());
        response.setNetmask(result.getNetmask());
        response.setMacAddress(result.getMacAddress());

        if (result.getIp6Address() != null) {
            response.setIp6Address(result.getIp6Address());
        }

        response.setIsDefault(result.isDefaultNic());
        return response;
    }

    @Override
    public AffinityGroupResponse createAffinityGroupResponse(AffinityGroup group) {

        AffinityGroupResponse response = new AffinityGroupResponse();

        Account account = ApiDBUtils.findAccountById(group.getAccountId());
        response.setAccountName(account.getAccountName());
        response.setName(group.getName());
        response.setType(group.getType());
        response.setDescription(group.getDescription());
        Domain domain = ApiDBUtils.findDomainById(account.getDomainId());
        if (domain != null) {
            response.setDomainId(domain.getUuid());
            response.setDomainName(domain.getName());
        }

        response.setObjectName("affinitygroup");
        return response;
    }

    @Override
    public Long getAffinityGroupId(String groupName, long accountId) {
        AffinityGroup ag = ApiDBUtils.getAffinityGroup(groupName, accountId);
        if (ag == null) {
            return null;
        } else {
            return ag.getId();
        }
    }



    @Override
    public IsolationMethodResponse createIsolationMethodResponse(IsolationType method) {
        IsolationMethodResponse response = new IsolationMethodResponse();
        response.setIsolationMethodName(method.toString());
        response.setObjectName("isolationmethod");
        return response;
    }
}<|MERGE_RESOLUTION|>--- conflicted
+++ resolved
@@ -363,13 +363,8 @@
             populateDomain(resourceLimitResponse, accountTemp.getDomainId());
         }
         resourceLimitResponse.setResourceType(Integer.valueOf(limit.getType().getOrdinal()).toString());
-<<<<<<< HEAD
-        if (limit.getType() == ResourceType.primary_storage || limit.getType() == ResourceType.secondary_storage) {
-            resourceLimitResponse.setMax((long) Math.ceil(limit.getMax() / ResourceType.bytesToGiB));
-=======
         if((limit.getType() == ResourceType.primary_storage || limit.getType() == ResourceType.secondary_storage) && limit.getMax() >= 0) {
             resourceLimitResponse.setMax((long) Math.ceil(limit.getMax()/ResourceType.bytesToGiB));
->>>>>>> 3c597476
         } else {
             resourceLimitResponse.setMax(limit.getMax());
         }
@@ -465,11 +460,7 @@
         vmSnapshotResponse.setDescription(vmSnapshot.getDescription());
         vmSnapshotResponse.setDisplayName(vmSnapshot.getDisplayName());
         UserVm vm = ApiDBUtils.findUserVmById(vmSnapshot.getVmId());
-<<<<<<< HEAD
         if (vm != null)
-=======
-        if(vm!=null)
->>>>>>> 3c597476
             vmSnapshotResponse.setVirtualMachineid(vm.getUuid());
         if (vmSnapshot.getParent() != null)
             vmSnapshotResponse.setParentName(ApiDBUtils.getVMSnapshotById(vmSnapshot.getParent()).getDisplayName());
@@ -942,9 +933,6 @@
         return listPools.get(0);
     }
 
-<<<<<<< HEAD
-    }
-
     @Override
     public ImageStoreResponse createImageStoreResponse(ImageStore os) {
         List<ImageStoreJoinVO> viewStores = ApiDBUtils.newImageStoreView(os);
@@ -952,8 +940,8 @@
                 .createImageStoreResponse(viewStores.toArray(new ImageStoreJoinVO[viewStores.size()]));
         assert listStores != null && listStores.size() == 1 : "There should be one image data store returned";
         return listStores.get(0);
-
-=======
+    }
+    
     @Override
     public StoragePoolForMigrationResponse createStoragePoolForMigrationResponse(StoragePool pool) {
         List<StoragePoolJoinVO> viewPools = ApiDBUtils.newStoragePoolView(pool);
@@ -961,7 +949,6 @@
                 viewPools.toArray(new StoragePoolJoinVO[viewPools.size()]));
         assert listPools != null && listPools.size() == 1 : "There should be one storage pool returned";
         return listPools.get(0);
->>>>>>> 3c597476
     }
 
     @Override
@@ -1308,69 +1295,8 @@
             tvo = ApiDBUtils.newTemplateView(result);
         } else {
             tvo = ApiDBUtils.newTemplateView(result, zoneId, readyOnly);
-
-<<<<<<< HEAD
-=======
-        if (datacenter != null) {
-            // Add the zone ID
-            templateResponse.setZoneId(datacenter.getUuid());
-            templateResponse.setZoneName(datacenter.getName());
-            templateResponse.setZoneType(datacenter.getNetworkType().toString());
-        }
-
-        boolean isAdmin = false;
-        Account caller = UserContext.current().getCaller();
-        if ((caller == null) || BaseCmd.isAdmin(caller.getType())) {
-            isAdmin = true;
-        }
-
-        // If the user is an Admin, add the template download status
-        if (isAdmin || caller.getId() == template.getAccountId()) {
-            // add download status
-            if (templateHostRef.getDownloadState() != Status.DOWNLOADED) {
-                String templateStatus = "Processing";
-                if (templateHostRef.getDownloadState() == VMTemplateHostVO.Status.DOWNLOAD_IN_PROGRESS) {
-                    if (templateHostRef.getDownloadPercent() == 100) {
-                        templateStatus = "Installing Template";
-                    } else {
-                        templateStatus = templateHostRef.getDownloadPercent() + "% Downloaded";
-                    }
-                } else {
-                    templateStatus = templateHostRef.getErrorString();
-                }
-                templateResponse.setStatus(templateStatus);
-            } else if (templateHostRef.getDownloadState() == VMTemplateHostVO.Status.DOWNLOADED) {
-                templateResponse.setStatus("Download Complete");
-            } else {
-                templateResponse.setStatus("Successfully Installed");
-            }
-        }
-
-        Long templateSize = templateHostRef.getSize();
-        if (templateSize > 0) {
-            templateResponse.setSize(templateSize);
-        }
-
-        templateResponse.setChecksum(template.getChecksum());
-        if (template.getSourceTemplateId() != null) {
-            VirtualMachineTemplate tmpl = ApiDBUtils.findTemplateById(template.getSourceTemplateId());
-            if (tmpl != null) {
-                templateResponse.setSourceTemplateId(tmpl.getUuid());
-            }
-        }
-
-        templateResponse.setChecksum(template.getChecksum());
-
-        templateResponse.setTemplateTag(template.getTemplateTag());
-
-        //set tag information
-        List<? extends ResourceTag> tags = null;
-        if (template.getFormat() == ImageFormat.ISO) {
-            tags = ApiDBUtils.listByResourceTypeAndId(TaggedResourceType.ISO, template.getId());
-        } else {
-            tags = ApiDBUtils.listByResourceTypeAndId(TaggedResourceType.Template, template.getId());
->>>>>>> 3c597476
-        }
+        }
+        
         return ViewResponseHelper.createIsoResponse(tvo.toArray(new TemplateJoinVO[tvo.size()]));
     }
 
@@ -2627,14 +2553,8 @@
         List<? extends Network.Provider> serviceProviders = ApiDBUtils.getProvidersForService(service);
         List<ProviderResponse> serviceProvidersResponses = new ArrayList<ProviderResponse>();
         for (Network.Provider serviceProvider : serviceProviders) {
-<<<<<<< HEAD
-            // return only Virtual Router/JuniperSRX as a provider for the
-            // firewall
-            if (service == Service.Firewall && !(serviceProvider == Provider.VirtualRouter || serviceProvider == Provider.JuniperSRX)) {
-=======
             // return only Virtual Router/JuniperSRX/CiscoVnmc as a provider for the firewall
             if (service == Service.Firewall && !(serviceProvider == Provider.VirtualRouter || serviceProvider == Provider.JuniperSRX || serviceProvider == Provider.CiscoVnmc)) {
->>>>>>> 3c597476
                 continue;
             }
 
@@ -3272,150 +3192,6 @@
         return response;
     }
 
-    @Override
-    public UsageRecordResponse createUsageResponse(Usage usageRecord) {
-        UsageRecordResponse usageRecResponse = new UsageRecordResponse();
-
-        Account account = ApiDBUtils.findAccountByIdIncludingRemoved(usageRecord.getAccountId());
-        if (account.getType() == Account.ACCOUNT_TYPE_PROJECT) {
-            // find the project
-            Project project = ApiDBUtils.findProjectByProjectAccountIdIncludingRemoved(account.getId());
-            usageRecResponse.setProjectId(project.getUuid());
-            usageRecResponse.setProjectName(project.getName());
-        } else {
-            usageRecResponse.setAccountId(account.getUuid());
-            usageRecResponse.setAccountName(account.getAccountName());
-        }
-
-        Domain domain = ApiDBUtils.findDomainById(usageRecord.getDomainId());
-        if (domain != null) {
-            usageRecResponse.setDomainId(domain.getUuid());
-        }
-
-        if (usageRecord.getZoneId() != null) {
-            DataCenter zone = ApiDBUtils.findZoneById(usageRecord.getZoneId());
-            if (zone != null) {
-                usageRecResponse.setZoneId(zone.getUuid());
-            }
-        }
-        usageRecResponse.setDescription(usageRecord.getDescription());
-        usageRecResponse.setUsage(usageRecord.getUsageDisplay());
-        usageRecResponse.setUsageType(usageRecord.getUsageType());
-        if (usageRecord.getVmInstanceId() != null) {
-            VMInstanceVO vm = _entityMgr.findByIdIncludingRemoved(VMInstanceVO.class, usageRecord.getVmInstanceId());
-            usageRecResponse.setVirtualMachineId(vm.getUuid());
-        }
-        usageRecResponse.setVmName(usageRecord.getVmName());
-        if (usageRecord.getTemplateId() != null) {
-            VMTemplateVO template = ApiDBUtils.findTemplateById(usageRecord.getTemplateId());
-            if (template != null) {
-                usageRecResponse.setTemplateId(template.getUuid());
-            }
-        }
-
-        if (usageRecord.getUsageType() == UsageTypes.RUNNING_VM || usageRecord.getUsageType() == UsageTypes.ALLOCATED_VM) {
-            ServiceOfferingVO svcOffering = _entityMgr.findByIdIncludingRemoved(ServiceOfferingVO.class, usageRecord.getOfferingId().toString());
-            // Service Offering Id
-            usageRecResponse.setOfferingId(svcOffering.getUuid());
-            // VM Instance ID
-            VMInstanceVO vm = _entityMgr.findByIdIncludingRemoved(VMInstanceVO.class, usageRecord.getUsageId().toString());
-            usageRecResponse.setUsageId(vm.getUuid());
-            // Hypervisor Type
-            usageRecResponse.setType(usageRecord.getType());
-
-        } else if (usageRecord.getUsageType() == UsageTypes.IP_ADDRESS) {
-            // isSourceNAT
-            usageRecResponse.setSourceNat((usageRecord.getType().equals("SourceNat")) ? true : false);
-            // isSystem
-            usageRecResponse.setSystem((usageRecord.getSize() == 1) ? true : false);
-            // IP Address ID
-            IPAddressVO ip = _entityMgr.findByIdIncludingRemoved(IPAddressVO.class, usageRecord.getUsageId().toString());
-            usageRecResponse.setUsageId(ip.getUuid());
-
-        } else if (usageRecord.getUsageType() == UsageTypes.NETWORK_BYTES_SENT || usageRecord.getUsageType() == UsageTypes.NETWORK_BYTES_RECEIVED) {
-            // Device Type
-            usageRecResponse.setType(usageRecord.getType());
-            if (usageRecord.getType().equals("DomainRouter")) {
-                // Domain Router Id
-                VMInstanceVO vm = _entityMgr.findByIdIncludingRemoved(VMInstanceVO.class, usageRecord.getUsageId().toString());
-                usageRecResponse.setUsageId(vm.getUuid());
-            } else {
-                // External Device Host Id
-                HostVO host = _entityMgr.findByIdIncludingRemoved(HostVO.class, usageRecord.getUsageId().toString());
-                usageRecResponse.setUsageId(host.getUuid());
-            }
-            // Network ID
-            NetworkVO network = _entityMgr.findByIdIncludingRemoved(NetworkVO.class, usageRecord.getNetworkId().toString());
-            usageRecResponse.setNetworkId(network.getUuid());
-
-        } else if (usageRecord.getUsageType() == UsageTypes.VOLUME) {
-            // Volume ID
-            VolumeVO volume = _entityMgr.findByIdIncludingRemoved(VolumeVO.class, usageRecord.getUsageId().toString());
-            usageRecResponse.setUsageId(volume.getUuid());
-            // Volume Size
-            usageRecResponse.setSize(usageRecord.getSize());
-            // Disk Offering Id
-            if (usageRecord.getOfferingId() != null) {
-                DiskOfferingVO diskOff = _entityMgr.findByIdIncludingRemoved(DiskOfferingVO.class, usageRecord.getOfferingId().toString());
-                usageRecResponse.setOfferingId(diskOff.getUuid());
-            }
-
-        } else if (usageRecord.getUsageType() == UsageTypes.TEMPLATE || usageRecord.getUsageType() == UsageTypes.ISO) {
-            // Template/ISO ID
-            VMTemplateVO tmpl = _entityMgr.findByIdIncludingRemoved(VMTemplateVO.class, usageRecord.getUsageId().toString());
-            usageRecResponse.setUsageId(tmpl.getUuid());
-            // Template/ISO Size
-            usageRecResponse.setSize(usageRecord.getSize());
-
-        } else if (usageRecord.getUsageType() == UsageTypes.SNAPSHOT) {
-            // Snapshot ID
-            SnapshotVO snap = _entityMgr.findByIdIncludingRemoved(SnapshotVO.class, usageRecord.getUsageId().toString());
-            usageRecResponse.setUsageId(snap.getUuid());
-            // Snapshot Size
-            usageRecResponse.setSize(usageRecord.getSize());
-
-        } else if (usageRecord.getUsageType() == UsageTypes.LOAD_BALANCER_POLICY) {
-            // Load Balancer Policy ID
-            usageRecResponse.setUsageId(usageRecord.getUsageId().toString());
-
-        } else if (usageRecord.getUsageType() == UsageTypes.PORT_FORWARDING_RULE) {
-            // Port Forwarding Rule ID
-            usageRecResponse.setUsageId(usageRecord.getUsageId().toString());
-
-        } else if (usageRecord.getUsageType() == UsageTypes.NETWORK_OFFERING) {
-            // Network Offering Id
-            NetworkOfferingVO netOff = _entityMgr.findByIdIncludingRemoved(NetworkOfferingVO.class, usageRecord.getOfferingId().toString());
-            usageRecResponse.setOfferingId(netOff.getUuid());
-            // is Default
-            usageRecResponse.setDefault((usageRecord.getUsageId() == 1) ? true : false);
-
-        } else if (usageRecord.getUsageType() == UsageTypes.VPN_USERS) {
-            // VPN User ID
-            usageRecResponse.setUsageId(usageRecord.getUsageId().toString());
-
-        } else if (usageRecord.getUsageType() == UsageTypes.SECURITY_GROUP) {
-            // Security Group Id
-            SecurityGroupVO sg = _entityMgr.findByIdIncludingRemoved(SecurityGroupVO.class, usageRecord.getUsageId().toString());
-            usageRecResponse.setUsageId(sg.getUuid());
-        }
-
-        if (usageRecord.getRawUsage() != null) {
-            DecimalFormat decimalFormat = new DecimalFormat("###########.######");
-            usageRecResponse.setRawUsage(decimalFormat.format(usageRecord.getRawUsage()));
-        }
-
-        if (usageRecord.getStartDate() != null) {
-            usageRecResponse.setStartDate(getDateStringInternal(usageRecord.getStartDate()));
-        }
-        if (usageRecord.getEndDate() != null) {
-            usageRecResponse.setEndDate(getDateStringInternal(usageRecord.getEndDate()));
-        }
-
-        return usageRecResponse;
-    }
-
-<<<<<<< HEAD
-=======
 	@Override
 	public UsageRecordResponse createUsageResponse(Usage usageRecord) {
 		UsageRecordResponse usageRecResponse = new UsageRecordResponse();
@@ -3558,8 +3334,6 @@
 		return usageRecResponse;
 	}
 
-
->>>>>>> 3c597476
     public String getDateStringInternal(Date inputDate) {
         if (inputDate == null)
             return null;
