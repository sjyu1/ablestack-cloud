package com.cloud.api.commands;

import java.util.List;

import org.apache.log4j.Logger;

<<<<<<< HEAD
import com.cloud.api.ApiDBUtils;
import com.cloud.api.BaseListCmd;
import com.cloud.api.Implementation;
import com.cloud.api.Parameter;
import com.cloud.api.ResponseObject;
import com.cloud.api.response.TemplatePermissionsResponse;
=======
import com.cloud.api.BaseCmd;
import com.cloud.api.ServerApiException;
import com.cloud.domain.Domain;
>>>>>>> 9228088c
import com.cloud.storage.VMTemplateVO;
import com.cloud.user.Account;
import com.cloud.user.UserContext;

@Implementation(method="listTemplatePermissions")
public class ListTemplateOrIsoPermissionsCmd extends BaseListCmd {
	public Logger s_logger = getLogger();
    protected String s_name = getResponseName();

    /////////////////////////////////////////////////////
    //////////////// API parameters /////////////////////
    /////////////////////////////////////////////////////

    @Parameter(name="account", type=CommandType.STRING)
    private String accountName;

    @Parameter(name="domainid", type=CommandType.LONG)
    private Long domainId;

    @Parameter(name="id", type=CommandType.LONG, required=true)
    private Long id;

    /////////////////////////////////////////////////////
    /////////////////// Accessors ///////////////////////
    /////////////////////////////////////////////////////

    public String getAccountName() {
        return accountName;
    }

    public Long getDomainId() {
        return domainId;
    }

    public Long getId() {
        return id;
    }

    /////////////////////////////////////////////////////
    /////////////// API Implementation///////////////////
    /////////////////////////////////////////////////////

    @Override
    public String getName() {
        return s_name;
    }

    @Override @SuppressWarnings("unchecked")
    public ResponseObject getResponse() {
        List<String> accountNames = (List<String>)getResponseObject();
        Account account = (Account)UserContext.current().getAccountObject();
        boolean isAdmin = ((account == null) || isAdmin(account.getType()));
        Long templateOwnerDomain = null;
        VMTemplateVO template = ApiDBUtils.findTemplateById(id);
        if (isAdmin) {
            // FIXME:  we have just template id and need to get template owner from that
            Account templateOwner = ApiDBUtils.findAccountById(template.getAccountId());
            if (templateOwner != null) {
                templateOwnerDomain = templateOwner.getDomainId();
            }
        }

        TemplatePermissionsResponse response = new TemplatePermissionsResponse();
        response.setId(template.getId());
        response.setPublicTemplate(template.isPublicTemplate());
        if (isAdmin && (templateOwnerDomain != null)) {
            response.setDomainId(templateOwnerDomain);
        }

        response.setAccountNames(accountNames);

        response.setResponseName(getName());
        return response;
    }
    
    protected boolean templateIsCorrectType(VMTemplateVO template) {
    	return true;
    }
    
    protected String getResponseName() {
    	return "updatetemplateorisopermissionsresponse";
    }
    
    public String getMediaType() {
    	return "templateOrIso";
    }
    
    protected Logger getLogger() {
    	return Logger.getLogger(UpdateTemplateOrIsoPermissionsCmd.class.getName());    
    }
<<<<<<< HEAD
=======

    @Override
    public List<Pair<String, Object>> execute(Map<String, Object> params) {
        Long id = (Long)params.get(BaseCmd.Properties.ID.getName());
        Account account = (Account)params.get(BaseCmd.Properties.ACCOUNT_OBJ.getName());
        String acctName = (String)params.get(BaseCmd.Properties.ACCOUNT.getName());
        Long domainId = (Long)params.get(BaseCmd.Properties.DOMAIN_ID.getName());
        Long accountId = null;

        if ((account == null) || account.getType() == Account.ACCOUNT_TYPE_ADMIN) {
            // validate domainId before proceeding
            if (domainId != null) {
                if ((account != null) && !getManagementServer().isChildDomain(account.getDomainId(), domainId)) {
                    throw new ServerApiException(BaseCmd.PARAM_ERROR, "Invalid domain id (" + domainId + ") given, unable to list " + getMediaType() + " permissions.");
                }
                if (acctName != null) {
                    Account userAccount = getManagementServer().findAccountByName(acctName, domainId);
                    if (userAccount != null) {
                        accountId = userAccount.getId();
                    } else {
                        throw new ServerApiException(BaseCmd.ACCOUNT_ERROR, "Unable to find account " + acctName + " in domain " + domainId);
                    }
                }
            }
        } else {
            accountId = account.getId();
        }

        VMTemplateVO template = getManagementServer().findTemplateById(id.longValue());
        if (template == null || !templateIsCorrectType(template)) {
            throw new ServerApiException(BaseCmd.PARAM_ERROR, "unable to find " + getMediaType() + " with id " + id);
        }

        if (accountId != null && !template.isPublicTemplate()) {
        	if (account.getType() == Account.ACCOUNT_TYPE_NORMAL && template.getAccountId() != accountId) {
        		throw new ServerApiException(BaseCmd.ACCOUNT_ERROR, "unable to list permissions for " + getMediaType() + " with id " + id);
        	} else if (account.getType() == Account.ACCOUNT_TYPE_DOMAIN_ADMIN) {
        		Domain accountDomain = getManagementServer().findDomainIdById(account.getDomainId());
        		Account templateAccount = getManagementServer().findAccountById(template.getAccountId());
        		Domain templateDomain = getManagementServer().findDomainIdById(templateAccount.getDomainId());        			
            	if (!templateDomain.getPath().contains(accountDomain.getPath())) {
            		throw new ServerApiException(BaseCmd.ACCOUNT_ERROR, "unable to list permissions for " + getMediaType() + " with id " + id);
            	}
        	}                                    
        }

        if (id == Long.valueOf(1)) {
            throw new ServerApiException(BaseCmd.PARAM_ERROR, "unable to list permissions for " + getMediaType() + " with id " + id);
        }

        List<String> accountNames = getManagementServer().listTemplatePermissions(id);

        boolean isAdmin = ((account == null) || isAdmin(account.getType()));
        Long templateOwnerDomain = null;
        if (isAdmin) {
            Account templateOwner = getManagementServer().findAccountById(template.getAccountId());
            if (templateOwner != null) {
                templateOwnerDomain = templateOwner.getDomainId();
            }
        }

        List<Pair<String, Object>> embeddedObject = new ArrayList<Pair<String, Object>>();
        List<Pair<String, Object>> returnValues = new ArrayList<Pair<String, Object>>();
        returnValues.add(new Pair<String, Object>(BaseCmd.Properties.ID.getName(), template.getId().toString()));
        returnValues.add(new Pair<String, Object>(BaseCmd.Properties.IS_PUBLIC.getName(), Boolean.valueOf(template.isPublicTemplate()).toString()));
        if (isAdmin && (templateOwnerDomain != null)) {
            returnValues.add(new Pair<String, Object>(BaseCmd.Properties.DOMAIN_ID.getName(), templateOwnerDomain.toString()));
        }
        if ((accountNames != null) && !accountNames.isEmpty()) {
            for (String accountName : accountNames) {
                returnValues.add(new Pair<String, Object>(BaseCmd.Properties.ACCOUNT.getName(), accountName));
            }
        }
        embeddedObject.add(new Pair<String, Object>(getMediaType() + "permission", new Object[] { returnValues } ));
        return embeddedObject;
    }
>>>>>>> 9228088c
}<|MERGE_RESOLUTION|>--- conflicted
+++ resolved
@@ -1,21 +1,32 @@
+/**
+ *  Copyright (C) 2010 Cloud.com, Inc.  All rights reserved.
+ * 
+ * This software is licensed under the GNU General Public License v3 or later.
+ * 
+ * It is free software: you can redistribute it and/or modify
+ * it under the terms of the GNU General Public License as published by
+ * the Free Software Foundation, either version 3 of the License, or any later version.
+ * This program is distributed in the hope that it will be useful,
+ * but WITHOUT ANY WARRANTY; without even the implied warranty of
+ * MERCHANTABILITY or FITNESS FOR A PARTICULAR PURPOSE.  See the
+ * GNU General Public License for more details.
+ * 
+ * You should have received a copy of the GNU General Public License
+ * along with this program.  If not, see <http://www.gnu.org/licenses/>.
+ * 
+ */
 package com.cloud.api.commands;
 
 import java.util.List;
 
 import org.apache.log4j.Logger;
 
-<<<<<<< HEAD
 import com.cloud.api.ApiDBUtils;
 import com.cloud.api.BaseListCmd;
 import com.cloud.api.Implementation;
 import com.cloud.api.Parameter;
 import com.cloud.api.ResponseObject;
 import com.cloud.api.response.TemplatePermissionsResponse;
-=======
-import com.cloud.api.BaseCmd;
-import com.cloud.api.ServerApiException;
-import com.cloud.domain.Domain;
->>>>>>> 9228088c
 import com.cloud.storage.VMTemplateVO;
 import com.cloud.user.Account;
 import com.cloud.user.UserContext;
@@ -106,83 +117,4 @@
     protected Logger getLogger() {
     	return Logger.getLogger(UpdateTemplateOrIsoPermissionsCmd.class.getName());    
     }
-<<<<<<< HEAD
-=======
-
-    @Override
-    public List<Pair<String, Object>> execute(Map<String, Object> params) {
-        Long id = (Long)params.get(BaseCmd.Properties.ID.getName());
-        Account account = (Account)params.get(BaseCmd.Properties.ACCOUNT_OBJ.getName());
-        String acctName = (String)params.get(BaseCmd.Properties.ACCOUNT.getName());
-        Long domainId = (Long)params.get(BaseCmd.Properties.DOMAIN_ID.getName());
-        Long accountId = null;
-
-        if ((account == null) || account.getType() == Account.ACCOUNT_TYPE_ADMIN) {
-            // validate domainId before proceeding
-            if (domainId != null) {
-                if ((account != null) && !getManagementServer().isChildDomain(account.getDomainId(), domainId)) {
-                    throw new ServerApiException(BaseCmd.PARAM_ERROR, "Invalid domain id (" + domainId + ") given, unable to list " + getMediaType() + " permissions.");
-                }
-                if (acctName != null) {
-                    Account userAccount = getManagementServer().findAccountByName(acctName, domainId);
-                    if (userAccount != null) {
-                        accountId = userAccount.getId();
-                    } else {
-                        throw new ServerApiException(BaseCmd.ACCOUNT_ERROR, "Unable to find account " + acctName + " in domain " + domainId);
-                    }
-                }
-            }
-        } else {
-            accountId = account.getId();
-        }
-
-        VMTemplateVO template = getManagementServer().findTemplateById(id.longValue());
-        if (template == null || !templateIsCorrectType(template)) {
-            throw new ServerApiException(BaseCmd.PARAM_ERROR, "unable to find " + getMediaType() + " with id " + id);
-        }
-
-        if (accountId != null && !template.isPublicTemplate()) {
-        	if (account.getType() == Account.ACCOUNT_TYPE_NORMAL && template.getAccountId() != accountId) {
-        		throw new ServerApiException(BaseCmd.ACCOUNT_ERROR, "unable to list permissions for " + getMediaType() + " with id " + id);
-        	} else if (account.getType() == Account.ACCOUNT_TYPE_DOMAIN_ADMIN) {
-        		Domain accountDomain = getManagementServer().findDomainIdById(account.getDomainId());
-        		Account templateAccount = getManagementServer().findAccountById(template.getAccountId());
-        		Domain templateDomain = getManagementServer().findDomainIdById(templateAccount.getDomainId());        			
-            	if (!templateDomain.getPath().contains(accountDomain.getPath())) {
-            		throw new ServerApiException(BaseCmd.ACCOUNT_ERROR, "unable to list permissions for " + getMediaType() + " with id " + id);
-            	}
-        	}                                    
-        }
-
-        if (id == Long.valueOf(1)) {
-            throw new ServerApiException(BaseCmd.PARAM_ERROR, "unable to list permissions for " + getMediaType() + " with id " + id);
-        }
-
-        List<String> accountNames = getManagementServer().listTemplatePermissions(id);
-
-        boolean isAdmin = ((account == null) || isAdmin(account.getType()));
-        Long templateOwnerDomain = null;
-        if (isAdmin) {
-            Account templateOwner = getManagementServer().findAccountById(template.getAccountId());
-            if (templateOwner != null) {
-                templateOwnerDomain = templateOwner.getDomainId();
-            }
-        }
-
-        List<Pair<String, Object>> embeddedObject = new ArrayList<Pair<String, Object>>();
-        List<Pair<String, Object>> returnValues = new ArrayList<Pair<String, Object>>();
-        returnValues.add(new Pair<String, Object>(BaseCmd.Properties.ID.getName(), template.getId().toString()));
-        returnValues.add(new Pair<String, Object>(BaseCmd.Properties.IS_PUBLIC.getName(), Boolean.valueOf(template.isPublicTemplate()).toString()));
-        if (isAdmin && (templateOwnerDomain != null)) {
-            returnValues.add(new Pair<String, Object>(BaseCmd.Properties.DOMAIN_ID.getName(), templateOwnerDomain.toString()));
-        }
-        if ((accountNames != null) && !accountNames.isEmpty()) {
-            for (String accountName : accountNames) {
-                returnValues.add(new Pair<String, Object>(BaseCmd.Properties.ACCOUNT.getName(), accountName));
-            }
-        }
-        embeddedObject.add(new Pair<String, Object>(getMediaType() + "permission", new Object[] { returnValues } ));
-        return embeddedObject;
-    }
->>>>>>> 9228088c
 }