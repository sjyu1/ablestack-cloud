--- conflicted
+++ resolved
@@ -92,7 +92,6 @@
 
     @Override
     public void execute(){
-<<<<<<< HEAD
         try {
             Host trafficMonitor = networkUsageMgr.addTrafficMonitor(this);
             TrafficMonitorResponse response = networkUsageMgr.getApiResponse(trafficMonitor);
@@ -100,24 +99,9 @@
             response.setResponseName(getCommandName());
             this.setResponseObject(response);
         } catch (InvalidParameterValueException ipve) {
-            throw new ServerApiException(BaseCmd.PARAM_ERROR, ipve.getMessage());
+			throw new ServerApiException(ApiErrorCode.PARAM_ERROR, ipve.getMessage());
         } catch (CloudRuntimeException cre) {
-            throw new ServerApiException(BaseCmd.INTERNAL_ERROR, cre.getMessage());
+			throw new ServerApiException(ApiErrorCode.INTERNAL_ERROR, cre.getMessage());
         }
-=======
-		try {
-		    ComponentLocator locator = ComponentLocator.getLocator(ManagementService.Name);
-		    NetworkUsageManager networkUsageMgr = locator.getManager(NetworkUsageManager.class);
-			Host trafficMonitor = networkUsageMgr.addTrafficMonitor(this);
-			TrafficMonitorResponse response = networkUsageMgr.getApiResponse(trafficMonitor);
-			response.setObjectName("trafficmonitor");
-			response.setResponseName(getCommandName());
-			this.setResponseObject(response);
-		} catch (InvalidParameterValueException ipve) {
-			throw new ServerApiException(ApiErrorCode.PARAM_ERROR, ipve.getMessage());
-		} catch (CloudRuntimeException cre) {
-			throw new ServerApiException(ApiErrorCode.INTERNAL_ERROR, cre.getMessage());
-		}
->>>>>>> ce4b49d3
     }
 }
