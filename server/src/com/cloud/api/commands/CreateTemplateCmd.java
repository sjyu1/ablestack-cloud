--- conflicted
+++ resolved
@@ -16,11 +16,10 @@
  * 
  */
 
-package com.cloud.api.commands;
-
+package com.cloud.api.commands;
+
 import org.apache.log4j.Logger;
 
-<<<<<<< HEAD
 import com.cloud.api.ApiDBUtils;
 import com.cloud.api.BaseAsyncCreateCmd;
 import com.cloud.api.BaseCmd.Manager;
@@ -30,13 +29,6 @@
 import com.cloud.api.response.TemplateResponse;
 import com.cloud.dc.DataCenterVO;
 import com.cloud.storage.GuestOS;
-=======
-import com.cloud.api.BaseCmd;
-import com.cloud.api.ServerApiException;
-import com.cloud.async.executor.CreatePrivateTemplateResultObject;
-import com.cloud.serializer.SerializerHelper;
-import com.cloud.server.Criteria;
->>>>>>> 9228088c
 import com.cloud.storage.Snapshot;
 import com.cloud.storage.VMTemplateHostVO;
 import com.cloud.storage.VMTemplateStorageResourceAssoc.Status;
@@ -44,11 +36,11 @@
 import com.cloud.storage.VolumeVO;
 import com.cloud.user.Account;
 
-@Implementation(method="createPrivateTemplate", createMethod="createPrivateTemplateRecord", manager=Manager.UserVmManager)
-public class CreateTemplateCmd extends BaseAsyncCreateCmd {
-    public static final Logger s_logger = Logger.getLogger(CreateTemplateCmd.class.getName());
-    private static final String s_name = "createtemplateresponse";
-
+@Implementation(method="createPrivateTemplate", createMethod="createPrivateTemplateRecord", manager=Manager.UserVmManager)
+public class CreateTemplateCmd extends BaseAsyncCreateCmd {
+    public static final Logger s_logger = Logger.getLogger(CreateTemplateCmd.class.getName());
+    private static final String s_name = "createtemplateresponse";
+
     /////////////////////////////////////////////////////
     //////////////// API parameters /////////////////////
     /////////////////////////////////////////////////////
@@ -82,7 +74,6 @@
 
     @Parameter(name="volumeid", type=CommandType.LONG)
     private Long volumeId;
-
 
     /////////////////////////////////////////////////////
     /////////////////// Accessors ///////////////////////
@@ -128,21 +119,20 @@
         return volumeId;
     }
 
-
     /////////////////////////////////////////////////////
     /////////////// API Implementation///////////////////
     /////////////////////////////////////////////////////
 
     @Override
-    public String getName() {
-        return s_name;
-    }
-    
-    public static String getResultObjectName() {
-    	return "template";  
-    }
+    public String getName() {
+        return s_name;
+    }
+    
+    public static String getResultObjectName() {
+    	return "template";  
+    }
 
-    @Override
+    @Override
     public ResponseObject getResponse() {
         VMTemplateVO template = (VMTemplateVO)getResponseObject();
 
@@ -161,7 +151,6 @@
         } else {
             volume = ApiDBUtils.findVolumeById(volumeId);
         }
-<<<<<<< HEAD
 
         VMTemplateHostVO templateHostRef = ApiDBUtils.findTemplateHostRef(template.getId(), volume.getDataCenterId());
         response.setCreated(templateHostRef.getCreated());
@@ -174,29 +163,6 @@
         } else {
             response.setOsTypeId(-1L);
             response.setOsTypeName("");
-=======
-        
-        if (volume == null) {
-            throw new ServerApiException(BaseCmd.PARAM_ERROR, "unable to find a volume with id " + volumeId);
-        }
-
-        boolean isAdmin = ((account == null) || isAdmin(account.getType()));
-        if (!isAdmin) {
-            if (account.getId() != volume.getAccountId()) {
-            	throw new ServerApiException(BaseCmd.ACCOUNT_ERROR, "unable to find a volume with id " + volumeId + " for this account");
-            }
-        } else if ((account != null) && !getManagementServer().isChildDomain(account.getDomainId(), volume.getDomainId())) {
-            throw new ServerApiException(BaseCmd.ACCOUNT_ERROR, "Unable to create a template from volume with id " + volumeId + ", permission denied.");
-        }
-
-        if (isPublic == null) {
-        	isPublic = Boolean.FALSE;
-        }   
-        
-        boolean allowPublicUserTemplates = Boolean.parseBoolean(getManagementServer().getConfigurationValue("allow.public.user.templates"));        
-        if (!isAdmin && !allowPublicUserTemplates && isPublic) {
-        	throw new ServerApiException(BaseCmd.PARAM_ERROR, "Only private templates can be created.");
->>>>>>> 9228088c
         }
 
         Account owner = ApiDBUtils.findAccountById(template.getAccountId());
@@ -214,5 +180,5 @@
 
         response.setResponseName(getName());
         return response;
-    }
-}
+    }
+}