--- conflicted
+++ resolved
@@ -16,20 +16,11 @@
  * 
  */
 
-package com.cloud.api.commands;
+package com.cloud.api.commands;
 
-<<<<<<< HEAD
 import org.apache.log4j.Logger;
 
 import com.cloud.api.ApiDBUtils;
-=======
-import java.util.ArrayList;
-import java.util.List;
-import java.util.Map;
-
-import org.apache.log4j.Logger;
-
->>>>>>> 9228088c
 import com.cloud.api.BaseCmd;
 import com.cloud.api.Implementation;
 import com.cloud.api.Parameter;
@@ -37,12 +28,12 @@
 import com.cloud.api.response.SecurityGroupResponse;
 import com.cloud.network.SecurityGroupVO;
 
-@Implementation(method="createPortForwardingService")
-public class CreatePortForwardingServiceCmd extends BaseCmd {
-    public static final Logger s_logger = Logger.getLogger(CreatePortForwardingServiceCmd.class.getName());
-
-    private static final String s_name = "createportforwardingserviceresponse";
-
+@Implementation(method="createPortForwardingService")
+public class CreatePortForwardingServiceCmd extends BaseCmd {
+    public static final Logger s_logger = Logger.getLogger(CreatePortForwardingServiceCmd.class.getName());
+
+    private static final String s_name = "createportforwardingserviceresponse";
+
     /////////////////////////////////////////////////////
     //////////////// API parameters /////////////////////
     /////////////////////////////////////////////////////
@@ -86,9 +77,9 @@
     /////////////////////////////////////////////////////
 
     @Override
-    public String getName() {
-        return s_name;
-    }
+    public String getName() {
+        return s_name;
+    }
 
     @Override
     public ResponseObject getResponse() {
@@ -102,25 +93,7 @@
         response.setDomainId(group.getDomainId());
         response.setDomainName(ApiDBUtils.findDomainById(group.getDomainId()).getName());
 
-<<<<<<< HEAD
         response.setResponseName(getName());
         return response;
-=======
-        List<Pair<String, Object>> embeddedObject = new ArrayList<Pair<String, Object>>();
-        
-        List<Pair<String, Object>> returnValues = new ArrayList<Pair<String, Object>>();
-        returnValues.add(new Pair<String, Object>(BaseCmd.Properties.ID.getName(), Long.toString(securityGroup.getId())));
-        returnValues.add(new Pair<String, Object>(BaseCmd.Properties.NAME.getName(), securityGroup.getName()));
-        returnValues.add(new Pair<String, Object>(BaseCmd.Properties.DESCRIPTION.getName(), securityGroup.getDescription()));
-        
-        Account accountTemp = getManagementServer().findAccountById(securityGroup.getAccountId());
-        if (accountTemp != null) {
-        	returnValues.add(new Pair<String, Object>(BaseCmd.Properties.ACCOUNT.getName(), accountTemp.getAccountName()));
-        	returnValues.add(new Pair<String, Object>(BaseCmd.Properties.DOMAIN_ID.getName(), accountTemp.getDomainId()));
-        	returnValues.add(new Pair<String, Object>(BaseCmd.Properties.DOMAIN.getName(), getManagementServer().findDomainIdById(accountTemp.getDomainId()).getName()));
-        }
-        embeddedObject.add(new Pair<String, Object>("portforwardingservice", new Object[] { returnValues } ));
-        return embeddedObject;
->>>>>>> 9228088c
-    }
-}
+    }
+}