/**
 *  Copyright (C) 2010 Cloud.com, Inc.  All rights reserved.
 * 
 * This software is licensed under the GNU General Public License v3 or later.
 * 
 * It is free software: you can redistribute it and/or modify
 * it under the terms of the GNU General Public License as published by
 * the Free Software Foundation, either version 3 of the License, or any later version.
 * This program is distributed in the hope that it will be useful,
 * but WITHOUT ANY WARRANTY; without even the implied warranty of
 * MERCHANTABILITY or FITNESS FOR A PARTICULAR PURPOSE.  See the
 * GNU General Public License for more details.
 * 
 * You should have received a copy of the GNU General Public License
 * along with this program.  If not, see <http://www.gnu.org/licenses/>.
 * 
 */

package com.cloud.api.commands;

<<<<<<< HEAD
import org.apache.log4j.Logger;

import com.cloud.api.BaseAsyncCmd;
import com.cloud.api.BaseCmd.Manager;
import com.cloud.api.Implementation;
import com.cloud.api.Parameter;
import com.cloud.api.ResponseObject;
import com.cloud.api.response.SuccessResponse;

@Implementation(method="resetVMPassword", manager=Manager.UserVmManager)
public class ResetVMPasswordCmd extends BaseAsyncCmd {
=======
import java.util.ArrayList;
import java.util.List;
import java.util.Map;

import org.apache.log4j.Logger;

import com.cloud.api.BaseCmd;
import com.cloud.api.ServerApiException;
import com.cloud.storage.VMTemplateVO;
import com.cloud.user.Account;
import com.cloud.utils.Pair;
import com.cloud.vm.UserVmVO;

public class ResetVMPasswordCmd extends BaseCmd {
>>>>>>> 9228088c
	public static final Logger s_logger = Logger.getLogger(ResetVMPasswordCmd.class.getName());

	private static final String s_name = "resetpasswordforvirtualmachineresponse";
	
    /////////////////////////////////////////////////////
    //////////////// API parameters /////////////////////
    /////////////////////////////////////////////////////

    @Parameter(name="id", type=CommandType.LONG, required=true)
    private Long id;

    /////////////////////////////////////////////////////
    /////////////////// Accessors ///////////////////////
    /////////////////////////////////////////////////////

    public Long getId() {
        return id;
    }

    /////////////////////////////////////////////////////
    /////////////// API Implementation///////////////////
    /////////////////////////////////////////////////////

    @Override
	public String getName() {
		return s_name;
	}

	@Override
	public ResponseObject getResponse() {
        Boolean success = (Boolean)getResponseObject();
        SuccessResponse response = new SuccessResponse();
        response.setSuccess(success);
        response.setResponseName(getName());
        return response;
	}
<<<<<<< HEAD
=======

	@Override
    public List<Pair<String, Object>> execute(Map<String, Object> params) {
		Long vmId = (Long)params.get(BaseCmd.Properties.ID.getName());
	    Long userId = (Long)params.get(BaseCmd.Properties.USER_ID.getName());
        Account account = (Account)params.get(BaseCmd.Properties.ACCOUNT_OBJ.getName());
        String password = null;

        //Verify input parameters
        UserVmVO vmInstance = getManagementServer().findUserVMInstanceById(vmId.longValue());
        if (vmInstance == null) {
        	throw new ServerApiException(BaseCmd.VM_INVALID_PARAM_ERROR, "unable to find a virtual machine with id " + vmId);
        }

        if (account != null) {
            if (!isAdmin(account.getType()) && (account.getId() != vmInstance.getAccountId())) {
                throw new ServerApiException(BaseCmd.VM_INVALID_PARAM_ERROR, "unable to find a virtual machine with id " + vmId + " for this account");
            } else if (!getManagementServer().isChildDomain(account.getDomainId(), vmInstance.getDomainId())) {
                throw new ServerApiException(BaseCmd.PARAM_ERROR, "Invalid virtual machine id (" + vmId + ") given, unable to reset password.");
            }
        }

        // If command is executed via 8096 port, set userId to the id of System account (1)
        if (userId == null) {
            userId = Long.valueOf(1);
        }

    	VMTemplateVO template = getManagementServer().findTemplateById(vmInstance.getTemplateId());
    	if (template.getEnablePassword()) {
            password = getManagementServer().generateRandomPassword();
    	} else {
    		password = "saved_password";
    	}
    	
    	long jobId = getManagementServer().resetVMPasswordAsync(userId.longValue(), vmId, password);
        if(jobId == 0) {
        	s_logger.warn("Unable to schedule async-job for ResetVMPassword comamnd");
        } else {
	        if(s_logger.isDebugEnabled())
	        	s_logger.debug("ResetVMPassword command has been accepted, job id: " + jobId);
        }
    	
        List<Pair<String, Object>> returnValues = new ArrayList<Pair<String, Object>>();
        returnValues.add(new Pair<String, Object>(BaseCmd.Properties.JOB_ID.getName(), Long.valueOf(jobId))); 
        return returnValues;
    }
>>>>>>> 9228088c
}
<|MERGE_RESOLUTION|>--- conflicted
+++ resolved
@@ -15,10 +15,8 @@
  * along with this program.  If not, see <http://www.gnu.org/licenses/>.
  * 
  */
-
-package com.cloud.api.commands;
-
-<<<<<<< HEAD
+package com.cloud.api.commands;
+
 import org.apache.log4j.Logger;
 
 import com.cloud.api.BaseAsyncCmd;
@@ -28,28 +26,12 @@
 import com.cloud.api.ResponseObject;
 import com.cloud.api.response.SuccessResponse;
 
-@Implementation(method="resetVMPassword", manager=Manager.UserVmManager)
-public class ResetVMPasswordCmd extends BaseAsyncCmd {
-=======
-import java.util.ArrayList;
-import java.util.List;
-import java.util.Map;
+@Implementation(method="resetVMPassword", manager=Manager.UserVmManager)
+public class ResetVMPasswordCmd extends BaseAsyncCmd {
+	public static final Logger s_logger = Logger.getLogger(ResetVMPasswordCmd.class.getName());
 
-import org.apache.log4j.Logger;
-
-import com.cloud.api.BaseCmd;
-import com.cloud.api.ServerApiException;
-import com.cloud.storage.VMTemplateVO;
-import com.cloud.user.Account;
-import com.cloud.utils.Pair;
-import com.cloud.vm.UserVmVO;
-
-public class ResetVMPasswordCmd extends BaseCmd {
->>>>>>> 9228088c
-	public static final Logger s_logger = Logger.getLogger(ResetVMPasswordCmd.class.getName());
-
-	private static final String s_name = "resetpasswordforvirtualmachineresponse";
-	
+	private static final String s_name = "resetpasswordforvirtualmachineresponse";
+	
     /////////////////////////////////////////////////////
     //////////////// API parameters /////////////////////
     /////////////////////////////////////////////////////
@@ -70,9 +52,9 @@
     /////////////////////////////////////////////////////
 
     @Override
-	public String getName() {
-		return s_name;
-	}
+	public String getName() {
+		return s_name;
+	}
 
 	@Override
 	public ResponseObject getResponse() {
@@ -81,54 +63,5 @@
         response.setSuccess(success);
         response.setResponseName(getName());
         return response;
-	}
-<<<<<<< HEAD
-=======
-
-	@Override
-    public List<Pair<String, Object>> execute(Map<String, Object> params) {
-		Long vmId = (Long)params.get(BaseCmd.Properties.ID.getName());
-	    Long userId = (Long)params.get(BaseCmd.Properties.USER_ID.getName());
-        Account account = (Account)params.get(BaseCmd.Properties.ACCOUNT_OBJ.getName());
-        String password = null;
-
-        //Verify input parameters
-        UserVmVO vmInstance = getManagementServer().findUserVMInstanceById(vmId.longValue());
-        if (vmInstance == null) {
-        	throw new ServerApiException(BaseCmd.VM_INVALID_PARAM_ERROR, "unable to find a virtual machine with id " + vmId);
-        }
-
-        if (account != null) {
-            if (!isAdmin(account.getType()) && (account.getId() != vmInstance.getAccountId())) {
-                throw new ServerApiException(BaseCmd.VM_INVALID_PARAM_ERROR, "unable to find a virtual machine with id " + vmId + " for this account");
-            } else if (!getManagementServer().isChildDomain(account.getDomainId(), vmInstance.getDomainId())) {
-                throw new ServerApiException(BaseCmd.PARAM_ERROR, "Invalid virtual machine id (" + vmId + ") given, unable to reset password.");
-            }
-        }
-
-        // If command is executed via 8096 port, set userId to the id of System account (1)
-        if (userId == null) {
-            userId = Long.valueOf(1);
-        }
-
-    	VMTemplateVO template = getManagementServer().findTemplateById(vmInstance.getTemplateId());
-    	if (template.getEnablePassword()) {
-            password = getManagementServer().generateRandomPassword();
-    	} else {
-    		password = "saved_password";
-    	}
-    	
-    	long jobId = getManagementServer().resetVMPasswordAsync(userId.longValue(), vmId, password);
-        if(jobId == 0) {
-        	s_logger.warn("Unable to schedule async-job for ResetVMPassword comamnd");
-        } else {
-	        if(s_logger.isDebugEnabled())
-	        	s_logger.debug("ResetVMPassword command has been accepted, job id: " + jobId);
-        }
-    	
-        List<Pair<String, Object>> returnValues = new ArrayList<Pair<String, Object>>();
-        returnValues.add(new Pair<String, Object>(BaseCmd.Properties.JOB_ID.getName(), Long.valueOf(jobId))); 
-        return returnValues;
-    }
->>>>>>> 9228088c
-}
+	}
+}