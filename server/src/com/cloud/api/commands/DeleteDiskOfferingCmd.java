--- conflicted
+++ resolved
@@ -15,7 +15,6 @@
  * along with this program.  If not, see <http://www.gnu.org/licenses/>.
  * 
  */
-
 package com.cloud.api.commands;
 
 import org.apache.log4j.Logger;
@@ -26,29 +25,13 @@
 import com.cloud.api.Parameter;
 import com.cloud.api.ResponseObject;
 import com.cloud.api.ServerApiException;
-<<<<<<< HEAD
 import com.cloud.api.response.SuccessResponse;
 
-@Implementation(method="deleteDiskOffering", manager=Manager.ConfigManager)
-=======
-import com.cloud.storage.DiskOfferingVO;
-import com.cloud.user.User;
-import com.cloud.utils.Pair;
-
->>>>>>> 9228088c
-public class DeleteDiskOfferingCmd extends BaseCmd {
-    public static final Logger s_logger = Logger.getLogger(DeleteDiskOfferingCmd.class.getName());
-    private static final String s_name = "deletediskofferingresponse";
-<<<<<<< HEAD
-=======
-    private static final List<Pair<Enum, Boolean>> s_properties = new ArrayList<Pair<Enum, Boolean>>();
-
-    static {
-        s_properties.add(new Pair<Enum, Boolean>(BaseCmd.Properties.ID, Boolean.TRUE));
-        s_properties.add(new Pair<Enum, Boolean>(BaseCmd.Properties.USER_ID, Boolean.FALSE));
-    }
->>>>>>> 9228088c
-
+@Implementation(method="deleteDiskOffering", manager=Manager.ConfigManager)
+public class DeleteDiskOfferingCmd extends BaseCmd {
+    public static final Logger s_logger = Logger.getLogger(DeleteDiskOfferingCmd.class.getName());
+    private static final String s_name = "deletediskofferingresponse";
+
     /////////////////////////////////////////////////////
     //////////////// API parameters /////////////////////
     /////////////////////////////////////////////////////
@@ -71,11 +54,10 @@
     /////////////////////////////////////////////////////
 
 
-    public String getName() {
-        return s_name;
-    }
-<<<<<<< HEAD
-  
+    public String getName() {
+        return s_name;
+    }
+  
     @Override
     public ResponseObject getResponse() {
     	 SuccessResponse response = new SuccessResponse();
@@ -89,36 +71,5 @@
 
          response.setResponseName(getName());
          return response;
-=======
-    public List<Pair<Enum, Boolean>> getProperties() {
-        return s_properties;
-    }
-
-    @Override
-    public List<Pair<String, Object>> execute(Map<String, Object> params) {
-        Long id = (Long)params.get(BaseCmd.Properties.ID.getName());
-        Long userId = (Long)params.get(BaseCmd.Properties.USER_ID.getName());
-        
-        if (userId == null) {
-            userId = Long.valueOf(User.UID_SYSTEM);
-        }
-        
-        //verify input parameters 
-        DiskOfferingVO disk = getManagementServer().findDiskOfferingById(id);
-        if (disk == null) {
-        	throw new ServerApiException(BaseCmd.PARAM_ERROR, "unable to find a disk offering with id " + id);
-        }
-
-        if(disk.getDiskSize()==0){
-        	//block deletion of these disks
-        	throw new ServerApiException(BaseCmd.INTERNAL_ERROR,"Cannot delete this diskoffering as it is private");
-        }
-        
-        boolean result = getManagementServer().deleteDiskOffering(userId, id);
-
-        List<Pair<String, Object>> returnValues = new ArrayList<Pair<String, Object>>();
-        returnValues.add(new Pair<String, Object>(BaseCmd.Properties.SUCCESS.getName(), Boolean.valueOf(result).toString()));
-        return returnValues;
->>>>>>> 9228088c
-    }
-}
+    }
+}