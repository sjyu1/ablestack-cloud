/**
 *  Copyright (C) 2010 Cloud.com, Inc.  All rights reserved.
 * 
 * This software is licensed under the GNU General Public License v3 or later.
 * 
 * It is free software: you can redistribute it and/or modify
 * it under the terms of the GNU General Public License as published by
 * the Free Software Foundation, either version 3 of the License, or any later version.
 * This program is distributed in the hope that it will be useful,
 * but WITHOUT ANY WARRANTY; without even the implied warranty of
 * MERCHANTABILITY or FITNESS FOR A PARTICULAR PURPOSE.  See the
 * GNU General Public License for more details.
 * 
 * You should have received a copy of the GNU General Public License
 * along with this program.  If not, see <http://www.gnu.org/licenses/>.
 * 
 */

package com.cloud.api.commands;

import java.util.ArrayList;
import java.util.HashMap;
import java.util.List;
import java.util.Map;

import org.apache.log4j.Logger;

import com.cloud.api.ApiDBUtils;
import com.cloud.api.BaseListCmd;
import com.cloud.api.Implementation;
import com.cloud.api.Parameter;
import com.cloud.api.response.ListResponse;
import com.cloud.api.response.TemplateResponse;
import com.cloud.async.AsyncJobVO;
import com.cloud.dc.DataCenterVO;
import com.cloud.host.HostVO;
import com.cloud.hypervisor.Hypervisor.HypervisorType;
import com.cloud.storage.GuestOS;
import com.cloud.storage.VMTemplateHostVO;
import com.cloud.storage.VMTemplateStorageResourceAssoc.Status;
import com.cloud.storage.VMTemplateVO;
import com.cloud.storage.dao.VMTemplateDao.TemplateFilter;
import com.cloud.user.Account;
import com.cloud.user.UserContext;

@Implementation(method="listIsos", description="Lists all available ISO files.")
public class ListIsosCmd extends BaseListCmd {
    public static final Logger s_logger = Logger.getLogger(ListIsosCmd.class.getName());

    private static final String s_name = "listisosresponse";
<<<<<<< HEAD
=======
    private static final List<Pair<Enum, Boolean>> s_properties = new ArrayList<Pair<Enum, Boolean>>();

    static {
    	s_properties.add(new Pair<Enum, Boolean>(BaseCmd.Properties.ACCOUNT, Boolean.FALSE));
        s_properties.add(new Pair<Enum, Boolean>(BaseCmd.Properties.DOMAIN_ID, Boolean.FALSE));
        s_properties.add(new Pair<Enum, Boolean>(BaseCmd.Properties.ID, Boolean.FALSE));
        s_properties.add(new Pair<Enum, Boolean>(BaseCmd.Properties.NAME, Boolean.FALSE));
    	s_properties.add(new Pair<Enum, Boolean>(BaseCmd.Properties.ACCOUNT_OBJ, Boolean.FALSE));
    	s_properties.add(new Pair<Enum, Boolean>(BaseCmd.Properties.IS_PUBLIC, Boolean.FALSE));
    	s_properties.add(new Pair<Enum, Boolean>(BaseCmd.Properties.IS_READY, Boolean.FALSE));
    	s_properties.add(new Pair<Enum, Boolean>(BaseCmd.Properties.ISO_FILTER, Boolean.FALSE));
        s_properties.add(new Pair<Enum, Boolean>(BaseCmd.Properties.BOOTABLE, Boolean.FALSE));
        s_properties.add(new Pair<Enum, Boolean>(BaseCmd.Properties.KEYWORD, Boolean.FALSE));
        s_properties.add(new Pair<Enum, Boolean>(BaseCmd.Properties.PAGE, Boolean.FALSE));
        s_properties.add(new Pair<Enum, Boolean>(BaseCmd.Properties.PAGESIZE, Boolean.FALSE));
        s_properties.add(new Pair<Enum, Boolean>(BaseCmd.Properties.ZONE_ID, Boolean.FALSE));
        /*Filter out the guest OSes are not supported by the hypervisor*/
        s_properties.add(new Pair<Enum, Boolean>(BaseCmd.Properties.HYPERVISOR, Boolean.FALSE));
>>>>>>> cde98c9b

    /////////////////////////////////////////////////////
    //////////////// API parameters /////////////////////
    /////////////////////////////////////////////////////

    @Parameter(name="account", type=CommandType.STRING)
    private String accountName;

    @Parameter(name="bootable", type=CommandType.BOOLEAN)
    private Boolean bootable;

    @Parameter(name="domainid", type=CommandType.LONG)
    private Long domainId;

    @Parameter(name="id", type=CommandType.LONG)
    private Long id;

    @Parameter(name="ispublic", type=CommandType.BOOLEAN)
    private Boolean publicIso;

    @Parameter(name="isready", type=CommandType.BOOLEAN)
    private Boolean ready;

    @Parameter(name="isofilter", type=CommandType.STRING)
    private String isoFilter = TemplateFilter.selfexecutable.toString();

    @Parameter(name="name", type=CommandType.STRING)
    private String isoName;

    @Parameter(name="zoneid", type=CommandType.LONG)
    private Long zoneId;


    /////////////////////////////////////////////////////
    /////////////////// Accessors ///////////////////////
    /////////////////////////////////////////////////////

    public String getAccountName() {
        return accountName;
    }

    public Boolean isBootable() {
        return bootable;
    }

    public Long getDomainId() {
        return domainId;
    }

    public Long getId() {
        return id;
    }

    public Boolean isPublic() {
        return publicIso;
    }

    public Boolean isReady() {
        return ready;
    }

    public String getIsoFilter() {
        return isoFilter;
    }

    public String getIsoName() {
        return isoName;
    }

    public Long getZoneId() {
        return zoneId;
    }

    /////////////////////////////////////////////////////
    /////////////// API Implementation///////////////////
    /////////////////////////////////////////////////////

    @Override
    public String getName() {
        return s_name;
    }

<<<<<<< HEAD
    @Override @SuppressWarnings("unchecked")
    public ListResponse<TemplateResponse> getResponse() {
        TemplateFilter isoFilterObj = null;
=======
    @Override
    public List<Pair<String, Object>> execute(Map<String, Object> params) {
    	String accountName = (String)params.get(BaseCmd.Properties.ACCOUNT.getName());
    	Long domainId = (Long)params.get(BaseCmd.Properties.DOMAIN_ID.getName());
    	Long id = (Long) params.get(BaseCmd.Properties.ID.getName());
    	String name = (String) params.get(BaseCmd.Properties.NAME.getName());
    	Account account = (Account) params.get(BaseCmd.Properties.ACCOUNT_OBJ.getName());
        Integer page = (Integer)params.get(BaseCmd.Properties.PAGE.getName());
        Integer pageSize = (Integer)params.get(BaseCmd.Properties.PAGESIZE.getName());
        String isoFilterString = (String) params.get(BaseCmd.Properties.ISO_FILTER.getName());
        Boolean bootable = (Boolean)params.get(BaseCmd.Properties.BOOTABLE.getName());
        String keyword = (String)params.get(BaseCmd.Properties.KEYWORD.getName());
        Long zoneId = (Long)params.get(BaseCmd.Properties.ZONE_ID.getName());
        HypervisorType hyperType = HypervisorType.getType((String)params.get(BaseCmd.Properties.HYPERVISOR.getName()));
        
    	boolean isAdmin = false;

    	TemplateFilter isoFilter;
>>>>>>> cde98c9b
        try {
            if (isoFilter == null) {
                isoFilterObj = TemplateFilter.selfexecutable;
            } else {
                isoFilterObj = TemplateFilter.valueOf(isoFilter);
            }
        } catch (IllegalArgumentException e) {
            // how did we get this far?  The request should've been rejected already before the response stage...
            isoFilterObj = TemplateFilter.selfexecutable;
        }

        boolean isAdmin = false;
        boolean isAccountSpecific = true;
        Account account = (Account)UserContext.current().getAccountObject();
        if ((account == null) || (account.getType() == Account.ACCOUNT_TYPE_ADMIN) || (account.getType() == Account.ACCOUNT_TYPE_DOMAIN_ADMIN)) {
            isAdmin = true;
            if ((accountName == null) || (domainId == null)) {
                isAccountSpecific = false;
            }
        }
<<<<<<< HEAD

        boolean onlyReady = (isoFilterObj == TemplateFilter.featured) || 
                            (isoFilterObj == TemplateFilter.selfexecutable) || 
                            (isoFilterObj == TemplateFilter.sharedexecutable) ||
                            (isoFilterObj == TemplateFilter.executable && isAccountSpecific) ||
                            (isoFilterObj == TemplateFilter.community);

        List<VMTemplateVO> isos = (List<VMTemplateVO>)getResponseObject();

=======
        
        boolean onlyReady = (isoFilter == TemplateFilter.featured) || 
	  						(isoFilter == TemplateFilter.selfexecutable) || 
	  						(isoFilter == TemplateFilter.sharedexecutable) ||
	  						(isoFilter == TemplateFilter.executable && accountId != null) ||
	  						(isoFilter == TemplateFilter.community);
        
        List<VMTemplateVO> isos = null;
        try {
        	isos = getManagementServer().listTemplates(id, name, keyword, isoFilter, true, bootable, accountId, pageSize, startIndex, zoneId, hyperType);
        } catch (Exception e) {
        	throw new ServerApiException(BaseCmd.INTERNAL_ERROR, e.getMessage());
        }
        
        int numTags = 0;
>>>>>>> cde98c9b
        Map<Long, List<VMTemplateHostVO>> isoHostsMap = new HashMap<Long, List<VMTemplateHostVO>>();
        for (VMTemplateVO iso : isos) {
            // TODO:  implement
            List<VMTemplateHostVO> isoHosts = ApiDBUtils.listTemplateHostBy(iso.getId(), zoneId);
            if (iso.getName().equals("xs-tools.iso")) {
                List<Long> xstoolsZones = new ArrayList<Long>();
                // the xs-tools.iso is a special case since it will be available on every computing host in the zone and we want to return it once per zone
                List<VMTemplateHostVO> xstoolsHosts = new ArrayList<VMTemplateHostVO>();
                for (VMTemplateHostVO isoHost : isoHosts) {
                    // TODO:  implement
                    HostVO host = ApiDBUtils.findHostById(isoHost.getHostId());
                    if (!xstoolsZones.contains(Long.valueOf(host.getDataCenterId()))) {
                        xstoolsZones.add(Long.valueOf(host.getDataCenterId()));
                        xstoolsHosts.add(isoHost);
                    }
                }
                isoHostsMap.put(iso.getId(), xstoolsHosts);
            } else {
                isoHostsMap.put(iso.getId(), isoHosts);
            }
        }

        ListResponse<TemplateResponse> response = new ListResponse<TemplateResponse>();
        List<TemplateResponse> isoResponses = new ArrayList<TemplateResponse>();
        for (VMTemplateVO iso : isos) {
<<<<<<< HEAD
            List<VMTemplateHostVO> isoHosts = isoHostsMap.get(iso.getId());
            for (VMTemplateHostVO isoHost : isoHosts) {
                if (onlyReady && isoHost.getDownloadState() != Status.DOWNLOADED) {
                    continue;
                }

                TemplateResponse isoResponse = new TemplateResponse();
                isoResponse.setId(iso.getId());
                isoResponse.setName(iso.getName());
                isoResponse.setDisplayText(iso.getDisplayText());
                isoResponse.setPublic(iso.isPublicTemplate());
                isoResponse.setCreated(isoHost.getCreated());
                isoResponse.setReady(isoHost.getDownloadState() == Status.DOWNLOADED);
                isoResponse.setBootable(iso.isBootable());
                isoResponse.setFeatured(iso.isFeatured());
                isoResponse.setCrossZones(iso.isCrossZones());

                // TODO:  implement
                GuestOS os = ApiDBUtils.findGuestOSById(iso.getGuestOSId());
                if (os != null) {
                    isoResponse.setOsTypeId(os.getId());
                    isoResponse.setOsTypeName(os.getDisplayName());
                } else {
                    isoResponse.setOsTypeId(-1L);
                    isoResponse.setOsTypeName("");
                }
                    
                // add account ID and name
                Account owner = ApiDBUtils.findAccountById(iso.getAccountId());
                if (owner != null) {
                    isoResponse.setAccount(owner.getAccountName());
                    isoResponse.setDomainId(owner.getDomainId());
                    // TODO:  implement
                    isoResponse.setDomainName(ApiDBUtils.findDomainById(owner.getDomainId()).getName());
                }
                
                // Add the zone ID
                // TODO:  implement
                HostVO host = ApiDBUtils.findHostById(isoHost.getHostId());
                DataCenterVO datacenter = ApiDBUtils.findZoneById(host.getDataCenterId());
                isoResponse.setZoneId(host.getDataCenterId());
                isoResponse.setZoneName(datacenter.getName());
                            
=======
        	List<VMTemplateHostVO> isoHosts = isoHostsMap.get(iso.getId());
        	for (VMTemplateHostVO isoHost : isoHosts) {
        		if (onlyReady && isoHost.getDownloadState() != Status.DOWNLOADED) {
    				continue;
    			}
        		
        		List<Pair<String, Object>> isoData = new ArrayList<Pair<String, Object>>();
        		isoData.add(new Pair<String, Object>(BaseCmd.Properties.ID.getName(), iso.getId().toString()));
        		isoData.add(new Pair<String, Object>(BaseCmd.Properties.NAME.getName(), iso.getName()));
        		isoData.add(new Pair<String, Object>(BaseCmd.Properties.DISPLAY_TEXT.getName(), iso.getDisplayText()));
        		isoData.add(new Pair<String, Object>(BaseCmd.Properties.IS_PUBLIC.getName(), Boolean.valueOf(iso.isPublicTemplate()).toString()));
        		isoData.add(new Pair<String, Object>(BaseCmd.Properties.CREATED.getName(), getDateString(isoHost.getCreated())));
        		isoData.add(new Pair<String, Object>(BaseCmd.Properties.IS_READY.getName(), Boolean.valueOf(isoHost.getDownloadState()==Status.DOWNLOADED).toString()));
        		isoData.add(new Pair<String, Object>(BaseCmd.Properties.BOOTABLE.getName(), Boolean.valueOf(iso.isBootable()).toString()));
        		isoData.add(new Pair<String, Object>(BaseCmd.Properties.IS_FEATURED.getName(), Boolean.valueOf(iso.isFeatured()).toString()));
        		isoData.add(new Pair<String, Object>(BaseCmd.Properties.CROSS_ZONES.getName(), Boolean.valueOf(iso.isCrossZones()).toString()));
        		
        		GuestOS os = getManagementServer().findGuestOSById(iso.getGuestOSId());
	            if(os != null && !iso.getName().startsWith("xs-tools")) {
	            	isoData.add(new Pair<String, Object>(BaseCmd.Properties.OS_TYPE_ID.getName(), os.getId()));
	            	isoData.add(new Pair<String, Object>(BaseCmd.Properties.OS_TYPE_NAME.getName(), os.getDisplayName()));
	            } else {
	            	isoData.add(new Pair<String, Object>(BaseCmd.Properties.OS_TYPE_ID.getName(), -1));
	            	isoData.add(new Pair<String, Object>(BaseCmd.Properties.OS_TYPE_NAME.getName(), ""));
	            }
	            	
        		// add account ID and name
        		Account owner = getManagementServer().findAccountById(iso.getAccountId());
        		if (owner != null) {
        			isoData.add(new Pair<String, Object>(BaseCmd.Properties.ACCOUNT.getName(), owner.getAccountName()));
                    isoData.add(new Pair<String, Object>(BaseCmd.Properties.DOMAIN_ID.getName(), owner.getDomainId()));
                    isoData.add(new Pair<String, Object>(BaseCmd.Properties.DOMAIN.getName(), getManagementServer().findDomainIdById(owner.getDomainId()).getName()));
        		}
        		
        		// Add the zone ID
                HostVO host = getManagementServer().getHostBy(isoHost.getHostId());
                isoData.add(new Pair<String, Object>(BaseCmd.Properties.ZONE_ID.getName(), host.getDataCenterId()));

                DataCenterVO datacenter = getManagementServer().getDataCenterBy(host.getDataCenterId());
                isoData.add(new Pair<String, Object>(BaseCmd.Properties.ZONE_NAME.getName(), datacenter.getName()));
        	                
>>>>>>> cde98c9b
                // If the user is an admin, add the template download status
                if (isAdmin || account.getId() == iso.getAccountId()) {
                    // add download status
                    if (isoHost.getDownloadState()!=Status.DOWNLOADED) {
                        String isoStatus = "Processing";
                        if (isoHost.getDownloadState() == VMTemplateHostVO.Status.DOWNLOADED) {
                            isoStatus = "Download Complete";
                        } else if (isoHost.getDownloadState() == VMTemplateHostVO.Status.DOWNLOAD_IN_PROGRESS) {
                            if (isoHost.getDownloadPercent() == 100) {
                                isoStatus = "Installing ISO";
                            } else {
                                isoStatus = isoHost.getDownloadPercent() + "% Downloaded";
                            }
                        } else {
                            isoStatus = isoHost.getErrorString();
                        }
                        isoResponse.setStatus(isoStatus);
                    } else {
                        isoResponse.setStatus("Successfully Installed");
                    }
                }

                long isoSize = isoHost.getSize();
                if (isoSize > 0) {
                    isoResponse.setSize(isoSize);
                }
                
                AsyncJobVO asyncJob = ApiDBUtils.findInstancePendingAsyncJob("vm_template", iso.getId());
                if(asyncJob != null) {
                    isoResponse.setJobId(asyncJob.getId());
                    isoResponse.setJobStatus(asyncJob.getStatus());
                }

                isoResponse.setResponseName("iso");
                isoResponses.add(isoResponse);
            }
        }

        response.setResponses(isoResponses);
        response.setResponseName(getName());
        return response;
    }
}<|MERGE_RESOLUTION|>--- conflicted
+++ resolved
@@ -34,7 +34,6 @@
 import com.cloud.async.AsyncJobVO;
 import com.cloud.dc.DataCenterVO;
 import com.cloud.host.HostVO;
-import com.cloud.hypervisor.Hypervisor.HypervisorType;
 import com.cloud.storage.GuestOS;
 import com.cloud.storage.VMTemplateHostVO;
 import com.cloud.storage.VMTemplateStorageResourceAssoc.Status;
@@ -48,27 +47,6 @@
     public static final Logger s_logger = Logger.getLogger(ListIsosCmd.class.getName());
 
     private static final String s_name = "listisosresponse";
-<<<<<<< HEAD
-=======
-    private static final List<Pair<Enum, Boolean>> s_properties = new ArrayList<Pair<Enum, Boolean>>();
-
-    static {
-    	s_properties.add(new Pair<Enum, Boolean>(BaseCmd.Properties.ACCOUNT, Boolean.FALSE));
-        s_properties.add(new Pair<Enum, Boolean>(BaseCmd.Properties.DOMAIN_ID, Boolean.FALSE));
-        s_properties.add(new Pair<Enum, Boolean>(BaseCmd.Properties.ID, Boolean.FALSE));
-        s_properties.add(new Pair<Enum, Boolean>(BaseCmd.Properties.NAME, Boolean.FALSE));
-    	s_properties.add(new Pair<Enum, Boolean>(BaseCmd.Properties.ACCOUNT_OBJ, Boolean.FALSE));
-    	s_properties.add(new Pair<Enum, Boolean>(BaseCmd.Properties.IS_PUBLIC, Boolean.FALSE));
-    	s_properties.add(new Pair<Enum, Boolean>(BaseCmd.Properties.IS_READY, Boolean.FALSE));
-    	s_properties.add(new Pair<Enum, Boolean>(BaseCmd.Properties.ISO_FILTER, Boolean.FALSE));
-        s_properties.add(new Pair<Enum, Boolean>(BaseCmd.Properties.BOOTABLE, Boolean.FALSE));
-        s_properties.add(new Pair<Enum, Boolean>(BaseCmd.Properties.KEYWORD, Boolean.FALSE));
-        s_properties.add(new Pair<Enum, Boolean>(BaseCmd.Properties.PAGE, Boolean.FALSE));
-        s_properties.add(new Pair<Enum, Boolean>(BaseCmd.Properties.PAGESIZE, Boolean.FALSE));
-        s_properties.add(new Pair<Enum, Boolean>(BaseCmd.Properties.ZONE_ID, Boolean.FALSE));
-        /*Filter out the guest OSes are not supported by the hypervisor*/
-        s_properties.add(new Pair<Enum, Boolean>(BaseCmd.Properties.HYPERVISOR, Boolean.FALSE));
->>>>>>> cde98c9b
 
     /////////////////////////////////////////////////////
     //////////////// API parameters /////////////////////
@@ -83,6 +61,9 @@
     @Parameter(name="domainid", type=CommandType.LONG)
     private Long domainId;
 
+    @Parameter(name="hypervisor", type=CommandType.STRING)
+    private String hypervisor;
+
     @Parameter(name="id", type=CommandType.LONG)
     private Long id;
 
@@ -116,6 +97,10 @@
 
     public Long getDomainId() {
         return domainId;
+    }
+
+    public String getHypervisor() {
+        return hypervisor;
     }
 
     public Long getId() {
@@ -151,30 +136,10 @@
         return s_name;
     }
 
-<<<<<<< HEAD
     @Override @SuppressWarnings("unchecked")
     public ListResponse<TemplateResponse> getResponse() {
         TemplateFilter isoFilterObj = null;
-=======
-    @Override
-    public List<Pair<String, Object>> execute(Map<String, Object> params) {
-    	String accountName = (String)params.get(BaseCmd.Properties.ACCOUNT.getName());
-    	Long domainId = (Long)params.get(BaseCmd.Properties.DOMAIN_ID.getName());
-    	Long id = (Long) params.get(BaseCmd.Properties.ID.getName());
-    	String name = (String) params.get(BaseCmd.Properties.NAME.getName());
-    	Account account = (Account) params.get(BaseCmd.Properties.ACCOUNT_OBJ.getName());
-        Integer page = (Integer)params.get(BaseCmd.Properties.PAGE.getName());
-        Integer pageSize = (Integer)params.get(BaseCmd.Properties.PAGESIZE.getName());
-        String isoFilterString = (String) params.get(BaseCmd.Properties.ISO_FILTER.getName());
-        Boolean bootable = (Boolean)params.get(BaseCmd.Properties.BOOTABLE.getName());
-        String keyword = (String)params.get(BaseCmd.Properties.KEYWORD.getName());
-        Long zoneId = (Long)params.get(BaseCmd.Properties.ZONE_ID.getName());
-        HypervisorType hyperType = HypervisorType.getType((String)params.get(BaseCmd.Properties.HYPERVISOR.getName()));
-        
-    	boolean isAdmin = false;
-
-    	TemplateFilter isoFilter;
->>>>>>> cde98c9b
+
         try {
             if (isoFilter == null) {
                 isoFilterObj = TemplateFilter.selfexecutable;
@@ -195,7 +160,6 @@
                 isAccountSpecific = false;
             }
         }
-<<<<<<< HEAD
 
         boolean onlyReady = (isoFilterObj == TemplateFilter.featured) || 
                             (isoFilterObj == TemplateFilter.selfexecutable) || 
@@ -205,23 +169,6 @@
 
         List<VMTemplateVO> isos = (List<VMTemplateVO>)getResponseObject();
 
-=======
-        
-        boolean onlyReady = (isoFilter == TemplateFilter.featured) || 
-	  						(isoFilter == TemplateFilter.selfexecutable) || 
-	  						(isoFilter == TemplateFilter.sharedexecutable) ||
-	  						(isoFilter == TemplateFilter.executable && accountId != null) ||
-	  						(isoFilter == TemplateFilter.community);
-        
-        List<VMTemplateVO> isos = null;
-        try {
-        	isos = getManagementServer().listTemplates(id, name, keyword, isoFilter, true, bootable, accountId, pageSize, startIndex, zoneId, hyperType);
-        } catch (Exception e) {
-        	throw new ServerApiException(BaseCmd.INTERNAL_ERROR, e.getMessage());
-        }
-        
-        int numTags = 0;
->>>>>>> cde98c9b
         Map<Long, List<VMTemplateHostVO>> isoHostsMap = new HashMap<Long, List<VMTemplateHostVO>>();
         for (VMTemplateVO iso : isos) {
             // TODO:  implement
@@ -247,7 +194,6 @@
         ListResponse<TemplateResponse> response = new ListResponse<TemplateResponse>();
         List<TemplateResponse> isoResponses = new ArrayList<TemplateResponse>();
         for (VMTemplateVO iso : isos) {
-<<<<<<< HEAD
             List<VMTemplateHostVO> isoHosts = isoHostsMap.get(iso.getId());
             for (VMTemplateHostVO isoHost : isoHosts) {
                 if (onlyReady && isoHost.getDownloadState() != Status.DOWNLOADED) {
@@ -290,50 +236,7 @@
                 DataCenterVO datacenter = ApiDBUtils.findZoneById(host.getDataCenterId());
                 isoResponse.setZoneId(host.getDataCenterId());
                 isoResponse.setZoneName(datacenter.getName());
-                            
-=======
-        	List<VMTemplateHostVO> isoHosts = isoHostsMap.get(iso.getId());
-        	for (VMTemplateHostVO isoHost : isoHosts) {
-        		if (onlyReady && isoHost.getDownloadState() != Status.DOWNLOADED) {
-    				continue;
-    			}
-        		
-        		List<Pair<String, Object>> isoData = new ArrayList<Pair<String, Object>>();
-        		isoData.add(new Pair<String, Object>(BaseCmd.Properties.ID.getName(), iso.getId().toString()));
-        		isoData.add(new Pair<String, Object>(BaseCmd.Properties.NAME.getName(), iso.getName()));
-        		isoData.add(new Pair<String, Object>(BaseCmd.Properties.DISPLAY_TEXT.getName(), iso.getDisplayText()));
-        		isoData.add(new Pair<String, Object>(BaseCmd.Properties.IS_PUBLIC.getName(), Boolean.valueOf(iso.isPublicTemplate()).toString()));
-        		isoData.add(new Pair<String, Object>(BaseCmd.Properties.CREATED.getName(), getDateString(isoHost.getCreated())));
-        		isoData.add(new Pair<String, Object>(BaseCmd.Properties.IS_READY.getName(), Boolean.valueOf(isoHost.getDownloadState()==Status.DOWNLOADED).toString()));
-        		isoData.add(new Pair<String, Object>(BaseCmd.Properties.BOOTABLE.getName(), Boolean.valueOf(iso.isBootable()).toString()));
-        		isoData.add(new Pair<String, Object>(BaseCmd.Properties.IS_FEATURED.getName(), Boolean.valueOf(iso.isFeatured()).toString()));
-        		isoData.add(new Pair<String, Object>(BaseCmd.Properties.CROSS_ZONES.getName(), Boolean.valueOf(iso.isCrossZones()).toString()));
-        		
-        		GuestOS os = getManagementServer().findGuestOSById(iso.getGuestOSId());
-	            if(os != null && !iso.getName().startsWith("xs-tools")) {
-	            	isoData.add(new Pair<String, Object>(BaseCmd.Properties.OS_TYPE_ID.getName(), os.getId()));
-	            	isoData.add(new Pair<String, Object>(BaseCmd.Properties.OS_TYPE_NAME.getName(), os.getDisplayName()));
-	            } else {
-	            	isoData.add(new Pair<String, Object>(BaseCmd.Properties.OS_TYPE_ID.getName(), -1));
-	            	isoData.add(new Pair<String, Object>(BaseCmd.Properties.OS_TYPE_NAME.getName(), ""));
-	            }
-	            	
-        		// add account ID and name
-        		Account owner = getManagementServer().findAccountById(iso.getAccountId());
-        		if (owner != null) {
-        			isoData.add(new Pair<String, Object>(BaseCmd.Properties.ACCOUNT.getName(), owner.getAccountName()));
-                    isoData.add(new Pair<String, Object>(BaseCmd.Properties.DOMAIN_ID.getName(), owner.getDomainId()));
-                    isoData.add(new Pair<String, Object>(BaseCmd.Properties.DOMAIN.getName(), getManagementServer().findDomainIdById(owner.getDomainId()).getName()));
-        		}
-        		
-        		// Add the zone ID
-                HostVO host = getManagementServer().getHostBy(isoHost.getHostId());
-                isoData.add(new Pair<String, Object>(BaseCmd.Properties.ZONE_ID.getName(), host.getDataCenterId()));
-
-                DataCenterVO datacenter = getManagementServer().getDataCenterBy(host.getDataCenterId());
-                isoData.add(new Pair<String, Object>(BaseCmd.Properties.ZONE_NAME.getName(), datacenter.getName()));
-        	                
->>>>>>> cde98c9b
+
                 // If the user is an admin, add the template download status
                 if (isAdmin || account.getId() == iso.getAccountId()) {
                     // add download status
