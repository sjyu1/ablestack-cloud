package com.cloud.api.commands;

import org.apache.log4j.Logger;

import com.cloud.api.ApiDBUtils;
import com.cloud.api.BaseAsyncCmd;
import com.cloud.api.BaseCmd.Manager;
import com.cloud.api.Implementation;
import com.cloud.api.Parameter;
import com.cloud.api.ResponseObject;
import com.cloud.api.response.FirewallRuleResponse;
import com.cloud.network.FirewallRuleVO;
import com.cloud.uservm.UserVm;

@Implementation(method="updatePortForwardingRule", manager=Manager.ManagementServer)
public class UpdateIPForwardingRuleCmd extends BaseAsyncCmd {
    public static final Logger s_logger = Logger.getLogger(UpdateIPForwardingRuleCmd.class.getName());
    private static final String s_name = "updateportforwardingruleresponse";

    /////////////////////////////////////////////////////
    //////////////// API parameters /////////////////////
    /////////////////////////////////////////////////////

    @Parameter(name="privateip", type=CommandType.STRING)
    private String privateIp;

    @Parameter(name="privateport", type=CommandType.STRING, required=true)
    private String privatePort;

    @Parameter(name="protocol", type=CommandType.STRING, required=true)
    private String protocol;

    @Parameter(name="publicip", type=CommandType.STRING, required=true)
    private String publicIp;

    @Parameter(name="publicport", type=CommandType.STRING, required=true)
    private String publicPort;

    @Parameter(name="virtualmachineid", type=CommandType.LONG)
    private Long virtualMachineId;

    /////////////////////////////////////////////////////
    /////////////////// Accessors ///////////////////////
    /////////////////////////////////////////////////////

    public String getPrivateIp() {
        return privateIp;
    }

    public String getPrivatePort() {
        return privatePort;
    }

    public String getProtocol() {
        return protocol;
    }

    public String getPublicIp() {
        return publicIp;
    }

    public String getPublicPort() {
        return publicPort;
    }

    public Long getVirtualMachineId() {
        return virtualMachineId;
    }

    /////////////////////////////////////////////////////
    /////////////// API Implementation///////////////////
    /////////////////////////////////////////////////////

    @Override
<<<<<<< HEAD
    public String getName() {
        return s_name;
=======
    public List<Pair<String, Object>> execute(Map<String, Object> params) {
        Long userId = (Long)params.get(BaseCmd.Properties.USER_ID.getName());
        Account account = (Account)params.get(BaseCmd.Properties.ACCOUNT_OBJ.getName());
        String publicIp = (String)params.get(BaseCmd.Properties.PUBLIC_IP.getName());
        String publicPort = (String)params.get(BaseCmd.Properties.PUBLIC_PORT.getName());
        String privateIp = (String)params.get(BaseCmd.Properties.PRIVATE_IP.getName());
        String privatePort = (String)params.get(BaseCmd.Properties.PRIVATE_PORT.getName());
        String protocol = (String)params.get(BaseCmd.Properties.PROTOCOL.getName());
        Long vmId = (Long)params.get(BaseCmd.Properties.VIRTUAL_MACHINE_ID.getName());
        UserVmVO userVM = null;

        if (userId == null) {
            userId = Long.valueOf(User.UID_SYSTEM);
        }

        IPAddressVO ipAddressVO = getManagementServer().findIPAddressById(publicIp);
        if (ipAddressVO == null) {
            throw new ServerApiException(BaseCmd.PARAM_ERROR, "Unable to find IP address " + publicIp);
        }

        if (ipAddressVO.getAccountId() == null) {
            throw new ServerApiException(BaseCmd.PARAM_ERROR, "Unable to update port forwarding rule, owner of IP address " + publicIp + " not found.");
        }

        if (privateIp != null) {
            if (!NetUtils.isValidIp(privateIp)) {
                throw new ServerApiException(BaseCmd.PARAM_ERROR, "Invalid private IP address specified: " + privateIp);
            }
            Criteria c = new Criteria();
            c.addCriteria(Criteria.ACCOUNTID, new Object[] {ipAddressVO.getAccountId()});
            c.addCriteria(Criteria.DATACENTERID, ipAddressVO.getDataCenterId());
            c.addCriteria(Criteria.IPADDRESS, privateIp);
            List<UserVmVO> userVMs = getManagementServer().searchForUserVMs(c);
            if ((userVMs == null) || userVMs.isEmpty()) {
                throw new ServerApiException(BaseCmd.PARAM_ERROR, "Invalid private IP address specified: " + privateIp + ", no virtual machine instances running with that address.");
            }
            userVM = userVMs.get(0);
        } else if (vmId != null) {
            userVM = getManagementServer().findUserVMInstanceById(vmId);
            if (userVM == null) {
                throw new ServerApiException(BaseCmd.PARAM_ERROR, "Unable to find virtual machine with id " + vmId);
            }

            if ((ipAddressVO.getAccountId() == null) || (ipAddressVO.getAccountId().longValue() != userVM.getAccountId())) {
                throw new ServerApiException(BaseCmd.ACCOUNT_ERROR, "Unable to update port forwarding rule on IP address " + publicIp + ", permission denied."); 
            }

            if (ipAddressVO.getDataCenterId() != userVM.getDataCenterId()) {
                throw new ServerApiException(BaseCmd.PARAM_ERROR, "Unable to update port forwarding rule, IP address " + publicIp + " is not in the same availability zone as virtual machine " + userVM.toString());
            }

            privateIp = userVM.getGuestIpAddress();
        } else {
            throw new ServerApiException(BaseCmd.PARAM_ERROR, "No private IP address (privateip) or virtual machine instance id (virtualmachineid) specified, unable to update port forwarding rule");
        }

        // if an admin account was passed in, or no account was passed in, make sure we honor the accountName/domainId parameters
        if (account != null) {
            if (isAdmin(account.getType())) {
                if (!getManagementServer().isChildDomain(account.getDomainId(), ipAddressVO.getDomainId())) {
                    throw new ServerApiException(BaseCmd.ACCOUNT_ERROR, "Unable to update port forwarding rule on IP address " + publicIp + ", permission denied.");
                }
            } else if (account.getId() != ipAddressVO.getAccountId()) {
                throw new ServerApiException(BaseCmd.ACCOUNT_ERROR, "Unable to update port forwarding rule on IP address " + publicIp + ", permission denied.");
            }
        }

        long jobId = getManagementServer().updatePortForwardingRuleAsync(userId, ipAddressVO.getAccountId().longValue(), publicIp, privateIp, publicPort, privatePort, protocol);

        List<Pair<String, Object>> returnValues = new ArrayList<Pair<String, Object>>();
        returnValues.add(new Pair<String, Object>(BaseCmd.Properties.JOB_ID.getName(), Long.valueOf(jobId).toString()));
        return returnValues;
>>>>>>> 9228088c
    }

	@Override
	public ResponseObject getResponse() {
	    FirewallRuleVO fwRule = (FirewallRuleVO)getResponseObject();

	    FirewallRuleResponse response = new FirewallRuleResponse();
	    response.setId(fwRule.getId());
	    response.setPrivatePort(fwRule.getPrivatePort());
	    response.setProtocol(fwRule.getProtocol());
	    response.setPublicPort(fwRule.getPublicPort());

	    UserVm vm = ApiDBUtils.findUserVmByPublicIpAndGuestIp(fwRule.getPublicIpAddress(), fwRule.getPrivateIpAddress());
	    response.setVirtualMachineId(vm.getId());
	    response.setVirtualMachineName(vm.getName());

	    response.setResponseName(getName());
	    return response;
	}
}
<|MERGE_RESOLUTION|>--- conflicted
+++ resolved
@@ -1,171 +1,96 @@
-package com.cloud.api.commands;
-
-import org.apache.log4j.Logger;
-
-import com.cloud.api.ApiDBUtils;
-import com.cloud.api.BaseAsyncCmd;
-import com.cloud.api.BaseCmd.Manager;
-import com.cloud.api.Implementation;
-import com.cloud.api.Parameter;
-import com.cloud.api.ResponseObject;
-import com.cloud.api.response.FirewallRuleResponse;
-import com.cloud.network.FirewallRuleVO;
-import com.cloud.uservm.UserVm;
-
-@Implementation(method="updatePortForwardingRule", manager=Manager.ManagementServer)
-public class UpdateIPForwardingRuleCmd extends BaseAsyncCmd {
-    public static final Logger s_logger = Logger.getLogger(UpdateIPForwardingRuleCmd.class.getName());
-    private static final String s_name = "updateportforwardingruleresponse";
-
-    /////////////////////////////////////////////////////
-    //////////////// API parameters /////////////////////
-    /////////////////////////////////////////////////////
-
-    @Parameter(name="privateip", type=CommandType.STRING)
-    private String privateIp;
-
-    @Parameter(name="privateport", type=CommandType.STRING, required=true)
-    private String privatePort;
-
-    @Parameter(name="protocol", type=CommandType.STRING, required=true)
-    private String protocol;
-
-    @Parameter(name="publicip", type=CommandType.STRING, required=true)
-    private String publicIp;
-
-    @Parameter(name="publicport", type=CommandType.STRING, required=true)
-    private String publicPort;
-
-    @Parameter(name="virtualmachineid", type=CommandType.LONG)
-    private Long virtualMachineId;
-
-    /////////////////////////////////////////////////////
-    /////////////////// Accessors ///////////////////////
-    /////////////////////////////////////////////////////
-
-    public String getPrivateIp() {
-        return privateIp;
-    }
-
-    public String getPrivatePort() {
-        return privatePort;
-    }
-
-    public String getProtocol() {
-        return protocol;
-    }
-
-    public String getPublicIp() {
-        return publicIp;
-    }
-
-    public String getPublicPort() {
-        return publicPort;
-    }
-
-    public Long getVirtualMachineId() {
-        return virtualMachineId;
-    }
-
-    /////////////////////////////////////////////////////
-    /////////////// API Implementation///////////////////
-    /////////////////////////////////////////////////////
-
+package com.cloud.api.commands;
+
+import org.apache.log4j.Logger;
+
+import com.cloud.api.ApiDBUtils;
+import com.cloud.api.BaseAsyncCmd;
+import com.cloud.api.BaseCmd.Manager;
+import com.cloud.api.Implementation;
+import com.cloud.api.Parameter;
+import com.cloud.api.ResponseObject;
+import com.cloud.api.response.FirewallRuleResponse;
+import com.cloud.network.FirewallRuleVO;
+import com.cloud.uservm.UserVm;
+
+@Implementation(method="updatePortForwardingRule", manager=Manager.ManagementServer)
+public class UpdateIPForwardingRuleCmd extends BaseAsyncCmd {
+    public static final Logger s_logger = Logger.getLogger(UpdateIPForwardingRuleCmd.class.getName());
+    private static final String s_name = "updateportforwardingruleresponse";
+
+    /////////////////////////////////////////////////////
+    //////////////// API parameters /////////////////////
+    /////////////////////////////////////////////////////
+
+    @Parameter(name="privateip", type=CommandType.STRING)
+    private String privateIp;
+
+    @Parameter(name="privateport", type=CommandType.STRING, required=true)
+    private String privatePort;
+
+    @Parameter(name="protocol", type=CommandType.STRING, required=true)
+    private String protocol;
+
+    @Parameter(name="publicip", type=CommandType.STRING, required=true)
+    private String publicIp;
+
+    @Parameter(name="publicport", type=CommandType.STRING, required=true)
+    private String publicPort;
+
+    @Parameter(name="virtualmachineid", type=CommandType.LONG)
+    private Long virtualMachineId;
+
+    /////////////////////////////////////////////////////
+    /////////////////// Accessors ///////////////////////
+    /////////////////////////////////////////////////////
+
+    public String getPrivateIp() {
+        return privateIp;
+    }
+
+    public String getPrivatePort() {
+        return privatePort;
+    }
+
+    public String getProtocol() {
+        return protocol;
+    }
+
+    public String getPublicIp() {
+        return publicIp;
+    }
+
+    public String getPublicPort() {
+        return publicPort;
+    }
+
+    public Long getVirtualMachineId() {
+        return virtualMachineId;
+    }
+
+    /////////////////////////////////////////////////////
+    /////////////// API Implementation///////////////////
+    /////////////////////////////////////////////////////
+
     @Override
-<<<<<<< HEAD
-    public String getName() {
-        return s_name;
-=======
-    public List<Pair<String, Object>> execute(Map<String, Object> params) {
-        Long userId = (Long)params.get(BaseCmd.Properties.USER_ID.getName());
-        Account account = (Account)params.get(BaseCmd.Properties.ACCOUNT_OBJ.getName());
-        String publicIp = (String)params.get(BaseCmd.Properties.PUBLIC_IP.getName());
-        String publicPort = (String)params.get(BaseCmd.Properties.PUBLIC_PORT.getName());
-        String privateIp = (String)params.get(BaseCmd.Properties.PRIVATE_IP.getName());
-        String privatePort = (String)params.get(BaseCmd.Properties.PRIVATE_PORT.getName());
-        String protocol = (String)params.get(BaseCmd.Properties.PROTOCOL.getName());
-        Long vmId = (Long)params.get(BaseCmd.Properties.VIRTUAL_MACHINE_ID.getName());
-        UserVmVO userVM = null;
-
-        if (userId == null) {
-            userId = Long.valueOf(User.UID_SYSTEM);
-        }
-
-        IPAddressVO ipAddressVO = getManagementServer().findIPAddressById(publicIp);
-        if (ipAddressVO == null) {
-            throw new ServerApiException(BaseCmd.PARAM_ERROR, "Unable to find IP address " + publicIp);
-        }
-
-        if (ipAddressVO.getAccountId() == null) {
-            throw new ServerApiException(BaseCmd.PARAM_ERROR, "Unable to update port forwarding rule, owner of IP address " + publicIp + " not found.");
-        }
-
-        if (privateIp != null) {
-            if (!NetUtils.isValidIp(privateIp)) {
-                throw new ServerApiException(BaseCmd.PARAM_ERROR, "Invalid private IP address specified: " + privateIp);
-            }
-            Criteria c = new Criteria();
-            c.addCriteria(Criteria.ACCOUNTID, new Object[] {ipAddressVO.getAccountId()});
-            c.addCriteria(Criteria.DATACENTERID, ipAddressVO.getDataCenterId());
-            c.addCriteria(Criteria.IPADDRESS, privateIp);
-            List<UserVmVO> userVMs = getManagementServer().searchForUserVMs(c);
-            if ((userVMs == null) || userVMs.isEmpty()) {
-                throw new ServerApiException(BaseCmd.PARAM_ERROR, "Invalid private IP address specified: " + privateIp + ", no virtual machine instances running with that address.");
-            }
-            userVM = userVMs.get(0);
-        } else if (vmId != null) {
-            userVM = getManagementServer().findUserVMInstanceById(vmId);
-            if (userVM == null) {
-                throw new ServerApiException(BaseCmd.PARAM_ERROR, "Unable to find virtual machine with id " + vmId);
-            }
-
-            if ((ipAddressVO.getAccountId() == null) || (ipAddressVO.getAccountId().longValue() != userVM.getAccountId())) {
-                throw new ServerApiException(BaseCmd.ACCOUNT_ERROR, "Unable to update port forwarding rule on IP address " + publicIp + ", permission denied."); 
-            }
-
-            if (ipAddressVO.getDataCenterId() != userVM.getDataCenterId()) {
-                throw new ServerApiException(BaseCmd.PARAM_ERROR, "Unable to update port forwarding rule, IP address " + publicIp + " is not in the same availability zone as virtual machine " + userVM.toString());
-            }
-
-            privateIp = userVM.getGuestIpAddress();
-        } else {
-            throw new ServerApiException(BaseCmd.PARAM_ERROR, "No private IP address (privateip) or virtual machine instance id (virtualmachineid) specified, unable to update port forwarding rule");
-        }
-
-        // if an admin account was passed in, or no account was passed in, make sure we honor the accountName/domainId parameters
-        if (account != null) {
-            if (isAdmin(account.getType())) {
-                if (!getManagementServer().isChildDomain(account.getDomainId(), ipAddressVO.getDomainId())) {
-                    throw new ServerApiException(BaseCmd.ACCOUNT_ERROR, "Unable to update port forwarding rule on IP address " + publicIp + ", permission denied.");
-                }
-            } else if (account.getId() != ipAddressVO.getAccountId()) {
-                throw new ServerApiException(BaseCmd.ACCOUNT_ERROR, "Unable to update port forwarding rule on IP address " + publicIp + ", permission denied.");
-            }
-        }
-
-        long jobId = getManagementServer().updatePortForwardingRuleAsync(userId, ipAddressVO.getAccountId().longValue(), publicIp, privateIp, publicPort, privatePort, protocol);
-
-        List<Pair<String, Object>> returnValues = new ArrayList<Pair<String, Object>>();
-        returnValues.add(new Pair<String, Object>(BaseCmd.Properties.JOB_ID.getName(), Long.valueOf(jobId).toString()));
-        return returnValues;
->>>>>>> 9228088c
-    }
-
-	@Override
-	public ResponseObject getResponse() {
-	    FirewallRuleVO fwRule = (FirewallRuleVO)getResponseObject();
-
-	    FirewallRuleResponse response = new FirewallRuleResponse();
-	    response.setId(fwRule.getId());
-	    response.setPrivatePort(fwRule.getPrivatePort());
-	    response.setProtocol(fwRule.getProtocol());
-	    response.setPublicPort(fwRule.getPublicPort());
-
-	    UserVm vm = ApiDBUtils.findUserVmByPublicIpAndGuestIp(fwRule.getPublicIpAddress(), fwRule.getPrivateIpAddress());
-	    response.setVirtualMachineId(vm.getId());
-	    response.setVirtualMachineName(vm.getName());
-
-	    response.setResponseName(getName());
-	    return response;
-	}
-}
+    public String getName() {
+        return s_name;
+    }
+
+	@Override
+	public ResponseObject getResponse() {
+	    FirewallRuleVO fwRule = (FirewallRuleVO)getResponseObject();
+
+	    FirewallRuleResponse response = new FirewallRuleResponse();
+	    response.setId(fwRule.getId());
+	    response.setPrivatePort(fwRule.getPrivatePort());
+	    response.setProtocol(fwRule.getProtocol());
+	    response.setPublicPort(fwRule.getPublicPort());
+
+	    UserVm vm = ApiDBUtils.findUserVmByPublicIpAndGuestIp(fwRule.getPublicIpAddress(), fwRule.getPrivateIpAddress());
+	    response.setVirtualMachineId(vm.getId());
+	    response.setVirtualMachineName(vm.getName());
+
+	    response.setResponseName(getName());
+	    return response;
+	}
+}