/**
 *  Copyright (C) 2010 Cloud.com, Inc.  All rights reserved.
 * 
 * This software is licensed under the GNU General Public License v3 or later.
 * 
 * It is free software: you can redistribute it and/or modify
 * it under the terms of the GNU General Public License as published by
 * the Free Software Foundation, either version 3 of the License, or any later version.
 * This program is distributed in the hope that it will be useful,
 * but WITHOUT ANY WARRANTY; without even the implied warranty of
 * MERCHANTABILITY or FITNESS FOR A PARTICULAR PURPOSE.  See the
 * GNU General Public License for more details.
 * 
 * You should have received a copy of the GNU General Public License
 * along with this program.  If not, see <http://www.gnu.org/licenses/>.
 * 
 */

package com.cloud.api.commands;

import org.apache.log4j.Logger;

import com.cloud.api.ApiDBUtils;
import com.cloud.api.BaseCmd;
import com.cloud.api.BaseCmd.Manager;
import com.cloud.api.Implementation;
import com.cloud.api.Parameter;
import com.cloud.api.ResponseObject;
import com.cloud.api.response.NetworkGroupResponse;
import com.cloud.network.security.NetworkGroupVO;

@Implementation(method="createLoadBalancerRule", manager=Manager.NetworkGroupManager)
public class CreateNetworkGroupCmd extends BaseCmd {
    public static final Logger s_logger = Logger.getLogger(CreateNetworkGroupCmd.class.getName());

    private static final String s_name = "createnetworkgroupresponse";

    /////////////////////////////////////////////////////
    //////////////// API parameters /////////////////////
    /////////////////////////////////////////////////////

    @Parameter(name="account", type=CommandType.STRING)
    private String accountName;

    @Parameter(name="description", type=CommandType.STRING)
    private String description;

    @Parameter(name="domainid", type=CommandType.LONG)
    private Long domainId;

    @Parameter(name="name", type=CommandType.STRING, required=true)
    private String networkGroupName;


    /////////////////////////////////////////////////////
    /////////////////// Accessors ///////////////////////
    /////////////////////////////////////////////////////

    public String getAccountName() {
        return accountName;
    }

    public String getDescription() {
        return description;
    }

    public Long getDomainId() {
        return domainId;
    }

    public String getNetworkGroupName() {
        return networkGroupName;
    }


    /////////////////////////////////////////////////////
    /////////////// API Implementation///////////////////
    /////////////////////////////////////////////////////

    public String getName() {
        return s_name;
    }

    @Override
<<<<<<< HEAD
    public ResponseObject getResponse() {
        NetworkGroupVO group = (NetworkGroupVO)getResponseObject();

        NetworkGroupResponse response = new NetworkGroupResponse();
        response.setAccountName(group.getAccountName());
        response.setDescription(group.getDescription());
        response.setDomainId(group.getDomainId());
        response.setDomainName(ApiDBUtils.findDomainById(group.getDomainId()).getName());
        response.setId(group.getId());
        response.setName(group.getName());

        response.setResponseName(getName());
        return response;
=======
    public List<Pair<String, Object>> execute(Map<String, Object> params) {
        Account account = (Account)params.get(BaseCmd.Properties.ACCOUNT_OBJ.getName());
        Long domainId = (Long)params.get(BaseCmd.Properties.DOMAIN_ID.getName());
        //Long userId = (Long)params.get(BaseCmd.Properties.USER_ID.getName());
        String accountName = (String)params.get(BaseCmd.Properties.ACCOUNT.getName());
        String name = (String)params.get(BaseCmd.Properties.NAME.getName());
        String description = (String)params.get(BaseCmd.Properties.DESCRIPTION.getName());
        Long accountId = null;

        if (account != null) {
            if (isAdmin(account.getType())) {
                if (domainId != null) {
                    if (!getManagementServer().isChildDomain(account.getDomainId(), domainId)) {
                        throw new ServerApiException(BaseCmd.ACCOUNT_ERROR, "Unable to create network group in domain " + domainId + ", permission denied.");
                    }
                } else {
                    // the admin must be creating the network group
                    if (account != null) {
                        accountId = account.getId();
                        domainId = account.getDomainId();
                        accountName = account.getAccountName();
                    }
                }
            } else {
                accountId = account.getId();
                domainId = account.getDomainId();
                accountName = account.getAccountName();
            }
        }

        if (accountId == null) {
            if ((accountName != null) && (domainId != null)) {
                Account userAccount = getManagementServer().findActiveAccount(accountName, domainId);
                if (userAccount != null) {
                    accountId = userAccount.getId();
                    accountName = userAccount.getAccountName();
                } else {
                    throw new ServerApiException(BaseCmd.ACCOUNT_ERROR, "could not find account " + accountName + " in domain " + domainId);
                }
            }
        }

        if (accountId == null) {
            throw new ServerApiException(BaseCmd.ACCOUNT_ERROR, "Unable to create network group, no account specified.");
        }

        boolean isNameInUse = getManagementServer().isNetworkSecurityGroupNameInUse(domainId, accountId, name);

        if (isNameInUse) {
            throw new ServerApiException(BaseCmd.PARAM_ERROR, "Unable to create network group, a group with name " + name + " already exisits.");
        }

        NetworkGroupVO networkGroup = getManagementServer().createNetworkGroup(name, description, domainId, accountId, accountName);

        List<Pair<String, Object>> embeddedObject = new ArrayList<Pair<String, Object>>();
        
        List<Pair<String, Object>> returnValues = new ArrayList<Pair<String, Object>>();
        returnValues.add(new Pair<String, Object>(BaseCmd.Properties.ID.getName(), Long.toString(networkGroup.getId())));
        returnValues.add(new Pair<String, Object>(BaseCmd.Properties.NAME.getName(), networkGroup.getName()));
        returnValues.add(new Pair<String, Object>(BaseCmd.Properties.DESCRIPTION.getName(), networkGroup.getDescription()));
        
        Account accountTemp = getManagementServer().findAccountById(networkGroup.getAccountId());
        if (accountTemp != null) {
        	returnValues.add(new Pair<String, Object>(BaseCmd.Properties.ACCOUNT.getName(), accountTemp.getAccountName()));
        	returnValues.add(new Pair<String, Object>(BaseCmd.Properties.DOMAIN_ID.getName(), accountTemp.getDomainId()));
        	returnValues.add(new Pair<String, Object>(BaseCmd.Properties.DOMAIN.getName(), getManagementServer().findDomainIdById(accountTemp.getDomainId()).getName()));
        }
        embeddedObject.add(new Pair<String, Object>("networkgroup", new Object[] { returnValues } ));
        return embeddedObject;
>>>>>>> 9228088c
    }
}
<|MERGE_RESOLUTION|>--- conflicted
+++ resolved
@@ -1,171 +1,98 @@
-/**
- *  Copyright (C) 2010 Cloud.com, Inc.  All rights reserved.
- * 
- * This software is licensed under the GNU General Public License v3 or later.
- * 
- * It is free software: you can redistribute it and/or modify
- * it under the terms of the GNU General Public License as published by
- * the Free Software Foundation, either version 3 of the License, or any later version.
- * This program is distributed in the hope that it will be useful,
- * but WITHOUT ANY WARRANTY; without even the implied warranty of
- * MERCHANTABILITY or FITNESS FOR A PARTICULAR PURPOSE.  See the
- * GNU General Public License for more details.
- * 
- * You should have received a copy of the GNU General Public License
- * along with this program.  If not, see <http://www.gnu.org/licenses/>.
- * 
- */
-
-package com.cloud.api.commands;
-
-import org.apache.log4j.Logger;
-
-import com.cloud.api.ApiDBUtils;
-import com.cloud.api.BaseCmd;
-import com.cloud.api.BaseCmd.Manager;
-import com.cloud.api.Implementation;
-import com.cloud.api.Parameter;
-import com.cloud.api.ResponseObject;
-import com.cloud.api.response.NetworkGroupResponse;
-import com.cloud.network.security.NetworkGroupVO;
-
-@Implementation(method="createLoadBalancerRule", manager=Manager.NetworkGroupManager)
-public class CreateNetworkGroupCmd extends BaseCmd {
-    public static final Logger s_logger = Logger.getLogger(CreateNetworkGroupCmd.class.getName());
-
-    private static final String s_name = "createnetworkgroupresponse";
-
-    /////////////////////////////////////////////////////
-    //////////////// API parameters /////////////////////
-    /////////////////////////////////////////////////////
-
-    @Parameter(name="account", type=CommandType.STRING)
-    private String accountName;
-
-    @Parameter(name="description", type=CommandType.STRING)
-    private String description;
-
-    @Parameter(name="domainid", type=CommandType.LONG)
-    private Long domainId;
-
-    @Parameter(name="name", type=CommandType.STRING, required=true)
-    private String networkGroupName;
-
-
-    /////////////////////////////////////////////////////
-    /////////////////// Accessors ///////////////////////
-    /////////////////////////////////////////////////////
-
-    public String getAccountName() {
-        return accountName;
-    }
-
-    public String getDescription() {
-        return description;
-    }
-
-    public Long getDomainId() {
-        return domainId;
-    }
-
-    public String getNetworkGroupName() {
-        return networkGroupName;
-    }
-
-
-    /////////////////////////////////////////////////////
-    /////////////// API Implementation///////////////////
-    /////////////////////////////////////////////////////
-
-    public String getName() {
-        return s_name;
-    }
-
+/**
+ *  Copyright (C) 2010 Cloud.com, Inc.  All rights reserved.
+ * 
+ * This software is licensed under the GNU General Public License v3 or later.
+ * 
+ * It is free software: you can redistribute it and/or modify
+ * it under the terms of the GNU General Public License as published by
+ * the Free Software Foundation, either version 3 of the License, or any later version.
+ * This program is distributed in the hope that it will be useful,
+ * but WITHOUT ANY WARRANTY; without even the implied warranty of
+ * MERCHANTABILITY or FITNESS FOR A PARTICULAR PURPOSE.  See the
+ * GNU General Public License for more details.
+ * 
+ * You should have received a copy of the GNU General Public License
+ * along with this program.  If not, see <http://www.gnu.org/licenses/>.
+ * 
+ */
+package com.cloud.api.commands;
+
+import org.apache.log4j.Logger;
+
+import com.cloud.api.ApiDBUtils;
+import com.cloud.api.BaseCmd;
+import com.cloud.api.BaseCmd.Manager;
+import com.cloud.api.Implementation;
+import com.cloud.api.Parameter;
+import com.cloud.api.ResponseObject;
+import com.cloud.api.response.NetworkGroupResponse;
+import com.cloud.network.security.NetworkGroupVO;
+
+@Implementation(method="createLoadBalancerRule", manager=Manager.NetworkGroupManager)
+public class CreateNetworkGroupCmd extends BaseCmd {
+    public static final Logger s_logger = Logger.getLogger(CreateNetworkGroupCmd.class.getName());
+
+    private static final String s_name = "createnetworkgroupresponse";
+
+    /////////////////////////////////////////////////////
+    //////////////// API parameters /////////////////////
+    /////////////////////////////////////////////////////
+
+    @Parameter(name="account", type=CommandType.STRING)
+    private String accountName;
+
+    @Parameter(name="description", type=CommandType.STRING)
+    private String description;
+
+    @Parameter(name="domainid", type=CommandType.LONG)
+    private Long domainId;
+
+    @Parameter(name="name", type=CommandType.STRING, required=true)
+    private String networkGroupName;
+
+
+    /////////////////////////////////////////////////////
+    /////////////////// Accessors ///////////////////////
+    /////////////////////////////////////////////////////
+
+    public String getAccountName() {
+        return accountName;
+    }
+
+    public String getDescription() {
+        return description;
+    }
+
+    public Long getDomainId() {
+        return domainId;
+    }
+
+    public String getNetworkGroupName() {
+        return networkGroupName;
+    }
+
+
+    /////////////////////////////////////////////////////
+    /////////////// API Implementation///////////////////
+    /////////////////////////////////////////////////////
+
+    public String getName() {
+        return s_name;
+    }
+
     @Override
-<<<<<<< HEAD
-    public ResponseObject getResponse() {
-        NetworkGroupVO group = (NetworkGroupVO)getResponseObject();
-
-        NetworkGroupResponse response = new NetworkGroupResponse();
-        response.setAccountName(group.getAccountName());
-        response.setDescription(group.getDescription());
-        response.setDomainId(group.getDomainId());
-        response.setDomainName(ApiDBUtils.findDomainById(group.getDomainId()).getName());
-        response.setId(group.getId());
-        response.setName(group.getName());
-
-        response.setResponseName(getName());
-        return response;
-=======
-    public List<Pair<String, Object>> execute(Map<String, Object> params) {
-        Account account = (Account)params.get(BaseCmd.Properties.ACCOUNT_OBJ.getName());
-        Long domainId = (Long)params.get(BaseCmd.Properties.DOMAIN_ID.getName());
-        //Long userId = (Long)params.get(BaseCmd.Properties.USER_ID.getName());
-        String accountName = (String)params.get(BaseCmd.Properties.ACCOUNT.getName());
-        String name = (String)params.get(BaseCmd.Properties.NAME.getName());
-        String description = (String)params.get(BaseCmd.Properties.DESCRIPTION.getName());
-        Long accountId = null;
-
-        if (account != null) {
-            if (isAdmin(account.getType())) {
-                if (domainId != null) {
-                    if (!getManagementServer().isChildDomain(account.getDomainId(), domainId)) {
-                        throw new ServerApiException(BaseCmd.ACCOUNT_ERROR, "Unable to create network group in domain " + domainId + ", permission denied.");
-                    }
-                } else {
-                    // the admin must be creating the network group
-                    if (account != null) {
-                        accountId = account.getId();
-                        domainId = account.getDomainId();
-                        accountName = account.getAccountName();
-                    }
-                }
-            } else {
-                accountId = account.getId();
-                domainId = account.getDomainId();
-                accountName = account.getAccountName();
-            }
-        }
-
-        if (accountId == null) {
-            if ((accountName != null) && (domainId != null)) {
-                Account userAccount = getManagementServer().findActiveAccount(accountName, domainId);
-                if (userAccount != null) {
-                    accountId = userAccount.getId();
-                    accountName = userAccount.getAccountName();
-                } else {
-                    throw new ServerApiException(BaseCmd.ACCOUNT_ERROR, "could not find account " + accountName + " in domain " + domainId);
-                }
-            }
-        }
-
-        if (accountId == null) {
-            throw new ServerApiException(BaseCmd.ACCOUNT_ERROR, "Unable to create network group, no account specified.");
-        }
-
-        boolean isNameInUse = getManagementServer().isNetworkSecurityGroupNameInUse(domainId, accountId, name);
-
-        if (isNameInUse) {
-            throw new ServerApiException(BaseCmd.PARAM_ERROR, "Unable to create network group, a group with name " + name + " already exisits.");
-        }
-
-        NetworkGroupVO networkGroup = getManagementServer().createNetworkGroup(name, description, domainId, accountId, accountName);
-
-        List<Pair<String, Object>> embeddedObject = new ArrayList<Pair<String, Object>>();
-        
-        List<Pair<String, Object>> returnValues = new ArrayList<Pair<String, Object>>();
-        returnValues.add(new Pair<String, Object>(BaseCmd.Properties.ID.getName(), Long.toString(networkGroup.getId())));
-        returnValues.add(new Pair<String, Object>(BaseCmd.Properties.NAME.getName(), networkGroup.getName()));
-        returnValues.add(new Pair<String, Object>(BaseCmd.Properties.DESCRIPTION.getName(), networkGroup.getDescription()));
-        
-        Account accountTemp = getManagementServer().findAccountById(networkGroup.getAccountId());
-        if (accountTemp != null) {
-        	returnValues.add(new Pair<String, Object>(BaseCmd.Properties.ACCOUNT.getName(), accountTemp.getAccountName()));
-        	returnValues.add(new Pair<String, Object>(BaseCmd.Properties.DOMAIN_ID.getName(), accountTemp.getDomainId()));
-        	returnValues.add(new Pair<String, Object>(BaseCmd.Properties.DOMAIN.getName(), getManagementServer().findDomainIdById(accountTemp.getDomainId()).getName()));
-        }
-        embeddedObject.add(new Pair<String, Object>("networkgroup", new Object[] { returnValues } ));
-        return embeddedObject;
->>>>>>> 9228088c
-    }
-}
+    public ResponseObject getResponse() {
+        NetworkGroupVO group = (NetworkGroupVO)getResponseObject();
+
+        NetworkGroupResponse response = new NetworkGroupResponse();
+        response.setAccountName(group.getAccountName());
+        response.setDescription(group.getDescription());
+        response.setDomainId(group.getDomainId());
+        response.setDomainName(ApiDBUtils.findDomainById(group.getDomainId()).getName());
+        response.setId(group.getId());
+        response.setName(group.getName());
+
+        response.setResponseName(getName());
+        return response;
+    }
+}