--- conflicted
+++ resolved
@@ -15,10 +15,8 @@
  * along with this program.  If not, see <http://www.gnu.org/licenses/>.
  * 
  */
-
-package com.cloud.api.commands;
-
-<<<<<<< HEAD
+package com.cloud.api.commands;
+
 import org.apache.log4j.Logger;
 
 import com.cloud.api.BaseAsyncCmd;
@@ -27,26 +25,11 @@
 import com.cloud.api.ResponseObject;
 import com.cloud.api.response.DeleteDomainResponse;
 
-@Implementation(method="deleteDomain")
-public class DeleteDomainCmd extends BaseAsyncCmd {
-=======
-import java.util.ArrayList;
-import java.util.List;
-import java.util.Map;
-
-import org.apache.log4j.Logger;
-
-import com.cloud.api.BaseCmd;
-import com.cloud.api.ServerApiException;
-import com.cloud.domain.Domain;
-import com.cloud.user.Account;
-import com.cloud.utils.Pair;
-
-public class DeleteDomainCmd extends BaseCmd{
->>>>>>> 9228088c
-    public static final Logger s_logger = Logger.getLogger(DeleteDomainCmd.class.getName());
-    private static final String s_name = "deletedomainresponse";
-
+@Implementation(method="deleteDomain")
+public class DeleteDomainCmd extends BaseAsyncCmd {
+    public static final Logger s_logger = Logger.getLogger(DeleteDomainCmd.class.getName());
+    private static final String s_name = "deletedomainresponse";
+
     /////////////////////////////////////////////////////
     //////////////// API parameters /////////////////////
     /////////////////////////////////////////////////////
@@ -75,44 +58,19 @@
     /////////////// API Implementation///////////////////
     /////////////////////////////////////////////////////
 
-    @Override
-    public String getName() {
-        return s_name;
+    @Override
+    public String getName() {
+        return s_name;
     }
-
-    @Override
+
+    @Override
     public ResponseObject getResponse() {
         String deleteResult = (String)getResponseObject();
 
-<<<<<<< HEAD
         DeleteDomainResponse response = new DeleteDomainResponse();
         response.setResult(deleteResult);
-=======
-        // If account is null, consider System as an owner for this action
-        if (account == null) {
-            account = getManagementServer().findAccountById(Long.valueOf(1L));
-        }
-
-        if ((domainId.longValue() == Domain.ROOT_DOMAIN) || !getManagementServer().isChildDomain(account.getDomainId(), domainId)) {
-            throw new ServerApiException(BaseCmd.ACCOUNT_ERROR, "Unable to delete domain " + domainId + ", permission denied.");
-        }
-
-        // check if domain exists in the system
-        Domain domain = getManagementServer().findDomainIdById(domainId);
-    	if (domain == null) {
-    		throw new ServerApiException(BaseCmd.PARAM_ERROR, "unable to find domain " + domainId);
-    	}
-
-    	long jobId = getManagementServer().deleteDomainAsync(domainId, account.getId(), cleanup); // default owner is 'system'
-    	if (jobId == 0) {
-    	    s_logger.warn("Unable to schedule async-job for DeleteDomain comamnd");
-    	} else {
-    	    if (s_logger.isDebugEnabled())
-    	        s_logger.debug("DeleteDomain command has been accepted, job id: " + jobId);
-    	}
->>>>>>> 9228088c
 
         response.setResponseName(getName());
         return response;
-    }
-}
+    }
+}