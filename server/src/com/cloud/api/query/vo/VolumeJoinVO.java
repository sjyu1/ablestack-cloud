// Licensed to the Apache Software Foundation (ASF) under one
// or more contributor license agreements.  See the NOTICE file
// distributed with this work for additional information
// regarding copyright ownership.  The ASF licenses this file
// to you under the Apache License, Version 2.0 (the
// "License"); you may not use this file except in compliance
// with the License.  You may obtain a copy of the License at
//
//   http://www.apache.org/licenses/LICENSE-2.0
//
// Unless required by applicable law or agreed to in writing,
// software distributed under the License is distributed on an
// "AS IS" BASIS, WITHOUT WARRANTIES OR CONDITIONS OF ANY
// KIND, either express or implied.  See the License for the
// specific language governing permissions and limitations
// under the License.
package com.cloud.api.query.vo;

import java.util.Date;

import javax.persistence.Column;
import javax.persistence.Entity;
import javax.persistence.EnumType;
import javax.persistence.Enumerated;
import javax.persistence.Id;
import javax.persistence.Table;
import javax.persistence.Temporal;
import javax.persistence.TemporalType;

<<<<<<< HEAD
import org.apache.cloudstack.acl.AclEntityType;

=======
>>>>>>> da8ee45a
import com.cloud.hypervisor.Hypervisor.HypervisorType;
import com.cloud.server.ResourceTag.ResourceObjectType;
import com.cloud.storage.Storage;
import com.cloud.storage.VMTemplateStorageResourceAssoc.Status;
import com.cloud.storage.Volume;
import com.cloud.utils.db.GenericDao;
import com.cloud.vm.VirtualMachine;

@Entity
@Table(name = "volume_view")
public class VolumeJoinVO extends BaseViewVO implements ControlledViewEntity {

    @Id
    @Column(name = "id")
    private long id;

    @Column(name = "uuid")
    private String uuid;

    @Column(name = "name")
    private String name;

    @Column(name = "device_id")
    Long deviceId = null;

    @Column(name = "volume_type")
    @Enumerated(EnumType.STRING)
    Volume.Type volumeType;

    @Column(name = "size")
    long size;

    @Column(name = "min_iops")
    Long minIops;

    @Column(name = "max_iops")
    Long maxIops;

    @Column(name = "state")
    @Enumerated(value = EnumType.STRING)
    private Volume.State state;

    @Column(name = GenericDao.CREATED_COLUMN)
    private Date created;

    @Column(name = "attached")
    @Temporal(value = TemporalType.TIMESTAMP)
    Date attached;

    @Column(name = GenericDao.REMOVED_COLUMN)
    private Date removed;

    @Column(name = "account_id")
    private long accountId;

    @Column(name = "account_uuid")
    private String accountUuid;

    @Column(name = "account_name")
    private String accountName = null;

    @Column(name = "account_type")
    private short accountType;

    @Column(name = "domain_id")
    private long domainId;

    @Column(name = "domain_uuid")
    private String domainUuid;

    @Column(name = "domain_name")
    private String domainName = null;

    @Column(name = "domain_path")
    private String domainPath = null;

    @Column(name = "project_id")
    private long projectId;

    @Column(name = "project_uuid")
    private String projectUuid;

    @Column(name = "project_name")
    private String projectName;

    @Column(name = "pod_id")
    private long podId;

    @Column(name = "data_center_id")
    private long dataCenterId;

    @Column(name = "data_center_uuid")
    private String dataCenterUuid;

    @Column(name = "data_center_name")
    private String dataCenterName;

    @Column(name = "vm_id")
    private long vmId;

    @Column(name = "vm_uuid")
    private String vmUuid;

    @Column(name = "vm_name")
    private String vmName;

    @Column(name = "vm_display_name")
    private String vmDisplayName;

    @Column(name = "vm_state")
    @Enumerated(value = EnumType.STRING)
    protected VirtualMachine.State vmState = null;

    @Column(name = "vm_type")
    @Enumerated(value = EnumType.STRING)
    protected VirtualMachine.Type vmType;

    @Column(name = "volume_store_size")
    private long volumeStoreSize;

    @Column(name = "created_on_store")
    private Date createdOnStore;

    @Column(name = "format")
    private Storage.ImageFormat format;

    @Column(name = "download_pct")
    private int downloadPercent;

    @Column(name = "download_state")
    @Enumerated(EnumType.STRING)
    private Status downloadState;

    @Column(name = "error_str")
    private String errorString;

    @Column(name = "hypervisor_type")
    @Enumerated(value = EnumType.STRING)
    private HypervisorType hypervisorType;

    @Column(name = "disk_offering_id")
    private long diskOfferingId;

    @Column(name = "disk_offering_uuid")
    private String diskOfferingUuid;

    @Column(name = "disk_offering_name")
    private String diskOfferingName;

    @Column(name = "disk_offering_display_text")
    private String diskOfferingDisplayText;

    @Column(name = "system_use")
    private boolean systemUse;

    @Column(name = "use_local_storage")
    private boolean useLocalStorage;

    @Column(name = "bytes_read_rate")
    Long bytesReadRate;

    @Column(name = "bytes_write_rate")
    Long bytesWriteRate;

    @Column(name = "iops_read_rate")
    Long iopsReadRate;

    @Column(name = "iops_write_rate")
    Long iopsWriteRate;

    @Column(name = "pool_id")
    private long poolId;

    @Column(name = "pool_uuid")
    private String poolUuid;

    @Column(name = "pool_name")
    private String poolName;

    @Column(name = "template_id")
    private long templateId;

    @Column(name = "template_uuid")
    private String templateUuid;

    @Column(name = "extractable")
    private boolean extractable;

    @Column(name = "template_type")
    private Storage.TemplateType templateType;

    @Column(name = "job_id")
    private Long jobId;

    @Column(name = "job_uuid")
    private String jobUuid;

    @Column(name = "job_status")
    private int jobStatus;

    @Column(name = "tag_id")
    private long tagId;

    @Column(name = "tag_uuid")
    private String tagUuid;

    @Column(name = "tag_key")
    private String tagKey;

    @Column(name = "tag_value")
    private String tagValue;

    @Column(name = "tag_domain_id")
    private long tagDomainId;

    @Column(name = "tag_account_id")
    private long tagAccountId;

    @Column(name = "tag_resource_id")
    private long tagResourceId;

    @Column(name = "tag_resource_uuid")
    private String tagResourceUuid;

    @Column(name = "tag_resource_type")
    @Enumerated(value = EnumType.STRING)
    private ResourceObjectType tagResourceType;

    @Column(name = "tag_customer")
    private String tagCustomer;

    @Column(name = "display_volume", updatable = true, nullable = false)
    protected boolean displayVolume;

    @Column(name = "path")
    protected String path;

    public VolumeJoinVO() {
    }

    @Override
    public long getId() {
        return id;
    }

    @Override
    public String getUuid() {
        return uuid;
    }

    public String getName() {
        return name;
    }

    public Long getDeviceId() {
        return deviceId;
    }

    public Volume.Type getVolumeType() {
        return volumeType;
    }

    public long getSize() {
        return size;
    }

    public Long getMinIops() {
        return minIops;
    }

    public Long getMaxIops() {
        return maxIops;
    }

    public Volume.State getState() {
        return state;
    }

    public Date getCreated() {
        return created;
    }

    public Date getAttached() {
        return attached;
    }

    public Date getRemoved() {
        return removed;
    }

    @Override
    public long getAccountId() {
        return accountId;
    }

    public boolean isDisplayVolume() {
        return displayVolume;
    }

    @Override
    public String getAccountUuid() {
        return accountUuid;
    }

    @Override
    public String getAccountName() {
        return accountName;
    }

    @Override
    public short getAccountType() {
        return accountType;
    }

    @Override
    public long getDomainId() {
        return domainId;
    }

    @Override
    public String getDomainUuid() {
        return domainUuid;
    }

    @Override
    public String getDomainName() {
        return domainName;
    }

    @Override
    public String getDomainPath() {
        return domainPath;
    }

    public long getProjectId() {
        return projectId;
    }

    @Override
    public String getProjectUuid() {
        return projectUuid;
    }

    @Override
    public String getProjectName() {
        return projectName;
    }

    public long getVmId() {
        return vmId;
    }

    public String getVmUuid() {
        return vmUuid;
    }

    public String getVmName() {
        return vmName;
    }

    public String getVmDisplayName() {
        return vmDisplayName;
    }

    public VirtualMachine.State getVmState() {
        return vmState;
    }

    public VirtualMachine.Type getVmType() {
        return vmType;
    }

    public long getVolumeStoreSize() {
        return volumeStoreSize;
    }

    public Date getCreatedOnStore() {
        return createdOnStore;
    }

    public Storage.ImageFormat getFormat() {
        return format;
    }

    public int getDownloadPercent() {
        return downloadPercent;
    }

    public Status getDownloadState() {
        return downloadState;
    }

    public String getErrorString() {
        return errorString;
    }

    public HypervisorType getHypervisorType() {
        return hypervisorType;
    }

    public long getDiskOfferingId() {
        return diskOfferingId;
    }

    public String getDiskOfferingUuid() {
        return diskOfferingUuid;
    }

    public String getDiskOfferingName() {
        return diskOfferingName;
    }

    public String getDiskOfferingDisplayText() {
        return diskOfferingDisplayText;
    }

    public boolean isUseLocalStorage() {
        return useLocalStorage;
    }

    public Long getBytesReadRate() {
        return bytesReadRate;
    }

    public Long getBytesWriteRate() {
        return bytesWriteRate;
    }

    public Long getIopsReadRate() {
        return iopsReadRate;
    }

    public Long getIopsWriteRate() {
        return iopsWriteRate;
    }

    public long getPoolId() {
        return poolId;
    }

    public String getPoolUuid() {
        return poolUuid;
    }

    public String getPoolName() {
        return poolName;
    }

    public long getTemplateId() {
        return templateId;
    }

    public String getTemplateUuid() {
        return templateUuid;
    }

    public boolean isExtractable() {
        return extractable;
    }

    public Storage.TemplateType getTemplateType() {
        return templateType;
    }

    public Long getJobId() {
        return jobId;
    }

    public String getJobUuid() {
        return jobUuid;
    }

    public int getJobStatus() {
        return jobStatus;
    }

    public long getTagId() {
        return tagId;
    }

    public String getTagUuid() {
        return tagUuid;
    }

    public String getTagKey() {
        return tagKey;
    }

    public String getTagValue() {
        return tagValue;
    }

    public long getTagDomainId() {
        return tagDomainId;
    }

    public long getTagAccountId() {
        return tagAccountId;
    }

    public long getTagResourceId() {
        return tagResourceId;
    }

    public String getTagResourceUuid() {
        return tagResourceUuid;
    }

    public ResourceObjectType getTagResourceType() {
        return tagResourceType;
    }

    public String getTagCustomer() {
        return tagCustomer;
    }

    public long getDataCenterId() {
        return dataCenterId;
    }

    public String getDataCenterUuid() {
        return dataCenterUuid;
    }

    public String getDataCenterName() {
        return dataCenterName;
    }

    public long getPodId() {
        return podId;
    }

    public boolean isSystemUse() {
        return systemUse;
    }

    public String getPath() {
        return path;
    }

<<<<<<< HEAD
    @Override
    public AclEntityType getEntityType() {
        return AclEntityType.Volume;
    }
=======
>>>>>>> da8ee45a
}<|MERGE_RESOLUTION|>--- conflicted
+++ resolved
@@ -27,11 +27,8 @@
 import javax.persistence.Temporal;
 import javax.persistence.TemporalType;
 
-<<<<<<< HEAD
 import org.apache.cloudstack.acl.AclEntityType;
 
-=======
->>>>>>> da8ee45a
 import com.cloud.hypervisor.Hypervisor.HypervisorType;
 import com.cloud.server.ResourceTag.ResourceObjectType;
 import com.cloud.storage.Storage;
@@ -572,11 +569,8 @@
         return path;
     }
 
-<<<<<<< HEAD
     @Override
     public AclEntityType getEntityType() {
         return AclEntityType.Volume;
     }
-=======
->>>>>>> da8ee45a
 }