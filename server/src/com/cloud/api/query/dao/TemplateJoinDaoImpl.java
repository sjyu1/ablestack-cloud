--- conflicted
+++ resolved
@@ -24,20 +24,15 @@
 import javax.ejb.Local;
 import javax.inject.Inject;
 
-<<<<<<< HEAD
 import org.apache.log4j.Logger;
 import org.springframework.stereotype.Component;
 
 import org.apache.cloudstack.api.ResponseObject.ResponseView;
-=======
->>>>>>> 5779292e
 import org.apache.cloudstack.api.response.TemplateResponse;
 import org.apache.cloudstack.context.CallContext;
 import org.apache.cloudstack.engine.subsystem.api.storage.ObjectInDataStoreStateMachine;
 import org.apache.cloudstack.engine.subsystem.api.storage.TemplateState;
 import org.apache.cloudstack.framework.config.dao.ConfigurationDao;
-import org.apache.log4j.Logger;
-import org.springframework.stereotype.Component;
 
 import com.cloud.api.ApiDBUtils;
 import com.cloud.api.ApiResponseHelper;
@@ -64,15 +59,9 @@
     public static final Logger s_logger = Logger.getLogger(TemplateJoinDaoImpl.class);
 
     @Inject
-<<<<<<< HEAD
     private ConfigurationDao  _configDao;
     @Inject
-    public AccountService _accountService;
-=======
-    private ConfigurationDao _configDao;
-    @Inject
     private AccountService _accountService;
->>>>>>> 5779292e
 
     private final SearchBuilder<TemplateJoinVO> tmpltIdPairSearch;
 
@@ -108,16 +97,6 @@
         // select distinct pair (template_id, zone_id)
         _count = "select count(distinct temp_zone_pair) from template_view WHERE ";
     }
-
-<<<<<<< HEAD
-=======
-    private String getTemplateStatus(TemplateJoinVO template) {
-        boolean isAdmin = false;
-        Account caller = CallContext.current().getCallingAccount();
-        if ((caller == null) || _accountService.isAdmin(caller.getType())) {
-            isAdmin = true;
-        }
->>>>>>> 5779292e
 
     private String getTemplateStatus(TemplateJoinVO template) {
         String templateStatus = null;
