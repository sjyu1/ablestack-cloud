--- conflicted
+++ resolved
@@ -44,11 +44,9 @@
 import org.apache.cloudstack.api.response.UserResponse;
 import org.apache.cloudstack.api.response.UserVmResponse;
 import org.apache.cloudstack.api.response.VolumeResponse;
-<<<<<<< HEAD
+import org.apache.cloudstack.api.response.ZoneResponse;
+
 import org.springframework.stereotype.Component;
-=======
-import org.apache.cloudstack.api.response.ZoneResponse;
->>>>>>> a2b2d45e
 
 import com.cloud.api.query.dao.AccountJoinDao;
 import com.cloud.api.query.dao.AsyncJobJoinDao;
@@ -269,7 +267,6 @@
 @Component
 public class ApiDBUtils {
     private static ManagementServer _ms;
-<<<<<<< HEAD
     static AsyncJobManager _asyncMgr;
     static SecurityGroupManager _securityGroupMgr;
     static StorageManager _storageMgr;
@@ -283,6 +280,8 @@
     static ClusterDao _clusterDao;
     static CapacityDao _capacityDao;
     static DiskOfferingDao _diskOfferingDao;
+    static DiskOfferingJoinDao _diskOfferingJoinDao;
+    static DataCenterJoinDao _dcJoinDao;
     static DomainDao _domainDao;
     static DomainRouterDao _domainRouterDao;
     static DomainRouterJoinDao _domainRouterJoinDao;
@@ -293,6 +292,7 @@
     static LoadBalancerDao _loadBalancerDao;
     static SecurityGroupDao _securityGroupDao;
     static SecurityGroupJoinDao _securityGroupJoinDao;
+    static ServiceOfferingJoinDao _serviceOfferingJoinDao;
     static NetworkRuleConfigDao _networkRuleConfigDao;
     static HostPodDao _podDao;
     static ServiceOfferingDao _serviceOfferingDao;
@@ -376,7 +376,9 @@
     @Inject private AccountVlanMapDao accountVlanMapDao;
     @Inject private ClusterDao clusterDao;
     @Inject private CapacityDao capacityDao;
+    @Inject private DataCenterJoinDao dcJoinDao;
     @Inject private DiskOfferingDao diskOfferingDao;
+    @Inject private DiskOfferingJoinDao diskOfferingJoinDao;
     @Inject private DomainDao domainDao;
     @Inject private DomainRouterDao domainRouterDao;
     @Inject private DomainRouterJoinDao domainRouterJoinDao;
@@ -387,6 +389,7 @@
     @Inject private LoadBalancerDao loadBalancerDao;
     @Inject private SecurityGroupDao securityGroupDao;
     @Inject private SecurityGroupJoinDao securityGroupJoinDao;
+    @Inject private ServiceOfferingJoinDao serviceOfferingJoinDao;
     @Inject private NetworkRuleConfigDao networkRuleConfigDao;
     @Inject private HostPodDao podDao;
     @Inject private ServiceOfferingDao serviceOfferingDao;
@@ -472,7 +475,9 @@
         _accountVlanMapDao = accountVlanMapDao;
         _clusterDao = clusterDao;
         _capacityDao = capacityDao;
+        _dcJoinDao = dcJoinDao;
         _diskOfferingDao = diskOfferingDao;
+        _diskOfferingJoinDao = diskOfferingJoinDao;
         _domainDao = domainDao;
         _domainRouterDao = domainRouterDao;
         _domainRouterJoinDao = domainRouterJoinDao;
@@ -484,6 +489,7 @@
         _networkRuleConfigDao = networkRuleConfigDao;
         _podDao = podDao;
         _serviceOfferingDao = serviceOfferingDao;
+        _serviceOfferingJoinDao = serviceOfferingJoinDao;
         _snapshotDao = snapshotDao;
         _storagePoolDao = storagePoolDao;
         _templateDao = templateDao;
@@ -550,200 +556,6 @@
         _vpcOfferingDao = vpcOfferingDao;
         _snapshotPolicyDao = snapshotPolicyDao;
         _asyncJobDao = asyncJobDao;
-=======
-    public static AsyncJobManager _asyncMgr;
-    private static SecurityGroupManager _securityGroupMgr;
-    private static StorageManager _storageMgr;
-    private static UserVmManager _userVmMgr;
-    private static NetworkManager _networkMgr;
-    private static NetworkModel _networkModel;
-    private static StatsCollector _statsCollector;
-
-    private static AccountDao _accountDao;
-    private static AccountVlanMapDao _accountVlanMapDao;
-    private static ClusterDao _clusterDao;
-    private static CapacityDao _capacityDao;
-    private static DiskOfferingDao _diskOfferingDao;
-    private static DomainDao _domainDao;
-    private static DomainRouterDao _domainRouterDao;
-    private static DomainRouterJoinDao _domainRouterJoinDao;
-    private static GuestOSDao _guestOSDao;
-    private static GuestOSCategoryDao _guestOSCategoryDao;
-    private static HostDao _hostDao;
-    private static IPAddressDao _ipAddressDao;
-    private static LoadBalancerDao _loadBalancerDao;
-    private static SecurityGroupDao _securityGroupDao;
-    private static SecurityGroupJoinDao _securityGroupJoinDao;
-    private static NetworkRuleConfigDao _networkRuleConfigDao;
-    private static HostPodDao _podDao;
-    private static ServiceOfferingDao _serviceOfferingDao;
-    private static SnapshotDao _snapshotDao;
-    private static StoragePoolDao _storagePoolDao;
-    private static VMTemplateDao _templateDao;
-    private static VMTemplateDetailsDao _templateDetailsDao;
-    private static VMTemplateHostDao _templateHostDao;
-    private static VMTemplateSwiftDao _templateSwiftDao;
-    private static VMTemplateS3Dao _templateS3Dao;
-    private static UploadDao _uploadDao;
-    private static UserDao _userDao;
-    private static UserStatisticsDao _userStatsDao;
-    private static UserVmDao _userVmDao;
-    private static UserVmJoinDao _userVmJoinDao;
-    private static VlanDao _vlanDao;
-    private static VolumeDao _volumeDao;
-    private static Site2SiteVpnGatewayDao _site2SiteVpnGatewayDao;
-    private static Site2SiteCustomerGatewayDao _site2SiteCustomerGatewayDao;
-    private static VolumeHostDao _volumeHostDao;
-    private static DataCenterDao _zoneDao;
-    private static NetworkOfferingDao _networkOfferingDao;
-    private static NetworkDao _networkDao;
-    private static PhysicalNetworkDao _physicalNetworkDao;
-    private static ConfigurationService _configMgr;
-    private static ConfigurationDao _configDao;
-    private static ConsoleProxyDao _consoleProxyDao;
-    private static FirewallRulesCidrsDao _firewallCidrsDao;
-    private static VMInstanceDao _vmDao;
-    private static ResourceLimitService _resourceLimitMgr;
-    private static ProjectService _projectMgr;
-    private static ResourceManager _resourceMgr;
-    private static AccountDetailsDao _accountDetailsDao;
-    private static NetworkDomainDao _networkDomainDao;
-    private static HighAvailabilityManager _haMgr;
-    private static VpcManager _vpcMgr;
-    private static TaggedResourceService _taggedResourceService;
-    private static UserVmDetailsDao _userVmDetailsDao;
-    private static SSHKeyPairDao _sshKeyPairDao;
-
-    private static ConditionDao _asConditionDao;
-    private static AutoScalePolicyConditionMapDao _asPolicyConditionMapDao;
-    private static AutoScaleVmGroupPolicyMapDao _asVmGroupPolicyMapDao;
-    private static AutoScalePolicyDao _asPolicyDao;
-    private static AutoScaleVmProfileDao _asVmProfileDao;
-    private static AutoScaleVmGroupDao _asVmGroupDao;
-    private static CounterDao _counterDao;
-    private static ResourceTagJoinDao _tagJoinDao;
-    private static EventJoinDao _eventJoinDao;
-    private static InstanceGroupJoinDao _vmGroupJoinDao;
-    private static UserAccountJoinDao _userAccountJoinDao;
-    private static ProjectJoinDao _projectJoinDao;
-    private static ProjectAccountJoinDao _projectAccountJoinDao;
-    private static ProjectInvitationJoinDao _projectInvitationJoinDao;
-    private static HostJoinDao _hostJoinDao;
-    private static VolumeJoinDao _volJoinDao;
-    private static StoragePoolJoinDao _poolJoinDao;
-    private static AccountJoinDao _accountJoinDao;
-    private static AsyncJobJoinDao _jobJoinDao;
-    private static DiskOfferingJoinDao _diskOfferingJoinDao;
-    private static ServiceOfferingJoinDao _srvOfferingJoinDao;
-    private static DataCenterJoinDao _dcJoinDao;
-
-    private static PhysicalNetworkTrafficTypeDao _physicalNetworkTrafficTypeDao;
-    private static PhysicalNetworkServiceProviderDao _physicalNetworkServiceProviderDao;
-    private static FirewallRulesDao _firewallRuleDao;
-    private static StaticRouteDao _staticRouteDao;
-    private static VpcGatewayDao _vpcGatewayDao;
-    private static VpcDao _vpcDao;
-    private static VpcOfferingDao _vpcOfferingDao;
-    private static SnapshotPolicyDao _snapshotPolicyDao;
-    private static AsyncJobDao _asyncJobDao;
-
-    static {
-        _ms = (ManagementServer) ComponentLocator.getComponent(ManagementServer.Name);
-        ComponentLocator locator = ComponentLocator.getLocator(ManagementServer.Name);
-        _asyncMgr = locator.getManager(AsyncJobManager.class);
-        _securityGroupMgr = locator.getManager(SecurityGroupManager.class);
-        _storageMgr = locator.getManager(StorageManager.class);
-        _userVmMgr = locator.getManager(UserVmManager.class);
-        _networkMgr = locator.getManager(NetworkManager.class);
-        _networkModel = locator.getManager(NetworkModel.class);
-        _configMgr = locator.getManager(ConfigurationService.class);
-
-        _accountDao = locator.getDao(AccountDao.class);
-        _accountVlanMapDao = locator.getDao(AccountVlanMapDao.class);
-        _clusterDao = locator.getDao(ClusterDao.class);
-        _capacityDao = locator.getDao(CapacityDao.class);
-        _diskOfferingDao = locator.getDao(DiskOfferingDao.class);
-        _domainDao = locator.getDao(DomainDao.class);
-        _domainRouterDao = locator.getDao(DomainRouterDao.class);
-        _domainRouterJoinDao = locator.getDao(DomainRouterJoinDao.class);
-        _guestOSDao = locator.getDao(GuestOSDao.class);
-        _guestOSCategoryDao = locator.getDao(GuestOSCategoryDao.class);
-        _hostDao = locator.getDao(HostDao.class);
-        _ipAddressDao = locator.getDao(IPAddressDao.class);
-        _loadBalancerDao = locator.getDao(LoadBalancerDao.class);
-        _networkRuleConfigDao = locator.getDao(NetworkRuleConfigDao.class);
-        _podDao = locator.getDao(HostPodDao.class);
-        _serviceOfferingDao = locator.getDao(ServiceOfferingDao.class);
-        _snapshotDao = locator.getDao(SnapshotDao.class);
-        _storagePoolDao = locator.getDao(StoragePoolDao.class);
-        _templateDao = locator.getDao(VMTemplateDao.class);
-        _templateDetailsDao = locator.getDao(VMTemplateDetailsDao.class);
-        _templateHostDao = locator.getDao(VMTemplateHostDao.class);
-        _templateSwiftDao = locator.getDao(VMTemplateSwiftDao.class);
-        _templateS3Dao = locator.getDao(VMTemplateS3Dao.class);
-        _uploadDao = locator.getDao(UploadDao.class);
-        _userDao = locator.getDao(UserDao.class);
-        _userStatsDao = locator.getDao(UserStatisticsDao.class);
-        _userVmDao = locator.getDao(UserVmDao.class);
-        _userVmJoinDao = locator.getDao(UserVmJoinDao.class);
-        _vlanDao = locator.getDao(VlanDao.class);
-        _volumeDao = locator.getDao(VolumeDao.class);
-        _site2SiteVpnGatewayDao = locator.getDao(Site2SiteVpnGatewayDao.class);
-        _site2SiteCustomerGatewayDao = locator.getDao(Site2SiteCustomerGatewayDao.class);
-        _volumeHostDao = locator.getDao(VolumeHostDao.class);
-        _zoneDao = locator.getDao(DataCenterDao.class);
-        _securityGroupDao = locator.getDao(SecurityGroupDao.class);
-        _securityGroupJoinDao = locator.getDao(SecurityGroupJoinDao.class);
-        _networkOfferingDao = locator.getDao(NetworkOfferingDao.class);
-        _networkDao = locator.getDao(NetworkDao.class);
-        _physicalNetworkDao = locator.getDao(PhysicalNetworkDao.class);
-        _configDao = locator.getDao(ConfigurationDao.class);
-        _consoleProxyDao = locator.getDao(ConsoleProxyDao.class);
-        _firewallCidrsDao = locator.getDao(FirewallRulesCidrsDao.class);
-        _vmDao = locator.getDao(VMInstanceDao.class);
-        _resourceLimitMgr = locator.getManager(ResourceLimitService.class);
-        _projectMgr = locator.getManager(ProjectService.class);
-        _resourceMgr = locator.getManager(ResourceManager.class);
-        _accountDetailsDao = locator.getDao(AccountDetailsDao.class);
-        _networkDomainDao = locator.getDao(NetworkDomainDao.class);
-        _haMgr = locator.getManager(HighAvailabilityManager.class);
-        _vpcMgr = locator.getManager(VpcManager.class);
-        _taggedResourceService = locator.getManager(TaggedResourceService.class);
-        _sshKeyPairDao = locator.getDao(SSHKeyPairDao.class);
-        _userVmDetailsDao = locator.getDao(UserVmDetailsDao.class);
-        _asConditionDao = locator.getDao(ConditionDao.class);
-        _asPolicyDao = locator.getDao(AutoScalePolicyDao.class);
-        _asPolicyConditionMapDao = locator.getDao(AutoScalePolicyConditionMapDao.class);
-        _counterDao = locator.getDao(CounterDao.class);
-        _asVmGroupPolicyMapDao = locator.getDao(AutoScaleVmGroupPolicyMapDao.class);
-        _tagJoinDao = locator.getDao(ResourceTagJoinDao.class);
-        _vmGroupJoinDao = locator.getDao(InstanceGroupJoinDao.class);
-        _eventJoinDao = locator.getDao(EventJoinDao.class);
-        _userAccountJoinDao = locator.getDao(UserAccountJoinDao.class);
-        _projectJoinDao = locator.getDao(ProjectJoinDao.class);
-        _projectAccountJoinDao = locator.getDao(ProjectAccountJoinDao.class);
-        _projectInvitationJoinDao = locator.getDao(ProjectInvitationJoinDao.class);
-        _hostJoinDao = locator.getDao(HostJoinDao.class);
-        _volJoinDao = locator.getDao(VolumeJoinDao.class);
-        _poolJoinDao = locator.getDao(StoragePoolJoinDao.class);
-        _accountJoinDao = locator.getDao(AccountJoinDao.class);
-        _jobJoinDao = locator.getDao(AsyncJobJoinDao.class);
-
-        _physicalNetworkTrafficTypeDao = locator.getDao(PhysicalNetworkTrafficTypeDao.class);
-        _physicalNetworkServiceProviderDao = locator.getDao(PhysicalNetworkServiceProviderDao.class);
-        _firewallRuleDao = locator.getDao(FirewallRulesDao.class);
-        _staticRouteDao = locator.getDao(StaticRouteDao.class);
-        _vpcGatewayDao = locator.getDao(VpcGatewayDao.class);
-        _asVmProfileDao = locator.getDao(AutoScaleVmProfileDao.class);
-        _asVmGroupDao = locator.getDao(AutoScaleVmGroupDao.class);
-        _vpcDao = locator.getDao(VpcDao.class);
-        _vpcOfferingDao = locator.getDao(VpcOfferingDao.class);
-        _snapshotPolicyDao = locator.getDao(SnapshotPolicyDao.class);
-        _asyncJobDao = locator.getDao(AsyncJobDao.class);
-        _diskOfferingJoinDao = locator.getDao(DiskOfferingJoinDao.class);
-        _srvOfferingJoinDao = locator.getDao(ServiceOfferingJoinDao.class);
-        _dcJoinDao = locator.getDao(DataCenterJoinDao.class);
->>>>>>> a2b2d45e
 
         // Note: stats collector should already have been initialized by this time, otherwise a null instance is returned
         _statsCollector = StatsCollector.getInstance();
@@ -1703,14 +1515,9 @@
         return _jobJoinDao.newAsyncJobResponse(ve);
     }
 
-<<<<<<< HEAD
     public static AsyncJobJoinVO newAsyncJobView(AsyncJob e){
         return _jobJoinDao.newAsyncJobView(e);
     }
-=======
-   public static AsyncJobJoinVO newAsyncJobView(AsyncJob e){
-       return _jobJoinDao.newAsyncJobView(e);
-   }
 
    public static DiskOfferingResponse newDiskOfferingResponse(DiskOfferingJoinVO offering) {
        return _diskOfferingJoinDao.newDiskOfferingResponse(offering);
@@ -1721,11 +1528,11 @@
    }
 
    public static ServiceOfferingResponse newServiceOfferingResponse(ServiceOfferingJoinVO offering) {
-       return _srvOfferingJoinDao.newServiceOfferingResponse(offering);
+       return _serviceOfferingJoinDao.newServiceOfferingResponse(offering);
    }
 
    public static ServiceOfferingJoinVO newServiceOfferingView(ServiceOffering offering){
-       return _srvOfferingJoinDao.newServiceOfferingView(offering);
+       return _serviceOfferingJoinDao.newServiceOfferingView(offering);
    }
 
    public static ZoneResponse newDataCenterResponse(DataCenterJoinVO dc, Boolean showCapacities) {
@@ -1735,5 +1542,4 @@
    public static DataCenterJoinVO newDataCenterView(DataCenter dc){
        return _dcJoinDao.newDataCenterView(dc);
    }
->>>>>>> a2b2d45e
 }