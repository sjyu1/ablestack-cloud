// Licensed to the Apache Software Foundation (ASF) under one
// or more contributor license agreements.  See the NOTICE file
// distributed with this work for additional information
// regarding copyright ownership.  The ASF licenses this file
// to you under the Apache License, Version 2.0 (the
// "License"); you may not use this file except in compliance
// with the License.  You may obtain a copy of the License at
//
//   http://www.apache.org/licenses/LICENSE-2.0
//
// Unless required by applicable law or agreed to in writing,
// software distributed under the License is distributed on an
// "AS IS" BASIS, WITHOUT WARRANTIES OR CONDITIONS OF ANY
// KIND, either express or implied.  See the License for the
// specific language governing permissions and limitations
// under the License.
package com.cloud.api;

import java.util.ArrayList;
import java.util.EnumSet;
import java.util.List;
import java.util.Map;
import java.util.Set;

import javax.annotation.PostConstruct;
import javax.inject.Inject;

<<<<<<< HEAD
import org.apache.cloudstack.api.ApiCommandJobType;
=======
import org.apache.cloudstack.affinity.AffinityGroup;
import org.apache.cloudstack.affinity.AffinityGroupResponse;
import org.apache.cloudstack.affinity.dao.AffinityGroupDao;
>>>>>>> 07490136
import org.apache.cloudstack.api.ApiConstants.HostDetails;
import org.apache.cloudstack.api.ApiConstants.VMDetails;
import org.apache.cloudstack.api.response.AccountResponse;
import org.apache.cloudstack.api.response.AsyncJobResponse;
import org.apache.cloudstack.api.response.DiskOfferingResponse;
import org.apache.cloudstack.api.response.DomainRouterResponse;
import org.apache.cloudstack.api.response.EventResponse;
import org.apache.cloudstack.api.response.HostForMigrationResponse;
import org.apache.cloudstack.api.response.HostResponse;
import org.apache.cloudstack.api.response.InstanceGroupResponse;
import org.apache.cloudstack.api.response.ProjectAccountResponse;
import org.apache.cloudstack.api.response.ProjectInvitationResponse;
import org.apache.cloudstack.api.response.ProjectResponse;
import org.apache.cloudstack.api.response.ResourceTagResponse;
import org.apache.cloudstack.api.response.SecurityGroupResponse;
import org.apache.cloudstack.api.response.ServiceOfferingResponse;
import org.apache.cloudstack.api.response.StoragePoolForMigrationResponse;
import org.apache.cloudstack.api.response.StoragePoolResponse;
import org.apache.cloudstack.api.response.UserResponse;
import org.apache.cloudstack.api.response.UserVmResponse;
import org.apache.cloudstack.api.response.VolumeResponse;
import org.apache.cloudstack.api.response.ZoneResponse;
import org.apache.cloudstack.lb.dao.ApplicationLoadBalancerRuleDao;
import org.apache.cloudstack.storage.datastore.db.PrimaryDataStoreDao;
import org.apache.cloudstack.storage.datastore.db.StoragePoolVO;
import org.springframework.stereotype.Component;

import com.cloud.api.query.dao.AccountJoinDao;
import com.cloud.api.query.dao.AffinityGroupJoinDao;
import com.cloud.api.query.dao.AsyncJobJoinDao;
import com.cloud.api.query.dao.DataCenterJoinDao;
import com.cloud.api.query.dao.DiskOfferingJoinDao;
import com.cloud.api.query.dao.DomainRouterJoinDao;
import com.cloud.api.query.dao.HostJoinDao;
import com.cloud.api.query.dao.InstanceGroupJoinDao;
import com.cloud.api.query.dao.ProjectAccountJoinDao;
import com.cloud.api.query.dao.ProjectInvitationJoinDao;
import com.cloud.api.query.dao.ProjectJoinDao;
import com.cloud.api.query.dao.ResourceTagJoinDao;
import com.cloud.api.query.dao.SecurityGroupJoinDao;
import com.cloud.api.query.dao.ServiceOfferingJoinDao;
import com.cloud.api.query.dao.StoragePoolJoinDao;
import com.cloud.api.query.dao.UserAccountJoinDao;
import com.cloud.api.query.dao.UserVmJoinDao;
import com.cloud.api.query.dao.VolumeJoinDao;
import com.cloud.api.query.vo.AccountJoinVO;
import com.cloud.api.query.vo.AffinityGroupJoinVO;
import com.cloud.api.query.vo.AsyncJobJoinVO;
import com.cloud.api.query.vo.DataCenterJoinVO;
import com.cloud.api.query.vo.DiskOfferingJoinVO;
import com.cloud.api.query.vo.DomainRouterJoinVO;
import com.cloud.api.query.vo.EventJoinVO;
import com.cloud.api.query.vo.HostJoinVO;
import com.cloud.api.query.vo.InstanceGroupJoinVO;
import com.cloud.api.query.vo.ProjectAccountJoinVO;
import com.cloud.api.query.vo.ProjectInvitationJoinVO;
import com.cloud.api.query.vo.ProjectJoinVO;
import com.cloud.api.query.vo.ResourceTagJoinVO;
import com.cloud.api.query.vo.SecurityGroupJoinVO;
import com.cloud.api.query.vo.ServiceOfferingJoinVO;
import com.cloud.api.query.vo.StoragePoolJoinVO;
import com.cloud.api.query.vo.UserAccountJoinVO;
import com.cloud.api.query.vo.UserVmJoinVO;
import com.cloud.api.query.vo.VolumeJoinVO;
import com.cloud.async.AsyncJob;
import com.cloud.async.AsyncJobManager;
import com.cloud.async.dao.AsyncJobDao;
import com.cloud.capacity.CapacityVO;
import com.cloud.capacity.dao.CapacityDao;
import com.cloud.capacity.dao.CapacityDaoImpl.SummedCapacity;
import com.cloud.configuration.Config;
import com.cloud.configuration.ConfigurationService;
import com.cloud.configuration.Resource.ResourceType;
import com.cloud.configuration.dao.ConfigurationDao;
import com.cloud.dc.AccountVlanMapVO;
import com.cloud.dc.ClusterDetailsDao;
import com.cloud.dc.ClusterDetailsVO;
import com.cloud.dc.ClusterVO;
import com.cloud.dc.DataCenter;
import com.cloud.dc.DataCenterVO;
import com.cloud.dc.HostPodVO;
import com.cloud.dc.Vlan;
import com.cloud.dc.VlanVO;
import com.cloud.dc.dao.AccountVlanMapDao;
import com.cloud.dc.dao.ClusterDao;
import com.cloud.dc.dao.DataCenterDao;
import com.cloud.dc.dao.HostPodDao;
import com.cloud.dc.dao.VlanDao;
import com.cloud.domain.DomainVO;
import com.cloud.domain.dao.DomainDao;
import com.cloud.event.Event;
import com.cloud.event.dao.EventJoinDao;
import com.cloud.exception.InvalidParameterValueException;
import com.cloud.ha.HighAvailabilityManager;
import com.cloud.host.Host;
import com.cloud.host.HostStats;
import com.cloud.host.HostVO;
import com.cloud.host.dao.HostDao;
import com.cloud.host.dao.HostDetailsDao;
import com.cloud.hypervisor.Hypervisor.HypervisorType;
import com.cloud.network.dao.AccountGuestVlanMapDao;
import com.cloud.network.dao.AccountGuestVlanMapVO;
import com.cloud.network.IpAddress;
import com.cloud.network.Network;
import com.cloud.network.Network.Capability;
import com.cloud.network.Network.Provider;
import com.cloud.network.Network.Service;
import com.cloud.network.NetworkManager;
import com.cloud.network.NetworkModel;
import com.cloud.network.NetworkProfile;
import com.cloud.network.Networks.TrafficType;
import com.cloud.network.PhysicalNetworkServiceProvider;
import com.cloud.network.as.AutoScalePolicy;
import com.cloud.network.as.AutoScalePolicyConditionMapVO;
import com.cloud.network.as.AutoScalePolicyVO;
import com.cloud.network.as.AutoScaleVmGroupPolicyMapVO;
import com.cloud.network.as.AutoScaleVmGroupVO;
import com.cloud.network.as.AutoScaleVmProfileVO;
import com.cloud.network.as.ConditionVO;
import com.cloud.network.as.CounterVO;
import com.cloud.network.as.dao.AutoScalePolicyConditionMapDao;
import com.cloud.network.as.dao.AutoScalePolicyDao;
import com.cloud.network.as.dao.AutoScaleVmGroupDao;
import com.cloud.network.as.dao.AutoScaleVmGroupPolicyMapDao;
import com.cloud.network.as.dao.AutoScaleVmProfileDao;
import com.cloud.network.as.dao.ConditionDao;
import com.cloud.network.as.dao.CounterDao;
import com.cloud.network.dao.AccountGuestVlanMapDao;
import com.cloud.network.dao.AccountGuestVlanMapVO;
import com.cloud.network.dao.FirewallRulesCidrsDao;
import com.cloud.network.dao.FirewallRulesDao;
import com.cloud.network.dao.IPAddressDao;
import com.cloud.network.dao.IPAddressVO;
import com.cloud.network.dao.LoadBalancerDao;
import com.cloud.network.dao.LoadBalancerVO;
import com.cloud.network.dao.NetworkDao;
import com.cloud.network.dao.NetworkDomainDao;
import com.cloud.network.dao.NetworkDomainVO;
import com.cloud.network.dao.NetworkRuleConfigDao;
import com.cloud.network.dao.NetworkRuleConfigVO;
import com.cloud.network.dao.NetworkVO;
import com.cloud.network.dao.PhysicalNetworkDao;
import com.cloud.network.dao.PhysicalNetworkServiceProviderDao;
import com.cloud.network.dao.PhysicalNetworkServiceProviderVO;
import com.cloud.network.dao.PhysicalNetworkTrafficTypeDao;
import com.cloud.network.dao.PhysicalNetworkTrafficTypeVO;
import com.cloud.network.dao.PhysicalNetworkVO;
import com.cloud.network.dao.Site2SiteCustomerGatewayDao;
import com.cloud.network.dao.Site2SiteCustomerGatewayVO;
import com.cloud.network.dao.Site2SiteVpnGatewayDao;
import com.cloud.network.dao.Site2SiteVpnGatewayVO;
import com.cloud.network.router.VirtualRouter;
import com.cloud.network.rules.FirewallRuleVO;
import com.cloud.network.rules.LoadBalancer;
import com.cloud.network.security.SecurityGroup;
import com.cloud.network.security.SecurityGroupManager;
import com.cloud.network.security.SecurityGroupVO;
import com.cloud.network.security.dao.SecurityGroupDao;
import com.cloud.network.vpc.StaticRouteVO;
import com.cloud.network.vpc.VpcGatewayVO;
import com.cloud.network.vpc.VpcManager;
import com.cloud.network.vpc.VpcOffering;
import com.cloud.network.vpc.VpcProvisioningService;
import com.cloud.network.vpc.VpcVO;
import com.cloud.network.vpc.dao.StaticRouteDao;
import com.cloud.network.vpc.dao.VpcDao;
import com.cloud.network.vpc.dao.VpcGatewayDao;
import com.cloud.network.vpc.dao.VpcOfferingDao;
import com.cloud.offering.DiskOffering;
import com.cloud.offering.NetworkOffering;
import com.cloud.offering.ServiceOffering;
import com.cloud.offerings.NetworkOfferingVO;
import com.cloud.offerings.dao.NetworkOfferingDao;
import com.cloud.projects.Project;
import com.cloud.projects.ProjectAccount;
import com.cloud.projects.ProjectInvitation;
import com.cloud.projects.ProjectService;
import com.cloud.region.ha.GlobalLoadBalancingRulesService;
import com.cloud.resource.ResourceManager;
import com.cloud.server.Criteria;
import com.cloud.server.ManagementServer;
import com.cloud.server.ResourceTag;
import com.cloud.server.ResourceTag.TaggedResourceType;
import com.cloud.server.StatsCollector;
import com.cloud.server.TaggedResourceService;
import com.cloud.service.ServiceOfferingVO;
import com.cloud.service.dao.ServiceOfferingDao;
import com.cloud.storage.DiskOfferingVO;
import com.cloud.storage.GuestOS;
import com.cloud.storage.GuestOSCategoryVO;
import com.cloud.storage.Snapshot;
import com.cloud.storage.SnapshotVO;
import com.cloud.storage.Storage.ImageFormat;
import com.cloud.storage.StorageManager;
import com.cloud.storage.StoragePool;
import com.cloud.storage.StorageStats;
import com.cloud.storage.UploadVO;
import com.cloud.storage.VMTemplateHostVO;
import com.cloud.storage.VMTemplateS3VO;
import com.cloud.storage.VMTemplateSwiftVO;
import com.cloud.storage.VMTemplateVO;
import com.cloud.storage.Volume;
import com.cloud.storage.Volume.Type;
import com.cloud.storage.VolumeHostVO;
import com.cloud.storage.VolumeManager;
import com.cloud.storage.VolumeVO;
import com.cloud.storage.dao.DiskOfferingDao;
import com.cloud.storage.dao.GuestOSCategoryDao;
import com.cloud.storage.dao.GuestOSDao;
import com.cloud.storage.dao.SnapshotDao;
import com.cloud.storage.dao.SnapshotPolicyDao;
import com.cloud.storage.dao.UploadDao;
import com.cloud.storage.dao.VMTemplateDao;
import com.cloud.storage.dao.VMTemplateDetailsDao;
import com.cloud.storage.dao.VMTemplateHostDao;
import com.cloud.storage.dao.VMTemplateS3Dao;
import com.cloud.storage.dao.VMTemplateSwiftDao;
import com.cloud.storage.dao.VolumeDao;
import com.cloud.storage.dao.VolumeHostDao;
import com.cloud.storage.snapshot.SnapshotPolicy;
import com.cloud.template.TemplateManager;
import com.cloud.user.Account;
import com.cloud.user.AccountDetailsDao;
import com.cloud.user.AccountVO;
import com.cloud.user.ResourceLimitService;
import com.cloud.user.SSHKeyPairVO;
import com.cloud.user.User;
import com.cloud.user.UserAccount;
import com.cloud.user.UserStatisticsVO;
import com.cloud.user.UserVO;
import com.cloud.user.dao.AccountDao;
import com.cloud.user.dao.SSHKeyPairDao;
import com.cloud.user.dao.UserDao;
import com.cloud.user.dao.UserStatisticsDao;
import com.cloud.uservm.UserVm;
import com.cloud.utils.EnumUtils;
import com.cloud.utils.NumbersUtil;
import com.cloud.utils.Pair;
import com.cloud.vm.ConsoleProxyVO;
import com.cloud.vm.DomainRouterVO;
import com.cloud.vm.InstanceGroup;
import com.cloud.vm.InstanceGroupVO;
import com.cloud.vm.NicProfile;
import com.cloud.vm.UserVmDetailVO;
import com.cloud.vm.UserVmManager;
import com.cloud.vm.UserVmVO;
import com.cloud.vm.VMInstanceVO;
import com.cloud.vm.VirtualMachine;
import com.cloud.vm.VmStats;
import com.cloud.vm.dao.ConsoleProxyDao;
import com.cloud.vm.dao.DomainRouterDao;
import com.cloud.vm.dao.NicSecondaryIpDao;
import com.cloud.vm.dao.NicSecondaryIpVO;
import com.cloud.vm.dao.UserVmDao;
import com.cloud.vm.dao.UserVmDetailsDao;
import com.cloud.vm.dao.VMInstanceDao;
import com.cloud.vm.snapshot.VMSnapshot;
import com.cloud.vm.snapshot.dao.VMSnapshotDao;

@Component
public class ApiDBUtils {
    private static ManagementServer _ms;
    static AsyncJobManager _asyncMgr;
    static SecurityGroupManager _securityGroupMgr;
    static StorageManager _storageMgr;
    static VolumeManager _volumeMgr;
    static UserVmManager _userVmMgr;
    static NetworkModel _networkModel;
    static NetworkManager _networkMgr;
    static TemplateManager _templateMgr;

    static StatsCollector _statsCollector;

    static AccountDao _accountDao;
    static AccountVlanMapDao _accountVlanMapDao;
    static ClusterDao _clusterDao;
    static CapacityDao _capacityDao;
    static DiskOfferingDao _diskOfferingDao;
    static DiskOfferingJoinDao _diskOfferingJoinDao;
    static DataCenterJoinDao _dcJoinDao;
    static DomainDao _domainDao;
    static DomainRouterDao _domainRouterDao;
    static DomainRouterJoinDao _domainRouterJoinDao;
    static GuestOSDao _guestOSDao;
    static GuestOSCategoryDao _guestOSCategoryDao;
    static HostDao _hostDao;
    static AccountGuestVlanMapDao _accountGuestVlanMapDao;
    static IPAddressDao _ipAddressDao;
    static LoadBalancerDao _loadBalancerDao;
    static SecurityGroupDao _securityGroupDao;
    static SecurityGroupJoinDao _securityGroupJoinDao;
    static ServiceOfferingJoinDao _serviceOfferingJoinDao;
    static NetworkRuleConfigDao _networkRuleConfigDao;
    static HostPodDao _podDao;
    static ServiceOfferingDao _serviceOfferingDao;
    static SnapshotDao _snapshotDao;
    static PrimaryDataStoreDao _storagePoolDao;
    static VMTemplateDao _templateDao;
    static VMTemplateDetailsDao _templateDetailsDao;
    static VMTemplateHostDao _templateHostDao;
    static VMTemplateSwiftDao _templateSwiftDao;
    static VMTemplateS3Dao _templateS3Dao;
    static UploadDao _uploadDao;
    static UserDao _userDao;
    static UserStatisticsDao _userStatsDao;
    static UserVmDao _userVmDao;
    static UserVmJoinDao _userVmJoinDao;
    static VlanDao _vlanDao;
    static VolumeDao _volumeDao;
    static Site2SiteVpnGatewayDao _site2SiteVpnGatewayDao;
    static Site2SiteCustomerGatewayDao _site2SiteCustomerGatewayDao;
    static VolumeHostDao _volumeHostDao;
    static DataCenterDao _zoneDao;
    static NetworkOfferingDao _networkOfferingDao;
    static NetworkDao _networkDao;
    static PhysicalNetworkDao _physicalNetworkDao;
    static ConfigurationService _configMgr;
    static ConfigurationDao _configDao;
    static ConsoleProxyDao _consoleProxyDao;
    static FirewallRulesCidrsDao _firewallCidrsDao;
    static VMInstanceDao _vmDao;
    static ResourceLimitService _resourceLimitMgr;
    static ProjectService _projectMgr;
    static ResourceManager _resourceMgr;
    static AccountDetailsDao _accountDetailsDao;
    static NetworkDomainDao _networkDomainDao;
    static HighAvailabilityManager _haMgr;
    static VpcManager _vpcMgr;
    static TaggedResourceService _taggedResourceService;
    static UserVmDetailsDao _userVmDetailsDao;
    static SSHKeyPairDao _sshKeyPairDao;

    static ConditionDao _asConditionDao;
    static AutoScalePolicyConditionMapDao _asPolicyConditionMapDao;
    static AutoScaleVmGroupPolicyMapDao _asVmGroupPolicyMapDao;
    static AutoScalePolicyDao _asPolicyDao;
    static AutoScaleVmProfileDao _asVmProfileDao;
    static AutoScaleVmGroupDao _asVmGroupDao;
    static CounterDao _counterDao;
    static ResourceTagJoinDao _tagJoinDao;
    static EventJoinDao _eventJoinDao;
    static InstanceGroupJoinDao _vmGroupJoinDao;
    static UserAccountJoinDao _userAccountJoinDao;
    static ProjectJoinDao _projectJoinDao;
    static ProjectAccountJoinDao _projectAccountJoinDao;
    static ProjectInvitationJoinDao _projectInvitationJoinDao;
    static HostJoinDao _hostJoinDao;
    static VolumeJoinDao _volJoinDao;
    static StoragePoolJoinDao _poolJoinDao;
    static AccountJoinDao _accountJoinDao;
    static AsyncJobJoinDao _jobJoinDao;

    static PhysicalNetworkTrafficTypeDao _physicalNetworkTrafficTypeDao;
    static PhysicalNetworkServiceProviderDao _physicalNetworkServiceProviderDao;
    static FirewallRulesDao _firewallRuleDao;
    static StaticRouteDao _staticRouteDao;
    static VpcGatewayDao _vpcGatewayDao;
    static VpcDao _vpcDao;
    static VpcOfferingDao _vpcOfferingDao;
    static SnapshotPolicyDao _snapshotPolicyDao;
    static AsyncJobDao _asyncJobDao;
    static HostDetailsDao _hostDetailsDao;
    static VMSnapshotDao _vmSnapshotDao;
    static ClusterDetailsDao _clusterDetailsDao;
    static NicSecondaryIpDao _nicSecondaryIpDao;
    static VpcProvisioningService _vpcProvSvc;
    static AffinityGroupDao _affinityGroupDao;
    static AffinityGroupJoinDao _affinityGroupJoinDao;
    static GlobalLoadBalancingRulesService _gslbService;

    @Inject private ManagementServer ms;
    @Inject public AsyncJobManager asyncMgr;
    @Inject private SecurityGroupManager securityGroupMgr;
    @Inject private StorageManager storageMgr;
    @Inject private UserVmManager userVmMgr;
    @Inject private NetworkModel networkModel;
    @Inject private NetworkManager networkMgr;
    @Inject private StatsCollector statsCollector;
    @Inject private TemplateManager templateMgr;
    @Inject private VolumeManager volumeMgr;

    @Inject private AccountDao accountDao;
    @Inject private AccountVlanMapDao accountVlanMapDao;
    @Inject private ClusterDao clusterDao;
    @Inject private CapacityDao capacityDao;
    @Inject private DataCenterJoinDao dcJoinDao;
    @Inject private DiskOfferingDao diskOfferingDao;
    @Inject private DiskOfferingJoinDao diskOfferingJoinDao;
    @Inject private DomainDao domainDao;
    @Inject private DomainRouterDao domainRouterDao;
    @Inject private DomainRouterJoinDao domainRouterJoinDao;
    @Inject private GuestOSDao guestOSDao;
    @Inject private GuestOSCategoryDao guestOSCategoryDao;
    @Inject private HostDao hostDao;
    @Inject private AccountGuestVlanMapDao accountGuestVlanMapDao;
    @Inject private IPAddressDao ipAddressDao;
    @Inject private LoadBalancerDao loadBalancerDao;
    @Inject private SecurityGroupDao securityGroupDao;
    @Inject private SecurityGroupJoinDao securityGroupJoinDao;
    @Inject private ServiceOfferingJoinDao serviceOfferingJoinDao;
    @Inject private NetworkRuleConfigDao networkRuleConfigDao;
    @Inject private HostPodDao podDao;
    @Inject private ServiceOfferingDao serviceOfferingDao;
    @Inject private SnapshotDao snapshotDao;
    @Inject private PrimaryDataStoreDao storagePoolDao;
    @Inject private VMTemplateDao templateDao;
    @Inject private VMTemplateDetailsDao templateDetailsDao;
    @Inject private VMTemplateHostDao templateHostDao;
    @Inject private VMTemplateSwiftDao templateSwiftDao;
    @Inject private VMTemplateS3Dao templateS3Dao;
    @Inject private UploadDao uploadDao;
    @Inject private UserDao userDao;
    @Inject private UserStatisticsDao userStatsDao;
    @Inject private UserVmDao userVmDao;
    @Inject private UserVmJoinDao userVmJoinDao;
    @Inject private VlanDao vlanDao;
    @Inject private VolumeDao volumeDao;
    @Inject private Site2SiteVpnGatewayDao site2SiteVpnGatewayDao;
    @Inject private Site2SiteCustomerGatewayDao site2SiteCustomerGatewayDao;
    @Inject private VolumeHostDao volumeHostDao;
    @Inject private DataCenterDao zoneDao;
    @Inject private NetworkOfferingDao networkOfferingDao;
    @Inject private NetworkDao networkDao;
    @Inject private PhysicalNetworkDao physicalNetworkDao;
    @Inject private ConfigurationService configMgr;
    @Inject private ConfigurationDao configDao;
    @Inject private ConsoleProxyDao consoleProxyDao;
    @Inject private FirewallRulesCidrsDao firewallCidrsDao;
    @Inject private VMInstanceDao vmDao;
    @Inject private ResourceLimitService resourceLimitMgr;
    @Inject private ProjectService projectMgr;
    @Inject private ResourceManager resourceMgr;
    @Inject private AccountDetailsDao accountDetailsDao;
    @Inject private NetworkDomainDao networkDomainDao;
    @Inject private HighAvailabilityManager haMgr;
    @Inject private VpcManager vpcMgr;
    @Inject private TaggedResourceService taggedResourceService;
    @Inject private UserVmDetailsDao userVmDetailsDao;
    @Inject private SSHKeyPairDao sshKeyPairDao;

    @Inject private ConditionDao asConditionDao;
    @Inject private AutoScalePolicyConditionMapDao asPolicyConditionMapDao;
    @Inject private AutoScaleVmGroupPolicyMapDao asVmGroupPolicyMapDao;
    @Inject private AutoScalePolicyDao asPolicyDao;
    @Inject private AutoScaleVmProfileDao asVmProfileDao;
    @Inject private AutoScaleVmGroupDao asVmGroupDao;
    @Inject private CounterDao counterDao;
    @Inject private ResourceTagJoinDao tagJoinDao;
    @Inject private EventJoinDao eventJoinDao;
    @Inject private InstanceGroupJoinDao vmGroupJoinDao;
    @Inject private UserAccountJoinDao userAccountJoinDao;
    @Inject private ProjectJoinDao projectJoinDao;
    @Inject private ProjectAccountJoinDao projectAccountJoinDao;
    @Inject private ProjectInvitationJoinDao projectInvitationJoinDao;
    @Inject private HostJoinDao hostJoinDao;
    @Inject private VolumeJoinDao volJoinDao;
    @Inject private StoragePoolJoinDao poolJoinDao;
    @Inject private AccountJoinDao accountJoinDao;
    @Inject private AsyncJobJoinDao jobJoinDao;

    @Inject private PhysicalNetworkTrafficTypeDao physicalNetworkTrafficTypeDao;
    @Inject private PhysicalNetworkServiceProviderDao physicalNetworkServiceProviderDao;
    @Inject private FirewallRulesDao firewallRuleDao;
    @Inject private StaticRouteDao staticRouteDao;
    @Inject private VpcGatewayDao vpcGatewayDao;
    @Inject private VpcDao vpcDao;
    @Inject private VpcOfferingDao vpcOfferingDao;
    @Inject private SnapshotPolicyDao snapshotPolicyDao;
    @Inject private AsyncJobDao asyncJobDao;
    @Inject private HostDetailsDao hostDetailsDao;
    @Inject private ClusterDetailsDao clusterDetailsDao;
    @Inject private VMSnapshotDao vmSnapshotDao;
    @Inject private NicSecondaryIpDao nicSecondaryIpDao;
    @Inject private VpcProvisioningService vpcProvSvc;
    @Inject private ApplicationLoadBalancerRuleDao _appLbDao;
    @Inject private AffinityGroupDao affinityGroupDao;
    @Inject private AffinityGroupJoinDao affinityGroupJoinDao;
    @Inject private GlobalLoadBalancingRulesService gslbService;

    @PostConstruct
    void init() {
        _ms = ms;
        _asyncMgr = asyncMgr;
        _securityGroupMgr = securityGroupMgr;
        _storageMgr = storageMgr;
        _userVmMgr = userVmMgr;
        _networkModel = networkModel;
        _networkMgr = networkMgr;
        _configMgr = configMgr;
        _templateMgr = templateMgr;

        _accountDao = accountDao;
        _accountGuestVlanMapDao = accountGuestVlanMapDao;
        _accountVlanMapDao = accountVlanMapDao;
        _clusterDao = clusterDao;
        _capacityDao = capacityDao;
        _dcJoinDao = dcJoinDao;
        _diskOfferingDao = diskOfferingDao;
        _diskOfferingJoinDao = diskOfferingJoinDao;
        _domainDao = domainDao;
        _domainRouterDao = domainRouterDao;
        _domainRouterJoinDao = domainRouterJoinDao;
        _guestOSDao = guestOSDao;
        _guestOSCategoryDao = guestOSCategoryDao;
        _hostDao = hostDao;
        _ipAddressDao = ipAddressDao;
        _loadBalancerDao = loadBalancerDao;
        _networkRuleConfigDao = networkRuleConfigDao;
        _podDao = podDao;
        _serviceOfferingDao = serviceOfferingDao;
        _serviceOfferingJoinDao = serviceOfferingJoinDao;
        _snapshotDao = snapshotDao;
        _storagePoolDao = storagePoolDao;
        _templateDao = templateDao;
        _templateDetailsDao = templateDetailsDao;
        _templateHostDao = templateHostDao;
        _templateSwiftDao = templateSwiftDao;
        _templateS3Dao = templateS3Dao;
        _uploadDao = uploadDao;
        _userDao = userDao;
        _userStatsDao = userStatsDao;
        _userVmDao = userVmDao;
        _userVmJoinDao = userVmJoinDao;
        _vlanDao = vlanDao;
        _volumeDao = volumeDao;
        _site2SiteVpnGatewayDao = site2SiteVpnGatewayDao;
        _site2SiteCustomerGatewayDao = site2SiteCustomerGatewayDao;
        _volumeHostDao = volumeHostDao;
        _zoneDao = zoneDao;
        _securityGroupDao = securityGroupDao;
        _securityGroupJoinDao = securityGroupJoinDao;
        _networkOfferingDao = networkOfferingDao;
        _networkDao = networkDao;
        _physicalNetworkDao = physicalNetworkDao;
        _configDao = configDao;
        _consoleProxyDao = consoleProxyDao;
        _firewallCidrsDao = firewallCidrsDao;
        _vmDao = vmDao;
        _resourceLimitMgr = resourceLimitMgr;
        _projectMgr = projectMgr;
        _resourceMgr = resourceMgr;
        _accountDetailsDao = accountDetailsDao;
        _networkDomainDao = networkDomainDao;
        _haMgr = haMgr;
        _vpcMgr = vpcMgr;
        _taggedResourceService = taggedResourceService;
        _sshKeyPairDao = sshKeyPairDao;
        _userVmDetailsDao = userVmDetailsDao;
        _asConditionDao = asConditionDao;
        _asPolicyDao = asPolicyDao;
        _asPolicyConditionMapDao = asPolicyConditionMapDao;
        _counterDao = counterDao;
        _asVmGroupPolicyMapDao = asVmGroupPolicyMapDao;
        _tagJoinDao = tagJoinDao;
        _vmGroupJoinDao = vmGroupJoinDao;
        _eventJoinDao = eventJoinDao;
        _userAccountJoinDao = userAccountJoinDao;
        _projectJoinDao = projectJoinDao;
        _projectAccountJoinDao = projectAccountJoinDao;
        _projectInvitationJoinDao = projectInvitationJoinDao;
        _hostJoinDao = hostJoinDao;
        _volJoinDao = volJoinDao;
        _poolJoinDao = poolJoinDao;
        _accountJoinDao = accountJoinDao;
        _jobJoinDao = jobJoinDao;

        _physicalNetworkTrafficTypeDao = physicalNetworkTrafficTypeDao;
        _physicalNetworkServiceProviderDao = physicalNetworkServiceProviderDao;
        _firewallRuleDao = firewallRuleDao;
        _staticRouteDao = staticRouteDao;
        _vpcGatewayDao = vpcGatewayDao;
        _asVmProfileDao = asVmProfileDao;
        _asVmGroupDao = asVmGroupDao;
        _vpcDao = vpcDao;
        _vpcOfferingDao = vpcOfferingDao;
        _snapshotPolicyDao = snapshotPolicyDao;
        _asyncJobDao = asyncJobDao;
        _hostDetailsDao = hostDetailsDao;
        _clusterDetailsDao = clusterDetailsDao;
        _vmSnapshotDao = vmSnapshotDao;
        _nicSecondaryIpDao = nicSecondaryIpDao;
        _vpcProvSvc = vpcProvSvc;
        _affinityGroupDao = affinityGroupDao;
        _affinityGroupJoinDao = affinityGroupJoinDao;
        _gslbService = gslbService;
        // Note: stats collector should already have been initialized by this time, otherwise a null instance is returned
        _statsCollector = StatsCollector.getInstance();
    }

    // ///////////////////////////////////////////////////////////
    // ManagementServer methods //
    // ///////////////////////////////////////////////////////////

    public static VMInstanceVO findVMInstanceById(long vmId) {
        return _vmDao.findById(vmId);
    }

    public static long getMemoryOrCpuCapacitybyHost(Long hostId, short capacityType) {
        // TODO: This method is for the API only, but it has configuration values (ramSize for system vms)
        // so if this Utils class can have some kind of config rather than a static initializer (maybe from
        // management server instantiation?) then maybe the management server method can be moved entirely
        // into this utils class.
        return _ms.getMemoryOrCpuCapacityByHost(hostId,capacityType);
    }

    public static long getStorageCapacitybyPool(Long poolId, short capacityType) {
        // TODO: This method is for the API only, but it has configuration values (ramSize for system vms)
        // so if this Utils class can have some kind of config rather than a static initializer (maybe from
        // management server instantiation?) then maybe the management server method can be moved entirely
        // into this utils class.
        return _ms.getMemoryOrCpuCapacityByHost(poolId, capacityType);
    }

    public static List<SummedCapacity> getCapacityByClusterPodZone(Long zoneId, Long podId, Long clusterId){
        return _capacityDao.findByClusterPodZone(zoneId,podId,clusterId);
    }

    public static List<SummedCapacity> findNonSharedStorageForClusterPodZone(Long zoneId, Long podId, Long clusterId){
        return _capacityDao.findNonSharedStorageForClusterPodZone(zoneId,podId,clusterId);
    }

    public static List<CapacityVO> getCapacityByPod(){
        return null;

    }

    public static Long getPodIdForVlan(long vlanDbId) {
        return _networkModel.getPodIdForVlan(vlanDbId);
    }

    public static String getVersion() {
        return _ms.getVersion();
    }

    public static List<UserVmJoinVO> searchForUserVMs(Criteria c, List<Long> permittedAccounts) {
        return _userVmMgr.searchForUserVMs(c, _accountDao.findById(Account.ACCOUNT_ID_SYSTEM),
                null, false, permittedAccounts, false, null, null).first();
    }

    public static List<? extends StoragePoolVO> searchForStoragePools(Criteria c) {
        return _ms.searchForStoragePools(c).first();
    }

    // ///////////////////////////////////////////////////////////
    // Manager methods //
    // ///////////////////////////////////////////////////////////

    public static long findCorrectResourceLimit(ResourceType type, long accountId) {
        AccountVO account = _accountDao.findById(accountId);

        if (account == null) {
            return -1;
        }

        return _resourceLimitMgr.findCorrectResourceLimitForAccount(account, type);
    }

    public static long findCorrectResourceLimit(Long limit, short accountType, ResourceType type) {
        return _resourceLimitMgr.findCorrectResourceLimitForAccount(accountType, limit, type);
    }

    public static long getResourceCount(ResourceType type, long accountId) {
        AccountVO account = _accountDao.findById(accountId);

        if (account == null) {
            return -1;
        }

        return _resourceLimitMgr.getResourceCount(account, type);
    }

    public static String getSecurityGroupsNamesForVm(long vmId) {
        return _securityGroupMgr.getSecurityGroupsNamesForVm(vmId);
    }

    public static List<SecurityGroupVO> getSecurityGroupsForVm(long vmId) {
        return _securityGroupMgr.getSecurityGroupsForVm(vmId);
    }

    public static String getSnapshotIntervalTypes(long snapshotId) {
        SnapshotVO snapshot = _snapshotDao.findById(snapshotId);
        return snapshot.getRecurringType().name();
    }

    public static String getStoragePoolTags(long poolId) {
        return _storageMgr.getStoragePoolTags(poolId);
    }

    public static boolean isLocalStorageActiveOnHost(Long hostId) {
        return _storageMgr.isLocalStorageActiveOnHost(hostId);
    }

    public static InstanceGroupVO findInstanceGroupForVM(long vmId) {
        return _userVmMgr.getGroupForVm(vmId);
    }

    // ///////////////////////////////////////////////////////////
    // Misc methods //
    // ///////////////////////////////////////////////////////////

    public static HostStats getHostStatistics(long hostId) {
        return _statsCollector.getHostStats(hostId);
    }

    public static StorageStats getStoragePoolStatistics(long id) {
        return _statsCollector.getStoragePoolStats(id);
    }

    public static VmStats getVmStatistics(long hostId) {
        return _statsCollector.getVmStats(hostId);
    }

    public static StorageStats getSecondaryStorageStatistics(long id) {
        return _statsCollector.getStorageStats(id);
    }

    public static CapacityVO getStoragePoolUsedStats(Long poolId, Long clusterId, Long podId, Long zoneId){
        return _storageMgr.getStoragePoolUsedStats(poolId, clusterId, podId, zoneId);
    }

    public static CapacityVO getSecondaryStorageUsedStats(Long hostId, Long zoneId){
        return _storageMgr.getSecondaryStorageUsedStats(hostId, zoneId);
    }

    // ///////////////////////////////////////////////////////////
    // Dao methods //
    // ///////////////////////////////////////////////////////////

    public static Account findAccountById(Long accountId) {
        return _accountDao.findByIdIncludingRemoved(accountId);
    }

    public static Account findAccountByIdIncludingRemoved(Long accountId) {
        return _accountDao.findByIdIncludingRemoved(accountId);
    }

    public static Account findAccountByNameDomain(String accountName, Long domainId) {
        return _accountDao.findActiveAccount(accountName, domainId);
    }

    public static ClusterVO findClusterById(long clusterId) {
        return _clusterDao.findById(clusterId);
    }

    public static ClusterDetailsVO findClusterDetails(long clusterId, String name){
         return _clusterDetailsDao.findDetail(clusterId,name);
    }

    public static DiskOfferingVO findDiskOfferingById(Long diskOfferingId) {
        return _diskOfferingDao.findByIdIncludingRemoved(diskOfferingId);
    }

    public static DomainVO findDomainById(Long domainId) {
        return _domainDao.findByIdIncludingRemoved(domainId);
    }

    public static DomainVO findDomainByIdIncludingRemoved(Long domainId) {
        return _domainDao.findByIdIncludingRemoved(domainId);
    }

    public static boolean isChildDomain(long parentId, long childId) {
        return _domainDao.isChildDomain(parentId, childId);
    }

    public static DomainRouterVO findDomainRouterById(Long routerId) {
        return _domainRouterDao.findByIdIncludingRemoved(routerId);
    }

    public static GuestOS findGuestOSById(Long id) {
        return _guestOSDao.findByIdIncludingRemoved(id);
    }

    public static GuestOS findGuestOSByDisplayName(String displayName) {
        return _guestOSDao.listByDisplayName(displayName);
    }

    public static HostVO findHostById(Long hostId) {
        return _hostDao.findByIdIncludingRemoved(hostId);
    }

    public static IPAddressVO findIpAddressById(long addressId) {
        return _ipAddressDao.findById(addressId);
    }

    public static GuestOSCategoryVO getHostGuestOSCategory(long hostId) {
        Long guestOSCategoryID = _resourceMgr.getGuestOSCategoryId(hostId);

        if (guestOSCategoryID != null) {
            return _guestOSCategoryDao.findById(guestOSCategoryID);
        } else {
            return null;
        }
    }

    public static String getHostTags(long hostId) {
        return _resourceMgr.getHostTags(hostId);
    }

    public static LoadBalancerVO findLoadBalancerById(Long loadBalancerId) {
        return _loadBalancerDao.findById(loadBalancerId);
    }

    public static NetworkRuleConfigVO findNetworkRuleById(Long ruleId) {
        return _networkRuleConfigDao.findById(ruleId);
    }

    public static SecurityGroup findSecurityGroupById(Long groupId) {
        return _securityGroupDao.findById(groupId);
    }

    public static HostPodVO findPodById(Long podId) {
        return _podDao.findById(podId);
    }

    public static VolumeVO findRootVolume(long vmId) {
        List<VolumeVO> volumes = _volumeDao.findByInstanceAndType(vmId, Type.ROOT);
        if (volumes != null && volumes.size() == 1) {
            return volumes.get(0);
        } else {
            return null;
        }
    }

    public static ServiceOffering findServiceOfferingById(Long serviceOfferingId) {
        return _serviceOfferingDao.findByIdIncludingRemoved(serviceOfferingId);
    }

    public static Snapshot findSnapshotById(long snapshotId) {
        SnapshotVO snapshot = _snapshotDao.findById(snapshotId);
        if (snapshot != null && snapshot.getRemoved() == null && snapshot.getState() == Snapshot.State.BackedUp) {
            return snapshot;
        } else {
            return null;
        }
    }

    public static StoragePoolVO findStoragePoolById(Long storagePoolId) {
        return _storagePoolDao.findByIdIncludingRemoved(storagePoolId);
    }

    public static VMTemplateVO findTemplateById(Long templateId) {
        VMTemplateVO template = _templateDao.findByIdIncludingRemoved(templateId);
        if(template != null) {
            Map details = _templateDetailsDao.findDetails(templateId);
            if(details != null && !details.isEmpty())
                template.setDetails(details);
        }
        return template;
    }

    public static VMTemplateHostVO findTemplateHostRef(long templateId, long zoneId) {
        return findTemplateHostRef(templateId, zoneId, false);
    }

    public static VMTemplateHostVO findTemplateHostRef(long templateId, long zoneId, boolean readyOnly) {
        VMTemplateVO vmTemplate = findTemplateById(templateId);
        if (vmTemplate.getHypervisorType() == HypervisorType.BareMetal) {
            List<VMTemplateHostVO> res = _templateHostDao.listByTemplateId(templateId);
            return res.size() == 0 ? null : res.get(0);
        } else {
            return _templateMgr.getTemplateHostRef(zoneId, templateId, readyOnly);
        }
    }


    public static VolumeHostVO findVolumeHostRef(long volumeId, long zoneId) {
        return _volumeHostDao.findVolumeByZone(volumeId, zoneId);
    }

    public static VMTemplateSwiftVO findTemplateSwiftRef(long templateId) {
        return _templateSwiftDao.findOneByTemplateId(templateId);
    }

    public static VMTemplateS3VO findTemplateS3Ref(long templateId) {
        return _templateS3Dao.findOneByTemplateId(templateId);
    }

    public static UploadVO findUploadById(Long id) {
        return _uploadDao.findById(id);
    }

    public static User findUserById(Long userId) {
        return _userDao.findById(userId);
    }

    public static UserVm findUserVmById(Long vmId) {
        return _userVmDao.findById(vmId);
    }

    public static VlanVO findVlanById(long vlanDbId) {
        return _vlanDao.findById(vlanDbId);
    }

    public static VolumeVO findVolumeById(Long volumeId) {
        return _volumeDao.findByIdIncludingRemoved(volumeId);
    }

    public static Site2SiteVpnGatewayVO findVpnGatewayById(Long vpnGatewayId) {
        return _site2SiteVpnGatewayDao.findById(vpnGatewayId);
    }

    public static Site2SiteCustomerGatewayVO findCustomerGatewayById(Long customerGatewayId) {
        return _site2SiteCustomerGatewayDao.findById(customerGatewayId);
    }

    public static List<UserVO> listUsersByAccount(long accountId) {
        return _userDao.listByAccount(accountId);
    }

    public static DataCenterVO findZoneById(Long zoneId) {
        return _zoneDao.findById(zoneId);
    }

    public static Long getAccountIdForVlan(long vlanDbId) {
        List<AccountVlanMapVO> accountVlanMaps = _accountVlanMapDao.listAccountVlanMapsByVlan(vlanDbId);
        if (accountVlanMaps.isEmpty()) {
            return null;
        } else {
            return accountVlanMaps.get(0).getAccountId();
        }
    }

    public static Long getAccountIdForGuestVlan(long vlanDbId) {
        List<AccountGuestVlanMapVO> accountGuestVlanMaps = _accountGuestVlanMapDao.listAccountGuestVlanMapsByVlan(vlanDbId);
        if (accountGuestVlanMaps.isEmpty()) {
            return null;
        } else {
            return accountGuestVlanMaps.get(0).getAccountId();
        }
    }

    public static HypervisorType getVolumeHyperType(long volumeId) {
        return _volumeDao.getHypervisorType(volumeId);
    }

    public static HypervisorType getHypervisorTypeFromFormat(ImageFormat format){
        return _storageMgr.getHypervisorTypeFromFormat(format);
    }

    public static List<VMTemplateHostVO> listTemplateHostBy(long templateId, Long zoneId, boolean readyOnly) {
        if (zoneId != null) {
            VMTemplateVO vmTemplate = findTemplateById(templateId);
            if (vmTemplate.getHypervisorType() == HypervisorType.BareMetal) {
                return _templateHostDao.listByTemplateId(templateId);
            } else {
                return _templateHostDao.listByZoneTemplate(zoneId, templateId, readyOnly);
            }
        } else {
            return _templateHostDao.listByOnlyTemplateId(templateId);
        }
    }

    public static List<UserStatisticsVO> listUserStatsBy(Long accountId) {
        return _userStatsDao.listBy(accountId);
    }

    public static List<UserVmVO> listUserVMsByHostId(long hostId) {
        return _userVmDao.listByHostId(hostId);
    }

    public static List<DataCenterVO> listZones() {
        return _zoneDao.listAll();
    }

    public static boolean volumeIsOnSharedStorage(long volumeId) {
        // Check that the volume is valid
        VolumeVO volume = _volumeDao.findById(volumeId);
        if (volume == null) {
            throw new InvalidParameterValueException("Please specify a valid volume ID.");
        }

        return _volumeMgr.volumeOnSharedStoragePool(volume);
    }

    public static List<NicProfile> getNics(VirtualMachine vm) {
        return _networkMgr.getNicProfiles(vm);
    }

    public static NetworkProfile getNetworkProfile(long networkId) {
        return _networkMgr.convertNetworkToNetworkProfile(networkId);
    }

    public static NetworkOfferingVO findNetworkOfferingById(long networkOfferingId) {
        return _networkOfferingDao.findByIdIncludingRemoved(networkOfferingId);
    }

    public static List<? extends Vlan> listVlanByNetworkId(long networkId) {
        return _vlanDao.listVlansByNetworkId(networkId);
    }

    public static PhysicalNetworkVO findPhysicalNetworkById(long id) {
        return _physicalNetworkDao.findById(id);
    }

    public static PhysicalNetworkTrafficTypeVO findPhysicalNetworkTrafficTypeById(long id) {
        return _physicalNetworkTrafficTypeDao.findById(id);
    }

    public static NetworkVO findNetworkById(long id) {
        return _networkDao.findById(id);
    }

    public static Map<Service, Map<Capability, String>> getNetworkCapabilities(long networkId, long zoneId) {
        return _networkModel.getNetworkCapabilities(networkId);
    }

    public static long getPublicNetworkIdByZone(long zoneId) {
        return _networkModel.getSystemNetworkByZoneAndTrafficType(zoneId, TrafficType.Public).getId();
    }

    public static Long getVlanNetworkId(long vlanId) {
        VlanVO vlan = _vlanDao.findById(vlanId);
        if (vlan != null) {
            return vlan.getNetworkId();
        } else {
            return null;
        }
    }

    public static Integer getNetworkRate(long networkOfferingId) {
        return _configMgr.getNetworkOfferingNetworkRate(networkOfferingId, null);
    }

    public static Account getVlanAccount(long vlanId) {
        return _configMgr.getVlanAccount(vlanId);
    }

    public static boolean isSecurityGroupEnabledInZone(long zoneId) {
        DataCenterVO dc = _zoneDao.findById(zoneId);
        if (dc == null) {
            return false;
        } else {
            return dc.isSecurityGroupEnabled();
        }
    }

    public static Long getDedicatedNetworkDomain(long networkId) {
        return _networkModel.getDedicatedNetworkDomain(networkId);
    }

    public static float getCpuOverprovisioningFactor() {
        String opFactor = _configDao.getValue(Config.CPUOverprovisioningFactor.key());
        float cpuOverprovisioningFactor = NumbersUtil.parseFloat(opFactor, 1);
        return cpuOverprovisioningFactor;
    }

    public static boolean isExtractionDisabled(){
        String disableExtractionString = _configDao.getValue(Config.DisableExtraction.toString());
        boolean disableExtraction  = (disableExtractionString == null) ? false : Boolean.parseBoolean(disableExtractionString);
        return disableExtraction;
    }

    public static SecurityGroup getSecurityGroup(String groupName, long ownerId) {
        return _securityGroupMgr.getSecurityGroup(groupName, ownerId);
    }

    public static ConsoleProxyVO findConsoleProxy(long id) {
        return _consoleProxyDao.findById(id);
    }

    public static List<String> findFirewallSourceCidrs(long id){
        return _firewallCidrsDao.getSourceCidrs(id);
    }

    public static Account getProjectOwner(long projectId) {
        return _projectMgr.getProjectOwner(projectId);
    }

    public static Project findProjectByProjectAccountId(long projectAccountId) {
        return _projectMgr.findByProjectAccountId(projectAccountId);
    }

    public static Project findProjectByProjectAccountIdIncludingRemoved(long projectAccountId) {
        return _projectMgr.findByProjectAccountIdIncludingRemoved(projectAccountId);
    }

    public static Project findProjectById(long projectId) {
        return _projectMgr.getProject(projectId);
    }

    public static long getProjectOwnwerId(long projectId) {
        return _projectMgr.getProjectOwner(projectId).getId();
    }

    public static Map<String, String> getAccountDetails(long accountId) {
        Map<String, String> details = _accountDetailsDao.findDetails(accountId);
        return details.isEmpty() ? null : details;
    }

    public static Map<Service, Set<Provider>> listNetworkOfferingServices(long networkOfferingId) {
        return _networkModel.getNetworkOfferingServiceProvidersMap(networkOfferingId);
    }

    public static List<Service> getElementServices(Provider provider) {
        return _networkModel.getElementServices(provider);
    }

    public static List<? extends Provider> getProvidersForService(Service service) {
        return _networkModel.listSupportedNetworkServiceProviders(service.getName());
    }

    public static boolean canElementEnableIndividualServices(Provider serviceProvider) {
        return _networkModel.canElementEnableIndividualServices(serviceProvider);
    }

    public static Pair<Long, Boolean> getDomainNetworkDetails(long networkId) {
        NetworkDomainVO map = _networkDomainDao.getDomainNetworkMapByNetworkId(networkId);

        boolean subdomainAccess = (map.isSubdomainAccess() != null) ? map.isSubdomainAccess() : _networkModel.getAllowSubdomainAccessGlobal();

        return new Pair<Long, Boolean>(map.getDomainId(), subdomainAccess);
    }

    public static long countFreePublicIps() {
        return _ipAddressDao.countFreePublicIPs();
    }

    public static long findDefaultRouterServiceOffering() {
        ServiceOfferingVO serviceOffering = _serviceOfferingDao.findByName(ServiceOffering.routerDefaultOffUniqueName);
        return serviceOffering.getId();
    }

    public static IpAddress findIpByAssociatedVmId(long vmId) {
        return _ipAddressDao.findByAssociatedVmId(vmId);
    }

    public static String getHaTag() {
        return _haMgr.getHaTag();
    }

    public static Map<Service, Set<Provider>> listVpcOffServices(long vpcOffId) {
        return _vpcMgr.getVpcOffSvcProvidersMap(vpcOffId);
    }

    public static List<? extends Network> listVpcNetworks(long vpcId) {
        return _networkModel.listNetworksByVpc(vpcId);
    }

    public static boolean canUseForDeploy(Network network) {
        return _networkModel.canUseForDeploy(network);
    }

    public static VMSnapshot getVMSnapshotById(Long vmSnapshotId) {
        VMSnapshot vmSnapshot = _vmSnapshotDao.findById(vmSnapshotId);
        return vmSnapshot;
    }

    public static String getUuid(String resourceId, TaggedResourceType resourceType) {
        return _taggedResourceService.getUuid(resourceId, resourceType);
    }

    public static boolean isOfferingForVpc(NetworkOffering offering) {
        boolean vpcProvider = _configMgr.isOfferingForVpc(offering);
        return vpcProvider;
    }

    public static List<? extends ResourceTag> listByResourceTypeAndId(TaggedResourceType type, long resourceId) {
        return _taggedResourceService.listByResourceTypeAndId(type, resourceId);
    }
    public static List<ConditionVO> getAutoScalePolicyConditions(long policyId)
    {
        List<AutoScalePolicyConditionMapVO> vos = _asPolicyConditionMapDao.listByAll(policyId, null);
        ArrayList<ConditionVO> conditions = new ArrayList<ConditionVO>(vos.size());
        for (AutoScalePolicyConditionMapVO vo : vos) {
            conditions.add(_asConditionDao.findById(vo.getConditionId()));
        }

        return conditions;
    }

    public static void getAutoScaleVmGroupPolicyIds(long vmGroupId, List<Long> scaleUpPolicyIds, List<Long> scaleDownPolicyIds)
    {
        List<AutoScaleVmGroupPolicyMapVO> vos = _asVmGroupPolicyMapDao.listByVmGroupId(vmGroupId);
        for (AutoScaleVmGroupPolicyMapVO vo : vos) {
            AutoScalePolicy autoScalePolicy = _asPolicyDao.findById(vo.getPolicyId());
            if(autoScalePolicy.getAction().equals("scaleup"))
                scaleUpPolicyIds.add(autoScalePolicy.getId());
            else
                scaleDownPolicyIds.add(autoScalePolicy.getId());
        }
    }
    public static String getKeyPairName(String sshPublicKey) {
        SSHKeyPairVO sshKeyPair = _sshKeyPairDao.findByPublicKey(sshPublicKey);
        //key might be removed prior to this point
        if (sshKeyPair != null) {
            return sshKeyPair.getName();
        }
        return null;
    }

    public static UserVmDetailVO  findPublicKeyByVmId(long vmId) {
        return _userVmDetailsDao.findDetail(vmId, "SSH.PublicKey");
    }

    public static void getAutoScaleVmGroupPolicies(long vmGroupId, List<AutoScalePolicy> scaleUpPolicies, List<AutoScalePolicy> scaleDownPolicies)
    {
        List<AutoScaleVmGroupPolicyMapVO> vos = _asVmGroupPolicyMapDao.listByVmGroupId(vmGroupId);
        for (AutoScaleVmGroupPolicyMapVO vo : vos) {
            AutoScalePolicy autoScalePolicy = _asPolicyDao.findById(vo.getPolicyId());
            if(autoScalePolicy.getAction().equals("scaleup"))
                scaleUpPolicies.add(autoScalePolicy);
            else
                scaleDownPolicies.add(autoScalePolicy);
        }
    }

    public static CounterVO getCounter(long counterId) {
        return _counterDao.findById(counterId);
    }

    public static ConditionVO findConditionById(long conditionId){
        return _asConditionDao.findById(conditionId);
    }

    public static PhysicalNetworkServiceProviderVO findPhysicalNetworkServiceProviderById(long providerId){
        return _physicalNetworkServiceProviderDao.findById(providerId);
    }

    public static FirewallRuleVO findFirewallRuleById(long ruleId){
        return _firewallRuleDao.findById(ruleId);
    }

    public static StaticRouteVO findStaticRouteById(long routeId){
        return _staticRouteDao.findById(routeId);
    }

    public static VpcGatewayVO findVpcGatewayById(long gatewayId){
        return _vpcGatewayDao.findById(gatewayId);
    }

    public static AutoScalePolicyVO findAutoScalePolicyById(long policyId){
        return _asPolicyDao.findById(policyId);
    }

    public static AutoScaleVmProfileVO findAutoScaleVmProfileById(long profileId){
        return _asVmProfileDao.findById(profileId);
    }

    public static AutoScaleVmGroupVO findAutoScaleVmGroupById(long groupId){
        return _asVmGroupDao.findById(groupId);
    }

    public static GuestOSCategoryVO findGuestOsCategoryById(long catId){
        return _guestOSCategoryDao.findById(catId);
    }

    public static VpcVO findVpcById(long vpcId){
        return _vpcDao.findById(vpcId);
    }

    public static SnapshotPolicy findSnapshotPolicyById(long policyId){
        return _snapshotPolicyDao.findById(policyId);
    }

    public static VpcOffering findVpcOfferingById(long offeringId){
        return _vpcOfferingDao.findById(offeringId);
    }


    public static AsyncJob findAsyncJobById(long jobId){
        return _asyncJobDao.findById(jobId);
    }

    public static String findJobInstanceUuid(AsyncJob job){
        if ( job == null )
            return null;
        String jobInstanceId = null;
        ApiCommandJobType jobInstanceType = EnumUtils.fromString(ApiCommandJobType.class, job.getInstanceType(), ApiCommandJobType.None);
        
        if (jobInstanceType == ApiCommandJobType.Volume) {
            VolumeVO volume = ApiDBUtils.findVolumeById(job.getInstanceId());
            if (volume != null) {
                jobInstanceId = volume.getUuid();
            }
        } else if (jobInstanceType == jobInstanceType.Template || jobInstanceType == jobInstanceType.Iso) {
            VMTemplateVO template = ApiDBUtils.findTemplateById(job.getInstanceId());
            if (template != null) {
                jobInstanceId = template.getUuid();
            }
        } else if (jobInstanceType == jobInstanceType.VirtualMachine || jobInstanceType == jobInstanceType.ConsoleProxy
                || jobInstanceType == jobInstanceType.SystemVm || jobInstanceType == jobInstanceType.DomainRouter) {
            VMInstanceVO vm = ApiDBUtils.findVMInstanceById(job.getInstanceId());
            if (vm != null) {
                jobInstanceId = vm.getUuid();
            }
        } else if (jobInstanceType == jobInstanceType.Snapshot) {
            Snapshot snapshot = ApiDBUtils.findSnapshotById(job.getInstanceId());
            if (snapshot != null) {
                jobInstanceId = snapshot.getUuid();
            }
        } else if (jobInstanceType == jobInstanceType.Host) {
            Host host = ApiDBUtils.findHostById(job.getInstanceId());
            if (host != null) {
                jobInstanceId = host.getUuid();
            }
        } else if (jobInstanceType == jobInstanceType.StoragePool) {
            StoragePoolVO spool = ApiDBUtils.findStoragePoolById(job.getInstanceId());
            if (spool != null) {
                jobInstanceId = spool.getUuid();
            }
        } else if (jobInstanceType == jobInstanceType.IpAddress) {
            IPAddressVO ip = ApiDBUtils.findIpAddressById(job.getInstanceId());
            if (ip != null) {
                jobInstanceId = ip.getUuid();
            }
        } else if (jobInstanceType == jobInstanceType.SecurityGroup) {
            SecurityGroup sg = ApiDBUtils.findSecurityGroupById(job.getInstanceId());
            if (sg != null) {
                jobInstanceId = sg.getUuid();
            }
        } else if (jobInstanceType == jobInstanceType.PhysicalNetwork) {
            PhysicalNetworkVO pnet = ApiDBUtils.findPhysicalNetworkById(job.getInstanceId());
            if (pnet != null) {
                jobInstanceId = pnet.getUuid();
            }
        } else if (jobInstanceType == jobInstanceType.TrafficType) {
            PhysicalNetworkTrafficTypeVO trafficType = ApiDBUtils.findPhysicalNetworkTrafficTypeById(job.getInstanceId());
            if (trafficType != null) {
                jobInstanceId = trafficType.getUuid();
            }
        } else if (jobInstanceType == jobInstanceType.PhysicalNetworkServiceProvider) {
            PhysicalNetworkServiceProvider sp = ApiDBUtils.findPhysicalNetworkServiceProviderById(job.getInstanceId());
            if (sp != null) {
                jobInstanceId = sp.getUuid();
            }
        } else if (jobInstanceType == jobInstanceType.FirewallRule) {
            FirewallRuleVO fw = ApiDBUtils.findFirewallRuleById(job.getInstanceId());
            if (fw != null) {
                jobInstanceId = fw.getUuid();
            }
        } else if (jobInstanceType == jobInstanceType.Account) {
            Account acct = ApiDBUtils.findAccountById(job.getInstanceId());
            if (acct != null) {
                jobInstanceId = acct.getUuid();
            }
        } else if (jobInstanceType == jobInstanceType.User) {
            User usr = ApiDBUtils.findUserById(job.getInstanceId());
            if (usr != null) {
                jobInstanceId = usr.getUuid();
            }
        } else if (jobInstanceType == jobInstanceType.StaticRoute) {
            StaticRouteVO route = ApiDBUtils.findStaticRouteById(job.getInstanceId());
            if (route != null) {
                jobInstanceId = route.getUuid();
            }
        } else if (jobInstanceType == jobInstanceType.PrivateGateway) {
            VpcGatewayVO gateway = ApiDBUtils.findVpcGatewayById(job.getInstanceId());
            if (gateway != null) {
                jobInstanceId = gateway.getUuid();
            }
        } else if (jobInstanceType == jobInstanceType.Counter) {
            CounterVO counter = ApiDBUtils.getCounter(job.getInstanceId());
            if (counter != null) {
                jobInstanceId = counter.getUuid();
            }
        } else if (jobInstanceType == jobInstanceType.Condition) {
            ConditionVO condition = ApiDBUtils.findConditionById(job.getInstanceId());
            if (condition != null) {
                jobInstanceId = condition.getUuid();
            }
        } else if (jobInstanceType == jobInstanceType.AutoScalePolicy) {
            AutoScalePolicyVO policy = ApiDBUtils.findAutoScalePolicyById(job.getInstanceId());
            if (policy != null) {
                jobInstanceId = policy.getUuid();
            }
        } else if (jobInstanceType == jobInstanceType.AutoScaleVmProfile) {
            AutoScaleVmProfileVO profile = ApiDBUtils.findAutoScaleVmProfileById(job.getInstanceId());
            if (profile != null) {
                jobInstanceId = profile.getUuid();
            }
        } else if (jobInstanceType == jobInstanceType.AutoScaleVmGroup) {
            AutoScaleVmGroupVO group = ApiDBUtils.findAutoScaleVmGroupById(job.getInstanceId());
            if (group != null) {
                jobInstanceId = group.getUuid();
            }
        } else if (jobInstanceType != jobInstanceType.None) {
            // TODO : when we hit here, we need to add instanceType -> UUID
            // entity table mapping
            assert (false);
        }
        return jobInstanceId;
    }

    ///////////////////////////////////////////////////////////////////////
    //  Newly Added Utility Methods for List API refactoring             //
    ///////////////////////////////////////////////////////////////////////

    public static DomainRouterResponse newDomainRouterResponse(DomainRouterJoinVO vr, Account caller) {
        return _domainRouterJoinDao.newDomainRouterResponse(vr, caller);
    }

    public static DomainRouterResponse fillRouterDetails(DomainRouterResponse vrData, DomainRouterJoinVO vr){
        return _domainRouterJoinDao.setDomainRouterResponse(vrData, vr);
    }

    public static List<DomainRouterJoinVO> newDomainRouterView(VirtualRouter vr){
        return _domainRouterJoinDao.newDomainRouterView(vr);
    }

    public static UserVmResponse newUserVmResponse(String objectName, UserVmJoinVO userVm, EnumSet<VMDetails> details, Account caller) {
        return _userVmJoinDao.newUserVmResponse(objectName, userVm, details, caller);
    }

    public static UserVmResponse fillVmDetails(UserVmResponse vmData, UserVmJoinVO vm){
        return _userVmJoinDao.setUserVmResponse(vmData, vm);
    }

    public static List<UserVmJoinVO> newUserVmView(UserVm... userVms){
        return _userVmJoinDao.newUserVmView(userVms);
    }

    public static SecurityGroupResponse newSecurityGroupResponse(SecurityGroupJoinVO vsg, Account caller) {
        return _securityGroupJoinDao.newSecurityGroupResponse(vsg, caller);
    }

    public static SecurityGroupResponse fillSecurityGroupDetails(SecurityGroupResponse vsgData, SecurityGroupJoinVO sg){
        return _securityGroupJoinDao.setSecurityGroupResponse(vsgData, sg);
    }

    public static List<SecurityGroupJoinVO> newSecurityGroupView(SecurityGroup sg){
        return _securityGroupJoinDao.newSecurityGroupView(sg);
    }

    public static List<SecurityGroupJoinVO> findSecurityGroupViewById(Long sgId){
        return _securityGroupJoinDao.searchByIds(sgId);
    }

    public static ResourceTagResponse newResourceTagResponse(ResourceTagJoinVO vsg, boolean keyValueOnly) {
        return _tagJoinDao.newResourceTagResponse(vsg, keyValueOnly);
    }

    public static ResourceTagJoinVO newResourceTagView(ResourceTag sg){
        return _tagJoinDao.newResourceTagView(sg);
    }

    public static ResourceTagJoinVO findResourceTagViewById(Long tagId){
        List<ResourceTagJoinVO> tags = _tagJoinDao.searchByIds(tagId);
        if ( tags != null && tags.size() > 0 ){
            return tags.get(0);
        }
        else{
            return null;
        }
    }

    public static EventResponse newEventResponse(EventJoinVO ve) {
        return _eventJoinDao.newEventResponse(ve);
    }

    public static EventJoinVO newEventView(Event e){
        return _eventJoinDao.newEventView(e);
    }

    public static InstanceGroupResponse newInstanceGroupResponse(InstanceGroupJoinVO ve) {
        return _vmGroupJoinDao.newInstanceGroupResponse(ve);
    }

    public static InstanceGroupJoinVO newInstanceGroupView(InstanceGroup e){
        return _vmGroupJoinDao.newInstanceGroupView(e);
    }

    public static UserResponse newUserResponse(UserAccountJoinVO usr) {
        return _userAccountJoinDao.newUserResponse(usr);
    }

    public static UserAccountJoinVO newUserView(User usr){
        return _userAccountJoinDao.newUserView(usr);
    }

    public static UserAccountJoinVO newUserView(UserAccount usr){
        return _userAccountJoinDao.newUserView(usr);
    }

    public static ProjectResponse newProjectResponse(ProjectJoinVO proj) {
        return _projectJoinDao.newProjectResponse(proj);
    }

    public static ProjectResponse fillProjectDetails(ProjectResponse rsp, ProjectJoinVO proj){
        return _projectJoinDao.setProjectResponse(rsp,proj);
    }

    public static List<ProjectJoinVO> newProjectView(Project proj){
        return _projectJoinDao.newProjectView(proj);
    }

    public static List<UserAccountJoinVO> findUserViewByAccountId(Long accountId){
        return _userAccountJoinDao.searchByAccountId(accountId);
    }

    public static ProjectAccountResponse newProjectAccountResponse(ProjectAccountJoinVO proj) {
        return _projectAccountJoinDao.newProjectAccountResponse(proj);
    }

    public static ProjectAccountJoinVO newProjectAccountView(ProjectAccount proj) {
        return _projectAccountJoinDao.newProjectAccountView(proj);
    }

    public static ProjectInvitationResponse newProjectInvitationResponse(ProjectInvitationJoinVO proj) {
        return _projectInvitationJoinDao.newProjectInvitationResponse(proj);
    }

    public static ProjectInvitationJoinVO newProjectInvitationView(ProjectInvitation proj) {
        return _projectInvitationJoinDao.newProjectInvitationView(proj);
    }

    public static HostResponse newHostResponse(HostJoinVO vr, EnumSet<HostDetails> details) {
        return _hostJoinDao.newHostResponse(vr, details);
    }

    public static HostResponse fillHostDetails(HostResponse vrData, HostJoinVO vr){
        return _hostJoinDao.setHostResponse(vrData, vr);
    }

    public static HostForMigrationResponse newHostForMigrationResponse(HostJoinVO vr, EnumSet<HostDetails> details) {
        return _hostJoinDao.newHostForMigrationResponse(vr, details);
    }

    public static HostForMigrationResponse fillHostForMigrationDetails(HostForMigrationResponse vrData, HostJoinVO vr) {
        return _hostJoinDao.setHostForMigrationResponse(vrData, vr);
    }

    public static List<HostJoinVO> newHostView(Host vr){
        return _hostJoinDao.newHostView(vr);
    }

    public static VolumeResponse newVolumeResponse(VolumeJoinVO vr) {
        return _volJoinDao.newVolumeResponse(vr);
    }


    public static VolumeResponse fillVolumeDetails(VolumeResponse vrData, VolumeJoinVO vr){
        return _volJoinDao.setVolumeResponse(vrData, vr);
    }

    public static List<VolumeJoinVO> newVolumeView(Volume vr){
        return _volJoinDao.newVolumeView(vr);
    }

    public static StoragePoolResponse newStoragePoolResponse(StoragePoolJoinVO vr) {
        return _poolJoinDao.newStoragePoolResponse(vr);
    }

    public static StoragePoolResponse fillStoragePoolDetails(StoragePoolResponse vrData, StoragePoolJoinVO vr){
        return _poolJoinDao.setStoragePoolResponse(vrData, vr);
    }

    public static StoragePoolForMigrationResponse newStoragePoolForMigrationResponse(StoragePoolJoinVO vr) {
        return _poolJoinDao.newStoragePoolForMigrationResponse(vr);
    }

    public static StoragePoolForMigrationResponse fillStoragePoolForMigrationDetails(StoragePoolForMigrationResponse
            vrData, StoragePoolJoinVO vr){
        return _poolJoinDao.setStoragePoolForMigrationResponse(vrData, vr);
    }

    public static List<StoragePoolJoinVO> newStoragePoolView(StoragePool vr){
        return _poolJoinDao.newStoragePoolView(vr);
    }


    public static AccountResponse newAccountResponse(AccountJoinVO ve) {
        return _accountJoinDao.newAccountResponse(ve);
    }

    public static AccountJoinVO newAccountView(Account e){
        return _accountJoinDao.newAccountView(e);
    }

    public static AccountJoinVO findAccountViewById(Long accountId) {
        return _accountJoinDao.findByIdIncludingRemoved(accountId);
    }

    public static AsyncJobResponse newAsyncJobResponse(AsyncJobJoinVO ve) {
        return _jobJoinDao.newAsyncJobResponse(ve);
    }

    public static AsyncJobJoinVO newAsyncJobView(AsyncJob e){
        return _jobJoinDao.newAsyncJobView(e);
    }

   public static DiskOfferingResponse newDiskOfferingResponse(DiskOfferingJoinVO offering) {
       return _diskOfferingJoinDao.newDiskOfferingResponse(offering);
   }

   public static DiskOfferingJoinVO newDiskOfferingView(DiskOffering offering){
       return _diskOfferingJoinDao.newDiskOfferingView(offering);
   }

   public static ServiceOfferingResponse newServiceOfferingResponse(ServiceOfferingJoinVO offering) {
       return _serviceOfferingJoinDao.newServiceOfferingResponse(offering);
   }

   public static ServiceOfferingJoinVO newServiceOfferingView(ServiceOffering offering){
       return _serviceOfferingJoinDao.newServiceOfferingView(offering);
   }

   public static ZoneResponse newDataCenterResponse(DataCenterJoinVO dc, Boolean showCapacities) {
       return _dcJoinDao.newDataCenterResponse(dc, showCapacities);
   }

   public static DataCenterJoinVO newDataCenterView(DataCenter dc){
       return _dcJoinDao.newDataCenterView(dc);
   }

   public static Map<String, String> findHostDetailsById(long hostId){
	   return _hostDetailsDao.findDetails(hostId);
   }

   public static List<NicSecondaryIpVO> findNicSecondaryIps(long nicId) {
       return _nicSecondaryIpDao.listByNicId(nicId);
   }

    public static AffinityGroup getAffinityGroup(String groupName, long accountId) {
        return _affinityGroupDao.findByAccountAndName(accountId, groupName);
    }

    public static AffinityGroupResponse newAffinityGroupResponse(AffinityGroupJoinVO group) {
        return _affinityGroupJoinDao.newAffinityGroupResponse(group);
    }

    public static AffinityGroupResponse fillAffinityGroupDetails(AffinityGroupResponse resp, AffinityGroupJoinVO group) {
        return _affinityGroupJoinDao.setAffinityGroupResponse(resp, group);
    }

    public static List<? extends LoadBalancer> listSiteLoadBalancers(long gslbRuleId) {
        return _gslbService.listSiteLoadBalancers(gslbRuleId);
    }
}<|MERGE_RESOLUTION|>--- conflicted
+++ resolved
@@ -25,13 +25,10 @@
 import javax.annotation.PostConstruct;
 import javax.inject.Inject;
 
-<<<<<<< HEAD
 import org.apache.cloudstack.api.ApiCommandJobType;
-=======
 import org.apache.cloudstack.affinity.AffinityGroup;
 import org.apache.cloudstack.affinity.AffinityGroupResponse;
 import org.apache.cloudstack.affinity.dao.AffinityGroupDao;
->>>>>>> 07490136
 import org.apache.cloudstack.api.ApiConstants.HostDetails;
 import org.apache.cloudstack.api.ApiConstants.VMDetails;
 import org.apache.cloudstack.api.response.AccountResponse;
@@ -302,7 +299,7 @@
     static NetworkModel _networkModel;
     static NetworkManager _networkMgr;
     static TemplateManager _templateMgr;
-
+    
     static StatsCollector _statsCollector;
 
     static AccountDao _accountDao;
@@ -1635,7 +1632,7 @@
    public static DataCenterJoinVO newDataCenterView(DataCenter dc){
        return _dcJoinDao.newDataCenterView(dc);
    }
-
+   
    public static Map<String, String> findHostDetailsById(long hostId){
 	   return _hostDetailsDao.findDetails(hostId);
    }
