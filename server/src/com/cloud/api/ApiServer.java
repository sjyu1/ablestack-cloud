--- conflicted
+++ resolved
@@ -119,7 +119,6 @@
 import com.cloud.exception.CloudAuthenticationException;
 import com.cloud.exception.InvalidParameterValueException;
 import com.cloud.exception.PermissionDeniedException;
-import com.cloud.server.ManagementServer;
 import com.cloud.user.Account;
 import com.cloud.user.AccountManager;
 import com.cloud.user.DomainManager;
@@ -130,7 +129,7 @@
 import com.cloud.utils.Pair;
 import com.cloud.utils.StringUtils;
 import com.cloud.utils.component.ComponentContext;
-import com.cloud.utils.component.ComponentLocator;
+import com.cloud.utils.component.PluggableService;
 import com.cloud.utils.concurrency.NamedThreadFactory;
 import com.cloud.utils.db.SearchCriteria;
 import com.cloud.utils.db.Transaction;
@@ -149,15 +148,10 @@
     @Inject private final DomainManager _domainMgr = null;
     @Inject private final AsyncJobManager _asyncMgr = null;
     @Inject private ConfigurationDao _configDao;
-<<<<<<< HEAD
     @Inject protected List<APIAccessChecker> _apiAccessCheckers;
-=======
-    private Account _systemAccount;
-    private User _systemUser;
-    
+
     @Inject List<PluggableService> _pluggableServices;
     @Inject IdentityDao _identityDao;
->>>>>>> ff26a42e
 
     private Account _systemAccount = null;
     private User _systemUser = null;
