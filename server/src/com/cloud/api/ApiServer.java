// Licensed to the Apache Software Foundation (ASF) under one
// or more contributor license agreements.  See the NOTICE file
// distributed with this work for additional information
// regarding copyright ownership.  The ASF licenses this file
// to you under the Apache License, Version 2.0 (the
// "License"); you may not use this file except in compliance
// with the License.  You may obtain a copy of the License at
// 
//   http://www.apache.org/licenses/LICENSE-2.0
//
// Unless required by applicable law or agreed to in writing,
// software distributed under the License is distributed on an
// "AS IS" BASIS, WITHOUT WARRANTIES OR CONDITIONS OF ANY
// KIND, either express or implied.  See the License for the
// specific language governing permissions and limitations
// under the License.
package com.cloud.api;

import java.io.ByteArrayInputStream;
import java.io.IOException;
import java.io.InterruptedIOException;
import java.io.UnsupportedEncodingException;
import java.net.InetAddress;
import java.net.ServerSocket;
import java.net.Socket;
import java.net.URI;
import java.net.URISyntaxException;
import java.net.URLDecoder;
import java.net.URLEncoder;
import java.security.SecureRandom;
import java.text.DateFormat;
import java.text.ParseException;
import java.text.SimpleDateFormat;
import java.util.ArrayList;
import java.util.Collections;
import java.util.Date;
import java.util.HashMap;
import java.util.Iterator;
import java.util.List;
import java.util.Map;
import java.util.Set;
import java.util.TimeZone;
import java.util.concurrent.ExecutorService;
import java.util.concurrent.LinkedBlockingQueue;
import java.util.concurrent.ThreadPoolExecutor;
import java.util.concurrent.TimeUnit;

import javax.annotation.PostConstruct;
import javax.crypto.Mac;
import javax.crypto.spec.SecretKeySpec;
import javax.inject.Inject;
import javax.servlet.http.HttpServletResponse;
import javax.servlet.http.HttpSession;

<<<<<<< HEAD
=======
import com.cloud.utils.ReflectUtil;
import org.apache.cloudstack.acl.APILimitChecker;
>>>>>>> a2b2d45e
import org.apache.cloudstack.acl.APIChecker;
import org.apache.cloudstack.api.APICommand;
import org.apache.cloudstack.api.ApiErrorCode;
import org.apache.cloudstack.api.BaseAsyncCmd;
import org.apache.cloudstack.api.BaseAsyncCreateCmd;
import org.apache.cloudstack.api.BaseCmd;
import org.apache.cloudstack.api.BaseListCmd;
import org.apache.cloudstack.api.ResponseObject;
import org.apache.cloudstack.api.ServerApiException;
import org.apache.cloudstack.api.command.admin.host.ListHostsCmd;
import org.apache.cloudstack.api.command.admin.router.ListRoutersCmd;
import org.apache.cloudstack.api.command.admin.storage.ListStoragePoolsCmd;
import org.apache.cloudstack.api.command.admin.user.ListUsersCmd;
import org.apache.cloudstack.api.command.user.account.ListAccountsCmd;
import org.apache.cloudstack.api.command.user.account.ListProjectAccountsCmd;
import org.apache.cloudstack.api.command.user.event.ListEventsCmd;
import org.apache.cloudstack.api.command.user.project.ListProjectInvitationsCmd;
import org.apache.cloudstack.api.command.user.project.ListProjectsCmd;
import org.apache.cloudstack.api.command.user.securitygroup.ListSecurityGroupsCmd;
import org.apache.cloudstack.api.command.user.tag.ListTagsCmd;
import org.apache.cloudstack.api.command.user.vm.ListVMsCmd;
import org.apache.cloudstack.api.command.user.vmgroup.ListVMGroupsCmd;
import org.apache.cloudstack.api.command.user.volume.ListVolumesCmd;
<<<<<<< HEAD
import org.apache.cloudstack.api.response.ExceptionResponse;
import org.apache.cloudstack.api.response.ListResponse;
=======
import org.apache.cloudstack.api.command.user.zone.ListZonesByCmd;
>>>>>>> a2b2d45e
import org.apache.commons.codec.binary.Base64;
import org.apache.http.ConnectionClosedException;
import org.apache.http.HttpException;
import org.apache.http.HttpRequest;
import org.apache.http.HttpResponse;
import org.apache.http.HttpServerConnection;
import org.apache.http.HttpStatus;
import org.apache.http.NameValuePair;
import org.apache.http.client.utils.URLEncodedUtils;
import org.apache.http.entity.BasicHttpEntity;
import org.apache.http.impl.DefaultHttpResponseFactory;
import org.apache.http.impl.DefaultHttpServerConnection;
import org.apache.http.impl.NoConnectionReuseStrategy;
import org.apache.http.impl.SocketHttpServerConnection;
import org.apache.http.params.BasicHttpParams;
import org.apache.http.params.CoreConnectionPNames;
import org.apache.http.params.CoreProtocolPNames;
import org.apache.http.params.HttpParams;
import org.apache.http.protocol.BasicHttpContext;
import org.apache.http.protocol.BasicHttpProcessor;
import org.apache.http.protocol.HttpContext;
import org.apache.http.protocol.HttpRequestHandler;
import org.apache.http.protocol.HttpRequestHandlerRegistry;
import org.apache.http.protocol.HttpService;
import org.apache.http.protocol.ResponseConnControl;
import org.apache.http.protocol.ResponseContent;
import org.apache.http.protocol.ResponseDate;
import org.apache.http.protocol.ResponseServer;
import org.apache.log4j.Logger;
import org.springframework.stereotype.Component;

<<<<<<< HEAD
=======
import org.apache.cloudstack.api.command.admin.host.ListHostsCmd;
import org.apache.cloudstack.api.command.admin.router.ListRoutersCmd;
import org.apache.cloudstack.api.command.admin.storage.ListStoragePoolsCmd;
import org.apache.cloudstack.api.command.admin.user.ListUsersCmd;
import org.apache.cloudstack.api.command.user.offering.ListDiskOfferingsCmd;
import org.apache.cloudstack.api.command.user.offering.ListServiceOfferingsCmd;
import org.apache.cloudstack.api.command.user.project.ListProjectInvitationsCmd;
import org.apache.cloudstack.api.command.user.project.ListProjectsCmd;
import org.apache.cloudstack.api.command.user.securitygroup.ListSecurityGroupsCmd;
import org.apache.cloudstack.api.command.user.tag.ListTagsCmd;
>>>>>>> a2b2d45e
import com.cloud.api.response.ApiResponseSerializer;
import com.cloud.async.AsyncCommandQueued;
import com.cloud.async.AsyncJob;
import com.cloud.async.AsyncJobManager;
import com.cloud.async.AsyncJobVO;
import com.cloud.configuration.Config;
import com.cloud.configuration.ConfigurationVO;
import com.cloud.configuration.dao.ConfigurationDao;
import com.cloud.domain.Domain;
import com.cloud.domain.DomainVO;
import com.cloud.event.EventUtils;
import com.cloud.exception.AccountLimitException;
import com.cloud.exception.CloudAuthenticationException;
import com.cloud.exception.InsufficientCapacityException;
import com.cloud.exception.InvalidParameterValueException;
import com.cloud.exception.PermissionDeniedException;
import com.cloud.exception.RequestLimitException;
import com.cloud.exception.ResourceAllocationException;
import com.cloud.exception.ResourceUnavailableException;
import com.cloud.user.Account;
import com.cloud.user.AccountManager;
import com.cloud.user.DomainManager;
import com.cloud.user.User;
import com.cloud.user.UserAccount;
import com.cloud.user.UserContext;
import com.cloud.user.UserVO;
import com.cloud.utils.NumbersUtil;
import com.cloud.utils.Pair;
import com.cloud.utils.ReflectUtil;
import com.cloud.utils.StringUtils;
import com.cloud.utils.component.ComponentContext;
import com.cloud.utils.component.PluggableService;
import com.cloud.utils.concurrency.NamedThreadFactory;
import com.cloud.utils.db.SearchCriteria;
import com.cloud.utils.db.Transaction;


@Component
public class ApiServer implements HttpRequestHandler {
    private static final Logger s_logger = Logger.getLogger(ApiServer.class.getName());
    private static final Logger s_accessLogger = Logger.getLogger("apiserver." + ApiServer.class.getName());

    public static boolean encodeApiResponse = false;
    public static String jsonContentType = "text/javascript";
    @Inject ApiDispatcher _dispatcher;

    @Inject private AccountManager _accountMgr;
    @Inject private DomainManager _domainMgr;
    @Inject private AsyncJobManager _asyncMgr;
    @Inject private ConfigurationDao _configDao;

<<<<<<< HEAD
    @Inject List<PluggableService> _pluggableServices;

    @Inject List<APIChecker> _apiAccessCheckers;
=======
    @Inject(adapter = APILimitChecker.class)
    protected Adapters<APILimitChecker> _apiLimitCheckers;
    @Inject(adapter = APIChecker.class)
    protected Adapters<APIChecker> _apiAccessCheckers;
>>>>>>> a2b2d45e

    private Account _systemAccount = null;
    private User _systemUser = null;
    private static int _workerCount = 0;
    private static ApiServer s_instance = null;
    private static final DateFormat _dateFormat = new SimpleDateFormat("yyyy-MM-dd'T'HH:mm:ssZ");
    private static Map<String, Class<?>> _apiNameCmdClassMap = new HashMap<String, Class<?>>();

    private static ExecutorService _executor = new ThreadPoolExecutor(10, 150, 60, TimeUnit.SECONDS, new LinkedBlockingQueue<Runnable>(), new NamedThreadFactory("ApiServer"));

    public ApiServer() {
    }

    @PostConstruct
    void initComponent() {
        s_instance = this;
        init();
    }

    public static ApiServer getInstance() {
        return s_instance;
    }

    public void init() {
        _systemAccount = _accountMgr.getSystemAccount();
        _systemUser = _accountMgr.getSystemUser();

        Integer apiPort = null; // api port, null by default
        SearchCriteria<ConfigurationVO> sc = _configDao.createSearchCriteria();
        sc.addAnd("name", SearchCriteria.Op.EQ, "integration.api.port");
        List<ConfigurationVO> values = _configDao.search(sc, null);
        if ((values != null) && (values.size() > 0)) {
            ConfigurationVO apiPortConfig = values.get(0);
            if (apiPortConfig.getValue() != null) {
                apiPort = Integer.parseInt(apiPortConfig.getValue());
            }
        }

        Map<String, String> configs = _configDao.getConfiguration();
        String strSnapshotLimit = configs.get(Config.ConcurrentSnapshotsThresholdPerHost.key());
        if (strSnapshotLimit != null) {
            Long snapshotLimit = NumbersUtil.parseLong(strSnapshotLimit, 1L);
            if (snapshotLimit <= 0) {
                s_logger.debug("Global config parameter " + Config.ConcurrentSnapshotsThresholdPerHost.toString()
                        + " is less or equal 0; defaulting to unlimited");
            } else {
                _dispatcher.setCreateSnapshotQueueSizeLimit(snapshotLimit);
            }
        }

        Set<Class<?>> cmdClasses = ReflectUtil.getClassesWithAnnotation(APICommand.class,
                new String[]{"org.apache.cloudstack.api", "com.cloud.api"});

        for(Class<?> cmdClass: cmdClasses) {
            String apiName = cmdClass.getAnnotation(APICommand.class).name();
            if (_apiNameCmdClassMap.containsKey(apiName)) {
                s_logger.error("API Cmd class " + cmdClass.getName() + " has non-unique apiname" + apiName);
                continue;
            }
            _apiNameCmdClassMap.put(apiName, cmdClass);
        }

        encodeApiResponse = Boolean.valueOf(_configDao.getValue(Config.EncodeApiResponse.key()));
        String jsonType = _configDao.getValue(Config.JavaScriptDefaultContentType.key());
        if (jsonType != null) {
            jsonContentType = jsonType;
        }

        if (apiPort != null) {
            ListenerThread listenerThread = new ListenerThread(this, apiPort);
            listenerThread.start();
        }
    }

    // NOTE: handle() only handles over the wire (OTW) requests from integration.api.port 8096
    // If integration api port is not configured, actual OTW requests will be received by ApiServlet
    @SuppressWarnings({ "unchecked", "rawtypes" })
    @Override
    public void handle(HttpRequest request, HttpResponse response, HttpContext context)
            throws HttpException, IOException {

        // Create StringBuffer to log information in access log
        StringBuffer sb = new StringBuffer();
        HttpServerConnection connObj = (HttpServerConnection) context.getAttribute("http.connection");
        if (connObj instanceof SocketHttpServerConnection) {
            InetAddress remoteAddr = ((SocketHttpServerConnection) connObj).getRemoteAddress();
            sb.append(remoteAddr.toString() + " -- ");
        }
        sb.append(StringUtils.cleanString(request.getRequestLine().toString()));

        try {
            List<NameValuePair> paramList = null;
            try {
                paramList = URLEncodedUtils.parse(new URI(request.getRequestLine().getUri()), "UTF-8");
            } catch (URISyntaxException e) {
                s_logger.error("Error parsing url request", e);
            }

            // Use Multimap as the parameter map should be in the form (name=String, value=String[])
            // So parameter values are stored in a list for the same name key
            // APITODO: Use Guava's (import com.google.common.collect.Multimap;)
            // (Immutable)Multimap<String, String> paramMultiMap = HashMultimap.create();
            // Map<String, Collection<String>> parameterMap = paramMultiMap.asMap();
            Map parameterMap = new HashMap<String, String[]>();
            String responseType = BaseCmd.RESPONSE_TYPE_XML;
            for (NameValuePair param : paramList) {
                if (param.getName().equalsIgnoreCase("response")) {
                    responseType = param.getValue();
                    continue;
                }
                parameterMap.put(param.getName(), new String[] { param.getValue() });
            }

            // Check responseType, if not among valid types, fallback to JSON
            if (!(responseType.equals(BaseCmd.RESPONSE_TYPE_JSON) || responseType.equals(BaseCmd.RESPONSE_TYPE_XML)))
                responseType = BaseCmd.RESPONSE_TYPE_XML;

            try {
                // always trust commands from API port, user context will always be UID_SYSTEM/ACCOUNT_ID_SYSTEM
                UserContext.registerContext(_systemUser.getId(), _systemAccount, null, true);
                sb.insert(0, "(userId=" + User.UID_SYSTEM + " accountId=" + Account.ACCOUNT_ID_SYSTEM + " sessionId=" + null + ") ");
                String responseText = handleRequest(parameterMap, true, responseType, sb);
                sb.append(" 200 " + ((responseText == null) ? 0 : responseText.length()));

                writeResponse(response, responseText, HttpStatus.SC_OK, responseType, null);
            } catch (ServerApiException se) {
                String responseText = getSerializedApiError(se, parameterMap, responseType);
                writeResponse(response, responseText, se.getErrorCode().getHttpCode(), responseType, se.getDescription());
                sb.append(" " + se.getErrorCode() + " " + se.getDescription());
            } catch (RuntimeException e) {
                // log runtime exception like NullPointerException to help identify the source easier
                s_logger.error("Unhandled exception, ", e);
                throw e;
            }
        } finally {
            s_accessLogger.info(sb.toString());
            UserContext.unregisterContext();
        }
    }

    @SuppressWarnings("rawtypes")
    public String handleRequest(Map params, boolean decode, String responseType, StringBuffer auditTrailSb) throws ServerApiException {
        String response = null;
        String[] command = null;
        try {
            command = (String[]) params.get("command");
            if (command == null) {
                s_logger.error("invalid request, no command sent");
                if (s_logger.isTraceEnabled()) {
                    s_logger.trace("dumping request parameters");
                    for (Object key : params.keySet()) {
                        String keyStr = (String) key;
                        String[] value = (String[]) params.get(key);
                        s_logger.trace("   key: " + keyStr + ", value: " + ((value == null) ? "'null'" : value[0]));
                    }
                }
                throw new ServerApiException(ApiErrorCode.UNSUPPORTED_ACTION_ERROR, "Invalid request, no command sent");
            } else {
                Map<String, String> paramMap = new HashMap<String, String>();
                Set keys = params.keySet();
                Iterator keysIter = keys.iterator();
                while (keysIter.hasNext()) {
                    String key = (String) keysIter.next();
                    if ("command".equalsIgnoreCase(key)) {
                        continue;
                    }
                    String[] value = (String[]) params.get(key);

                    String decodedValue = null;
                    if (decode) {
                        try {
                            decodedValue = URLDecoder.decode(value[0], "UTF-8");
                        } catch (UnsupportedEncodingException usex) {
                            s_logger.warn(key + " could not be decoded, value = " + value[0]);
                            throw new ServerApiException(ApiErrorCode.PARAM_ERROR, key + " could not be decoded, received value " + value[0]);
                        } catch (IllegalArgumentException iae) {
                            s_logger.warn(key + " could not be decoded, value = " + value[0]);
                            throw new ServerApiException(ApiErrorCode.PARAM_ERROR, key + " could not be decoded, received value " + value[0] + " which contains illegal characters eg.%");
                        }
                    } else {
                        decodedValue = value[0];
                    }
                    paramMap.put(key, decodedValue);
                }

                Class<?> cmdClass = getCmdClass(command[0]);
                if (cmdClass != null) {
                    BaseCmd cmdObj = (BaseCmd) cmdClass.newInstance();
                    cmdObj = ComponentContext.inject(cmdObj);
                    cmdObj.configure();
                    cmdObj.setFullUrlParams(paramMap);
                    cmdObj.setResponseType(responseType);

                    // This is where the command is either serialized, or directly dispatched
                    response = queueCommand(cmdObj, paramMap);
                    buildAuditTrail(auditTrailSb, command[0], response);
                } else {
                    if (!command[0].equalsIgnoreCase("login") && !command[0].equalsIgnoreCase("logout")) {
                        String errorString = "Unknown API command: " + ((command == null) ? "null" : command[0]);
                        s_logger.warn(errorString);
                        auditTrailSb.append(" " + errorString);
                        throw new ServerApiException(ApiErrorCode.UNSUPPORTED_ACTION_ERROR, errorString);
                    }
                }
            }
        }
        catch (InvalidParameterValueException ex){
            s_logger.info(ex.getMessage());
            throw new ServerApiException(ApiErrorCode.PARAM_ERROR, ex.getMessage(), ex);
        }
        catch (IllegalArgumentException ex){
            s_logger.info(ex.getMessage());
            throw new ServerApiException(ApiErrorCode.PARAM_ERROR, ex.getMessage(), ex);
        }
        catch (PermissionDeniedException ex){
            ArrayList<String> idList = ex.getIdProxyList();
            if (idList != null) {
                s_logger.info("PermissionDenied: " + ex.getMessage() + " on uuids: [" + StringUtils.listToCsvTags(idList) + "]");
            } else {
                s_logger.info("PermissionDenied: " + ex.getMessage());
            }
            throw new ServerApiException(ApiErrorCode.ACCOUNT_ERROR, ex.getMessage(), ex);
        }
        catch (AccountLimitException ex){
            s_logger.info(ex.getMessage());
            throw new ServerApiException(ApiErrorCode.ACCOUNT_RESOURCE_LIMIT_ERROR, ex.getMessage(), ex);
        }
        catch (InsufficientCapacityException ex){
            s_logger.info(ex.getMessage());
            String errorMsg = ex.getMessage();
            if (UserContext.current().getCaller().getType() != Account.ACCOUNT_TYPE_ADMIN){
                // hide internal details to non-admin user for security reason
                errorMsg = BaseCmd.USER_ERROR_MESSAGE;

            }
            throw new ServerApiException(ApiErrorCode.INSUFFICIENT_CAPACITY_ERROR, errorMsg, ex);
        }
        catch (ResourceAllocationException ex){
            s_logger.info(ex.getMessage());
            String errorMsg = ex.getMessage();
            if (UserContext.current().getCaller().getType() != Account.ACCOUNT_TYPE_ADMIN){
                // hide internal details to non-admin user for security reason
                errorMsg = BaseCmd.USER_ERROR_MESSAGE;
            }
            throw new ServerApiException(ApiErrorCode.RESOURCE_ALLOCATION_ERROR, errorMsg, ex);
        }
        catch (ResourceUnavailableException ex){
            s_logger.info(ex.getMessage());
            String errorMsg = ex.getMessage();
            if (UserContext.current().getCaller().getType() != Account.ACCOUNT_TYPE_ADMIN){
                // hide internal details to non-admin user for security reason
                errorMsg = BaseCmd.USER_ERROR_MESSAGE;
            }
            throw new ServerApiException(ApiErrorCode.RESOURCE_UNAVAILABLE_ERROR, errorMsg, ex);
        }
        catch (AsyncCommandQueued ex){
            s_logger.error("unhandled exception executing api command: " + ((command == null) ? "null" : command[0]), ex);
            throw new ServerApiException(ApiErrorCode.INTERNAL_ERROR, "Internal server error, unable to execute request.");
        }
        catch (ServerApiException ex){
            s_logger.info(ex.getDescription());
            throw ex;
        }
        catch (Exception ex){
            s_logger.error("unhandled exception executing api command: " + ((command == null) ? "null" : command[0]), ex);
            String errorMsg = ex.getMessage();
            if (UserContext.current().getCaller().getType() != Account.ACCOUNT_TYPE_ADMIN){
                // hide internal details to non-admin user for security reason
                errorMsg = BaseCmd.USER_ERROR_MESSAGE;
            }
            throw new ServerApiException(ApiErrorCode.INTERNAL_ERROR, errorMsg, ex);
        }

        return response;
    }

    private String queueCommand(BaseCmd cmdObj, Map<String, String> params) throws Exception {
        UserContext ctx = UserContext.current();
        Long callerUserId = ctx.getCallerUserId();
        Account caller = ctx.getCaller();

        BaseCmd realCmdObj = ComponentContext.getTargetObject(cmdObj);

        // Queue command based on Cmd super class:
        // BaseCmd: cmd is dispatched to ApiDispatcher, executed, serialized and returned.
        // BaseAsyncCreateCmd: cmd params are processed and create() is called, then same workflow as BaseAsyncCmd.
        // BaseAsyncCmd: cmd is processed and submitted as an AsyncJob, job related info is serialized and returned.
        if (realCmdObj instanceof BaseAsyncCmd) {
            Long objectId = null;
            String objectUuid = null;
            if (realCmdObj instanceof BaseAsyncCreateCmd) {
                BaseAsyncCreateCmd createCmd = (BaseAsyncCreateCmd) cmdObj;
                _dispatcher.dispatchCreateCmd(createCmd, params);
                objectId = createCmd.getEntityId();
                objectUuid = createCmd.getEntityUuid();
                params.put("id", objectId.toString());
            } else {
                ApiDispatcher.processParameters(cmdObj, params);
            }

            BaseAsyncCmd asyncCmd = (BaseAsyncCmd) cmdObj;

            if (callerUserId != null) {
                params.put("ctxUserId", callerUserId.toString());
            }
            if (caller != null) {
                params.put("ctxAccountId", String.valueOf(caller.getId()));
            }

            long startEventId = ctx.getStartEventId();
            asyncCmd.setStartEventId(startEventId);

            // save the scheduled event
            Long eventId = EventUtils.saveScheduledEvent((callerUserId == null) ? User.UID_SYSTEM : callerUserId, 
                    asyncCmd.getEntityOwnerId(), asyncCmd.getEventType(), asyncCmd.getEventDescription(),
                    startEventId);
            if (startEventId == 0) {
                // There was no create event before, set current event id as start eventId
                startEventId = eventId;
            }

            params.put("ctxStartEventId", String.valueOf(startEventId));

            ctx.setAccountId(asyncCmd.getEntityOwnerId());

            Long instanceId = (objectId == null) ? asyncCmd.getInstanceId() : objectId;
            AsyncJobVO job = new AsyncJobVO(callerUserId, caller.getId(), realCmdObj.getClass().getName(),
                    ApiGsonHelper.getBuilder().create().toJson(params), instanceId, asyncCmd.getInstanceType());

            long jobId = _asyncMgr.submitAsyncJob(job);

            if (jobId == 0L) {
                String errorMsg = "Unable to schedule async job for command " + job.getCmd();
                s_logger.warn(errorMsg);
                throw new ServerApiException(ApiErrorCode.INTERNAL_ERROR, errorMsg);
            }

            if (objectId != null) {
                String objUuid = (objectUuid == null) ? objectId.toString() : objectUuid;
                return ((BaseAsyncCreateCmd) asyncCmd).getResponse(jobId, objUuid);
            }

            SerializationContext.current().setUuidTranslation(true);
            return ApiResponseSerializer.toSerializedString(asyncCmd.getResponse(jobId), asyncCmd.getResponseType());
        } else {
            _dispatcher.dispatch(cmdObj, params);

            // if the command is of the listXXXCommand, we will need to also return the
            // the job id and status if possible
            // For those listXXXCommand which we have already created DB views, this step is not needed since async job is joined in their db views.
<<<<<<< HEAD
            if (realCmdObj instanceof BaseListCmd && !(realCmdObj instanceof ListVMsCmd) && !(realCmdObj instanceof ListRoutersCmd)
                    && !(realCmdObj instanceof ListSecurityGroupsCmd)
                    && !(realCmdObj instanceof ListTagsCmd)
                    && !(realCmdObj instanceof ListEventsCmd)
                    && !(realCmdObj instanceof ListVMGroupsCmd)
                    && !(realCmdObj instanceof ListProjectsCmd)
                    && !(realCmdObj instanceof ListProjectAccountsCmd)
                    && !(realCmdObj instanceof ListProjectInvitationsCmd)
                    && !(realCmdObj instanceof ListHostsCmd)
                    && !(realCmdObj instanceof ListVolumesCmd)
                    && !(realCmdObj instanceof ListUsersCmd)
                    && !(realCmdObj instanceof ListAccountsCmd)
                    && !(realCmdObj instanceof ListStoragePoolsCmd)
=======
            if (cmdObj instanceof BaseListCmd && !(cmdObj instanceof ListVMsCmd) && !(cmdObj instanceof ListRoutersCmd)
                    && !(cmdObj instanceof ListSecurityGroupsCmd)
                    && !(cmdObj instanceof ListTagsCmd)
                    && !(cmdObj instanceof ListEventsCmd)
                    && !(cmdObj instanceof ListVMGroupsCmd)
                    && !(cmdObj instanceof ListProjectsCmd)
                    && !(cmdObj instanceof ListProjectAccountsCmd)
                    && !(cmdObj instanceof ListProjectInvitationsCmd)
                    && !(cmdObj instanceof ListHostsCmd)
                    && !(cmdObj instanceof ListVolumesCmd)
                    && !(cmdObj instanceof ListUsersCmd)
                    && !(cmdObj instanceof ListAccountsCmd)
                    && !(cmdObj instanceof ListStoragePoolsCmd)
                    && !(cmdObj instanceof ListDiskOfferingsCmd)
                    && !(cmdObj instanceof ListServiceOfferingsCmd)
                    && !(cmdObj instanceof ListZonesByCmd)
>>>>>>> a2b2d45e
                    ) {
                buildAsyncListResponse((BaseListCmd) cmdObj, caller);
            }

            SerializationContext.current().setUuidTranslation(true);
            return ApiResponseSerializer.toSerializedString((ResponseObject) cmdObj.getResponseObject(), cmdObj.getResponseType());
        }
    }

    private void buildAsyncListResponse(BaseListCmd command, Account account) {
        List<ResponseObject> responses = ((ListResponse) command.getResponseObject()).getResponses();
        if (responses != null && responses.size() > 0) {
            List<? extends AsyncJob> jobs = null;

            // list all jobs for ROOT admin
            if (account.getType() == Account.ACCOUNT_TYPE_ADMIN) {
                jobs = _asyncMgr.findInstancePendingAsyncJobs(command.getInstanceType(), null);
            } else {
                jobs = _asyncMgr.findInstancePendingAsyncJobs(command.getInstanceType(), account.getId());
            }

            if (jobs.size() == 0) {
                return;
            }

            Map<String, AsyncJob> objectJobMap = new HashMap<String, AsyncJob>();
            for (AsyncJob job : jobs) {
                if (job.getInstanceId() == null) {
                    continue;
                }
                String instanceUuid = ApiDBUtils.findJobInstanceUuid(job);
                if (instanceUuid != null) {
                    objectJobMap.put(instanceUuid, job);
                }
            }

            for (ResponseObject response : responses) {
                if (response.getObjectId() != null && objectJobMap.containsKey(response.getObjectId())) {
                    AsyncJob job = objectJobMap.get(response.getObjectId());
                    response.setJobId(job.getUuid());
                    response.setJobStatus(job.getStatus());
                }
            }
        }
    }

    private void buildAuditTrail(StringBuffer auditTrailSb, String command, String result) {
        if (result == null) {
            return;
        }
        auditTrailSb.append(" " + HttpServletResponse.SC_OK + " ");
        if (command.equals("createSSHKeyPair")){
            auditTrailSb.append("This result was not logged because it contains sensitive data.");
        } else {
            auditTrailSb.append(StringUtils.cleanString(result));
        }
    }

    public boolean verifyRequest(Map<String, Object[]> requestParameters, Long userId) throws ServerApiException {
        try {
            String apiKey = null;
            String secretKey = null;
            String signature = null;
            String unsignedRequest = null;

            String[] command = (String[]) requestParameters.get("command");
            if (command == null) {
                s_logger.info("missing command, ignoring request...");
                return false;
            }

            String commandName = command[0];

            // if userId not null, that mean that user is logged in
            if (userId != null) {
<<<<<<< HEAD
                User user = ApiDBUtils.findUserById(userId);
                try{
                    checkCommandAvailable(user, commandName);
                }
                catch (PermissionDeniedException ex){
=======
            	User user = ApiDBUtils.findUserById(userId);

            	try{
            	    checkCommandAvailable(user, commandName);
            	}
            	catch (PermissionDeniedException ex){
>>>>>>> a2b2d45e
                    s_logger.debug("The given command:" + commandName + " does not exist or it is not available for user with id:" + userId);
                    throw new ServerApiException(ApiErrorCode.UNSUPPORTED_ACTION_ERROR, "The given command does not exist or it is not available for user");
                }
                catch (RequestLimitException ex){
                    s_logger.debug(ex.getMessage());
                    throw new ServerApiException(ApiErrorCode.API_LIMIT_EXCEED, ex.getMessage());
                }
                return true;
            } else {
                // check against every available command to see if the command exists or not
                if (!_apiNameCmdClassMap.containsKey(commandName) && !commandName.equals("login") && !commandName.equals("logout")) {
                    s_logger.debug("The given command:" + commandName + " does not exist or it is not available for user with id:" + userId);
                    throw new ServerApiException(ApiErrorCode.UNSUPPORTED_ACTION_ERROR, "The given command does not exist or it is not available for user");
                }
            }

            // - build a request string with sorted params, make sure it's all lowercase
            // - sign the request, verify the signature is the same
            List<String> parameterNames = new ArrayList<String>();

            for (Object paramNameObj : requestParameters.keySet()) {
                parameterNames.add((String) paramNameObj); // put the name in a list that we'll sort later
            }

            Collections.sort(parameterNames);

            String signatureVersion = null;
            String expires = null;

            for (String paramName : parameterNames) {
                // parameters come as name/value pairs in the form String/String[]
                String paramValue = ((String[]) requestParameters.get(paramName))[0];

                if ("signature".equalsIgnoreCase(paramName)) {
                    signature = paramValue;
                } else {
                    if ("apikey".equalsIgnoreCase(paramName)) {
                        apiKey = paramValue;
                    }
                    else if ("signatureversion".equalsIgnoreCase(paramName)) {
                        signatureVersion = paramValue;
                    } else if ("expires".equalsIgnoreCase(paramName)) {
                        expires = paramValue;
                    }

                    if (unsignedRequest == null) {
                        unsignedRequest = paramName + "=" + URLEncoder.encode(paramValue, "UTF-8").replaceAll("\\+", "%20");
                    } else {
                        unsignedRequest = unsignedRequest + "&" + paramName + "=" + URLEncoder.encode(paramValue, "UTF-8").replaceAll("\\+", "%20");
                    }
                }
            }

            // if api/secret key are passed to the parameters
            if ((signature == null) || (apiKey == null)) {
                s_logger.debug("Expired session, missing signature, or missing apiKey -- ignoring request. Signature: " + signature + ", apiKey: " + apiKey);
                return false; // no signature, bad request
            }

            Date expiresTS = null;
            // FIXME: Hard coded signature, why not have an enum
            if ("3".equals(signatureVersion)) {
                // New signature authentication. Check for expire parameter and its validity
                if (expires == null) {
                    s_logger.debug("Missing Expires parameter -- ignoring request. Signature: " + signature + ", apiKey: " + apiKey);
                    return false;
                }
                synchronized (_dateFormat) {
                    try {
                        expiresTS = _dateFormat.parse(expires);
                    } catch (ParseException pe) {
                        s_logger.debug("Incorrect date format for Expires parameter", pe);
                        return false;
                    }
                }
                Date now = new Date(System.currentTimeMillis());
                if (expiresTS.before(now)) {
                    s_logger.debug("Request expired -- ignoring ...sig: " + signature + ", apiKey: " + apiKey);
                    return false;
                }
            }

            Transaction txn = Transaction.open(Transaction.CLOUD_DB);
            txn.close();
            User user = null;
            // verify there is a user with this api key
            Pair<User, Account> userAcctPair = _accountMgr.findUserByApiKey(apiKey);
            if (userAcctPair == null) {
                s_logger.debug("apiKey does not map to a valid user -- ignoring request, apiKey: " + apiKey);
                return false;
            }

            user = userAcctPair.first();
            Account account = userAcctPair.second();

            if (user.getState() != Account.State.enabled || !account.getState().equals(Account.State.enabled)) {
                s_logger.info("disabled or locked user accessing the api, userid = " + user.getId() + "; name = " + user.getUsername() + "; state: " + user.getState() + "; accountState: "
                        + account.getState());
                return false;
            }

            UserContext.updateContext(user.getId(), account, null);

            try{
                checkCommandAvailable(user, commandName);
            }
            catch (PermissionDeniedException ex){
                s_logger.debug("The given command:" + commandName + " does not exist or it is not available for user");
                throw new ServerApiException(ApiErrorCode.UNSUPPORTED_ACTION_ERROR, "The given command:" + commandName + " does not exist or it is not available for user with id:" + userId);
            }

            // verify secret key exists
            secretKey = user.getSecretKey();
            if (secretKey == null) {
                s_logger.info("User does not have a secret key associated with the account -- ignoring request, username: " + user.getUsername());
                return false;
            }

            unsignedRequest = unsignedRequest.toLowerCase();

            Mac mac = Mac.getInstance("HmacSHA1");
            SecretKeySpec keySpec = new SecretKeySpec(secretKey.getBytes(), "HmacSHA1");
            mac.init(keySpec);
            mac.update(unsignedRequest.getBytes());
            byte[] encryptedBytes = mac.doFinal();
            String computedSignature = Base64.encodeBase64String(encryptedBytes);
            boolean equalSig = signature.equals(computedSignature);
            if (!equalSig) {
                s_logger.info("User signature: " + signature + " is not equaled to computed signature: " + computedSignature);
            }
            return equalSig;
        } catch (ServerApiException ex){
            throw ex;
        } catch (Exception ex) {
            s_logger.error("unable to verify request signature");
        }
        return false;
    }

    public Long fetchDomainId(String domainUUID) {
        return _domainMgr.getDomain(domainUUID).getId();
    }

    public void loginUser(HttpSession session, String username, String password, Long domainId, String domainPath, String loginIpAddress ,Map<String, Object[]> requestParameters) throws CloudAuthenticationException {
        // We will always use domainId first. If that does not exist, we will use domain name. If THAT doesn't exist
        // we will default to ROOT
        if (domainId == null) {
            if (domainPath == null || domainPath.trim().length() == 0) {
                domainId = DomainVO.ROOT_DOMAIN;
            } else {
                Domain domainObj = _domainMgr.findDomainByPath(domainPath);
                if (domainObj != null) {
                    domainId = domainObj.getId();
                } else { // if an unknown path is passed in, fail the login call
                    throw new CloudAuthenticationException("Unable to find the domain from the path " + domainPath);
                }
            }
        }

        UserAccount userAcct = _accountMgr.authenticateUser(username, password, domainId, loginIpAddress, requestParameters);
        if (userAcct != null) {
            String timezone = userAcct.getTimezone();
            float offsetInHrs = 0f;
            if (timezone != null) {
                TimeZone t = TimeZone.getTimeZone(timezone);
                s_logger.info("Current user logged in under " + timezone + " timezone");

                java.util.Date date = new java.util.Date();
                long longDate = date.getTime();
                float offsetInMs = (t.getOffset(longDate));
                offsetInHrs = offsetInMs / (1000 * 60 * 60);
                s_logger.info("Timezone offset from UTC is: " + offsetInHrs);
            }

            Account account = _accountMgr.getAccount(userAcct.getAccountId());

            // set the userId and account object for everyone
            session.setAttribute("userid", userAcct.getId());
            UserVO user = (UserVO) _accountMgr.getActiveUser(userAcct.getId());
            if(user.getUuid() != null){
                session.setAttribute("user_UUID", user.getUuid());
            }

            session.setAttribute("username", userAcct.getUsername());
            session.setAttribute("firstname", userAcct.getFirstname());
            session.setAttribute("lastname", userAcct.getLastname());
            session.setAttribute("accountobj", account);
            session.setAttribute("account", account.getAccountName());

            session.setAttribute("domainid", account.getDomainId());
            DomainVO domain = (DomainVO) _domainMgr.getDomain(account.getDomainId());
            if(domain.getUuid() != null){
                session.setAttribute("domain_UUID", domain.getUuid());
            }

            session.setAttribute("type", Short.valueOf(account.getType()).toString());
            session.setAttribute("registrationtoken", userAcct.getRegistrationToken());
            session.setAttribute("registered", new Boolean(userAcct.isRegistered()).toString());

            if (timezone != null) {
                session.setAttribute("timezone", timezone);
                session.setAttribute("timezoneoffset", Float.valueOf(offsetInHrs).toString());
            }

            // (bug 5483) generate a session key that the user must submit on every request to prevent CSRF, add that
            // to the login response so that session-based authenticators know to send the key back
            SecureRandom sesssionKeyRandom = new SecureRandom();
            byte sessionKeyBytes[] = new byte[20];
            sesssionKeyRandom.nextBytes(sessionKeyBytes);
            String sessionKey = Base64.encodeBase64String(sessionKeyBytes);
            session.setAttribute("sessionkey", sessionKey);

            return;
        }
        throw new CloudAuthenticationException("Failed to authenticate user " + username + " in domain " + domainId + "; please provide valid credentials");
    }

    public void logoutUser(long userId) {
        _accountMgr.logoutUser(Long.valueOf(userId));
        return;
    }

    public boolean verifyUser(Long userId) {
        User user = _accountMgr.getUserIncludingRemoved(userId);
        Account account = null;
        if (user != null) {
            account = _accountMgr.getAccount(user.getAccountId());
        }

        if ((user == null) || (user.getRemoved() != null) || !user.getState().equals(Account.State.enabled) || (account == null) || !account.getState().equals(Account.State.enabled)) {
            s_logger.warn("Deleted/Disabled/Locked user with id=" + userId + " attempting to access public API");
            return false;
        }
        return true;
    }


    private void checkCommandAvailable(User user, String commandName) throws PermissionDeniedException {
        if (user == null) {
            throw new PermissionDeniedException("User is null for role based API access check for command" + commandName);
        }

        for (APIChecker apiChecker : _apiAccessCheckers) {
            apiChecker.checkAccess(user, commandName);
        }
    }

    private Class<?> getCmdClass(String cmdName) {
        return _apiNameCmdClassMap.get(cmdName);
    }

    // FIXME: rather than isError, we might was to pass in the status code to give more flexibility
    private void writeResponse(HttpResponse resp, final String responseText, final int statusCode, String responseType, String reasonPhrase) {
        try {
            resp.setStatusCode(statusCode);
            resp.setReasonPhrase(reasonPhrase);

            BasicHttpEntity body = new BasicHttpEntity();
            if (BaseCmd.RESPONSE_TYPE_JSON.equalsIgnoreCase(responseType)) {
                // JSON response
                body.setContentType(jsonContentType);
                if (responseText == null) {
                    body.setContent(new ByteArrayInputStream("{ \"error\" : { \"description\" : \"Internal Server Error\" } }".getBytes("UTF-8")));
                }
            } else {
                body.setContentType("text/xml");
                if (responseText == null) {
                    body.setContent(new ByteArrayInputStream("<error>Internal Server Error</error>".getBytes("UTF-8")));
                }
            }

            if (responseText != null) {
                body.setContent(new ByteArrayInputStream(responseText.getBytes("UTF-8")));
            }
            resp.setEntity(body);
        } catch (Exception ex) {
            s_logger.error("error!", ex);
        }
    }

    // FIXME: the following two threads are copied from
    // http://svn.apache.org/repos/asf/httpcomponents/httpcore/trunk/httpcore/src/examples/org/apache/http/examples/ElementalHttpServer.java
    // we have to cite a license if we are using this code directly, so we need to add the appropriate citation or
    // modify the
    // code to be very specific to our needs
    static class ListenerThread extends Thread {
        private HttpService _httpService = null;
        private ServerSocket _serverSocket = null;
        private HttpParams _params = null;

        public ListenerThread(ApiServer requestHandler, int port) {
            try {
                _serverSocket = new ServerSocket(port);
            } catch (IOException ioex) {
                s_logger.error("error initializing api server", ioex);
                return;
            }

            _params = new BasicHttpParams();
            _params.setIntParameter(CoreConnectionPNames.SO_TIMEOUT, 30000).setIntParameter(CoreConnectionPNames.SOCKET_BUFFER_SIZE, 8 * 1024)
            .setBooleanParameter(CoreConnectionPNames.STALE_CONNECTION_CHECK, false).setBooleanParameter(CoreConnectionPNames.TCP_NODELAY, true)
            .setParameter(CoreProtocolPNames.ORIGIN_SERVER, "HttpComponents/1.1");

            // Set up the HTTP protocol processor
            BasicHttpProcessor httpproc = new BasicHttpProcessor();
            httpproc.addInterceptor(new ResponseDate());
            httpproc.addInterceptor(new ResponseServer());
            httpproc.addInterceptor(new ResponseContent());
            httpproc.addInterceptor(new ResponseConnControl());

            // Set up request handlers
            HttpRequestHandlerRegistry reqistry = new HttpRequestHandlerRegistry();
            reqistry.register("*", requestHandler);

            // Set up the HTTP service
            _httpService = new HttpService(httpproc, new NoConnectionReuseStrategy(), new DefaultHttpResponseFactory());
            _httpService.setParams(_params);
            _httpService.setHandlerResolver(reqistry);
        }

        @Override
        public void run() {
            s_logger.info("ApiServer listening on port " + _serverSocket.getLocalPort());
            while (!Thread.interrupted()) {
                try {
                    // Set up HTTP connection
                    Socket socket = _serverSocket.accept();
                    DefaultHttpServerConnection conn = new DefaultHttpServerConnection();
                    conn.bind(socket, _params);

                    // Execute a new worker task to handle the request
                    _executor.execute(new WorkerTask(_httpService, conn, _workerCount++));
                } catch (InterruptedIOException ex) {
                    break;
                } catch (IOException e) {
                    s_logger.error("I/O error initializing connection thread", e);
                    break;
                }
            }
        }
    }

    static class WorkerTask implements Runnable {
        private final HttpService _httpService;
        private final HttpServerConnection _conn;

        public WorkerTask(final HttpService httpService, final HttpServerConnection conn, final int count) {
            _httpService = httpService;
            _conn = conn;
        }

        @Override
        public void run() {
            HttpContext context = new BasicHttpContext(null);
            try {
                while (!Thread.interrupted() && _conn.isOpen()) {
                    _httpService.handleRequest(_conn, context);
                    _conn.close();
                }
            } catch (ConnectionClosedException ex) {
                if (s_logger.isTraceEnabled()) {
                    s_logger.trace("ApiServer:  Client closed connection");
                }
            } catch (IOException ex) {
                if (s_logger.isTraceEnabled()) {
                    s_logger.trace("ApiServer:  IOException - " + ex);
                }
            } catch (HttpException ex) {
                s_logger.warn("ApiServer:  Unrecoverable HTTP protocol violation" + ex);
            } finally {
                try {
                    _conn.shutdown();
                } catch (IOException ignore) {
                }
            }
        }
    }

    public String getSerializedApiError(int errorCode, String errorText, Map<String, Object[]> apiCommandParams, String responseType) {
        String responseName = null;
        Class<?> cmdClass = null;
        String responseText = null;

        try {
            if (apiCommandParams == null || apiCommandParams.isEmpty()) {
                responseName = "errorresponse";
            } else {
                Object cmdObj = apiCommandParams.get("command");
                // cmd name can be null when "command" parameter is missing in the request
                if (cmdObj != null) {
                    String cmdName = ((String[]) cmdObj)[0];
                    cmdClass = getCmdClass(cmdName);
                    if (cmdClass != null) {
                        responseName = ((BaseCmd) cmdClass.newInstance()).getCommandName();
                    } else {
                        responseName = "errorresponse";
                    }
                }
            }
            ExceptionResponse apiResponse = new ExceptionResponse();
            apiResponse.setErrorCode(errorCode);
            apiResponse.setErrorText(errorText);
            apiResponse.setResponseName(responseName);
            SerializationContext.current().setUuidTranslation(true);
            responseText = ApiResponseSerializer.toSerializedString(apiResponse, responseType);

        } catch (Exception e) {
            s_logger.error("Exception responding to http request", e);
        }            				
        return responseText;
    }

    public String getSerializedApiError(ServerApiException ex, Map<String, Object[]> apiCommandParams, String responseType) {
        String responseName = null;
        Class<?> cmdClass = null;
        String responseText = null;

        if (ex == null){
            // this call should not be invoked with null exception
            return getSerializedApiError(HttpServletResponse.SC_INTERNAL_SERVER_ERROR, "Some internal error happened", apiCommandParams, responseType);
        }            				
        try {
            if (ex.getErrorCode() == ApiErrorCode.UNSUPPORTED_ACTION_ERROR || apiCommandParams == null || apiCommandParams.isEmpty()) {
                responseName = "errorresponse";
            } else {
                Object cmdObj = apiCommandParams.get("command");
                // cmd name can be null when "command" parameter is missing in
                // the request
                if (cmdObj != null) {
                    String cmdName = ((String[]) cmdObj)[0];
                    cmdClass = getCmdClass(cmdName);
                    if (cmdClass != null) {
                        responseName = ((BaseCmd) cmdClass.newInstance()).getCommandName();
                    } else {
                        responseName = "errorresponse";
                    }
                }
            }
            ExceptionResponse apiResponse = new ExceptionResponse();
            apiResponse.setErrorCode(ex.getErrorCode().getHttpCode());
            apiResponse.setErrorText(ex.getDescription());
            apiResponse.setResponseName(responseName);
            ArrayList<String> idList = ex.getIdProxyList();
            if (idList != null) {
                for (int i=0; i < idList.size(); i++) {
                    apiResponse.addProxyObject(idList.get(i));
                }            				
            }
            // Also copy over the cserror code and the function/layer in which
            // it was thrown.
            apiResponse.setCSErrorCode(ex.getCSErrorCode());

            SerializationContext.current().setUuidTranslation(true);
            responseText = ApiResponseSerializer.toSerializedString(apiResponse, responseType);

        } catch (Exception e) {
            s_logger.error("Exception responding to http request", e);            
        }
        return responseText;
    }
}<|MERGE_RESOLUTION|>--- conflicted
+++ resolved
@@ -52,11 +52,6 @@
 import javax.servlet.http.HttpServletResponse;
 import javax.servlet.http.HttpSession;
 
-<<<<<<< HEAD
-=======
-import com.cloud.utils.ReflectUtil;
-import org.apache.cloudstack.acl.APILimitChecker;
->>>>>>> a2b2d45e
 import org.apache.cloudstack.acl.APIChecker;
 import org.apache.cloudstack.api.APICommand;
 import org.apache.cloudstack.api.ApiErrorCode;
@@ -80,12 +75,9 @@
 import org.apache.cloudstack.api.command.user.vm.ListVMsCmd;
 import org.apache.cloudstack.api.command.user.vmgroup.ListVMGroupsCmd;
 import org.apache.cloudstack.api.command.user.volume.ListVolumesCmd;
-<<<<<<< HEAD
 import org.apache.cloudstack.api.response.ExceptionResponse;
 import org.apache.cloudstack.api.response.ListResponse;
-=======
 import org.apache.cloudstack.api.command.user.zone.ListZonesByCmd;
->>>>>>> a2b2d45e
 import org.apache.commons.codec.binary.Base64;
 import org.apache.http.ConnectionClosedException;
 import org.apache.http.HttpException;
@@ -117,19 +109,8 @@
 import org.apache.log4j.Logger;
 import org.springframework.stereotype.Component;
 
-<<<<<<< HEAD
-=======
-import org.apache.cloudstack.api.command.admin.host.ListHostsCmd;
-import org.apache.cloudstack.api.command.admin.router.ListRoutersCmd;
-import org.apache.cloudstack.api.command.admin.storage.ListStoragePoolsCmd;
-import org.apache.cloudstack.api.command.admin.user.ListUsersCmd;
 import org.apache.cloudstack.api.command.user.offering.ListDiskOfferingsCmd;
 import org.apache.cloudstack.api.command.user.offering.ListServiceOfferingsCmd;
-import org.apache.cloudstack.api.command.user.project.ListProjectInvitationsCmd;
-import org.apache.cloudstack.api.command.user.project.ListProjectsCmd;
-import org.apache.cloudstack.api.command.user.securitygroup.ListSecurityGroupsCmd;
-import org.apache.cloudstack.api.command.user.tag.ListTagsCmd;
->>>>>>> a2b2d45e
 import com.cloud.api.response.ApiResponseSerializer;
 import com.cloud.async.AsyncCommandQueued;
 import com.cloud.async.AsyncJob;
@@ -181,16 +162,9 @@
     @Inject private AsyncJobManager _asyncMgr;
     @Inject private ConfigurationDao _configDao;
 
-<<<<<<< HEAD
     @Inject List<PluggableService> _pluggableServices;
 
     @Inject List<APIChecker> _apiAccessCheckers;
-=======
-    @Inject(adapter = APILimitChecker.class)
-    protected Adapters<APILimitChecker> _apiLimitCheckers;
-    @Inject(adapter = APIChecker.class)
-    protected Adapters<APIChecker> _apiAccessCheckers;
->>>>>>> a2b2d45e
 
     private Account _systemAccount = null;
     private User _systemUser = null;
@@ -541,21 +515,6 @@
             // if the command is of the listXXXCommand, we will need to also return the
             // the job id and status if possible
             // For those listXXXCommand which we have already created DB views, this step is not needed since async job is joined in their db views.
-<<<<<<< HEAD
-            if (realCmdObj instanceof BaseListCmd && !(realCmdObj instanceof ListVMsCmd) && !(realCmdObj instanceof ListRoutersCmd)
-                    && !(realCmdObj instanceof ListSecurityGroupsCmd)
-                    && !(realCmdObj instanceof ListTagsCmd)
-                    && !(realCmdObj instanceof ListEventsCmd)
-                    && !(realCmdObj instanceof ListVMGroupsCmd)
-                    && !(realCmdObj instanceof ListProjectsCmd)
-                    && !(realCmdObj instanceof ListProjectAccountsCmd)
-                    && !(realCmdObj instanceof ListProjectInvitationsCmd)
-                    && !(realCmdObj instanceof ListHostsCmd)
-                    && !(realCmdObj instanceof ListVolumesCmd)
-                    && !(realCmdObj instanceof ListUsersCmd)
-                    && !(realCmdObj instanceof ListAccountsCmd)
-                    && !(realCmdObj instanceof ListStoragePoolsCmd)
-=======
             if (cmdObj instanceof BaseListCmd && !(cmdObj instanceof ListVMsCmd) && !(cmdObj instanceof ListRoutersCmd)
                     && !(cmdObj instanceof ListSecurityGroupsCmd)
                     && !(cmdObj instanceof ListTagsCmd)
@@ -572,7 +531,6 @@
                     && !(cmdObj instanceof ListDiskOfferingsCmd)
                     && !(cmdObj instanceof ListServiceOfferingsCmd)
                     && !(cmdObj instanceof ListZonesByCmd)
->>>>>>> a2b2d45e
                     ) {
                 buildAsyncListResponse((BaseListCmd) cmdObj, caller);
             }
@@ -648,20 +606,12 @@
 
             // if userId not null, that mean that user is logged in
             if (userId != null) {
-<<<<<<< HEAD
                 User user = ApiDBUtils.findUserById(userId);
+
                 try{
                     checkCommandAvailable(user, commandName);
                 }
                 catch (PermissionDeniedException ex){
-=======
-            	User user = ApiDBUtils.findUserById(userId);
-
-            	try{
-            	    checkCommandAvailable(user, commandName);
-            	}
-            	catch (PermissionDeniedException ex){
->>>>>>> a2b2d45e
                     s_logger.debug("The given command:" + commandName + " does not exist or it is not available for user with id:" + userId);
                     throw new ServerApiException(ApiErrorCode.UNSUPPORTED_ACTION_ERROR, "The given command does not exist or it is not available for user");
                 }
