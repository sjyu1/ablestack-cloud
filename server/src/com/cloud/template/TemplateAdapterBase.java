--- conflicted
+++ resolved
@@ -26,11 +26,8 @@
 import org.apache.cloudstack.api.command.user.iso.RegisterIsoCmd;
 import org.apache.cloudstack.api.command.user.template.DeleteTemplateCmd;
 import org.apache.cloudstack.api.command.user.template.RegisterTemplateCmd;
-<<<<<<< HEAD
-=======
 import org.apache.cloudstack.api.command.user.template.ExtractTemplateCmd;
 import org.apache.cloudstack.engine.subsystem.api.storage.DataStore;
->>>>>>> 3c597476
 import org.apache.cloudstack.engine.subsystem.api.storage.DataStoreManager;
 import org.apache.cloudstack.storage.datastore.db.TemplateDataStoreDao;
 import org.apache.log4j.Logger;
@@ -89,12 +86,8 @@
 	protected @Inject ResourceLimitService _resourceLimitMgr;
 	protected @Inject DataStoreManager storeMgr;
 	@Inject TemplateManager templateMgr;
-<<<<<<< HEAD
-
-=======
-    @Inject ConfigurationServer _configServer;
+	@Inject ConfigurationServer _configServer;
 	
->>>>>>> 3c597476
 	@Override
 	public boolean stop() {
 		return true;
@@ -171,13 +164,9 @@
 		if (url.toLowerCase().contains("file://")) {
 			throw new InvalidParameterValueException("File:// type urls are currently unsupported");
 		}
-<<<<<<< HEAD
-
-		boolean allowPublicUserTemplates = Boolean.parseBoolean(_configDao.getValue("allow.public.user.templates"));
-=======
+
 		// check whether owner can create public templates
 		boolean allowPublicUserTemplates = Boolean.parseBoolean(_configServer.getConfigValue(Config.AllowPublicUserTemplates.key(), Config.ConfigurationParameterScope.account.toString(), templateOwner.getId()));
->>>>>>> 3c597476
 		if (!isAdmin && !allowPublicUserTemplates && isPublic) {
 			throw new InvalidParameterValueException("Only private templates/ISO can be created.");
 		}
@@ -346,10 +335,6 @@
 		return new TemplateProfile(userId, template, zoneId);
 	}
 
-<<<<<<< HEAD
-	@Override
-    public TemplateProfile prepareDelete(DeleteIsoCmd cmd) {
-=======
 	public TemplateProfile prepareExtractTemplate(ExtractTemplateCmd cmd) {
 		Long templateId = cmd.getId();
 		Long userId = UserContext.current().getCallerUserId();
@@ -363,7 +348,6 @@
 	}
 
 	public TemplateProfile prepareDelete(DeleteIsoCmd cmd) {
->>>>>>> 3c597476
 		Long templateId = cmd.getId();
         Long userId = UserContext.current().getCallerUserId();
         Account account = UserContext.current().getCaller();
