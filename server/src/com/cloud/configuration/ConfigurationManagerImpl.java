// Licensed to the Apache Software Foundation (ASF) under one
// or more contributor license agreements.  See the NOTICE file
// distributed with this work for additional information
// regarding copyright ownership.  The ASF licenses this file
// to you under the Apache License, Version 2.0 (the
// "License"); you may not use this file except in compliance
// with the License.  You may obtain a copy of the License at
//
//   http://www.apache.org/licenses/LICENSE-2.0
//
// Unless required by applicable law or agreed to in writing,
// software distributed under the License is distributed on an
// "AS IS" BASIS, WITHOUT WARRANTIES OR CONDITIONS OF ANY
// KIND, either express or implied.  See the License for the
// specific language governing permissions and limitations
// under the License.
package com.cloud.configuration;

import java.net.URI;
import java.sql.PreparedStatement;
import java.sql.ResultSet;
import java.sql.SQLException;
import java.util.ArrayList;
import java.util.Collection;
import java.util.HashMap;
import java.util.HashSet;
import java.util.Hashtable;
import java.util.Iterator;
import java.util.List;
import java.util.Map;
import java.util.Set;
import java.util.UUID;

import javax.ejb.Local;
import javax.inject.Inject;
import javax.naming.ConfigurationException;
import javax.naming.Context;
import javax.naming.NamingException;
import javax.naming.directory.DirContext;
import javax.naming.directory.InitialDirContext;

import org.apache.log4j.Logger;

import org.apache.cloudstack.acl.SecurityChecker;
import org.apache.cloudstack.api.ApiConstants.LDAPParams;
import org.apache.cloudstack.api.command.admin.config.UpdateCfgCmd;
import org.apache.cloudstack.api.command.admin.ldap.LDAPConfigCmd;
import org.apache.cloudstack.api.command.admin.ldap.LDAPRemoveCmd;
import org.apache.cloudstack.api.command.admin.network.CreateNetworkOfferingCmd;
import org.apache.cloudstack.api.command.admin.network.DeleteNetworkOfferingCmd;
import org.apache.cloudstack.api.command.admin.network.UpdateNetworkOfferingCmd;
import org.apache.cloudstack.api.command.admin.offering.CreateDiskOfferingCmd;
import org.apache.cloudstack.api.command.admin.offering.CreateServiceOfferingCmd;
import org.apache.cloudstack.api.command.admin.offering.DeleteDiskOfferingCmd;
import org.apache.cloudstack.api.command.admin.offering.DeleteServiceOfferingCmd;
import org.apache.cloudstack.api.command.admin.offering.UpdateDiskOfferingCmd;
import org.apache.cloudstack.api.command.admin.offering.UpdateServiceOfferingCmd;
import org.apache.cloudstack.api.command.admin.pod.DeletePodCmd;
import org.apache.cloudstack.api.command.admin.pod.UpdatePodCmd;
import org.apache.cloudstack.api.command.admin.region.CreatePortableIpRangeCmd;
import org.apache.cloudstack.api.command.admin.region.DeletePortableIpRangeCmd;
import org.apache.cloudstack.api.command.admin.region.ListPortableIpRangesCmd;
import org.apache.cloudstack.api.command.admin.vlan.CreateVlanIpRangeCmd;
import org.apache.cloudstack.api.command.admin.vlan.DedicatePublicIpRangeCmd;
import org.apache.cloudstack.api.command.admin.vlan.DeleteVlanIpRangeCmd;
import org.apache.cloudstack.api.command.admin.vlan.ReleasePublicIpRangeCmd;
import org.apache.cloudstack.api.command.admin.zone.CreateZoneCmd;
import org.apache.cloudstack.api.command.admin.zone.DeleteZoneCmd;
import org.apache.cloudstack.api.command.admin.zone.UpdateZoneCmd;
import org.apache.cloudstack.api.command.user.network.ListNetworkOfferingsCmd;
import org.apache.cloudstack.config.ConfigDepot;
import org.apache.cloudstack.config.ConfigKey;
import org.apache.cloudstack.config.ConfigValue;
import org.apache.cloudstack.config.Configurable;
import org.apache.cloudstack.config.Configuration;
import org.apache.cloudstack.context.CallContext;
import org.apache.cloudstack.engine.subsystem.api.storage.DataStore;
import org.apache.cloudstack.engine.subsystem.api.storage.DataStoreManager;
import org.apache.cloudstack.region.PortableIp;
import org.apache.cloudstack.region.PortableIpDao;
import org.apache.cloudstack.region.PortableIpRange;
import org.apache.cloudstack.region.PortableIpRangeDao;
import org.apache.cloudstack.region.PortableIpRangeVO;
import org.apache.cloudstack.region.PortableIpVO;
import org.apache.cloudstack.region.Region;
import org.apache.cloudstack.region.dao.RegionDao;
import org.apache.cloudstack.storage.datastore.db.PrimaryDataStoreDao;
import org.apache.cloudstack.storage.datastore.db.StoragePoolDetailVO;
import org.apache.cloudstack.storage.datastore.db.StoragePoolDetailsDao;
import org.apache.cloudstack.storage.datastore.db.StoragePoolVO;

import com.cloud.alert.AlertManager;
import com.cloud.api.ApiDBUtils;
import com.cloud.capacity.dao.CapacityDao;
import com.cloud.configuration.Resource.ResourceType;
import com.cloud.configuration.dao.ConfigurationDao;
import com.cloud.dc.AccountVlanMapVO;
import com.cloud.dc.ClusterDetailsDao;
import com.cloud.dc.ClusterDetailsVO;
import com.cloud.dc.ClusterVO;
import com.cloud.dc.DataCenter;
import com.cloud.dc.DataCenter.NetworkType;
import com.cloud.dc.DataCenterIpAddressVO;
import com.cloud.dc.DataCenterLinkLocalIpAddressVO;
import com.cloud.dc.DataCenterVO;
import com.cloud.dc.DcDetailVO;
import com.cloud.dc.DedicatedResourceVO;
import com.cloud.dc.HostPodVO;
import com.cloud.dc.Pod;
import com.cloud.dc.PodVlanMapVO;
import com.cloud.dc.Vlan;
import com.cloud.dc.Vlan.VlanType;
import com.cloud.dc.VlanVO;
import com.cloud.dc.dao.AccountVlanMapDao;
import com.cloud.dc.dao.ClusterDao;
import com.cloud.dc.dao.DataCenterDao;
import com.cloud.dc.dao.DataCenterIpAddressDao;
import com.cloud.dc.dao.DataCenterLinkLocalIpAddressDao;
import com.cloud.dc.dao.DcDetailsDao;
import com.cloud.dc.dao.DedicatedResourceDao;
import com.cloud.dc.dao.HostPodDao;
import com.cloud.dc.dao.PodVlanMapDao;
import com.cloud.dc.dao.VlanDao;
import com.cloud.deploy.DataCenterDeployment;
import com.cloud.domain.Domain;
import com.cloud.domain.DomainVO;
import com.cloud.domain.dao.DomainDao;
import com.cloud.event.ActionEvent;
import com.cloud.event.EventTypes;
import com.cloud.event.UsageEventUtils;
import com.cloud.exception.ConcurrentOperationException;
import com.cloud.exception.InsufficientCapacityException;
import com.cloud.exception.InvalidParameterValueException;
import com.cloud.exception.PermissionDeniedException;
import com.cloud.exception.ResourceAllocationException;
import com.cloud.exception.ResourceUnavailableException;
import com.cloud.hypervisor.Hypervisor.HypervisorType;
import com.cloud.network.IpAddress;
import com.cloud.network.Network;
import com.cloud.network.Network.Capability;
import com.cloud.network.Network.GuestType;
import com.cloud.network.Network.Provider;
import com.cloud.network.Network.Service;
import com.cloud.network.NetworkManager;
import com.cloud.network.NetworkModel;
import com.cloud.network.NetworkService;
import com.cloud.network.Networks.BroadcastDomainType;
import com.cloud.network.Networks.TrafficType;
import com.cloud.network.PhysicalNetwork;
import com.cloud.network.dao.FirewallRulesDao;
import com.cloud.network.dao.IPAddressDao;
import com.cloud.network.dao.IPAddressVO;
import com.cloud.network.dao.NetworkDao;
import com.cloud.network.dao.NetworkVO;
import com.cloud.network.dao.PhysicalNetworkDao;
import com.cloud.network.dao.PhysicalNetworkTrafficTypeDao;
import com.cloud.network.dao.PhysicalNetworkTrafficTypeVO;
import com.cloud.network.dao.PhysicalNetworkVO;
import com.cloud.network.element.DhcpServiceProvider;
import com.cloud.network.rules.LoadBalancerContainer.Scheme;
import com.cloud.network.vpc.VpcManager;
import com.cloud.offering.DiskOffering;
import com.cloud.offering.NetworkOffering;
import com.cloud.offering.NetworkOffering.Availability;
import com.cloud.offering.NetworkOffering.Detail;
import com.cloud.offering.ServiceOffering;
import com.cloud.offerings.NetworkOfferingServiceMapVO;
import com.cloud.offerings.NetworkOfferingVO;
import com.cloud.offerings.dao.NetworkOfferingDao;
import com.cloud.offerings.dao.NetworkOfferingServiceMapDao;
import com.cloud.org.Grouping;
import com.cloud.org.Grouping.AllocationState;
import com.cloud.projects.Project;
import com.cloud.projects.ProjectManager;
import com.cloud.server.ConfigurationServer;
import com.cloud.server.ManagementService;
import com.cloud.service.ServiceOfferingVO;
import com.cloud.service.dao.ServiceOfferingDao;
import com.cloud.service.dao.ServiceOfferingDetailsDao;
import com.cloud.storage.DiskOfferingVO;
import com.cloud.storage.SwiftVO;
import com.cloud.storage.dao.DiskOfferingDao;
import com.cloud.storage.dao.S3Dao;
import com.cloud.storage.dao.SwiftDao;
import com.cloud.storage.s3.S3Manager;
import com.cloud.storage.swift.SwiftManager;
import com.cloud.test.IPRangeConfig;
import com.cloud.user.Account;
import com.cloud.user.AccountDetailVO;
import com.cloud.user.AccountDetailsDao;
import com.cloud.user.AccountManager;
import com.cloud.user.AccountVO;
import com.cloud.user.ResourceLimitService;
import com.cloud.user.User;
import com.cloud.user.dao.AccountDao;
import com.cloud.utils.NumbersUtil;
import com.cloud.utils.Pair;
import com.cloud.utils.StringUtils;
import com.cloud.utils.component.ManagerBase;
import com.cloud.utils.crypt.DBEncryptionUtil;
import com.cloud.utils.db.DB;
import com.cloud.utils.db.EntityManager;
import com.cloud.utils.db.Filter;
import com.cloud.utils.db.GlobalLock;
import com.cloud.utils.db.SearchCriteria;
import com.cloud.utils.db.Transaction;
import com.cloud.utils.exception.CloudRuntimeException;
import com.cloud.utils.net.NetUtils;
import com.cloud.vm.NicIpAlias;
import com.cloud.vm.VirtualMachine;
import com.cloud.vm.dao.NicDao;
import com.cloud.vm.dao.NicIpAliasDao;
import com.cloud.vm.dao.NicIpAliasVO;
import com.cloud.vm.dao.NicSecondaryIpDao;

import edu.emory.mathcs.backport.java.util.Arrays;

@Local(value = { ConfigurationManager.class, ConfigurationService.class })
public class ConfigurationManagerImpl extends ManagerBase implements ConfigurationManager, ConfigurationService, ConfigDepot {
    public static final Logger s_logger = Logger.getLogger(ConfigurationManagerImpl.class.getName());

    @Inject
    ConfigurationDao _configDao;
    @Inject
    HostPodDao _podDao;
    @Inject
    AccountVlanMapDao _accountVlanMapDao;
    @Inject
    PodVlanMapDao _podVlanMapDao;
    @Inject
    DataCenterDao _zoneDao;
    @Inject
    DomainDao _domainDao;
    @Inject
    SwiftDao _swiftDao;
    @Inject
    S3Dao _s3Dao;
    @Inject
    ServiceOfferingDao _serviceOfferingDao;
    @Inject
    ServiceOfferingDetailsDao _serviceOfferingDetailsDao;
    @Inject
    DiskOfferingDao _diskOfferingDao;
    @Inject
    NetworkOfferingDao _networkOfferingDao;
    @Inject
    VlanDao _vlanDao;
    @Inject
    IPAddressDao _publicIpAddressDao;
    @Inject
    DataCenterIpAddressDao _privateIpAddressDao;
    @Inject
    AccountDao _accountDao;
    @Inject
    NetworkDao _networkDao;
    @Inject
    AccountManager _accountMgr;
    @Inject
    NetworkManager _networkMgr;
    @Inject
    NetworkService _networkSvc;
    @Inject
    NetworkModel _networkModel;
    @Inject
    ClusterDao _clusterDao;
    @Inject
    AlertManager _alertMgr;
    // @com.cloud.utils.component.Inject(adapter = SecurityChecker.class)
    @Inject
    List<SecurityChecker> _secChecker;

    @Inject
    CapacityDao _capacityDao;
    @Inject
    ResourceLimitService _resourceLimitMgr;
    @Inject
    ProjectManager _projectMgr;
    @Inject
    DataStoreManager _dataStoreMgr;
    @Inject
    NetworkOfferingServiceMapDao _ntwkOffServiceMapDao;
    @Inject
    PhysicalNetworkDao _physicalNetworkDao;
    @Inject
    SwiftManager _swiftMgr;
    @Inject
    S3Manager _s3Mgr;
    @Inject
    PhysicalNetworkTrafficTypeDao _trafficTypeDao;
    @Inject
    NicDao _nicDao;
    @Inject
    FirewallRulesDao _firewallDao;
    @Inject
    VpcManager _vpcMgr;
    @Inject
    PortableIpRangeDao _portableIpRangeDao;
    @Inject
    RegionDao _regionDao;
    @Inject
    PortableIpDao _portableIpDao;
    @Inject
    ConfigurationServer _configServer;
    @Inject
    DcDetailsDao _dcDetailsDao;
    @Inject
    ClusterDetailsDao _clusterDetailsDao;
    @Inject
    StoragePoolDetailsDao _storagePoolDetailsDao;
    @Inject
    AccountDetailsDao _accountDetailsDao;
    @Inject
    PrimaryDataStoreDao _storagePoolDao;
    @Inject
    NicSecondaryIpDao _nicSecondaryIpDao;
    @Inject
    NicIpAliasDao _nicIpAliasDao;
    @Inject
    public ManagementService _mgr;
    @Inject
    DedicatedResourceDao _dedicatedDao;
    @Inject
    EntityManager _entityMgr;

    @Inject
    List<Configurable> _configurables;

    // FIXME - why don't we have interface for DataCenterLinkLocalIpAddressDao?
    @Inject
    protected DataCenterLinkLocalIpAddressDao _LinkLocalIpAllocDao;

    private int _maxVolumeSizeInGb = Integer.parseInt(Config.MaxVolumeSize.getDefaultValue());
    private long _defaultPageSize = Long.parseLong(Config.DefaultPageSize.getDefaultValue());
    protected Set<String> configValuesForValidation;
    private Set<String> weightBasedParametersForValidation;

    @Override
    public boolean configure(final String name, final Map<String, Object> params) throws ConfigurationException {
        String maxVolumeSizeInGbString = _configDao.getValue(Config.MaxVolumeSize.key());
        _maxVolumeSizeInGb = NumbersUtil.parseInt(maxVolumeSizeInGbString,
        	Integer.parseInt(Config.MaxVolumeSize.getDefaultValue()));

        String defaultPageSizeString = _configDao.getValue(Config.DefaultPageSize.key());
        _defaultPageSize = NumbersUtil.parseLong(defaultPageSizeString,
        	Long.parseLong(Config.DefaultPageSize.getDefaultValue()));

        populateConfigValuesForValidationSet();
        weightBasedParametersForValidation();
        return true;
    }

    private void populateConfigValuesForValidationSet() {
        configValuesForValidation = new HashSet<String>();
        configValuesForValidation.add("event.purge.interval");
        configValuesForValidation.add("account.cleanup.interval");
        configValuesForValidation.add("alert.wait");
        configValuesForValidation.add("consoleproxy.capacityscan.interval");
        configValuesForValidation.add("consoleproxy.loadscan.interval");
        configValuesForValidation.add("expunge.interval");
        configValuesForValidation.add("host.stats.interval");
        configValuesForValidation.add("investigate.retry.interval");
        configValuesForValidation.add("migrate.retry.interval");
        configValuesForValidation.add("network.gc.interval");
        configValuesForValidation.add("ping.interval");
        configValuesForValidation.add("snapshot.poll.interval");
        configValuesForValidation.add("stop.retry.interval");
        configValuesForValidation.add("storage.stats.interval");
        configValuesForValidation.add("storage.cleanup.interval");
        configValuesForValidation.add("wait");
        configValuesForValidation.add("xen.heartbeat.interval");
        configValuesForValidation.add("incorrect.login.attempts.allowed");
    }

    private void weightBasedParametersForValidation() {
        weightBasedParametersForValidation = new HashSet<String>();
        weightBasedParametersForValidation.add(Config.CPUCapacityThreshold.key());
        weightBasedParametersForValidation.add(Config.StorageAllocatedCapacityThreshold.key());
        weightBasedParametersForValidation.add(Config.StorageCapacityThreshold.key());
        weightBasedParametersForValidation.add(Config.MemoryCapacityThreshold.key());
        weightBasedParametersForValidation.add(Config.PublicIpCapacityThreshold.key());
        weightBasedParametersForValidation.add(Config.PrivateIpCapacityThreshold.key());
        weightBasedParametersForValidation.add(Config.SecondaryStorageCapacityThreshold.key());
        weightBasedParametersForValidation.add(Config.VlanCapacityThreshold.key());
        weightBasedParametersForValidation.add(Config.DirectNetworkPublicIpCapacityThreshold.key());
        weightBasedParametersForValidation.add(Config.LocalStorageCapacityThreshold.key());
        weightBasedParametersForValidation.add(Config.StorageAllocatedCapacityDisableThreshold.key());
        weightBasedParametersForValidation.add(Config.StorageCapacityDisableThreshold.key());
        weightBasedParametersForValidation.add(Config.CPUCapacityDisableThreshold.key());
        weightBasedParametersForValidation.add(Config.MemoryCapacityDisableThreshold.key());
        weightBasedParametersForValidation.add(Config.AgentLoadThreshold.key());
        weightBasedParametersForValidation.add(Config.VmUserDispersionWeight.key());


    }

    @Override
    public boolean start() {

        // TODO : this may not be a good place to do integrity check here, we
        // put it here as we need _alertMgr to be properly
        // configured
        // before we can use it

        // As it is so common for people to forget about configuring
        // management.network.cidr,
        String mgtCidr = _configDao.getValue(Config.ManagementNetwork.key());
        if (mgtCidr == null || mgtCidr.trim().isEmpty()) {
            String[] localCidrs = NetUtils.getLocalCidrs();
            if (localCidrs.length > 0) {
                s_logger.warn("Management network CIDR is not configured originally. Set it default to "
                        + localCidrs[0]);

                _alertMgr.sendAlert(AlertManager.ALERT_TYPE_MANAGMENT_NODE, 0, new Long(0),
                        "Management network CIDR is not configured originally. Set it default to " + localCidrs[0], "");
                _configDao
                        .update(Config.ManagementNetwork.key(), Config.ManagementNetwork.getCategory(), localCidrs[0]);
            } else {
                s_logger.warn("Management network CIDR is not properly configured and we are not able to find a default setting");
                _alertMgr
                        .sendAlert(
                                AlertManager.ALERT_TYPE_MANAGMENT_NODE,
                                0,
                                new Long(0),
                                "Management network CIDR is not properly configured and we are not able to find a default setting",
                                "");
            }
        }

        return true;
    }

    @Override
    public boolean stop() {
        return true;
    }

    @Override
    @DB
    public String updateConfiguration(long userId, String name, String category, String value, String scope,
            Long resourceId) {

        String validationMsg = validateConfigurationValue(name, value, scope);

        if (validationMsg != null) {
            s_logger.error("Invalid configuration option, name: " + name + ", value:" + value);
            throw new InvalidParameterValueException(validationMsg);
        }

        // If scope of the parameter is given then it needs to be updated in the
        // corresponding details table,
        // if scope is mentioned as global or not mentioned then it is normal
        // global parameter updation
        if (scope != null && !scope.isEmpty()
                && !Config.ConfigurationParameterScope.global.toString().equalsIgnoreCase(scope)) {
            switch (Config.ConfigurationParameterScope.valueOf(scope)) {
            case zone:
                DataCenterVO zone = _zoneDao.findById(resourceId);
                                if (zone == null) {
                                    throw new InvalidParameterValueException("unable to find zone by id " + resourceId);
                                }
                                DcDetailVO dcDetailVO = _dcDetailsDao.findDetail(resourceId, name.toLowerCase());
                                if (dcDetailVO == null) {
                                    dcDetailVO = new DcDetailVO(resourceId, name, value);
                                    _dcDetailsDao.persist(dcDetailVO);
                                } else {
                                    dcDetailVO.setValue(value);
                                    _dcDetailsDao.update(dcDetailVO.getId(), dcDetailVO);
                }
                break;
            case cluster:
                ClusterVO cluster = _clusterDao.findById(resourceId);
                                if (cluster == null) {
                                    throw new InvalidParameterValueException("unable to find cluster by id " + resourceId);
                                }
                                ClusterDetailsVO clusterDetailsVO = _clusterDetailsDao.findDetail(resourceId, name);
                                if (clusterDetailsVO == null) {
                                    clusterDetailsVO = new ClusterDetailsVO(resourceId, name, value);
                                    _clusterDetailsDao.persist(clusterDetailsVO);
                                } else {
                                    clusterDetailsVO.setValue(value);
                                    _clusterDetailsDao.update(clusterDetailsVO.getId(), clusterDetailsVO);
                }
                break;

            case storagepool:
                StoragePoolVO pool = _storagePoolDao.findById(resourceId);
                                if (pool == null) {
                                    throw new InvalidParameterValueException("unable to find storage pool by id " + resourceId);
                                }
                                StoragePoolDetailVO storagePoolDetailVO = _storagePoolDetailsDao.findDetail(resourceId, name);
                                if (storagePoolDetailVO == null) {
                                    storagePoolDetailVO = new StoragePoolDetailVO(resourceId, name, value);
                                    _storagePoolDetailsDao.persist(storagePoolDetailVO);

                                } else {
                                    storagePoolDetailVO.setValue(value);
                                    _storagePoolDetailsDao.update(storagePoolDetailVO.getId(), storagePoolDetailVO);
                }
                break;

            case account:
                AccountVO account = _accountDao.findById(resourceId);
                                if (account == null) {
                                    throw new InvalidParameterValueException("unable to find account by id " + resourceId);
                                }
                                AccountDetailVO accountDetailVO = _accountDetailsDao.findDetail(resourceId, name);
                                if (accountDetailVO == null) {
                                    accountDetailVO = new AccountDetailVO(resourceId, name, value);
                                    _accountDetailsDao.persist(accountDetailVO);
                                } else {
                                    accountDetailVO.setValue(value);
                                    _accountDetailsDao.update(accountDetailVO.getId(), accountDetailVO);
                }
                break;
            default:
                throw new InvalidParameterValueException("Scope provided is invalid");
            }
            return value;
        }

        // Execute all updates in a single transaction
        Transaction txn = Transaction.currentTxn();
        txn.start();

        if (!_configDao.update(name, category, value)) {
            s_logger.error("Failed to update configuration option, name: " + name + ", value:" + value);
            throw new CloudRuntimeException("Failed to update configuration value. Please contact Cloud Support.");
        }

        PreparedStatement pstmt = null;
        if (Config.XenGuestNetwork.key().equalsIgnoreCase(name)) {
            String sql = "update host_details set value=? where name=?";
            try {
                pstmt = txn.prepareAutoCloseStatement(sql);
                pstmt.setString(1, value);
                pstmt.setString(2, "guest.network.device");

                pstmt.executeUpdate();
            } catch (Throwable e) {
                throw new CloudRuntimeException(
                        "Failed to update guest.network.device in host_details due to exception ", e);
            }
        } else if (Config.XenPrivateNetwork.key().equalsIgnoreCase(name)) {
            String sql = "update host_details set value=? where name=?";
            try {
                pstmt = txn.prepareAutoCloseStatement(sql);
                pstmt.setString(1, value);
                pstmt.setString(2, "private.network.device");

                pstmt.executeUpdate();
            } catch (Throwable e) {
                throw new CloudRuntimeException(
                        "Failed to update private.network.device in host_details due to exception ", e);
            }
        } else if (Config.XenPublicNetwork.key().equalsIgnoreCase(name)) {
            String sql = "update host_details set value=? where name=?";
            try {
                pstmt = txn.prepareAutoCloseStatement(sql);
                pstmt.setString(1, value);
                pstmt.setString(2, "public.network.device");

                pstmt.executeUpdate();
            } catch (Throwable e) {
                throw new CloudRuntimeException(
                        "Failed to update public.network.device in host_details due to exception ", e);
            }
        } else if (Config.XenStorageNetwork1.key().equalsIgnoreCase(name)) {
            String sql = "update host_details set value=? where name=?";
            try {
                pstmt = txn.prepareAutoCloseStatement(sql);
                pstmt.setString(1, value);
                pstmt.setString(2, "storage.network.device1");

                pstmt.executeUpdate();
            } catch (Throwable e) {
                throw new CloudRuntimeException(
                        "Failed to update storage.network.device1 in host_details due to exception ", e);
            }
        } else if (Config.XenStorageNetwork2.key().equals(name)) {
            String sql = "update host_details set value=? where name=?";
            try {
                pstmt = txn.prepareAutoCloseStatement(sql);
                pstmt.setString(1, value);
                pstmt.setString(2, "storage.network.device2");

                pstmt.executeUpdate();
            } catch (Throwable e) {
                throw new CloudRuntimeException(
                        "Failed to update storage.network.device2 in host_details due to exception ", e);
            }
        } else if (Config.SystemVMUseLocalStorage.key().equalsIgnoreCase(name)) {
            if (s_logger.isDebugEnabled()) {
                s_logger.debug("Config 'system.vm.use.local.storage' changed to value:" + value
                        + ", need to update System VM offerings");
            }
            boolean useLocalStorage = Boolean.parseBoolean(_configDao.getValue(Config.SystemVMUseLocalStorage.key()));
            ServiceOfferingVO serviceOffering = _serviceOfferingDao
                    .findByName(ServiceOffering.consoleProxyDefaultOffUniqueName);
            if (serviceOffering != null) {
                serviceOffering.setUseLocalStorage(useLocalStorage);
                if (!_serviceOfferingDao.update(serviceOffering.getId(), serviceOffering)) {
                    throw new CloudRuntimeException(
                            "Failed to update ConsoleProxy offering's use_local_storage option to value:"
                                    + useLocalStorage);
                }
            }

            serviceOffering = _serviceOfferingDao.findByName(ServiceOffering.routerDefaultOffUniqueName);
            if (serviceOffering != null) {
                serviceOffering.setUseLocalStorage(useLocalStorage);
                if (!_serviceOfferingDao.update(serviceOffering.getId(), serviceOffering)) {
                    throw new CloudRuntimeException(
                            "Failed to update SoftwareRouter offering's use_local_storage option to value:"
                                    + useLocalStorage);
                }
            }

            serviceOffering = _serviceOfferingDao.findByName(ServiceOffering.ssvmDefaultOffUniqueName);
            if (serviceOffering != null) {
                serviceOffering.setUseLocalStorage(useLocalStorage);
                if (!_serviceOfferingDao.update(serviceOffering.getId(), serviceOffering)) {
                    throw new CloudRuntimeException(
                            "Failed to update SecondaryStorage offering's use_local_storage option to value:"
                                    + useLocalStorage);
                }
            }
        }

        txn.commit();
        return _configDao.getValue(name);
    }

    @Override
    @ActionEvent(eventType = EventTypes.EVENT_CONFIGURATION_VALUE_EDIT, eventDescription = "updating configuration")
    public Configuration updateConfiguration(UpdateCfgCmd cmd) throws InvalidParameterValueException {
        Long userId = CallContext.current().getCallingUserId();
        String name = cmd.getCfgName();
        String value = cmd.getValue();
        Long zoneId = cmd.getZoneId();
        Long clusterId = cmd.getClusterId();
        Long storagepoolId = cmd.getStoragepoolId();
        Long accountId = cmd.getAccountId();
        CallContext.current().setEventDetails(" Name: " + name + " New Value: " + (((name.toLowerCase()).contains("password")) ? "*****" :
                (((value == null) ? "" : value))));
        // check if config value exists
        ConfigurationVO config = _configDao.findByName(name);
        if (config == null) {
            throw new InvalidParameterValueException("Config parameter with name " + name + " doesn't exist");
        }

        if (value == null) {
            return _configDao.findByName(name);
        }

        if (value.trim().isEmpty() || value.equals("null")) {
            value = null;
        }

        String scope = null;
        Long id = null;
        int paramCountCheck = 0;

        if (zoneId != null) {
            scope = Config.ConfigurationParameterScope.zone.toString();
            id = zoneId;
            paramCountCheck++;
        }
        if (clusterId != null) {
            scope = Config.ConfigurationParameterScope.cluster.toString();
            id = clusterId;
            paramCountCheck++;
        }
        if (accountId != null) {
            scope = Config.ConfigurationParameterScope.account.toString();
            id = accountId;
            paramCountCheck++;
        }
        if (storagepoolId != null) {
            scope = Config.ConfigurationParameterScope.storagepool.toString();
            id = storagepoolId;
            paramCountCheck++;
        }

        if (paramCountCheck > 1) {
            throw new InvalidParameterValueException(
                    "cannot handle multiple IDs, provide only one ID corresponding to the scope");
        }

        String updatedValue = updateConfiguration(userId, name, config.getCategory(), value, scope, id);
        if ((value == null && updatedValue == null) || updatedValue.equalsIgnoreCase(value)) {
            return _configDao.findByName(name);
        } else {
            throw new CloudRuntimeException("Unable to update configuration parameter " + name);
        }
    }

    private String validateConfigurationValue(String name, String value, String scope) {

        Config c = Config.getConfig(name);
        if (c == null) {
            s_logger.error("Missing configuration variable " + name + " in configuration table");
            return "Invalid configuration variable.";
        }
        String configScope = c.getScope();
        if (scope != null) {
            if (!configScope.contains(scope)) {
                s_logger.error("Invalid scope id provided for the parameter " + name);
                return "Invalid scope id provided for the parameter " + name;
            }
            if ((name.equalsIgnoreCase("cpu.overprovisioning.factor") || name
                    .equalsIgnoreCase("mem.overprovisioning.factor")) && value == null) {
                s_logger.error("value cannot be null for cpu.overprovisioning.factor/mem.overprovisioning.factor");
                return "value cannot be null for cpu.overprovisioning.factor/mem.overprovisioning.factor";
            }
        }

        Class<?> type = c.getType();

        if (value == null) {
            if (type.equals(Boolean.class)) {
                return "Please enter either 'true' or 'false'.";
            }
            return null;
        }
        value = value.trim();

        if (type.equals(Boolean.class)) {
            if (!(value.equals("true") || value.equals("false"))) {
                s_logger.error("Configuration variable " + name + " is expecting true or false in stead of " + value);
                return "Please enter either 'true' or 'false'.";
            }
            if (Config.SwiftEnable.key().equals(name)) {
                List<DataStore> stores = _dataStoreMgr.listImageStores();
                if (stores != null && stores.size() > 0) {
                    return " can not change " + Config.SwiftEnable.key() + " after you have added secondary storage";
                }
                SwiftVO swift = _swiftDao.findById(1L);
                if (swift != null) {
                    return " can not change " + Config.SwiftEnable.key() + " after you have added Swift";
                }
                if (_s3Mgr.isS3Enabled()) {
                    return String.format("Swift is not supported when S3 is enabled.");
                }
            }
            if (Config.S3Enable.key().equals(name)) {
                if (_swiftMgr.isSwiftEnabled()) {
                    return String.format("S3-backed Secondary Storage is not supported when Swift is enabled.");
                }
            }
            return null;
        }

        if (type.equals(Integer.class) && configValuesForValidation.contains(name)) {
            try {
                int val = Integer.parseInt(value);
                if (val <= 0) {
                    throw new InvalidParameterValueException(
                            "Please enter a positive value for the configuration parameter:" + name);
                }
            } catch (NumberFormatException e) {
                s_logger.error("There was an error trying to parse the integer value for:" + name);
                throw new InvalidParameterValueException("There was an error trying to parse the integer value for:"
                        + name);
            }
        }

        if (type.equals(Float.class)) {
            try {
                Float val = Float.parseFloat(value);
                if (weightBasedParametersForValidation.contains(name) && (val < 0f || val > 1f)) {
                    throw new InvalidParameterValueException("Please enter a value between 0 and 1 for the configuration parameter: "+ name);
                }
            } catch (NumberFormatException e) {
                s_logger.error("There was an error trying to parse the float value for:" + name);
                throw new InvalidParameterValueException("There was an error trying to parse the float value for:" + name);
            }
        }

        String range = c.getRange();
        if (range == null) {
            return null;
        }

        if (type.equals(String.class)) {
            if (range.equals("privateip")) {
                try {
                    if (!NetUtils.isSiteLocalAddress(value)) {
                        s_logger.error("privateip range " + value
                                + " is not a site local address for configuration variable " + name);
                        return "Please enter a site local IP address.";
                    }
                } catch (NullPointerException e) {
                    s_logger.error("Error parsing ip address for " + name);
                    throw new InvalidParameterValueException("Error parsing ip address");
                }
            } else if (range.equals("netmask")) {
                if (!NetUtils.isValidNetmask(value)) {
                    s_logger.error("netmask " + value + " is not a valid net mask for configuration variable " + name);
                    return "Please enter a valid netmask.";
                }
            } else if (range.equals("hypervisorList")) {
                String[] hypervisors = value.split(",");
                if (hypervisors == null) {
                    return "Please enter hypervisor list, seperated by comma";
                }
                for (String hypervisor : hypervisors) {
                    if (HypervisorType.getType(hypervisor) == HypervisorType.Any
                            || HypervisorType.getType(hypervisor) == HypervisorType.None) {
                        return "Please enter valid hypervisor type";
                    }
                }
            } else if (range.equalsIgnoreCase("instanceName")) {
                if (!NetUtils.verifyInstanceName(value)) {
                    return "Instance name can not contain hyphen, spaces and plus sign";
                }
            } else if (range.equals("routes")) {
                String[] routes = value.split(",");
                for (String route : routes) {
                    if (route != null) {
                        String routeToVerify = route.trim();
                        if (!NetUtils.isValidCIDR(routeToVerify)) {
                            throw new InvalidParameterValueException("Invalid value for blacklisted route: " + route
                                    + ". Valid format is list"
                                    + " of cidrs separated by coma. Example: 10.1.1.0/24,192.168.0.0/24");
                        }
                    }
                }
            } else {
                String[] options = range.split(",");
                for (String option : options) {
                    if (option.trim().equalsIgnoreCase(value)) {
                        return null;
                    }
                }
                s_logger.error("configuration value for " + name + " is invalid");
                return "Please enter : " + range;

            }
        } else if (type.equals(Integer.class)) {
            String[] options = range.split("-");
            if (options.length != 2) {
                String msg = "configuration range " + range + " for " + name + " is invalid";
                s_logger.error(msg);
                return msg;
            }
            int min = Integer.parseInt(options[0]);
            int max = Integer.parseInt(options[1]);
            int val = Integer.parseInt(value);
            if (val < min || val > max) {
                s_logger.error("configuration value for " + name + " is invalid");
                return "Please enter : " + range;
            }
        }
        return null;
    }

    private boolean podHasAllocatedPrivateIPs(long podId) {
        HostPodVO pod = _podDao.findById(podId);
        int count = _privateIpAddressDao.countIPs(podId, pod.getDataCenterId(), true);
        return (count > 0);
    }

    @DB
    protected void checkIfPodIsDeletable(long podId) {
        List<List<String>> tablesToCheck = new ArrayList<List<String>>();

        HostPodVO pod = _podDao.findById(podId);

        // Check if there are allocated private IP addresses in the pod
        if (_privateIpAddressDao.countIPs(podId, pod.getDataCenterId(), true) != 0) {
            throw new CloudRuntimeException("There are private IP addresses allocated for this pod");
        }

        List<String> volumes = new ArrayList<String>();
        volumes.add(0, "volumes");
        volumes.add(1, "pod_id");
        volumes.add(2, "there are storage volumes for this pod");
        tablesToCheck.add(volumes);

        List<String> host = new ArrayList<String>();
        host.add(0, "host");
        host.add(1, "pod_id");
        host.add(2, "there are servers running in this pod");
        tablesToCheck.add(host);

        List<String> vmInstance = new ArrayList<String>();
        vmInstance.add(0, "vm_instance");
        vmInstance.add(1, "pod_id");
        vmInstance.add(2, "there are virtual machines running in this pod");
        tablesToCheck.add(vmInstance);

        List<String> cluster = new ArrayList<String>();
        cluster.add(0, "cluster");
        cluster.add(1, "pod_id");
        cluster.add(2, "there are clusters in this pod");
        tablesToCheck.add(cluster);

        for (List<String> table : tablesToCheck) {
            String tableName = table.get(0);
            String column = table.get(1);
            String errorMsg = table.get(2);

            String dbName;
            if (tableName.equals("event") || tableName.equals("cloud_usage") || tableName.equals("usage_vm_instance")
                    || tableName.equals("usage_ip_address") || tableName.equals("usage_network")
                    || tableName.equals("usage_job") || tableName.equals("account")
                    || tableName.equals("user_statistics")) {
                dbName = "cloud_usage";
            } else {
                dbName = "cloud";
            }

            String selectSql = "SELECT * FROM `" + dbName + "`.`" + tableName + "` WHERE " + column + " = ?";

            if (tableName.equals("host") || tableName.equals("cluster") || tableName.equals("volumes")
                    || tableName.equals("vm_instance")) {
                selectSql += " and removed IS NULL";
            }

            Transaction txn = Transaction.currentTxn();
            try {
                PreparedStatement stmt = txn.prepareAutoCloseStatement(selectSql);
                stmt.setLong(1, podId);
                ResultSet rs = stmt.executeQuery();
                if (rs != null && rs.next()) {
                    throw new CloudRuntimeException("The pod cannot be deleted because " + errorMsg);
                }
            } catch (SQLException ex) {
                throw new CloudRuntimeException(
                        "The Management Server failed to detect if pod is deletable. Please contact Cloud Support.");
            }
        }
    }

    private void checkPodAttributes(long podId, String podName, long zoneId, String gateway, String cidr,
            String startIp, String endIp, String allocationStateStr, boolean checkForDuplicates,
            boolean skipGatewayOverlapCheck) {
        if (checkForDuplicates) {
            // Check if the pod already exists
            if (validPod(podName, zoneId)) {
                throw new InvalidParameterValueException("A pod with name: " + podName + " already exists in zone "
                        + zoneId + ". Please specify a different pod name. ");
            }
        }

        String cidrAddress;
        long cidrSize;
        // Get the individual cidrAddress and cidrSize values, if the CIDR is
        // valid. If it's not valid, return an error.
        if (NetUtils.isValidCIDR(cidr)) {
            cidrAddress = getCidrAddress(cidr);
            cidrSize = getCidrSize(cidr);
        } else {
            throw new InvalidParameterValueException("Please enter a valid CIDR for pod: " + podName);
        }

        // Check if the IP range is valid
        if (startIp != null || endIp != null) {
            checkIpRange(startIp, endIp, cidrAddress, cidrSize);
        }

        // Check if the IP range overlaps with the public ip
        checkOverlapPublicIpRange(zoneId, startIp, endIp);

        // Check if the gateway is a valid IP address
        if (!NetUtils.isValidIp(gateway)) {
            throw new InvalidParameterValueException("The gateway is not a valid IP address.");
        }

        // Check if the gateway is in the CIDR subnet
        if (!NetUtils.getCidrSubNet(gateway, cidrSize).equalsIgnoreCase(NetUtils.getCidrSubNet(cidrAddress, cidrSize))) {
            throw new InvalidParameterValueException("The gateway is not in the CIDR subnet.");
        }

        // Don't allow gateway to overlap with start/endIp
        if (!skipGatewayOverlapCheck) {
            if (NetUtils.ipRangesOverlap(startIp, endIp, gateway, gateway)) {
                throw new InvalidParameterValueException("The gateway shouldn't overlap start/end ip addresses");
            }
        }

        String checkPodCIDRs = _configDao.getValue("check.pod.cidrs");
        if (checkPodCIDRs == null || checkPodCIDRs.trim().isEmpty() || Boolean.parseBoolean(checkPodCIDRs)) {
            checkPodCidrSubnets(zoneId, podId, cidr);
            /*
             * Commenting out due to Bug 11593 - CIDR conflicts with zone when
             * extending pod but not when creating it
             * 
             * checkCidrVlanOverlap(zoneId, cidr);
             */
        }

        if (allocationStateStr != null && !allocationStateStr.isEmpty()) {
            try {
                Grouping.AllocationState.valueOf(allocationStateStr);
            } catch (IllegalArgumentException ex) {
                throw new InvalidParameterValueException("Unable to resolve Allocation State '" + allocationStateStr
                        + "' to a supported state");
            }
        }
    }

    @Override
    @DB
    public boolean deletePod(DeletePodCmd cmd) {
        Long podId = cmd.getId();

        Transaction txn = Transaction.currentTxn();

        // Make sure the pod exists
        if (!validPod(podId)) {
            throw new InvalidParameterValueException("A pod with ID: " + podId + " does not exist.");
        }

        checkIfPodIsDeletable(podId);

        HostPodVO pod = _podDao.findById(podId);

        txn.start();

        // Delete private ip addresses for the pod if there are any
        List<DataCenterIpAddressVO> privateIps = _privateIpAddressDao.listByPodIdDcId(Long.valueOf(podId),
                pod.getDataCenterId());
        if (!privateIps.isEmpty()) {
            if (!(_privateIpAddressDao.deleteIpAddressByPod(podId))) {
                throw new CloudRuntimeException("Failed to cleanup private ip addresses for pod " + podId);
            }
        }

        // Delete link local ip addresses for the pod
        List<DataCenterLinkLocalIpAddressVO> localIps = _LinkLocalIpAllocDao.listByPodIdDcId(podId,
                pod.getDataCenterId());
        if (!localIps.isEmpty()) {
            if (!(_LinkLocalIpAllocDao.deleteIpAddressByPod(podId))) {
                throw new CloudRuntimeException("Failed to cleanup private ip addresses for pod " + podId);
            }
        }

        // Delete vlans associated with the pod
        List<? extends Vlan> vlans = _networkModel.listPodVlans(podId);
        if (vlans != null && !vlans.isEmpty()) {
            for (Vlan vlan : vlans) {
                _vlanDao.remove(vlan.getId());
            }
        }

        // Delete corresponding capacity records
        _capacityDao.removeBy(null, null, podId, null, null);

        // Delete the pod
        if (!(_podDao.remove(podId))) {
            throw new CloudRuntimeException("Failed to delete pod " + podId);
        }

        // remove from dedicated resources
        DedicatedResourceVO dr = _dedicatedDao.findByPodId(podId);
        if (dr != null) {
            _dedicatedDao.remove(dr.getId());
        }
        txn.commit();

        return true;
    }

    @Override
    public Pod editPod(UpdatePodCmd cmd) {
        return editPod(cmd.getId(), cmd.getPodName(), cmd.getStartIp(), cmd.getEndIp(), cmd.getGateway(),
                cmd.getNetmask(), cmd.getAllocationState());
    }

    @Override
    @DB
    public Pod editPod(long id, String name, String startIp, String endIp, String gateway, String netmask,
            String allocationStateStr) {

        // verify parameters
        HostPodVO pod = _podDao.findById(id);
        ;
        if (pod == null) {
            throw new InvalidParameterValueException("Unable to find pod by id " + id);
        }

        String[] existingPodIpRange = pod.getDescription().split("-");
        String[] leftRangeToAdd = null;
        String[] rightRangeToAdd = null;
        boolean allowToDownsize = false;

        // If the gateway, CIDR, private IP range is being changed, check if the
        // pod has allocated private IP addresses
        if (podHasAllocatedPrivateIPs(id)) {

            if (netmask != null) {
                long newCidr = NetUtils.getCidrSize(netmask);
                long oldCidr = pod.getCidrSize();

                if (newCidr > oldCidr) {
                    throw new CloudRuntimeException(
                            "The specified pod has allocated private IP addresses, so its IP address range can be extended only");
                }
            }

            if (startIp != null && !startIp.equals(existingPodIpRange[0])) {
                if (NetUtils.ipRangesOverlap(startIp, null, existingPodIpRange[0], existingPodIpRange[1])) {
                    throw new CloudRuntimeException(
                            "The specified pod has allocated private IP addresses, so its IP address range can be extended only");
                } else {
                    leftRangeToAdd = new String[2];
                    long endIpForUpdate = NetUtils.ip2Long(existingPodIpRange[0]) - 1;
                    leftRangeToAdd[0] = startIp;
                    leftRangeToAdd[1] = NetUtils.long2Ip(endIpForUpdate);
                }
            }

            if (endIp != null && !endIp.equals(existingPodIpRange[1])) {
                if (NetUtils.ipRangesOverlap(endIp, endIp, existingPodIpRange[0], existingPodIpRange[1])) {
                    throw new CloudRuntimeException(
                            "The specified pod has allocated private IP addresses, so its IP address range can be extended only");
                } else {
                    rightRangeToAdd = new String[2];
                    long startIpForUpdate = NetUtils.ip2Long(existingPodIpRange[1]) + 1;
                    rightRangeToAdd[0] = NetUtils.long2Ip(startIpForUpdate);
                    rightRangeToAdd[1] = endIp;
                }
            }

        } else {
            allowToDownsize = true;
        }

        if (gateway == null) {
            gateway = pod.getGateway();
        }

        if (netmask == null) {
            netmask = NetUtils.getCidrNetmask(pod.getCidrSize());
        }

        String oldPodName = pod.getName();
        if (name == null) {
            name = oldPodName;
        }

        if (gateway == null) {
            gateway = pod.getGateway();
        }

        if (startIp == null) {
            startIp = existingPodIpRange[0];
        }

        if (endIp == null) {
            endIp = existingPodIpRange[1];
        }

        if (allocationStateStr == null) {
            allocationStateStr = pod.getAllocationState().toString();
        }

        // Verify pod's attributes
        String cidr = NetUtils.ipAndNetMaskToCidr(gateway, netmask);
        boolean checkForDuplicates = !oldPodName.equals(name);
        checkPodAttributes(id, name, pod.getDataCenterId(), gateway, cidr, startIp, endIp, allocationStateStr,
                checkForDuplicates, false);

        Transaction txn = Transaction.currentTxn();
        try {
            txn.start();
            long zoneId = pod.getDataCenterId();

            if (!allowToDownsize) {
                if (leftRangeToAdd != null) {
                    _zoneDao.addPrivateIpAddress(zoneId, pod.getId(), leftRangeToAdd[0], leftRangeToAdd[1]);
                }

                if (rightRangeToAdd != null) {
                    _zoneDao.addPrivateIpAddress(zoneId, pod.getId(), rightRangeToAdd[0], rightRangeToAdd[1]);
                }

            } else {
                // delete the old range
                _zoneDao.deletePrivateIpAddressByPod(pod.getId());

                // add the new one
                if (startIp == null) {
                    startIp = existingPodIpRange[0];
                }

                if (endIp == null) {
                    endIp = existingPodIpRange[1];
                }

                _zoneDao.addPrivateIpAddress(zoneId, pod.getId(), startIp, endIp);
            }

            pod.setName(name);
            pod.setDataCenterId(zoneId);
            pod.setGateway(gateway);
            pod.setCidrAddress(getCidrAddress(cidr));
            pod.setCidrSize(getCidrSize(cidr));

            String ipRange = startIp + "-" + endIp;
            pod.setDescription(ipRange);
            Grouping.AllocationState allocationState = null;
            if (allocationStateStr != null && !allocationStateStr.isEmpty()) {
                allocationState = Grouping.AllocationState.valueOf(allocationStateStr);
                _capacityDao.updateCapacityState(null, pod.getId(), null, null, allocationStateStr);
                pod.setAllocationState(allocationState);
            }

            _podDao.update(id, pod);

            txn.commit();
        } catch (Exception e) {
            s_logger.error("Unable to edit pod due to " + e.getMessage(), e);
            throw new CloudRuntimeException("Failed to edit pod. Please contact Cloud Support.");
        }

        return pod;
    }

    @Override
    public Pod createPod(long zoneId, String name, String startIp, String endIp, String gateway, String netmask,
            String allocationState) {
        String cidr = NetUtils.ipAndNetMaskToCidr(gateway, netmask);
        Long userId = CallContext.current().getCallingUserId();

        if (allocationState == null) {
            allocationState = Grouping.AllocationState.Enabled.toString();
        }
        return createPod(userId.longValue(), name, zoneId, gateway, cidr, startIp, endIp, allocationState, false);
    }

    @Override
    @DB
    public HostPodVO createPod(long userId, String podName, long zoneId, String gateway, String cidr, String startIp,
            String endIp, String allocationStateStr, boolean skipGatewayOverlapCheck) {

        // Check if the zone is valid
        if (!validZone(zoneId)) {
            throw new InvalidParameterValueException("Please specify a valid zone.");
        }

        // Check if zone is disabled
        DataCenterVO zone = _zoneDao.findById(zoneId);
        Account account = CallContext.current().getCallingAccount();
        if (Grouping.AllocationState.Disabled == zone.getAllocationState() && !_accountMgr.isRootAdmin(account.getType())) {
            throw new PermissionDeniedException("Cannot perform this operation, Zone is currently disabled: " + zoneId);
        }

        String cidrAddress = getCidrAddress(cidr);
        int cidrSize = getCidrSize(cidr);

        // endIp is an optional parameter; if not specified - default it to the
        // end ip of the pod's cidr
        if (startIp != null) {
            if (endIp == null) {
                endIp = NetUtils.getIpRangeEndIpFromCidr(cidrAddress, cidrSize);
            }
        }

        // Validate new pod settings
        checkPodAttributes(-1, podName, zoneId, gateway, cidr, startIp, endIp, allocationStateStr, true,
                skipGatewayOverlapCheck);

        // Create the new pod in the database
        String ipRange;
        if (startIp != null) {
            ipRange = startIp + "-" + endIp;
        } else {
            throw new InvalidParameterValueException("Start ip is required parameter");
        }

        HostPodVO pod = new HostPodVO(podName, zoneId, gateway, cidrAddress, cidrSize, ipRange);

        Grouping.AllocationState allocationState = null;
        if (allocationStateStr != null && !allocationStateStr.isEmpty()) {
            allocationState = Grouping.AllocationState.valueOf(allocationStateStr);
            pod.setAllocationState(allocationState);
        }

        Transaction txn = Transaction.currentTxn();
        txn.start();

        pod = _podDao.persist(pod);

        if (startIp != null) {
            _zoneDao.addPrivateIpAddress(zoneId, pod.getId(), startIp, endIp);
        }

        String[] linkLocalIpRanges = getLinkLocalIPRange();
        if (linkLocalIpRanges != null) {
            _zoneDao.addLinkLocalIpAddress(zoneId, pod.getId(), linkLocalIpRanges[0], linkLocalIpRanges[1]);
        }

        txn.commit();

        return pod;
    }

    @DB
    protected void checkIfZoneIsDeletable(long zoneId) {
        List<List<String>> tablesToCheck = new ArrayList<List<String>>();

        List<String> host = new ArrayList<String>();
        host.add(0, "host");
        host.add(1, "data_center_id");
        host.add(2, "there are servers running in this zone");
        tablesToCheck.add(host);

        List<String> hostPodRef = new ArrayList<String>();
        hostPodRef.add(0, "host_pod_ref");
        hostPodRef.add(1, "data_center_id");
        hostPodRef.add(2, "there are pods in this zone");
        tablesToCheck.add(hostPodRef);

        List<String> privateIP = new ArrayList<String>();
        privateIP.add(0, "op_dc_ip_address_alloc");
        privateIP.add(1, "data_center_id");
        privateIP.add(2, "there are private IP addresses allocated for this zone");
        tablesToCheck.add(privateIP);

        List<String> publicIP = new ArrayList<String>();
        publicIP.add(0, "user_ip_address");
        publicIP.add(1, "data_center_id");
        publicIP.add(2, "there are public IP addresses allocated for this zone");
        tablesToCheck.add(publicIP);

        List<String> vmInstance = new ArrayList<String>();
        vmInstance.add(0, "vm_instance");
        vmInstance.add(1, "data_center_id");
        vmInstance.add(2, "there are virtual machines running in this zone");
        tablesToCheck.add(vmInstance);

        List<String> volumes = new ArrayList<String>();
        volumes.add(0, "volumes");
        volumes.add(1, "data_center_id");
        volumes.add(2, "there are storage volumes for this zone");
        tablesToCheck.add(volumes);

        List<String> physicalNetworks = new ArrayList<String>();
        physicalNetworks.add(0, "physical_network");
        physicalNetworks.add(1, "data_center_id");
        physicalNetworks.add(2, "there are physical networks in this zone");
        tablesToCheck.add(physicalNetworks);

        List<String> vmwareDcs = new ArrayList<String>();
        vmwareDcs.add(0, "vmware_data_center_zone_map");
        vmwareDcs.add(1, "zone_id");
        vmwareDcs.add(2, "there are VMware datacenters associated with this zone. Remove VMware DC from this zone.");
        tablesToCheck.add(vmwareDcs);

        for (List<String> table : tablesToCheck) {
            String tableName = table.get(0);
            String column = table.get(1);
            String errorMsg = table.get(2);

            String dbName = "cloud";

            String selectSql = "SELECT * FROM `" + dbName + "`.`" + tableName + "` WHERE " + column + " = ?";

            if (tableName.equals("op_dc_vnet_alloc")) {
                selectSql += " AND taken IS NOT NULL";
            }

            if (tableName.equals("user_ip_address")) {
                selectSql += " AND state!='Free'";
            }

            if (tableName.equals("op_dc_ip_address_alloc")) {
                selectSql += " AND taken IS NOT NULL";
            }

            if (tableName.equals("host_pod_ref") || tableName.equals("host") || tableName.equals("volumes")
                    || tableName.equals("physical_network")) {
                selectSql += " AND removed is NULL";
            }

            if (tableName.equals("vm_instance")) {
                selectSql += " AND state != '" + VirtualMachine.State.Expunging.toString() + "'";
            }

            Transaction txn = Transaction.currentTxn();
            try {
                PreparedStatement stmt = txn.prepareAutoCloseStatement(selectSql);
                stmt.setLong(1, zoneId);
                ResultSet rs = stmt.executeQuery();
                if (rs != null && rs.next()) {
                    throw new CloudRuntimeException("The zone is not deletable because " + errorMsg);
                }
            } catch (SQLException ex) {
                throw new CloudRuntimeException(
                        "The Management Server failed to detect if zone is deletable. Please contact Cloud Support.");
            }
        }

    }

    private void checkZoneParameters(String zoneName, String dns1, String dns2, String internalDns1,
            String internalDns2, boolean checkForDuplicates, Long domainId, String allocationStateStr, String ip6Dns1,
            String ip6Dns2) {
        if (checkForDuplicates) {
            // Check if a zone with the specified name already exists
            if (validZone(zoneName)) {
                throw new InvalidParameterValueException(
                        "A zone with that name already exists. Please specify a unique zone name.");
            }
        }

        // check if valid domain
        if (domainId != null) {
            DomainVO domain = _domainDao.findById(domainId);

            if (domain == null) {
                throw new InvalidParameterValueException("Please specify a valid domain id");
            }
        }

        // Check IP validity for DNS addresses
        // Empty strings is a valid input -- hence the length check
        if (dns1 != null && dns1.length() > 0 && !NetUtils.isValidIp(dns1)) {
            throw new InvalidParameterValueException("Please enter a valid IP address for DNS1");
        }

        if (dns2 != null && dns2.length() > 0 && !NetUtils.isValidIp(dns2)) {
            throw new InvalidParameterValueException("Please enter a valid IP address for DNS2");
        }

        if ((internalDns1 != null && internalDns1.length() > 0 && !NetUtils.isValidIp(internalDns1))) {
            throw new InvalidParameterValueException("Please enter a valid IP address for internal DNS1");
        }

        if (internalDns2 != null && internalDns2.length() > 0 && !NetUtils.isValidIp(internalDns2)) {
            throw new InvalidParameterValueException("Please enter a valid IP address for internal DNS2");
        }

        if (ip6Dns1 != null && ip6Dns1.length() > 0 && !NetUtils.isValidIpv6(ip6Dns1)) {
            throw new InvalidParameterValueException("Please enter a valid IPv6 address for IP6 DNS1");
        }

        if (ip6Dns2 != null && ip6Dns2.length() > 0 && !NetUtils.isValidIpv6(ip6Dns2)) {
            throw new InvalidParameterValueException("Please enter a valid IPv6 address for IP6 DNS2");
        }

        if (allocationStateStr != null && !allocationStateStr.isEmpty()) {
            try {
                Grouping.AllocationState.valueOf(allocationStateStr);
            } catch (IllegalArgumentException ex) {
                throw new InvalidParameterValueException("Unable to resolve Allocation State '" + allocationStateStr
                        + "' to a supported state");
            }
        }
    }

    private void checkIpRange(String startIp, String endIp, String cidrAddress, long cidrSize) {
        if (!NetUtils.isValidIp(startIp)) {
            throw new InvalidParameterValueException("The start address of the IP range is not a valid IP address.");
        }

        if (endIp != null && !NetUtils.isValidIp(endIp)) {
            throw new InvalidParameterValueException("The end address of the IP range is not a valid IP address.");
        }

        if (!NetUtils.getCidrSubNet(startIp, cidrSize).equalsIgnoreCase(NetUtils.getCidrSubNet(cidrAddress, cidrSize))) {
            throw new InvalidParameterValueException("The start address of the IP range is not in the CIDR subnet.");
        }

        if (endIp != null
                && !NetUtils.getCidrSubNet(endIp, cidrSize).equalsIgnoreCase(
                        NetUtils.getCidrSubNet(cidrAddress, cidrSize))) {
            throw new InvalidParameterValueException("The end address of the IP range is not in the CIDR subnet.");
        }

        if (endIp != null && NetUtils.ip2Long(startIp) > NetUtils.ip2Long(endIp)) {
            throw new InvalidParameterValueException(
                    "The start IP address must have a lower value than the end IP address.");
        }

    }

    private void checkOverlapPublicIpRange(Long zoneId, String startIp, String endIp) {
        long privateStartIp = NetUtils.ip2Long(startIp);
        long privateEndIp = NetUtils.ip2Long(endIp);

        List<IPAddressVO> existingPublicIPs = _publicIpAddressDao.listByDcId(zoneId);
        for (IPAddressVO publicIPVO : existingPublicIPs) {
            long publicIP = NetUtils.ip2Long(publicIPVO.getAddress().addr());
            if ((publicIP >= privateStartIp) && (publicIP <= privateEndIp)) {
                throw new InvalidParameterValueException(
                        "The Start IP and endIP address range overlap with Public IP :"
                                + publicIPVO.getAddress().addr());
            }
        }
    }

    private void checkOverlapPrivateIpRange(Long zoneId, String startIp, String endIp) {

        List<HostPodVO> podsInZone = _podDao.listByDataCenterId(zoneId);
        for (HostPodVO hostPod : podsInZone) {
            String[] IpRange = hostPod.getDescription().split("-");
            if (IpRange[0] == null || IpRange[1] == null)
                continue;
            if (!NetUtils.isValidIp(IpRange[0]) || !NetUtils.isValidIp(IpRange[1]))
                continue;
            if (NetUtils.ipRangesOverlap(startIp, endIp, IpRange[0], IpRange[1])) {
                throw new InvalidParameterValueException(
                        "The Start IP and endIP address range overlap with private IP :" + IpRange[0] + ":"
                                + IpRange[1]);
            }
        }
    }

    @Override
    @DB
    @ActionEvent(eventType = EventTypes.EVENT_ZONE_DELETE, eventDescription = "deleting zone", async = false)
    public boolean deleteZone(DeleteZoneCmd cmd) {

        Transaction txn = Transaction.currentTxn();
        boolean success = false;

        Long userId = CallContext.current().getCallingUserId();
        Long zoneId = cmd.getId();

        if (userId == null) {
            userId = Long.valueOf(User.UID_SYSTEM);
        }

        // Make sure the zone exists
        if (!validZone(zoneId)) {
            throw new InvalidParameterValueException("A zone with ID: " + zoneId + " does not exist.");
        }

        checkIfZoneIsDeletable(zoneId);

        txn.start();

        // delete vlans for this zone
        List<VlanVO> vlans = _vlanDao.listByZone(zoneId);
        for (VlanVO vlan : vlans) {
            _vlanDao.remove(vlan.getId());
        }

        success = _zoneDao.remove(zoneId);

        if (success) {
            // delete all capacity records for the zone
            _capacityDao.removeBy(null, zoneId, null, null, null);
            // remove from dedicated resources
            DedicatedResourceVO dr = _dedicatedDao.findByZoneId(zoneId);
            if (dr != null) {
                _dedicatedDao.remove(dr.getId());
            }
        }

        txn.commit();

        return success;

    }

    @Override
    @DB
    public boolean removeLDAP(LDAPRemoveCmd cmd) {
        _configDao.expunge(LDAPParams.hostname.toString());
        _configDao.expunge(LDAPParams.port.toString());
        _configDao.expunge(LDAPParams.queryfilter.toString());
        _configDao.expunge(LDAPParams.searchbase.toString());
        _configDao.expunge(LDAPParams.usessl.toString());
        _configDao.expunge(LDAPParams.dn.toString());
        _configDao.expunge(LDAPParams.passwd.toString());
        _configDao.expunge(LDAPParams.truststore.toString());
        _configDao.expunge(LDAPParams.truststorepass.toString());
        return true;
    }

    @Override
    @DB
    public LDAPConfigCmd listLDAPConfig(LDAPConfigCmd cmd) {
        String hostname = _configDao.getValue(LDAPParams.hostname.toString());
        cmd.setHostname(hostname == null ? "" : hostname);
        String port = _configDao.getValue(LDAPParams.port.toString());
        cmd.setPort(port == null ? 0 : Integer.valueOf(port));
        String queryFilter = _configDao.getValue(LDAPParams.queryfilter.toString());
        cmd.setQueryFilter(queryFilter == null ? "" : queryFilter);
        String searchBase =  _configDao.getValue(LDAPParams.searchbase.toString());
        cmd.setSearchBase(searchBase == null ? "" : searchBase);
        String useSSL =  _configDao.getValue(LDAPParams.usessl.toString());
        cmd.setUseSSL(useSSL == null ? Boolean.FALSE : Boolean.valueOf(useSSL));
        String binddn =  _configDao.getValue(LDAPParams.dn.toString());
        cmd.setBindDN(binddn == null ? "" : binddn);
        String truststore =  _configDao.getValue(LDAPParams.truststore.toString());
        cmd.setTrustStore(truststore == null ? "" : truststore);
        return cmd;
    }

    @Override
    @DB
    public boolean updateLDAP(LDAPConfigCmd cmd) {
        try {
            // set the ldap details in the zone details table with a zone id of
            // -12
            String hostname = cmd.getHostname();
            Integer port = cmd.getPort();
            String queryFilter = cmd.getQueryFilter();
            String searchBase = cmd.getSearchBase();
            Boolean useSSL = cmd.getUseSSL();
            String bindDN = cmd.getBindDN();
            String bindPasswd = cmd.getBindPassword();
            String trustStore = cmd.getTrustStore();
            String trustStorePassword = cmd.getTrustStorePassword();

            if (bindDN != null && bindPasswd == null) {
                throw new InvalidParameterValueException(
                        "If you specify a bind name then you need to provide bind password too.");
            }

            // check query filter if it contains valid substitution
            if (!queryFilter.contains("%u") && !queryFilter.contains("%n") && !queryFilter.contains("%e")) {
                throw new InvalidParameterValueException(
                        "QueryFilter should contain at least one of the substitutions: %u, %n or %e: " + queryFilter);
            }

            // check if the info is correct
            Hashtable<String, String> env = new Hashtable<String, String>(11);
            env.put(Context.INITIAL_CONTEXT_FACTORY, "com.sun.jndi.ldap.LdapCtxFactory");
            String protocol = "ldap://";
            if (useSSL) {
                env.put(Context.SECURITY_PROTOCOL, "ssl");
                protocol = "ldaps://";
                if (trustStore == null || trustStorePassword == null) {
                    throw new InvalidParameterValueException(
                            "If you plan to use SSL then you need to configure the trust store.");
                }
                System.setProperty("javax.net.ssl.trustStore", trustStore);
                System.setProperty("javax.net.ssl.trustStorePassword", trustStorePassword);
            }
            env.put(Context.PROVIDER_URL, protocol + hostname + ":" + port);
            if (bindDN != null && bindPasswd != null) {
                env.put(Context.SECURITY_AUTHENTICATION, "simple");
                env.put(Context.SECURITY_PRINCIPAL, bindDN);
                env.put(Context.SECURITY_CREDENTIALS, bindPasswd);
            }
            // Create the initial context
            DirContext ctx = new InitialDirContext(env);
            ctx.close();

            // store the result in DB Configuration
            ConfigurationVO cvo = _configDao.findByName(LDAPParams.hostname.toString());
            if (cvo == null) {
                cvo = new ConfigurationVO("Hidden", "DEFAULT", "management-server", LDAPParams.hostname.toString(),
                        null, "Hostname or ip address of the ldap server eg: my.ldap.com");
            }
            cvo.setValue(DBEncryptionUtil.encrypt(hostname));
            _configDao.persist(cvo);

            cvo = _configDao.findByName(LDAPParams.port.toString());
            if (cvo == null) {
                cvo = new ConfigurationVO("Hidden", "DEFAULT", "management-server", LDAPParams.port.toString(), null,
                        "Specify the LDAP port if required, default is 389");
            }
            cvo.setValue(DBEncryptionUtil.encrypt(port.toString()));
            _configDao.persist(cvo);

            cvo = _configDao.findByName(LDAPParams.queryfilter.toString());
            if (cvo == null) {
                cvo = new ConfigurationVO("Hidden", "DEFAULT", "management-server", LDAPParams.queryfilter.toString(),
                        null,
                        "You specify a query filter here, which narrows down the users, who can be part of this domain");
            }
            cvo.setValue(DBEncryptionUtil.encrypt(queryFilter));
            _configDao.persist(cvo);

            cvo = _configDao.findByName(LDAPParams.searchbase.toString());
            if (cvo == null) {
                cvo = new ConfigurationVO("Hidden", "DEFAULT", "management-server", LDAPParams.searchbase.toString(),
                        null,
                        "The search base defines the starting point for the search in the directory tree Example:  dc=cloud,dc=com.");
            }
            cvo.setValue(DBEncryptionUtil.encrypt(searchBase));
            _configDao.persist(cvo);

            cvo = _configDao.findByName(LDAPParams.usessl.toString());
            if (cvo == null) {
                cvo = new ConfigurationVO("Hidden", "DEFAULT", "management-server", LDAPParams.usessl.toString(), null,
                        "Check Use SSL if the external LDAP server is configured for LDAP over SSL.");
            }
            cvo.setValue(DBEncryptionUtil.encrypt(useSSL.toString()));
            _configDao.persist(cvo);

            cvo = _configDao.findByName(LDAPParams.dn.toString());
            if (cvo == null) {
                cvo = new ConfigurationVO("Hidden", "DEFAULT", "management-server", LDAPParams.dn.toString(), null,
                        "Specify the distinguished name of a user with the search permission on the directory");
            }
            cvo.setValue(DBEncryptionUtil.encrypt(bindDN));
            _configDao.persist(cvo);

            cvo = _configDao.findByName(LDAPParams.passwd.toString());
            if (cvo == null) {
                cvo = new ConfigurationVO("Hidden", "DEFAULT", "management-server", LDAPParams.passwd.toString(), null,
                        "Enter the password");
            }
            cvo.setValue(DBEncryptionUtil.encrypt(bindPasswd));
            _configDao.persist(cvo);

            cvo = _configDao.findByName(LDAPParams.truststore.toString());
            if (cvo == null) {
                cvo = new ConfigurationVO("Hidden", "DEFAULT", "management-server", LDAPParams.truststore.toString(),
                        null, "Enter the path to trusted keystore");
            }
            cvo.setValue(DBEncryptionUtil.encrypt(trustStore));
            _configDao.persist(cvo);

            cvo = _configDao.findByName(LDAPParams.truststorepass.toString());
            if (cvo == null) {
                cvo = new ConfigurationVO("Hidden", "DEFAULT", "management-server",
                        LDAPParams.truststorepass.toString(), null, "Enter the password for trusted keystore");
            }
            cvo.setValue(DBEncryptionUtil.encrypt(trustStorePassword));
            _configDao.persist(cvo);

            s_logger.debug("The ldap server is configured: " + hostname);
        } catch (NamingException ne) {
            throw new InvalidParameterValueException("Naming Exception, check you ldap data ! " + ne.getMessage()
                    + (ne.getCause() != null ? ("; Caused by:" + ne.getCause().getMessage()) : ""));
        }
        return true;
    }

    @Override
    @DB
    @ActionEvent(eventType = EventTypes.EVENT_ZONE_EDIT, eventDescription = "editing zone", async = false)
    public DataCenter editZone(UpdateZoneCmd cmd) {
        // Parameter validation as from execute() method in V1
        Long zoneId = cmd.getId();
        String zoneName = cmd.getZoneName();
        String dns1 = cmd.getDns1();
        String dns2 = cmd.getDns2();
        String ip6Dns1 = cmd.getIp6Dns1();
        String ip6Dns2 = cmd.getIp6Dns2();
        String internalDns1 = cmd.getInternalDns1();
        String internalDns2 = cmd.getInternalDns2();
        String guestCidr = cmd.getGuestCidrAddress();
        List<String> dnsSearchOrder = cmd.getDnsSearchOrder();
        Boolean isPublic = cmd.isPublic();
        String allocationStateStr = cmd.getAllocationState();
        String dhcpProvider = cmd.getDhcpProvider();
        Map<?, ?> detailsMap = cmd.getDetails();
        String networkDomain = cmd.getDomain();
        Boolean localStorageEnabled = cmd.getLocalStorageEnabled();

        Map<String, String> newDetails = new HashMap<String, String>();
        if (detailsMap != null) {
            Collection<?> zoneDetailsCollection = detailsMap.values();
            Iterator<?> iter = zoneDetailsCollection.iterator();
            while (iter.hasNext()) {
                HashMap<?, ?> detail = (HashMap<?, ?>) iter.next();
                String key = (String) detail.get("key");
                String value = (String) detail.get("value");
                if ((key == null) || (value == null)) {
                    throw new InvalidParameterValueException(
                            "Invalid Zone Detail specified, fields 'key' and 'value' cannot be null, please specify details in the form:  details[0].key=XXX&details[0].value=YYY");
                }
                // validate the zone detail keys are known keys
                /*
                 * if(!ZoneConfig.doesKeyExist(key)){ throw new
                 * InvalidParameterValueException
                 * ("Invalid Zone Detail parameter: "+ key); }
                 */
                newDetails.put(key, value);
            }
        }

        // add the domain prefix list to details if not null
        if (dnsSearchOrder != null) {
            for (String dom : dnsSearchOrder) {
                if (!NetUtils.verifyDomainName(dom)) {
                    throw new InvalidParameterValueException(
                            "Invalid network domain suffixes. Total length shouldn't exceed 190 chars. Each domain label must be between 1 and 63 characters long, can contain ASCII letters 'a' through 'z', the digits '0' through '9', "
                                    + "and the hyphen ('-'); can't start or end with \"-\"");
                }
            }
            newDetails.put(ZoneConfig.DnsSearchOrder.getName(), StringUtils.join(dnsSearchOrder, ","));
        }

        DataCenterVO zone = _zoneDao.findById(zoneId);
        if (zone == null) {
            throw new InvalidParameterValueException("unable to find zone by id " + zoneId);
        }

        if (zoneName == null) {
            zoneName = zone.getName();
        }

        if ((guestCidr != null) && !NetUtils.validateGuestCidr(guestCidr)) {
            throw new InvalidParameterValueException("Please enter a valid guest cidr");
        }

        // Make sure the zone exists
        if (!validZone(zoneId)) {
            throw new InvalidParameterValueException("A zone with ID: " + zoneId + " does not exist.");
        }

        String oldZoneName = zone.getName();

        if (zoneName == null) {
            zoneName = oldZoneName;
        }

        if (dns1 == null) {
            dns1 = zone.getDns1();
        }

        if (dns2 == null) {
            dns2 = zone.getDns2();
        }

        if (ip6Dns1 == null) {
            ip6Dns1 = zone.getIp6Dns1();
        }

        if (ip6Dns2 == null) {
            ip6Dns2 = zone.getIp6Dns2();
        }

        if (internalDns1 == null) {
            internalDns1 = zone.getInternalDns1();
        }

        if (internalDns2 == null) {
        	internalDns2 = zone.getInternalDns2();
        }
        
        if (guestCidr == null) {
            guestCidr = zone.getGuestNetworkCidr();
        }

        // validate network domain
        if (networkDomain != null && !networkDomain.isEmpty()) {
            if (!NetUtils.verifyDomainName(networkDomain)) {
                throw new InvalidParameterValueException(
                        "Invalid network domain. Total length shouldn't exceed 190 chars. Each domain label must be between 1 and 63 characters long, can contain ASCII letters 'a' through 'z', the digits '0' through '9', "
                                + "and the hyphen ('-'); can't start or end with \"-\"");
            }
        }

        boolean checkForDuplicates = !zoneName.equals(oldZoneName);
        checkZoneParameters(zoneName, dns1, dns2, internalDns1, internalDns2, checkForDuplicates, null,
                allocationStateStr, ip6Dns1, ip6Dns2);// not allowing updating
                                                      // domain associated with
                                                      // a zone, once created

        zone.setName(zoneName);
        zone.setDns1(dns1);
        zone.setDns2(dns2);
        zone.setIp6Dns1(ip6Dns1);
        zone.setIp6Dns2(ip6Dns2);
        zone.setInternalDns1(internalDns1);
        zone.setInternalDns2(internalDns2);
        zone.setGuestNetworkCidr(guestCidr);
        if (localStorageEnabled != null) {
            zone.setLocalStorageEnabled(localStorageEnabled.booleanValue());
        }

        if (networkDomain != null) {
            if (networkDomain.isEmpty()) {
                zone.setDomain(null);
            } else {
                zone.setDomain(networkDomain);
            }
        }

        // update a private zone to public; not vice versa
        if (isPublic != null && isPublic) {
            zone.setDomainId(null);
            zone.setDomain(null);
        }

        Transaction txn = Transaction.currentTxn();
        txn.start();

        Map<String, String> updatedDetails = new HashMap<String, String>();
        _zoneDao.loadDetails(zone);
        if (zone.getDetails() != null) {
            updatedDetails.putAll(zone.getDetails());
        }
        updatedDetails.putAll(newDetails);
        zone.setDetails(updatedDetails);

        if (allocationStateStr != null && !allocationStateStr.isEmpty()) {
            Grouping.AllocationState allocationState = Grouping.AllocationState.valueOf(allocationStateStr);

            if (allocationState == Grouping.AllocationState.Enabled) {
                // check if zone has necessary trafficTypes before enabling
                try {
                    PhysicalNetwork mgmtPhyNetwork;
                    // zone should have a physical network with management
                    // traffiType
                    mgmtPhyNetwork = _networkModel.getDefaultPhysicalNetworkByZoneAndTrafficType(zoneId,
                            TrafficType.Management);
                    if (NetworkType.Advanced == zone.getNetworkType() && !zone.isSecurityGroupEnabled()) {
                        // advanced zone without SG should have a physical
                        // network with public Thpe
                        _networkModel.getDefaultPhysicalNetworkByZoneAndTrafficType(zoneId, TrafficType.Public);
                    }

                    try {
                        _networkModel.getDefaultPhysicalNetworkByZoneAndTrafficType(zoneId, TrafficType.Storage);
                    } catch (InvalidParameterValueException noStorage) {
                        PhysicalNetworkTrafficTypeVO mgmtTraffic = _trafficTypeDao.findBy(mgmtPhyNetwork.getId(),
                                TrafficType.Management);
                        _networkSvc.addTrafficTypeToPhysicalNetwork(mgmtPhyNetwork.getId(),
                                TrafficType.Storage.toString(), mgmtTraffic.getXenNetworkLabel(),
                                mgmtTraffic.getKvmNetworkLabel(), mgmtTraffic.getVmwareNetworkLabel(),
                                mgmtTraffic.getSimulatorNetworkLabel(), mgmtTraffic.getVlan());
                        s_logger.info("No storage traffic type was specified by admin, create default storage traffic on physical network "
                                + mgmtPhyNetwork.getId() + " with same configure of management traffic type");
                    }
                } catch (InvalidParameterValueException ex) {
                    throw new InvalidParameterValueException("Cannot enable this Zone since: " + ex.getMessage());
                }
            }
            _capacityDao.updateCapacityState(zone.getId(), null, null, null, allocationStateStr);
            zone.setAllocationState(allocationState);
        }

        if (dhcpProvider != null) {
            zone.setDhcpProvider(dhcpProvider);
        }

        if (!_zoneDao.update(zoneId, zone)) {
            throw new CloudRuntimeException("Failed to edit zone. Please contact Cloud Support.");
        }

        txn.commit();
        return zone;
    }

    @Override
    @DB
    public DataCenterVO createZone(long userId, String zoneName, String dns1, String dns2, String internalDns1,
            String internalDns2, String guestCidr, String domain, Long domainId, NetworkType zoneType,
            String allocationStateStr, String networkDomain, boolean isSecurityGroupEnabled,
            boolean isLocalStorageEnabled, String ip6Dns1, String ip6Dns2) {

        // checking the following params outside checkzoneparams method as we do
        // not use these params for updatezone
        // hence the method below is generic to check for common params
        if ((guestCidr != null) && !NetUtils.validateGuestCidr(guestCidr)) {
            throw new InvalidParameterValueException("Please enter a valid guest cidr");
        }

        // Validate network domain
        if (networkDomain != null) {
            if (!NetUtils.verifyDomainName(networkDomain)) {
                throw new InvalidParameterValueException(
                        "Invalid network domain. Total length shouldn't exceed 190 chars. Each domain label must be between 1 and 63 characters long, can contain ASCII letters 'a' through 'z', the digits '0' through '9', "
                                + "and the hyphen ('-'); can't start or end with \"-\"");
            }
        }

        checkZoneParameters(zoneName, dns1, dns2, internalDns1, internalDns2, true, domainId, allocationStateStr,
                ip6Dns1, ip6Dns2);

        byte[] bytes = (zoneName + System.currentTimeMillis()).getBytes();
        String zoneToken = UUID.nameUUIDFromBytes(bytes).toString();
        Transaction txn = Transaction.currentTxn();
        try {
            txn.start();
            // Create the new zone in the database
            DataCenterVO zone = new DataCenterVO(zoneName, null, dns1, dns2, internalDns1, internalDns2, guestCidr,
                    null, null, zoneType, zoneToken, networkDomain, isSecurityGroupEnabled, isLocalStorageEnabled,
                    ip6Dns1, ip6Dns2);
            if (allocationStateStr != null && !allocationStateStr.isEmpty()) {
                Grouping.AllocationState allocationState = Grouping.AllocationState.valueOf(allocationStateStr);
                zone.setAllocationState(allocationState);
            } else {
                // Zone will be disabled since 3.0. Admin should enable it after
                // physical network and providers setup.
                zone.setAllocationState(Grouping.AllocationState.Disabled);
            }
            zone = _zoneDao.persist(zone);
            if (domainId != null) {
                // zone is explicitly dedicated to this domain
                DedicatedResourceVO dedicatedResource = new DedicatedResourceVO(zone.getId(), null, null, null,
                        domainId, null);
                _dedicatedDao.persist(dedicatedResource);
            }

            // Create default system networks
            createDefaultSystemNetworks(zone.getId());

            _swiftMgr.propagateSwiftTmplteOnZone(zone.getId());
            _s3Mgr.propagateTemplatesToZone(zone);
            txn.commit();
            return zone;
        } catch (Exception ex) {
            txn.rollback();
            s_logger.warn("Exception: ", ex);
            throw new CloudRuntimeException("Fail to create a network");
        } finally {
            txn.close();
        }
    }

    @Override
    public void createDefaultSystemNetworks(long zoneId) throws ConcurrentOperationException {
        DataCenterVO zone = _zoneDao.findById(zoneId);
        String networkDomain = null;
        // Create public, management, control and storage networks as a part of
        // the zone creation
        if (zone != null) {
            List<NetworkOfferingVO> ntwkOff = _networkOfferingDao.listSystemNetworkOfferings();

            for (NetworkOfferingVO offering : ntwkOff) {
                DataCenterDeployment plan = new DataCenterDeployment(zone.getId(), null, null, null, null, null);
                NetworkVO userNetwork = new NetworkVO();

                Account systemAccount = _accountDao.findById(Account.ACCOUNT_ID_SYSTEM);

                BroadcastDomainType broadcastDomainType = null;
                if (offering.getTrafficType() == TrafficType.Management) {
                    broadcastDomainType = BroadcastDomainType.Native;
                } else if (offering.getTrafficType() == TrafficType.Control) {
                    broadcastDomainType = BroadcastDomainType.LinkLocal;
                } else if (offering.getTrafficType() == TrafficType.Public) {
                    if ((zone.getNetworkType() == NetworkType.Advanced && !zone.isSecurityGroupEnabled())
                            || zone.getNetworkType() == NetworkType.Basic) {
                        broadcastDomainType = BroadcastDomainType.Vlan;
                    } else {
                        continue;
                    }
                } else if (offering.getTrafficType() == TrafficType.Guest) {
                    continue;
                }

                userNetwork.setBroadcastDomainType(broadcastDomainType);
                userNetwork.setNetworkDomain(networkDomain);
                _networkMgr.setupNetwork(systemAccount, offering, userNetwork, plan, null, null, false,
                        Domain.ROOT_DOMAIN, null, null, null, true);
            }
        }
    }

    @Override
    @ActionEvent(eventType = EventTypes.EVENT_ZONE_CREATE, eventDescription = "creating zone", async = false)
    public DataCenter createZone(CreateZoneCmd cmd) {
        // grab parameters from the command
        Long userId = CallContext.current().getCallingUserId();
        String zoneName = cmd.getZoneName();
        String dns1 = cmd.getDns1();
        String dns2 = cmd.getDns2();
        String ip6Dns1 = cmd.getIp6Dns1();
        String ip6Dns2 = cmd.getIp6Dns2();
        String internalDns1 = cmd.getInternalDns1();
        String internalDns2 = cmd.getInternalDns2();
        String guestCidr = cmd.getGuestCidrAddress();
        Long domainId = cmd.getDomainId();
        String type = cmd.getNetworkType();
        Boolean isBasic = false;
        String allocationState = cmd.getAllocationState();
        String networkDomain = cmd.getDomain();
        boolean isSecurityGroupEnabled = cmd.getSecuritygroupenabled();
        boolean isLocalStorageEnabled = cmd.getLocalStorageEnabled();

        if (allocationState == null) {
            allocationState = Grouping.AllocationState.Disabled.toString();
        }

        if (!(type.equalsIgnoreCase(NetworkType.Basic.toString()))
                && !(type.equalsIgnoreCase(NetworkType.Advanced.toString()))) {
            throw new InvalidParameterValueException("Invalid zone type; only Advanced and Basic values are supported");
        } else if (type.equalsIgnoreCase(NetworkType.Basic.toString())) {
            isBasic = true;
        }

        NetworkType zoneType = isBasic ? NetworkType.Basic : NetworkType.Advanced;

        // error out when the parameter specified for Basic zone
        if (zoneType == NetworkType.Basic && guestCidr != null) {
            throw new InvalidParameterValueException("guestCidrAddress parameter is not supported for Basic zone");
        }

        DomainVO domainVO = null;

        if (userId == null) {
            userId = User.UID_SYSTEM;
        }

        if (domainId != null) {
            domainVO = _domainDao.findById(domainId);
        }

        if (zoneType == NetworkType.Basic) {
            isSecurityGroupEnabled = true;
        }

        return createZone(userId, zoneName, dns1, dns2, internalDns1, internalDns2, guestCidr,
                domainVO != null ? domainVO.getName() : null, domainId, zoneType, allocationState, networkDomain,
                isSecurityGroupEnabled, isLocalStorageEnabled, ip6Dns1, ip6Dns2);
    }

    @Override
    public ServiceOffering createServiceOffering(CreateServiceOfferingCmd cmd) {
        Long userId = CallContext.current().getCallingUserId();

        String name = cmd.getServiceOfferingName();
        if ((name == null) || (name.length() == 0)) {
            throw new InvalidParameterValueException(
                    "Failed to create service offering: specify the name that has non-zero length");
        }

        String displayText = cmd.getDisplayText();
        if ((displayText == null) || (displayText.length() == 0)) {
            throw new InvalidParameterValueException("Failed to create service offering " + name
                    + ": specify the display text that has non-zero length");
        }

        Long cpuNumber = cmd.getCpuNumber();
        if ((cpuNumber == null) || (cpuNumber.intValue() <= 0) || (cpuNumber.intValue() > 2147483647)) {
            throw new InvalidParameterValueException("Failed to create service offering " + name
                    + ": specify the cpu number value between 1 and 2147483647");
        }

        Long cpuSpeed = cmd.getCpuSpeed();
        if ((cpuSpeed == null) || (cpuSpeed.intValue() <= 0) || (cpuSpeed.intValue() > 2147483647)) {
            throw new InvalidParameterValueException("Failed to create service offering " + name
                    + ": specify the cpu speed value between 1 and 2147483647");
        }

        Long memory = cmd.getMemory();
        if ((memory == null) || (memory.intValue() < 32) || (memory.intValue() > 2147483647)) {
            throw new InvalidParameterValueException("Failed to create service offering " + name
                    + ": specify the memory value between 32 and 2147483647 MB");
        }

        // check if valid domain
        if (cmd.getDomainId() != null && _domainDao.findById(cmd.getDomainId()) == null) {
            throw new InvalidParameterValueException("Please specify a valid domain id");
        }

        boolean localStorageRequired = false;
        String storageType = cmd.getStorageType();
        if (storageType != null) {
            if (storageType.equalsIgnoreCase(ServiceOffering.StorageType.local.toString())) {
                localStorageRequired = true;
            } else if (!storageType.equalsIgnoreCase(ServiceOffering.StorageType.shared.toString())) {
                throw new InvalidParameterValueException("Invalid storage type " + storageType
                        + " specified, valid types are: 'local' and 'shared'");
            }
        }

        Boolean offerHA = cmd.getOfferHa();
        Boolean limitCpuUse = cmd.GetLimitCpuUse();
        Boolean volatileVm = cmd.getVolatileVm();

        String vmTypeString = cmd.getSystemVmType();
        VirtualMachine.Type vmType = null;
        boolean allowNetworkRate = false;
        if (cmd.getIsSystem()) {
            if (vmTypeString == null || VirtualMachine.Type.DomainRouter.toString().toLowerCase().equals(vmTypeString)) {
                vmType = VirtualMachine.Type.DomainRouter;
                allowNetworkRate = true;
            } else if (VirtualMachine.Type.ConsoleProxy.toString().toLowerCase().equals(vmTypeString)) {
                vmType = VirtualMachine.Type.ConsoleProxy;
            } else if (VirtualMachine.Type.SecondaryStorageVm.toString().toLowerCase().equals(vmTypeString)) {
                vmType = VirtualMachine.Type.SecondaryStorageVm;
            } else if (VirtualMachine.Type.InternalLoadBalancerVm.toString().toLowerCase().equals(vmTypeString)) {
                vmType = VirtualMachine.Type.InternalLoadBalancerVm;
            } else {
                throw new InvalidParameterValueException("Invalid systemVmType. Supported types are: "
                        + VirtualMachine.Type.DomainRouter + ", " + VirtualMachine.Type.ConsoleProxy + ", "
                        + VirtualMachine.Type.SecondaryStorageVm);
            }
        } else {
            allowNetworkRate = true;
            ;
        }

        if (cmd.getNetworkRate() != null && !allowNetworkRate) {
            throw new InvalidParameterValueException(
                    "Network rate can be specified only for non-System offering and system offerings having \"domainrouter\" systemvmtype");
        }

        if (cmd.getDeploymentPlanner() != null) {
            List<String> planners = _mgr.listDeploymentPlanners();
            if (planners != null && !planners.isEmpty()) {
                if (!planners.contains(cmd.getDeploymentPlanner())) {
                    throw new InvalidParameterValueException(
                            "Invalid name for Deployment Planner specified, please use listDeploymentPlanners to get the valid set");
                }
            } else {
                throw new InvalidParameterValueException("No deployment planners found");
            }
        }

        return createServiceOffering(userId, cmd.getIsSystem(), vmType, cmd.getServiceOfferingName(),
                cpuNumber.intValue(), memory.intValue(), cpuSpeed.intValue(), cmd.getDisplayText(),
                localStorageRequired, offerHA, limitCpuUse, volatileVm, cmd.getTags(), cmd.getDomainId(),
                cmd.getHostTag(), cmd.getNetworkRate(), cmd.getDeploymentPlanner(), cmd.getDetails(),
                cmd.getBytesReadRate(), cmd.getBytesWriteRate(), cmd.getIopsReadRate(), cmd.getIopsWriteRate());
    }

    @Override
    @ActionEvent(eventType = EventTypes.EVENT_SERVICE_OFFERING_CREATE, eventDescription = "creating service offering")
    public ServiceOfferingVO createServiceOffering(long userId, boolean isSystem, VirtualMachine.Type vm_type,
            String name, int cpu, int ramSize, int speed, String displayText, boolean localStorageRequired,
            boolean offerHA, boolean limitResourceUse, boolean volatileVm,  String tags, Long domainId, String hostTag,
            Integer networkRate, String deploymentPlanner, Map<String, String> details, Long bytesReadRate, Long bytesWriteRate, Long iopsReadRate, Long iopsWriteRate) {
        tags = cleanupTags(tags);
        ServiceOfferingVO offering = new ServiceOfferingVO(name, cpu, ramSize, speed, networkRate, null, offerHA,
                limitResourceUse, volatileVm, displayText, localStorageRequired, false, tags, isSystem, vm_type,
                domainId, hostTag, deploymentPlanner);

        if ((bytesReadRate != null) && (bytesReadRate > 0))
            offering.setBytesReadRate(bytesReadRate);
        if ((bytesWriteRate != null) && (bytesWriteRate > 0))
            offering.setBytesWriteRate(bytesWriteRate);
        if ((iopsReadRate != null) && (iopsReadRate > 0))
            offering.setIopsReadRate(iopsReadRate);
        if ((iopsWriteRate != null) && (iopsWriteRate > 0))
            offering.setIopsWriteRate(iopsWriteRate);

        if ((offering = _serviceOfferingDao.persist(offering)) != null) {
            if (details != null) {
                _serviceOfferingDetailsDao.persist(offering.getId(), details);
            }
            CallContext.current().setEventDetails("Service offering id=" + offering.getId());
            return offering;
        } else {
            return null;
        }
    }

    @Override
    @ActionEvent(eventType = EventTypes.EVENT_SERVICE_OFFERING_EDIT, eventDescription = "updating service offering")
    public ServiceOffering updateServiceOffering(UpdateServiceOfferingCmd cmd) {
        String displayText = cmd.getDisplayText();
        Long id = cmd.getId();
        String name = cmd.getServiceOfferingName();
        Integer sortKey = cmd.getSortKey();
        Long userId = CallContext.current().getCallingUserId();

        if (userId == null) {
            userId = Long.valueOf(User.UID_SYSTEM);
        }

        // Verify input parameters
        ServiceOffering offeringHandle = getServiceOffering(id);

        if (offeringHandle == null) {
            throw new InvalidParameterValueException("unable to find service offering " + id);
        }

        boolean updateNeeded = (name != null || displayText != null || sortKey != null);
        if (!updateNeeded) {
            return _serviceOfferingDao.findById(id);
        }

        ServiceOfferingVO offering = _serviceOfferingDao.createForUpdate(id);

        if (name != null) {
            offering.setName(name);
        }

        if (displayText != null) {
            offering.setDisplayText(displayText);
        }

        if (sortKey != null) {
            offering.setSortKey(sortKey);
        }

        // Note: tag editing commented out for now; keeping the code intact,
        // might need to re-enable in next releases
        // if (tags != null)
        // {
        // if (tags.trim().isEmpty() && offeringHandle.getTags() == null)
        // {
        // //no new tags; no existing tags
        // offering.setTagsArray(csvTagsToList(null));
        // }
        // else if (!tags.trim().isEmpty() && offeringHandle.getTags() != null)
        // {
        // //new tags + existing tags
        // List<String> oldTags = csvTagsToList(offeringHandle.getTags());
        // List<String> newTags = csvTagsToList(tags);
        // oldTags.addAll(newTags);
        // offering.setTagsArray(oldTags);
        // }
        // else if(!tags.trim().isEmpty())
        // {
        // //new tags; NO existing tags
        // offering.setTagsArray(csvTagsToList(tags));
        // }
        // }

        if (_serviceOfferingDao.update(id, offering)) {
            offering = _serviceOfferingDao.findById(id);
            CallContext.current().setEventDetails("Service offering id=" + offering.getId());
            return offering;
        } else {
            return null;
        }
    }

    @Override
    @ActionEvent(eventType = EventTypes.EVENT_DISK_OFFERING_CREATE, eventDescription = "creating disk offering")
    public DiskOfferingVO createDiskOffering(Long domainId, String name, String description, Long numGibibytes, String tags, boolean isCustomized,
    		boolean localStorageRequired, boolean isDisplayOfferingEnabled, Boolean isCustomizedIops, Long minIops, Long maxIops,
    		Long bytesReadRate, Long bytesWriteRate, Long iopsReadRate, Long iopsWriteRate) {
        long diskSize = 0;// special case for custom disk offerings
        if (numGibibytes != null && (numGibibytes <= 0)) {
            throw new InvalidParameterValueException("Please specify a disk size of at least 1 Gb.");
        } else if (numGibibytes != null && (numGibibytes > _maxVolumeSizeInGb)) {
            throw new InvalidParameterValueException("The maximum size for a disk is " + _maxVolumeSizeInGb + " Gb.");
        }

        if (numGibibytes != null) {
            diskSize = numGibibytes * 1024 * 1024 * 1024;
        }

        if (diskSize == 0) {
            isCustomized = true;
        }

        if (isCustomizedIops != null) {
            bytesReadRate = null;
            bytesWriteRate = null;
            iopsReadRate = null;
            iopsWriteRate = null;

            if (isCustomizedIops) {
            	minIops = null;
            	maxIops = null;
            }
            else {
                if (minIops == null && maxIops == null) {
                    minIops = 0L;
                    maxIops = 0L;
                }
                else {
                	if (minIops == null || minIops <= 0) {
                	    throw new InvalidParameterValueException("The min IOPS must be greater than 0.");
        	        }

                	if (maxIops == null) {
        	        	maxIops = 0L;
        	        }

                	if (minIops > maxIops) {
                		throw new InvalidParameterValueException("The min IOPS must be less than or equal to the max IOPS.");
                	}
                }
            }
        }
        else {
            minIops = null;
            maxIops = null;
        }

        tags = cleanupTags(tags);
        DiskOfferingVO newDiskOffering = new DiskOfferingVO(domainId, name, description, diskSize, tags, isCustomized,
        		isCustomizedIops, minIops, maxIops);
        newDiskOffering.setUseLocalStorage(localStorageRequired);
        newDiskOffering.setDisplayOffering(isDisplayOfferingEnabled);
        CallContext.current().setEventDetails("Disk offering id=" + newDiskOffering.getId());

        if (bytesReadRate != null && (bytesReadRate > 0))
            newDiskOffering.setBytesReadRate(bytesReadRate);
        if (bytesWriteRate != null && (bytesWriteRate > 0))
            newDiskOffering.setBytesWriteRate(bytesWriteRate);
        if (iopsReadRate != null && (iopsReadRate > 0))
            newDiskOffering.setIopsReadRate(iopsReadRate);
        if (iopsWriteRate != null && (iopsWriteRate > 0))
            newDiskOffering.setIopsWriteRate(iopsWriteRate);

        DiskOfferingVO offering = _diskOfferingDao.persist(newDiskOffering);
        if (offering != null) {
            CallContext.current().setEventDetails("Disk offering id=" + newDiskOffering.getId());
            return offering;
        } else {
            return null;
        }
    }

    @Override
    public DiskOffering createDiskOffering(CreateDiskOfferingCmd cmd) {
        String name = cmd.getOfferingName();
        String description = cmd.getDisplayText();
        Long numGibibytes = cmd.getDiskSize();
        boolean isDisplayOfferingEnabled = cmd.getDisplayOffering() != null ? cmd.getDisplayOffering() : true;
        boolean isCustomized = cmd.isCustomized() != null ? cmd.isCustomized() : false; // false
                                                                                        // by
                                                                                        // default
        String tags = cmd.getTags();
        // Long domainId = cmd.getDomainId() != null ? cmd.getDomainId() :
        // Long.valueOf(DomainVO.ROOT_DOMAIN); // disk offering
        // always gets created under the root domain.Bug # 6055 if not passed in
        // cmd
        Long domainId = cmd.getDomainId();

        if (!isCustomized && numGibibytes == null) {
            throw new InvalidParameterValueException("Disksize is required for a non-customized disk offering");
        }

        boolean localStorageRequired = false;
        String storageType = cmd.getStorageType();
        if (storageType != null) {
            if (storageType.equalsIgnoreCase(ServiceOffering.StorageType.local.toString())) {
                localStorageRequired = true;
            } else if (!storageType.equalsIgnoreCase(ServiceOffering.StorageType.shared.toString())) {
                throw new InvalidParameterValueException("Invalid storage type " + storageType
                        + " specified, valid types are: 'local' and 'shared'");
            }
        }

        Boolean isCustomizedIops = cmd.isCustomizedIops();
        Long minIops = cmd.getMinIops();
        Long maxIops = cmd.getMaxIops();
        Long bytesReadRate = cmd.getBytesReadRate();
        Long bytesWriteRate = cmd.getBytesWriteRate();
        Long iopsReadRate = cmd.getIopsReadRate();
        Long iopsWriteRate = cmd.getIopsWriteRate();

        return createDiskOffering(domainId, name, description, numGibibytes, tags, isCustomized,
        		localStorageRequired, isDisplayOfferingEnabled, isCustomizedIops, minIops, maxIops,
        		bytesReadRate, bytesWriteRate, iopsReadRate, iopsWriteRate);
    }

    @Override
    @ActionEvent(eventType = EventTypes.EVENT_DISK_OFFERING_EDIT, eventDescription = "updating disk offering")
    public DiskOffering updateDiskOffering(UpdateDiskOfferingCmd cmd) {
        Long diskOfferingId = cmd.getId();
        String name = cmd.getDiskOfferingName();
        String displayText = cmd.getDisplayText();
        Integer sortKey = cmd.getSortKey();

        // Check if diskOffering exists
        DiskOffering diskOfferingHandle = getDiskOffering(diskOfferingId);

        if (diskOfferingHandle == null) {
            throw new InvalidParameterValueException("Unable to find disk offering by id " + diskOfferingId);
        }

        boolean updateNeeded = (name != null || displayText != null || sortKey != null);
        if (!updateNeeded) {
            return _diskOfferingDao.findById(diskOfferingId);
        }

        DiskOfferingVO diskOffering = _diskOfferingDao.createForUpdate(diskOfferingId);

        if (name != null) {
            diskOffering.setName(name);
        }

        if (displayText != null) {
            diskOffering.setDisplayText(displayText);
        }

        if (sortKey != null) {
            diskOffering.setSortKey(sortKey);
        }

        // Note: tag editing commented out for now;keeping the code intact,
        // might need to re-enable in next releases
        // if (tags != null)
        // {
        // if (tags.trim().isEmpty() && diskOfferingHandle.getTags() == null)
        // {
        // //no new tags; no existing tags
        // diskOffering.setTagsArray(csvTagsToList(null));
        // }
        // else if (!tags.trim().isEmpty() && diskOfferingHandle.getTags() !=
        // null)
        // {
        // //new tags + existing tags
        // List<String> oldTags = csvTagsToList(diskOfferingHandle.getTags());
        // List<String> newTags = csvTagsToList(tags);
        // oldTags.addAll(newTags);
        // diskOffering.setTagsArray(oldTags);
        // }
        // else if(!tags.trim().isEmpty())
        // {
        // //new tags; NO existing tags
        // diskOffering.setTagsArray(csvTagsToList(tags));
        // }
        // }

        if (_diskOfferingDao.update(diskOfferingId, diskOffering)) {
            CallContext.current().setEventDetails("Disk offering id=" + diskOffering.getId());
            return _diskOfferingDao.findById(diskOfferingId);
        } else {
            return null;
        }
    }

    @Override
    @ActionEvent(eventType = EventTypes.EVENT_DISK_OFFERING_DELETE, eventDescription = "deleting disk offering")
    public boolean deleteDiskOffering(DeleteDiskOfferingCmd cmd) {
        Long diskOfferingId = cmd.getId();

        DiskOffering offering = getDiskOffering(diskOfferingId);

        if (offering == null) {
            throw new InvalidParameterValueException("Unable to find disk offering by id " + diskOfferingId);
        }

        if (_diskOfferingDao.remove(diskOfferingId)) {
            CallContext.current().setEventDetails("Disk offering id=" + diskOfferingId);
            return true;
        } else {
            return false;
        }
    }

    @Override
    @ActionEvent(eventType = EventTypes.EVENT_SERVICE_OFFERING_DELETE, eventDescription = "deleting service offering")
    public boolean deleteServiceOffering(DeleteServiceOfferingCmd cmd) {

        Long offeringId = cmd.getId();
        Long userId = CallContext.current().getCallingUserId();

        if (userId == null) {
            userId = Long.valueOf(User.UID_SYSTEM);
        }

        // Verify service offering id
        ServiceOffering offering = getServiceOffering(offeringId);
        if (offering == null) {
            throw new InvalidParameterValueException("unable to find service offering " + offeringId);
        }

        if (offering.getDefaultUse()) {
            throw new InvalidParameterValueException("Default service offerings cannot be deleted");
        }

        if (_serviceOfferingDao.remove(offeringId)) {
            CallContext.current().setEventDetails("Service offering id=" + offeringId);
            return true;
        } else {
            return false;
        }
    }

    @Override
    @DB
    @ActionEvent(eventType = EventTypes.EVENT_VLAN_IP_RANGE_CREATE, eventDescription = "creating vlan ip range",
            async = false)
    public Vlan createVlanAndPublicIpRange(CreateVlanIpRangeCmd cmd) throws InsufficientCapacityException,
            ConcurrentOperationException, ResourceUnavailableException, ResourceAllocationException {
        Long zoneId = cmd.getZoneId();
        Long podId = cmd.getPodId();
        String startIP = cmd.getStartIp();
        String endIP = cmd.getEndIp();
        String newVlanGateway = cmd.getGateway();
        String newVlanNetmask = cmd.getNetmask();
        String vlanId = cmd.getVlan();
        Boolean forVirtualNetwork = cmd.isForVirtualNetwork();
        Long networkId = cmd.getNetworkID();
        Long physicalNetworkId = cmd.getPhysicalNetworkId();
        String accountName = cmd.getAccountName();
        Long projectId = cmd.getProjectId();
        Long domainId = cmd.getDomainId();
        String startIPv6 = cmd.getStartIpv6();
        String endIPv6 = cmd.getEndIpv6();
        String ip6Gateway = cmd.getIp6Gateway();
        String ip6Cidr = cmd.getIp6Cidr();
        
        Account vlanOwner = null;
        
        boolean ipv4 = (startIP != null);
        boolean ipv6 = (startIPv6 != null);

        if (!ipv4 && !ipv6) {
            throw new InvalidParameterValueException("StartIP or StartIPv6 is missing in the parameters!");
        }

        if (ipv4) {
            // if end ip is not specified, default it to startIp
            if (endIP == null && startIP != null) {
                endIP = startIP;
            }
        }

        if (ipv6) {
            // if end ip is not specified, default it to startIp
            if (endIPv6 == null && startIPv6 != null) {
                endIPv6 = startIPv6;
            }
        }

        if (projectId != null) {
            if (accountName != null) {
                throw new InvalidParameterValueException("Account and projectId are mutually exclusive");
            }
            Project project = _projectMgr.getProject(projectId);
            if (project == null) {
                throw new InvalidParameterValueException("Unable to find project by id " + projectId);
            }

            vlanOwner = _accountMgr.getAccount(project.getProjectAccountId());
        }

        if ((accountName != null) && (domainId != null)) {
            vlanOwner = _accountDao.findActiveAccount(accountName, domainId);
            if (vlanOwner == null) {
                throw new InvalidParameterValueException("Please specify a valid account.");
            } else if (vlanOwner.getId() == Account.ACCOUNT_ID_SYSTEM) {
                // by default vlan is dedicated to system account
                vlanOwner = null;
            }
        }

        // Verify that network exists
        Network network = null;
        if (networkId != null) {
            network = _networkDao.findById(networkId);
            if (network == null) {
                throw new InvalidParameterValueException("Unable to find network by id " + networkId);
            } else {
                zoneId = network.getDataCenterId();
                physicalNetworkId = network.getPhysicalNetworkId();
            }
        } else if (ipv6) {
        	throw new InvalidParameterValueException("Only support IPv6 on extending existed network");
        }
        
        // Verify that zone exists
        DataCenterVO zone = _zoneDao.findById(zoneId);
        if (zone == null) {
            throw new InvalidParameterValueException("Unable to find zone by id " + zoneId);
        }

        if (ipv6) {
        	if (network.getGuestType() != GuestType.Shared || zone.isSecurityGroupEnabled()) {
                throw new InvalidParameterValueException(
                        "Only support IPv6 on extending existed share network without SG");
        	}
        }
        // verify that physical network exists
        PhysicalNetworkVO pNtwk = null;
        if (physicalNetworkId != null) {
            pNtwk = _physicalNetworkDao.findById(physicalNetworkId);
            if (pNtwk == null) {
                throw new InvalidParameterValueException("Unable to find Physical Network with id=" + physicalNetworkId);
            }
            if (zoneId == null) {
                zoneId = pNtwk.getDataCenterId();
            }
        } else {
            if (zoneId == null) {
                throw new InvalidParameterValueException("");
            }
            // deduce physicalNetworkFrom Zone or Network.
            if (network != null && network.getPhysicalNetworkId() != null) {
                physicalNetworkId = network.getPhysicalNetworkId();
            } else {
                if (forVirtualNetwork) {
                    // default physical network with public traffic in the zone
                    physicalNetworkId = _networkModel.getDefaultPhysicalNetworkByZoneAndTrafficType(zoneId,
                            TrafficType.Public).getId();
                } else {
                    if (zone.getNetworkType() == DataCenter.NetworkType.Basic) {
                        // default physical network with guest traffic in the
                        // zone
                        physicalNetworkId = _networkModel.getDefaultPhysicalNetworkByZoneAndTrafficType(zoneId,
                                TrafficType.Guest).getId();
                    } else if (zone.getNetworkType() == DataCenter.NetworkType.Advanced) {
                        if (zone.isSecurityGroupEnabled()) {
                            physicalNetworkId = _networkModel.getDefaultPhysicalNetworkByZoneAndTrafficType(zoneId,
                                    TrafficType.Guest).getId();
                        } else {
                            throw new InvalidParameterValueException(
                                    "Physical Network Id is null, please provide the Network id for Direct vlan creation ");
                        }
                    }
                }
            }
        }
        
        // Check if zone is enabled
        Account caller = CallContext.current().getCallingAccount();
        if (Grouping.AllocationState.Disabled == zone.getAllocationState() && !_accountMgr.isRootAdmin(caller.getType())) {
            throw new PermissionDeniedException("Cannot perform this operation, Zone is currently disabled: " + zoneId);
        }

        if (zone.isSecurityGroupEnabled() && zone.getNetworkType() != DataCenter.NetworkType.Basic && forVirtualNetwork) {
            throw new InvalidParameterValueException(
                    "Can't add virtual ip range into a zone with security group enabled");
        }
        
        // If networkId is not specified, and vlan is Virtual or Direct
        // Untagged, try to locate default networks
        if (forVirtualNetwork) {
            if (network == null) {
                // find default public network in the zone
                networkId = _networkModel.getSystemNetworkByZoneAndTrafficType(zoneId, TrafficType.Public).getId();
                network = _networkModel.getNetwork(networkId);
            } else if (network.getGuestType() != null || network.getTrafficType() != TrafficType.Public) {
                throw new InvalidParameterValueException("Can't find Public network by id=" + networkId);
            }
        } else {
            if (network == null) {
                if (zone.getNetworkType() == DataCenter.NetworkType.Basic) {
                    networkId = _networkModel.getExclusiveGuestNetwork(zoneId).getId();
                    network = _networkModel.getNetwork(networkId);
                } else {
                    network = _networkModel.getNetworkWithSecurityGroupEnabled(zoneId);
                    if (network == null) {
                        throw new InvalidParameterValueException("Nework id is required for Direct vlan creation ");
                    }
                    networkId = network.getId();
                    zoneId = network.getDataCenterId();
                }
            } else if (network.getGuestType() == null || network.getGuestType() == Network.GuestType.Isolated) {
                throw new InvalidParameterValueException("Can't create direct vlan for network id=" + networkId
                        + " with type: " + network.getGuestType());
            }
        }

        Pair<Boolean, Pair<String, String>> sameSubnet = null;
        // Can add vlan range only to the network which allows it
        if (!network.getSpecifyIpRanges()) {
            throw new InvalidParameterValueException("Network " + network + " doesn't support adding ip ranges");
        }

        if (zone.getNetworkType() == DataCenter.NetworkType.Advanced) {
            if (network.getTrafficType() == TrafficType.Guest) {
                if (network.getGuestType() != GuestType.Shared) {
                    throw new InvalidParameterValueException(
                            "Can execute createVLANIpRanges on shared guest network, but type of this guest network "
                            + network.getId() + " is " + network.getGuestType());
                }

                List<VlanVO> vlans = _vlanDao.listVlansByNetworkId(network.getId());
                if (vlans != null && vlans.size() > 0) {
                    VlanVO vlan = vlans.get(0);
                    if (vlanId == null) {
                        vlanId = vlan.getVlanTag();
                    } else if (!vlan.getVlanTag().equals(vlanId)) {
                        throw new InvalidParameterValueException("there is already one vlan " + vlan.getVlanTag()
                                + " on network :" + +network.getId() + ", only one vlan is allowed on guest network");
                    }
                    }
                sameSubnet = validateIpRange(startIP, endIP, newVlanGateway, newVlanNetmask, vlans, ipv4, ipv6,
                        ip6Gateway, ip6Cidr, startIPv6, endIPv6, network);

                }

            } else if (network.getTrafficType() == TrafficType.Management) {
                throw new InvalidParameterValueException("Cannot execute createVLANIpRanges on management network");
        } else if (zone.getNetworkType() == NetworkType.Basic) {
                 List<VlanVO> vlans = _vlanDao.listVlansByNetworkId(network.getId());
            sameSubnet = validateIpRange(startIP, endIP, newVlanGateway, newVlanNetmask, vlans, ipv4, ipv6, ip6Gateway,
                    ip6Cidr, startIPv6, endIPv6, network);
        }

        if (zoneId == null  || (ipv6 && (ip6Gateway == null || ip6Cidr == null))) {
            throw new InvalidParameterValueException(
                    "Gateway, netmask and zoneId have to be passed in for virtual and direct untagged networks");
        }

        if (forVirtualNetwork) {
            if (vlanOwner != null) {

                long accountIpRange = NetUtils.ip2Long(endIP) - NetUtils.ip2Long(startIP) + 1;

                // check resource limits
                _resourceLimitMgr.checkResourceLimit(vlanOwner, ResourceType.public_ip, accountIpRange);
            }
        }
        // Check if the IP range overlaps with the private ip
        if (ipv4) {
        	checkOverlapPrivateIpRange(zoneId, startIP, endIP);
        }
        Transaction txn = Transaction.currentTxn();
        txn.start();

        if (sameSubnet == null || sameSubnet.first() == false) {
            s_logger.info("adding a new subnet to the network " + network.getId());
        } else {
            // if it is same subnet the user might not send the vlan and the
            // netmask details. so we are
            // figuring out while validation and setting them here.
            newVlanGateway = sameSubnet.second().first();
            newVlanNetmask = sameSubnet.second().second();
        }
        Vlan vlan = createVlanAndPublicIpRange(zoneId, networkId, physicalNetworkId, forVirtualNetwork, podId, startIP,
                endIP, newVlanGateway, newVlanNetmask, vlanId, vlanOwner, startIPv6, endIPv6, ip6Gateway, ip6Cidr);
        // create an entry in the nic_secondary table. This will be the new
        // gateway that will be configured on the corresponding routervm.

        txn.commit();

        return vlan;
    }

    public int checkIfSubsetOrSuperset(String newVlanGateway, String newVlanNetmask, VlanVO vlan, String startIP,
            String endIP) {
        if (newVlanGateway == null && newVlanNetmask == null) {
            newVlanGateway = vlan.getVlanGateway();
            newVlanNetmask = vlan.getVlanNetmask();
            // this means he is trying to add to the existing subnet.
            if (NetUtils.sameSubnet(startIP, newVlanGateway, newVlanNetmask)) {
                if (NetUtils.sameSubnet(endIP, newVlanGateway, newVlanNetmask)) {
                    return 3;
                }
            }
            return 0;
        } else if (newVlanGateway == null || newVlanGateway == null) {
            throw new InvalidParameterValueException(
                    "either both netmask and gateway should be passed or both should me omited.");
        } else {
            if (!NetUtils.sameSubnet(startIP, newVlanGateway, newVlanNetmask)) {
                throw new InvalidParameterValueException("The start ip and gateway do not belong to the same subnet");
            }
            if (!NetUtils.sameSubnet(endIP, newVlanGateway, newVlanNetmask)) {
                throw new InvalidParameterValueException("The end ip and gateway do not belong to the same subnet");
            }
        }
        String cidrnew = NetUtils.getCidrFromGatewayAndNetmask(newVlanGateway, newVlanNetmask);
        String existing_cidr = NetUtils.getCidrFromGatewayAndNetmask(vlan.getVlanGateway(), vlan.getVlanNetmask());

        return  (NetUtils.isNetowrkASubsetOrSupersetOfNetworkB(cidrnew, existing_cidr));
    }

    public Pair<Boolean, Pair<String, String>> validateIpRange(String startIP, String endIP, String newVlanGateway,
            String newVlanNetmask, List<VlanVO> vlans, boolean ipv4, boolean ipv6, String ip6Gateway, String ip6Cidr,
            String startIPv6, String endIPv6, Network network) {
        String vlanGateway = null;
        String vlanNetmask = null;
        boolean sameSubnet = false;
        if (vlans != null && vlans.size() > 0) {
            for (VlanVO vlan : vlans) {
                if (ipv4) {
                    vlanGateway = vlan.getVlanGateway();
                    vlanNetmask = vlan.getVlanNetmask();
                    // check if subset or super set or neither.
                    int val = checkIfSubsetOrSuperset(newVlanGateway, newVlanNetmask, vlan, startIP, endIP);
                    if (val == 1) {
                        // this means that new cidr is a superset of the
                        // existing subnet.
                        throw new InvalidParameterValueException(
                                "The subnet you are trying to add is a superset of the existing subnet having gateway"
                                        + vlan.getVlanGateway() + " and netmask  " + vlan.getVlanNetmask());
                    } else if (val == 0) {
                        // this implies the user is trying to add a new subnet
                        // which is not a superset or subset of this subnet.
                        // checking with the other subnets.
                        continue;
                    } else if (val == 2) {
                        // this means he is trying to add to the same subnet.
                        throw new InvalidParameterValueException(
                                "The subnet you are trying to add is a subset of the existing subnet having gateway"
                                        + vlan.getVlanGateway() + " and netmask  " + vlan.getVlanNetmask());
                    } else if (val == 3) {
                        sameSubnet = true;
                    }
                }
                if (ipv6) {
                    if (ip6Gateway != null && !ip6Gateway.equals(network.getIp6Gateway())) {
                        throw new InvalidParameterValueException("The input gateway " + ip6Gateway
                                + " is not same as network gateway " + network.getIp6Gateway());
                    }
                    if (ip6Cidr != null && !ip6Cidr.equals(network.getIp6Cidr())) {
                        throw new InvalidParameterValueException("The input cidr " + ip6Cidr
                                + " is not same as network ciddr " + network.getIp6Cidr());
                    }
                    ip6Gateway = network.getIp6Gateway();
                    ip6Cidr = network.getIp6Cidr();
                    _networkModel.checkIp6Parameters(startIPv6, endIPv6, ip6Gateway, ip6Cidr);
                }
            }
                }
        if (newVlanGateway == null && newVlanNetmask == null && sameSubnet == false) {
            throw new InvalidParameterValueException(
                    "The ip range dose not belong to any of the existing subnets, Provide the netmask and gateway if you want to add new subnet");
        }
        Pair<String, String> vlanDetails = null;

        if (sameSubnet) {
             vlanDetails = new Pair<String, String>(vlanGateway, vlanNetmask);
        } else {
             vlanDetails = new Pair<String, String>(newVlanGateway, newVlanNetmask);
            }
        // check if the gatewayip is the part of the ip range being added.
        if (NetUtils.ipRangesOverlap(startIP, endIP, vlanDetails.first(), vlanDetails.first())) {
            throw new InvalidParameterValueException(
                    "The gateway ip should not be the part of the ip range being added.");
        }

        Pair<Boolean, Pair<String, String>> result = new Pair<Boolean, Pair<String, String>>(sameSubnet, vlanDetails);
        return  result;
    }

    @Override
    @DB
    public Vlan createVlanAndPublicIpRange(long zoneId, long networkId, long physicalNetworkId,
            boolean forVirtualNetwork, Long podId, String startIP, String endIP, String vlanGateway,
            String vlanNetmask, String vlanId, Account vlanOwner, String startIPv6, String endIPv6,
            String vlanIp6Gateway, String vlanIp6Cidr) {
        Network network = _networkModel.getNetwork(networkId);
        
        boolean ipv4 = false, ipv6 = false;
        
        if (startIP != null) {
        	ipv4 = true;
        }
        
        if (startIPv6 != null) {
        	ipv6 = true;
        }
        
        if (!ipv4 && !ipv6) {
            throw new InvalidParameterValueException("Please specify IPv4 or IPv6 address.");
        }
        
        // Validate the zone
        DataCenterVO zone = _zoneDao.findById(zoneId);
        if (zone == null) {
            throw new InvalidParameterValueException("Please specify a valid zone.");
        }
        
        // ACL check
        checkZoneAccess(CallContext.current().getCallingAccount(), zone);
        
        // Validate the physical network
        if (_physicalNetworkDao.findById(physicalNetworkId) == null) {
            throw new InvalidParameterValueException("Please specify a valid physical network id");
        }
        
        // Validate the pod
        if (podId != null) {
            Pod pod = _podDao.findById(podId);
            if (pod == null) {
                throw new InvalidParameterValueException("Please specify a valid pod.");
            }
            if (pod.getDataCenterId() != zoneId) {
                throw new InvalidParameterValueException("Pod id=" + podId + " doesn't belong to zone id=" + zoneId);
            }
            // pod vlans can be created in basic zone only
            if (zone.getNetworkType() != NetworkType.Basic || network.getTrafficType() != TrafficType.Guest) {
                throw new InvalidParameterValueException("Pod id can be specified only for the networks of type "
                                                        + TrafficType.Guest + " in zone of type " + NetworkType.Basic);
            }
        }
        
        // 1) if vlan is specified for the guest network range, it should be the
        // same as network's vlan
        // 2) if vlan is missing, default it to the guest network's vlan
        if (network.getTrafficType() == TrafficType.Guest) {
            String networkVlanId = null;
            URI uri = network.getBroadcastUri();
            if (uri != null) {
                String[] vlan = uri.toString().split("vlan:\\/\\/");
                networkVlanId = vlan[1];
                // For pvlan
                networkVlanId = networkVlanId.split("-")[0];
            }
            
            if (vlanId != null) {
                // if vlan is specified, throw an error if it's not equal to
                // network's vlanId
                if (networkVlanId != null && !networkVlanId.equalsIgnoreCase(vlanId)) {
                    throw new InvalidParameterValueException("Vlan doesn't match vlan of the network");
                }
            } else {
                vlanId = networkVlanId;
            }
        } else if (network.getTrafficType() == TrafficType.Public && vlanId == null) {
            // vlan id is required for public network
            throw new InvalidParameterValueException("Vlan id is required when add ip range to the public network");
        }
        
        if (vlanId == null) {
            vlanId = Vlan.UNTAGGED;
        }

        VlanType vlanType = forVirtualNetwork ? VlanType.VirtualNetwork : VlanType.DirectAttached;
        
        if (vlanOwner != null && zone.getNetworkType() != NetworkType.Advanced) {
            throw new InvalidParameterValueException("Vlan owner can be defined only in the zone of type "
                    + NetworkType.Advanced);
        }

        if (ipv4) {
        	// Make sure the gateway is valid
        	if (!NetUtils.isValidIp(vlanGateway)) {
        		throw new InvalidParameterValueException("Please specify a valid gateway");
        	}

        	// Make sure the netmask is valid
        	if (!NetUtils.isValidIp(vlanNetmask)) {
        		throw new InvalidParameterValueException("Please specify a valid netmask");
        	}
        }
        
        if (ipv6) {
        	if (!NetUtils.isValidIpv6(vlanIp6Gateway)) {
        		throw new InvalidParameterValueException("Please specify a valid IPv6 gateway");
        	}
        	if (!NetUtils.isValidIp6Cidr(vlanIp6Cidr)) {
        		throw new InvalidParameterValueException("Please specify a valid IPv6 CIDR");
        	}
        }

        if (ipv4) {
        	String newVlanSubnet = NetUtils.getSubNet(vlanGateway, vlanNetmask);

            // Check if the new VLAN's subnet conflicts with the guest network
            // in
        	// the specified zone (guestCidr is null for basic zone)
        	String guestNetworkCidr = zone.getGuestNetworkCidr();
        	if (guestNetworkCidr != null) {
        		String[] cidrPair = guestNetworkCidr.split("\\/");
        		String guestIpNetwork = NetUtils.getIpRangeStartIpFromCidr(cidrPair[0], Long.parseLong(cidrPair[1]));
        		long guestCidrSize = Long.parseLong(cidrPair[1]);
        		long vlanCidrSize = NetUtils.getCidrSize(vlanNetmask);

        		long cidrSizeToUse = -1;
        		if (vlanCidrSize < guestCidrSize) {
        			cidrSizeToUse = vlanCidrSize;
        		} else {
        			cidrSizeToUse = guestCidrSize;
        		}

        		String guestSubnet = NetUtils.getCidrSubNet(guestIpNetwork, cidrSizeToUse);

        		if (newVlanSubnet.equals(guestSubnet)) {
                    throw new InvalidParameterValueException(
                            "The new IP range you have specified has the same subnet as the guest network in zone: "
                                    + zone.getName() + ". Please specify a different gateway/netmask.");
        		}
        	}

        	// Check if there are any errors with the IP range
        	checkPublicIpRangeErrors(zoneId, vlanId, vlanGateway, vlanNetmask, startIP, endIP);

        	// Throw an exception if any of the following is true:
        	// 1. Another VLAN in the same zone has a different tag but the same
        	// subnet as the new VLAN. Make an exception for the
        	// case when both vlans are Direct.
            // 2. Another VLAN in the same zone that has the same tag and subnet
            // as
        	// the new VLAN has IPs that overlap with the IPs
        	// being added
            // 3. Another VLAN in the same zone that has the same tag and subnet
            // as
        	// the new VLAN has a different gateway than the
        	// new VLAN
            // 4. If VLAN is untagged and Virtual, and there is existing
            // UNTAGGED
        	// vlan with different subnet
        	List<VlanVO> vlans = _vlanDao.listByZone(zone.getId());
        	for (VlanVO vlan : vlans) {
        		String otherVlanGateway = vlan.getVlanGateway();
        		// Continue if it's not IPv4
        		if (otherVlanGateway == null) {
        			continue;
        		}
        		String otherVlanSubnet = NetUtils.getSubNet(vlan.getVlanGateway(), vlan.getVlanNetmask());
        		String[] otherVlanIpRange = vlan.getIpRange().split("\\-");
        		String otherVlanStartIP = otherVlanIpRange[0];
        		String otherVlanEndIP = null;
        		if (otherVlanIpRange.length > 1) {
        			otherVlanEndIP = otherVlanIpRange[1];
        		}

                if (forVirtualNetwork && !vlanId.equals(vlan.getVlanTag()) && newVlanSubnet.equals(otherVlanSubnet)
                        && !allowIpRangeOverlap(vlan, forVirtualNetwork, networkId)) {
                    throw new InvalidParameterValueException("The IP range with tag: " + vlan.getVlanTag()
                            + " in zone " + zone.getName()
        					+ " has the same subnet. Please specify a different gateway/netmask.");
        		}

                boolean vlansUntaggedAndVirtual = (vlanId.equals(Vlan.UNTAGGED) && vlanId.equals(vlan.getVlanTag())
                        && forVirtualNetwork && vlan.getVlanType() == VlanType.VirtualNetwork);

        		if (vlansUntaggedAndVirtual && !newVlanSubnet.equals(otherVlanSubnet)) {
                    throw new InvalidParameterValueException(
                            "The Untagged ip range with different subnet already exists in zone " + zone.getId());
        		}

        		if (vlanId.equals(vlan.getVlanTag()) && newVlanSubnet.equals(otherVlanSubnet)) {
        			if (NetUtils.ipRangesOverlap(startIP, endIP, otherVlanStartIP, otherVlanEndIP)) {
                        throw new InvalidParameterValueException(
                                "The IP range with tag: "
                                        + vlan.getVlanTag()
        						+ " already has IPs that overlap with the new range. Please specify a different start IP/end IP.");
        			}

        			if (!vlanGateway.equals(otherVlanGateway)) {
                        throw new InvalidParameterValueException("The IP range with tag: " + vlan.getVlanTag()
                                + " has already been added with gateway " + otherVlanGateway
        						+ ". Please specify a different tag.");
        			}
        		}
        	}
        }
        
        String ipv6Range = null;
        if (ipv6) {
        	ipv6Range = startIPv6;
        	if (endIPv6 != null) {
        		ipv6Range += "-" + endIPv6;
        	}
        	
        	List<VlanVO> vlans = _vlanDao.listByZone(zone.getId());
        	for (VlanVO vlan : vlans) {
        		if (vlan.getIp6Gateway() == null) {
        			continue;
        		}
        		if (vlanId.equals(vlan.getVlanTag())) {
        			if (NetUtils.isIp6RangeOverlap(ipv6Range, vlan.getIp6Range())) {
                        throw new InvalidParameterValueException(
                                "The IPv6 range with tag: "
                                        + vlan.getVlanTag()
        						+ " already has IPs that overlap with the new range. Please specify a different start IP/end IP.");
        			}

        			if (!vlanIp6Gateway.equals(vlan.getIp6Gateway())) {
                        throw new InvalidParameterValueException("The IP range with tag: " + vlan.getVlanTag()
                                + " has already been added with gateway " + vlan.getIp6Gateway()
        						+ ". Please specify a different tag.");
        			}
        		}
        	}
        }

        // Check if a guest VLAN is using the same tag
        if (_zoneDao.findVnet(zoneId, physicalNetworkId, vlanId).size() > 0) {
            throw new InvalidParameterValueException("The VLAN tag " + vlanId
                    + " is already being used for the guest network in zone " + zone.getName());
        }

        String ipRange = null;
        
        if (ipv4) {
        	ipRange = startIP;
        	if (endIP != null) {
        		ipRange += "-" + endIP;
        	}
        }
        
        // Everything was fine, so persist the VLAN
        Transaction txn = Transaction.currentTxn();
        txn.start();

        VlanVO vlan = new VlanVO(vlanType, vlanId, vlanGateway, vlanNetmask, zone.getId(), ipRange, networkId,
                physicalNetworkId, vlanIp6Gateway, vlanIp6Cidr, ipv6Range);
        s_logger.debug("Saving vlan range " + vlan);
        vlan = _vlanDao.persist(vlan);

        // IPv6 use a used ip map, is different from ipv4, no need to save
        // public ip range
        if (ipv4) {
        	if (!savePublicIPRange(startIP, endIP, zoneId, vlan.getId(), networkId, physicalNetworkId)) {
        		throw new CloudRuntimeException("Failed to save IPv4 range. Please contact Cloud Support.");
        	}
        }

        if (vlanOwner != null) {
            // This VLAN is account-specific, so create an AccountVlanMapVO
            // entry
            AccountVlanMapVO accountVlanMapVO = new AccountVlanMapVO(vlanOwner.getId(), vlan.getId());
            _accountVlanMapDao.persist(accountVlanMapVO);

            // generate usage event for dedication of every ip address in the
            // range
            List<IPAddressVO> ips = _publicIpAddressDao.listByVlanId(vlan.getId());
            for (IPAddressVO ip : ips) {
                UsageEventUtils.publishUsageEvent(EventTypes.EVENT_NET_IP_ASSIGN, vlanOwner.getId(), ip
                        .getDataCenterId(), ip.getId(), ip.getAddress().toString(), ip.isSourceNat(), vlan
                        .getVlanType().toString(), ip.getSystem(), ip.getClass().getName(), ip.getUuid());
            }
            // increment resource count for dedicated public ip's
            _resourceLimitMgr.incrementResourceCount(vlanOwner.getId(), ResourceType.public_ip, new Long(ips.size()));
        } else if (podId != null) {
            // This VLAN is pod-wide, so create a PodVlanMapVO entry
            PodVlanMapVO podVlanMapVO = new PodVlanMapVO(podId, vlan.getId());
            _podVlanMapDao.persist(podVlanMapVO);
        }

        txn.commit();

        return vlan;
    }

    @DB
    public void deleteVLANFromDb(long vlanDbId) throws SQLException {
        Transaction txn = Transaction.currentTxn();
        txn.start();
        _publicIpAddressDao.deletePublicIPRange(vlanDbId);
        _vlanDao.expunge(vlanDbId);
        txn.commit();
    }

    @Override
    @DB
    public boolean deleteVlanAndPublicIpRange(long userId, long vlanDbId, Account caller) {
        VlanVO vlanRange = _vlanDao.findById(vlanDbId);
        if (vlanRange == null) {
            throw new InvalidParameterValueException("Please specify a valid IP range id.");
        }
        
        boolean isAccountSpecific = false;
        List<AccountVlanMapVO> acctVln = _accountVlanMapDao.listAccountVlanMapsByVlan(vlanRange.getId());
        // Check for account wide pool. It will have an entry for
        // account_vlan_map.
        if (acctVln != null && !acctVln.isEmpty()) {
            isAccountSpecific = true;
        }

        // Check if the VLAN has any allocated public IPs
        long allocIpCount = _publicIpAddressDao.countIPs(vlanRange.getDataCenterId(), vlanDbId, true);
        List<IPAddressVO> ips = _publicIpAddressDao.listByVlanId(vlanDbId);
        boolean success = true;
        if (allocIpCount > 0) {
            if (isAccountSpecific) {
                try {
                    vlanRange = _vlanDao.acquireInLockTable(vlanDbId, 30);
                    if (vlanRange == null) {
                        throw new CloudRuntimeException("Unable to acquire vlan configuration: " + vlanDbId);
                    }

                    if (s_logger.isDebugEnabled()) {
                        s_logger.debug("lock vlan " + vlanDbId + " is acquired");
                    }
                    for (IPAddressVO ip : ips) {
                        if (ip.isOneToOneNat()) {
                            throw new InvalidParameterValueException(
                                    "Can't delete account specific vlan "
                                            + vlanDbId
                                            + " as ip "
                                            + ip
                                            + " belonging to the range is used for static nat purposes. Cleanup the rules first");
                        }
                        
                        if (ip.isSourceNat()) {
                            throw new InvalidParameterValueException(
                                    "Can't delete account specific vlan "
                                            + vlanDbId
                                            + " as ip "
                                            + ip
                                            + " belonging to the range is a source nat ip for the network id="
                                            + ip.getSourceNetworkId()
                                            + ". IP range with the source nat ip address can be removed either as a part of Network, or account removal");
                        }
                        
                        if (_firewallDao.countRulesByIpId(ip.getId()) > 0) {
                            throw new InvalidParameterValueException("Can't delete account specific vlan " + vlanDbId
                                    + " as ip " + ip
                                    + " belonging to the range has firewall rules applied. Cleanup the rules first");
                        }
                        // release public ip address here
                        success = success && _networkMgr.disassociatePublicIpAddress(ip.getId(), userId, caller);
                    }
                    if (!success) {
                        s_logger.warn("Some ip addresses failed to be released as a part of vlan " + vlanDbId
                                + " removal");
                    }
                } finally {
                    _vlanDao.releaseFromLockTable(vlanDbId);
                }
            }
        }

        if (success) {
            // Delete all public IPs in the VLAN
            // if ip range is dedicated to an account generate usage events for
            // release of every ip in the range
            if (isAccountSpecific) {
                for (IPAddressVO ip : ips) {
                    UsageEventUtils.publishUsageEvent(EventTypes.EVENT_NET_IP_RELEASE, acctVln.get(0).getId(), ip
                            .getDataCenterId(), ip.getId(), ip.getAddress().toString(), ip.isSourceNat(), vlanRange
                            .getVlanType().toString(), ip.getSystem(), ip.getClass().getName(), ip.getUuid());
                }
            }
            try {
                if (_networkModel.areServicesSupportedInNetwork(vlanRange.getNetworkId(), Service.Dhcp)) {
                    Network network = _networkDao.findById(vlanRange.getNetworkId());
                    DhcpServiceProvider dhcpServiceProvider = _networkMgr.getDhcpServiceProvider(network);
                    if (!dhcpServiceProvider.getProvider().getName().equalsIgnoreCase(Provider.VirtualRouter.getName())) {
                        deleteVLANFromDb(vlanDbId);
                    } else {
                        return  handleIpAliasDeletion(vlanRange, vlanDbId, dhcpServiceProvider, network);
                    }
                }

                else {
                    deleteVLANFromDb(vlanDbId);
                }
            }
            catch ( SQLException e) {
               throw  new CloudRuntimeException(e.getMessage());
            }

        }
                    return  true;
                }

    @DB
    private boolean handleIpAliasDeletion(VlanVO vlanRange, long vlanDbId, DhcpServiceProvider dhcpServiceProvider, Network network) throws SQLException {
        Transaction txn = Transaction.currentTxn();
        txn.start();
        IPAddressVO ip = null;
                NicIpAliasVO ipAlias = null;
        try{
            Integer allocIpCount=0;
            //search if the vlan has any allocated ips.
<<<<<<< HEAD
                allocIpCount = _publicIpAddressDao.countIPs(vlanRange.getDataCenterId(), vlanDbId, true);
                if (allocIpCount > 1) {
                    throw  new InvalidParameterValueException ("cannot delete this range as some of the vlans are in use.");
                }
                if (allocIpCount == 0){
                result_final=true;
                }
=======
            allocIpCount = _publicIpAddressDao.countIPs(vlanRange.getDataCenterId(), vlanDbId, true);
            if (allocIpCount > 1) {
                throw  new InvalidParameterValueException ("Cannot delete this range as some of the vlans are in use.");
            }
            else if (allocIpCount == 0){
                deleteVLANFromDb(vlanDbId);
            }
>>>>>>> 16b7509a
            else {
                ipAlias = _nicIpAliasDao.findByGatewayAndNetworkIdAndState(vlanRange.getVlanGateway(), vlanRange.getNetworkId(),  NicIpAlias.state.active);
                if (ipAlias == null) {
                    throw  new InvalidParameterValueException ("Cannot delete this range as some of the Ips are in use.");
                }

                //check if this ip belongs to this vlan and is allocated.
                ip = _publicIpAddressDao.findByIpAndVlanId(ipAlias.getIp4Address(), vlanDbId);
                if (ip != null && ip.getState() == IpAddress.State.Allocated) {
                    //check if there any other vlan ranges in the same subnet having free ips
                    List<VlanVO> vlanRanges = _vlanDao.listVlansByNetworkIdAndGateway(vlanRange.getNetworkId(), vlanRange.getVlanGateway());
                    //if there is no other vlanrage in this subnet. free the ip and delete the vlan.
                    if (vlanRanges.size() == 1) {
                        ipAlias.setState(NicIpAlias.state.revoked);
                        _nicIpAliasDao.update(ipAlias.getId(), ipAlias);
                        if (!dhcpServiceProvider.removeDhcpSupportForSubnet(network)) {
                            s_logger.debug("Failed to delete the vlan range as we could not free the ip used to provide the dhcp service.");
                            //setting the state back to active
                            ipAlias.setState(NicIpAlias.state.active);
                            _nicIpAliasDao.update(ipAlias.getId(), ipAlias);
                        }
                        else {
                            _publicIpAddressDao.unassignIpAddress(ip.getId());
                            deleteVLANFromDb(vlanDbId);
                        }
<<<<<<< HEAD
        } else {
                        // if there are more vlans in the subnet check if there
                        // are free ips.
                        List<Long> vlanDbIdList = new ArrayList<Long>();
                        for (VlanVO vlanrange : vlanRanges) {
                            if (vlanrange.getId() != vlanDbId) {
                                vlanDbIdList.add(vlanrange.getId());
                            }
                        }
                        s_logger.info("vlan Range"
                                + vlanRange.getId()
                                + " id being deleted, one of the Ips in this range is used to provide the dhcp service, trying to free this ip and allocate a new one.");
                        for (VlanVO vlanrange : vlanRanges) {
                            if (vlanrange.getId() != vlanDbId) {

                                long freeIpsInsubnet =  _publicIpAddressDao.countFreeIpsInVlan(vlanrange.getId());
                                if (freeIpsInsubnet > 0){
                                    //assign one free ip to the router for creating ip Alias. The ipalias is system managed ip so we are using the system account to allocate the ip not the caller.
                                    boolean result = false;
                                    PublicIp routerPublicIP = _networkMgr.assignPublicIpAddressFromVlans(network.getDataCenterId(), null, _accountDao.findById(Account.ACCOUNT_ID_SYSTEM), Vlan.VlanType.DirectAttached, vlanDbIdList, network.getId(), null, false);
                                        s_logger.info("creating a db entry for the new ip alias.");
                                        NicIpAliasVO newipAlias = new NicIpAliasVO(ipAlias.getNicId(), routerPublicIP.getAddress().addr(), ipAlias.getVmId(), ipAlias.getAccountId(), network.getDomainId(), network.getId(), ipAlias.getGateway(), ipAlias.getNetmask());
                                        newipAlias.setAliasCount(routerPublicIP.getIpMacAddress());
                                        _nicIpAliasDao.persist(newipAlias);
                                        //we revoke all the rules and apply all the rules as a part of the removedhcp config. so the new ip will get configured when we delete the old ip.
                                    s_logger.info("removing the old ip alias on router");
                                    result = dhcpServiceProvider.removeDhcpSupportForSubnet(network);
                                    if (result == false) {
                                        s_logger.debug("could't delete the ip alias on the router");
                                        result_final = false;
                                    }
                                    else {
                                    _publicIpAddressDao.unassignIpAddress(ip.getId());
                                        result_final=true;
                                    }
        }
                                }
                            }
                        }
    }
                }

        } catch (InsufficientAddressCapacityException e) {
            throw new InvalidParameterValueException("cannot delete  vlan range"+ vlanRange.getId()+"one of the ips in this range is benig used to provide dhcp service. Cannot use some other ip as there are no free ips in this subnet");
                }
        finally {
            if (result_final) {
                if (!removeFromDb(vlanDbId)) {
                    txn.rollback();
                }
                else {
                    txn.commit();
                }
                txn.close();
            }
=======
                    } else {
                        // if there are more vlans in the subnet, free all the ips in the range except the ip alias.
                        s_logger.info("vlan Range"+vlanRange.getId()+" id being deleted, one of the Ips in this range is used to provide the dhcp service, will free the rest of the IPs in range.");
                        _publicIpAddressDao.deletePublicIPRangeExceptAliasIP(vlanDbId, ipAlias.getIp4Address());
                        VlanVO vlan = _vlanDao.findById(vlanDbId);
                        vlan.setIpRange(ipAlias.getIp4Address()+"-"+ipAlias.getIp4Address());
                        _vlanDao.update(vlan.getId(), vlan);
                    }
                }
            }
        } catch (CloudRuntimeException e) {
            txn.rollback();
            throw e;
>>>>>>> 16b7509a
        }
        txn.commit();
        return true;
    }

    @Override
    @DB
    @ActionEvent(eventType = EventTypes.EVENT_VLAN_IP_RANGE_DEDICATE, eventDescription = "dedicating vlan ip range",
            async = false)
    public Vlan dedicatePublicIpRange(DedicatePublicIpRangeCmd cmd) throws ResourceAllocationException {
        Long vlanDbId = cmd.getId();
        String accountName = cmd.getAccountName();
        Long domainId = cmd.getDomainId();
        Long projectId = cmd.getProjectId();

        // Check if account is valid
        Account vlanOwner = null;
        if (projectId != null) {
            if (accountName != null) {
                throw new InvalidParameterValueException("accountName and projectId are mutually exclusive");
            }
            Project project = _projectMgr.getProject(projectId);
            if (project == null) {
                throw new InvalidParameterValueException("Unable to find project by id " + projectId);
            }
            vlanOwner = _accountMgr.getAccount(project.getProjectAccountId());
        }

        if ((accountName != null) && (domainId != null)) {
            vlanOwner = _accountDao.findActiveAccount(accountName, domainId);
            if (vlanOwner == null) {
                throw new InvalidParameterValueException("Unable to find account by name " + accountName);
            } else if (vlanOwner.getId() == Account.ACCOUNT_ID_SYSTEM) {
                throw new InvalidParameterValueException(
                        "Please specify a valid account. Cannot dedicate IP range to system account");
            }
        }

        // Check if range is valid
        VlanVO vlan = _vlanDao.findById(vlanDbId);
        if (vlan == null) {
            throw new InvalidParameterValueException("Unable to find vlan by id " + vlanDbId);
        }

        // Check if range has already been dedicated
        List<AccountVlanMapVO> maps = _accountVlanMapDao.listAccountVlanMapsByVlan(vlanDbId);
        if (maps != null && !maps.isEmpty()) {
            throw new InvalidParameterValueException("Specified Public IP range has already been dedicated");
        }

        // Verify that zone exists and is advanced
        Long zoneId = vlan.getDataCenterId();
        DataCenterVO zone = _zoneDao.findById(zoneId);
        if (zone == null) {
            throw new InvalidParameterValueException("Unable to find zone by id " + zoneId);
        }
        if (zone.getNetworkType() == NetworkType.Basic) {
            throw new InvalidParameterValueException(
                    "Public IP range can be dedicated to an account only in the zone of type " + NetworkType.Advanced);
        }

        // Check Public IP resource limits
        int accountPublicIpRange = _publicIpAddressDao.countIPs(zoneId, vlanDbId, false);
        _resourceLimitMgr.checkResourceLimit(vlanOwner, ResourceType.public_ip, accountPublicIpRange);

        // Check if any of the Public IP addresses is allocated to another
        // account
        List<IPAddressVO> ips = _publicIpAddressDao.listByVlanId(vlanDbId);
        for (IPAddressVO ip : ips) {
            Long allocatedToAccountId = ip.getAllocatedToAccountId();
            if (allocatedToAccountId != null) {
                Account accountAllocatedTo = _accountMgr.getActiveAccountById(allocatedToAccountId);
                if (!accountAllocatedTo.getAccountName().equalsIgnoreCase(accountName))
                    throw new InvalidParameterValueException(ip.getAddress()
                            + " Public IP address in range is allocated to another account ");
            }
        }

        Transaction txn = Transaction.currentTxn();
        txn.start();

        // Create an AccountVlanMapVO entry
        AccountVlanMapVO accountVlanMapVO = new AccountVlanMapVO(vlanOwner.getId(), vlan.getId());
        _accountVlanMapDao.persist(accountVlanMapVO);

        txn.commit();

        // generate usage event for dedication of every ip address in the range
        for (IPAddressVO ip : ips) {
            UsageEventUtils.publishUsageEvent(EventTypes.EVENT_NET_IP_ASSIGN, vlanOwner.getId(), ip.getDataCenterId(),
                    ip.getId(), ip.getAddress().toString(), ip.isSourceNat(), vlan.getVlanType().toString(),
                    ip.getSystem(), ip.getClass().getName(), ip.getUuid());
        }

        // increment resource count for dedicated public ip's
        _resourceLimitMgr.incrementResourceCount(vlanOwner.getId(), ResourceType.public_ip, new Long(ips.size()));

        return vlan;
    }

    @Override
    @ActionEvent(eventType = EventTypes.EVENT_VLAN_IP_RANGE_RELEASE, eventDescription = "releasing a public ip range",
            async = false)
    public boolean releasePublicIpRange(ReleasePublicIpRangeCmd cmd) {
        Long vlanDbId = cmd.getId();

        VlanVO vlan = _vlanDao.findById(vlanDbId);
        if (vlan == null) {
            throw new InvalidParameterValueException("Please specify a valid IP range id.");
        }

        return releasePublicIpRange(vlanDbId, CallContext.current().getCallingUserId(), CallContext.current().getCallingAccount());
    }

    @DB
    public boolean releasePublicIpRange(long vlanDbId, long userId, Account caller) {
        VlanVO vlan = _vlanDao.findById(vlanDbId);

        List<AccountVlanMapVO> acctVln = _accountVlanMapDao.listAccountVlanMapsByVlan(vlanDbId);
        // Verify range is dedicated
        if (acctVln == null || acctVln.isEmpty()) {
            throw new InvalidParameterValueException("Can't release Public IP range " + vlanDbId
                    + " as it not dedicated to any account");
        }

        // Check if range has any allocated public IPs
        long allocIpCount = _publicIpAddressDao.countIPs(vlan.getDataCenterId(), vlanDbId, true);
        List<IPAddressVO> ips = _publicIpAddressDao.listByVlanId(vlanDbId);
        boolean success = true;
        List<IPAddressVO> ipsInUse = new ArrayList<IPAddressVO>();
        if (allocIpCount > 0) {
            try {
                vlan = _vlanDao.acquireInLockTable(vlanDbId, 30);
                if (vlan == null) {
                    throw new CloudRuntimeException("Unable to acquire vlan configuration: " + vlanDbId);
                }
                if (s_logger.isDebugEnabled()) {
                    s_logger.debug("lock vlan " + vlanDbId + " is acquired");
                }
                for (IPAddressVO ip : ips) {
                    // Disassociate allocated IP's that are not in use
                    if (!ip.isOneToOneNat() && !ip.isSourceNat() && !(_firewallDao.countRulesByIpId(ip.getId()) > 0)) {
                        if (s_logger.isDebugEnabled()) {
                            s_logger.debug("Releasing Public IP addresses" + ip + " of vlan " + vlanDbId
                                    + " as part of Public IP" + " range release to the system pool");
                        }
                        success = success && _networkMgr.disassociatePublicIpAddress(ip.getId(), userId, caller);
                    } else {
                        ipsInUse.add(ip);
                    }
                }
                if (!success) {
                    s_logger.warn("Some Public IP addresses that were not in use failed to be released as a part of"
                            + " vlan " + vlanDbId + "release to the system pool");
                }
            } finally {
                _vlanDao.releaseFromLockTable(vlanDbId);
            }
        }

        // A Public IP range can only be dedicated to one account at a time
        if (_accountVlanMapDao.remove(acctVln.get(0).getId())) {
            // generate usage events to remove dedication for every ip in the range that has been disassociated
            for (IPAddressVO ip : ips) {
                if (!ipsInUse.contains(ip)) {
                UsageEventUtils.publishUsageEvent(EventTypes.EVENT_NET_IP_RELEASE, acctVln.get(0).getAccountId(), ip
                        .getDataCenterId(), ip.getId(), ip.getAddress().toString(), ip.isSourceNat(), vlan
                        .getVlanType().toString(), ip.getSystem(), ip.getClass().getName(), ip.getUuid());
            }
            }
            // decrement resource count for dedicated public ip's
            _resourceLimitMgr.decrementResourceCount(acctVln.get(0).getAccountId(), ResourceType.public_ip, new Long(
                    ips.size()));
            return true;
        } else {
            return false;
        }
    }

    @Override
    public String cleanupTags(String tags) {
        if (tags != null) {
            String[] tokens = tags.split(",");
            StringBuilder t = new StringBuilder();
            for (int i = 0; i < tokens.length; i++) {
                t.append(tokens[i].trim()).append(",");
            }
            t.delete(t.length() - 1, t.length());
            tags = t.toString();
        }

        return tags;
    }

    @DB
<<<<<<< HEAD
    protected boolean deletePublicIPRange(long vlanDbId) {
        Transaction txn = Transaction.currentTxn();
        String deleteSql = "DELETE FROM `cloud`.`user_ip_address` WHERE vlan_db_id = ?";

        txn.start();
        try {
            PreparedStatement stmt = txn.prepareAutoCloseStatement(deleteSql);
            stmt.setLong(1, vlanDbId);
            stmt.executeUpdate();
        } catch (Exception ex) {
            s_logger.error(ex.getMessage());
            return false;
        }
        txn.commit();

        return true;
    }
    
    @DB
=======
>>>>>>> 16b7509a
    protected boolean savePublicIPRange(String startIP, String endIP, long zoneId, long vlanDbId, long sourceNetworkid,
            long physicalNetworkId) {
        long startIPLong = NetUtils.ip2Long(startIP);
        long endIPLong = NetUtils.ip2Long(endIP);
        Transaction txn = Transaction.currentTxn();
        txn.start();
        IPRangeConfig config = new IPRangeConfig();
        List<String> problemIps = config.savePublicIPRange(txn, startIPLong, endIPLong, zoneId, vlanDbId,
                sourceNetworkid, physicalNetworkId);
        txn.commit();
        return problemIps != null && problemIps.size() == 0;
    }

    private void checkPublicIpRangeErrors(long zoneId, String vlanId, String vlanGateway, String vlanNetmask,
            String startIP, String endIP) {
        // Check that the start and end IPs are valid
        if (!NetUtils.isValidIp(startIP)) {
            throw new InvalidParameterValueException("Please specify a valid start IP");
        }

        if (endIP != null && !NetUtils.isValidIp(endIP)) {
            throw new InvalidParameterValueException("Please specify a valid end IP");
        }

        if (endIP != null && !NetUtils.validIpRange(startIP, endIP)) {
            throw new InvalidParameterValueException("Please specify a valid IP range.");
        }

        // Check that the IPs that are being added are compatible with the
        // VLAN's gateway and netmask
        if (vlanNetmask == null) {
            throw new InvalidParameterValueException("Please ensure that your IP range's netmask is specified");
        }

        if (endIP != null && !NetUtils.sameSubnet(startIP, endIP, vlanNetmask)) {
            throw new InvalidParameterValueException(
                    "Please ensure that your start IP and end IP are in the same subnet, as per the IP range's netmask.");
        }

        if (!NetUtils.sameSubnet(startIP, vlanGateway, vlanNetmask)) {
            throw new InvalidParameterValueException(
                    "Please ensure that your start IP is in the same subnet as your IP range's gateway, as per the IP range's netmask.");
        }

        if (endIP != null && !NetUtils.sameSubnet(endIP, vlanGateway, vlanNetmask)) {
            throw new InvalidParameterValueException(
                    "Please ensure that your end IP is in the same subnet as your IP range's gateway, as per the IP range's netmask.");
        }
    }

    private String getCidrAddress(String cidr) {
        String[] cidrPair = cidr.split("\\/");
        return cidrPair[0];
    }

    private int getCidrSize(String cidr) {
        String[] cidrPair = cidr.split("\\/");
        return Integer.parseInt(cidrPair[1]);
    }

    @Override
    public void checkPodCidrSubnets(long dcId, Long podIdToBeSkipped, String cidr) {
        // For each pod, return an error if any of the following is true:
        // The pod's CIDR subnet conflicts with the CIDR subnet of any other pod

        // Check if the CIDR conflicts with the Guest Network or other pods
        long skipPod = 0;
        if (podIdToBeSkipped != null) {
            skipPod = podIdToBeSkipped;
        }
        HashMap<Long, List<Object>> currentPodCidrSubnets = _podDao.getCurrentPodCidrSubnets(dcId, skipPod);
        List<Object> newCidrPair = new ArrayList<Object>();
        newCidrPair.add(0, getCidrAddress(cidr));
        newCidrPair.add(1, (long) getCidrSize(cidr));
        currentPodCidrSubnets.put(new Long(-1), newCidrPair);

        DataCenterVO dcVo = _zoneDao.findById(dcId);
        String guestNetworkCidr = dcVo.getGuestNetworkCidr();

        // Guest cidr can be null for Basic zone
        String guestIpNetwork = null;
        Long guestCidrSize = null;
        if (guestNetworkCidr != null) {
            String[] cidrTuple = guestNetworkCidr.split("\\/");
            guestIpNetwork = NetUtils.getIpRangeStartIpFromCidr(cidrTuple[0], Long.parseLong(cidrTuple[1]));
            guestCidrSize = Long.parseLong(cidrTuple[1]);
        }

        String zoneName = getZoneName(dcId);

        // Iterate through all pods in this zone
        for (Long podId : currentPodCidrSubnets.keySet()) {
            String podName;
            if (podId.longValue() == -1) {
                podName = "newPod";
            } else {
                podName = getPodName(podId.longValue());
            }

            List<Object> cidrPair = currentPodCidrSubnets.get(podId);
            String cidrAddress = (String) cidrPair.get(0);
            long cidrSize = ((Long) cidrPair.get(1)).longValue();

            long cidrSizeToUse = -1;
            if (guestCidrSize == null || cidrSize < guestCidrSize) {
                cidrSizeToUse = cidrSize;
            } else {
                cidrSizeToUse = guestCidrSize;
            }

            String cidrSubnet = NetUtils.getCidrSubNet(cidrAddress, cidrSizeToUse);

            if (guestNetworkCidr != null) {
                String guestSubnet = NetUtils.getCidrSubNet(guestIpNetwork, cidrSizeToUse);
                // Check that cidrSubnet does not equal guestSubnet
                if (cidrSubnet.equals(guestSubnet)) {
                    if (podName.equals("newPod")) {
                        throw new InvalidParameterValueException(
                                "The subnet of the pod you are adding conflicts with the subnet of the Guest IP Network. Please specify a different CIDR.");
                    } else {
                        throw new InvalidParameterValueException(
                                "Warning: The subnet of pod "
                                        + podName
                                        + " in zone "
                                        + zoneName
                                + " conflicts with the subnet of the Guest IP Network. Please change either the pod's CIDR or the Guest IP Network's subnet, and re-run install-vmops-management.");
                    }
                }
            }

            // Iterate through the rest of the pods
            for (Long otherPodId : currentPodCidrSubnets.keySet()) {
                if (podId.equals(otherPodId)) {
                    continue;
                }

                // Check that cidrSubnet does not equal otherCidrSubnet
                List<Object> otherCidrPair = currentPodCidrSubnets.get(otherPodId);
                String otherCidrAddress = (String) otherCidrPair.get(0);
                long otherCidrSize = ((Long) otherCidrPair.get(1)).longValue();

                if (cidrSize < otherCidrSize) {
                    cidrSizeToUse = cidrSize;
                } else {
                    cidrSizeToUse = otherCidrSize;
                }

                cidrSubnet = NetUtils.getCidrSubNet(cidrAddress, cidrSizeToUse);
                String otherCidrSubnet = NetUtils.getCidrSubNet(otherCidrAddress, cidrSizeToUse);

                if (cidrSubnet.equals(otherCidrSubnet)) {
                    String otherPodName = getPodName(otherPodId.longValue());
                    if (podName.equals("newPod")) {
                        throw new InvalidParameterValueException(
                                "The subnet of the pod you are adding conflicts with the subnet of pod " + otherPodName
                                        + " in zone " + zoneName + ". Please specify a different CIDR.");
                    } else {
                        throw new InvalidParameterValueException("Warning: The pods " + podName + " and "
                                + otherPodName + " in zone " + zoneName
                                + " have conflicting CIDR subnets. Please change the CIDR of one of these pods.");
                    }
                }
            }
        }

    }
    
    private boolean validPod(long podId) {
        return (_podDao.findById(podId) != null);
    }

    private boolean validPod(String podName, long zoneId) {
        if (!validZone(zoneId)) {
            return false;
        }

        return (_podDao.findByName(podName, zoneId) != null);
    }

    private String getPodName(long podId) {
        return _podDao.findById(new Long(podId)).getName();
    }

    private boolean validZone(String zoneName) {
        return (_zoneDao.findByName(zoneName) != null);
    }

    private boolean validZone(long zoneId) {
        return (_zoneDao.findById(zoneId) != null);
    }

    private String getZoneName(long zoneId) {
        DataCenterVO zone = _zoneDao.findById(new Long(zoneId));
        if (zone != null) {
            return zone.getName();
        } else {
            return null;
        }
    }

    private String[] getLinkLocalIPRange() {
        String ipNums = _configDao.getValue("linkLocalIp.nums");
        int nums = Integer.parseInt(ipNums);
        if (nums > 16 || nums <= 0) {
            throw new InvalidParameterValueException("The linkLocalIp.nums: " + nums + "is wrong, should be 1~16");
        }
        /* local link ip address starts from 169.254.0.2 - 169.254.(nums) */
        String[] ipRanges = NetUtils.getLinkLocalIPRange(nums);
        if (ipRanges == null) {
            throw new InvalidParameterValueException("The linkLocalIp.nums: " + nums + "may be wrong, should be 1~16");
        }
        return ipRanges;
    }

    @Override
    @ActionEvent(eventType = EventTypes.EVENT_VLAN_IP_RANGE_DELETE, eventDescription = "deleting vlan ip range",
            async = false)
    public boolean deleteVlanIpRange(DeleteVlanIpRangeCmd cmd) {
        Long vlanDbId = cmd.getId();

        VlanVO vlan = _vlanDao.findById(vlanDbId);
        if (vlan == null) {
            throw new InvalidParameterValueException("Please specify a valid IP range id.");
        }

        return deleteVlanAndPublicIpRange(CallContext.current().getCallingUserId(), vlanDbId, CallContext.current().getCallingAccount());
    }

    @Override
    public void checkDiskOfferingAccess(Account caller, DiskOffering dof) {
        for (SecurityChecker checker : _secChecker) {
            if (checker.checkAccess(caller, dof)) {
                if (s_logger.isDebugEnabled()) {
                    s_logger.debug("Access granted to " + caller + " to disk offering:" + dof.getId() + " by "
                            + checker.getName());
                }
                return;
            } else {
                throw new PermissionDeniedException("Access denied to " + caller + " by " + checker.getName());
            }
        }

        assert false : "How can all of the security checkers pass on checking this caller?";
        throw new PermissionDeniedException("There's no way to confirm " + caller + " has access to disk offering:"
                + dof.getId());
    }

    @Override
    public void checkZoneAccess(Account caller, DataCenter zone) {
        for (SecurityChecker checker : _secChecker) {
            if (checker.checkAccess(caller, zone)) {
                if (s_logger.isDebugEnabled()) {
                    s_logger.debug("Access granted to " + caller + " to zone:" + zone.getId() + " by "
                            + checker.getName());
                }
                return;
            } else {
                throw new PermissionDeniedException("Access denied to " + caller + " by " + checker.getName()
                        + " for zone " + zone.getId());
            }
        }

        assert false : "How can all of the security checkers pass on checking this caller?";
        throw new PermissionDeniedException("There's no way to confirm " + caller + " has access to zone:"
                + zone.getId());
    }

    @Override
    @ActionEvent(eventType = EventTypes.EVENT_NETWORK_OFFERING_CREATE, eventDescription = "creating network offering")
    public NetworkOffering createNetworkOffering(CreateNetworkOfferingCmd cmd) {
        String name = cmd.getNetworkOfferingName();
        String displayText = cmd.getDisplayText();
        String tags = cmd.getTags();
        String trafficTypeString = cmd.getTraffictype();
        boolean specifyVlan = cmd.getSpecifyVlan();
        boolean conserveMode = cmd.getConserveMode();
        String availabilityStr = cmd.getAvailability();
        Integer networkRate = cmd.getNetworkRate();
        TrafficType trafficType = null;
        Availability availability = null;
        Network.GuestType guestType = null;
        boolean specifyIpRanges = cmd.getSpecifyIpRanges();
        boolean isPersistent = cmd.getIsPersistent();
        Map<String, String> detailsStr = cmd.getDetails();
        Boolean egressDefaultPolicy = cmd.getEgressDefaultPolicy();

        // Verify traffic type
        for (TrafficType tType : TrafficType.values()) {
            if (tType.name().equalsIgnoreCase(trafficTypeString)) {
                trafficType = tType;
                break;
            }
        }
        if (trafficType == null) {
            throw new InvalidParameterValueException(
                    "Invalid value for traffictype. Supported traffic types: Public, Management, Control, Guest, Vlan or Storage");
        }

        // Only GUEST traffic type is supported in Acton
        if (trafficType != TrafficType.Guest) {
            throw new InvalidParameterValueException("Only traffic type " + TrafficType.Guest
                    + " is supported in the current release");
        }

        // Verify offering type
        for (Network.GuestType offType : Network.GuestType.values()) {
            if (offType.name().equalsIgnoreCase(cmd.getGuestIpType())) {
                guestType = offType;
                break;
            }
        }

        if (guestType == null) {
            throw new InvalidParameterValueException(
                    "Invalid \"type\" parameter is given; can have Shared and Isolated values");
        }

        // Verify availability
        for (Availability avlb : Availability.values()) {
            if (avlb.name().equalsIgnoreCase(availabilityStr)) {
                availability = avlb;
            }
        }

        if (availability == null) {
            throw new InvalidParameterValueException("Invalid value for Availability. Supported types: "
                    + Availability.Required + ", " + Availability.Optional);
        }

        Long serviceOfferingId = cmd.getServiceOfferingId();

        if (serviceOfferingId != null) {
            ServiceOfferingVO offering = _serviceOfferingDao.findById(serviceOfferingId);
            if (offering == null) {
                throw new InvalidParameterValueException("Cannot find specified service offering: " + serviceOfferingId);
            }
            if (!VirtualMachine.Type.DomainRouter.toString().equalsIgnoreCase(offering.getSystemVmType())) {
                throw new InvalidParameterValueException("The specified service offering " + serviceOfferingId
                        + " cannot be used by virtual router!");
            }
        }

        // configure service provider map
        Map<Network.Service, Set<Network.Provider>> serviceProviderMap = new HashMap<Network.Service, Set<Network.Provider>>();
        Set<Network.Provider> defaultProviders = new HashSet<Network.Provider>();

        // populate the services first
        for (String serviceName : cmd.getSupportedServices()) {
            // validate if the service is supported
            Service service = Network.Service.getService(serviceName);
            if (service == null || service == Service.Gateway) {
                throw new InvalidParameterValueException("Invalid service " + serviceName);
            }

            if (service == Service.SecurityGroup) {
                // allow security group service for Shared networks only
                if (guestType != GuestType.Shared) {
                    throw new InvalidParameterValueException(
                            "Secrity group service is supported for network offerings with guest ip type "
                                    + GuestType.Shared);
                }
                Set<Network.Provider> sgProviders = new HashSet<Network.Provider>();
                sgProviders.add(Provider.SecurityGroupProvider);
                serviceProviderMap.put(Network.Service.SecurityGroup, sgProviders);
                continue;
            }
            serviceProviderMap.put(service, defaultProviders);
        }

        // add gateway provider (if sourceNat provider is enabled)
        Set<Provider> sourceNatServiceProviders = serviceProviderMap.get(Service.SourceNat);
        if (sourceNatServiceProviders != null && !sourceNatServiceProviders.isEmpty()) {
            serviceProviderMap.put(Service.Gateway, sourceNatServiceProviders);
        }

        // populate providers
        Map<Provider, Set<Service>> providerCombinationToVerify = new HashMap<Provider, Set<Service>>();
        Map<String, List<String>> svcPrv = cmd.getServiceProviders();
        Provider firewallProvider = null;
        if (svcPrv != null) {
            for (String serviceStr : svcPrv.keySet()) {
                Network.Service service = Network.Service.getService(serviceStr);
                if (serviceProviderMap.containsKey(service)) {
                    Set<Provider> providers = new HashSet<Provider>();
                    // Allow to specify more than 1 provider per service only if
                    // the service is LB
                    if (!serviceStr.equalsIgnoreCase(Service.Lb.getName()) && svcPrv.get(serviceStr) != null
                            && svcPrv.get(serviceStr).size() > 1) {
                        throw new InvalidParameterValueException("In the current release only one provider can be "
                                + "specified for the service if the service is not LB");
                    }
                    for (String prvNameStr : svcPrv.get(serviceStr)) {
                        // check if provider is supported
                        Network.Provider provider = Network.Provider.getProvider(prvNameStr);
                        if (provider == null) {
                            throw new InvalidParameterValueException("Invalid service provider: " + prvNameStr);
                        }

                        if (provider == Provider.JuniperSRX || provider == Provider.CiscoVnmc) {
                            firewallProvider = provider;
                        }
                        
                        if ((service == Service.PortForwarding || service == Service.StaticNat)
                                && provider == Provider.VirtualRouter) {
                            firewallProvider = Provider.VirtualRouter;
                        }

                        providers.add(provider);

                        Set<Service> serviceSet = null;
                        if (providerCombinationToVerify.get(provider) == null) {
                            serviceSet = new HashSet<Service>();
                        } else {
                            serviceSet = providerCombinationToVerify.get(provider);
                        }
                        serviceSet.add(service);
                        providerCombinationToVerify.put(provider, serviceSet);

                    }
                    serviceProviderMap.put(service, providers);
                } else {
                    throw new InvalidParameterValueException("Service " + serviceStr
                            + " is not enabled for the network " + "offering, can't add a provider to it");
                }
            }
        }

        // validate providers combination here
        _networkModel.canProviderSupportServices(providerCombinationToVerify);

        // validate the LB service capabilities specified in the network
        // offering
        Map<Capability, String> lbServiceCapabilityMap = cmd.getServiceCapabilities(Service.Lb);
        if (!serviceProviderMap.containsKey(Service.Lb) && lbServiceCapabilityMap != null
                && !lbServiceCapabilityMap.isEmpty()) {
            throw new InvalidParameterValueException(
                    "Capabilities for LB service can be specifed only when LB service is enabled for network offering.");
        }
        validateLoadBalancerServiceCapabilities(lbServiceCapabilityMap);

        // validate the Source NAT service capabilities specified in the network
        // offering
        Map<Capability, String> sourceNatServiceCapabilityMap = cmd.getServiceCapabilities(Service.SourceNat);
        if (!serviceProviderMap.containsKey(Service.SourceNat) && sourceNatServiceCapabilityMap != null
                && !sourceNatServiceCapabilityMap.isEmpty()) {
            throw new InvalidParameterValueException(
                    "Capabilities for source NAT service can be specifed only when source NAT service is enabled for network offering.");
        }
        validateSourceNatServiceCapablities(sourceNatServiceCapabilityMap);

        // validate the Static Nat service capabilities specified in the network
        // offering
        Map<Capability, String> staticNatServiceCapabilityMap = cmd.getServiceCapabilities(Service.StaticNat);
        if (!serviceProviderMap.containsKey(Service.StaticNat) && sourceNatServiceCapabilityMap != null
                && !staticNatServiceCapabilityMap.isEmpty()) {
            throw new InvalidParameterValueException(
                    "Capabilities for static NAT service can be specifed only when static NAT service is enabled for network offering.");
        }
        validateStaticNatServiceCapablities(staticNatServiceCapabilityMap);

        Map<Service, Map<Capability, String>> serviceCapabilityMap = new HashMap<Service, Map<Capability, String>>();
        serviceCapabilityMap.put(Service.Lb, lbServiceCapabilityMap);
        serviceCapabilityMap.put(Service.SourceNat, sourceNatServiceCapabilityMap);
        serviceCapabilityMap.put(Service.StaticNat, staticNatServiceCapabilityMap);

        // if Firewall service is missing, add Firewall service/provider
        // combination
        if (firewallProvider != null) {
            s_logger.debug("Adding Firewall service with provider " + firewallProvider.getName());
            Set<Provider> firewallProviderSet = new HashSet<Provider>();
            firewallProviderSet.add(firewallProvider);
            serviceProviderMap.put(Service.Firewall, firewallProviderSet);
            if (!(firewallProvider.getName().equals(Provider.JuniperSRX.getName()) || firewallProvider.getName().equals(Provider.VirtualRouter.getName())) && egressDefaultPolicy == false) {
                throw new InvalidParameterValueException("Firewall egress with default policy " +  egressDefaultPolicy + "is not supported by the provider "+ firewallProvider.getName());
            }
        }
        
        Map<NetworkOffering.Detail, String> details = new HashMap<NetworkOffering.Detail, String>();
        if (detailsStr != null) {
            for (String detailStr : detailsStr.keySet()) {
                NetworkOffering.Detail offDetail = null;
                for (NetworkOffering.Detail supportedDetail : NetworkOffering.Detail.values()) {
                    if (detailStr.equalsIgnoreCase(supportedDetail.toString())) {
                        offDetail = supportedDetail;
                        break;
                    }
                }
                if (offDetail == null) {
                    throw new InvalidParameterValueException("Unsupported detail " + detailStr);
                }
                details.put(offDetail, detailsStr.get(detailStr));
            }
        }

        return createNetworkOffering(name, displayText, trafficType, tags, specifyVlan, availability, networkRate,
                serviceProviderMap, false, guestType, false, serviceOfferingId, conserveMode, serviceCapabilityMap,
                specifyIpRanges, isPersistent, details, egressDefaultPolicy);
    }

    void validateLoadBalancerServiceCapabilities(Map<Capability, String> lbServiceCapabilityMap) {
        if (lbServiceCapabilityMap != null && !lbServiceCapabilityMap.isEmpty()) {
            if (lbServiceCapabilityMap.keySet().size() > 3
                    || !lbServiceCapabilityMap.containsKey(Capability.SupportedLBIsolation)) {
                throw new InvalidParameterValueException("Only " + Capability.SupportedLBIsolation.getName() + ", "
                        + Capability.ElasticLb.getName() + ", " + Capability.InlineMode.getName()
                        + " capabilities can be sepcified for LB service");
            }

            for (Capability cap : lbServiceCapabilityMap.keySet()) {
                String value = lbServiceCapabilityMap.get(cap);
                if (cap == Capability.SupportedLBIsolation) {
                    boolean dedicatedLb = value.contains("dedicated");
                    boolean sharedLB = value.contains("shared");
                    if ((dedicatedLb && sharedLB) || (!dedicatedLb && !sharedLB)) {
                        throw new InvalidParameterValueException(
                                "Either dedicated or shared isolation can be specified for "
                                        + Capability.SupportedLBIsolation.getName());
                    }
                } else if (cap == Capability.ElasticLb) {
                    boolean enabled = value.contains("true");
                    boolean disabled = value.contains("false");
                    if (!enabled && !disabled) {
                        throw new InvalidParameterValueException("Unknown specified value for "
                                + Capability.ElasticLb.getName());
                    }
                } else if (cap == Capability.InlineMode) {
                    boolean enabled = value.contains("true");
                    boolean disabled = value.contains("false");
                    if (!enabled && !disabled) {
                        throw new InvalidParameterValueException("Unknown specified value for "
                                + Capability.InlineMode.getName());
                    }
                } else if (cap == Capability.LbSchemes) {
                    boolean internalLb = value.contains("internal");
                    boolean publicLb = value.contains("public");
                    if (!internalLb && !publicLb) {
                        throw new InvalidParameterValueException("Unknown specified value for "
                                + Capability.LbSchemes.getName());
                    }
                } else {
                    throw new InvalidParameterValueException("Only " + Capability.SupportedLBIsolation.getName() + ", "
                            + Capability.ElasticLb.getName() + ", " + Capability.InlineMode.getName() + ", "
                            + Capability.LbSchemes.getName() + " capabilities can be sepcified for LB service");
                }
            }
        }
    }

    void validateSourceNatServiceCapablities(Map<Capability, String> sourceNatServiceCapabilityMap) {
        if (sourceNatServiceCapabilityMap != null && !sourceNatServiceCapabilityMap.isEmpty()) {
            if (sourceNatServiceCapabilityMap.keySet().size() > 2) {
                throw new InvalidParameterValueException("Only " + Capability.SupportedSourceNatTypes.getName()
                        + " and " + Capability.RedundantRouter
                        + " capabilities can be sepcified for source nat service");
            }

            for (Capability capability : sourceNatServiceCapabilityMap.keySet()) {
                String value = sourceNatServiceCapabilityMap.get(capability);
                if (capability == Capability.SupportedSourceNatTypes) {
                    boolean perAccount = value.contains("peraccount");
                    boolean perZone = value.contains("perzone");
                    if ((perAccount && perZone) || (!perAccount && !perZone)) {
                        throw new InvalidParameterValueException(
                                "Either peraccount or perzone source NAT type can be specified for "
                                        + Capability.SupportedSourceNatTypes.getName());
                    }
                } else if (capability == Capability.RedundantRouter) {
                    boolean enabled = value.contains("true");
                    boolean disabled = value.contains("false");
                    if (!enabled && !disabled) {
                        throw new InvalidParameterValueException("Unknown specified value for "
                                + Capability.RedundantRouter.getName());
                    }
                } else {
                    throw new InvalidParameterValueException("Only " + Capability.SupportedSourceNatTypes.getName()
                            + " and " + Capability.RedundantRouter
                            + " capabilities can be sepcified for source nat service");
                }
            }
        }
    }

    void validateStaticNatServiceCapablities(Map<Capability, String> staticNatServiceCapabilityMap) {
        if (staticNatServiceCapabilityMap != null && !staticNatServiceCapabilityMap.isEmpty()) {
            if (staticNatServiceCapabilityMap.keySet().size() > 2) {
                throw new InvalidParameterValueException("Only " + Capability.ElasticIp.getName() + " and "
                        + Capability.AssociatePublicIP.getName()
                        + " capabilitiy can be sepcified for static nat service");
            }

            boolean eipEnabled = false;
            boolean eipDisabled = false;
            boolean associatePublicIP = true;
            for (Capability capability : staticNatServiceCapabilityMap.keySet()) {
                String value = staticNatServiceCapabilityMap.get(capability);
                if (capability == Capability.ElasticIp) {
                    eipEnabled = value.contains("true");
                    eipDisabled = value.contains("false");
                    if (!eipEnabled && !eipDisabled) {
                        throw new InvalidParameterValueException("Unknown specified value for "
                                + Capability.ElasticIp.getName());
                    }
                } else if (capability == Capability.AssociatePublicIP) {
                    if (value.contains("true")) {
                        associatePublicIP = true;
                    } else if (value.contains("false")) {
                        associatePublicIP = false;
                    } else {
                        throw new InvalidParameterValueException("Unknown specified value for "
                                + Capability.AssociatePublicIP.getName());
                    }
                } else {
                    throw new InvalidParameterValueException("Only " + Capability.ElasticIp.getName() + " and "
                            + Capability.AssociatePublicIP.getName()
                            + " capabilitiy can be sepcified for static nat service");
                }
                if (eipDisabled && associatePublicIP) {
                    throw new InvalidParameterValueException("Capability " + Capability.AssociatePublicIP.getName()
                            + " can only be set when capability " + Capability.ElasticIp.getName() + " is true");
                }
            }
        }
    }

    @Override
    @DB
    public NetworkOfferingVO createNetworkOffering(String name, String displayText, TrafficType trafficType,
            String tags, boolean specifyVlan, Availability availability, Integer networkRate,
            Map<Service, Set<Provider>> serviceProviderMap, boolean isDefault, Network.GuestType type,
            boolean systemOnly, Long serviceOfferingId, boolean conserveMode,
            Map<Service, Map<Capability, String>> serviceCapabilityMap, boolean specifyIpRanges, boolean isPersistent,
            Map<NetworkOffering.Detail, String> details, boolean egressDefaultPolicy) {

        String multicastRateStr = _configDao.getValue("multicast.throttling.rate");
        int multicastRate = ((multicastRateStr == null) ? 10 : Integer.parseInt(multicastRateStr));
        tags = cleanupTags(tags);

        // specifyVlan should always be true for Shared network offerings
        if (!specifyVlan && type == GuestType.Shared) {
            throw new InvalidParameterValueException("SpecifyVlan should be true if network offering's type is " + type);
        }
        
        // specifyIpRanges should always be true for Shared networks
        // specifyIpRanges can only be true for Isolated networks with no Source
        // Nat service
        if (specifyIpRanges) {
            if (type == GuestType.Isolated) {
                if (serviceProviderMap.containsKey(Service.SourceNat)) {
                    throw new InvalidParameterValueException(
                            "SpecifyIpRanges can only be true for Shared network offerings and Isolated with no SourceNat service");
                }
            }
        } else {
            if (type == GuestType.Shared) {
                throw new InvalidParameterValueException(
                        "SpecifyIpRanges should always be true for Shared network offerings");
            }
        }

        // isPersistent should always be false for Shared network Offerings
        if (isPersistent && type == GuestType.Shared) {
            throw new InvalidParameterValueException("isPersistent should be false if network offering's type is "
                    + type);
        }

        // validate availability value
        if (availability == NetworkOffering.Availability.Required) {
            boolean canOffBeRequired = (type == GuestType.Isolated && serviceProviderMap.containsKey(Service.SourceNat));
            if (!canOffBeRequired) {
                throw new InvalidParameterValueException("Availability can be " + NetworkOffering.Availability.Required
                        + " only for networkOfferings of type " + GuestType.Isolated + " and with "
                        + Service.SourceNat.getName() + " enabled");
            }

            // only one network offering in the system can be Required
            List<NetworkOfferingVO> offerings = _networkOfferingDao.listByAvailability(Availability.Required, false);
            if (!offerings.isEmpty()) {
                throw new InvalidParameterValueException("System already has network offering id="
                        + offerings.get(0).getId() + " with availability " + Availability.Required);
            }
        }
        
        boolean dedicatedLb = false;
        boolean elasticLb = false;
        boolean sharedSourceNat = false;
        boolean redundantRouter = false;
        boolean elasticIp = false;
        boolean associatePublicIp = false;
        boolean inline = false;
        boolean publicLb = false;
        boolean internalLb = false;
        if (serviceCapabilityMap != null && !serviceCapabilityMap.isEmpty()) {
            Map<Capability, String> lbServiceCapabilityMap = serviceCapabilityMap.get(Service.Lb);
            
            if ((lbServiceCapabilityMap != null) && (!lbServiceCapabilityMap.isEmpty())) {
                String isolationCapability = lbServiceCapabilityMap.get(Capability.SupportedLBIsolation);
                if (isolationCapability != null) {
                    _networkModel.checkCapabilityForProvider(serviceProviderMap.get(Service.Lb), Service.Lb,
                            Capability.SupportedLBIsolation, isolationCapability);
                    dedicatedLb = isolationCapability.contains("dedicated");
                } else {
                    dedicatedLb = true;
                }

                String param = lbServiceCapabilityMap.get(Capability.ElasticLb);
                if (param != null) {
                    elasticLb = param.contains("true");
                }
                
                String inlineMode = lbServiceCapabilityMap.get(Capability.InlineMode);
                if (inlineMode != null) {
                    _networkModel.checkCapabilityForProvider(serviceProviderMap.get(Service.Lb), Service.Lb,
                            Capability.InlineMode, inlineMode);
                    inline = inlineMode.contains("true");
                } else {
                    inline = false;
                }
                
                String publicLbStr = lbServiceCapabilityMap.get(Capability.LbSchemes);
                if (serviceProviderMap.containsKey(Service.Lb)) {
                    if (publicLbStr != null) {
                        _networkModel.checkCapabilityForProvider(serviceProviderMap.get(Service.Lb), Service.Lb,
                                Capability.LbSchemes, publicLbStr);
                        internalLb = publicLbStr.contains("internal");
                        publicLb = publicLbStr.contains("public");
                    }
                }
            }
            
            // in the current version of the code, publicLb and specificLb can't
            // both be set to true for the same network offering
            if (publicLb && internalLb) {
                throw new InvalidParameterValueException(
                        "Public lb and internal lb can't be enabled at the same time on the offering");
            }

            Map<Capability, String> sourceNatServiceCapabilityMap = serviceCapabilityMap.get(Service.SourceNat);
            if ((sourceNatServiceCapabilityMap != null) && (!sourceNatServiceCapabilityMap.isEmpty())) {
                String sourceNatType = sourceNatServiceCapabilityMap.get(Capability.SupportedSourceNatTypes);
                if (sourceNatType != null) {
                    _networkModel.checkCapabilityForProvider(serviceProviderMap.get(Service.SourceNat),
                            Service.SourceNat, Capability.SupportedSourceNatTypes, sourceNatType);
                    sharedSourceNat = sourceNatType.contains("perzone");
                }

                String param = sourceNatServiceCapabilityMap.get(Capability.RedundantRouter);
                if (param != null) {
                    _networkModel.checkCapabilityForProvider(serviceProviderMap.get(Service.SourceNat),
                            Service.SourceNat, Capability.RedundantRouter, param);
                    redundantRouter = param.contains("true");
                }
            }

            Map<Capability, String> staticNatServiceCapabilityMap = serviceCapabilityMap.get(Service.StaticNat);
            if ((staticNatServiceCapabilityMap != null) && (!staticNatServiceCapabilityMap.isEmpty())) {
                String param = staticNatServiceCapabilityMap.get(Capability.ElasticIp);
                if (param != null) {
                    elasticIp = param.contains("true");
                    String associatePublicIP = staticNatServiceCapabilityMap.get(Capability.AssociatePublicIP);
                    if (associatePublicIP != null) {
                        associatePublicIp = associatePublicIP.contains("true");
                    }
                }
            }
        }

        if (serviceProviderMap != null && serviceProviderMap.containsKey(Service.Lb) && !internalLb && !publicLb) {
            //if not specified, default public lb to true
            publicLb = true;
        }

        NetworkOfferingVO offering = new NetworkOfferingVO(name, displayText, trafficType, systemOnly, specifyVlan,
                networkRate, multicastRate, isDefault, availability, tags, type, conserveMode, dedicatedLb,
                sharedSourceNat, redundantRouter, elasticIp, elasticLb, specifyIpRanges, inline, isPersistent,
                associatePublicIp, publicLb, internalLb, egressDefaultPolicy);

        if (serviceOfferingId != null) {
            offering.setServiceOfferingId(serviceOfferingId);
        }
        
        // validate the details
        if (details != null) {
            validateNtwkOffDetails(details, serviceProviderMap);
        }

        Transaction txn = Transaction.currentTxn();
        txn.start();
        // 1) create network offering object
        s_logger.debug("Adding network offering " + offering);
        offering = _networkOfferingDao.persist(offering, details);
        // 2) populate services and providers
        if (serviceProviderMap != null) {
            for (Network.Service service : serviceProviderMap.keySet()) {
                Set<Provider> providers = serviceProviderMap.get(service);
                if (providers != null && !providers.isEmpty()) {
                    boolean vpcOff = false;
                    for (Network.Provider provider : providers) {
                        if (provider == Provider.VPCVirtualRouter) {
                            vpcOff = true;
                        }
                        NetworkOfferingServiceMapVO offService = new NetworkOfferingServiceMapVO(offering.getId(),
                                service, provider);
                        _ntwkOffServiceMapDao.persist(offService);
                        s_logger.trace("Added service for the network offering: " + offService + " with provider "
                                + provider.getName());
                    }
                    
                    if (vpcOff) {
                        List<Service> supportedSvcs = new ArrayList<Service>();
                        supportedSvcs.addAll(serviceProviderMap.keySet());
                        _vpcMgr.validateNtwkOffForVpc(offering, supportedSvcs);
                    }
                } else {
                    NetworkOfferingServiceMapVO offService = new NetworkOfferingServiceMapVO(offering.getId(), service,
                            null);
                    _ntwkOffServiceMapDao.persist(offService);
                    s_logger.trace("Added service for the network offering: " + offService + " with null provider");
                }
            }
        }

        txn.commit();

        CallContext.current().setEventDetails(" Id: " + offering.getId() + " Name: " + name);
        return offering;
    }

    protected void validateNtwkOffDetails(Map<Detail, String> details, Map<Service, Set<Provider>> serviceProviderMap) {
        for (Detail detail : details.keySet()) {
            
            Provider lbProvider = null;
            if (detail == NetworkOffering.Detail.InternalLbProvider
                    || detail == NetworkOffering.Detail.PublicLbProvider) {
                // 1) Vaidate the detail values - have to match the lb provider
                // name
                String providerStr = details.get(detail);
                if (Network.Provider.getProvider(providerStr) == null) {
                    throw new InvalidParameterValueException("Invalid value " + providerStr + " for the detail "
                            + detail);
                }
                if (serviceProviderMap.get(Service.Lb) != null) {
                    for (Provider provider : serviceProviderMap.get(Service.Lb)) {
                        if (provider.getName().equalsIgnoreCase(providerStr)) {
                            lbProvider = provider;
                            break;
                        }
                    }
                }
                
                if (lbProvider == null) {
                    throw new InvalidParameterValueException("Invalid value " + details.get(detail)
                            + " for the detail " + detail + ". The provider is not supported by the network offering");
                }
                
                // 2) validate if the provider supports the scheme
                Set<Provider> lbProviders = new HashSet<Provider>();
                lbProviders.add(lbProvider);
                if (detail == NetworkOffering.Detail.InternalLbProvider) {
                    _networkModel.checkCapabilityForProvider(lbProviders, Service.Lb, Capability.LbSchemes,
                            Scheme.Internal.toString());
                } else if (detail == NetworkOffering.Detail.PublicLbProvider) {
                    _networkModel.checkCapabilityForProvider(lbProviders, Service.Lb, Capability.LbSchemes,
                            Scheme.Public.toString());
                }
            }
        }
    }

    @Override
    public List<? extends NetworkOffering> searchForNetworkOfferings(ListNetworkOfferingsCmd cmd) {
        Boolean isAscending = Boolean.parseBoolean(_configDao.getValue("sortkey.algorithm"));
        isAscending = (isAscending == null ? true : isAscending);
        Filter searchFilter = new Filter(NetworkOfferingVO.class, "sortKey", isAscending, cmd.getStartIndex(), cmd.getPageSizeVal());
        Account caller = CallContext.current().getCallingAccount();
        SearchCriteria<NetworkOfferingVO> sc = _networkOfferingDao.createSearchCriteria();

        Long id = cmd.getId();
        Object name = cmd.getNetworkOfferingName();
        Object displayText = cmd.getDisplayText();
        Object trafficType = cmd.getTrafficType();
        Object isDefault = cmd.getIsDefault();
        Object specifyVlan = cmd.getSpecifyVlan();
        Object availability = cmd.getAvailability();
        Object state = cmd.getState();
        Long zoneId = cmd.getZoneId();
        DataCenter zone = null;
        Long networkId = cmd.getNetworkId();
        String guestIpType = cmd.getGuestIpType();
        List<String> supportedServicesStr = cmd.getSupportedServices();
        Object specifyIpRanges = cmd.getSpecifyIpRanges();
        String tags = cmd.getTags();
        Boolean isTagged = cmd.isTagged();
        Boolean forVpc = cmd.getForVpc();

        if (zoneId != null) {
            zone = getZone(zoneId);
            if (zone == null) {
                throw new InvalidParameterValueException("Unable to find the zone by id=" + zoneId);
            }
        }

        Object keyword = cmd.getKeyword();

        if (keyword != null) {
            SearchCriteria<NetworkOfferingVO> ssc = _networkOfferingDao.createSearchCriteria();
            ssc.addOr("displayText", SearchCriteria.Op.LIKE, "%" + keyword + "%");
            ssc.addOr("name", SearchCriteria.Op.LIKE, "%" + keyword + "%");

            sc.addAnd("name", SearchCriteria.Op.SC, ssc);
        }

        if (name != null) {
            sc.addAnd("name", SearchCriteria.Op.LIKE, "%" + name + "%");
        }

        if (guestIpType != null) {
            sc.addAnd("guestType", SearchCriteria.Op.EQ, guestIpType);
        }

        if (displayText != null) {
            sc.addAnd("displayText", SearchCriteria.Op.LIKE, "%" + displayText + "%");
        }

        if (trafficType != null) {
            sc.addAnd("trafficType", SearchCriteria.Op.EQ, trafficType);
        }

        if (isDefault != null) {
            sc.addAnd("isDefault", SearchCriteria.Op.EQ, isDefault);
        }

        // only root admin can list network offering with specifyVlan = true
        if(caller.getType() != Account.ACCOUNT_TYPE_ADMIN){
            specifyVlan = false;
        }
        if (specifyVlan != null) {
            sc.addAnd("specifyVlan", SearchCriteria.Op.EQ, specifyVlan);
        } 

        if (availability != null) {
            sc.addAnd("availability", SearchCriteria.Op.EQ, availability);
        }

        if (state != null) {
            sc.addAnd("state", SearchCriteria.Op.EQ, state);
        }

        if (specifyIpRanges != null) {
            sc.addAnd("specifyIpRanges", SearchCriteria.Op.EQ, specifyIpRanges);
        }

        if (zone != null) {
            if (zone.getNetworkType() == NetworkType.Basic) {
                // return empty list as we don't allow to create networks in
                // basic zone, and shouldn't display networkOfferings
                return new ArrayList<NetworkOffering>();
            }
        }

        // Don't return system network offerings to the user
        sc.addAnd("systemOnly", SearchCriteria.Op.EQ, false);

        // if networkId is specified, list offerings available for upgrade only
        // (for this network)
        Network network = null;
        if (networkId != null) {
            // check if network exists and the caller can operate with it
            network = _networkModel.getNetwork(networkId);
            if (network == null) {
                throw new InvalidParameterValueException("Unable to find the network by id=" + networkId);
            }
            // Don't allow to update system network
            NetworkOffering offering = _networkOfferingDao.findByIdIncludingRemoved(network.getNetworkOfferingId());
            if (offering.isSystemOnly()) {
                throw new InvalidParameterValueException("Can't update system networks");
            }

            _accountMgr.checkAccess(caller, null, true, network);

            List<Long> offeringIds = _networkModel.listNetworkOfferingsForUpgrade(networkId);

            if (!offeringIds.isEmpty()) {
                sc.addAnd("id", SearchCriteria.Op.IN, offeringIds.toArray());
            } else {
                return new ArrayList<NetworkOffering>();
            }
        }

        if (id != null) {
            sc.addAnd("id", SearchCriteria.Op.EQ, id);
        }

        if (tags != null) {
            sc.addAnd("tags", SearchCriteria.Op.EQ, tags);
        }

        if (isTagged != null) {
            if (isTagged) {
                sc.addAnd("tags", SearchCriteria.Op.NNULL);
            } else {
                sc.addAnd("tags", SearchCriteria.Op.NULL);
            }
        }

        List<NetworkOfferingVO> offerings = _networkOfferingDao.search(sc, searchFilter);
        Boolean sourceNatSupported = cmd.getSourceNatSupported();
        List<String> pNtwkTags = new ArrayList<String>();
        boolean checkForTags = false;
        if (zone != null) {
            List<PhysicalNetworkVO> pNtwks = _physicalNetworkDao.listByZoneAndTrafficType(zoneId, TrafficType.Guest);
            if (pNtwks.size() > 1) {
                checkForTags = true;
                // go through tags
                for (PhysicalNetworkVO pNtwk : pNtwks) {
                    List<String> pNtwkTag = pNtwk.getTags();
                    if (pNtwkTag == null || pNtwkTag.isEmpty()) {
                        throw new CloudRuntimeException("Tags are not defined for physical network in the zone id="
                                + zoneId);
                    }
                    pNtwkTags.addAll(pNtwkTag);
                }
            }
        }

        // filter by supported services
        boolean listBySupportedServices = (supportedServicesStr != null && !supportedServicesStr.isEmpty() && !offerings
                .isEmpty());
        boolean checkIfProvidersAreEnabled = (zoneId != null);
        boolean parseOfferings = (listBySupportedServices || sourceNatSupported != null || checkIfProvidersAreEnabled
                || forVpc != null || network != null);

        if (parseOfferings) {
            List<NetworkOfferingVO> supportedOfferings = new ArrayList<NetworkOfferingVO>();
            Service[] supportedServices = null;

            if (listBySupportedServices) {
                supportedServices = new Service[supportedServicesStr.size()];
                int i = 0;
                for (String supportedServiceStr : supportedServicesStr) {
                    Service service = Service.getService(supportedServiceStr);
                    if (service == null) {
                        throw new InvalidParameterValueException("Invalid service specified " + supportedServiceStr);
                    } else {
                        supportedServices[i] = service;
                    }
                    i++;
                }
            }

            for (NetworkOfferingVO offering : offerings) {
                boolean addOffering = true;
                List<Service> checkForProviders = new ArrayList<Service>();

                if (checkForTags) {
                    if (!pNtwkTags.contains(offering.getTags())) {
                        continue;
                    }
                }

                if (listBySupportedServices) {
                    addOffering = addOffering
                            && _networkModel.areServicesSupportedByNetworkOffering(offering.getId(), supportedServices);
                }

                if (checkIfProvidersAreEnabled) {
                    if (supportedServices != null && supportedServices.length > 0) {
                        checkForProviders = Arrays.asList(supportedServices);
                    } else {
                        checkForProviders = _networkModel.listNetworkOfferingServices(offering.getId());
                    }

                    addOffering = addOffering
                            && _networkModel.areServicesEnabledInZone(zoneId, offering, checkForProviders);
                }

                if (sourceNatSupported != null) {
                    addOffering = addOffering
                            && (_networkModel.areServicesSupportedByNetworkOffering(offering.getId(),
                                    Network.Service.SourceNat) == sourceNatSupported);
                }
                
                if (forVpc != null) {
                    addOffering = addOffering && (isOfferingForVpc(offering) == forVpc.booleanValue());
                } else if (network != null) {
                    addOffering = addOffering && (isOfferingForVpc(offering) == (network.getVpcId() != null));
                }

                if (addOffering) {
                    supportedOfferings.add(offering);
                }

            }

            return supportedOfferings;
        } else {
            return offerings;
        }
    }

    @Override
    public boolean isOfferingForVpc(NetworkOffering offering) {
        boolean vpcProvider = _ntwkOffServiceMapDao.isProviderForNetworkOffering(offering.getId(),
                Provider.VPCVirtualRouter);
        return vpcProvider;
    }

    @Override
    @ActionEvent(eventType = EventTypes.EVENT_NETWORK_OFFERING_DELETE, eventDescription = "deleting network offering")
    public boolean deleteNetworkOffering(DeleteNetworkOfferingCmd cmd) {
        Long offeringId = cmd.getId();
        CallContext.current().setEventDetails(" Id: " + offeringId);

        // Verify network offering id
        NetworkOfferingVO offering = _networkOfferingDao.findById(offeringId);
        if (offering == null) {
            throw new InvalidParameterValueException("unable to find network offering " + offeringId);
        } else if (offering.getRemoved() != null || offering.isSystemOnly()) {
            throw new InvalidParameterValueException("unable to find network offering " + offeringId);
        }

        // Don't allow to delete default network offerings
        if (offering.isDefault() == true) {
            throw new InvalidParameterValueException("Default network offering can't be deleted");
        }

        // don't allow to delete network offering if it's in use by existing
        // networks (the offering can be disabled
        // though)
        int networkCount = _networkDao.getNetworkCountByNetworkOffId(offeringId);
        if (networkCount > 0) {
            throw new InvalidParameterValueException("Can't delete network offering " + offeringId + " as its used by "
                    + networkCount + " networks. " + "To make the network offering unavaiable, disable it");
        }

        if (_networkOfferingDao.remove(offeringId)) {
            return true;
        } else {
            return false;
        }
    }

    @Override
    @ActionEvent(eventType = EventTypes.EVENT_NETWORK_OFFERING_EDIT, eventDescription = "updating network offering")
    public NetworkOffering updateNetworkOffering(UpdateNetworkOfferingCmd cmd) {
        String displayText = cmd.getDisplayText();
        Long id = cmd.getId();
        String name = cmd.getNetworkOfferingName();
        String availabilityStr = cmd.getAvailability();
        Integer sortKey = cmd.getSortKey();
        Availability availability = null;
        String state = cmd.getState();
        CallContext.current().setEventDetails(" Id: " + id);

        // Verify input parameters
        NetworkOfferingVO offeringToUpdate = _networkOfferingDao.findById(id);
        if (offeringToUpdate == null) {
            throw new InvalidParameterValueException("unable to find network offering " + id);
        }

        // Don't allow to update system network offering
        if (offeringToUpdate.isSystemOnly()) {
            throw new InvalidParameterValueException("Can't update system network offerings");
        }

        NetworkOfferingVO offering = _networkOfferingDao.createForUpdate(id);

        if (name != null) {
            offering.setName(name);
        }

        if (displayText != null) {
            offering.setDisplayText(displayText);
        }

        if (sortKey != null) {
            offering.setSortKey(sortKey);
        }

        if (state != null) {
            boolean validState = false;
            for (NetworkOffering.State st : NetworkOffering.State.values()) {
                if (st.name().equalsIgnoreCase(state)) {
                    validState = true;
                    offering.setState(st);
                }
            }
            if (!validState) {
                throw new InvalidParameterValueException("Incorrect state value: " + state);
            }
        }

        // Verify availability
        if (availabilityStr != null) {
            for (Availability avlb : Availability.values()) {
                if (avlb.name().equalsIgnoreCase(availabilityStr)) {
                    availability = avlb;
                }
            }
            if (availability == null) {
                throw new InvalidParameterValueException("Invalid value for Availability. Supported types: "
            + Availability.Required + ", " + Availability.Optional);
            } else {
                if (availability == NetworkOffering.Availability.Required) {
                    boolean canOffBeRequired = (offeringToUpdate.getGuestType() == GuestType.Isolated && _networkModel
                            .areServicesSupportedByNetworkOffering(offeringToUpdate.getId(), Service.SourceNat));
                    if (!canOffBeRequired) {
                        throw new InvalidParameterValueException("Availability can be "
                                + NetworkOffering.Availability.Required + " only for networkOfferings of type "
                                + GuestType.Isolated + " and with " + Service.SourceNat.getName() + " enabled");
                    }

                    // only one network offering in the system can be Required
                    List<NetworkOfferingVO> offerings = _networkOfferingDao.listByAvailability(Availability.Required,
                            false);
                    if (!offerings.isEmpty() && offerings.get(0).getId() != offeringToUpdate.getId()) {
                        throw new InvalidParameterValueException("System already has network offering id="
                                + offerings.get(0).getId() + " with availability " + Availability.Required);
                    }
                }
                offering.setAvailability(availability);
            }
        }

        if (_networkOfferingDao.update(id, offering)) {
            return _networkOfferingDao.findById(id);
        } else {
            return null;
        }
    }

    @Override
    @ActionEvent(eventType = EventTypes.EVENT_ACCOUNT_MARK_DEFAULT_ZONE, eventDescription = "Marking account with the "
            + "default zone", async = true)
    public AccountVO markDefaultZone(String accountName, long domainId, long defaultZoneId) {
    	
    	// Check if the account exists
    	Account account = _accountDao.findEnabledAccount(accountName, domainId);
    	if (account == null) {
            s_logger.error("Unable to find account by name: " + accountName + " in domain " + domainId);
            throw new InvalidParameterValueException("Account by name: " + accountName + " doesn't exist in domain "
                    + domainId);
        }

        // Don't allow modification of system account
        if (account.getId() == Account.ACCOUNT_ID_SYSTEM) {
            throw new InvalidParameterValueException("Can not modify system account");
    	}

    	AccountVO acctForUpdate = _accountDao.findById(account.getId());
    	
    	acctForUpdate.setDefaultZoneId(defaultZoneId);
    	
    	if (_accountDao.update(account.getId(), acctForUpdate)) {
    		CallContext.current().setEventDetails("Default zone id= " + defaultZoneId);
    		return _accountDao.findById(account.getId());
    	} else {
    		return null;
    	}
    }
    
    // Note: This method will be used for entity name validations in the coming
    // releases (place holder for now)
    @SuppressWarnings("unused")
    private void validateEntityName(String str) {
        String forbidden = "~!@#$%^&*()+=";
        char[] searchChars = forbidden.toCharArray();
        if (str == null || str.length() == 0 || searchChars == null || searchChars.length == 0) {
            return;
        }
        for (int i = 0; i < str.length(); i++) {
            char ch = str.charAt(i);
            for (int j = 0; j < searchChars.length; j++) {
                if (searchChars[j] == ch) {
                    throw new InvalidParameterValueException(
                            "Name cannot contain any of the following special characters:" + forbidden);
                }
            }
        }
    }

    @Override
    public DataCenterVO getZone(long id) {
        return _zoneDao.findById(id);
    }

    @Override
    public NetworkOffering getNetworkOffering(long id) {
        return _networkOfferingDao.findById(id);
    }

    @Override
    public Integer getNetworkOfferingNetworkRate(long networkOfferingId, Long dataCenterId) {

        // validate network offering information
        NetworkOffering no = getNetworkOffering(networkOfferingId);
        if (no == null) {
            throw new InvalidParameterValueException("Unable to find network offering by id=" + networkOfferingId);
        }

        Integer networkRate;
        if (no.getRateMbps() != null) {
            networkRate = no.getRateMbps();
        } else {
            networkRate = Integer.parseInt(_configServer.getConfigValue(Config.NetworkThrottlingRate.key(),
                    Config.ConfigurationParameterScope.zone.toString(), dataCenterId));
        }

        // networkRate is unsigned int in netowrkOfferings table, and can't be
        // set to -1
        // so 0 means unlimited; we convert it to -1, so we are consistent with
        // all our other resources where -1 means unlimited
        if (networkRate == 0) {
            networkRate = -1;
        }

        return networkRate;
    }

    @Override
    public Account getVlanAccount(long vlanId) {
        Vlan vlan = _vlanDao.findById(vlanId);
        Long accountId = null;

        // if vlan is Virtual Account specific, get vlan information from the
        // accountVlanMap; otherwise get account information
        // from the network
        if (vlan.getVlanType() == VlanType.VirtualNetwork) {
            List<AccountVlanMapVO> maps = _accountVlanMapDao.listAccountVlanMapsByVlan(vlanId);
            if (maps != null && !maps.isEmpty()) {
                return _accountMgr.getAccount(maps.get(0).getAccountId());
            }
        }

        Long networkId = vlan.getNetworkId();
        if (networkId != null) {
            Network network = _networkModel.getNetwork(networkId);
            if (network != null) {
                accountId = network.getAccountId();
            }
        }

        return _accountMgr.getAccount(accountId);
    }

    @Override
    public List<? extends NetworkOffering> listNetworkOfferings(TrafficType trafficType, boolean systemOnly) {
        Filter searchFilter = new Filter(NetworkOfferingVO.class, "created", false, null, null);
        SearchCriteria<NetworkOfferingVO> sc = _networkOfferingDao.createSearchCriteria();
        if (trafficType != null) {
            sc.addAnd("trafficType", SearchCriteria.Op.EQ, trafficType);
        }
        sc.addAnd("systemOnly", SearchCriteria.Op.EQ, systemOnly);

        return _networkOfferingDao.search(sc, searchFilter);
    }

    @Override
    @DB
    public boolean releaseAccountSpecificVirtualRanges(long accountId) {
        List<AccountVlanMapVO> maps = _accountVlanMapDao.listAccountVlanMapsByAccount(accountId);
        boolean result = true;
        if (maps != null && !maps.isEmpty()) {
            Transaction txn = Transaction.currentTxn();
            txn.start();
            for (AccountVlanMapVO map : maps) {
                if (!releasePublicIpRange(map.getVlanDbId(), _accountMgr.getSystemUser().getId(),
                        _accountMgr.getAccount(Account.ACCOUNT_ID_SYSTEM))) {
                    result = false;
                }
            }
            if (result) {
                txn.commit();
            } else {
                s_logger.error("Failed to release account specific virtual ip ranges for account id=" + accountId);
            }
        } else {
            s_logger.trace("Account id=" + accountId + " has no account specific virtual ip ranges, nothing to release");
        }
        return result;
    }

    @Override
    public HostPodVO getPod(long id) {
        return _podDao.findById(id);
    }

    @Override
    public ClusterVO getCluster(long id) {
        return _clusterDao.findById(id);
    }
    
    @Override
    public AllocationState findClusterAllocationState(ClusterVO cluster) {
    	
        if (cluster.getAllocationState() == AllocationState.Disabled) {
    		return AllocationState.Disabled;
        } else if (ApiDBUtils.findPodById(cluster.getPodId()).getAllocationState() == AllocationState.Disabled) {
    		return AllocationState.Disabled;
        } else {
    		DataCenterVO zone = ApiDBUtils.findZoneById(cluster.getDataCenterId());
    		return zone.getAllocationState();
    	}
    }

    @Override
    public AllocationState findPodAllocationState(HostPodVO pod) {
    	
        if (pod.getAllocationState() == AllocationState.Disabled) {
    		return AllocationState.Disabled;
        } else {
    		DataCenterVO zone = ApiDBUtils.findZoneById(pod.getDataCenterId());
    		return zone.getAllocationState();
    	}
    }
    
    private boolean allowIpRangeOverlap(VlanVO vlan, boolean forVirtualNetwork, long networkId) {
        // FIXME - delete restriction for virtual network in the future
        if (vlan.getVlanType() == VlanType.DirectAttached && !forVirtualNetwork) {
            return true;
        } else {
            return false;
        }
    }

    @Override
    public ServiceOffering getServiceOffering(long serviceOfferingId) {
        ServiceOfferingVO offering = _serviceOfferingDao.findById(serviceOfferingId);
        if (offering != null && offering.getRemoved() == null) {
            return offering;
        }

        return null;
    }

    @Override
    public Long getDefaultPageSize() {
        return _defaultPageSize;
    }

    @Override
    public Integer getServiceOfferingNetworkRate(long serviceOfferingId, Long dataCenterId) {

        // validate network offering information
        ServiceOffering offering = _serviceOfferingDao.findById(serviceOfferingId);
        if (offering == null) {
            throw new InvalidParameterValueException("Unable to find service offering by id=" + serviceOfferingId);
        }

        Integer networkRate;
        if (offering.getRateMbps() != null) {
            networkRate = offering.getRateMbps();
        } else {
            // for domain router service offering, get network rate from
            if (offering.getSystemVmType() != null
                    && offering.getSystemVmType().equalsIgnoreCase(VirtualMachine.Type.DomainRouter.toString())) {
                networkRate = Integer.parseInt(_configServer.getConfigValue(Config.NetworkThrottlingRate.key(),
                        Config.ConfigurationParameterScope.zone.toString(), dataCenterId));
            } else {
                networkRate = Integer.parseInt(_configDao.getValue(Config.VmNetworkThrottlingRate.key()));
            }
        }

        // networkRate is unsigned int in serviceOffering table, and can't be
        // set to -1
        // so 0 means unlimited; we convert it to -1, so we are consistent with
        // all our other resources where -1 means unlimited
        if (networkRate == 0) {
            networkRate = -1;
        }

        return networkRate;
    }

    @Override
    public DiskOffering getDiskOffering(long diskOfferingId) {
        DiskOfferingVO offering = _diskOfferingDao.findById(diskOfferingId);
        if (offering != null && offering.getRemoved() == null) {
            return offering;
        }

        return null;
    }

    @Override
    public <T> ConfigValue<T> get(ConfigKey<T> config) {
        return new ConfigValue<T>(_entityMgr, config);
    }
    
    @Override
    @DB
    @ActionEvent(eventType = EventTypes.EVENT_PORTABLE_IP_RANGE_CREATE,
            eventDescription = "creating portable ip range", async = false)
    public PortableIpRange createPortableIpRange(CreatePortableIpRangeCmd cmd) throws ConcurrentOperationException {
        Integer regionId = cmd.getRegionId();
        String startIP = cmd.getStartIp();
        String endIP = cmd.getEndIp();
        String gateway = cmd.getGateway();
        String netmask = cmd.getNetmask();
        String vlanId = cmd.getVlan();

        Region region = _regionDao.findById(regionId);
        if (region == null) {
            throw new InvalidParameterValueException("Invalid region ID: " + regionId);
        }

        if (!NetUtils.isValidIp(startIP) || !NetUtils.isValidIp(endIP) || !NetUtils.validIpRange(startIP, endIP)) {
            throw new InvalidParameterValueException("Invalid portable ip  range: " + startIP + "-" + endIP);
        }

        if (!NetUtils.sameSubnet(startIP, gateway, netmask)) {
            throw new InvalidParameterValueException("Please ensure that your start IP is in the same subnet as "
                    + "your portable IP range's gateway and as per the IP range's netmask.");
        }

        if (!NetUtils.sameSubnet(endIP, gateway, netmask)) {
            throw new InvalidParameterValueException("Please ensure that your end IP is in the same subnet as "
                    + "your portable IP range's gateway and as per the IP range's netmask.");
        }

        if (checkOverlapPortableIpRange(regionId, startIP, endIP)) {
            throw new InvalidParameterValueException("Ip  range: " + startIP + "-" + endIP
                    + " overlaps with a portable" + " IP range already configured in the region " + regionId);
        }

        if (vlanId == null) {
            vlanId = Vlan.UNTAGGED;
        } else {
            if (!NetUtils.isValidVlan(vlanId)) {
                throw new InvalidParameterValueException("Invalid vlan id " + vlanId);
            }
        }
        GlobalLock portableIpLock = GlobalLock.getInternLock("PortablePublicIpRange");
        portableIpLock.lock(5);
        Transaction txn = Transaction.currentTxn();
        txn.start();

        PortableIpRangeVO portableIpRange = new PortableIpRangeVO(regionId, vlanId, gateway, netmask, startIP, endIP);
        portableIpRange = _portableIpRangeDao.persist(portableIpRange);

        long startIpLong =  NetUtils.ip2Long(startIP);
        long endIpLong = NetUtils.ip2Long(endIP);
        while (startIpLong <= endIpLong) {
            PortableIpVO portableIP = new PortableIpVO(regionId, portableIpRange.getId(), vlanId, gateway, netmask,
                    NetUtils.long2Ip(startIpLong));
            _portableIpDao.persist(portableIP);
            startIpLong++;
        }

        txn.commit();
        portableIpLock.unlock();
        return portableIpRange;
    }

    @Override
    @DB
    @ActionEvent(eventType = EventTypes.EVENT_PORTABLE_IP_RANGE_DELETE,
            eventDescription = "deleting portable ip range", async = false)
    public boolean deletePortableIpRange(DeletePortableIpRangeCmd cmd) {
        long rangeId = cmd.getId();
        PortableIpRangeVO portableIpRange = _portableIpRangeDao.findById(rangeId);
        if (portableIpRange == null) {
            throw new InvalidParameterValueException("Please specify a valid portable IP range id.");
        }

        List<PortableIpVO> fullIpRange = _portableIpDao.listByRangeId(portableIpRange.getId());
        List<PortableIpVO> freeIpRange = _portableIpDao.listByRangeIdAndState(portableIpRange.getId(),
                PortableIp.State.Free);

        if (fullIpRange != null && freeIpRange != null) {
            if (fullIpRange.size() == freeIpRange.size()) {
                _portableIpRangeDao.expunge(portableIpRange.getId());
                return true;
            } else {
                throw new InvalidParameterValueException("Can't delete portable IP range as there are IP's assigned.");
            }
        }

        return false;
    }

    @Override
    public List<? extends PortableIpRange> listPortableIpRanges(ListPortableIpRangesCmd cmd) {
        Integer regionId = cmd.getRegionIdId();
        Long rangeId = cmd.getPortableIpRangeId();

        List<PortableIpRangeVO> ranges = new ArrayList<PortableIpRangeVO>();
        if (regionId != null) {
            Region region = _regionDao.findById(regionId);
            if (region == null) {
                throw new InvalidParameterValueException("Invalid region ID: " + regionId);
            }
            return  _portableIpRangeDao.listByRegionId(regionId);
        }

        if (rangeId != null) {
            PortableIpRangeVO range =  _portableIpRangeDao.findById(rangeId);
            if (range == null) {
                throw new InvalidParameterValueException("Invalid portable IP range ID: " + regionId);
            }
            ranges.add(range);
            return ranges;
        }

        return _portableIpRangeDao.listAll();
    }

    @Override
    public List<? extends PortableIp> listPortableIps(long id) {

        PortableIpRangeVO portableIpRange = _portableIpRangeDao.findById(id);
        if (portableIpRange == null) {
            throw new InvalidParameterValueException("Please specify a valid portable IP range id.");
        }

        return _portableIpDao.listByRangeId(portableIpRange.getId());
    }

    private boolean checkOverlapPortableIpRange(int regionId, String newStartIpStr, String newEndIpStr) {
        long newStartIp = NetUtils.ip2Long(newStartIpStr);
        long newEndIp = NetUtils.ip2Long(newEndIpStr);

        List<PortableIpRangeVO> existingPortableIPRanges = _portableIpRangeDao.listByRegionId(regionId);
        for (PortableIpRangeVO portableIpRange : existingPortableIPRanges) {
            String ipRangeStr = portableIpRange.getIpRange();
            String[] range = ipRangeStr.split("-");
            long startip = NetUtils.ip2Long(range[0]);
            long endIp = NetUtils.ip2Long(range[1]);

            if ((newStartIp >= startip && newStartIp <= endIp) || (newEndIp >= startip && newEndIp <= endIp)) {
                return true;
            }

            if ((startip >= newStartIp && startip <= newEndIp) || (endIp >= newStartIp && endIp <= newEndIp)) {
                return true;
            }
        }
        return false;
    }
}<|MERGE_RESOLUTION|>--- conflicted
+++ resolved
@@ -2307,7 +2307,7 @@
     @ActionEvent(eventType = EventTypes.EVENT_DISK_OFFERING_CREATE, eventDescription = "creating disk offering")
     public DiskOfferingVO createDiskOffering(Long domainId, String name, String description, Long numGibibytes, String tags, boolean isCustomized,
     		boolean localStorageRequired, boolean isDisplayOfferingEnabled, Boolean isCustomizedIops, Long minIops, Long maxIops,
-    		Long bytesReadRate, Long bytesWriteRate, Long iopsReadRate, Long iopsWriteRate) {
+            Long bytesReadRate, Long bytesWriteRate, Long iopsReadRate, Long iopsWriteRate) {
         long diskSize = 0;// special case for custom disk offerings
         if (numGibibytes != null && (numGibibytes <= 0)) {
             throw new InvalidParameterValueException("Please specify a disk size of at least 1 Gb.");
@@ -3277,10 +3277,10 @@
                 }
             }
             try {
-                if (_networkModel.areServicesSupportedInNetwork(vlanRange.getNetworkId(), Service.Dhcp)) {
-                    Network network = _networkDao.findById(vlanRange.getNetworkId());
-                    DhcpServiceProvider dhcpServiceProvider = _networkMgr.getDhcpServiceProvider(network);
-                    if (!dhcpServiceProvider.getProvider().getName().equalsIgnoreCase(Provider.VirtualRouter.getName())) {
+            if (_networkModel.areServicesSupportedInNetwork(vlanRange.getNetworkId(), Service.Dhcp)) {
+                Network network = _networkDao.findById(vlanRange.getNetworkId());
+                DhcpServiceProvider dhcpServiceProvider = _networkMgr.getDhcpServiceProvider(network);
+                if (!dhcpServiceProvider.getProvider().getName().equalsIgnoreCase(Provider.VirtualRouter.getName())) {
                         deleteVLANFromDb(vlanDbId);
                     } else {
                         return  handleIpAliasDeletion(vlanRange, vlanDbId, dhcpServiceProvider, network);
@@ -3308,23 +3308,13 @@
         try{
             Integer allocIpCount=0;
             //search if the vlan has any allocated ips.
-<<<<<<< HEAD
                 allocIpCount = _publicIpAddressDao.countIPs(vlanRange.getDataCenterId(), vlanDbId, true);
                 if (allocIpCount > 1) {
-                    throw  new InvalidParameterValueException ("cannot delete this range as some of the vlans are in use.");
-                }
-                if (allocIpCount == 0){
-                result_final=true;
-                }
-=======
-            allocIpCount = _publicIpAddressDao.countIPs(vlanRange.getDataCenterId(), vlanDbId, true);
-            if (allocIpCount > 1) {
                 throw  new InvalidParameterValueException ("Cannot delete this range as some of the vlans are in use.");
-            }
+                }
             else if (allocIpCount == 0){
                 deleteVLANFromDb(vlanDbId);
-            }
->>>>>>> 16b7509a
+                }
             else {
                 ipAlias = _nicIpAliasDao.findByGatewayAndNetworkIdAndState(vlanRange.getVlanGateway(), vlanRange.getNetworkId(),  NicIpAlias.state.active);
                 if (ipAlias == null) {
@@ -3345,68 +3335,11 @@
                             //setting the state back to active
                             ipAlias.setState(NicIpAlias.state.active);
                             _nicIpAliasDao.update(ipAlias.getId(), ipAlias);
-                        }
-                        else {
-                            _publicIpAddressDao.unassignIpAddress(ip.getId());
-                            deleteVLANFromDb(vlanDbId);
-                        }
-<<<<<<< HEAD
-        } else {
-                        // if there are more vlans in the subnet check if there
-                        // are free ips.
-                        List<Long> vlanDbIdList = new ArrayList<Long>();
-                        for (VlanVO vlanrange : vlanRanges) {
-                            if (vlanrange.getId() != vlanDbId) {
-                                vlanDbIdList.add(vlanrange.getId());
-                            }
-                        }
-                        s_logger.info("vlan Range"
-                                + vlanRange.getId()
-                                + " id being deleted, one of the Ips in this range is used to provide the dhcp service, trying to free this ip and allocate a new one.");
-                        for (VlanVO vlanrange : vlanRanges) {
-                            if (vlanrange.getId() != vlanDbId) {
-
-                                long freeIpsInsubnet =  _publicIpAddressDao.countFreeIpsInVlan(vlanrange.getId());
-                                if (freeIpsInsubnet > 0){
-                                    //assign one free ip to the router for creating ip Alias. The ipalias is system managed ip so we are using the system account to allocate the ip not the caller.
-                                    boolean result = false;
-                                    PublicIp routerPublicIP = _networkMgr.assignPublicIpAddressFromVlans(network.getDataCenterId(), null, _accountDao.findById(Account.ACCOUNT_ID_SYSTEM), Vlan.VlanType.DirectAttached, vlanDbIdList, network.getId(), null, false);
-                                        s_logger.info("creating a db entry for the new ip alias.");
-                                        NicIpAliasVO newipAlias = new NicIpAliasVO(ipAlias.getNicId(), routerPublicIP.getAddress().addr(), ipAlias.getVmId(), ipAlias.getAccountId(), network.getDomainId(), network.getId(), ipAlias.getGateway(), ipAlias.getNetmask());
-                                        newipAlias.setAliasCount(routerPublicIP.getIpMacAddress());
-                                        _nicIpAliasDao.persist(newipAlias);
-                                        //we revoke all the rules and apply all the rules as a part of the removedhcp config. so the new ip will get configured when we delete the old ip.
-                                    s_logger.info("removing the old ip alias on router");
-                                    result = dhcpServiceProvider.removeDhcpSupportForSubnet(network);
-                                    if (result == false) {
-                                        s_logger.debug("could't delete the ip alias on the router");
-                                        result_final = false;
                                     }
                                     else {
                                     _publicIpAddressDao.unassignIpAddress(ip.getId());
-                                        result_final=true;
-                                    }
-        }
-                                }
-                            }
+                            deleteVLANFromDb(vlanDbId);
                         }
-    }
-                }
-
-        } catch (InsufficientAddressCapacityException e) {
-            throw new InvalidParameterValueException("cannot delete  vlan range"+ vlanRange.getId()+"one of the ips in this range is benig used to provide dhcp service. Cannot use some other ip as there are no free ips in this subnet");
-                }
-        finally {
-            if (result_final) {
-                if (!removeFromDb(vlanDbId)) {
-                    txn.rollback();
-                }
-                else {
-                    txn.commit();
-                }
-                txn.close();
-            }
-=======
                     } else {
                         // if there are more vlans in the subnet, free all the ips in the range except the ip alias.
                         s_logger.info("vlan Range"+vlanRange.getId()+" id being deleted, one of the Ips in this range is used to provide the dhcp service, will free the rest of the IPs in range.");
@@ -3414,15 +3347,14 @@
                         VlanVO vlan = _vlanDao.findById(vlanDbId);
                         vlan.setIpRange(ipAlias.getIp4Address()+"-"+ipAlias.getIp4Address());
                         _vlanDao.update(vlan.getId(), vlan);
-                    }
-                }
-            }
+    }
+                }
+                }
         } catch (CloudRuntimeException e) {
-            txn.rollback();
+                    txn.rollback();
             throw e;
->>>>>>> 16b7509a
-        }
-        txn.commit();
+                }
+                    txn.commit();
         return true;
     }
 
@@ -3616,28 +3548,6 @@
     }
 
     @DB
-<<<<<<< HEAD
-    protected boolean deletePublicIPRange(long vlanDbId) {
-        Transaction txn = Transaction.currentTxn();
-        String deleteSql = "DELETE FROM `cloud`.`user_ip_address` WHERE vlan_db_id = ?";
-
-        txn.start();
-        try {
-            PreparedStatement stmt = txn.prepareAutoCloseStatement(deleteSql);
-            stmt.setLong(1, vlanDbId);
-            stmt.executeUpdate();
-        } catch (Exception ex) {
-            s_logger.error(ex.getMessage());
-            return false;
-        }
-        txn.commit();
-
-        return true;
-    }
-    
-    @DB
-=======
->>>>>>> 16b7509a
     protected boolean savePublicIPRange(String startIP, String endIP, long zoneId, long vlanDbId, long sourceNetworkid,
             long physicalNetworkId) {
         long startIPLong = NetUtils.ip2Long(startIP);
