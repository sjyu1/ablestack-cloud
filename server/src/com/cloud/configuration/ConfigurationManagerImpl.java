--- conflicted
+++ resolved
@@ -2692,10 +2692,6 @@
                 }
 
                 List<VlanVO> vlans = _vlanDao.listVlansByNetworkId(network.getId());
-<<<<<<< HEAD
-                    VlanVO vlan = vlans.get(0);
-=======
->>>>>>> 6ea38bff
                 if (vlans != null && vlans.size() > 0) {
                     VlanVO vlan = vlans.get(0);
                     if (vlanId == null) {
@@ -3517,10 +3513,10 @@
             // generate usage events to remove dedication for every ip in the range that has been disassociated
             for (IPAddressVO ip : ips) {
                 if (!ipsInUse.contains(ip)) {
-                    UsageEventUtils.publishUsageEvent(EventTypes.EVENT_NET_IP_RELEASE, acctVln.get(0).getAccountId(), ip
-                            .getDataCenterId(), ip.getId(), ip.getAddress().toString(), ip.isSourceNat(), vlan
-                            .getVlanType().toString(), ip.getSystem(), ip.getClass().getName(), ip.getUuid());
-                }
+                UsageEventUtils.publishUsageEvent(EventTypes.EVENT_NET_IP_RELEASE, acctVln.get(0).getAccountId(), ip
+                        .getDataCenterId(), ip.getId(), ip.getAddress().toString(), ip.isSourceNat(), vlan
+                        .getVlanType().toString(), ip.getSystem(), ip.getClass().getName(), ip.getUuid());
+            }
             }
             // decrement resource count for dedicated public ip's
             _resourceLimitMgr.decrementResourceCount(acctVln.get(0).getAccountId(), ResourceType.public_ip, new Long(
