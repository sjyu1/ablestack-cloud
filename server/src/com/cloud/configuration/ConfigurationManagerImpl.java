--- conflicted
+++ resolved
@@ -39,10 +39,6 @@
 import javax.naming.directory.DirContext;
 import javax.naming.directory.InitialDirContext;
 
-import com.cloud.dc.*;
-import com.cloud.dc.dao.*;
-import com.cloud.user.*;
-import com.cloud.event.UsageEventUtils;
 import org.apache.cloudstack.acl.SecurityChecker;
 import org.apache.cloudstack.api.ApiConstants.LDAPParams;
 import org.apache.cloudstack.api.command.admin.config.UpdateCfgCmd;
@@ -67,15 +63,12 @@
 import org.apache.cloudstack.api.command.admin.zone.DeleteZoneCmd;
 import org.apache.cloudstack.api.command.admin.zone.UpdateZoneCmd;
 import org.apache.cloudstack.api.command.user.network.ListNetworkOfferingsCmd;
-<<<<<<< HEAD
 import org.apache.cloudstack.engine.subsystem.api.storage.DataStore;
 import org.apache.cloudstack.engine.subsystem.api.storage.DataStoreManager;
-=======
 import org.apache.cloudstack.storage.datastore.db.PrimaryDataStoreDao;
 import org.apache.cloudstack.storage.datastore.db.StoragePoolDetailVO;
 import org.apache.cloudstack.storage.datastore.db.StoragePoolDetailsDao;
 import org.apache.cloudstack.storage.datastore.db.StoragePoolVO;
->>>>>>> 3c597476
 import org.apache.log4j.Logger;
 import org.springframework.stereotype.Component;
 
@@ -84,14 +77,38 @@
 import com.cloud.capacity.dao.CapacityDao;
 import com.cloud.configuration.Resource.ResourceType;
 import com.cloud.configuration.dao.ConfigurationDao;
+import com.cloud.dc.AccountVlanMapVO;
+import com.cloud.dc.ClusterDetailsDao;
+import com.cloud.dc.ClusterDetailsVO;
+import com.cloud.dc.ClusterVO;
+import com.cloud.dc.DataCenter;
 import com.cloud.dc.DataCenter.NetworkType;
+import com.cloud.dc.DataCenterIpAddressVO;
+import com.cloud.dc.DataCenterLinkLocalIpAddressVO;
+import com.cloud.dc.DataCenterVO;
+import com.cloud.dc.DcDetailVO;
+import com.cloud.dc.HostPodVO;
+import com.cloud.dc.Pod;
+import com.cloud.dc.PodVlanMapVO;
+import com.cloud.dc.Vlan;
 import com.cloud.dc.Vlan.VlanType;
+import com.cloud.dc.VlanVO;
+import com.cloud.dc.dao.AccountVlanMapDao;
+import com.cloud.dc.dao.ClusterDao;
+import com.cloud.dc.dao.DataCenterDao;
+import com.cloud.dc.dao.DataCenterIpAddressDao;
+import com.cloud.dc.dao.DataCenterLinkLocalIpAddressDao;
+import com.cloud.dc.dao.DcDetailsDao;
+import com.cloud.dc.dao.HostPodDao;
+import com.cloud.dc.dao.PodVlanMapDao;
+import com.cloud.dc.dao.VlanDao;
 import com.cloud.deploy.DataCenterDeployment;
 import com.cloud.domain.Domain;
 import com.cloud.domain.DomainVO;
 import com.cloud.domain.dao.DomainDao;
 import com.cloud.event.ActionEvent;
 import com.cloud.event.EventTypes;
+import com.cloud.event.UsageEventUtils;
 import com.cloud.exception.ConcurrentOperationException;
 import com.cloud.exception.InsufficientCapacityException;
 import com.cloud.exception.InvalidParameterValueException;
@@ -143,6 +160,14 @@
 import com.cloud.storage.s3.S3Manager;
 import com.cloud.storage.swift.SwiftManager;
 import com.cloud.test.IPRangeConfig;
+import com.cloud.user.Account;
+import com.cloud.user.AccountDetailVO;
+import com.cloud.user.AccountDetailsDao;
+import com.cloud.user.AccountManager;
+import com.cloud.user.AccountVO;
+import com.cloud.user.ResourceLimitService;
+import com.cloud.user.User;
+import com.cloud.user.UserContext;
 import com.cloud.user.dao.AccountDao;
 import com.cloud.utils.NumbersUtil;
 import com.cloud.utils.StringUtils;
@@ -2431,11 +2456,6 @@
 
                 //check resource limits
                 _resourceLimitMgr.checkResourceLimit(vlanOwner, ResourceType.public_ip, accountIpRange);
-<<<<<<< HEAD
-
-                associateIpRangeToAccount = true;
-=======
->>>>>>> 3c597476
             }
         }
 
@@ -2764,25 +2784,13 @@
                     if (s_logger.isDebugEnabled()) {
                         s_logger.debug("lock vlan " + vlanDbId + " is acquired");
                     }
-<<<<<<< HEAD
-
-                    List<IPAddressVO> ips = _publicIpAddressDao.listByVlanId(vlanDbId);
-
-=======
-                    
->>>>>>> 3c597476
                     for (IPAddressVO ip : ips) {
                         if (ip.isOneToOneNat()) {
                             throw new InvalidParameterValueException("Can't delete account specific vlan " + vlanDbId +
                                     " as ip " + ip + " belonging to the range is used for static nat purposes. Cleanup the rules first");
                         }
-<<<<<<< HEAD
-
-                        if (ip.isSourceNat() && _networkModel.getNetwork(ip.getAssociatedWithNetworkId()) != null) {
-=======
                         
                         if (ip.isSourceNat()) {
->>>>>>> 3c597476
                             throw new InvalidParameterValueException("Can't delete account specific vlan " + vlanDbId +
                                     " as ip " + ip + " belonging to the range is a source nat ip for the network id=" + ip.getSourceNetworkId() +
                                     ". IP range with the source nat ip address can be removed either as a part of Network, or account removal");
@@ -4269,11 +4277,7 @@
             Transaction txn = Transaction.currentTxn();
             txn.start();
             for (AccountVlanMapVO map : maps) {
-<<<<<<< HEAD
-                if (!deleteVlanAndPublicIpRange(_accountMgr.getSystemUser().getId(), map.getVlanDbId(),
-=======
                 if (!releasePublicIpRange(map.getVlanDbId(), _accountMgr.getSystemUser().getId(),
->>>>>>> 3c597476
                         _accountMgr.getAccount(Account.ACCOUNT_ID_SYSTEM))) {
                     result = false;
                 }
