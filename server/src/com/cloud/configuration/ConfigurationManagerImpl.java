// Licensed to the Apache Software Foundation (ASF) under one
// or more contributor license agreements.  See the NOTICE file
// distributed with this work for additional information
// regarding copyright ownership.  The ASF licenses this file
// to you under the Apache License, Version 2.0 (the
// "License"); you may not use this file except in compliance
// with the License.  You may obtain a copy of the License at
//
//   http://www.apache.org/licenses/LICENSE-2.0
//
// Unless required by applicable law or agreed to in writing,
// software distributed under the License is distributed on an
// "AS IS" BASIS, WITHOUT WARRANTIES OR CONDITIONS OF ANY
// KIND, either express or implied.  See the License for the
// specific language governing permissions and limitations
// under the License.
package com.cloud.configuration;

import java.net.URI;
import java.sql.PreparedStatement;
import java.sql.ResultSet;
import java.sql.SQLException;
import java.util.ArrayList;
import java.util.Collection;
import java.util.HashMap;
import java.util.HashSet;
import java.util.Hashtable;
import java.util.Iterator;
import java.util.List;
import java.util.Map;
import java.util.Set;
import java.util.UUID;

import javax.ejb.Local;
import javax.inject.Inject;
import javax.naming.ConfigurationException;
import javax.naming.Context;
import javax.naming.NamingException;
import javax.naming.directory.DirContext;
import javax.naming.directory.InitialDirContext;

<<<<<<< HEAD
import org.apache.log4j.Logger;

=======
>>>>>>> 56535a7a
import org.apache.cloudstack.acl.SecurityChecker;
import org.apache.cloudstack.api.ApiConstants.LDAPParams;
import org.apache.cloudstack.api.command.admin.config.UpdateCfgCmd;
import org.apache.cloudstack.api.command.admin.ldap.LDAPConfigCmd;
import org.apache.cloudstack.api.command.admin.ldap.LDAPRemoveCmd;
import org.apache.cloudstack.api.command.admin.network.CreateNetworkOfferingCmd;
import org.apache.cloudstack.api.command.admin.network.DeleteNetworkOfferingCmd;
import org.apache.cloudstack.api.command.admin.network.UpdateNetworkOfferingCmd;
import org.apache.cloudstack.api.command.admin.offering.CreateDiskOfferingCmd;
import org.apache.cloudstack.api.command.admin.offering.CreateServiceOfferingCmd;
import org.apache.cloudstack.api.command.admin.offering.DeleteDiskOfferingCmd;
import org.apache.cloudstack.api.command.admin.offering.DeleteServiceOfferingCmd;
import org.apache.cloudstack.api.command.admin.offering.UpdateDiskOfferingCmd;
import org.apache.cloudstack.api.command.admin.offering.UpdateServiceOfferingCmd;
import org.apache.cloudstack.api.command.admin.pod.DeletePodCmd;
import org.apache.cloudstack.api.command.admin.pod.UpdatePodCmd;
import org.apache.cloudstack.api.command.admin.region.CreatePortableIpRangeCmd;
import org.apache.cloudstack.api.command.admin.region.DeletePortableIpRangeCmd;
import org.apache.cloudstack.api.command.admin.region.ListPortableIpRangesCmd;
import org.apache.cloudstack.api.command.admin.vlan.CreateVlanIpRangeCmd;
import org.apache.cloudstack.api.command.admin.vlan.DedicatePublicIpRangeCmd;
import org.apache.cloudstack.api.command.admin.vlan.DeleteVlanIpRangeCmd;
import org.apache.cloudstack.api.command.admin.vlan.ReleasePublicIpRangeCmd;
import org.apache.cloudstack.api.command.admin.zone.CreateZoneCmd;
import org.apache.cloudstack.api.command.admin.zone.DeleteZoneCmd;
import org.apache.cloudstack.api.command.admin.zone.UpdateZoneCmd;
import org.apache.cloudstack.api.command.user.network.ListNetworkOfferingsCmd;
<<<<<<< HEAD
import org.apache.cloudstack.config.ConfigKey;
import org.apache.cloudstack.config.ConfigRepo;
import org.apache.cloudstack.config.ConfigValue;
=======
>>>>>>> 56535a7a
import org.apache.cloudstack.region.PortableIp;
import org.apache.cloudstack.region.PortableIpDao;
import org.apache.cloudstack.region.PortableIpRange;
import org.apache.cloudstack.region.PortableIpRangeDao;
import org.apache.cloudstack.region.PortableIpRangeVO;
import org.apache.cloudstack.region.PortableIpVO;
import org.apache.cloudstack.region.Region;
import org.apache.cloudstack.region.dao.RegionDao;
import org.apache.cloudstack.storage.datastore.db.PrimaryDataStoreDao;
import org.apache.cloudstack.storage.datastore.db.StoragePoolDetailVO;
import org.apache.cloudstack.storage.datastore.db.StoragePoolDetailsDao;
import org.apache.cloudstack.storage.datastore.db.StoragePoolVO;

import com.cloud.alert.AlertManager;
import com.cloud.api.ApiDBUtils;
import com.cloud.capacity.dao.CapacityDao;
import com.cloud.configuration.Resource.ResourceType;
import com.cloud.configuration.dao.ConfigurationDao;
import com.cloud.dc.AccountVlanMapVO;
import com.cloud.dc.ClusterDetailsDao;
import com.cloud.dc.ClusterDetailsVO;
import com.cloud.dc.ClusterVO;
import com.cloud.dc.DataCenter;
import com.cloud.dc.DataCenter.NetworkType;
import com.cloud.dc.DataCenterIpAddressVO;
import com.cloud.dc.DataCenterLinkLocalIpAddressVO;
import com.cloud.dc.DataCenterVO;
import com.cloud.dc.DcDetailVO;
import com.cloud.dc.HostPodVO;
import com.cloud.dc.Pod;
import com.cloud.dc.PodVlanMapVO;
import com.cloud.dc.Vlan;
import com.cloud.dc.Vlan.VlanType;
import com.cloud.dc.VlanVO;
import com.cloud.dc.dao.AccountVlanMapDao;
import com.cloud.dc.dao.ClusterDao;
import com.cloud.dc.dao.DataCenterDao;
import com.cloud.dc.dao.DataCenterIpAddressDao;
import com.cloud.dc.dao.DataCenterLinkLocalIpAddressDao;
import com.cloud.dc.dao.DcDetailsDao;
import com.cloud.dc.dao.HostPodDao;
import com.cloud.dc.dao.PodVlanMapDao;
import com.cloud.dc.dao.VlanDao;
import com.cloud.deploy.DataCenterDeployment;
import com.cloud.domain.Domain;
import com.cloud.domain.DomainVO;
import com.cloud.domain.dao.DomainDao;
import com.cloud.event.ActionEvent;
import com.cloud.event.EventTypes;
import com.cloud.event.UsageEventUtils;
import com.cloud.exception.ConcurrentOperationException;
import com.cloud.exception.InsufficientAddressCapacityException;
import com.cloud.exception.InsufficientCapacityException;
import com.cloud.exception.InvalidParameterValueException;
import com.cloud.exception.MissingParameterValueException;
import com.cloud.exception.PermissionDeniedException;
import com.cloud.exception.ResourceAllocationException;
import com.cloud.exception.ResourceUnavailableException;
import com.cloud.host.HostVO;
import com.cloud.hypervisor.Hypervisor.HypervisorType;
import com.cloud.network.IpAddress;
import com.cloud.network.Network;
import com.cloud.network.Network.Capability;
import com.cloud.network.Network.GuestType;
import com.cloud.network.Network.Provider;
import com.cloud.network.Network.Service;
import com.cloud.network.NetworkManager;
import com.cloud.network.NetworkModel;
import com.cloud.network.NetworkService;
import com.cloud.network.Networks.BroadcastDomainType;
import com.cloud.network.Networks.TrafficType;
import com.cloud.network.PhysicalNetwork;
import com.cloud.network.addr.PublicIp;
import com.cloud.network.dao.FirewallRulesDao;
import com.cloud.network.dao.IPAddressDao;
import com.cloud.network.dao.IPAddressVO;
import com.cloud.network.dao.NetworkDao;
import com.cloud.network.dao.NetworkVO;
import com.cloud.network.dao.PhysicalNetworkDao;
import com.cloud.network.dao.PhysicalNetworkTrafficTypeDao;
import com.cloud.network.dao.PhysicalNetworkTrafficTypeVO;
import com.cloud.network.dao.PhysicalNetworkVO;
import com.cloud.network.element.DhcpServiceProvider;
import com.cloud.network.rules.LoadBalancerContainer.Scheme;
import com.cloud.network.vpc.VpcManager;
import com.cloud.offering.DiskOffering;
import com.cloud.offering.NetworkOffering;
import com.cloud.offering.NetworkOffering.Availability;
import com.cloud.offering.NetworkOffering.Detail;
import com.cloud.offering.ServiceOffering;
import com.cloud.offerings.NetworkOfferingServiceMapVO;
import com.cloud.offerings.NetworkOfferingVO;
import com.cloud.offerings.dao.NetworkOfferingDao;
import com.cloud.offerings.dao.NetworkOfferingServiceMapDao;
import com.cloud.org.Grouping;
import com.cloud.org.Grouping.AllocationState;
import com.cloud.projects.Project;
import com.cloud.projects.ProjectManager;
import com.cloud.server.ConfigurationServer;
import com.cloud.server.ManagementService;
import com.cloud.service.ServiceOfferingVO;
import com.cloud.service.dao.ServiceOfferingDao;
import com.cloud.service.dao.ServiceOfferingDetailsDao;
import com.cloud.storage.DiskOfferingVO;
import com.cloud.storage.SwiftVO;
import com.cloud.storage.dao.DiskOfferingDao;
import com.cloud.storage.dao.S3Dao;
import com.cloud.storage.dao.SwiftDao;
import com.cloud.storage.s3.S3Manager;
import com.cloud.storage.secondary.SecondaryStorageVmManager;
import com.cloud.storage.swift.SwiftManager;
import com.cloud.test.IPRangeConfig;
import com.cloud.user.Account;
import com.cloud.user.AccountDetailVO;
import com.cloud.user.AccountDetailsDao;
import com.cloud.user.AccountManager;
import com.cloud.user.AccountVO;
import com.cloud.user.ResourceLimitService;
import com.cloud.user.User;
import com.cloud.user.UserContext;
import com.cloud.user.dao.AccountDao;
import com.cloud.utils.NumbersUtil;
import com.cloud.utils.StringUtils;
import com.cloud.utils.component.ManagerBase;
import com.cloud.utils.crypt.DBEncryptionUtil;
import com.cloud.utils.db.DB;
import com.cloud.utils.db.Filter;
import com.cloud.utils.db.GlobalLock;
import com.cloud.utils.db.SearchCriteria;
import com.cloud.utils.db.Transaction;
import com.cloud.utils.exception.CloudRuntimeException;
import com.cloud.utils.net.NetUtils;
import com.cloud.vm.NicIpAlias;
import com.cloud.vm.VirtualMachine;
import com.cloud.vm.dao.NicDao;
import com.cloud.vm.dao.NicIpAliasDao;
import com.cloud.vm.dao.NicIpAliasVO;
import com.cloud.vm.dao.NicSecondaryIpDao;

import edu.emory.mathcs.backport.java.util.Arrays;

@Local(value = { ConfigurationManager.class, ConfigurationService.class })
public class ConfigurationManagerImpl extends ManagerBase implements ConfigurationManager, ConfigurationService, ConfigRepo {
    public static final Logger s_logger = Logger.getLogger(ConfigurationManagerImpl.class.getName());

    @Inject
    ConfigurationDao _configDao;
    @Inject
    HostPodDao _podDao;
    @Inject
    AccountVlanMapDao _accountVlanMapDao;
    @Inject
    PodVlanMapDao _podVlanMapDao;
    @Inject
    DataCenterDao _zoneDao;
    @Inject
    DomainDao _domainDao;
    @Inject
    SwiftDao _swiftDao;
    @Inject
    S3Dao _s3Dao;
    @Inject
    ServiceOfferingDao _serviceOfferingDao;
    @Inject
    ServiceOfferingDetailsDao _serviceOfferingDetailsDao;
    @Inject
    DiskOfferingDao _diskOfferingDao;
    @Inject
    NetworkOfferingDao _networkOfferingDao;
    @Inject
    VlanDao _vlanDao;
    @Inject
    IPAddressDao _publicIpAddressDao;
    @Inject
    DataCenterIpAddressDao _privateIpAddressDao;
    @Inject
    AccountDao _accountDao;
    @Inject
    NetworkDao _networkDao;
    @Inject
    AccountManager _accountMgr;
    @Inject
    NetworkManager _networkMgr;
    @Inject
    NetworkService _networkSvc;
    @Inject
    NetworkModel _networkModel;
    @Inject
    ClusterDao _clusterDao;
    @Inject
    AlertManager _alertMgr;
    // @com.cloud.utils.component.Inject(adapter = SecurityChecker.class)
    @Inject
    List<SecurityChecker> _secChecker;

    @Inject
    CapacityDao _capacityDao;
    @Inject
    ResourceLimitService _resourceLimitMgr;
    @Inject
    ProjectManager _projectMgr;
    @Inject
    SecondaryStorageVmManager _ssvmMgr;
    @Inject
    NetworkOfferingServiceMapDao _ntwkOffServiceMapDao;
    @Inject
    PhysicalNetworkDao _physicalNetworkDao;
    @Inject
    SwiftManager _swiftMgr;
    @Inject
    S3Manager _s3Mgr;
    @Inject
    PhysicalNetworkTrafficTypeDao _trafficTypeDao;
    @Inject
    NicDao _nicDao;
    @Inject
    FirewallRulesDao _firewallDao;
    @Inject
    VpcManager _vpcMgr;
    @Inject
    PortableIpRangeDao _portableIpRangeDao;
    @Inject
    RegionDao _regionDao;
    @Inject
    PortableIpDao _portableIpDao;
    @Inject
    ConfigurationServer _configServer;
    @Inject
    DcDetailsDao _dcDetailsDao;
    @Inject
    ClusterDetailsDao _clusterDetailsDao;
    @Inject
    StoragePoolDetailsDao _storagePoolDetailsDao;
    @Inject
    AccountDetailsDao _accountDetailsDao;
    @Inject
    PrimaryDataStoreDao _storagePoolDao;
    @Inject
    NicSecondaryIpDao _nicSecondaryIpDao;
    @Inject
    NicIpAliasDao _nicIpAliasDao;

    @Inject
    public ManagementService _mgr;

    // FIXME - why don't we have interface for DataCenterLinkLocalIpAddressDao?
    @Inject protected DataCenterLinkLocalIpAddressDao _LinkLocalIpAllocDao;

    private int _maxVolumeSizeInGb = Integer.parseInt(Config.MaxVolumeSize.getDefaultValue());
    private long _defaultPageSize = Long.parseLong(Config.DefaultPageSize.getDefaultValue());
    protected Set<String> configValuesForValidation;

    @Override
    public boolean configure(final String name, final Map<String, Object> params) throws ConfigurationException {
        String maxVolumeSizeInGbString = _configDao.getValue(Config.MaxVolumeSize.key());
        _maxVolumeSizeInGb = NumbersUtil.parseInt(maxVolumeSizeInGbString,
        	Integer.parseInt(Config.MaxVolumeSize.getDefaultValue()));

        String defaultPageSizeString = _configDao.getValue(Config.DefaultPageSize.key());
        _defaultPageSize = NumbersUtil.parseLong(defaultPageSizeString,
        	Long.parseLong(Config.DefaultPageSize.getDefaultValue()));

        populateConfigValuesForValidationSet();
        return true;
    }

    private void populateConfigValuesForValidationSet() {
        configValuesForValidation = new HashSet<String>();
        configValuesForValidation.add("event.purge.interval");
        configValuesForValidation.add("account.cleanup.interval");
        configValuesForValidation.add("alert.wait");
        configValuesForValidation.add("consoleproxy.capacityscan.interval");
        configValuesForValidation.add("consoleproxy.loadscan.interval");
        configValuesForValidation.add("expunge.interval");
        configValuesForValidation.add("host.stats.interval");
        configValuesForValidation.add("investigate.retry.interval");
        configValuesForValidation.add("migrate.retry.interval");
        configValuesForValidation.add("network.gc.interval");
        configValuesForValidation.add("ping.interval");
        configValuesForValidation.add("snapshot.poll.interval");
        configValuesForValidation.add("stop.retry.interval");
        configValuesForValidation.add("storage.stats.interval");
        configValuesForValidation.add("storage.cleanup.interval");
        configValuesForValidation.add("wait");
        configValuesForValidation.add("xen.heartbeat.interval");
        configValuesForValidation.add("incorrect.login.attempts.allowed");
    }

    @Override
    public boolean start() {

        // TODO : this may not be a good place to do integrity check here, we
        // put it here as we need _alertMgr to be properly
        // configured
        // before we can use it

        // As it is so common for people to forget about configuring
        // management.network.cidr,
        String mgtCidr = _configDao.getValue(Config.ManagementNetwork.key());
        if (mgtCidr == null || mgtCidr.trim().isEmpty()) {
            String[] localCidrs = NetUtils.getLocalCidrs();
            if (localCidrs.length > 0) {
                s_logger.warn("Management network CIDR is not configured originally. Set it default to " + localCidrs[0]);

                _alertMgr.sendAlert(AlertManager.ALERT_TYPE_MANAGMENT_NODE, 0, new Long(0), "Management network CIDR is not configured originally. Set it default to " + localCidrs[0], "");
                _configDao.update(Config.ManagementNetwork.key(), Config.ManagementNetwork.getCategory(), localCidrs[0]);
            } else {
                s_logger.warn("Management network CIDR is not properly configured and we are not able to find a default setting");
                _alertMgr.sendAlert(AlertManager.ALERT_TYPE_MANAGMENT_NODE, 0, new Long(0), "Management network CIDR is not properly configured and we are not able to find a default setting", "");
            }
        }

        return true;
    }

    @Override
    public boolean stop() {
        return true;
    }

    @Override
    @DB
    public String updateConfiguration(long userId, String name, String category, String value, String scope, Long resourceId) {

        String validationMsg = validateConfigurationValue(name, value, scope);

        if (validationMsg != null) {
            s_logger.error("Invalid configuration option, name: " + name + ", value:" + value);
            throw new InvalidParameterValueException(validationMsg);
        }

        // If scope of the parameter is given then it needs to be updated in the corresponding details table,
        // if scope is mentioned as global or not mentioned then it is normal global parameter updation
        if (scope != null && !scope.isEmpty() && !Config.ConfigurationParameterScope.global.toString().equalsIgnoreCase(scope)) {
            switch (Config.ConfigurationParameterScope.valueOf(scope)) {
                case zone:      DataCenterVO zone = _zoneDao.findById(resourceId);
                                if (zone == null) {
                                    throw new InvalidParameterValueException("unable to find zone by id " + resourceId);
                                }
                                DcDetailVO dcDetailVO = _dcDetailsDao.findDetail(resourceId, name.toLowerCase());
                                if (dcDetailVO == null) {
                                    dcDetailVO = new DcDetailVO(resourceId, name, value);
                                    _dcDetailsDao.persist(dcDetailVO);
                                } else {
                                    dcDetailVO.setValue(value);
                                    _dcDetailsDao.update(dcDetailVO.getId(), dcDetailVO);
                                } break;
                case cluster:   ClusterVO cluster = _clusterDao.findById(resourceId);
                                if (cluster == null) {
                                    throw new InvalidParameterValueException("unable to find cluster by id " + resourceId);
                                }
                                ClusterDetailsVO clusterDetailsVO = _clusterDetailsDao.findDetail(resourceId, name);
                                if (clusterDetailsVO == null) {
                                    clusterDetailsVO = new ClusterDetailsVO(resourceId, name, value);
                                    _clusterDetailsDao.persist(clusterDetailsVO);
                                } else {
                                    clusterDetailsVO.setValue(value);
                                    _clusterDetailsDao.update(clusterDetailsVO.getId(), clusterDetailsVO);
                                } break;

                case storagepool:      StoragePoolVO pool = _storagePoolDao.findById(resourceId);
                                if (pool == null) {
                                    throw new InvalidParameterValueException("unable to find storage pool by id " + resourceId);
                                }
                                StoragePoolDetailVO storagePoolDetailVO = _storagePoolDetailsDao.findDetail(resourceId, name);
                                if (storagePoolDetailVO == null) {
                                    storagePoolDetailVO = new StoragePoolDetailVO(resourceId, name, value);
                                    _storagePoolDetailsDao.persist(storagePoolDetailVO);

                                } else {
                                    storagePoolDetailVO.setValue(value);
                                    _storagePoolDetailsDao.update(storagePoolDetailVO.getId(), storagePoolDetailVO);
                                } break;

                case account:   AccountVO account = _accountDao.findById(resourceId);
                                if (account == null) {
                                    throw new InvalidParameterValueException("unable to find account by id " + resourceId);
                                }
                                AccountDetailVO accountDetailVO = _accountDetailsDao.findDetail(resourceId, name);
                                if (accountDetailVO == null) {
                                    accountDetailVO = new AccountDetailVO(resourceId, name, value);
                                    _accountDetailsDao.persist(accountDetailVO);
                                } else {
                                    accountDetailVO.setValue(value);
                                    _accountDetailsDao.update(accountDetailVO.getId(), accountDetailVO);
                                } break;
                default:        throw new InvalidParameterValueException("Scope provided is invalid");
            }
            return value;
        }

        // Execute all updates in a single transaction
        Transaction txn = Transaction.currentTxn();
        txn.start();

        if (!_configDao.update(name, category, value)) {
            s_logger.error("Failed to update configuration option, name: " + name + ", value:" + value);
            throw new CloudRuntimeException("Failed to update configuration value. Please contact Cloud Support.");
        }

        PreparedStatement pstmt = null;
        if (Config.XenGuestNetwork.key().equalsIgnoreCase(name)) {
            String sql = "update host_details set value=? where name=?";
            try {
                pstmt = txn.prepareAutoCloseStatement(sql);
                pstmt.setString(1, value);
                pstmt.setString(2, "guest.network.device");

                pstmt.executeUpdate();
            } catch (Throwable e) {
                throw new CloudRuntimeException("Failed to update guest.network.device in host_details due to exception ", e);
            }
        } else if (Config.XenPrivateNetwork.key().equalsIgnoreCase(name)) {
            String sql = "update host_details set value=? where name=?";
            try {
                pstmt = txn.prepareAutoCloseStatement(sql);
                pstmt.setString(1, value);
                pstmt.setString(2, "private.network.device");

                pstmt.executeUpdate();
            } catch (Throwable e) {
                throw new CloudRuntimeException("Failed to update private.network.device in host_details due to exception ", e);
            }
        } else if (Config.XenPublicNetwork.key().equalsIgnoreCase(name)) {
            String sql = "update host_details set value=? where name=?";
            try {
                pstmt = txn.prepareAutoCloseStatement(sql);
                pstmt.setString(1, value);
                pstmt.setString(2, "public.network.device");

                pstmt.executeUpdate();
            } catch (Throwable e) {
                throw new CloudRuntimeException("Failed to update public.network.device in host_details due to exception ", e);
            }
        } else if (Config.XenStorageNetwork1.key().equalsIgnoreCase(name)) {
            String sql = "update host_details set value=? where name=?";
            try {
                pstmt = txn.prepareAutoCloseStatement(sql);
                pstmt.setString(1, value);
                pstmt.setString(2, "storage.network.device1");

                pstmt.executeUpdate();
            } catch (Throwable e) {
                throw new CloudRuntimeException("Failed to update storage.network.device1 in host_details due to exception ", e);
            }
        } else if (Config.XenStorageNetwork2.key().equals(name)) {
            String sql = "update host_details set value=? where name=?";
            try {
                pstmt = txn.prepareAutoCloseStatement(sql);
                pstmt.setString(1, value);
                pstmt.setString(2, "storage.network.device2");

                pstmt.executeUpdate();
            } catch (Throwable e) {
                throw new CloudRuntimeException("Failed to update storage.network.device2 in host_details due to exception ", e);
            }
        } else if (Config.SystemVMUseLocalStorage.key().equalsIgnoreCase(name)) {
            if (s_logger.isDebugEnabled()) {
                s_logger.debug("Config 'system.vm.use.local.storage' changed to value:" + value + ", need to update System VM offerings");
            }
            boolean useLocalStorage = Boolean.parseBoolean(_configDao.getValue(Config.SystemVMUseLocalStorage.key()));
            ServiceOfferingVO serviceOffering = _serviceOfferingDao.findByName(ServiceOffering.consoleProxyDefaultOffUniqueName);
            if (serviceOffering != null) {
                serviceOffering.setUseLocalStorage(useLocalStorage);
                if (!_serviceOfferingDao.update(serviceOffering.getId(), serviceOffering)) {
                    throw new CloudRuntimeException("Failed to update ConsoleProxy offering's use_local_storage option to value:" + useLocalStorage);
                }
            }

            serviceOffering = _serviceOfferingDao.findByName(ServiceOffering.routerDefaultOffUniqueName);
            if (serviceOffering != null) {
                serviceOffering.setUseLocalStorage(useLocalStorage);
                if (!_serviceOfferingDao.update(serviceOffering.getId(), serviceOffering)) {
                    throw new CloudRuntimeException("Failed to update SoftwareRouter offering's use_local_storage option to value:" + useLocalStorage);
                }
            }

            serviceOffering = _serviceOfferingDao.findByName(ServiceOffering.ssvmDefaultOffUniqueName);
            if (serviceOffering != null) {
                serviceOffering.setUseLocalStorage(useLocalStorage);
                if (!_serviceOfferingDao.update(serviceOffering.getId(), serviceOffering)) {
                    throw new CloudRuntimeException("Failed to update SecondaryStorage offering's use_local_storage option to value:" + useLocalStorage);
                }
            }
        }

        txn.commit();
        return _configDao.getValue(name);
    }

    @Override
    @ActionEvent(eventType = EventTypes.EVENT_CONFIGURATION_VALUE_EDIT, eventDescription = "updating configuration")
    public Configuration updateConfiguration(UpdateCfgCmd cmd) throws InvalidParameterValueException {
        Long userId = UserContext.current().getCallerUserId();
        String name = cmd.getCfgName();
        String value = cmd.getValue();
        Long zoneId = cmd.getZoneId();
        Long clusterId = cmd.getClusterId();
        Long storagepoolId = cmd.getStoragepoolId();
        Long accountId = cmd.getAccountId();
        UserContext.current().setEventDetails(" Name: " + name + " New Value: " + (((name.toLowerCase()).contains("password")) ? "*****" :
                (((value == null) ? "" : value))));
        // check if config value exists
        ConfigurationVO config = _configDao.findByName(name);
        if (config == null) {
            throw new InvalidParameterValueException("Config parameter with name " + name + " doesn't exist");
        }

        if (value == null) {
            return _configDao.findByName(name);
        }

        if (value.trim().isEmpty() || value.equals("null")) {
            value = null;
        }

        String scope = null;
        Long id = null;
        int paramCountCheck = 0;

        if (zoneId != null) {
            scope = Config.ConfigurationParameterScope.zone.toString();
            id = zoneId;
            paramCountCheck++;
        }
        if (clusterId != null) {
            scope = Config.ConfigurationParameterScope.cluster.toString();
            id = clusterId;
            paramCountCheck++;
        }
        if (accountId != null) {
            scope = Config.ConfigurationParameterScope.account.toString();
            id = accountId;
            paramCountCheck++;
        }
        if (storagepoolId != null) {
            scope = Config.ConfigurationParameterScope.storagepool.toString();
            id = storagepoolId;
            paramCountCheck++;
        }

        if (paramCountCheck > 1) {
            throw new InvalidParameterValueException("cannot handle multiple IDs, provide only one ID corresponding to the scope");
        }

        String updatedValue = updateConfiguration(userId, name, config.getCategory(), value, scope, id);
        if ((value == null && updatedValue == null) || updatedValue.equalsIgnoreCase(value)) {
            return _configDao.findByName(name);
        } else {
            throw new CloudRuntimeException("Unable to update configuration parameter " + name);
        }
    }

    private String validateConfigurationValue(String name, String value, String scope) {

        Config c = Config.getConfig(name);
        if (c == null) {
            s_logger.error("Missing configuration variable " + name + " in configuration table");
            return "Invalid configuration variable.";
        }
        String configScope = c.getScope();
        if (scope != null) {
            if (!configScope.contains(scope)) {
                s_logger.error("Invalid scope id provided for the parameter " + name);
                return "Invalid scope id provided for the parameter " + name;
            }
            if ((name.equalsIgnoreCase("cpu.overprovisioning.factor") || name.equalsIgnoreCase("mem.overprovisioning.factor")) && value == null) {
                s_logger.error("value cannot be null for cpu.overprovisioning.factor/mem.overprovisioning.factor");
                return "value cannot be null for cpu.overprovisioning.factor/mem.overprovisioning.factor";
            }
        }

        Class<?> type = c.getType();

        if (value == null) {
            if (type.equals(Boolean.class)) {
                return "Please enter either 'true' or 'false'.";
            }
            return null;
        }
        value = value.trim();

        if (type.equals(Boolean.class)) {
            if (!(value.equals("true") || value.equals("false"))) {
                s_logger.error("Configuration variable " + name + " is expecting true or false in stead of " + value);
                return "Please enter either 'true' or 'false'.";
            }
            if (Config.SwiftEnable.key().equals(name)) {
                List<HostVO> hosts = _ssvmMgr.listSecondaryStorageHostsInAllZones();
                if (hosts != null && hosts.size() > 0) {
                    return " can not change " + Config.SwiftEnable.key() + " after you have added secondary storage";
                }
                SwiftVO swift = _swiftDao.findById(1L);
                if (swift != null) {
                    return " can not change " + Config.SwiftEnable.key() + " after you have added Swift";
                }
                if (_s3Mgr.isS3Enabled()) {
                    return String.format("Swift is not supported when S3 is enabled.");
                }
            }
            if (Config.S3Enable.key().equals(name)) {
                if (_swiftMgr.isSwiftEnabled()) {
                    return String.format("S3-backed Secondary Storage is not supported when Swift is enabled.");
                }
            }
            return null;
        }

        if (type.equals(Integer.class) && configValuesForValidation.contains(name)) {
            try {
                int val = Integer.parseInt(value);
                if (val <= 0) {
                    throw new InvalidParameterValueException("Please enter a positive value for the configuration parameter:" + name);
                }
            } catch (NumberFormatException e) {
                s_logger.error("There was an error trying to parse the integer value for:" + name);
                throw new InvalidParameterValueException("There was an error trying to parse the integer value for:" + name);
            }
        }

        String range = c.getRange();
        if (range == null) {
            return null;
        }

        if (type.equals(String.class)) {
            if (range.equals("privateip")) {
                try {
                    if (!NetUtils.isSiteLocalAddress(value)) {
                        s_logger.error("privateip range " + value + " is not a site local address for configuration variable " + name);
                        return "Please enter a site local IP address.";
                    }
                } catch (NullPointerException e) {
                    s_logger.error("Error parsing ip address for " + name);
                    throw new InvalidParameterValueException("Error parsing ip address");
                }
            } else if (range.equals("netmask")) {
                if (!NetUtils.isValidNetmask(value)) {
                    s_logger.error("netmask " + value + " is not a valid net mask for configuration variable " + name);
                    return "Please enter a valid netmask.";
                }
            } else if (range.equals("hypervisorList")) {
                String[] hypervisors = value.split(",");
                if (hypervisors == null) {
                    return "Please enter hypervisor list, seperated by comma";
                }
                for (String hypervisor : hypervisors) {
                    if (HypervisorType.getType(hypervisor) == HypervisorType.Any || HypervisorType.getType(hypervisor) == HypervisorType.None) {
                        return "Please enter valid hypervisor type";
                    }
                }
            } else if (range.equalsIgnoreCase("instanceName")) {
                if (!NetUtils.verifyInstanceName(value)) {
                    return "Instance name can not contain hyphen, spaces and plus sign";
                }
            } else if (range.equals("routes")) {
                String[] routes = value.split(",");
                for (String route : routes) {
                    if (route != null) {
                        String routeToVerify = route.trim();
                        if (!NetUtils.isValidCIDR(routeToVerify)) {
                            throw new InvalidParameterValueException("Invalid value for blacklisted route: " + route + ". Valid format is list" +
                            		" of cidrs separated by coma. Example: 10.1.1.0/24,192.168.0.0/24");
                        }
                    }
                }
            } else {
                String[] options = range.split(",");
                for (String option : options) {
                    if (option.trim().equalsIgnoreCase(value)) {
                        return null;
                    }
                }
                s_logger.error("configuration value for " + name + " is invalid");
                return "Please enter : " + range;

            }
        } else if (type.equals(Integer.class)) {
            String[] options = range.split("-");
            if (options.length != 2) {
                String msg = "configuration range " + range + " for " + name + " is invalid";
                s_logger.error(msg);
                return msg;
            }
            int min = Integer.parseInt(options[0]);
            int max = Integer.parseInt(options[1]);
            int val = Integer.parseInt(value);
            if (val < min || val > max) {
                s_logger.error("configuration value for " + name + " is invalid");
                return "Please enter : " + range;
            }
        }
        return null;
    }

    private boolean podHasAllocatedPrivateIPs(long podId) {
        HostPodVO pod = _podDao.findById(podId);
        int count = _privateIpAddressDao.countIPs(podId, pod.getDataCenterId(), true);
        return (count > 0);
    }

    @DB
    protected void checkIfPodIsDeletable(long podId) {
        List<List<String>> tablesToCheck = new ArrayList<List<String>>();

        HostPodVO pod = _podDao.findById(podId);

        // Check if there are allocated private IP addresses in the pod
        if (_privateIpAddressDao.countIPs(podId, pod.getDataCenterId(), true) != 0) {
            throw new CloudRuntimeException("There are private IP addresses allocated for this pod");
        }

        List<String> volumes = new ArrayList<String>();
        volumes.add(0, "volumes");
        volumes.add(1, "pod_id");
        volumes.add(2, "there are storage volumes for this pod");
        tablesToCheck.add(volumes);

        List<String> host = new ArrayList<String>();
        host.add(0, "host");
        host.add(1, "pod_id");
        host.add(2, "there are servers running in this pod");
        tablesToCheck.add(host);

        List<String> vmInstance = new ArrayList<String>();
        vmInstance.add(0, "vm_instance");
        vmInstance.add(1, "pod_id");
        vmInstance.add(2, "there are virtual machines running in this pod");
        tablesToCheck.add(vmInstance);

        List<String> cluster = new ArrayList<String>();
        cluster.add(0, "cluster");
        cluster.add(1, "pod_id");
        cluster.add(2, "there are clusters in this pod");
        tablesToCheck.add(cluster);

        for (List<String> table : tablesToCheck) {
            String tableName = table.get(0);
            String column = table.get(1);
            String errorMsg = table.get(2);

            String dbName;
            if (tableName.equals("event") || tableName.equals("cloud_usage") || tableName.equals("usage_vm_instance") || tableName.equals("usage_ip_address") || tableName.equals("usage_network")
                    || tableName.equals("usage_job") || tableName.equals("account") || tableName.equals("user_statistics")) {
                dbName = "cloud_usage";
            } else {
                dbName = "cloud";
            }

            String selectSql = "SELECT * FROM `" + dbName + "`.`" + tableName + "` WHERE " + column + " = ?";

            if (tableName.equals("host") || tableName.equals("cluster") || tableName.equals("volumes") || tableName.equals("vm_instance")) {
                selectSql += " and removed IS NULL";
            }

            Transaction txn = Transaction.currentTxn();
            try {
                PreparedStatement stmt = txn.prepareAutoCloseStatement(selectSql);
                stmt.setLong(1, podId);
                ResultSet rs = stmt.executeQuery();
                if (rs != null && rs.next()) {
                    throw new CloudRuntimeException("The pod cannot be deleted because " + errorMsg);
                }
            } catch (SQLException ex) {
                throw new CloudRuntimeException("The Management Server failed to detect if pod is deletable. Please contact Cloud Support.");
            }
        }
    }

    private void checkPodAttributes(long podId, String podName, long zoneId, String gateway, String cidr, String startIp, String endIp, String allocationStateStr, boolean checkForDuplicates,
            boolean skipGatewayOverlapCheck) {
        if (checkForDuplicates) {
            // Check if the pod already exists
            if (validPod(podName, zoneId)) {
                throw new InvalidParameterValueException("A pod with name: " + podName + " already exists in zone " + zoneId + ". Please specify a different pod name. ");
            }
        }

        String cidrAddress;
        long cidrSize;
        // Get the individual cidrAddress and cidrSize values, if the CIDR is
        // valid. If it's not valid, return an error.
        if (NetUtils.isValidCIDR(cidr)) {
            cidrAddress = getCidrAddress(cidr);
            cidrSize = getCidrSize(cidr);
        } else {
            throw new InvalidParameterValueException("Please enter a valid CIDR for pod: " + podName);
        }

        // Check if the IP range is valid
        if (startIp != null || endIp != null) {
            checkIpRange(startIp, endIp, cidrAddress, cidrSize);
        }

        // Check if the IP range overlaps with the public ip
        checkOverlapPublicIpRange(zoneId, startIp, endIp);

        // Check if the gateway is a valid IP address
        if (!NetUtils.isValidIp(gateway)) {
            throw new InvalidParameterValueException("The gateway is not a valid IP address.");
        }

        // Check if the gateway is in the CIDR subnet
        if (!NetUtils.getCidrSubNet(gateway, cidrSize).equalsIgnoreCase(NetUtils.getCidrSubNet(cidrAddress, cidrSize))) {
            throw new InvalidParameterValueException("The gateway is not in the CIDR subnet.");
        }

        // Don't allow gateway to overlap with start/endIp
        if (!skipGatewayOverlapCheck) {
            if (NetUtils.ipRangesOverlap(startIp, endIp, gateway, gateway)) {
                throw new InvalidParameterValueException("The gateway shouldn't overlap start/end ip addresses");
            }
        }

        String checkPodCIDRs = _configDao.getValue("check.pod.cidrs");
        if (checkPodCIDRs == null || checkPodCIDRs.trim().isEmpty() || Boolean.parseBoolean(checkPodCIDRs)) {
            checkPodCidrSubnets(zoneId, podId, cidr);
            /*
             * Commenting out due to Bug 11593 - CIDR conflicts with zone when extending pod but not when creating it
             * 
             * checkCidrVlanOverlap(zoneId, cidr);
             */
        }

        if (allocationStateStr != null && !allocationStateStr.isEmpty()) {
            try {
                Grouping.AllocationState.valueOf(allocationStateStr);
            } catch (IllegalArgumentException ex) {
                throw new InvalidParameterValueException("Unable to resolve Allocation State '" + allocationStateStr + "' to a supported state");
            }
        }
    }

    @Override
    @DB
    public boolean deletePod(DeletePodCmd cmd) {
        Long podId = cmd.getId();

        Transaction txn = Transaction.currentTxn();

        // Make sure the pod exists
        if (!validPod(podId)) {
            throw new InvalidParameterValueException("A pod with ID: " + podId + " does not exist.");
        }

        checkIfPodIsDeletable(podId);

        HostPodVO pod = _podDao.findById(podId);

        txn.start();

        // Delete private ip addresses for the pod if there are any
        List<DataCenterIpAddressVO> privateIps = _privateIpAddressDao.listByPodIdDcId(Long.valueOf(podId), pod.getDataCenterId());
        if (!privateIps.isEmpty()) {
            if (!(_privateIpAddressDao.deleteIpAddressByPod(podId))) {
                throw new CloudRuntimeException("Failed to cleanup private ip addresses for pod " + podId);
            }
        }

        // Delete link local ip addresses for the pod
        List<DataCenterLinkLocalIpAddressVO> localIps = _LinkLocalIpAllocDao.listByPodIdDcId(podId, pod.getDataCenterId());
        if (!localIps.isEmpty()) {
            if (!(_LinkLocalIpAllocDao.deleteIpAddressByPod(podId))) {
                throw new CloudRuntimeException("Failed to cleanup private ip addresses for pod " + podId);
            }
        }

        // Delete vlans associated with the pod
        List<? extends Vlan> vlans = _networkModel.listPodVlans(podId);
        if (vlans != null && !vlans.isEmpty()) {
            for (Vlan vlan : vlans) {
                _vlanDao.remove(vlan.getId());
            }
        }

        // Delete corresponding capacity records
        _capacityDao.removeBy(null, null, podId, null, null);

        // Delete the pod
        if (!(_podDao.remove(podId))) {
            throw new CloudRuntimeException("Failed to delete pod " + podId);
        }

        txn.commit();

        return true;
    }

    @Override
    public Pod editPod(UpdatePodCmd cmd) {
        return editPod(cmd.getId(), cmd.getPodName(), cmd.getStartIp(), cmd.getEndIp(), cmd.getGateway(), cmd.getNetmask(), cmd.getAllocationState());
    }

    @Override
    @DB
    public Pod editPod(long id, String name, String startIp, String endIp, String gateway, String netmask, String allocationStateStr) {

        // verify parameters
        HostPodVO pod = _podDao.findById(id);
        ;
        if (pod == null) {
            throw new InvalidParameterValueException("Unable to find pod by id " + id);
        }

        String[] existingPodIpRange = pod.getDescription().split("-");
        String[] leftRangeToAdd = null;
        String[] rightRangeToAdd = null;
        boolean allowToDownsize = false;

        // If the gateway, CIDR, private IP range is being changed, check if the
        // pod has allocated private IP addresses
        if (podHasAllocatedPrivateIPs(id)) {

            if (netmask != null) {
                long newCidr = NetUtils.getCidrSize(netmask);
                long oldCidr = pod.getCidrSize();

                if (newCidr > oldCidr) {
                    throw new CloudRuntimeException("The specified pod has allocated private IP addresses, so its IP address range can be extended only");
                }
            }

            if (startIp != null && !startIp.equals(existingPodIpRange[0])) {
                if (NetUtils.ipRangesOverlap(startIp, null, existingPodIpRange[0], existingPodIpRange[1])) {
                    throw new CloudRuntimeException("The specified pod has allocated private IP addresses, so its IP address range can be extended only");
                } else {
                    leftRangeToAdd = new String[2];
                    long endIpForUpdate = NetUtils.ip2Long(existingPodIpRange[0]) - 1;
                    leftRangeToAdd[0] = startIp;
                    leftRangeToAdd[1] = NetUtils.long2Ip(endIpForUpdate);
                }
            }

            if (endIp != null && !endIp.equals(existingPodIpRange[1])) {
                if (NetUtils.ipRangesOverlap(endIp, endIp, existingPodIpRange[0], existingPodIpRange[1])) {
                    throw new CloudRuntimeException("The specified pod has allocated private IP addresses, so its IP address range can be extended only");
                } else {
                    rightRangeToAdd = new String[2];
                    long startIpForUpdate = NetUtils.ip2Long(existingPodIpRange[1]) + 1;
                    rightRangeToAdd[0] = NetUtils.long2Ip(startIpForUpdate);
                    rightRangeToAdd[1] = endIp;
                }
            }

        } else {
            allowToDownsize = true;
        }

        if (gateway == null) {
            gateway = pod.getGateway();
        }

        if (netmask == null) {
            netmask = NetUtils.getCidrNetmask(pod.getCidrSize());
        }

        String oldPodName = pod.getName();
        if (name == null) {
            name = oldPodName;
        }

        if (gateway == null) {
            gateway = pod.getGateway();
        }

        if (startIp == null) {
            startIp = existingPodIpRange[0];
        }

        if (endIp == null) {
            endIp = existingPodIpRange[1];
        }

        if (allocationStateStr == null) {
            allocationStateStr = pod.getAllocationState().toString();
        }

        // Verify pod's attributes
        String cidr = NetUtils.ipAndNetMaskToCidr(gateway, netmask);
        boolean checkForDuplicates = !oldPodName.equals(name);
        checkPodAttributes(id, name, pod.getDataCenterId(), gateway, cidr, startIp, endIp, allocationStateStr, checkForDuplicates, false);

        Transaction txn = Transaction.currentTxn();
        try {
            txn.start();
            long zoneId = pod.getDataCenterId();

            if (!allowToDownsize) {
                if (leftRangeToAdd != null) {
                    _zoneDao.addPrivateIpAddress(zoneId, pod.getId(), leftRangeToAdd[0], leftRangeToAdd[1]);
                }

                if (rightRangeToAdd != null) {
                    _zoneDao.addPrivateIpAddress(zoneId, pod.getId(), rightRangeToAdd[0], rightRangeToAdd[1]);
                }

            } else {
                // delete the old range
                _zoneDao.deletePrivateIpAddressByPod(pod.getId());

                // add the new one
                if (startIp == null) {
                    startIp = existingPodIpRange[0];
                }

                if (endIp == null) {
                    endIp = existingPodIpRange[1];
                }

                _zoneDao.addPrivateIpAddress(zoneId, pod.getId(), startIp, endIp);
            }

            pod.setName(name);
            pod.setDataCenterId(zoneId);
            pod.setGateway(gateway);
            pod.setCidrAddress(getCidrAddress(cidr));
            pod.setCidrSize(getCidrSize(cidr));

            String ipRange = startIp + "-" + endIp;
            pod.setDescription(ipRange);
            Grouping.AllocationState allocationState = null;
            if (allocationStateStr != null && !allocationStateStr.isEmpty()) {
                allocationState = Grouping.AllocationState.valueOf(allocationStateStr);
                _capacityDao.updateCapacityState(null, pod.getId(), null, null, allocationStateStr);
                pod.setAllocationState(allocationState);
            }

            _podDao.update(id, pod);

            txn.commit();
        } catch (Exception e) {
            s_logger.error("Unable to edit pod due to " + e.getMessage(), e);
            throw new CloudRuntimeException("Failed to edit pod. Please contact Cloud Support.");
        }

        return pod;
    }

    @Override
    public Pod createPod(long zoneId, String name, String startIp, String endIp, String gateway, String netmask, String allocationState) {
        String cidr = NetUtils.ipAndNetMaskToCidr(gateway, netmask);
        Long userId = UserContext.current().getCallerUserId();

        if (allocationState == null) {
            allocationState = Grouping.AllocationState.Enabled.toString();
        }
        return createPod(userId.longValue(), name, zoneId, gateway, cidr, startIp, endIp, allocationState, false);
    }

    @Override
    @DB
    public HostPodVO createPod(long userId, String podName, long zoneId, String gateway, String cidr, String startIp, String endIp, String allocationStateStr, boolean skipGatewayOverlapCheck) {

        // Check if the zone is valid
        if (!validZone(zoneId)) {
            throw new InvalidParameterValueException("Please specify a valid zone.");
        }

        // Check if zone is disabled
        DataCenterVO zone = _zoneDao.findById(zoneId);
        Account account = UserContext.current().getCaller();
        if (Grouping.AllocationState.Disabled == zone.getAllocationState() && !_accountMgr.isRootAdmin(account.getType())) {
            throw new PermissionDeniedException("Cannot perform this operation, Zone is currently disabled: " + zoneId);
        }

        String cidrAddress = getCidrAddress(cidr);
        int cidrSize = getCidrSize(cidr);

        // endIp is an optional parameter; if not specified - default it to the
        // end ip of the pod's cidr
        if (startIp != null) {
            if (endIp == null) {
                endIp = NetUtils.getIpRangeEndIpFromCidr(cidrAddress, cidrSize);
            }
        }

        // Validate new pod settings
        checkPodAttributes(-1, podName, zoneId, gateway, cidr, startIp, endIp, allocationStateStr, true, skipGatewayOverlapCheck);

        // Create the new pod in the database
        String ipRange;
        if (startIp != null) {
            ipRange = startIp + "-" + endIp;
        } else {
            throw new InvalidParameterValueException("Start ip is required parameter");
        }

        HostPodVO pod = new HostPodVO(podName, zoneId, gateway, cidrAddress, cidrSize, ipRange);

        Grouping.AllocationState allocationState = null;
        if (allocationStateStr != null && !allocationStateStr.isEmpty()) {
            allocationState = Grouping.AllocationState.valueOf(allocationStateStr);
            pod.setAllocationState(allocationState);
        }

        Transaction txn = Transaction.currentTxn();
        txn.start();

        pod = _podDao.persist(pod);

        if (startIp != null) {
            _zoneDao.addPrivateIpAddress(zoneId, pod.getId(), startIp, endIp);
        }

        String[] linkLocalIpRanges = getLinkLocalIPRange();
        if (linkLocalIpRanges != null) {
            _zoneDao.addLinkLocalIpAddress(zoneId, pod.getId(), linkLocalIpRanges[0], linkLocalIpRanges[1]);
        }

        txn.commit();

        return pod;
    }

    @DB
    protected void checkIfZoneIsDeletable(long zoneId) {
        List<List<String>> tablesToCheck = new ArrayList<List<String>>();

        List<String> host = new ArrayList<String>();
        host.add(0, "host");
        host.add(1, "data_center_id");
        host.add(2, "there are servers running in this zone");
        tablesToCheck.add(host);

        List<String> hostPodRef = new ArrayList<String>();
        hostPodRef.add(0, "host_pod_ref");
        hostPodRef.add(1, "data_center_id");
        hostPodRef.add(2, "there are pods in this zone");
        tablesToCheck.add(hostPodRef);

        List<String> privateIP = new ArrayList<String>();
        privateIP.add(0, "op_dc_ip_address_alloc");
        privateIP.add(1, "data_center_id");
        privateIP.add(2, "there are private IP addresses allocated for this zone");
        tablesToCheck.add(privateIP);

        List<String> publicIP = new ArrayList<String>();
        publicIP.add(0, "user_ip_address");
        publicIP.add(1, "data_center_id");
        publicIP.add(2, "there are public IP addresses allocated for this zone");
        tablesToCheck.add(publicIP);

        List<String> vmInstance = new ArrayList<String>();
        vmInstance.add(0, "vm_instance");
        vmInstance.add(1, "data_center_id");
        vmInstance.add(2, "there are virtual machines running in this zone");
        tablesToCheck.add(vmInstance);

        List<String> volumes = new ArrayList<String>();
        volumes.add(0, "volumes");
        volumes.add(1, "data_center_id");
        volumes.add(2, "there are storage volumes for this zone");
        tablesToCheck.add(volumes);

        List<String> physicalNetworks = new ArrayList<String>();
        physicalNetworks.add(0, "physical_network");
        physicalNetworks.add(1, "data_center_id");
        physicalNetworks.add(2, "there are physical networks in this zone");
        tablesToCheck.add(physicalNetworks);

        for (List<String> table : tablesToCheck) {
            String tableName = table.get(0);
            String column = table.get(1);
            String errorMsg = table.get(2);

            String dbName = "cloud";

            String selectSql = "SELECT * FROM `" + dbName + "`.`" + tableName + "` WHERE " + column + " = ?";

            if (tableName.equals("op_dc_vnet_alloc")) {
                selectSql += " AND taken IS NOT NULL";
            }

            if (tableName.equals("user_ip_address")) {
                selectSql += " AND state!='Free'";
            }

            if (tableName.equals("op_dc_ip_address_alloc")) {
                selectSql += " AND taken IS NOT NULL";
            }

            if (tableName.equals("host_pod_ref") || tableName.equals("host") || tableName.equals("volumes") || tableName.equals("physical_network")) {
                selectSql += " AND removed is NULL";
            }

            if (tableName.equals("vm_instance")) {
                selectSql += " AND state != '" + VirtualMachine.State.Expunging.toString() + "'";
            }

            Transaction txn = Transaction.currentTxn();
            try {
                PreparedStatement stmt = txn.prepareAutoCloseStatement(selectSql);
                stmt.setLong(1, zoneId);
                ResultSet rs = stmt.executeQuery();
                if (rs != null && rs.next()) {
                    throw new CloudRuntimeException("The zone is not deletable because " + errorMsg);
                }
            } catch (SQLException ex) {
                throw new CloudRuntimeException("The Management Server failed to detect if zone is deletable. Please contact Cloud Support.");
            }
        }

    }

    private void checkZoneParameters(String zoneName, String dns1, String dns2, String internalDns1, String internalDns2, boolean checkForDuplicates, Long domainId, String allocationStateStr,
    								 String ip6Dns1, String ip6Dns2) {
        if (checkForDuplicates) {
            // Check if a zone with the specified name already exists
            if (validZone(zoneName)) {
                throw new InvalidParameterValueException("A zone with that name already exists. Please specify a unique zone name.");
            }
        }

        // check if valid domain
        if (domainId != null) {
            DomainVO domain = _domainDao.findById(domainId);

            if (domain == null) {
                throw new InvalidParameterValueException("Please specify a valid domain id");
            }
        }

        // Check IP validity for DNS addresses
        // Empty strings is a valid input -- hence the length check
        if (dns1 != null && dns1.length() > 0 && !NetUtils.isValidIp(dns1)) {
            throw new InvalidParameterValueException("Please enter a valid IP address for DNS1");
        }

        if (dns2 != null && dns2.length() > 0 && !NetUtils.isValidIp(dns2)) {
            throw new InvalidParameterValueException("Please enter a valid IP address for DNS2");
        }

        if ((internalDns1 != null && internalDns1.length() > 0 && !NetUtils.isValidIp(internalDns1))) {
            throw new InvalidParameterValueException("Please enter a valid IP address for internal DNS1");
        }

        if (internalDns2 != null && internalDns2.length() > 0 && !NetUtils.isValidIp(internalDns2)) {
            throw new InvalidParameterValueException("Please enter a valid IP address for internal DNS2");
        }

        if (ip6Dns1 != null && ip6Dns1.length() > 0 && !NetUtils.isValidIpv6(ip6Dns1)) {
            throw new InvalidParameterValueException("Please enter a valid IPv6 address for IP6 DNS1");
        }

        if (ip6Dns2 != null && ip6Dns2.length() > 0 && !NetUtils.isValidIpv6(ip6Dns2)) {
            throw new InvalidParameterValueException("Please enter a valid IPv6 address for IP6 DNS2");
        }

        if (allocationStateStr != null && !allocationStateStr.isEmpty()) {
            try {
                Grouping.AllocationState.valueOf(allocationStateStr);
            } catch (IllegalArgumentException ex) {
                throw new InvalidParameterValueException("Unable to resolve Allocation State '" + allocationStateStr + "' to a supported state");
            }
        }
    }

    private void checkIpRange(String startIp, String endIp, String cidrAddress, long cidrSize) {
        if (!NetUtils.isValidIp(startIp)) {
            throw new InvalidParameterValueException("The start address of the IP range is not a valid IP address.");
        }

        if (endIp != null && !NetUtils.isValidIp(endIp)) {
            throw new InvalidParameterValueException("The end address of the IP range is not a valid IP address.");
        }

        if (!NetUtils.getCidrSubNet(startIp, cidrSize).equalsIgnoreCase(NetUtils.getCidrSubNet(cidrAddress, cidrSize))) {
            throw new InvalidParameterValueException("The start address of the IP range is not in the CIDR subnet.");
        }

        if (endIp != null && !NetUtils.getCidrSubNet(endIp, cidrSize).equalsIgnoreCase(NetUtils.getCidrSubNet(cidrAddress, cidrSize))) {
            throw new InvalidParameterValueException("The end address of the IP range is not in the CIDR subnet.");
        }

        if (endIp != null && NetUtils.ip2Long(startIp) > NetUtils.ip2Long(endIp)) {
            throw new InvalidParameterValueException("The start IP address must have a lower value than the end IP address.");
        }

    }

    private void checkOverlapPublicIpRange(Long zoneId, String startIp, String endIp) {
        long privateStartIp = NetUtils.ip2Long(startIp);
        long privateEndIp = NetUtils.ip2Long(endIp);

        List<IPAddressVO> existingPublicIPs = _publicIpAddressDao.listByDcId(zoneId);
        for (IPAddressVO publicIPVO : existingPublicIPs) {
            long publicIP = NetUtils.ip2Long(publicIPVO.getAddress().addr());
            if ((publicIP >= privateStartIp) && (publicIP <= privateEndIp)) {
                throw new InvalidParameterValueException("The Start IP and endIP address range overlap with Public IP :" + publicIPVO.getAddress().addr());
            }
        }
    }

    private void checkOverlapPrivateIpRange(Long zoneId, String startIp, String endIp) {

        List<HostPodVO> podsInZone = _podDao.listByDataCenterId(zoneId);
        for (HostPodVO hostPod : podsInZone) {
            String[] IpRange = hostPod.getDescription().split("-");
            if (IpRange[0] == null || IpRange[1] == null)
                continue;
            if (!NetUtils.isValidIp(IpRange[0]) || !NetUtils.isValidIp(IpRange[1]))
                continue;
            if (NetUtils.ipRangesOverlap(startIp, endIp, IpRange[0], IpRange[1])) {
                throw new InvalidParameterValueException("The Start IP and endIP address range overlap with private IP :" + IpRange[0] + ":" + IpRange[1]);
            }
        }
    }

    @Override
    @DB
    @ActionEvent(eventType = EventTypes.EVENT_ZONE_DELETE, eventDescription = "deleting zone", async = false)
    public boolean deleteZone(DeleteZoneCmd cmd) {

        Transaction txn = Transaction.currentTxn();
        boolean success = false;

        Long userId = UserContext.current().getCallerUserId();
        Long zoneId = cmd.getId();

        if (userId == null) {
            userId = Long.valueOf(User.UID_SYSTEM);
        }

        // Make sure the zone exists
        if (!validZone(zoneId)) {
            throw new InvalidParameterValueException("A zone with ID: " + zoneId + " does not exist.");
        }

        checkIfZoneIsDeletable(zoneId);

        txn.start();

        // delete vlans for this zone
        List<VlanVO> vlans = _vlanDao.listByZone(zoneId);
        for (VlanVO vlan : vlans) {
            _vlanDao.remove(vlan.getId());
        }

        success = _zoneDao.remove(zoneId);

        if (success) {
            // delete all capacity records for the zone
            _capacityDao.removeBy(null, zoneId, null, null, null);
        }

        txn.commit();

        return success;

    }

    @Override
    @DB
    public boolean removeLDAP(LDAPRemoveCmd cmd) {
        _configDao.expunge(LDAPParams.hostname.toString());
        _configDao.expunge(LDAPParams.port.toString());
        _configDao.expunge(LDAPParams.queryfilter.toString());
        _configDao.expunge(LDAPParams.searchbase.toString());
        _configDao.expunge(LDAPParams.usessl.toString());
        _configDao.expunge(LDAPParams.dn.toString());
        _configDao.expunge(LDAPParams.passwd.toString());
        _configDao.expunge(LDAPParams.truststore.toString());
        _configDao.expunge(LDAPParams.truststorepass.toString());
        return true;
    }


    @Override
    @DB
    public LDAPConfigCmd listLDAPConfig(LDAPConfigCmd cmd) {
        String hostname = _configDao.getValue(LDAPParams.hostname.toString());
        cmd.setHostname(hostname == null ? "" : hostname);
        String port = _configDao.getValue(LDAPParams.port.toString());
        cmd.setPort(port == null ? 0 : Integer.valueOf(port));
        String queryFilter = _configDao.getValue(LDAPParams.queryfilter.toString());
        cmd.setQueryFilter(queryFilter == null ? "" : queryFilter);
        String searchBase =  _configDao.getValue(LDAPParams.searchbase.toString());
        cmd.setSearchBase(searchBase == null ? "" : searchBase);
        String useSSL =  _configDao.getValue(LDAPParams.usessl.toString());
        cmd.setUseSSL(useSSL == null ? Boolean.FALSE : Boolean.valueOf(useSSL));
        String binddn =  _configDao.getValue(LDAPParams.dn.toString());
        cmd.setBindDN(binddn == null ? "" : binddn);
        String truststore =  _configDao.getValue(LDAPParams.truststore.toString());
        cmd.setTrustStore(truststore == null ? "" : truststore);
        return cmd;
    }

    @Override
    @DB
    public boolean updateLDAP(LDAPConfigCmd cmd) {
        try {
            // set the ldap details in the zone details table with a zone id of -12
            String hostname = cmd.getHostname();
            Integer port = cmd.getPort();
            String queryFilter = cmd.getQueryFilter();
            String searchBase = cmd.getSearchBase();
            Boolean useSSL = cmd.getUseSSL();
            String bindDN = cmd.getBindDN();
            String bindPasswd = cmd.getBindPassword();
            String trustStore = cmd.getTrustStore();
            String trustStorePassword = cmd.getTrustStorePassword();

            if (bindDN != null && bindPasswd == null) {
                throw new InvalidParameterValueException("If you specify a bind name then you need to provide bind password too.");
            }

            // check query filter if it contains valid substitution
            if (!queryFilter.contains("%u") && !queryFilter.contains("%n") && !queryFilter.contains("%e")){
                throw new InvalidParameterValueException("QueryFilter should contain at least one of the substitutions: %u, %n or %e: " + queryFilter);
            }

            // check if the info is correct
            Hashtable<String, String> env = new Hashtable<String, String>(11);
            env.put(Context.INITIAL_CONTEXT_FACTORY, "com.sun.jndi.ldap.LdapCtxFactory");
            String protocol = "ldap://";
            if (useSSL) {
                env.put(Context.SECURITY_PROTOCOL, "ssl");
                protocol = "ldaps://";
                if (trustStore == null || trustStorePassword == null) {
                    throw new InvalidParameterValueException("If you plan to use SSL then you need to configure the trust store.");
                }
                System.setProperty("javax.net.ssl.trustStore", trustStore);
                System.setProperty("javax.net.ssl.trustStorePassword", trustStorePassword);
            }
            env.put(Context.PROVIDER_URL, protocol + hostname + ":" + port);
            if (bindDN != null && bindPasswd != null) {
                env.put(Context.SECURITY_AUTHENTICATION, "simple");
                env.put(Context.SECURITY_PRINCIPAL, bindDN);
                env.put(Context.SECURITY_CREDENTIALS, bindPasswd);
            }
            // Create the initial context
            DirContext ctx = new InitialDirContext(env);
            ctx.close();

            // store the result in DB Configuration
            ConfigurationVO cvo = _configDao.findByName(LDAPParams.hostname.toString());
            if (cvo == null) {
                cvo = new ConfigurationVO("Hidden", "DEFAULT", "management-server", LDAPParams.hostname.toString(), null, "Hostname or ip address of the ldap server eg: my.ldap.com");
            }
            cvo.setValue(DBEncryptionUtil.encrypt(hostname));
            _configDao.persist(cvo);

            cvo = _configDao.findByName(LDAPParams.port.toString());
            if (cvo == null) {
                cvo = new ConfigurationVO("Hidden", "DEFAULT", "management-server", LDAPParams.port.toString(), null, "Specify the LDAP port if required, default is 389");
            }
            cvo.setValue(DBEncryptionUtil.encrypt(port.toString()));
            _configDao.persist(cvo);

            cvo = _configDao.findByName(LDAPParams.queryfilter.toString());
            if (cvo == null) {
                cvo = new ConfigurationVO("Hidden", "DEFAULT", "management-server", LDAPParams.queryfilter.toString(), null,
                        "You specify a query filter here, which narrows down the users, who can be part of this domain");
            }
            cvo.setValue(DBEncryptionUtil.encrypt(queryFilter));
            _configDao.persist(cvo);

            cvo = _configDao.findByName(LDAPParams.searchbase.toString());
            if (cvo == null) {
                cvo = new ConfigurationVO("Hidden", "DEFAULT", "management-server", LDAPParams.searchbase.toString(), null,
                        "The search base defines the starting point for the search in the directory tree Example:  dc=cloud,dc=com.");
            }
            cvo.setValue(DBEncryptionUtil.encrypt(searchBase));
            _configDao.persist(cvo);

            cvo = _configDao.findByName(LDAPParams.usessl.toString());
            if (cvo == null) {
                cvo = new ConfigurationVO("Hidden", "DEFAULT", "management-server", LDAPParams.usessl.toString(), null, "Check Use SSL if the external LDAP server is configured for LDAP over SSL.");
            }
            cvo.setValue(DBEncryptionUtil.encrypt(useSSL.toString()));
            _configDao.persist(cvo);

            cvo = _configDao.findByName(LDAPParams.dn.toString());
            if (cvo == null) {
                cvo = new ConfigurationVO("Hidden", "DEFAULT", "management-server", LDAPParams.dn.toString(), null, "Specify the distinguished name of a user with the search permission on the directory");
            }
            cvo.setValue(DBEncryptionUtil.encrypt(bindDN));
            _configDao.persist(cvo);

            cvo = _configDao.findByName(LDAPParams.passwd.toString());
            if (cvo == null) {
                cvo = new ConfigurationVO("Hidden", "DEFAULT", "management-server", LDAPParams.passwd.toString(), null, "Enter the password");
            }
            cvo.setValue(DBEncryptionUtil.encrypt(bindPasswd));
            _configDao.persist(cvo);

            cvo = _configDao.findByName(LDAPParams.truststore.toString());
            if (cvo == null) {
                cvo = new ConfigurationVO("Hidden", "DEFAULT", "management-server", LDAPParams.truststore.toString(), null, "Enter the path to trusted keystore");
            }
            cvo.setValue(DBEncryptionUtil.encrypt(trustStore));
            _configDao.persist(cvo);

            cvo = _configDao.findByName(LDAPParams.truststorepass.toString());
            if (cvo == null) {
                cvo = new ConfigurationVO("Hidden", "DEFAULT", "management-server", LDAPParams.truststorepass.toString(), null, "Enter the password for trusted keystore");
            }
            cvo.setValue(DBEncryptionUtil.encrypt(trustStorePassword));
            _configDao.persist(cvo);

            s_logger.debug("The ldap server is configured: " + hostname);
        } catch (NamingException ne) {
            throw new InvalidParameterValueException("Naming Exception, check you ldap data ! " + ne.getMessage() + (ne.getCause() != null ? ("; Caused by:" + ne.getCause().getMessage()) : ""));
        }
        return true;
    }

    @Override
    @DB
    @ActionEvent(eventType = EventTypes.EVENT_ZONE_EDIT, eventDescription = "editing zone", async = false)
    public DataCenter editZone(UpdateZoneCmd cmd) {
        // Parameter validation as from execute() method in V1
        Long zoneId = cmd.getId();
        String zoneName = cmd.getZoneName();
        String dns1 = cmd.getDns1();
        String dns2 = cmd.getDns2();
        String ip6Dns1 = cmd.getIp6Dns1();
        String ip6Dns2 = cmd.getIp6Dns2();
        String internalDns1 = cmd.getInternalDns1();
        String internalDns2 = cmd.getInternalDns2();
        String guestCidr = cmd.getGuestCidrAddress();
        List<String> dnsSearchOrder = cmd.getDnsSearchOrder();
        Boolean isPublic = cmd.isPublic();
        String allocationStateStr = cmd.getAllocationState();
        String dhcpProvider = cmd.getDhcpProvider();
        Map<?, ?> detailsMap = cmd.getDetails();
        String networkDomain = cmd.getDomain();
        Boolean localStorageEnabled = cmd.getLocalStorageEnabled();

        Map<String, String> newDetails = new HashMap<String, String>();
        if (detailsMap != null) {
            Collection<?> zoneDetailsCollection = detailsMap.values();
            Iterator<?> iter = zoneDetailsCollection.iterator();
            while (iter.hasNext()) {
                HashMap<?, ?> detail = (HashMap<?, ?>) iter.next();
                String key = (String) detail.get("key");
                String value = (String) detail.get("value");
                if ((key == null) || (value == null)) {
                    throw new InvalidParameterValueException(
                            "Invalid Zone Detail specified, fields 'key' and 'value' cannot be null, please specify details in the form:  details[0].key=XXX&details[0].value=YYY");
                }
                // validate the zone detail keys are known keys
                /*
                 * if(!ZoneConfig.doesKeyExist(key)){ throw new
                 * InvalidParameterValueException
                 * ("Invalid Zone Detail parameter: "+ key); }
                 */
                newDetails.put(key, value);
            }
        }

        // add the domain prefix list to details if not null
        if (dnsSearchOrder != null) {
            for (String dom : dnsSearchOrder) {
                if (!NetUtils.verifyDomainName(dom)) {
                    throw new InvalidParameterValueException(
                            "Invalid network domain suffixes. Total length shouldn't exceed 190 chars. Each domain label must be between 1 and 63 characters long, can contain ASCII letters 'a' through 'z', the digits '0' through '9', "
                                    + "and the hyphen ('-'); can't start or end with \"-\"");
                }
            }
            newDetails.put(ZoneConfig.DnsSearchOrder.getName(), StringUtils.join(dnsSearchOrder, ","));
        }

        DataCenterVO zone = _zoneDao.findById(zoneId);
        if (zone == null) {
            throw new InvalidParameterValueException("unable to find zone by id " + zoneId);
        }

        if (zoneName == null) {
            zoneName = zone.getName();
        }

        if ((guestCidr != null) && !NetUtils.validateGuestCidr(guestCidr)) {
            throw new InvalidParameterValueException("Please enter a valid guest cidr");
        }

        // Make sure the zone exists
        if (!validZone(zoneId)) {
            throw new InvalidParameterValueException("A zone with ID: " + zoneId + " does not exist.");
        }

        String oldZoneName = zone.getName();

        if (zoneName == null) {
            zoneName = oldZoneName;
        }

        if (dns1 == null) {
            dns1 = zone.getDns1();
        }

        if (dns2 == null) {
            dns2 = zone.getDns2();
        }

        if (ip6Dns1 == null) {
            ip6Dns1 = zone.getIp6Dns1();
        }

        if (ip6Dns2 == null) {
            ip6Dns2 = zone.getIp6Dns2();
        }

        if (internalDns1 == null) {
            internalDns1 = zone.getInternalDns1();
        }

        if (internalDns2 == null) {
        	internalDns2 = zone.getInternalDns2();
        }
        
        if (guestCidr == null) {
            guestCidr = zone.getGuestNetworkCidr();
        }

        // validate network domain
        if (networkDomain != null && !networkDomain.isEmpty()) {
            if (!NetUtils.verifyDomainName(networkDomain)) {
                throw new InvalidParameterValueException(
                        "Invalid network domain. Total length shouldn't exceed 190 chars. Each domain label must be between 1 and 63 characters long, can contain ASCII letters 'a' through 'z', the digits '0' through '9', "
                                + "and the hyphen ('-'); can't start or end with \"-\"");
            }
        }

        boolean checkForDuplicates = !zoneName.equals(oldZoneName);
        checkZoneParameters(zoneName, dns1, dns2, internalDns1, internalDns2, checkForDuplicates, null, allocationStateStr, ip6Dns1, ip6Dns2);// not allowing updating domain associated with a zone, once created

        zone.setName(zoneName);
        zone.setDns1(dns1);
        zone.setDns2(dns2);
        zone.setIp6Dns1(ip6Dns1);
        zone.setIp6Dns2(ip6Dns2);
        zone.setInternalDns1(internalDns1);
        zone.setInternalDns2(internalDns2);
        zone.setGuestNetworkCidr(guestCidr);
        if (localStorageEnabled != null) {
            zone.setLocalStorageEnabled(localStorageEnabled.booleanValue());
        }

        if (networkDomain != null) {
            if (networkDomain.isEmpty()) {
                zone.setDomain(null);
            } else {
                zone.setDomain(networkDomain);
            }
        }

        // update a private zone to public; not vice versa
        if (isPublic != null && isPublic) {
            zone.setDomainId(null);
            zone.setDomain(null);
        }

        Transaction txn = Transaction.currentTxn();
        txn.start();

        Map<String, String> updatedDetails = new HashMap<String, String>();
        _zoneDao.loadDetails(zone);
        if (zone.getDetails() != null) {
            updatedDetails.putAll(zone.getDetails());
        }
        updatedDetails.putAll(newDetails);
        zone.setDetails(updatedDetails);

        if (allocationStateStr != null && !allocationStateStr.isEmpty()) {
            Grouping.AllocationState allocationState = Grouping.AllocationState.valueOf(allocationStateStr);

            if (allocationState == Grouping.AllocationState.Enabled) {
                // check if zone has necessary trafficTypes before enabling
                try {
                    PhysicalNetwork mgmtPhyNetwork;
                    // zone should have a physical network with management traffiType
                    mgmtPhyNetwork = _networkModel.getDefaultPhysicalNetworkByZoneAndTrafficType(zoneId, TrafficType.Management);
                    if (NetworkType.Advanced == zone.getNetworkType() && ! zone.isSecurityGroupEnabled() ) {
                        // advanced zone without SG should have a physical network with public Thpe
                        _networkModel.getDefaultPhysicalNetworkByZoneAndTrafficType(zoneId, TrafficType.Public);
                    }

                    try {
                        _networkModel.getDefaultPhysicalNetworkByZoneAndTrafficType(zoneId, TrafficType.Storage);
                    } catch (InvalidParameterValueException noStorage) {
                        PhysicalNetworkTrafficTypeVO mgmtTraffic = _trafficTypeDao.findBy(mgmtPhyNetwork.getId(), TrafficType.Management);
                        _networkSvc.addTrafficTypeToPhysicalNetwork(mgmtPhyNetwork.getId(), TrafficType.Storage.toString(), mgmtTraffic.getXenNetworkLabel(), mgmtTraffic.getKvmNetworkLabel(),
                                mgmtTraffic.getVmwareNetworkLabel(), mgmtTraffic.getSimulatorNetworkLabel(), mgmtTraffic.getVlan());
                        s_logger.info("No storage traffic type was specified by admin, create default storage traffic on physical network " + mgmtPhyNetwork.getId() + " with same configure of management traffic type");
                    }
                } catch (InvalidParameterValueException ex) {
                    throw new InvalidParameterValueException("Cannot enable this Zone since: " + ex.getMessage());
                }
            }
            _capacityDao.updateCapacityState(zone.getId(), null, null, null, allocationStateStr);
            zone.setAllocationState(allocationState);
        }

        if (dhcpProvider != null) {
            zone.setDhcpProvider(dhcpProvider);
        }

        if (!_zoneDao.update(zoneId, zone)) {
            throw new CloudRuntimeException("Failed to edit zone. Please contact Cloud Support.");
        }

        txn.commit();
        return zone;
    }

    @Override
    @DB
    public DataCenterVO createZone(long userId, String zoneName, String dns1, String dns2, String internalDns1, String internalDns2, String guestCidr, String domain, Long domainId,
            NetworkType zoneType, String allocationStateStr, String networkDomain, boolean isSecurityGroupEnabled, boolean isLocalStorageEnabled, String ip6Dns1, String ip6Dns2) {

        // checking the following params outside checkzoneparams method as we do
        // not use these params for updatezone
        // hence the method below is generic to check for common params
        if ((guestCidr != null) && !NetUtils.validateGuestCidr(guestCidr)) {
            throw new InvalidParameterValueException("Please enter a valid guest cidr");
        }

        // Validate network domain
        if (networkDomain != null) {
            if (!NetUtils.verifyDomainName(networkDomain)) {
                throw new InvalidParameterValueException(
                        "Invalid network domain. Total length shouldn't exceed 190 chars. Each domain label must be between 1 and 63 characters long, can contain ASCII letters 'a' through 'z', the digits '0' through '9', "
                                + "and the hyphen ('-'); can't start or end with \"-\"");
            }
        }

        checkZoneParameters(zoneName, dns1, dns2, internalDns1, internalDns2, true, domainId, allocationStateStr, ip6Dns1, ip6Dns2);

        byte[] bytes = (zoneName + System.currentTimeMillis()).getBytes();
        String zoneToken = UUID.nameUUIDFromBytes(bytes).toString();
        Transaction txn = Transaction.currentTxn();
        try {
            txn.start();
            // Create the new zone in the database
            DataCenterVO zone = new DataCenterVO(zoneName, null, dns1, dns2, internalDns1, internalDns2, guestCidr, domain, domainId, zoneType, zoneToken, networkDomain, isSecurityGroupEnabled, isLocalStorageEnabled, ip6Dns1, ip6Dns2);
            if (allocationStateStr != null && !allocationStateStr.isEmpty()) {
                Grouping.AllocationState allocationState = Grouping.AllocationState.valueOf(allocationStateStr);
                zone.setAllocationState(allocationState);
            } else {
                // Zone will be disabled since 3.0. Admin shoul enable it after physical network and providers setup.
                zone.setAllocationState(Grouping.AllocationState.Disabled);
            }
            zone = _zoneDao.persist(zone);

            // Create default system networks
            createDefaultSystemNetworks(zone.getId());

            _swiftMgr.propagateSwiftTmplteOnZone(zone.getId());
            _s3Mgr.propagateTemplatesToZone(zone);
            txn.commit();
            return zone;
        } catch (Exception ex) {
            txn.rollback();
            s_logger.warn("Exception: ", ex);
            throw new CloudRuntimeException("Fail to create a network");
        } finally {
            txn.close();
        }
    }

    @Override
    public void createDefaultSystemNetworks(long zoneId) throws ConcurrentOperationException {
        DataCenterVO zone = _zoneDao.findById(zoneId);
        String networkDomain = null;
        // Create public, management, control and storage networks as a part of
        // the zone creation
        if (zone != null) {
            List<NetworkOfferingVO> ntwkOff = _networkOfferingDao.listSystemNetworkOfferings();

            for (NetworkOfferingVO offering : ntwkOff) {
                DataCenterDeployment plan = new DataCenterDeployment(zone.getId(), null, null, null, null, null);
                NetworkVO userNetwork = new NetworkVO();

                Account systemAccount = _accountDao.findById(Account.ACCOUNT_ID_SYSTEM);

                BroadcastDomainType broadcastDomainType = null;
                if (offering.getTrafficType() == TrafficType.Management) {
                    broadcastDomainType = BroadcastDomainType.Native;
                } else if (offering.getTrafficType() == TrafficType.Control) {
                    broadcastDomainType = BroadcastDomainType.LinkLocal;
                } else if (offering.getTrafficType() == TrafficType.Public) {
                    if ((zone.getNetworkType() == NetworkType.Advanced && !zone.isSecurityGroupEnabled()) || zone.getNetworkType() == NetworkType.Basic) {
                        broadcastDomainType = BroadcastDomainType.Vlan;
                    } else {
                        continue;
                    }
                } else if (offering.getTrafficType() == TrafficType.Guest) {
                    continue;
                }

                userNetwork.setBroadcastDomainType(broadcastDomainType);
                userNetwork.setNetworkDomain(networkDomain);
                _networkMgr.setupNetwork(systemAccount, offering, userNetwork, plan, null, null, false,
                        Domain.ROOT_DOMAIN, null, null, null, true);
            }
        }
    }

    @Override
    @ActionEvent(eventType = EventTypes.EVENT_ZONE_CREATE, eventDescription = "creating zone", async = false)
    public DataCenter createZone(CreateZoneCmd cmd) {
        // grab parameters from the command
        Long userId = UserContext.current().getCallerUserId();
        String zoneName = cmd.getZoneName();
        String dns1 = cmd.getDns1();
        String dns2 = cmd.getDns2();
        String ip6Dns1 = cmd.getIp6Dns1();
        String ip6Dns2 = cmd.getIp6Dns2();
        String internalDns1 = cmd.getInternalDns1();
        String internalDns2 = cmd.getInternalDns2();
        String guestCidr = cmd.getGuestCidrAddress();
        Long domainId = cmd.getDomainId();
        String type = cmd.getNetworkType();
        Boolean isBasic = false;
        String allocationState = cmd.getAllocationState();
        String networkDomain = cmd.getDomain();
        boolean isSecurityGroupEnabled = cmd.getSecuritygroupenabled();
        boolean isLocalStorageEnabled = cmd.getLocalStorageEnabled();

        if (allocationState == null) {
            allocationState = Grouping.AllocationState.Disabled.toString();
        }

        if (!(type.equalsIgnoreCase(NetworkType.Basic.toString())) && !(type.equalsIgnoreCase(NetworkType.Advanced.toString()))) {
            throw new InvalidParameterValueException("Invalid zone type; only Advanced and Basic values are supported");
        } else if (type.equalsIgnoreCase(NetworkType.Basic.toString())) {
            isBasic = true;
        }

        NetworkType zoneType = isBasic ? NetworkType.Basic : NetworkType.Advanced;

        // error out when the parameter specified for Basic zone
        if (zoneType == NetworkType.Basic && guestCidr != null) {
            throw new InvalidParameterValueException("guestCidrAddress parameter is not supported for Basic zone");
        }

        DomainVO domainVO = null;

        if (userId == null) {
            userId = User.UID_SYSTEM;
        }

        if (domainId != null) {
            domainVO = _domainDao.findById(domainId);
        }

        if (zoneType == NetworkType.Basic) {
            isSecurityGroupEnabled = true;
        }

        return createZone(userId, zoneName, dns1, dns2, internalDns1, internalDns2, guestCidr, domainVO != null ? domainVO.getName() : null, domainId, zoneType, allocationState, networkDomain,
                isSecurityGroupEnabled, isLocalStorageEnabled, ip6Dns1, ip6Dns2);
    }

    @Override
    public ServiceOffering createServiceOffering(CreateServiceOfferingCmd cmd) {
        Long userId = UserContext.current().getCallerUserId();

        String name = cmd.getServiceOfferingName();
        if ((name == null) || (name.length() == 0)) {
            throw new InvalidParameterValueException("Failed to create service offering: specify the name that has non-zero length");
        }

        String displayText = cmd.getDisplayText();
        if ((displayText == null) || (displayText.length() == 0)) {
            throw new InvalidParameterValueException("Failed to create service offering " + name + ": specify the display text that has non-zero length");
        }

        Long cpuNumber = cmd.getCpuNumber();
        if ((cpuNumber == null) || (cpuNumber.intValue() <= 0) || (cpuNumber.intValue() > 2147483647)) {
            throw new InvalidParameterValueException("Failed to create service offering " + name + ": specify the cpu number value between 1 and 2147483647");
        }

        Long cpuSpeed = cmd.getCpuSpeed();
        if ((cpuSpeed == null) || (cpuSpeed.intValue() <= 0) || (cpuSpeed.intValue() > 2147483647)) {
            throw new InvalidParameterValueException("Failed to create service offering " + name + ": specify the cpu speed value between 1 and 2147483647");
        }

        Long memory = cmd.getMemory();
        if ((memory == null) || (memory.intValue() < 32) || (memory.intValue() > 2147483647)) {
            throw new InvalidParameterValueException("Failed to create service offering " + name + ": specify the memory value between 32 and 2147483647 MB");
        }

        // check if valid domain
        if (cmd.getDomainId() != null && _domainDao.findById(cmd.getDomainId()) == null) {
            throw new InvalidParameterValueException("Please specify a valid domain id");
        }

        boolean localStorageRequired = false;
        String storageType = cmd.getStorageType();
        if (storageType != null) {
            if (storageType.equalsIgnoreCase(ServiceOffering.StorageType.local.toString())) {
                localStorageRequired = true;
            } else if (!storageType.equalsIgnoreCase(ServiceOffering.StorageType.shared.toString())) {
                throw new InvalidParameterValueException("Invalid storage type " + storageType + " specified, valid types are: 'local' and 'shared'");
            }
        }

        Boolean offerHA = cmd.getOfferHa();
        Boolean limitCpuUse = cmd.GetLimitCpuUse();
        Boolean volatileVm = cmd.getVolatileVm();

        String vmTypeString = cmd.getSystemVmType();
        VirtualMachine.Type vmType = null;
        boolean allowNetworkRate = false;
        if (cmd.getIsSystem()) {
            if (vmTypeString == null || VirtualMachine.Type.DomainRouter.toString().toLowerCase().equals(vmTypeString)) {
                vmType = VirtualMachine.Type.DomainRouter;
                allowNetworkRate = true;
            } else if (VirtualMachine.Type.ConsoleProxy.toString().toLowerCase().equals(vmTypeString)) {
                vmType = VirtualMachine.Type.ConsoleProxy;
            } else if (VirtualMachine.Type.SecondaryStorageVm.toString().toLowerCase().equals(vmTypeString)) {
                vmType = VirtualMachine.Type.SecondaryStorageVm;
            } else if (VirtualMachine.Type.InternalLoadBalancerVm.toString().toLowerCase().equals(vmTypeString)) {
                vmType = VirtualMachine.Type.InternalLoadBalancerVm;
            } else {
                throw new InvalidParameterValueException("Invalid systemVmType. Supported types are: " + VirtualMachine.Type.DomainRouter + ", " + VirtualMachine.Type.ConsoleProxy + ", "
                        + VirtualMachine.Type.SecondaryStorageVm);
            }
        } else {
            allowNetworkRate = true;
            ;
        }

        if (cmd.getNetworkRate() != null && !allowNetworkRate) {
            throw new InvalidParameterValueException("Network rate can be specified only for non-System offering and system offerings having \"domainrouter\" systemvmtype");
        }

        if (cmd.getDeploymentPlanner() != null) {
            List<String> planners = _mgr.listDeploymentPlanners();
            if (planners != null && !planners.isEmpty()) {
                if (!planners.contains(cmd.getDeploymentPlanner())) {
                    throw new InvalidParameterValueException(
                            "Invalid name for Deployment Planner specified, please use listDeploymentPlanners to get the valid set");
                }
            } else {
                throw new InvalidParameterValueException("No deployment planners found");
            }
        }

        return createServiceOffering(userId, cmd.getIsSystem(), vmType, cmd.getServiceOfferingName(),
                cpuNumber.intValue(), memory.intValue(), cpuSpeed.intValue(), cmd.getDisplayText(),
                localStorageRequired, offerHA, limitCpuUse, volatileVm, cmd.getTags(), cmd.getDomainId(),
                cmd.getHostTag(), cmd.getNetworkRate(), cmd.getDeploymentPlanner(), cmd.getDetails());
    }

    @Override
    @ActionEvent(eventType = EventTypes.EVENT_SERVICE_OFFERING_CREATE, eventDescription = "creating service offering")
    public ServiceOfferingVO createServiceOffering(long userId, boolean isSystem, VirtualMachine.Type vm_type,
            String name, int cpu, int ramSize, int speed, String displayText, boolean localStorageRequired,
            boolean offerHA, boolean limitResourceUse, boolean volatileVm,  String tags, Long domainId, String hostTag,
            Integer networkRate, String deploymentPlanner, Map<String, String> details) {
        tags = cleanupTags(tags);
        ServiceOfferingVO offering = new ServiceOfferingVO(name, cpu, ramSize, speed, networkRate, null, offerHA, limitResourceUse, volatileVm, displayText, localStorageRequired, false, tags, isSystem, vm_type,
                domainId, hostTag, deploymentPlanner);

        if ((offering = _serviceOfferingDao.persist(offering)) != null) {
            if (details != null) {
                _serviceOfferingDetailsDao.persist(offering.getId(), details);
            }
            UserContext.current().setEventDetails("Service offering id=" + offering.getId());
            return offering;
        } else {
            return null;
        }
    }

    @Override
    @ActionEvent(eventType = EventTypes.EVENT_SERVICE_OFFERING_EDIT, eventDescription = "updating service offering")
    public ServiceOffering updateServiceOffering(UpdateServiceOfferingCmd cmd) {
        String displayText = cmd.getDisplayText();
        Long id = cmd.getId();
        String name = cmd.getServiceOfferingName();
        Integer sortKey = cmd.getSortKey();
        Long userId = UserContext.current().getCallerUserId();

        if (userId == null) {
            userId = Long.valueOf(User.UID_SYSTEM);
        }

        // Verify input parameters
        ServiceOffering offeringHandle = getServiceOffering(id);

        if (offeringHandle == null) {
            throw new InvalidParameterValueException("unable to find service offering " + id);
        }

        boolean updateNeeded = (name != null || displayText != null || sortKey != null);
        if (!updateNeeded) {
            return _serviceOfferingDao.findById(id);
        }

        ServiceOfferingVO offering = _serviceOfferingDao.createForUpdate(id);

        if (name != null) {
            offering.setName(name);
        }

        if (displayText != null) {
            offering.setDisplayText(displayText);
        }

        if (sortKey != null) {
            offering.setSortKey(sortKey);
        }

        // Note: tag editing commented out for now; keeping the code intact,
        // might need to re-enable in next releases
        // if (tags != null)
        // {
        // if (tags.trim().isEmpty() && offeringHandle.getTags() == null)
        // {
        // //no new tags; no existing tags
        // offering.setTagsArray(csvTagsToList(null));
        // }
        // else if (!tags.trim().isEmpty() && offeringHandle.getTags() != null)
        // {
        // //new tags + existing tags
        // List<String> oldTags = csvTagsToList(offeringHandle.getTags());
        // List<String> newTags = csvTagsToList(tags);
        // oldTags.addAll(newTags);
        // offering.setTagsArray(oldTags);
        // }
        // else if(!tags.trim().isEmpty())
        // {
        // //new tags; NO existing tags
        // offering.setTagsArray(csvTagsToList(tags));
        // }
        // }

        if (_serviceOfferingDao.update(id, offering)) {
            offering = _serviceOfferingDao.findById(id);
            UserContext.current().setEventDetails("Service offering id=" + offering.getId());
            return offering;
        } else {
            return null;
        }
    }

    @Override
    @ActionEvent(eventType = EventTypes.EVENT_DISK_OFFERING_CREATE, eventDescription = "creating disk offering")
    public DiskOfferingVO createDiskOffering(Long domainId, String name, String description, Long numGibibytes, String tags, boolean isCustomized, boolean localStorageRequired, boolean isDisplayOfferingEnabled) {
        long diskSize = 0;// special case for custom disk offerings
        if (numGibibytes != null && (numGibibytes <= 0)) {
            throw new InvalidParameterValueException("Please specify a disk size of at least 1 Gb.");
        } else if (numGibibytes != null && (numGibibytes > _maxVolumeSizeInGb)) {
            throw new InvalidParameterValueException("The maximum size for a disk is " + _maxVolumeSizeInGb + " Gb.");
        }

        if (numGibibytes != null) {
            diskSize = numGibibytes * 1024 * 1024 * 1024;
        }

        if (diskSize == 0) {
            isCustomized = true;
        }

        tags = cleanupTags(tags);
        DiskOfferingVO newDiskOffering = new DiskOfferingVO(domainId, name, description, diskSize, tags, isCustomized);
        newDiskOffering.setUseLocalStorage(localStorageRequired);
        newDiskOffering.setDisplayOffering(isDisplayOfferingEnabled);
        UserContext.current().setEventDetails("Disk offering id=" + newDiskOffering.getId());
        DiskOfferingVO offering = _diskOfferingDao.persist(newDiskOffering);
        if (offering != null) {
            UserContext.current().setEventDetails("Disk offering id=" + newDiskOffering.getId());
            return offering;
        } else {
            return null;
        }
    }

    @Override
    public DiskOffering createDiskOffering(CreateDiskOfferingCmd cmd) {
        String name = cmd.getOfferingName();
        String description = cmd.getDisplayText();
        Long numGibibytes = cmd.getDiskSize();
        boolean isDisplayOfferingEnabled = cmd.getDisplayOffering() != null ? cmd.getDisplayOffering() : true;
        boolean isCustomized = cmd.isCustomized() != null ? cmd.isCustomized() : false; // false
                                                                                        // by
                                                                                        // default
        String tags = cmd.getTags();
        // Long domainId = cmd.getDomainId() != null ? cmd.getDomainId() :
        // Long.valueOf(DomainVO.ROOT_DOMAIN); // disk offering
        // always gets created under the root domain.Bug # 6055 if not passed in
        // cmd
        Long domainId = cmd.getDomainId();

        if (!isCustomized && numGibibytes == null) {
            throw new InvalidParameterValueException("Disksize is required for non-customized disk offering");
        }

        boolean localStorageRequired = false;
        String storageType = cmd.getStorageType();
        if (storageType != null) {
            if (storageType.equalsIgnoreCase(ServiceOffering.StorageType.local.toString())) {
                localStorageRequired = true;
            } else if (!storageType.equalsIgnoreCase(ServiceOffering.StorageType.shared.toString())) {
                throw new InvalidParameterValueException("Invalid storage type " + storageType + " specified, valid types are: 'local' and 'shared'");
            }
        }

        return createDiskOffering(domainId, name, description, numGibibytes, tags, isCustomized, localStorageRequired, isDisplayOfferingEnabled);
    }

    @Override
    @ActionEvent(eventType = EventTypes.EVENT_DISK_OFFERING_EDIT, eventDescription = "updating disk offering")
    public DiskOffering updateDiskOffering(UpdateDiskOfferingCmd cmd) {
        Long diskOfferingId = cmd.getId();
        String name = cmd.getDiskOfferingName();
        String displayText = cmd.getDisplayText();
        Integer sortKey = cmd.getSortKey();

        // Check if diskOffering exists
        DiskOffering diskOfferingHandle = getDiskOffering(diskOfferingId);

        if (diskOfferingHandle == null) {
            throw new InvalidParameterValueException("Unable to find disk offering by id " + diskOfferingId);
        }

        boolean updateNeeded = (name != null || displayText != null || sortKey != null);
        if (!updateNeeded) {
            return _diskOfferingDao.findById(diskOfferingId);
        }

        DiskOfferingVO diskOffering = _diskOfferingDao.createForUpdate(diskOfferingId);

        if (name != null) {
            diskOffering.setName(name);
        }

        if (displayText != null) {
            diskOffering.setDisplayText(displayText);
        }

        if (sortKey != null) {
            diskOffering.setSortKey(sortKey);
        }

        // Note: tag editing commented out for now;keeping the code intact,
        // might need to re-enable in next releases
        // if (tags != null)
        // {
        // if (tags.trim().isEmpty() && diskOfferingHandle.getTags() == null)
        // {
        // //no new tags; no existing tags
        // diskOffering.setTagsArray(csvTagsToList(null));
        // }
        // else if (!tags.trim().isEmpty() && diskOfferingHandle.getTags() !=
        // null)
        // {
        // //new tags + existing tags
        // List<String> oldTags = csvTagsToList(diskOfferingHandle.getTags());
        // List<String> newTags = csvTagsToList(tags);
        // oldTags.addAll(newTags);
        // diskOffering.setTagsArray(oldTags);
        // }
        // else if(!tags.trim().isEmpty())
        // {
        // //new tags; NO existing tags
        // diskOffering.setTagsArray(csvTagsToList(tags));
        // }
        // }

        if (_diskOfferingDao.update(diskOfferingId, diskOffering)) {
            UserContext.current().setEventDetails("Disk offering id=" + diskOffering.getId());
            return _diskOfferingDao.findById(diskOfferingId);
        } else {
            return null;
        }
    }

    @Override
    @ActionEvent(eventType = EventTypes.EVENT_DISK_OFFERING_DELETE, eventDescription = "deleting disk offering")
    public boolean deleteDiskOffering(DeleteDiskOfferingCmd cmd) {
        Long diskOfferingId = cmd.getId();

        DiskOffering offering = getDiskOffering(diskOfferingId);

        if (offering == null) {
            throw new InvalidParameterValueException("Unable to find disk offering by id " + diskOfferingId);
        }

        if (_diskOfferingDao.remove(diskOfferingId)) {
            UserContext.current().setEventDetails("Disk offering id=" + diskOfferingId);
            return true;
        } else {
            return false;
        }
    }

    @Override
    @ActionEvent(eventType = EventTypes.EVENT_SERVICE_OFFERING_DELETE, eventDescription = "deleting service offering")
    public boolean deleteServiceOffering(DeleteServiceOfferingCmd cmd) {

        Long offeringId = cmd.getId();
        Long userId = UserContext.current().getCallerUserId();

        if (userId == null) {
            userId = Long.valueOf(User.UID_SYSTEM);
        }

        // Verify service offering id
        ServiceOffering offering = getServiceOffering(offeringId);
        if (offering == null) {
            throw new InvalidParameterValueException("unable to find service offering " + offeringId);
        }

        if (offering.getDefaultUse()) {
            throw new InvalidParameterValueException("Default service offerings cannot be deleted");
        }

        if (_serviceOfferingDao.remove(offeringId)) {
            UserContext.current().setEventDetails("Service offering id=" + offeringId);
            return true;
        } else {
            return false;
        }
    }

    @Override
    @DB
    @ActionEvent(eventType = EventTypes.EVENT_VLAN_IP_RANGE_CREATE, eventDescription = "creating vlan ip range", async = false)
    public Vlan createVlanAndPublicIpRange(CreateVlanIpRangeCmd cmd) throws InsufficientCapacityException, ConcurrentOperationException, ResourceUnavailableException, ResourceAllocationException {
        Long zoneId = cmd.getZoneId();
        Long podId = cmd.getPodId();
        String startIP = cmd.getStartIp();
        String endIP = cmd.getEndIp();
        String newVlanGateway = cmd.getGateway();
        String newVlanNetmask = cmd.getNetmask();
        String vlanId = cmd.getVlan();
        Boolean forVirtualNetwork = cmd.isForVirtualNetwork();
        Long networkId = cmd.getNetworkID();
        Long physicalNetworkId = cmd.getPhysicalNetworkId();
        String accountName = cmd.getAccountName();
        Long projectId = cmd.getProjectId();
        Long domainId = cmd.getDomainId();
        String startIPv6 = cmd.getStartIpv6();
        String endIPv6 = cmd.getEndIpv6();
        String ip6Gateway = cmd.getIp6Gateway();
        String ip6Cidr = cmd.getIp6Cidr();
        
        Account vlanOwner = null;
        
        boolean ipv4 = (startIP != null);
        boolean ipv6 = (startIPv6 != null);

        if (!ipv4 && !ipv6) {
            throw new InvalidParameterValueException("StartIP or StartIPv6 is missing in the parameters!");
        }

        if (ipv4) {
            // if end ip is not specified, default it to startIp
            if (endIP == null && startIP != null) {
                endIP = startIP;
            }
        }

        if (ipv6) {
            // if end ip is not specified, default it to startIp
            if (endIPv6 == null && startIPv6 != null) {
                endIPv6 = startIPv6;
            }
        }

        if (projectId != null) {
            if (accountName != null) {
                throw new InvalidParameterValueException("Account and projectId are mutually exclusive");
            }
            Project project = _projectMgr.getProject(projectId);
            if (project == null) {
                throw new InvalidParameterValueException("Unable to find project by id " + projectId);
            }

            vlanOwner = _accountMgr.getAccount(project.getProjectAccountId());
        }

        if ((accountName != null) && (domainId != null)) {
            vlanOwner = _accountDao.findActiveAccount(accountName, domainId);
            if (vlanOwner == null) {
                throw new InvalidParameterValueException("Please specify a valid account.");
            } else if (vlanOwner.getId() == Account.ACCOUNT_ID_SYSTEM) {
                // by default vlan is dedicated to system account
                vlanOwner = null;
            }
        }

        // Verify that network exists
        Network network = null;
        if (networkId != null) {
            network = _networkDao.findById(networkId);
            if (network == null) {
                throw new InvalidParameterValueException("Unable to find network by id " + networkId);
            } else {
                zoneId = network.getDataCenterId();
                physicalNetworkId = network.getPhysicalNetworkId();
            }
        } else if (ipv6) {
        	throw new InvalidParameterValueException("Only support IPv6 on extending existed network");
        }
        
        // Verify that zone exists
        DataCenterVO zone = _zoneDao.findById(zoneId);
        if (zone == null) {
            throw new InvalidParameterValueException("Unable to find zone by id " + zoneId);
        }

        if (ipv6) {
        	if (network.getGuestType() != GuestType.Shared || zone.isSecurityGroupEnabled()) {
        		throw new InvalidParameterValueException("Only support IPv6 on extending existed share network without SG");
        	}
        }
        // verify that physical network exists
        PhysicalNetworkVO pNtwk = null;
        if (physicalNetworkId != null) {
            pNtwk = _physicalNetworkDao.findById(physicalNetworkId);
            if (pNtwk == null) {
                throw new InvalidParameterValueException("Unable to find Physical Network with id=" + physicalNetworkId);
            }
            if (zoneId == null) {
                zoneId = pNtwk.getDataCenterId();
            }
        } else {
            if (zoneId == null) {
                throw new InvalidParameterValueException("");
            }
            // deduce physicalNetworkFrom Zone or Network.
            if (network != null && network.getPhysicalNetworkId() != null) {
                physicalNetworkId = network.getPhysicalNetworkId();
            } else {
                if (forVirtualNetwork) {
                    // default physical network with public traffic in the zone
                    physicalNetworkId = _networkModel.getDefaultPhysicalNetworkByZoneAndTrafficType(zoneId, TrafficType.Public).getId();
                } else {
                    if (zone.getNetworkType() == DataCenter.NetworkType.Basic) {
                        // default physical network with guest traffic in the zone
                        physicalNetworkId = _networkModel.getDefaultPhysicalNetworkByZoneAndTrafficType(zoneId, TrafficType.Guest).getId();
                    } else if (zone.getNetworkType() == DataCenter.NetworkType.Advanced) {
                        if (zone.isSecurityGroupEnabled()) {
                            physicalNetworkId = _networkModel.getDefaultPhysicalNetworkByZoneAndTrafficType(zoneId, TrafficType.Guest).getId();
                        } else {
                            throw new InvalidParameterValueException("Physical Network Id is null, please provide the Network id for Direct vlan creation ");
                        }
                    }
                }
            }
        }
        
        
        // Check if zone is enabled
        Account caller = UserContext.current().getCaller();
        if (Grouping.AllocationState.Disabled == zone.getAllocationState() && !_accountMgr.isRootAdmin(caller.getType())) {
            throw new PermissionDeniedException("Cannot perform this operation, Zone is currently disabled: " + zoneId);
        }

        if (zone.isSecurityGroupEnabled() && zone.getNetworkType() != DataCenter.NetworkType.Basic && forVirtualNetwork) {
            throw new InvalidParameterValueException("Can't add virtual ip range into a zone with security group enabled");
        }
        
        // If networkId is not specified, and vlan is Virtual or Direct Untagged, try to locate default networks
        if (forVirtualNetwork) {
            if (network == null) {
                // find default public network in the zone
                networkId = _networkModel.getSystemNetworkByZoneAndTrafficType(zoneId, TrafficType.Public).getId();
                network = _networkModel.getNetwork(networkId);
            } else if (network.getGuestType() != null || network.getTrafficType() != TrafficType.Public) {
                throw new InvalidParameterValueException("Can't find Public network by id=" + networkId);
            }
        } else {
            if (network == null) {
                if (zone.getNetworkType() == DataCenter.NetworkType.Basic) {
                    networkId = _networkModel.getExclusiveGuestNetwork(zoneId).getId();
                    network = _networkModel.getNetwork(networkId);
                } else {
                    network = _networkModel.getNetworkWithSecurityGroupEnabled(zoneId);
                    if (network == null) {
                        throw new InvalidParameterValueException("Nework id is required for Direct vlan creation ");
                    }
                    networkId = network.getId();
                    zoneId = network.getDataCenterId();
                }
            } else if (network.getGuestType() == null || network.getGuestType() == Network.GuestType.Isolated) {
                throw new InvalidParameterValueException("Can't create direct vlan for network id=" + networkId + " with type: " + network.getGuestType());
            }
        }

        boolean sameSubnet=false;
        // Can add vlan range only to the network which allows it
        if (!network.getSpecifyIpRanges()) {
            throw new InvalidParameterValueException("Network " + network + " doesn't support adding ip ranges");
        }

        if ( zone.getNetworkType() == DataCenter.NetworkType.Advanced ) {
            if (network.getTrafficType() == TrafficType.Guest) {
                if (network.getGuestType() != GuestType.Shared) {
                    throw new InvalidParameterValueException("Can execute createVLANIpRanges on shared guest network, but type of this guest network "
                            + network.getId() + " is " + network.getGuestType());
                }

                List<VlanVO> vlans = _vlanDao.listVlansByNetworkId(network.getId());
                    VlanVO vlan = vlans.get(0);
                if ( vlans != null && vlans.size() > 0 ) {
                    if ( vlanId == null ) {
                        vlanId = vlan.getVlanTag();
                    } else if (!vlan.getVlanTag().equals(vlanId)) {
                        throw new InvalidParameterValueException("there is already one vlan " + vlan.getVlanTag() + " on network :" +
                                + network.getId() + ", only one vlan is allowed on guest network");
                    }
                    }
               sameSubnet=validateIpRange(startIP, endIP, newVlanGateway, newVlanNetmask, vlans, ipv4, ipv6, ip6Gateway, ip6Cidr,startIPv6, endIPv6, network);

                }

            } else if (network.getTrafficType() == TrafficType.Management) {
                throw new InvalidParameterValueException("Cannot execute createVLANIpRanges on management network");
            }
        else if (zone.getNetworkType() == NetworkType.Basic){
                 List<VlanVO> vlans = _vlanDao.listVlansByNetworkId(network.getId());
                 sameSubnet=validateIpRange(startIP,endIP,newVlanGateway, newVlanNetmask, vlans, ipv4, ipv6, ip6Gateway, ip6Cidr, startIPv6, endIPv6, network);
        }

        if (zoneId == null || (ipv4 && (newVlanGateway == null || newVlanNetmask == null)) || (ipv6 && (ip6Gateway == null || ip6Cidr == null))) {
            throw new InvalidParameterValueException("Gateway, netmask and zoneId have to be passed in for virtual and direct untagged networks");
        }

        if (forVirtualNetwork) {
            if (vlanOwner != null) {

                long accountIpRange = NetUtils.ip2Long(endIP) - NetUtils.ip2Long(startIP) + 1;

                //check resource limits
                _resourceLimitMgr.checkResourceLimit(vlanOwner, ResourceType.public_ip, accountIpRange);
            }
        }
        // Check if the IP range overlaps with the private ip
        if (ipv4) {
        	checkOverlapPrivateIpRange(zoneId, startIP, endIP);
        }
        Transaction txn = Transaction.currentTxn();
        txn.start();

        Vlan vlan = createVlanAndPublicIpRange(zoneId, networkId, physicalNetworkId, forVirtualNetwork, podId, startIP,
                endIP, newVlanGateway, newVlanNetmask, vlanId, vlanOwner, startIPv6, endIPv6, ip6Gateway, ip6Cidr);
        //create an entry in the nic_secondary table. This will be the new gateway that will be configured on the corresponding routervm.
        if (sameSubnet == false) {
           s_logger.info("adding a new subnet to the network "+network.getId());
        }

        txn.commit();

        return vlan;
    }

    public boolean validateIpRange(String startIP, String endIP, String newVlanGateway, String newVlanNetmask, List<VlanVO> vlans, boolean ipv4, boolean ipv6, String ip6Gateway, String ip6Cidr, String startIPv6, String endIPv6, Network network) {
        String vlanGateway;
        String vlanNetmask;
        boolean sameSubnet = false;
        if ( vlans != null && vlans.size() > 0 ) {

            for (VlanVO vlan : vlans) {
                if (ipv4) {
                    vlanGateway = vlan.getVlanGateway();
                    vlanNetmask = vlan.getVlanNetmask();
                    // Check if ip addresses are in network range
                    if (!NetUtils.sameSubnet(startIP, vlanGateway, vlanNetmask)) {
                        if (!NetUtils.sameSubnet(endIP, vlanGateway, vlanNetmask)) {
                                // check if the the new subnet is not a superset of the existing subnets.
                                if (NetUtils.isNetworkAWithinNetworkB(NetUtils.getCidrFromGatewayAndNetmask(vlanGateway,vlanNetmask), NetUtils.ipAndNetMaskToCidr(startIP, newVlanNetmask))){
                                    throw new InvalidParameterValueException ("The new subnet is a superset of the existing subnet");
                                }
                                // check if the new subnet is not a subset of the existing subnet.
                                if (NetUtils.isNetworkAWithinNetworkB(NetUtils.ipAndNetMaskToCidr(startIP, newVlanNetmask), NetUtils.getCidrFromGatewayAndNetmask(vlanGateway,vlanNetmask))){
                                    throw  new InvalidParameterValueException("The new subnet is a subset of the existing subnet");
                                }
                        }
                    } else if (NetUtils.sameSubnet(endIP, vlanGateway, vlanNetmask)){
                        // trying to add to the same subnet.
                        sameSubnet = true;
                        if (newVlanGateway == null) {
                            newVlanGateway = vlanGateway;
                        }
                        if (!newVlanGateway.equals(vlanGateway)){
                            throw new InvalidParameterValueException("The gateway of the ip range is not same as the gateway of the subnet.");
                        }
                        break;
                    }
                    else {
                        throw new InvalidParameterValueException("Start ip and End ip is not in vlan range!");
                    }
                }
                if (ipv6) {
                    if (ip6Gateway != null && !ip6Gateway.equals(network.getIp6Gateway())) {
                       throw new InvalidParameterValueException("The input gateway " + ip6Gateway + " is not same as network gateway " + network.getIp6Gateway());
                    }
                    if (ip6Cidr != null && !ip6Cidr.equals(network.getIp6Cidr())) {
                       throw new InvalidParameterValueException("The input cidr " + ip6Cidr + " is not same as network ciddr " + network.getIp6Cidr());
                    }
                    ip6Gateway = network.getIp6Gateway();
                    ip6Cidr = network.getIp6Cidr();
                    _networkModel.checkIp6Parameters(startIPv6, endIPv6, ip6Gateway, ip6Cidr);
                }
            }
            if (sameSubnet == false) {
                if (newVlanGateway ==null)  {
                    throw  new MissingParameterValueException("The gateway for the new subnet is not specified.");
                }
            }
        }
        return  sameSubnet;
    }

    @Override
    @DB
    public Vlan createVlanAndPublicIpRange(long zoneId, long networkId, long physicalNetworkId, boolean forVirtualNetwork, Long podId,
            String startIP, String endIP, String vlanGateway, String vlanNetmask,
            String vlanId, Account vlanOwner, String startIPv6, String endIPv6, String vlanIp6Gateway, String vlanIp6Cidr) {
        Network network = _networkModel.getNetwork(networkId);
        
        boolean ipv4 = false, ipv6 = false;
        
        if (startIP != null) {
        	ipv4 = true;
        }
        
        if (startIPv6 != null) {
        	ipv6 = true;
        }
        
        if (!ipv4 && !ipv6) {
            throw new InvalidParameterValueException("Please specify IPv4 or IPv6 address.");
        }
        
        //Validate the zone
        DataCenterVO zone = _zoneDao.findById(zoneId);
        if (zone == null) {
            throw new InvalidParameterValueException("Please specify a valid zone.");
        }
        
        // ACL check
        checkZoneAccess(UserContext.current().getCaller(), zone);
        
        //Validate the physical network
        if (_physicalNetworkDao.findById(physicalNetworkId) == null) {
            throw new InvalidParameterValueException("Please specify a valid physical network id");
        }
        
        //Validate the pod
        if (podId != null) {
            Pod pod = _podDao.findById(podId);
            if (pod == null) {
                throw new InvalidParameterValueException("Please specify a valid pod.");
            }
            if (pod.getDataCenterId() != zoneId) {
                throw new InvalidParameterValueException("Pod id=" + podId + " doesn't belong to zone id=" + zoneId);
            }
            //pod vlans can be created in basic zone only
            if (zone.getNetworkType() != NetworkType.Basic || network.getTrafficType() != TrafficType.Guest) {
                throw new InvalidParameterValueException("Pod id can be specified only for the networks of type "
                                                        + TrafficType.Guest + " in zone of type " + NetworkType.Basic);
            }
        }
        
        //1) if vlan is specified for the guest network range, it should be the same as network's vlan
        //2) if vlan is missing, default it to the guest network's vlan
        if (network.getTrafficType() == TrafficType.Guest) {
            String networkVlanId = null;
            URI uri = network.getBroadcastUri();
            if (uri != null) {
                String[] vlan = uri.toString().split("vlan:\\/\\/");
                networkVlanId = vlan[1];
                //For pvlan
                networkVlanId = networkVlanId.split("-")[0];
            }
            
            if (vlanId != null) {
                // if vlan is specified, throw an error if it's not equal to network's vlanId
                if (networkVlanId != null && !networkVlanId.equalsIgnoreCase(vlanId)) {
                    throw new InvalidParameterValueException("Vlan doesn't match vlan of the network");
                }
            } else {
                vlanId = networkVlanId;
            }
        } else if (network.getTrafficType() == TrafficType.Public && vlanId == null) {
            //vlan id is required for public network
            throw new InvalidParameterValueException("Vlan id is required when add ip range to the public network");
        }
        
        if (vlanId == null) {
            vlanId = Vlan.UNTAGGED;
        }

        VlanType vlanType = forVirtualNetwork ? VlanType.VirtualNetwork : VlanType.DirectAttached;
        
        
        if (vlanOwner != null && zone.getNetworkType() != NetworkType.Advanced) {
            throw new InvalidParameterValueException("Vlan owner can be defined only in the zone of type " + NetworkType.Advanced);
        }

        if (ipv4) {
        	// Make sure the gateway is valid
        	if (!NetUtils.isValidIp(vlanGateway)) {
        		throw new InvalidParameterValueException("Please specify a valid gateway");
        	}

        	// Make sure the netmask is valid
        	if (!NetUtils.isValidIp(vlanNetmask)) {
        		throw new InvalidParameterValueException("Please specify a valid netmask");
        	}
        }
        
        if (ipv6) {
        	if (!NetUtils.isValidIpv6(vlanIp6Gateway)) {
        		throw new InvalidParameterValueException("Please specify a valid IPv6 gateway");
        	}
        	if (!NetUtils.isValidIp6Cidr(vlanIp6Cidr)) {
        		throw new InvalidParameterValueException("Please specify a valid IPv6 CIDR");
        	}
        }

        if (ipv4) {
        	String newVlanSubnet = NetUtils.getSubNet(vlanGateway, vlanNetmask);

        	// Check if the new VLAN's subnet conflicts with the guest network in
        	// the specified zone (guestCidr is null for basic zone)
        	String guestNetworkCidr = zone.getGuestNetworkCidr();
        	if (guestNetworkCidr != null) {
        		String[] cidrPair = guestNetworkCidr.split("\\/");
        		String guestIpNetwork = NetUtils.getIpRangeStartIpFromCidr(cidrPair[0], Long.parseLong(cidrPair[1]));
        		long guestCidrSize = Long.parseLong(cidrPair[1]);
        		long vlanCidrSize = NetUtils.getCidrSize(vlanNetmask);

        		long cidrSizeToUse = -1;
        		if (vlanCidrSize < guestCidrSize) {
        			cidrSizeToUse = vlanCidrSize;
        		} else {
        			cidrSizeToUse = guestCidrSize;
        		}

        		String guestSubnet = NetUtils.getCidrSubNet(guestIpNetwork, cidrSizeToUse);

        		if (newVlanSubnet.equals(guestSubnet)) {
        			throw new InvalidParameterValueException("The new IP range you have specified has the same subnet as the guest network in zone: " + zone.getName()
        					+ ". Please specify a different gateway/netmask.");
        		}
        	}

        	// Check if there are any errors with the IP range
        	checkPublicIpRangeErrors(zoneId, vlanId, vlanGateway, vlanNetmask, startIP, endIP);

        	// Throw an exception if any of the following is true:
        	// 1. Another VLAN in the same zone has a different tag but the same
        	// subnet as the new VLAN. Make an exception for the
        	// case when both vlans are Direct.
        	// 2. Another VLAN in the same zone that has the same tag and subnet as
        	// the new VLAN has IPs that overlap with the IPs
        	// being added
        	// 3. Another VLAN in the same zone that has the same tag and subnet as
        	// the new VLAN has a different gateway than the
        	// new VLAN
        	// 4. If VLAN is untagged and Virtual, and there is existing UNTAGGED
        	// vlan with different subnet
        	List<VlanVO> vlans = _vlanDao.listByZone(zone.getId());
        	for (VlanVO vlan : vlans) {
        		String otherVlanGateway = vlan.getVlanGateway();
        		// Continue if it's not IPv4
        		if (otherVlanGateway == null) {
        			continue;
        		}
        		String otherVlanSubnet = NetUtils.getSubNet(vlan.getVlanGateway(), vlan.getVlanNetmask());
        		String[] otherVlanIpRange = vlan.getIpRange().split("\\-");
        		String otherVlanStartIP = otherVlanIpRange[0];
        		String otherVlanEndIP = null;
        		if (otherVlanIpRange.length > 1) {
        			otherVlanEndIP = otherVlanIpRange[1];
        		}

        		if (forVirtualNetwork && !vlanId.equals(vlan.getVlanTag()) && newVlanSubnet.equals(otherVlanSubnet) && !allowIpRangeOverlap(vlan, forVirtualNetwork, networkId)) {
        			throw new InvalidParameterValueException("The IP range with tag: " + vlan.getVlanTag() + " in zone " + zone.getName()
        					+ " has the same subnet. Please specify a different gateway/netmask.");
        		}

        		boolean vlansUntaggedAndVirtual = (vlanId.equals(Vlan.UNTAGGED) && vlanId.equals(vlan.getVlanTag()) && forVirtualNetwork && vlan.getVlanType() == VlanType.VirtualNetwork);

        		if (vlansUntaggedAndVirtual && !newVlanSubnet.equals(otherVlanSubnet)) {
        			throw new InvalidParameterValueException("The Untagged ip range with different subnet already exists in zone " + zone.getId());
        		}

        		if (vlanId.equals(vlan.getVlanTag()) && newVlanSubnet.equals(otherVlanSubnet)) {
        			if (NetUtils.ipRangesOverlap(startIP, endIP, otherVlanStartIP, otherVlanEndIP)) {
        				throw new InvalidParameterValueException("The IP range with tag: " + vlan.getVlanTag()
        						+ " already has IPs that overlap with the new range. Please specify a different start IP/end IP.");
        			}

        			if (!vlanGateway.equals(otherVlanGateway)) {
        				throw new InvalidParameterValueException("The IP range with tag: " + vlan.getVlanTag() + " has already been added with gateway " + otherVlanGateway
        						+ ". Please specify a different tag.");
        			}
        		}
        	}
        }
        
        String ipv6Range = null;
        if (ipv6) {
        	ipv6Range = startIPv6;
        	if (endIPv6 != null) {
        		ipv6Range += "-" + endIPv6;
        	}
        	
        	List<VlanVO> vlans = _vlanDao.listByZone(zone.getId());
        	for (VlanVO vlan : vlans) {
        		if (vlan.getIp6Gateway() == null) {
        			continue;
        		}
        		if (vlanId.equals(vlan.getVlanTag())) {
        			if (NetUtils.isIp6RangeOverlap(ipv6Range, vlan.getIp6Range())) {
        				throw new InvalidParameterValueException("The IPv6 range with tag: " + vlan.getVlanTag()
        						+ " already has IPs that overlap with the new range. Please specify a different start IP/end IP.");
        			}

        			if (!vlanIp6Gateway.equals(vlan.getIp6Gateway())) {
        				throw new InvalidParameterValueException("The IP range with tag: " + vlan.getVlanTag() + " has already been added with gateway " + vlan.getIp6Gateway()
        						+ ". Please specify a different tag.");
        			}
        		}
        	}
        }

        // Check if a guest VLAN is using the same tag
        if (_zoneDao.findVnet(zoneId, physicalNetworkId, vlanId).size() > 0) {
            throw new InvalidParameterValueException("The VLAN tag " + vlanId + " is already being used for the guest network in zone " + zone.getName());
        }

        String ipRange = null;
        
        if (ipv4) {
        	ipRange = startIP;
        	if (endIP != null) {
        		ipRange += "-" + endIP;
        	}
        }
        
        // Everything was fine, so persist the VLAN
        Transaction txn = Transaction.currentTxn();
        txn.start();

        VlanVO vlan = new VlanVO(vlanType, vlanId, vlanGateway, vlanNetmask, zone.getId(), ipRange, networkId, physicalNetworkId, vlanIp6Gateway, vlanIp6Cidr, ipv6Range);
        s_logger.debug("Saving vlan range " + vlan);
        vlan = _vlanDao.persist(vlan);

        // IPv6 use a used ip map, is different from ipv4, no need to save public ip range
        if (ipv4) {
        	if (!savePublicIPRange(startIP, endIP, zoneId, vlan.getId(), networkId, physicalNetworkId)) {
        		throw new CloudRuntimeException("Failed to save IPv4 range. Please contact Cloud Support.");
        	}
        }

        if (vlanOwner != null) {
            // This VLAN is account-specific, so create an AccountVlanMapVO entry
            AccountVlanMapVO accountVlanMapVO = new AccountVlanMapVO(vlanOwner.getId(), vlan.getId());
            _accountVlanMapDao.persist(accountVlanMapVO);

            // generate usage event for dedication of every ip address in the range
            List<IPAddressVO> ips = _publicIpAddressDao.listByVlanId(vlan.getId());
            for (IPAddressVO ip : ips) {
                UsageEventUtils.publishUsageEvent(EventTypes.EVENT_NET_IP_ASSIGN, vlanOwner.getId(),
                        ip.getDataCenterId(), ip.getId(), ip.getAddress().toString(), ip.isSourceNat(), vlan.getVlanType().toString(),
                        ip.getSystem(), ip.getClass().getName(), ip.getUuid());
            }
            // increment resource count for dedicated public ip's
            _resourceLimitMgr.incrementResourceCount(vlanOwner.getId(), ResourceType.public_ip, new Long(ips.size()));
        } else if (podId != null) {
            // This VLAN is pod-wide, so create a PodVlanMapVO entry
            PodVlanMapVO podVlanMapVO = new PodVlanMapVO(podId, vlan.getId());
            _podVlanMapDao.persist(podVlanMapVO);
        }

        txn.commit();

        return vlan;
    }

    @Override
    @DB
    public boolean deleteVlanAndPublicIpRange(long userId, long vlanDbId, Account caller) {
        VlanVO vlanRange = _vlanDao.findById(vlanDbId);
        if (vlanRange == null) {
            throw new InvalidParameterValueException("Please specify a valid IP range id.");
        }
        
        boolean isAccountSpecific = false;
        List<AccountVlanMapVO> acctVln = _accountVlanMapDao.listAccountVlanMapsByVlan(vlanRange.getId());
        // Check for account wide pool. It will have an entry for account_vlan_map.
        if (acctVln != null && !acctVln.isEmpty()) {
            isAccountSpecific = true;
        }

        // Check if the VLAN has any allocated public IPs
        long allocIpCount = _publicIpAddressDao.countIPs(vlanRange.getDataCenterId(), vlanDbId, true);
        List<IPAddressVO> ips = _publicIpAddressDao.listByVlanId(vlanDbId);
        boolean success = true;
        if (allocIpCount > 0) {
            if (isAccountSpecific) {
                try {
                    vlanRange = _vlanDao.acquireInLockTable(vlanDbId, 30);
                    if (vlanRange == null) {
                        throw new CloudRuntimeException("Unable to acquire vlan configuration: " + vlanDbId);
                    }

                    if (s_logger.isDebugEnabled()) {
                        s_logger.debug("lock vlan " + vlanDbId + " is acquired");
                    }
                    
                    for (IPAddressVO ip : ips) {
                        if (ip.isOneToOneNat()) {
                            throw new InvalidParameterValueException("Can't delete account specific vlan " + vlanDbId +
                                    " as ip " + ip + " belonging to the range is used for static nat purposes. Cleanup the rules first");
                        }
                        
                        if (ip.isSourceNat()) {
                            throw new InvalidParameterValueException("Can't delete account specific vlan " + vlanDbId +
                                    " as ip " + ip + " belonging to the range is a source nat ip for the network id=" + ip.getSourceNetworkId() +
                                    ". IP range with the source nat ip address can be removed either as a part of Network, or account removal");
                        }
                        
                        if (_firewallDao.countRulesByIpId(ip.getId()) > 0) {
                            throw new InvalidParameterValueException("Can't delete account specific vlan " + vlanDbId +
                                    " as ip " + ip + " belonging to the range has firewall rules applied. Cleanup the rules first");
                        }
                        //release public ip address here
                        success = success && _networkMgr.disassociatePublicIpAddress(ip.getId(), userId, caller);
                    }
                    if (!success) {
                        s_logger.warn("Some ip addresses failed to be released as a part of vlan " + vlanDbId + " removal");
                    }
                } finally {
                    _vlanDao.releaseFromLockTable(vlanDbId);
                }
            }
        }

        if (success) {
            // Delete all public IPs in the VLAN
            // if ip range is dedicated to an account generate usage events for release of every ip in the range
            if(isAccountSpecific) {
                for (IPAddressVO ip : ips) {
                    UsageEventUtils.publishUsageEvent(EventTypes.EVENT_NET_IP_RELEASE, acctVln.get(0).getId(),
                            ip.getDataCenterId(), ip.getId(), ip.getAddress().toString(), ip.isSourceNat(), vlanRange.getVlanType().toString(),
                            ip.getSystem(), ip.getClass().getName(), ip.getUuid());
                }
            }
            if (_networkModel.areServicesSupportedInNetwork(vlanRange.getNetworkId(), Service.Dhcp)) {
                Network network = _networkDao.findById(vlanRange.getNetworkId());
                DhcpServiceProvider dhcpServiceProvider = _networkMgr.getDhcpServiceProvider(network);
                if (!dhcpServiceProvider.getProvider().getName().equalsIgnoreCase(Provider.VirtualRouter.getName())) {
                    if (!deletePublicIPRange(vlanDbId)) {
                        return false;
                    }
                    _vlanDao.expunge(vlanDbId);
                    return  true;
                }
                //search if the vlan has any allocated ips.
                boolean aliasIpBelongsToThisVlan = false;
                long freeIpsInsubnet = 0;
                NicIpAliasVO ipAlias = null;
                allocIpCount = _publicIpAddressDao.countIPs(vlanRange.getDataCenterId(), vlanDbId, true);
                if (allocIpCount > 1) {
                    throw  new InvalidParameterValueException ("cannot delete this range as some of the vlans are in use.");
                }
                if (allocIpCount == 0){
                    //remove the vlan range.
                    if (!deletePublicIPRange(vlanDbId)) {
                        return false;
                    }
                    _vlanDao.expunge(vlanDbId);
                    return true;
                }
                //check if this allocated ip is being used as an ipAlias on the router.
                ipAlias = _nicIpAliasDao.findByGatewayAndNetworkIdAndState(vlanRange.getVlanGateway(), vlanRange.getNetworkId(),  NicIpAlias.state.active);
                //check if this ip belongs to this vlan and is allocated.
                IPAddressVO ip = _publicIpAddressDao.findByIpAndVlanId(ipAlias.getIp4Address(), vlanDbId);
                if (ip != null && ip.getState() == IpAddress.State.Allocated) {
                    aliasIpBelongsToThisVlan =true;
                    //check if there any other vlan ranges in the same subnet having free ips
                    List<VlanVO> vlanRanges = _vlanDao.listVlansByNetworkIdAndGateway(vlanRange.getNetworkId(), vlanRange.getVlanGateway());
                    //if there is no other vlanrage in this subnet. free the ip and delete the vlan.
                    if (vlanRanges.size() == 1){
                        boolean result = dhcpServiceProvider.removeDhcpSupportForSubnet(network);
                        if (result == false) {
                            s_logger.debug("Failed to delete the vlan range as we could not free the ip used to provide the dhcp service.");
                        }
                        else {
                            _publicIpAddressDao.unassignIpAddress(ip.getId());
                            if (!deletePublicIPRange(vlanDbId)) {
                                return false;
                            }
                            _vlanDao.expunge(vlanDbId);
                            _nicIpAliasDao.expunge(ipAlias.getId());
                        }
        } else {
                        // if there are more vlans in the subnet check if there are free ips.
                        List<Long> vlanDbIdList = new ArrayList<Long>();
                        for (VlanVO vlanrange : vlanRanges) {
                            if (vlanrange.getId() != vlanDbId) {
                                vlanDbIdList.add(vlanrange.getId());
                            }
                        }
                        s_logger.info("vlan Range"+vlanRange.getId()+" id being deleted, one of the Ips in this range is used to provide the dhcp service, trying to free this ip and allocate a new one.");
                        for (VlanVO vlanrange : vlanRanges) {
                            if (vlanrange.getId() != vlanDbId) {
                                freeIpsInsubnet =  _publicIpAddressDao.countFreeIpsInVlan(vlanrange.getId());
                                if (freeIpsInsubnet > 0){
                                    //assign one free ip to the router for creating ip Alias.
                                    Transaction txn = Transaction.currentTxn();
                                    //changing the state to revoked so that removeDhcpSupport for subnet sses it.
                                    ipAlias.setState(NicIpAlias.state.revoked);
                                    _nicIpAliasDao.update(ipAlias.getId(), ipAlias);
                                    boolean result = false;
                                    try {
                                        PublicIp routerPublicIP = _networkMgr.assignPublicIpAddressFromVlans(network.getDataCenterId(), null, caller, Vlan.VlanType.DirectAttached, vlanDbIdList, network.getId(), null, false);
                                        s_logger.info("creating a db entry for the new ip alias.");
                                        NicIpAliasVO newipAlias = new NicIpAliasVO(ipAlias.getNicId(), routerPublicIP.getAddress().addr(), ipAlias.getVmId(), ipAlias.getAccountId(), network.getDomainId(), network.getId(), ipAlias.getGateway(), ipAlias.getNetmask());
                                        newipAlias.setAliasCount(routerPublicIP.getIpMacAddress());
                                        _nicIpAliasDao.persist(newipAlias);
                                        //we revoke all the rules and apply all the rules as a part of the removedhcp config. so the new ip will get configured when we delete the old ip.

                                    }
                                    catch (InsufficientAddressCapacityException e) {
                                        txn.rollback();
                                        txn.close();
                                        throw new InvalidParameterValueException("cannot delete  vlan range"+ vlanRange.getId()+"one of the ips in this range is benig used to provide dhcp service. Cannot use some other ip as there are no free ips in this subnet");
                                    }
                                    s_logger.info("removing the old ip alias on router");
                                    result = dhcpServiceProvider.removeDhcpSupportForSubnet(network);
                                    if (result == false) {
                                        s_logger.debug("could't delete the ip alias on the router");
                                        txn.rollback();
                                        txn.close();
                                        return false;
                                    }
                                    _publicIpAddressDao.unassignIpAddress(ip.getId());
                                    if (!deletePublicIPRange(vlanDbId)) {
            return false;
        }
                                    _vlanDao.expunge(vlanDbId);
                                    txn.commit();
                                    txn.close();
                                }
                            }
                        }
    }
                }

            } else {
                // when there is no dhcp support in the network.
                if (!deletePublicIPRange(vlanDbId)) {
                    return false;
                }
                _vlanDao.expunge(vlanDbId);
                return  true;
            }
        }
        return false;
    }


    @Override
    @DB
    @ActionEvent(eventType = EventTypes.EVENT_VLAN_IP_RANGE_DEDICATE, eventDescription = "dedicating vlan ip range", async = false)
    public Vlan dedicatePublicIpRange(DedicatePublicIpRangeCmd cmd) throws ResourceAllocationException {
        Long vlanDbId = cmd.getId();
        String accountName = cmd.getAccountName();
        Long domainId = cmd.getDomainId();
        Long projectId = cmd.getProjectId();

        // Check if account is valid
        Account vlanOwner = null;
        if (projectId != null) {
            if (accountName != null) {
                throw new InvalidParameterValueException("accountName and projectId are mutually exclusive");
            }
            Project project = _projectMgr.getProject(projectId);
            if (project == null) {
                throw new InvalidParameterValueException("Unable to find project by id " + projectId);
            }
            vlanOwner = _accountMgr.getAccount(project.getProjectAccountId());
        }

        if ((accountName != null) && (domainId != null)) {
            vlanOwner = _accountDao.findActiveAccount(accountName, domainId);
            if (vlanOwner == null) {
                throw new InvalidParameterValueException("Unable to find account by name " + accountName);
            } else if (vlanOwner.getId() == Account.ACCOUNT_ID_SYSTEM) {
                throw new InvalidParameterValueException("Please specify a valid account. Cannot dedicate IP range to system account");
            }
        }

        // Check if range is valid
        VlanVO vlan = _vlanDao.findById(vlanDbId);
        if (vlan == null) {
            throw new InvalidParameterValueException("Unable to find vlan by id " + vlanDbId);
        }

        // Check if range has already been dedicated
        List<AccountVlanMapVO> maps = _accountVlanMapDao.listAccountVlanMapsByVlan(vlanDbId);
        if (maps != null && !maps.isEmpty()) {
            throw new InvalidParameterValueException("Specified Public IP range has already been dedicated");
        }

        // Verify that zone exists and is advanced
        Long zoneId = vlan.getDataCenterId();
        DataCenterVO zone = _zoneDao.findById(zoneId);
        if (zone == null) {
            throw new InvalidParameterValueException("Unable to find zone by id " + zoneId);
        }
        if (zone.getNetworkType() == NetworkType.Basic) {
            throw new InvalidParameterValueException("Public IP range can be dedicated to an account only in the zone of type " + NetworkType.Advanced);
        }

        // Check Public IP resource limits
        int accountPublicIpRange = _publicIpAddressDao.countIPs(zoneId, vlanDbId, false);
        _resourceLimitMgr.checkResourceLimit(vlanOwner, ResourceType.public_ip, accountPublicIpRange);

        // Check if any of the Public IP addresses is allocated to another account
        List<IPAddressVO> ips = _publicIpAddressDao.listByVlanId(vlanDbId);
        for (IPAddressVO ip : ips) {
            Long allocatedToAccountId = ip.getAllocatedToAccountId();
            if (allocatedToAccountId != null) {
                Account accountAllocatedTo = _accountMgr.getActiveAccountById(allocatedToAccountId);
                if (!accountAllocatedTo.getAccountName().equalsIgnoreCase(accountName))
                    throw new InvalidParameterValueException(ip.getAddress() + " Public IP address in range is allocated to another account ");
            }
        }

        Transaction txn = Transaction.currentTxn();
        txn.start();

        // Create an AccountVlanMapVO entry
        AccountVlanMapVO accountVlanMapVO = new AccountVlanMapVO(vlanOwner.getId(), vlan.getId());
        _accountVlanMapDao.persist(accountVlanMapVO);

        txn.commit();

        // generate usage event for dedication of every ip address in the range
        for (IPAddressVO ip : ips) {
            UsageEventUtils.publishUsageEvent(EventTypes.EVENT_NET_IP_ASSIGN, vlanOwner.getId(),
                    ip.getDataCenterId(), ip.getId(), ip.getAddress().toString(), ip.isSourceNat(), vlan.getVlanType().toString(),
                    ip.getSystem(), ip.getClass().getName(), ip.getUuid());
        }

        // increment resource count for dedicated public ip's
        _resourceLimitMgr.incrementResourceCount(vlanOwner.getId(), ResourceType.public_ip, new Long(ips.size()));

        return vlan;
    }

    @Override
    @ActionEvent(eventType = EventTypes.EVENT_VLAN_IP_RANGE_RELEASE, eventDescription = "releasing a public ip range", async = false)
    public boolean releasePublicIpRange(ReleasePublicIpRangeCmd cmd) {
        Long vlanDbId = cmd.getId();

        VlanVO vlan = _vlanDao.findById(vlanDbId);
        if (vlan == null) {
            throw new InvalidParameterValueException("Please specify a valid IP range id.");
        }

        return releasePublicIpRange(vlanDbId, UserContext.current().getCallerUserId(), UserContext.current().getCaller());
    }


    @DB
    public boolean releasePublicIpRange(long vlanDbId, long userId, Account caller) {
        VlanVO vlan = _vlanDao.findById(vlanDbId);

        List<AccountVlanMapVO> acctVln = _accountVlanMapDao.listAccountVlanMapsByVlan(vlanDbId);
        // Verify range is dedicated
        if (acctVln == null || acctVln.isEmpty()) {
            throw new InvalidParameterValueException("Can't release Public IP range " + vlanDbId + " as it not dedicated to any account");
        }

        // Check if range has any allocated public IPs
        long allocIpCount = _publicIpAddressDao.countIPs(vlan.getDataCenterId(), vlanDbId, true);
        List<IPAddressVO> ips = _publicIpAddressDao.listByVlanId(vlanDbId);
        boolean success = true;
        if (allocIpCount > 0) {
            try {
                vlan = _vlanDao.acquireInLockTable(vlanDbId, 30);
                if (vlan == null) {
                    throw new CloudRuntimeException("Unable to acquire vlan configuration: " + vlanDbId);
                }
                if (s_logger.isDebugEnabled()) {
                    s_logger.debug("lock vlan " + vlanDbId + " is acquired");
                }
                for (IPAddressVO ip : ips) {
                    // Disassociate allocated IP's that are not in use
                    if ( !ip.isOneToOneNat() && !ip.isSourceNat()  && !(_firewallDao.countRulesByIpId(ip.getId()) > 0) ) {
                        if (s_logger.isDebugEnabled()) {
                            s_logger.debug("Releasing Public IP addresses" + ip  +" of vlan " + vlanDbId + " as part of Public IP" +
                                    " range release to the system pool");
                        }
                        success = success && _networkMgr.disassociatePublicIpAddress(ip.getId(), userId, caller);
                    }
                }
                if (!success) {
                    s_logger.warn("Some Public IP addresses that were not in use failed to be released as a part of" +
                            " vlan " + vlanDbId + "release to the system pool");
                }
            } finally {
                _vlanDao.releaseFromLockTable(vlanDbId);
            }
        }

        // A Public IP range can only be dedicated to one account at a time
        if (_accountVlanMapDao.remove(acctVln.get(0).getId())) {
            // generate usage events to remove dedication for every ip in the range
            for (IPAddressVO ip : ips) {
                UsageEventUtils.publishUsageEvent(EventTypes.EVENT_NET_IP_RELEASE, acctVln.get(0).getAccountId(),
                        ip.getDataCenterId(), ip.getId(), ip.getAddress().toString(), ip.isSourceNat(), vlan.getVlanType().toString(),
                        ip.getSystem(), ip.getClass().getName(), ip.getUuid());
            }
            // decrement resource count for dedicated public ip's
            _resourceLimitMgr.decrementResourceCount(acctVln.get(0).getAccountId(), ResourceType.public_ip, new Long(ips.size()));
            return true;
        } else {
            return false;
        }
    }

    @Override
    public List<String> csvTagsToList(String tags) {
        List<String> tagsList = new ArrayList<String>();

        if (tags != null) {
            String[] tokens = tags.split(",");
            for (int i = 0; i < tokens.length; i++) {
                tagsList.add(tokens[i].trim());
            }
        }

        return tagsList;
    }

    @Override
    public String listToCsvTags(List<String> tagsList) {
        String tags = "";
        if (tagsList.size() > 0) {
            for (int i = 0; i < tagsList.size(); i++) {
                tags += tagsList.get(i);
                if (i != tagsList.size() - 1) {
                    tags += ",";
                }
            }
        }

        return tags;
    }

    @Override
    public String cleanupTags(String tags) {
        if (tags != null) {
            String[] tokens = tags.split(",");
            StringBuilder t = new StringBuilder();
            for (int i = 0; i < tokens.length; i++) {
                t.append(tokens[i].trim()).append(",");
            }
            t.delete(t.length() - 1, t.length());
            tags = t.toString();
        }

        return tags;
    }

    @DB
    protected boolean deletePublicIPRange(long vlanDbId) {
        Transaction txn = Transaction.currentTxn();
        String deleteSql = "DELETE FROM `cloud`.`user_ip_address` WHERE vlan_db_id = ?";

        txn.start();
        try {
            PreparedStatement stmt = txn.prepareAutoCloseStatement(deleteSql);
            stmt.setLong(1, vlanDbId);
            stmt.executeUpdate();
        } catch (Exception ex) {
            return false;
        }
        txn.commit();

        return true;
    }
    

    @DB
    protected boolean savePublicIPRange(String startIP, String endIP, long zoneId, long vlanDbId, long sourceNetworkid, long physicalNetworkId) {
        long startIPLong = NetUtils.ip2Long(startIP);
        long endIPLong = NetUtils.ip2Long(endIP);
        Transaction txn = Transaction.currentTxn();
        txn.start();
        IPRangeConfig config = new IPRangeConfig();
        List<String> problemIps = config.savePublicIPRange(txn, startIPLong, endIPLong, zoneId, vlanDbId, sourceNetworkid, physicalNetworkId);
        txn.commit();
        return problemIps != null && problemIps.size() == 0;
    }

    private void checkPublicIpRangeErrors(long zoneId, String vlanId, String vlanGateway, String vlanNetmask, String startIP, String endIP) {
        // Check that the start and end IPs are valid
        if (!NetUtils.isValidIp(startIP)) {
            throw new InvalidParameterValueException("Please specify a valid start IP");
        }

        if (endIP != null && !NetUtils.isValidIp(endIP)) {
            throw new InvalidParameterValueException("Please specify a valid end IP");
        }

        if (endIP != null && !NetUtils.validIpRange(startIP, endIP)) {
            throw new InvalidParameterValueException("Please specify a valid IP range.");
        }

        // Check that the IPs that are being added are compatible with the
        // VLAN's gateway and netmask
        if (vlanNetmask == null) {
            throw new InvalidParameterValueException("Please ensure that your IP range's netmask is specified");
        }

        if (endIP != null && !NetUtils.sameSubnet(startIP, endIP, vlanNetmask)) {
            throw new InvalidParameterValueException("Please ensure that your start IP and end IP are in the same subnet, as per the IP range's netmask.");
        }

        if (!NetUtils.sameSubnet(startIP, vlanGateway, vlanNetmask)) {
            throw new InvalidParameterValueException("Please ensure that your start IP is in the same subnet as your IP range's gateway, as per the IP range's netmask.");
        }

        if (endIP != null && !NetUtils.sameSubnet(endIP, vlanGateway, vlanNetmask)) {
            throw new InvalidParameterValueException("Please ensure that your end IP is in the same subnet as your IP range's gateway, as per the IP range's netmask.");
        }
    }
    

    private String getCidrAddress(String cidr) {
        String[] cidrPair = cidr.split("\\/");
        return cidrPair[0];
    }

    private int getCidrSize(String cidr) {
        String[] cidrPair = cidr.split("\\/");
        return Integer.parseInt(cidrPair[1]);
    }


    @Override
    public void checkPodCidrSubnets(long dcId, Long podIdToBeSkipped, String cidr) {
        // For each pod, return an error if any of the following is true:
        // The pod's CIDR subnet conflicts with the CIDR subnet of any other pod

        // Check if the CIDR conflicts with the Guest Network or other pods
        long skipPod = 0;
        if (podIdToBeSkipped != null) {
            skipPod = podIdToBeSkipped;
        }
        HashMap<Long, List<Object>> currentPodCidrSubnets = _podDao.getCurrentPodCidrSubnets(dcId, skipPod);
        List<Object> newCidrPair = new ArrayList<Object>();
        newCidrPair.add(0, getCidrAddress(cidr));
        newCidrPair.add(1, (long) getCidrSize(cidr));
        currentPodCidrSubnets.put(new Long(-1), newCidrPair);

        DataCenterVO dcVo = _zoneDao.findById(dcId);
        String guestNetworkCidr = dcVo.getGuestNetworkCidr();

        // Guest cidr can be null for Basic zone
        String guestIpNetwork = null;
        Long guestCidrSize = null;
        if (guestNetworkCidr != null) {
            String[] cidrTuple = guestNetworkCidr.split("\\/");
            guestIpNetwork = NetUtils.getIpRangeStartIpFromCidr(cidrTuple[0], Long.parseLong(cidrTuple[1]));
            guestCidrSize = Long.parseLong(cidrTuple[1]);
        }

        String zoneName = getZoneName(dcId);

        // Iterate through all pods in this zone
        for (Long podId : currentPodCidrSubnets.keySet()) {
            String podName;
            if (podId.longValue() == -1) {
                podName = "newPod";
            } else {
                podName = getPodName(podId.longValue());
            }

            List<Object> cidrPair = currentPodCidrSubnets.get(podId);
            String cidrAddress = (String) cidrPair.get(0);
            long cidrSize = ((Long) cidrPair.get(1)).longValue();

            long cidrSizeToUse = -1;
            if (guestCidrSize == null || cidrSize < guestCidrSize) {
                cidrSizeToUse = cidrSize;
            } else {
                cidrSizeToUse = guestCidrSize;
            }

            String cidrSubnet = NetUtils.getCidrSubNet(cidrAddress, cidrSizeToUse);

            if (guestNetworkCidr != null) {
                String guestSubnet = NetUtils.getCidrSubNet(guestIpNetwork, cidrSizeToUse);
                // Check that cidrSubnet does not equal guestSubnet
                if (cidrSubnet.equals(guestSubnet)) {
                    if (podName.equals("newPod")) {
                        throw new InvalidParameterValueException("The subnet of the pod you are adding conflicts with the subnet of the Guest IP Network. Please specify a different CIDR.");
                    } else {
                        throw new InvalidParameterValueException("Warning: The subnet of pod " + podName + " in zone " + zoneName
                                + " conflicts with the subnet of the Guest IP Network. Please change either the pod's CIDR or the Guest IP Network's subnet, and re-run install-vmops-management.");
                    }
                }
            }

            // Iterate through the rest of the pods
            for (Long otherPodId : currentPodCidrSubnets.keySet()) {
                if (podId.equals(otherPodId)) {
                    continue;
                }

                // Check that cidrSubnet does not equal otherCidrSubnet
                List<Object> otherCidrPair = currentPodCidrSubnets.get(otherPodId);
                String otherCidrAddress = (String) otherCidrPair.get(0);
                long otherCidrSize = ((Long) otherCidrPair.get(1)).longValue();

                if (cidrSize < otherCidrSize) {
                    cidrSizeToUse = cidrSize;
                } else {
                    cidrSizeToUse = otherCidrSize;
                }

                cidrSubnet = NetUtils.getCidrSubNet(cidrAddress, cidrSizeToUse);
                String otherCidrSubnet = NetUtils.getCidrSubNet(otherCidrAddress, cidrSizeToUse);

                if (cidrSubnet.equals(otherCidrSubnet)) {
                    String otherPodName = getPodName(otherPodId.longValue());
                    if (podName.equals("newPod")) {
                        throw new InvalidParameterValueException("The subnet of the pod you are adding conflicts with the subnet of pod " + otherPodName + " in zone " + zoneName
                                + ". Please specify a different CIDR.");
                    } else {
                        throw new InvalidParameterValueException("Warning: The pods " + podName + " and " + otherPodName + " in zone " + zoneName
                                + " have conflicting CIDR subnets. Please change the CIDR of one of these pods.");
                    }
                }
            }
        }

    }
    
    private boolean validPod(long podId) {
        return (_podDao.findById(podId) != null);
    }

    private boolean validPod(String podName, long zoneId) {
        if (!validZone(zoneId)) {
            return false;
        }

        return (_podDao.findByName(podName, zoneId) != null);
    }

    private String getPodName(long podId) {
        return _podDao.findById(new Long(podId)).getName();
    }

    private boolean validZone(String zoneName) {
        return (_zoneDao.findByName(zoneName) != null);
    }

    private boolean validZone(long zoneId) {
        return (_zoneDao.findById(zoneId) != null);
    }

    private String getZoneName(long zoneId) {
        DataCenterVO zone = _zoneDao.findById(new Long(zoneId));
        if (zone != null) {
            return zone.getName();
        } else {
            return null;
        }
    }

    private String[] getLinkLocalIPRange() {
        String ipNums = _configDao.getValue("linkLocalIp.nums");
        int nums = Integer.parseInt(ipNums);
        if (nums > 16 || nums <= 0) {
            throw new InvalidParameterValueException("The linkLocalIp.nums: " + nums + "is wrong, should be 1~16");
        }
        /* local link ip address starts from 169.254.0.2 - 169.254.(nums) */
        String[] ipRanges = NetUtils.getLinkLocalIPRange(nums);
        if (ipRanges == null) {
            throw new InvalidParameterValueException("The linkLocalIp.nums: " + nums + "may be wrong, should be 1~16");
        }
        return ipRanges;
    }

    @Override
    @ActionEvent(eventType = EventTypes.EVENT_VLAN_IP_RANGE_DELETE, eventDescription = "deleting vlan ip range", async = false)
    public boolean deleteVlanIpRange(DeleteVlanIpRangeCmd cmd) {
        Long vlanDbId = cmd.getId();

        VlanVO vlan = _vlanDao.findById(vlanDbId);
        if (vlan == null) {
            throw new InvalidParameterValueException("Please specify a valid IP range id.");
        }

        return deleteVlanAndPublicIpRange(UserContext.current().getCallerUserId(), vlanDbId, UserContext.current().getCaller());
    }

    @Override
    public void checkDiskOfferingAccess(Account caller, DiskOffering dof){
        for (SecurityChecker checker : _secChecker) {
            if (checker.checkAccess(caller, dof)) {
                if (s_logger.isDebugEnabled()) {
                    s_logger.debug("Access granted to " + caller + " to disk offering:" + dof.getId() + " by " + checker.getName());
                }
                return;
            } else {
                throw new PermissionDeniedException("Access denied to " + caller + " by " + checker.getName());
            }
        }

        assert false : "How can all of the security checkers pass on checking this caller?";
        throw new PermissionDeniedException("There's no way to confirm " + caller + " has access to disk offering:" + dof.getId());
    }

    @Override
    public void checkZoneAccess(Account caller, DataCenter zone){
        for (SecurityChecker checker : _secChecker) {
            if (checker.checkAccess(caller, zone)) {
                if (s_logger.isDebugEnabled()) {
                    s_logger.debug("Access granted to " + caller + " to zone:" + zone.getId() + " by " + checker.getName());
                }
                return;
            } else {
                throw new PermissionDeniedException("Access denied to " + caller + " by " + checker.getName() + " for zone " + zone.getId());
            }
        }

        assert false : "How can all of the security checkers pass on checking this caller?";
        throw new PermissionDeniedException("There's no way to confirm " + caller + " has access to zone:" + zone.getId());
    }

    @Override
    @ActionEvent(eventType = EventTypes.EVENT_NETWORK_OFFERING_CREATE, eventDescription = "creating network offering")
    public NetworkOffering createNetworkOffering(CreateNetworkOfferingCmd cmd) {
        String name = cmd.getNetworkOfferingName();
        String displayText = cmd.getDisplayText();
        String tags = cmd.getTags();
        String trafficTypeString = cmd.getTraffictype();
        boolean specifyVlan = cmd.getSpecifyVlan();
        boolean conserveMode = cmd.getConserveMode();
        String availabilityStr = cmd.getAvailability();
        Integer networkRate = cmd.getNetworkRate();
        TrafficType trafficType = null;
        Availability availability = null;
        Network.GuestType guestType = null;
        boolean specifyIpRanges = cmd.getSpecifyIpRanges();
        boolean isPersistent = cmd.getIsPersistent();
        Map<String, String> detailsStr = cmd.getDetails();

        // Verify traffic type
        for (TrafficType tType : TrafficType.values()) {
            if (tType.name().equalsIgnoreCase(trafficTypeString)) {
                trafficType = tType;
                break;
            }
        }
        if (trafficType == null) {
            throw new InvalidParameterValueException("Invalid value for traffictype. Supported traffic types: Public, Management, Control, Guest, Vlan or Storage");
        }

        // Only GUEST traffic type is supported in Acton
        if (trafficType != TrafficType.Guest) {
            throw new InvalidParameterValueException("Only traffic type " + TrafficType.Guest + " is supported in the current release");
        }

        // Verify offering type
        for (Network.GuestType offType : Network.GuestType.values()) {
            if (offType.name().equalsIgnoreCase(cmd.getGuestIpType())) {
                guestType = offType;
                break;
            }
        }

        if (guestType == null) {
            throw new InvalidParameterValueException("Invalid \"type\" parameter is given; can have Shared and Isolated values");
        }

        // Verify availability
        for (Availability avlb : Availability.values()) {
            if (avlb.name().equalsIgnoreCase(availabilityStr)) {
                availability = avlb;
            }
        }

        if (availability == null) {
            throw new InvalidParameterValueException("Invalid value for Availability. Supported types: " + Availability.Required + ", " + Availability.Optional);
        }

        Long serviceOfferingId = cmd.getServiceOfferingId();

        if (serviceOfferingId != null) {
            ServiceOfferingVO offering = _serviceOfferingDao.findById(serviceOfferingId);
            if (offering == null) {
                throw new InvalidParameterValueException("Cannot find specified service offering: " + serviceOfferingId);
            }
            if (!VirtualMachine.Type.DomainRouter.toString().equalsIgnoreCase(offering.getSystemVmType())) {
                throw new InvalidParameterValueException("The specified service offering " + serviceOfferingId + " cannot be used by virtual router!");
            }
        }

        // configure service provider map
        Map<Network.Service, Set<Network.Provider>> serviceProviderMap = new HashMap<Network.Service, Set<Network.Provider>>();
        Set<Network.Provider> defaultProviders = new HashSet<Network.Provider>();

        // populate the services first
        for (String serviceName : cmd.getSupportedServices()) {
            // validate if the service is supported
            Service service = Network.Service.getService(serviceName);
            if (service == null || service == Service.Gateway) {
                throw new InvalidParameterValueException("Invalid service " + serviceName);
            }

            if (service == Service.SecurityGroup) {
                // allow security group service for Shared networks only
                if (guestType != GuestType.Shared) {
                    throw new InvalidParameterValueException("Secrity group service is supported for network offerings with guest ip type " + GuestType.Shared);
                }
                Set<Network.Provider> sgProviders = new HashSet<Network.Provider>();
                sgProviders.add(Provider.SecurityGroupProvider);
                serviceProviderMap.put(Network.Service.SecurityGroup, sgProviders);
                continue;
            }
            serviceProviderMap.put(service, defaultProviders);
        }

        // add gateway provider (if sourceNat provider is enabled)
        Set<Provider> sourceNatServiceProviders = serviceProviderMap.get(Service.SourceNat);
        if (sourceNatServiceProviders != null && !sourceNatServiceProviders.isEmpty()) {
            serviceProviderMap.put(Service.Gateway, sourceNatServiceProviders);
        }

        // populate providers
        Map<Provider, Set<Service>> providerCombinationToVerify = new HashMap<Provider, Set<Service>>();
        Map<String, List<String>> svcPrv = cmd.getServiceProviders();
        Provider firewallProvider = null;
        if (svcPrv != null) {
            for (String serviceStr : svcPrv.keySet()) {
                Network.Service service = Network.Service.getService(serviceStr);
                if (serviceProviderMap.containsKey(service)) {
                    Set<Provider> providers = new HashSet<Provider>();
                    // Allow to specify more than 1 provider per service only if the service is LB
                    if (!serviceStr.equalsIgnoreCase(Service.Lb.getName()) && svcPrv.get(serviceStr) != null && svcPrv.get(serviceStr).size() > 1) {
                        throw new InvalidParameterValueException("In the current release only one provider can be " +
                        		"specified for the service if the service is not LB");
                    }
                    for (String prvNameStr : svcPrv.get(serviceStr)) {
                        // check if provider is supported
                        Network.Provider provider = Network.Provider.getProvider(prvNameStr);
                        if (provider == null) {
                            throw new InvalidParameterValueException("Invalid service provider: " + prvNameStr);
                        }

                        if (provider == Provider.JuniperSRX || provider == Provider.CiscoVnmc) {
                            firewallProvider = provider;
                        }
                        
                        if ((service == Service.PortForwarding || service == Service.StaticNat) && provider == Provider.VirtualRouter){
                            firewallProvider = Provider.VirtualRouter;
                        }

                        providers.add(provider);

                        Set<Service> serviceSet = null;
                        if (providerCombinationToVerify.get(provider) == null) {
                            serviceSet = new HashSet<Service>();
                        } else {
                            serviceSet = providerCombinationToVerify.get(provider);
                        }
                        serviceSet.add(service);
                        providerCombinationToVerify.put(provider, serviceSet);

                    }
                    serviceProviderMap.put(service, providers);
                } else {
                    throw new InvalidParameterValueException("Service " + serviceStr + " is not enabled for the network " +
                    		"offering, can't add a provider to it");
                }
            }
        }

        // validate providers combination here
        _networkModel.canProviderSupportServices(providerCombinationToVerify);

        // validate the LB service capabilities specified in the network offering
        Map<Capability, String> lbServiceCapabilityMap = cmd.getServiceCapabilities(Service.Lb);
        if (!serviceProviderMap.containsKey(Service.Lb) && lbServiceCapabilityMap != null && !lbServiceCapabilityMap.isEmpty()) {
            throw new InvalidParameterValueException("Capabilities for LB service can be specifed only when LB service is enabled for network offering.");
        }
        validateLoadBalancerServiceCapabilities(lbServiceCapabilityMap);

        // validate the Source NAT service capabilities specified in the network offering
        Map<Capability, String> sourceNatServiceCapabilityMap = cmd.getServiceCapabilities(Service.SourceNat);
        if (!serviceProviderMap.containsKey(Service.SourceNat) && sourceNatServiceCapabilityMap != null && !sourceNatServiceCapabilityMap.isEmpty()) {
            throw new InvalidParameterValueException("Capabilities for source NAT service can be specifed only when source NAT service is enabled for network offering.");
        }
        validateSourceNatServiceCapablities(sourceNatServiceCapabilityMap);

        // validate the Static Nat service capabilities specified in the network offering
        Map<Capability, String> staticNatServiceCapabilityMap = cmd.getServiceCapabilities(Service.StaticNat);
        if (!serviceProviderMap.containsKey(Service.StaticNat) && sourceNatServiceCapabilityMap != null && !staticNatServiceCapabilityMap.isEmpty()) {
            throw new InvalidParameterValueException("Capabilities for static NAT service can be specifed only when static NAT service is enabled for network offering.");
        }
        validateStaticNatServiceCapablities(staticNatServiceCapabilityMap);

        Map<Service, Map<Capability, String>> serviceCapabilityMap = new HashMap<Service, Map<Capability, String>>();
        serviceCapabilityMap.put(Service.Lb, lbServiceCapabilityMap);
        serviceCapabilityMap.put(Service.SourceNat, sourceNatServiceCapabilityMap);
        serviceCapabilityMap.put(Service.StaticNat, staticNatServiceCapabilityMap);

        // if Firewall service is missing, add Firewall service/provider combination
        if (firewallProvider != null) {
            s_logger.debug("Adding Firewall service with provider " + firewallProvider.getName());
            Set<Provider> firewallProviderSet = new HashSet<Provider>();
            firewallProviderSet.add(firewallProvider);
            serviceProviderMap.put(Service.Firewall, firewallProviderSet);
        }
        
        Map<NetworkOffering.Detail, String> details = new HashMap<NetworkOffering.Detail, String>();
        if (detailsStr != null) {
            for (String detailStr : detailsStr.keySet()) {
                NetworkOffering.Detail offDetail = null;
                for (NetworkOffering.Detail supportedDetail: NetworkOffering.Detail.values()) {
                    if (detailStr.equalsIgnoreCase(supportedDetail.toString())) {
                        offDetail = supportedDetail;
                        break;
                    }
                }
                if (offDetail == null) {
                    throw new InvalidParameterValueException("Unsupported detail " + detailStr);
                }
                details.put(offDetail, detailsStr.get(detailStr));
            }
        }

        return createNetworkOffering(name, displayText, trafficType, tags, specifyVlan, availability, networkRate, serviceProviderMap, false, guestType, false,
                serviceOfferingId, conserveMode, serviceCapabilityMap, specifyIpRanges, isPersistent, details);
    }

    void validateLoadBalancerServiceCapabilities(Map<Capability, String> lbServiceCapabilityMap) {
        if (lbServiceCapabilityMap != null && !lbServiceCapabilityMap.isEmpty()) {
            if (lbServiceCapabilityMap.keySet().size() > 3 || !lbServiceCapabilityMap.containsKey(Capability.SupportedLBIsolation)) {
                throw new InvalidParameterValueException("Only " + Capability.SupportedLBIsolation.getName() + ", " + Capability.ElasticLb.getName() + ", " + Capability.InlineMode.getName() + " capabilities can be sepcified for LB service");
            }

            for (Capability cap : lbServiceCapabilityMap.keySet()) {
                String value = lbServiceCapabilityMap.get(cap);
                if (cap == Capability.SupportedLBIsolation) {
                    boolean dedicatedLb = value.contains("dedicated");
                    boolean sharedLB = value.contains("shared");
                    if ((dedicatedLb && sharedLB) || (!dedicatedLb && !sharedLB)) {
                        throw new InvalidParameterValueException("Either dedicated or shared isolation can be specified for " + Capability.SupportedLBIsolation.getName());
                    }
                } else if (cap == Capability.ElasticLb) {
                    boolean enabled = value.contains("true");
                    boolean disabled = value.contains("false");
                    if (!enabled && !disabled) {
                        throw new InvalidParameterValueException("Unknown specified value for " + Capability.ElasticLb.getName());
                    }
                } else if (cap == Capability.InlineMode) {
                    boolean enabled = value.contains("true");
                    boolean disabled = value.contains("false");
                    if (!enabled && !disabled) {
                        throw new InvalidParameterValueException("Unknown specified value for " + Capability.InlineMode.getName());
                    }
                } else if (cap == Capability.LbSchemes) {
                    boolean internalLb = value.contains("internal");
                    boolean publicLb = value.contains("public");
                    if (!internalLb && !publicLb) {
                        throw new InvalidParameterValueException("Unknown specified value for " + Capability.LbSchemes.getName());
                    }
                } else {
                    throw new InvalidParameterValueException("Only " + Capability.SupportedLBIsolation.getName() +
                            ", " + Capability.ElasticLb.getName() + ", " + Capability.InlineMode.getName()
                            + ", " + Capability.LbSchemes.getName() + " capabilities can be sepcified for LB service");
                }
            }
        }
    }

    void validateSourceNatServiceCapablities(Map<Capability, String> sourceNatServiceCapabilityMap) {
        if (sourceNatServiceCapabilityMap != null && !sourceNatServiceCapabilityMap.isEmpty()) {
            if (sourceNatServiceCapabilityMap.keySet().size() > 2) {
                throw new InvalidParameterValueException("Only " + Capability.SupportedSourceNatTypes.getName() + " and " + Capability.RedundantRouter + " capabilities can be sepcified for source nat service");
            }

            for (Capability capability : sourceNatServiceCapabilityMap.keySet()) {
                String value = sourceNatServiceCapabilityMap.get(capability);
                if (capability == Capability.SupportedSourceNatTypes) {
                    boolean perAccount = value.contains("peraccount");
                    boolean perZone = value.contains("perzone");
                    if ((perAccount && perZone) || (!perAccount && !perZone)) {
                        throw new InvalidParameterValueException("Either peraccount or perzone source NAT type can be specified for " + Capability.SupportedSourceNatTypes.getName());
                    }
                } else if (capability == Capability.RedundantRouter) {
                    boolean enabled = value.contains("true");
                    boolean disabled = value.contains("false");
                    if (!enabled && !disabled) {
                        throw new InvalidParameterValueException("Unknown specified value for " + Capability.RedundantRouter.getName());
                    }
                } else {
                    throw new InvalidParameterValueException("Only " + Capability.SupportedSourceNatTypes.getName() + " and " + Capability.RedundantRouter + " capabilities can be sepcified for source nat service");
                }
            }
        }
    }

    void validateStaticNatServiceCapablities(Map<Capability, String> staticNatServiceCapabilityMap) {
        if (staticNatServiceCapabilityMap != null && !staticNatServiceCapabilityMap.isEmpty()) {
            if (staticNatServiceCapabilityMap.keySet().size() > 2) {
                throw new InvalidParameterValueException("Only " + Capability.ElasticIp.getName() +  " and " + Capability.AssociatePublicIP.getName() +  " capabilitiy can be sepcified for static nat service");
            }

            boolean eipEnabled = false;
            boolean eipDisabled = false;
            boolean associatePublicIP = true;
            for (Capability capability : staticNatServiceCapabilityMap.keySet()) {
                String value = staticNatServiceCapabilityMap.get(capability);
                if (capability == Capability.ElasticIp) {
                    eipEnabled = value.contains("true");
                    eipDisabled = value.contains("false");
                    if (!eipEnabled && !eipDisabled) {
                        throw new InvalidParameterValueException("Unknown specified value for " + Capability.ElasticIp.getName());
                    }
                } else if (capability == Capability.AssociatePublicIP) {
                    if (value.contains("true")) {
                        associatePublicIP = true;
                    } else if (value.contains("false")) {
                        associatePublicIP = false;
                    } else {
                        throw new InvalidParameterValueException("Unknown specified value for " + Capability.AssociatePublicIP.getName());
                    }
                } else {
                    throw new InvalidParameterValueException("Only " + Capability.ElasticIp.getName() +  " and " + Capability.AssociatePublicIP.getName() +  " capabilitiy can be sepcified for static nat service");
                }
                if (eipDisabled && associatePublicIP) {
                    throw new InvalidParameterValueException("Capability " + Capability.AssociatePublicIP.getName() + " can only be set when capability " + Capability.ElasticIp.getName() + " is true");
                }
            }
        }
    }

    @Override
    @DB
    public NetworkOfferingVO createNetworkOffering(String name, String displayText, TrafficType trafficType, String tags, boolean specifyVlan, Availability availability, Integer networkRate,
            Map<Service, Set<Provider>> serviceProviderMap, boolean isDefault, Network.GuestType type, boolean systemOnly, Long serviceOfferingId,
            boolean conserveMode, Map<Service, Map<Capability, String>> serviceCapabilityMap, boolean specifyIpRanges, boolean isPersistent, Map<NetworkOffering.Detail,String> details) {

        String multicastRateStr = _configDao.getValue("multicast.throttling.rate");
        int multicastRate = ((multicastRateStr == null) ? 10 : Integer.parseInt(multicastRateStr));
        tags = cleanupTags(tags);

        // specifyVlan should always be true for Shared network offerings
        if (!specifyVlan && type == GuestType.Shared) {
            throw new InvalidParameterValueException("SpecifyVlan should be true if network offering's type is " + type);
        }
        
        //specifyIpRanges should always be true for Shared networks
        //specifyIpRanges can only be true for Isolated networks with no Source Nat service
        if (specifyIpRanges) {
            if (type == GuestType.Isolated) {
                if (serviceProviderMap.containsKey(Service.SourceNat)) {
                    throw new InvalidParameterValueException("SpecifyIpRanges can only be true for Shared network offerings and Isolated with no SourceNat service");
                }
            }
        } else {
            if (type == GuestType.Shared) {
                throw new InvalidParameterValueException("SpecifyIpRanges should always be true for Shared network offerings");
            }
        }

        // isPersistent should always be false for Shared network Offerings
        if (isPersistent && type == GuestType.Shared) {
            throw new InvalidParameterValueException("isPersistent should be false if network offering's type is " + type);
        }

        // validate availability value
        if (availability == NetworkOffering.Availability.Required) {
            boolean canOffBeRequired = (type == GuestType.Isolated && serviceProviderMap.containsKey(Service.SourceNat));
            if (!canOffBeRequired) {
                throw new InvalidParameterValueException("Availability can be " + NetworkOffering.Availability.Required
                        + " only for networkOfferings of type " + GuestType.Isolated + " and with "
                        + Service.SourceNat.getName() + " enabled");
            }

            // only one network offering in the system can be Required
            List<NetworkOfferingVO> offerings = _networkOfferingDao.listByAvailability(Availability.Required, false);
            if (!offerings.isEmpty()) {
                throw new InvalidParameterValueException("System already has network offering id=" + offerings.get(0).getId()
                        + " with availability " + Availability.Required);
            }
        }
        
        boolean dedicatedLb = false;
        boolean elasticLb = false;
        boolean sharedSourceNat = false;
        boolean redundantRouter = false;
        boolean elasticIp = false;
        boolean associatePublicIp = false;
        boolean inline = false;
        boolean publicLb = false;
        boolean internalLb = false;
        if (serviceCapabilityMap != null && !serviceCapabilityMap.isEmpty()) {
            Map<Capability, String> lbServiceCapabilityMap = serviceCapabilityMap.get(Service.Lb);
            
            if ((lbServiceCapabilityMap != null) && (!lbServiceCapabilityMap.isEmpty())) {
                String isolationCapability = lbServiceCapabilityMap.get(Capability.SupportedLBIsolation);
                if (isolationCapability != null) {
                    _networkModel.checkCapabilityForProvider(serviceProviderMap.get(Service.Lb), Service.Lb, Capability.SupportedLBIsolation, isolationCapability);
                    dedicatedLb = isolationCapability.contains("dedicated");
                } else {
                    dedicatedLb = true;
                }

                String param = lbServiceCapabilityMap.get(Capability.ElasticLb);
                if (param != null) {
                    elasticLb = param.contains("true");
                }
                
                String inlineMode = lbServiceCapabilityMap.get(Capability.InlineMode);
                if (inlineMode != null) {
                    _networkModel.checkCapabilityForProvider(serviceProviderMap.get(Service.Lb), Service.Lb, Capability.InlineMode, inlineMode);
                    inline = inlineMode.contains("true");
                } else {
                    inline = false;
                }
                
                String publicLbStr = lbServiceCapabilityMap.get(Capability.LbSchemes);
                if (serviceProviderMap.containsKey(Service.Lb)) {
                    if (publicLbStr != null) {
                        _networkModel.checkCapabilityForProvider(serviceProviderMap.get(Service.Lb), Service.Lb, Capability.LbSchemes, publicLbStr);
                        internalLb = publicLbStr.contains("internal");
                        publicLb = publicLbStr.contains("public");
                    } else {
                        //if not specified, default public lb to true
                        publicLb = true;
                    }
                }
            }
            
            //in the current version of the code, publicLb and specificLb can't both be set to true for the same network offering
            if (publicLb && internalLb) {
                throw new InvalidParameterValueException("Public lb and internal lb can't be enabled at the same time on the offering");
            }

            Map<Capability, String> sourceNatServiceCapabilityMap = serviceCapabilityMap.get(Service.SourceNat);
            if ((sourceNatServiceCapabilityMap != null) && (!sourceNatServiceCapabilityMap.isEmpty())) {
                String sourceNatType = sourceNatServiceCapabilityMap.get(Capability.SupportedSourceNatTypes);
                if (sourceNatType != null) {
                    _networkModel.checkCapabilityForProvider(serviceProviderMap.get(Service.SourceNat), Service.SourceNat,
                            Capability.SupportedSourceNatTypes, sourceNatType);
                    sharedSourceNat = sourceNatType.contains("perzone");
                }

                String param = sourceNatServiceCapabilityMap.get(Capability.RedundantRouter);
                if (param != null) {
                    _networkModel.checkCapabilityForProvider(serviceProviderMap.get(Service.SourceNat), Service.SourceNat,
                            Capability.RedundantRouter, param);
                    redundantRouter = param.contains("true");
                }
            }

            Map<Capability, String> staticNatServiceCapabilityMap = serviceCapabilityMap.get(Service.StaticNat);
            if ((staticNatServiceCapabilityMap != null) && (!staticNatServiceCapabilityMap.isEmpty())) {
                String param = staticNatServiceCapabilityMap.get(Capability.ElasticIp);
                if (param != null) {
                    elasticIp = param.contains("true");
                    String associatePublicIP = staticNatServiceCapabilityMap.get(Capability.AssociatePublicIP);
                    if (associatePublicIP != null) {
                        associatePublicIp = associatePublicIP.contains("true");
                    }
                }
            }
        }

        NetworkOfferingVO offering = new NetworkOfferingVO(name, displayText, trafficType, systemOnly, specifyVlan,
                networkRate, multicastRate, isDefault, availability, tags, type, conserveMode, dedicatedLb,
                sharedSourceNat, redundantRouter, elasticIp, elasticLb, specifyIpRanges, inline, isPersistent, associatePublicIp, publicLb, internalLb);

        if (serviceOfferingId != null) {
            offering.setServiceOfferingId(serviceOfferingId);
        }
        
        //validate the details
        if (details != null) {
            validateNtwkOffDetails(details, serviceProviderMap);
        }

        Transaction txn = Transaction.currentTxn();
        txn.start();
        //1) create network offering object
        s_logger.debug("Adding network offering " + offering);
        offering = _networkOfferingDao.persist(offering, details);
        //2) populate services and providers
        if (serviceProviderMap != null) {
            for (Network.Service service : serviceProviderMap.keySet()) {
                Set<Provider> providers = serviceProviderMap.get(service);
                if (providers != null && !providers.isEmpty()) {
                    boolean vpcOff = false;
                    for (Network.Provider provider : providers) {
                        if (provider == Provider.VPCVirtualRouter) {
                            vpcOff = true;
                        }
                        NetworkOfferingServiceMapVO offService = new NetworkOfferingServiceMapVO(offering.getId(), service, provider);
                        _ntwkOffServiceMapDao.persist(offService);
                        s_logger.trace("Added service for the network offering: " + offService + " with provider " + provider.getName());
                    }
                    
                    if (vpcOff) {
                        List<Service> supportedSvcs = new ArrayList<Service>();
                        supportedSvcs.addAll(serviceProviderMap.keySet());
                        _vpcMgr.validateNtwkOffForVpc(offering, supportedSvcs);
                    }
                } else {
                    NetworkOfferingServiceMapVO offService = new NetworkOfferingServiceMapVO(offering.getId(), service, null);
                    _ntwkOffServiceMapDao.persist(offService);
                    s_logger.trace("Added service for the network offering: " + offService + " with null provider");
                }
            }
        }

        txn.commit();

        UserContext.current().setEventDetails(" Id: " + offering.getId() + " Name: " + name);
        return offering;
    }

    protected void validateNtwkOffDetails(Map<Detail, String> details, Map<Service, Set<Provider>> serviceProviderMap) {
        for (Detail detail : details.keySet()) {
            
            Provider lbProvider = null;
            if (detail == NetworkOffering.Detail.InternalLbProvider || detail == NetworkOffering.Detail.PublicLbProvider) {
                //1) Vaidate the detail values - have to match the lb provider name
                String providerStr = details.get(detail);
                if (Network.Provider.getProvider(providerStr) == null) {
                    throw new InvalidParameterValueException("Invalid value " + providerStr + " for the detail " + detail);
                }
                if (serviceProviderMap.get(Service.Lb) != null) {
                    for (Provider provider : serviceProviderMap.get(Service.Lb)) {
                        if (provider.getName().equalsIgnoreCase(providerStr)) {
                            lbProvider = provider;
                            break;
                        }
                    }
                }
                
                if (lbProvider == null) {
                    throw new InvalidParameterValueException("Invalid value " + details.get(detail)
                            + " for the detail " + detail + ". The provider is not supported by the network offering");
                }
                
                //2) validate if the provider supports the scheme
                Set<Provider> lbProviders = new HashSet<Provider>();
                lbProviders.add(lbProvider);
                if (detail == NetworkOffering.Detail.InternalLbProvider) {
                    _networkModel.checkCapabilityForProvider(lbProviders, Service.Lb, Capability.LbSchemes, Scheme.Internal.toString());
                } else if (detail == NetworkOffering.Detail.PublicLbProvider){
                    _networkModel.checkCapabilityForProvider(lbProviders, Service.Lb, Capability.LbSchemes, Scheme.Public.toString());
                }
            }
        }
    }


    @Override
    public List<? extends NetworkOffering> searchForNetworkOfferings(ListNetworkOfferingsCmd cmd) {
        Boolean isAscending = Boolean.parseBoolean(_configDao.getValue("sortkey.algorithm"));
        isAscending = (isAscending == null ? true : isAscending);
        Filter searchFilter = new Filter(NetworkOfferingVO.class, "sortKey", isAscending, cmd.getStartIndex(), cmd.getPageSizeVal());
        Account caller = UserContext.current().getCaller();
        SearchCriteria<NetworkOfferingVO> sc = _networkOfferingDao.createSearchCriteria();

        Long id = cmd.getId();
        Object name = cmd.getNetworkOfferingName();
        Object displayText = cmd.getDisplayText();
        Object trafficType = cmd.getTrafficType();
        Object isDefault = cmd.getIsDefault();
        Object specifyVlan = cmd.getSpecifyVlan();
        Object availability = cmd.getAvailability();
        Object state = cmd.getState();
        Long zoneId = cmd.getZoneId();
        DataCenter zone = null;
        Long networkId = cmd.getNetworkId();
        String guestIpType = cmd.getGuestIpType();
        List<String> supportedServicesStr = cmd.getSupportedServices();
        Object specifyIpRanges = cmd.getSpecifyIpRanges();
        String tags = cmd.getTags();
        Boolean isTagged = cmd.isTagged();
        Boolean forVpc = cmd.getForVpc();

        if (zoneId != null) {
            zone = getZone(zoneId);
            if (zone == null) {
                throw new InvalidParameterValueException("Unable to find the zone by id=" + zoneId);
            }
        }

        Object keyword = cmd.getKeyword();

        if (keyword != null) {
            SearchCriteria<NetworkOfferingVO> ssc = _networkOfferingDao.createSearchCriteria();
            ssc.addOr("displayText", SearchCriteria.Op.LIKE, "%" + keyword + "%");
            ssc.addOr("name", SearchCriteria.Op.LIKE, "%" + keyword + "%");

            sc.addAnd("name", SearchCriteria.Op.SC, ssc);
        }

        if (name != null) {
            sc.addAnd("name", SearchCriteria.Op.LIKE, "%" + name + "%");
        }

        if (guestIpType != null) {
            sc.addAnd("guestType", SearchCriteria.Op.EQ, guestIpType);
        }

        if (displayText != null) {
            sc.addAnd("displayText", SearchCriteria.Op.LIKE, "%" + displayText + "%");
        }

        if (trafficType != null) {
            sc.addAnd("trafficType", SearchCriteria.Op.EQ, trafficType);
        }

        if (isDefault != null) {
            sc.addAnd("isDefault", SearchCriteria.Op.EQ, isDefault);
        }

        if (specifyVlan != null) {
            sc.addAnd("specifyVlan", SearchCriteria.Op.EQ, specifyVlan);
        }

        if (availability != null) {
            sc.addAnd("availability", SearchCriteria.Op.EQ, availability);
        }

        if (state != null) {
            sc.addAnd("state", SearchCriteria.Op.EQ, state);
        }

        if (specifyIpRanges != null) {
            sc.addAnd("specifyIpRanges", SearchCriteria.Op.EQ, specifyIpRanges);
        }

        if (zone != null) {
            if (zone.getNetworkType() == NetworkType.Basic) {
                // return empty list as we don't allow to create networks in
                // basic zone, and shouldn't display networkOfferings
                return new ArrayList<NetworkOffering>();
            }
        }

        // Don't return system network offerings to the user
        sc.addAnd("systemOnly", SearchCriteria.Op.EQ, false);

        // if networkId is specified, list offerings available for upgrade only (for this network)
        Network network = null;
        if (networkId != null) {
            // check if network exists and the caller can operate with it
            network = _networkModel.getNetwork(networkId);
            if (network == null) {
                throw new InvalidParameterValueException("Unable to find the network by id=" + networkId);
            }
            // Don't allow to update system network
            NetworkOffering offering = _networkOfferingDao.findByIdIncludingRemoved(network.getNetworkOfferingId());
            if (offering.isSystemOnly()) {
                throw new InvalidParameterValueException("Can't update system networks");
            }

            _accountMgr.checkAccess(caller, null, true, network);

            List<Long> offeringIds = _networkModel.listNetworkOfferingsForUpgrade(networkId);

            if (!offeringIds.isEmpty()) {
                sc.addAnd("id", SearchCriteria.Op.IN, offeringIds.toArray());
            } else {
                return new ArrayList<NetworkOffering>();
            }
        }

        if (id != null) {
            sc.addAnd("id", SearchCriteria.Op.EQ, id);
        }

        if (tags != null) {
            sc.addAnd("tags", SearchCriteria.Op.EQ, tags);
        }

        if (isTagged != null) {
            if (isTagged) {
                sc.addAnd("tags", SearchCriteria.Op.NNULL);
            } else {
                sc.addAnd("tags", SearchCriteria.Op.NULL);
            }
        }

        List<NetworkOfferingVO> offerings = _networkOfferingDao.search(sc, searchFilter);
        Boolean sourceNatSupported = cmd.getSourceNatSupported();
        List<String> pNtwkTags = new ArrayList<String>();
        boolean checkForTags = false;
        if (zone != null) {
            List<PhysicalNetworkVO> pNtwks = _physicalNetworkDao.listByZoneAndTrafficType(zoneId, TrafficType.Guest);
            if (pNtwks.size() > 1) {
                checkForTags = true;
                // go through tags
                for (PhysicalNetworkVO pNtwk : pNtwks) {
                    List<String> pNtwkTag = pNtwk.getTags();
                    if (pNtwkTag == null || pNtwkTag.isEmpty()) {
                        throw new CloudRuntimeException("Tags are not defined for physical network in the zone id=" + zoneId);
                    }
                    pNtwkTags.addAll(pNtwkTag);
                }
            }
        }

        // filter by supported services
        boolean listBySupportedServices = (supportedServicesStr != null && !supportedServicesStr.isEmpty() && !offerings.isEmpty());
        boolean checkIfProvidersAreEnabled = (zoneId != null);
        boolean parseOfferings = (listBySupportedServices || sourceNatSupported != null || checkIfProvidersAreEnabled
                || forVpc != null || network != null);

        if (parseOfferings) {
            List<NetworkOfferingVO> supportedOfferings = new ArrayList<NetworkOfferingVO>();
            Service[] supportedServices = null;

            if (listBySupportedServices) {
                supportedServices = new Service[supportedServicesStr.size()];
                int i = 0;
                for (String supportedServiceStr : supportedServicesStr) {
                    Service service = Service.getService(supportedServiceStr);
                    if (service == null) {
                        throw new InvalidParameterValueException("Invalid service specified " + supportedServiceStr);
                    } else {
                        supportedServices[i] = service;
                    }
                    i++;
                }
            }

            for (NetworkOfferingVO offering : offerings) {
                boolean addOffering = true;
                List<Service> checkForProviders = new ArrayList<Service>();

                if (checkForTags) {
                    if (!pNtwkTags.contains(offering.getTags())) {
                        continue;
                    }
                }

                if (listBySupportedServices) {
                    addOffering = addOffering && _networkModel.areServicesSupportedByNetworkOffering(offering.getId(), supportedServices);
                }

                if (checkIfProvidersAreEnabled) {
                    if (supportedServices != null && supportedServices.length > 0) {
                        checkForProviders = Arrays.asList(supportedServices);
                    } else {
                        checkForProviders = _networkModel.listNetworkOfferingServices(offering.getId());
                    }

                    addOffering = addOffering && _networkModel.areServicesEnabledInZone(zoneId, offering, checkForProviders);
                }

                if (sourceNatSupported != null) {
                    addOffering = addOffering && (_networkModel.areServicesSupportedByNetworkOffering(offering.getId(), Network.Service.SourceNat) == sourceNatSupported);
                }
                
                if (forVpc != null) {
                    addOffering = addOffering && (isOfferingForVpc(offering) == forVpc.booleanValue());
                } else if (network != null){
                    addOffering = addOffering && (isOfferingForVpc(offering) == (network.getVpcId() != null));
                }

                if (addOffering) {
                    supportedOfferings.add(offering);
                }

            }

            return supportedOfferings;
        } else {
            return offerings;
        }
    }

    @Override
    public boolean isOfferingForVpc(NetworkOffering offering) {
        boolean vpcProvider = _ntwkOffServiceMapDao.isProviderForNetworkOffering(offering.getId(),
                Provider.VPCVirtualRouter);
        return vpcProvider;
    }

    @Override
    @ActionEvent(eventType = EventTypes.EVENT_NETWORK_OFFERING_DELETE, eventDescription = "deleting network offering")
    public boolean deleteNetworkOffering(DeleteNetworkOfferingCmd cmd) {
        Long offeringId = cmd.getId();
        UserContext.current().setEventDetails(" Id: " + offeringId);

        // Verify network offering id
        NetworkOfferingVO offering = _networkOfferingDao.findById(offeringId);
        if (offering == null) {
            throw new InvalidParameterValueException("unable to find network offering " + offeringId);
        } else if (offering.getRemoved() != null || offering.isSystemOnly()) {
            throw new InvalidParameterValueException("unable to find network offering " + offeringId);
        }

        // Don't allow to delete default network offerings
        if (offering.isDefault() == true) {
            throw new InvalidParameterValueException("Default network offering can't be deleted");
        }

        // don't allow to delete network offering if it's in use by existing networks (the offering can be disabled
        // though)
        int networkCount = _networkDao.getNetworkCountByNetworkOffId(offeringId);
        if (networkCount > 0) {
            throw new InvalidParameterValueException("Can't delete network offering " + offeringId + " as its used by " + networkCount + " networks. " +
                    "To make the network offering unavaiable, disable it");
        }

        if (_networkOfferingDao.remove(offeringId)) {
            return true;
        } else {
            return false;
        }
    }

    @Override
    @ActionEvent(eventType = EventTypes.EVENT_NETWORK_OFFERING_EDIT, eventDescription = "updating network offering")
    public NetworkOffering updateNetworkOffering(UpdateNetworkOfferingCmd cmd) {
        String displayText = cmd.getDisplayText();
        Long id = cmd.getId();
        String name = cmd.getNetworkOfferingName();
        String availabilityStr = cmd.getAvailability();
        Integer sortKey = cmd.getSortKey();
        Availability availability = null;
        String state = cmd.getState();
        UserContext.current().setEventDetails(" Id: " + id);

        // Verify input parameters
        NetworkOfferingVO offeringToUpdate = _networkOfferingDao.findById(id);
        if (offeringToUpdate == null) {
            throw new InvalidParameterValueException("unable to find network offering " + id);
        }

        // Don't allow to update system network offering
        if (offeringToUpdate.isSystemOnly()) {
            throw new InvalidParameterValueException("Can't update system network offerings");
        }

        NetworkOfferingVO offering = _networkOfferingDao.createForUpdate(id);

        if (name != null) {
            offering.setName(name);
        }

        if (displayText != null) {
            offering.setDisplayText(displayText);
        }

        if (sortKey != null) {
            offering.setSortKey(sortKey);
        }

        if (state != null) {
            boolean validState = false;
            for (NetworkOffering.State st : NetworkOffering.State.values()) {
                if (st.name().equalsIgnoreCase(state)) {
                    validState = true;
                    offering.setState(st);
                }
            }
            if (!validState) {
                throw new InvalidParameterValueException("Incorrect state value: " + state);
            }
        }

        // Verify availability
        if (availabilityStr != null) {
            for (Availability avlb : Availability.values()) {
                if (avlb.name().equalsIgnoreCase(availabilityStr)) {
                    availability = avlb;
                }
            }
            if (availability == null) {
                throw new InvalidParameterValueException("Invalid value for Availability. Supported types: "
            + Availability.Required + ", " + Availability.Optional);
            } else {
                if (availability == NetworkOffering.Availability.Required) {
                    boolean canOffBeRequired = (offeringToUpdate.getGuestType() == GuestType.Isolated
                            && _networkModel.areServicesSupportedByNetworkOffering(offeringToUpdate.getId(), Service.SourceNat));
                    if (!canOffBeRequired) {
                        throw new InvalidParameterValueException("Availability can be " +
                    NetworkOffering.Availability.Required + " only for networkOfferings of type " + GuestType.Isolated + " and with "
                                + Service.SourceNat.getName() + " enabled");
                    }

                    // only one network offering in the system can be Required
                    List<NetworkOfferingVO> offerings = _networkOfferingDao.listByAvailability(Availability.Required, false);
                    if (!offerings.isEmpty() && offerings.get(0).getId() != offeringToUpdate.getId()) {
                        throw new InvalidParameterValueException("System already has network offering id=" +
                    offerings.get(0).getId() + " with availability " + Availability.Required);
                    }
                }
                offering.setAvailability(availability);
            }
        }

        if (_networkOfferingDao.update(id, offering)) {
            return _networkOfferingDao.findById(id);
        } else {
            return null;
        }
    }

    @Override
    @ActionEvent(eventType = EventTypes.EVENT_ACCOUNT_MARK_DEFAULT_ZONE, eventDescription = "Marking account with the " +
    		"default zone", async=true)
    public AccountVO markDefaultZone(String accountName, long domainId, long defaultZoneId) {
    	
    	// Check if the account exists
    	Account account = _accountDao.findEnabledAccount(accountName, domainId);
    	if (account == null) {
            s_logger.error("Unable to find account by name: " + accountName + " in domain " + domainId);
            throw new InvalidParameterValueException("Account by name: " + accountName + " doesn't exist in domain " + domainId);
        }

        // Don't allow modification of system account
        if (account.getId() == Account.ACCOUNT_ID_SYSTEM) {
            throw new InvalidParameterValueException("Can not modify system account");
    	}

    	AccountVO acctForUpdate = _accountDao.findById(account.getId());
    	
    	acctForUpdate.setDefaultZoneId(defaultZoneId);
    	
    	if (_accountDao.update(account.getId(), acctForUpdate)) {
    		UserContext.current().setEventDetails("Default zone id= " + defaultZoneId);
    		return _accountDao.findById(account.getId());
    	} else {
    		return null;
    	}
    }
    
    // Note: This method will be used for entity name validations in the coming
    // releases (place holder for now)
    @SuppressWarnings("unused")
    private void validateEntityName(String str) {
        String forbidden = "~!@#$%^&*()+=";
        char[] searchChars = forbidden.toCharArray();
        if (str == null || str.length() == 0 || searchChars == null || searchChars.length == 0) {
            return;
        }
        for (int i = 0; i < str.length(); i++) {
            char ch = str.charAt(i);
            for (int j = 0; j < searchChars.length; j++) {
                if (searchChars[j] == ch) {
                    throw new InvalidParameterValueException("Name cannot contain any of the following special characters:" + forbidden);
                }
            }
        }
    }

    @Override
    public DataCenterVO getZone(long id) {
        return _zoneDao.findById(id);
    }

    @Override
    public NetworkOffering getNetworkOffering(long id) {
        return _networkOfferingDao.findById(id);
    }

    @Override
    public Integer getNetworkOfferingNetworkRate(long networkOfferingId, Long dataCenterId) {

        // validate network offering information
        NetworkOffering no = getNetworkOffering(networkOfferingId);
        if (no == null) {
            throw new InvalidParameterValueException("Unable to find network offering by id=" + networkOfferingId);
        }

        Integer networkRate;
        if (no.getRateMbps() != null) {
            networkRate = no.getRateMbps();
        } else {
            networkRate = Integer.parseInt(_configServer.getConfigValue(Config.NetworkThrottlingRate.key(), Config.ConfigurationParameterScope.zone.toString(), dataCenterId));
        }

        // networkRate is unsigned int in netowrkOfferings table, and can't be
        // set to -1
        // so 0 means unlimited; we convert it to -1, so we are consistent with
        // all our other resources where -1 means unlimited
        if (networkRate == 0) {
            networkRate = -1;
        }

        return networkRate;
    }

    @Override
    public Account getVlanAccount(long vlanId) {
        Vlan vlan = _vlanDao.findById(vlanId);
        Long accountId = null;

        // if vlan is Virtual Account specific, get vlan information from the
        // accountVlanMap; otherwise get account information
        // from the network
        if (vlan.getVlanType() == VlanType.VirtualNetwork) {
            List<AccountVlanMapVO> maps = _accountVlanMapDao.listAccountVlanMapsByVlan(vlanId);
            if (maps != null && !maps.isEmpty()) {
                return _accountMgr.getAccount(maps.get(0).getAccountId());
            }
        }

        Long networkId = vlan.getNetworkId();
        if (networkId != null) {
            Network network = _networkModel.getNetwork(networkId);
            if (network != null) {
                accountId = network.getAccountId();
            }
        }

        return _accountMgr.getAccount(accountId);
    }

    @Override
    public List<? extends NetworkOffering> listNetworkOfferings(TrafficType trafficType, boolean systemOnly) {
        Filter searchFilter = new Filter(NetworkOfferingVO.class, "created", false, null, null);
        SearchCriteria<NetworkOfferingVO> sc = _networkOfferingDao.createSearchCriteria();
        if (trafficType != null) {
            sc.addAnd("trafficType", SearchCriteria.Op.EQ, trafficType);
        }
        sc.addAnd("systemOnly", SearchCriteria.Op.EQ, systemOnly);

        return _networkOfferingDao.search(sc, searchFilter);
    }

    @Override
    @DB
    public boolean releaseAccountSpecificVirtualRanges(long accountId) {
        List<AccountVlanMapVO> maps = _accountVlanMapDao.listAccountVlanMapsByAccount(accountId);
        boolean result = true;
        if (maps != null && !maps.isEmpty()) {
            Transaction txn = Transaction.currentTxn();
            txn.start();
            for (AccountVlanMapVO map : maps) {
                if (!releasePublicIpRange(map.getVlanDbId(), _accountMgr.getSystemUser().getId(),
                        _accountMgr.getAccount(Account.ACCOUNT_ID_SYSTEM))) {
                    result = false;
                }
            }
            if (result) {
                txn.commit();
            } else {
                s_logger.error("Failed to release account specific virtual ip ranges for account id=" + accountId);
            }
        } else {
            s_logger.trace("Account id=" + accountId + " has no account specific virtual ip ranges, nothing to release");
        }
        return result;
    }

    @Override
    public HostPodVO getPod(long id) {
        return _podDao.findById(id);
    }

    @Override
    public ClusterVO getCluster(long id) {
        return _clusterDao.findById(id);
    }
    
    @Override
    public AllocationState findClusterAllocationState(ClusterVO cluster){
    	
    	if(cluster.getAllocationState() == AllocationState.Disabled){
    		return AllocationState.Disabled;
    	}else if(ApiDBUtils.findPodById(cluster.getPodId()).getAllocationState() == AllocationState.Disabled){
    		return AllocationState.Disabled;
    	}else {
    		DataCenterVO zone = ApiDBUtils.findZoneById(cluster.getDataCenterId());
    		return zone.getAllocationState();
    	}
    }

    @Override
    public AllocationState findPodAllocationState(HostPodVO pod){
    	
    	if(pod.getAllocationState() == AllocationState.Disabled){
    		return AllocationState.Disabled;
    	}else {
    		DataCenterVO zone = ApiDBUtils.findZoneById(pod.getDataCenterId());
    		return zone.getAllocationState();
    	}
    }
    
    private boolean allowIpRangeOverlap(VlanVO vlan, boolean forVirtualNetwork, long networkId) {
        // FIXME - delete restriction for virtual network in the future
        if (vlan.getVlanType() == VlanType.DirectAttached && !forVirtualNetwork) {
            return true;
        } else {
            return false;
        }
    }

    @Override
    public ServiceOffering getServiceOffering(long serviceOfferingId) {
        ServiceOfferingVO offering = _serviceOfferingDao.findById(serviceOfferingId);
        if (offering != null && offering.getRemoved() == null) {
            return offering;
        }

        return null;
    }

    @Override
    public Long getDefaultPageSize() {
        return _defaultPageSize;
    }

    @Override
    public Integer getServiceOfferingNetworkRate(long serviceOfferingId, Long dataCenterId) {

        // validate network offering information
        ServiceOffering offering = _serviceOfferingDao.findById(serviceOfferingId);
        if (offering == null) {
            throw new InvalidParameterValueException("Unable to find service offering by id=" + serviceOfferingId);
        }

        Integer networkRate;
        if (offering.getRateMbps() != null) {
            networkRate = offering.getRateMbps();
        } else {
            // for domain router service offering, get network rate from
            if (offering.getSystemVmType() != null && offering.getSystemVmType().equalsIgnoreCase(VirtualMachine.Type.DomainRouter.toString())) {
                networkRate = Integer.parseInt(_configServer.getConfigValue(Config.NetworkThrottlingRate.key(), Config.ConfigurationParameterScope.zone.toString(), dataCenterId));
            } else {
                networkRate = Integer.parseInt(_configDao.getValue(Config.VmNetworkThrottlingRate.key()));
            }
        }

        // networkRate is unsigned int in serviceOffering table, and can't be
        // set to -1
        // so 0 means unlimited; we convert it to -1, so we are consistent with
        // all our other resources where -1 means unlimited
        if (networkRate == 0) {
            networkRate = -1;
        }

        return networkRate;
    }

    @Override
    public DiskOffering getDiskOffering(long diskOfferingId) {
        DiskOfferingVO offering = _diskOfferingDao.findById(diskOfferingId);
        if (offering != null && offering.getRemoved() == null) {
            return offering;
        }

        return null;
    }

    @Override
    public <T> ConfigValue<T> get(ConfigKey<T> config) {
        return new ConfigValue<T>(_configDao, config);
    }
    
    @Override
    @DB
    @ActionEvent(eventType = EventTypes.EVENT_PORTABLE_IP_RANGE_CREATE, eventDescription = "creating portable ip range", async = false)
    public PortableIpRange createPortableIpRange(CreatePortableIpRangeCmd cmd) throws ConcurrentOperationException {
        Integer regionId = cmd.getRegionId();
        String startIP = cmd.getStartIp();
        String endIP = cmd.getEndIp();
        String gateway = cmd.getGateway();
        String netmask = cmd.getNetmask();
        String vlanId = cmd.getVlan();

        Region region = _regionDao.findById(regionId);
        if (region == null) {
            throw new InvalidParameterValueException("Invalid region ID: " + regionId);
        }

        if (!NetUtils.isValidIp(startIP) || !NetUtils.isValidIp(endIP) || !NetUtils.validIpRange(startIP, endIP)) {
            throw new InvalidParameterValueException("Invalid portable ip  range: " + startIP + "-" + endIP);
        }

        if (!NetUtils.sameSubnet(startIP, gateway, netmask)) {
            throw new InvalidParameterValueException("Please ensure that your start IP is in the same subnet as " +
                    "your portable IP range's gateway and as per the IP range's netmask.");
        }

        if (!NetUtils.sameSubnet(endIP, gateway, netmask)) {
            throw new InvalidParameterValueException("Please ensure that your end IP is in the same subnet as " +
                    "your portable IP range's gateway and as per the IP range's netmask.");
        }

        if (checkOverlapPortableIpRange(regionId, startIP, endIP)) {
            throw new InvalidParameterValueException("Ip  range: " + startIP + "-" + endIP + " overlaps with a portable" +
                    " IP range already configured in the region " + regionId);
        }

        if (vlanId == null) {
            vlanId = Vlan.UNTAGGED;
        } else {
            if (!NetUtils.isValidVlan(vlanId)) {
                throw new InvalidParameterValueException("Invalid vlan id " + vlanId);
            }
        }
        GlobalLock portableIpLock = GlobalLock.getInternLock("PortablePublicIpRange");
        portableIpLock.lock(5);
        Transaction txn = Transaction.currentTxn();
        txn.start();

        PortableIpRangeVO portableIpRange = new PortableIpRangeVO(regionId, vlanId, gateway, netmask, startIP, endIP);
        portableIpRange = _portableIpRangeDao.persist(portableIpRange);

        long startIpLong =  NetUtils.ip2Long(startIP);
        long endIpLong = NetUtils.ip2Long(endIP);
        while(startIpLong <= endIpLong) {
            PortableIpVO portableIP = new PortableIpVO(regionId, portableIpRange.getId(), vlanId,
                    gateway, netmask,NetUtils.long2Ip(startIpLong));
            _portableIpDao.persist(portableIP);
            startIpLong++;
        }

        txn.commit();
        portableIpLock.unlock();
        return portableIpRange;
    }

    @Override
    @DB
    @ActionEvent(eventType = EventTypes.EVENT_PORTABLE_IP_RANGE_DELETE, eventDescription = "deleting portable ip range", async = false)
    public boolean deletePortableIpRange(DeletePortableIpRangeCmd cmd) {
        long rangeId = cmd.getId();
        PortableIpRangeVO portableIpRange = _portableIpRangeDao.findById(rangeId);
        if (portableIpRange == null) {
            throw new InvalidParameterValueException("Please specify a valid portable IP range id.");
        }

        List<PortableIpVO> fullIpRange = _portableIpDao.listByRangeId(portableIpRange.getId());
        List<PortableIpVO> freeIpRange = _portableIpDao.listByRangeIdAndState(portableIpRange.getId(), PortableIp.State.Free);

        if (fullIpRange != null && freeIpRange != null) {
            if (fullIpRange.size() == freeIpRange.size()) {
                _portableIpRangeDao.expunge(portableIpRange.getId());
                return true;
            } else {
                throw new InvalidParameterValueException("Can't delete portable IP range as there are IP's assigned.");
            }
        }

        return false;
    }

    @Override
    public List<? extends PortableIpRange> listPortableIpRanges(ListPortableIpRangesCmd cmd) {
        Integer regionId = cmd.getRegionIdId();
        Long rangeId = cmd.getPortableIpRangeId();

        List <PortableIpRangeVO> ranges = new ArrayList<PortableIpRangeVO>();
        if (regionId != null) {
            Region region = _regionDao.findById(regionId);
            if (region == null) {
                throw new InvalidParameterValueException("Invalid region ID: " + regionId);
            }
            return  _portableIpRangeDao.listByRegionId(regionId);
        }

        if (rangeId != null) {
            PortableIpRangeVO range =  _portableIpRangeDao.findById(rangeId);
            if (range == null) {
                throw new InvalidParameterValueException("Invalid portable IP range ID: " + regionId);
            }
            ranges.add(range);
            return ranges;
        }

        return _portableIpRangeDao.listAll();
    }

    @Override
    public List<? extends PortableIp> listPortableIps(long id) {

        PortableIpRangeVO portableIpRange = _portableIpRangeDao.findById(id);
        if (portableIpRange == null) {
            throw new InvalidParameterValueException("Please specify a valid portable IP range id.");
        }

        return _portableIpDao.listByRangeId(portableIpRange.getId());
    }

    private boolean checkOverlapPortableIpRange(int regionId, String newStartIpStr, String newEndIpStr) {
        long newStartIp = NetUtils.ip2Long(newStartIpStr);
        long newEndIp = NetUtils.ip2Long(newEndIpStr);

        List<PortableIpRangeVO> existingPortableIPRanges = _portableIpRangeDao.listByRegionId(regionId);
        for (PortableIpRangeVO portableIpRange : existingPortableIPRanges) {
            String ipRangeStr = portableIpRange.getIpRange();
            String[] range = ipRangeStr.split("-");
            long startip = NetUtils.ip2Long(range[0]);
            long endIp = NetUtils.ip2Long(range[1]);

            if ((newStartIp >= startip && newStartIp <= endIp) || (newEndIp >= startip && newEndIp <= endIp)) {
                return true;
            }

            if ((startip >= newStartIp && startip <= newEndIp) || (endIp >= newStartIp && endIp <= newEndIp)) {
                return true;
            }
        }
        return false;
    }
}<|MERGE_RESOLUTION|>--- conflicted
+++ resolved
@@ -39,11 +39,8 @@
 import javax.naming.directory.DirContext;
 import javax.naming.directory.InitialDirContext;
 
-<<<<<<< HEAD
 import org.apache.log4j.Logger;
 
-=======
->>>>>>> 56535a7a
 import org.apache.cloudstack.acl.SecurityChecker;
 import org.apache.cloudstack.api.ApiConstants.LDAPParams;
 import org.apache.cloudstack.api.command.admin.config.UpdateCfgCmd;
@@ -71,12 +68,9 @@
 import org.apache.cloudstack.api.command.admin.zone.DeleteZoneCmd;
 import org.apache.cloudstack.api.command.admin.zone.UpdateZoneCmd;
 import org.apache.cloudstack.api.command.user.network.ListNetworkOfferingsCmd;
-<<<<<<< HEAD
 import org.apache.cloudstack.config.ConfigKey;
 import org.apache.cloudstack.config.ConfigRepo;
 import org.apache.cloudstack.config.ConfigValue;
-=======
->>>>>>> 56535a7a
 import org.apache.cloudstack.region.PortableIp;
 import org.apache.cloudstack.region.PortableIpDao;
 import org.apache.cloudstack.region.PortableIpRange;
@@ -1748,8 +1742,8 @@
                 // check if zone has necessary trafficTypes before enabling
                 try {
                     PhysicalNetwork mgmtPhyNetwork;
-                    // zone should have a physical network with management traffiType
-                    mgmtPhyNetwork = _networkModel.getDefaultPhysicalNetworkByZoneAndTrafficType(zoneId, TrafficType.Management);
+                        // zone should have a physical network with management traffiType
+                        mgmtPhyNetwork = _networkModel.getDefaultPhysicalNetworkByZoneAndTrafficType(zoneId, TrafficType.Management);
                     if (NetworkType.Advanced == zone.getNetworkType() && ! zone.isSecurityGroupEnabled() ) {
                         // advanced zone without SG should have a physical network with public Thpe
                         _networkModel.getDefaultPhysicalNetworkByZoneAndTrafficType(zoneId, TrafficType.Public);
@@ -3311,7 +3305,7 @@
             throw new InvalidParameterValueException("Please ensure that your end IP is in the same subnet as your IP range's gateway, as per the IP range's netmask.");
         }
     }
-    
+
 
     private String getCidrAddress(String cidr) {
         String[] cidrPair = cidr.split("\\/");
