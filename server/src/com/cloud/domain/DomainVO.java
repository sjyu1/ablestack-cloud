--- conflicted
+++ resolved
@@ -75,7 +75,6 @@
     @Column(name="uuid")
     private String uuid;
 
-<<<<<<< HEAD
     @Column(name="region_id")
     private int regionId;
     
@@ -89,13 +88,6 @@
         this.level = 0;
         this.state = Domain.State.Active;
         this.networkDomain = networkDomain;
-=======
-    public DomainVO() {}
-
-    public DomainVO(long id, String name, long owner, Long parentId, String networkDomain) {
-        this(name, owner, parentId, networkDomain);
-        this.id = id;
->>>>>>> 3bac7b8c
         this.uuid = UUID.randomUUID().toString();
         this.regionId = regionId;
     }
