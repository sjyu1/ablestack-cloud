--- conflicted
+++ resolved
@@ -2957,16 +2957,12 @@
         cmdList.add(ListAffinityGroupsCmd.class);
         cmdList.add(UpdateVMAffinityGroupCmd.class);
         cmdList.add(ListAffinityGroupTypesCmd.class);
-<<<<<<< HEAD
         cmdList.add(CreatePortableIpRangeCmd.class);
         cmdList.add(DeletePortableIpRangeCmd.class);
         cmdList.add(ListPortableIpRangesCmd.class);
-=======
-
         cmdList.add(AddResourceDetailCmd.class);
         cmdList.add(RemoveResourceDetailCmd.class);
         cmdList.add(ListResourceDetailsCmd.class);
->>>>>>> c2118180
         cmdList.add(StopInternalLBVMCmd.class);
         cmdList.add(StartInternalLBVMCmd.class);
         cmdList.add(ListInternalLBVMsCmd.class);
