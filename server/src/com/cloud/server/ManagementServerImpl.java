// Licensed to the Apache Software Foundation (ASF) under one
// or more contributor license agreements.  See the NOTICE file
// distributed with this work for additional information
// regarding copyright ownership.  The ASF licenses this file
// to you under the Apache License, Version 2.0 (the
// "License"); you may not use this file except in compliance
// with the License.  You may obtain a copy of the License at
//
//   http://www.apache.org/licenses/LICENSE-2.0
//
// Unless required by applicable law or agreed to in writing,
// software distributed under the License is distributed on an
// "AS IS" BASIS, WITHOUT WARRANTIES OR CONDITIONS OF ANY
// KIND, either express or implied.  See the License for the
// specific language governing permissions and limitations
// under the License.
package com.cloud.server;

import java.lang.reflect.Field;
import java.security.NoSuchAlgorithmException;
import java.security.SecureRandom;
import java.util.ArrayList;
import java.util.Calendar;
import java.util.Comparator;
import java.util.Date;
import java.util.HashMap;
import java.util.Iterator;
import java.util.List;
import java.util.Map;
import java.util.TimeZone;
import java.util.concurrent.Executors;
import java.util.concurrent.ScheduledExecutorService;
import java.util.concurrent.TimeUnit;

import javax.crypto.Mac;
import javax.crypto.spec.SecretKeySpec;
import javax.inject.Inject;
import javax.naming.ConfigurationException;

import org.apache.commons.codec.binary.Base64;
import org.apache.log4j.Logger;

import org.apache.cloudstack.acl.ControlledEntity;
import org.apache.cloudstack.acl.SecurityChecker.AccessType;
import org.apache.cloudstack.affinity.AffinityGroupProcessor;
import org.apache.cloudstack.affinity.dao.AffinityGroupVMMapDao;
import org.apache.cloudstack.api.ApiConstants;
import org.apache.cloudstack.api.BaseUpdateTemplateOrIsoCmd;
import org.apache.cloudstack.api.command.admin.account.CreateAccountCmd;
import org.apache.cloudstack.api.command.admin.account.DeleteAccountCmd;
import org.apache.cloudstack.api.command.admin.account.DisableAccountCmd;
import org.apache.cloudstack.api.command.admin.account.EnableAccountCmd;
import org.apache.cloudstack.api.command.admin.account.LockAccountCmd;
import org.apache.cloudstack.api.command.admin.account.UpdateAccountCmd;
import org.apache.cloudstack.api.command.admin.autoscale.CreateCounterCmd;
import org.apache.cloudstack.api.command.admin.autoscale.DeleteCounterCmd;
import org.apache.cloudstack.api.command.admin.cluster.AddClusterCmd;
import org.apache.cloudstack.api.command.admin.cluster.DeleteClusterCmd;
import org.apache.cloudstack.api.command.admin.cluster.ListClustersCmd;
import org.apache.cloudstack.api.command.admin.cluster.UpdateClusterCmd;
import org.apache.cloudstack.api.command.admin.config.ListCfgsByCmd;
import org.apache.cloudstack.api.command.admin.config.ListDeploymentPlannersCmd;
import org.apache.cloudstack.api.command.admin.config.ListHypervisorCapabilitiesCmd;
import org.apache.cloudstack.api.command.admin.config.UpdateCfgCmd;
import org.apache.cloudstack.api.command.admin.config.UpdateHypervisorCapabilitiesCmd;
import org.apache.cloudstack.api.command.admin.domain.CreateDomainCmd;
import org.apache.cloudstack.api.command.admin.domain.DeleteDomainCmd;
import org.apache.cloudstack.api.command.admin.domain.ListDomainChildrenCmd;
import org.apache.cloudstack.api.command.admin.domain.ListDomainsCmd;
import org.apache.cloudstack.api.command.admin.domain.UpdateDomainCmd;
import org.apache.cloudstack.api.command.admin.host.AddHostCmd;
import org.apache.cloudstack.api.command.admin.host.AddSecondaryStorageCmd;
import org.apache.cloudstack.api.command.admin.host.CancelMaintenanceCmd;
import org.apache.cloudstack.api.command.admin.host.DeleteHostCmd;
import org.apache.cloudstack.api.command.admin.host.FindHostsForMigrationCmd;
import org.apache.cloudstack.api.command.admin.host.ListHostsCmd;
import org.apache.cloudstack.api.command.admin.host.PrepareForMaintenanceCmd;
import org.apache.cloudstack.api.command.admin.host.ReconnectHostCmd;
import org.apache.cloudstack.api.command.admin.host.ReleaseHostReservationCmd;
import org.apache.cloudstack.api.command.admin.host.UpdateHostCmd;
import org.apache.cloudstack.api.command.admin.host.UpdateHostPasswordCmd;
import org.apache.cloudstack.api.command.admin.internallb.ConfigureInternalLoadBalancerElementCmd;
import org.apache.cloudstack.api.command.admin.internallb.CreateInternalLoadBalancerElementCmd;
import org.apache.cloudstack.api.command.admin.internallb.ListInternalLBVMsCmd;
import org.apache.cloudstack.api.command.admin.internallb.ListInternalLoadBalancerElementsCmd;
import org.apache.cloudstack.api.command.admin.internallb.StartInternalLBVMCmd;
import org.apache.cloudstack.api.command.admin.internallb.StopInternalLBVMCmd;
import org.apache.cloudstack.api.command.admin.ldap.LDAPConfigCmd;
import org.apache.cloudstack.api.command.admin.ldap.LDAPRemoveCmd;
import org.apache.cloudstack.api.command.admin.network.AddNetworkDeviceCmd;
import org.apache.cloudstack.api.command.admin.network.AddNetworkServiceProviderCmd;
import org.apache.cloudstack.api.command.admin.network.CreateNetworkOfferingCmd;
import org.apache.cloudstack.api.command.admin.network.CreatePhysicalNetworkCmd;
import org.apache.cloudstack.api.command.admin.network.CreateStorageNetworkIpRangeCmd;
import org.apache.cloudstack.api.command.admin.network.DedicateGuestVlanRangeCmd;
import org.apache.cloudstack.api.command.admin.network.DeleteNetworkDeviceCmd;
import org.apache.cloudstack.api.command.admin.network.DeleteNetworkOfferingCmd;
import org.apache.cloudstack.api.command.admin.network.DeleteNetworkServiceProviderCmd;
import org.apache.cloudstack.api.command.admin.network.DeletePhysicalNetworkCmd;
import org.apache.cloudstack.api.command.admin.network.DeleteStorageNetworkIpRangeCmd;
import org.apache.cloudstack.api.command.admin.network.ListDedicatedGuestVlanRangesCmd;
import org.apache.cloudstack.api.command.admin.network.ListNetworkDeviceCmd;
import org.apache.cloudstack.api.command.admin.network.ListNetworkIsolationMethodsCmd;
import org.apache.cloudstack.api.command.admin.network.ListNetworkServiceProvidersCmd;
import org.apache.cloudstack.api.command.admin.network.ListPhysicalNetworksCmd;
import org.apache.cloudstack.api.command.admin.network.ListStorageNetworkIpRangeCmd;
import org.apache.cloudstack.api.command.admin.network.ListSupportedNetworkServicesCmd;
import org.apache.cloudstack.api.command.admin.network.ReleaseDedicatedGuestVlanRangeCmd;
import org.apache.cloudstack.api.command.admin.network.UpdateNetworkOfferingCmd;
import org.apache.cloudstack.api.command.admin.network.UpdateNetworkServiceProviderCmd;
import org.apache.cloudstack.api.command.admin.network.UpdatePhysicalNetworkCmd;
import org.apache.cloudstack.api.command.admin.network.UpdateStorageNetworkIpRangeCmd;
import org.apache.cloudstack.api.command.admin.offering.CreateDiskOfferingCmd;
import org.apache.cloudstack.api.command.admin.offering.CreateServiceOfferingCmd;
import org.apache.cloudstack.api.command.admin.offering.DeleteDiskOfferingCmd;
import org.apache.cloudstack.api.command.admin.offering.DeleteServiceOfferingCmd;
import org.apache.cloudstack.api.command.admin.offering.UpdateDiskOfferingCmd;
import org.apache.cloudstack.api.command.admin.offering.UpdateServiceOfferingCmd;
import org.apache.cloudstack.api.command.admin.pod.CreatePodCmd;
import org.apache.cloudstack.api.command.admin.pod.DeletePodCmd;
import org.apache.cloudstack.api.command.admin.pod.ListPodsByCmd;
import org.apache.cloudstack.api.command.admin.pod.UpdatePodCmd;
import org.apache.cloudstack.api.command.admin.region.AddRegionCmd;
import org.apache.cloudstack.api.command.admin.region.CreatePortableIpRangeCmd;
import org.apache.cloudstack.api.command.admin.region.DeletePortableIpRangeCmd;
import org.apache.cloudstack.api.command.admin.region.ListPortableIpRangesCmd;
import org.apache.cloudstack.api.command.admin.region.RemoveRegionCmd;
import org.apache.cloudstack.api.command.admin.region.UpdateRegionCmd;
import org.apache.cloudstack.api.command.admin.resource.ArchiveAlertsCmd;
import org.apache.cloudstack.api.command.admin.resource.DeleteAlertsCmd;
import org.apache.cloudstack.api.command.admin.resource.ListAlertsCmd;
import org.apache.cloudstack.api.command.admin.resource.ListCapacityCmd;
import org.apache.cloudstack.api.command.admin.resource.UploadCustomCertificateCmd;
import org.apache.cloudstack.api.command.admin.router.ConfigureVirtualRouterElementCmd;
import org.apache.cloudstack.api.command.admin.router.CreateVirtualRouterElementCmd;
import org.apache.cloudstack.api.command.admin.router.DestroyRouterCmd;
import org.apache.cloudstack.api.command.admin.router.ListRoutersCmd;
import org.apache.cloudstack.api.command.admin.router.ListVirtualRouterElementsCmd;
import org.apache.cloudstack.api.command.admin.router.RebootRouterCmd;
import org.apache.cloudstack.api.command.admin.router.StartRouterCmd;
import org.apache.cloudstack.api.command.admin.router.StopRouterCmd;
import org.apache.cloudstack.api.command.admin.router.UpgradeRouterCmd;
import org.apache.cloudstack.api.command.admin.storage.AddImageStoreCmd;
import org.apache.cloudstack.api.command.admin.storage.AddS3Cmd;
import org.apache.cloudstack.api.command.admin.storage.CancelPrimaryStorageMaintenanceCmd;
import org.apache.cloudstack.api.command.admin.storage.CreateCacheStoreCmd;
import org.apache.cloudstack.api.command.admin.storage.CreateStoragePoolCmd;
import org.apache.cloudstack.api.command.admin.storage.DeleteImageStoreCmd;
import org.apache.cloudstack.api.command.admin.storage.DeletePoolCmd;
import org.apache.cloudstack.api.command.admin.storage.FindStoragePoolsForMigrationCmd;
import org.apache.cloudstack.api.command.admin.storage.ListCacheStoresCmd;
import org.apache.cloudstack.api.command.admin.storage.ListImageStoresCmd;
import org.apache.cloudstack.api.command.admin.storage.ListS3sCmd;
import org.apache.cloudstack.api.command.admin.storage.ListStoragePoolsCmd;
import org.apache.cloudstack.api.command.admin.storage.ListStorageProvidersCmd;
import org.apache.cloudstack.api.command.admin.storage.PreparePrimaryStorageForMaintenanceCmd;
import org.apache.cloudstack.api.command.admin.storage.UpdateStoragePoolCmd;
import org.apache.cloudstack.api.command.admin.swift.AddSwiftCmd;
import org.apache.cloudstack.api.command.admin.swift.ListSwiftsCmd;
import org.apache.cloudstack.api.command.admin.systemvm.DestroySystemVmCmd;
import org.apache.cloudstack.api.command.admin.systemvm.ListSystemVMsCmd;
import org.apache.cloudstack.api.command.admin.systemvm.MigrateSystemVMCmd;
import org.apache.cloudstack.api.command.admin.systemvm.RebootSystemVmCmd;
import org.apache.cloudstack.api.command.admin.systemvm.ScaleSystemVMCmd;
import org.apache.cloudstack.api.command.admin.systemvm.StartSystemVMCmd;
import org.apache.cloudstack.api.command.admin.systemvm.StopSystemVmCmd;
import org.apache.cloudstack.api.command.admin.systemvm.UpgradeSystemVMCmd;
import org.apache.cloudstack.api.command.admin.template.PrepareTemplateCmd;
import org.apache.cloudstack.api.command.admin.usage.AddTrafficMonitorCmd;
import org.apache.cloudstack.api.command.admin.usage.AddTrafficTypeCmd;
import org.apache.cloudstack.api.command.admin.usage.DeleteTrafficMonitorCmd;
import org.apache.cloudstack.api.command.admin.usage.DeleteTrafficTypeCmd;
import org.apache.cloudstack.api.command.admin.usage.GenerateUsageRecordsCmd;
import org.apache.cloudstack.api.command.admin.usage.GetUsageRecordsCmd;
import org.apache.cloudstack.api.command.admin.usage.ListTrafficMonitorsCmd;
import org.apache.cloudstack.api.command.admin.usage.ListTrafficTypeImplementorsCmd;
import org.apache.cloudstack.api.command.admin.usage.ListTrafficTypesCmd;
import org.apache.cloudstack.api.command.admin.usage.ListUsageTypesCmd;
import org.apache.cloudstack.api.command.admin.usage.UpdateTrafficTypeCmd;
import org.apache.cloudstack.api.command.admin.user.CreateUserCmd;
import org.apache.cloudstack.api.command.admin.user.DeleteUserCmd;
import org.apache.cloudstack.api.command.admin.user.DisableUserCmd;
import org.apache.cloudstack.api.command.admin.user.EnableUserCmd;
import org.apache.cloudstack.api.command.admin.user.GetUserCmd;
import org.apache.cloudstack.api.command.admin.user.ListUsersCmd;
import org.apache.cloudstack.api.command.admin.user.LockUserCmd;
import org.apache.cloudstack.api.command.admin.user.RegisterCmd;
import org.apache.cloudstack.api.command.admin.user.UpdateUserCmd;
import org.apache.cloudstack.api.command.admin.vlan.CreateVlanIpRangeCmd;
import org.apache.cloudstack.api.command.admin.vlan.DedicatePublicIpRangeCmd;
import org.apache.cloudstack.api.command.admin.vlan.DeleteVlanIpRangeCmd;
import org.apache.cloudstack.api.command.admin.vlan.ListVlanIpRangesCmd;
import org.apache.cloudstack.api.command.admin.vlan.ReleasePublicIpRangeCmd;
import org.apache.cloudstack.api.command.admin.vm.AssignVMCmd;
import org.apache.cloudstack.api.command.admin.vm.MigrateVMCmd;
import org.apache.cloudstack.api.command.admin.vm.MigrateVirtualMachineWithVolumeCmd;
import org.apache.cloudstack.api.command.admin.vm.RecoverVMCmd;
import org.apache.cloudstack.api.command.admin.vpc.CreatePrivateGatewayCmd;
import org.apache.cloudstack.api.command.admin.vpc.CreateVPCOfferingCmd;
import org.apache.cloudstack.api.command.admin.vpc.DeletePrivateGatewayCmd;
import org.apache.cloudstack.api.command.admin.vpc.DeleteVPCOfferingCmd;
import org.apache.cloudstack.api.command.admin.vpc.UpdateVPCOfferingCmd;
import org.apache.cloudstack.api.command.admin.zone.CreateZoneCmd;
import org.apache.cloudstack.api.command.admin.zone.DeleteZoneCmd;
import org.apache.cloudstack.api.command.admin.zone.MarkDefaultZoneForAccountCmd;
import org.apache.cloudstack.api.command.admin.zone.UpdateZoneCmd;
import org.apache.cloudstack.api.command.user.account.AddAccountToProjectCmd;
import org.apache.cloudstack.api.command.user.account.DeleteAccountFromProjectCmd;
import org.apache.cloudstack.api.command.user.account.ListAccountsCmd;
import org.apache.cloudstack.api.command.user.account.ListProjectAccountsCmd;
import org.apache.cloudstack.api.command.user.address.AssociateIPAddrCmd;
import org.apache.cloudstack.api.command.user.address.DisassociateIPAddrCmd;
import org.apache.cloudstack.api.command.user.address.ListPublicIpAddressesCmd;
import org.apache.cloudstack.api.command.user.affinitygroup.CreateAffinityGroupCmd;
import org.apache.cloudstack.api.command.user.affinitygroup.DeleteAffinityGroupCmd;
import org.apache.cloudstack.api.command.user.affinitygroup.ListAffinityGroupTypesCmd;
import org.apache.cloudstack.api.command.user.affinitygroup.ListAffinityGroupsCmd;
import org.apache.cloudstack.api.command.user.affinitygroup.UpdateVMAffinityGroupCmd;
import org.apache.cloudstack.api.command.user.autoscale.CreateAutoScalePolicyCmd;
import org.apache.cloudstack.api.command.user.autoscale.CreateAutoScaleVmGroupCmd;
import org.apache.cloudstack.api.command.user.autoscale.CreateAutoScaleVmProfileCmd;
import org.apache.cloudstack.api.command.user.autoscale.CreateConditionCmd;
import org.apache.cloudstack.api.command.user.autoscale.DeleteAutoScalePolicyCmd;
import org.apache.cloudstack.api.command.user.autoscale.DeleteAutoScaleVmGroupCmd;
import org.apache.cloudstack.api.command.user.autoscale.DeleteAutoScaleVmProfileCmd;
import org.apache.cloudstack.api.command.user.autoscale.DeleteConditionCmd;
import org.apache.cloudstack.api.command.user.autoscale.DisableAutoScaleVmGroupCmd;
import org.apache.cloudstack.api.command.user.autoscale.EnableAutoScaleVmGroupCmd;
import org.apache.cloudstack.api.command.user.autoscale.ListAutoScalePoliciesCmd;
import org.apache.cloudstack.api.command.user.autoscale.ListAutoScaleVmGroupsCmd;
import org.apache.cloudstack.api.command.user.autoscale.ListAutoScaleVmProfilesCmd;
import org.apache.cloudstack.api.command.user.autoscale.ListConditionsCmd;
import org.apache.cloudstack.api.command.user.autoscale.ListCountersCmd;
import org.apache.cloudstack.api.command.user.autoscale.UpdateAutoScalePolicyCmd;
import org.apache.cloudstack.api.command.user.autoscale.UpdateAutoScaleVmGroupCmd;
import org.apache.cloudstack.api.command.user.autoscale.UpdateAutoScaleVmProfileCmd;
import org.apache.cloudstack.api.command.user.config.ListCapabilitiesCmd;
import org.apache.cloudstack.api.command.user.event.ArchiveEventsCmd;
import org.apache.cloudstack.api.command.user.event.DeleteEventsCmd;
import org.apache.cloudstack.api.command.user.event.ListEventTypesCmd;
import org.apache.cloudstack.api.command.user.event.ListEventsCmd;
import org.apache.cloudstack.api.command.user.firewall.CreateEgressFirewallRuleCmd;
import org.apache.cloudstack.api.command.user.firewall.CreateFirewallRuleCmd;
import org.apache.cloudstack.api.command.user.firewall.CreatePortForwardingRuleCmd;
import org.apache.cloudstack.api.command.user.firewall.DeleteEgressFirewallRuleCmd;
import org.apache.cloudstack.api.command.user.firewall.DeleteFirewallRuleCmd;
import org.apache.cloudstack.api.command.user.firewall.DeletePortForwardingRuleCmd;
import org.apache.cloudstack.api.command.user.firewall.ListEgressFirewallRulesCmd;
import org.apache.cloudstack.api.command.user.firewall.ListFirewallRulesCmd;
import org.apache.cloudstack.api.command.user.firewall.ListPortForwardingRulesCmd;
import org.apache.cloudstack.api.command.user.firewall.UpdatePortForwardingRuleCmd;
import org.apache.cloudstack.api.command.user.guest.ListGuestOsCategoriesCmd;
import org.apache.cloudstack.api.command.user.guest.ListGuestOsCmd;
import org.apache.cloudstack.api.command.user.iso.AttachIsoCmd;
import org.apache.cloudstack.api.command.user.iso.CopyIsoCmd;
import org.apache.cloudstack.api.command.user.iso.DeleteIsoCmd;
import org.apache.cloudstack.api.command.user.iso.DetachIsoCmd;
import org.apache.cloudstack.api.command.user.iso.ExtractIsoCmd;
import org.apache.cloudstack.api.command.user.iso.ListIsoPermissionsCmd;
import org.apache.cloudstack.api.command.user.iso.ListIsosCmd;
import org.apache.cloudstack.api.command.user.iso.RegisterIsoCmd;
import org.apache.cloudstack.api.command.user.iso.UpdateIsoCmd;
import org.apache.cloudstack.api.command.user.iso.UpdateIsoPermissionsCmd;
import org.apache.cloudstack.api.command.user.job.ListAsyncJobsCmd;
import org.apache.cloudstack.api.command.user.job.QueryAsyncJobResultCmd;
import org.apache.cloudstack.api.command.user.loadbalancer.AssignToLoadBalancerRuleCmd;
import org.apache.cloudstack.api.command.user.loadbalancer.CreateApplicationLoadBalancerCmd;
import org.apache.cloudstack.api.command.user.loadbalancer.CreateLBHealthCheckPolicyCmd;
import org.apache.cloudstack.api.command.user.loadbalancer.CreateLBStickinessPolicyCmd;
import org.apache.cloudstack.api.command.user.loadbalancer.CreateLoadBalancerRuleCmd;
import org.apache.cloudstack.api.command.user.loadbalancer.DeleteApplicationLoadBalancerCmd;
import org.apache.cloudstack.api.command.user.loadbalancer.DeleteLBHealthCheckPolicyCmd;
import org.apache.cloudstack.api.command.user.loadbalancer.DeleteLBStickinessPolicyCmd;
import org.apache.cloudstack.api.command.user.loadbalancer.DeleteLoadBalancerRuleCmd;
import org.apache.cloudstack.api.command.user.loadbalancer.ListApplicationLoadBalancersCmd;
import org.apache.cloudstack.api.command.user.loadbalancer.ListLBHealthCheckPoliciesCmd;
import org.apache.cloudstack.api.command.user.loadbalancer.ListLBStickinessPoliciesCmd;
import org.apache.cloudstack.api.command.user.loadbalancer.ListLoadBalancerRuleInstancesCmd;
import org.apache.cloudstack.api.command.user.loadbalancer.ListLoadBalancerRulesCmd;
import org.apache.cloudstack.api.command.user.loadbalancer.RemoveFromLoadBalancerRuleCmd;
import org.apache.cloudstack.api.command.user.loadbalancer.UpdateLoadBalancerRuleCmd;
import org.apache.cloudstack.api.command.user.nat.CreateIpForwardingRuleCmd;
import org.apache.cloudstack.api.command.user.nat.DeleteIpForwardingRuleCmd;
import org.apache.cloudstack.api.command.user.nat.DisableStaticNatCmd;
import org.apache.cloudstack.api.command.user.nat.EnableStaticNatCmd;
import org.apache.cloudstack.api.command.user.nat.ListIpForwardingRulesCmd;
import org.apache.cloudstack.api.command.user.network.CreateNetworkACLCmd;
import org.apache.cloudstack.api.command.user.network.CreateNetworkACLListCmd;
import org.apache.cloudstack.api.command.user.network.CreateNetworkCmd;
import org.apache.cloudstack.api.command.user.network.DeleteNetworkACLCmd;
import org.apache.cloudstack.api.command.user.network.DeleteNetworkACLListCmd;
import org.apache.cloudstack.api.command.user.network.DeleteNetworkCmd;
import org.apache.cloudstack.api.command.user.network.ListNetworkACLListsCmd;
import org.apache.cloudstack.api.command.user.network.ListNetworkACLsCmd;
import org.apache.cloudstack.api.command.user.network.ListNetworkOfferingsCmd;
import org.apache.cloudstack.api.command.user.network.ListNetworksCmd;
import org.apache.cloudstack.api.command.user.network.ReplaceNetworkACLListCmd;
import org.apache.cloudstack.api.command.user.network.RestartNetworkCmd;
import org.apache.cloudstack.api.command.user.network.UpdateNetworkACLItemCmd;
import org.apache.cloudstack.api.command.user.network.UpdateNetworkCmd;
import org.apache.cloudstack.api.command.user.offering.ListDiskOfferingsCmd;
import org.apache.cloudstack.api.command.user.offering.ListServiceOfferingsCmd;
import org.apache.cloudstack.api.command.user.project.ActivateProjectCmd;
import org.apache.cloudstack.api.command.user.project.CreateProjectCmd;
import org.apache.cloudstack.api.command.user.project.DeleteProjectCmd;
import org.apache.cloudstack.api.command.user.project.DeleteProjectInvitationCmd;
import org.apache.cloudstack.api.command.user.project.ListProjectInvitationsCmd;
import org.apache.cloudstack.api.command.user.project.ListProjectsCmd;
import org.apache.cloudstack.api.command.user.project.SuspendProjectCmd;
import org.apache.cloudstack.api.command.user.project.UpdateProjectCmd;
import org.apache.cloudstack.api.command.user.project.UpdateProjectInvitationCmd;
import org.apache.cloudstack.api.command.user.region.ListRegionsCmd;
import org.apache.cloudstack.api.command.user.region.ha.gslb.AssignToGlobalLoadBalancerRuleCmd;
import org.apache.cloudstack.api.command.user.region.ha.gslb.CreateGlobalLoadBalancerRuleCmd;
import org.apache.cloudstack.api.command.user.region.ha.gslb.DeleteGlobalLoadBalancerRuleCmd;
import org.apache.cloudstack.api.command.user.region.ha.gslb.ListGlobalLoadBalancerRuleCmd;
import org.apache.cloudstack.api.command.user.region.ha.gslb.RemoveFromGlobalLoadBalancerRuleCmd;
import org.apache.cloudstack.api.command.user.resource.GetCloudIdentifierCmd;
import org.apache.cloudstack.api.command.user.resource.ListHypervisorsCmd;
import org.apache.cloudstack.api.command.user.resource.ListResourceLimitsCmd;
import org.apache.cloudstack.api.command.user.resource.UpdateResourceCountCmd;
import org.apache.cloudstack.api.command.user.resource.UpdateResourceLimitCmd;
import org.apache.cloudstack.api.command.user.securitygroup.AuthorizeSecurityGroupEgressCmd;
import org.apache.cloudstack.api.command.user.securitygroup.AuthorizeSecurityGroupIngressCmd;
import org.apache.cloudstack.api.command.user.securitygroup.CreateSecurityGroupCmd;
import org.apache.cloudstack.api.command.user.securitygroup.DeleteSecurityGroupCmd;
import org.apache.cloudstack.api.command.user.securitygroup.ListSecurityGroupsCmd;
import org.apache.cloudstack.api.command.user.securitygroup.RevokeSecurityGroupEgressCmd;
import org.apache.cloudstack.api.command.user.securitygroup.RevokeSecurityGroupIngressCmd;
import org.apache.cloudstack.api.command.user.snapshot.CreateSnapshotCmd;
import org.apache.cloudstack.api.command.user.snapshot.CreateSnapshotPolicyCmd;
import org.apache.cloudstack.api.command.user.snapshot.DeleteSnapshotCmd;
import org.apache.cloudstack.api.command.user.snapshot.DeleteSnapshotPoliciesCmd;
import org.apache.cloudstack.api.command.user.snapshot.ListSnapshotPoliciesCmd;
import org.apache.cloudstack.api.command.user.snapshot.ListSnapshotsCmd;
import org.apache.cloudstack.api.command.user.ssh.CreateSSHKeyPairCmd;
import org.apache.cloudstack.api.command.user.ssh.DeleteSSHKeyPairCmd;
import org.apache.cloudstack.api.command.user.ssh.ListSSHKeyPairsCmd;
import org.apache.cloudstack.api.command.user.ssh.RegisterSSHKeyPairCmd;
import org.apache.cloudstack.api.command.user.tag.CreateTagsCmd;
import org.apache.cloudstack.api.command.user.tag.DeleteTagsCmd;
import org.apache.cloudstack.api.command.user.tag.ListTagsCmd;
import org.apache.cloudstack.api.command.user.template.CopyTemplateCmd;
import org.apache.cloudstack.api.command.user.template.CreateTemplateCmd;
import org.apache.cloudstack.api.command.user.template.DeleteTemplateCmd;
import org.apache.cloudstack.api.command.user.template.ExtractTemplateCmd;
import org.apache.cloudstack.api.command.user.template.ListTemplatePermissionsCmd;
import org.apache.cloudstack.api.command.user.template.ListTemplatesCmd;
import org.apache.cloudstack.api.command.user.template.RegisterTemplateCmd;
import org.apache.cloudstack.api.command.user.template.UpdateTemplateCmd;
import org.apache.cloudstack.api.command.user.template.UpdateTemplatePermissionsCmd;
import org.apache.cloudstack.api.command.user.vm.AddIpToVmNicCmd;
import org.apache.cloudstack.api.command.user.vm.AddNicToVMCmd;
import org.apache.cloudstack.api.command.user.vm.DeployVMCmd;
import org.apache.cloudstack.api.command.user.vm.DestroyVMCmd;
import org.apache.cloudstack.api.command.user.vm.GetVMPasswordCmd;
import org.apache.cloudstack.api.command.user.vm.ListNicsCmd;
import org.apache.cloudstack.api.command.user.vm.ListVMsCmd;
import org.apache.cloudstack.api.command.user.vm.RebootVMCmd;
import org.apache.cloudstack.api.command.user.vm.RemoveIpFromVmNicCmd;
import org.apache.cloudstack.api.command.user.vm.RemoveNicFromVMCmd;
import org.apache.cloudstack.api.command.user.vm.ResetVMPasswordCmd;
import org.apache.cloudstack.api.command.user.vm.ResetVMSSHKeyCmd;
import org.apache.cloudstack.api.command.user.vm.RestoreVMCmd;
import org.apache.cloudstack.api.command.user.vm.ScaleVMCmd;
import org.apache.cloudstack.api.command.user.vm.StartVMCmd;
import org.apache.cloudstack.api.command.user.vm.StopVMCmd;
import org.apache.cloudstack.api.command.user.vm.UpdateDefaultNicForVMCmd;
import org.apache.cloudstack.api.command.user.vm.UpdateVMCmd;
import org.apache.cloudstack.api.command.user.vm.UpgradeVMCmd;
import org.apache.cloudstack.api.command.user.vmgroup.CreateVMGroupCmd;
import org.apache.cloudstack.api.command.user.vmgroup.DeleteVMGroupCmd;
import org.apache.cloudstack.api.command.user.vmgroup.ListVMGroupsCmd;
import org.apache.cloudstack.api.command.user.vmgroup.UpdateVMGroupCmd;
import org.apache.cloudstack.api.command.user.vmsnapshot.CreateVMSnapshotCmd;
import org.apache.cloudstack.api.command.user.vmsnapshot.DeleteVMSnapshotCmd;
import org.apache.cloudstack.api.command.user.vmsnapshot.ListVMSnapshotCmd;
import org.apache.cloudstack.api.command.user.vmsnapshot.RevertToVMSnapshotCmd;
import org.apache.cloudstack.api.command.user.volume.AddResourceDetailCmd;
import org.apache.cloudstack.api.command.user.volume.AttachVolumeCmd;
import org.apache.cloudstack.api.command.user.volume.CreateVolumeCmd;
import org.apache.cloudstack.api.command.user.volume.DeleteVolumeCmd;
import org.apache.cloudstack.api.command.user.volume.DetachVolumeCmd;
import org.apache.cloudstack.api.command.user.volume.ExtractVolumeCmd;
import org.apache.cloudstack.api.command.user.volume.ListResourceDetailsCmd;
import org.apache.cloudstack.api.command.user.volume.ListVolumesCmd;
import org.apache.cloudstack.api.command.user.volume.MigrateVolumeCmd;
import org.apache.cloudstack.api.command.user.volume.RemoveResourceDetailCmd;
import org.apache.cloudstack.api.command.user.volume.ResizeVolumeCmd;
import org.apache.cloudstack.api.command.user.volume.UpdateVolumeCmd;
import org.apache.cloudstack.api.command.user.volume.UploadVolumeCmd;
import org.apache.cloudstack.api.command.user.vpc.CreateStaticRouteCmd;
import org.apache.cloudstack.api.command.user.vpc.CreateVPCCmd;
import org.apache.cloudstack.api.command.user.vpc.DeleteStaticRouteCmd;
import org.apache.cloudstack.api.command.user.vpc.DeleteVPCCmd;
import org.apache.cloudstack.api.command.user.vpc.ListPrivateGatewaysCmd;
import org.apache.cloudstack.api.command.user.vpc.ListStaticRoutesCmd;
import org.apache.cloudstack.api.command.user.vpc.ListVPCOfferingsCmd;
import org.apache.cloudstack.api.command.user.vpc.ListVPCsCmd;
import org.apache.cloudstack.api.command.user.vpc.RestartVPCCmd;
import org.apache.cloudstack.api.command.user.vpc.UpdateVPCCmd;
import org.apache.cloudstack.api.command.user.vpn.AddVpnUserCmd;
import org.apache.cloudstack.api.command.user.vpn.CreateRemoteAccessVpnCmd;
import org.apache.cloudstack.api.command.user.vpn.CreateVpnConnectionCmd;
import org.apache.cloudstack.api.command.user.vpn.CreateVpnCustomerGatewayCmd;
import org.apache.cloudstack.api.command.user.vpn.CreateVpnGatewayCmd;
import org.apache.cloudstack.api.command.user.vpn.DeleteRemoteAccessVpnCmd;
import org.apache.cloudstack.api.command.user.vpn.DeleteVpnConnectionCmd;
import org.apache.cloudstack.api.command.user.vpn.DeleteVpnCustomerGatewayCmd;
import org.apache.cloudstack.api.command.user.vpn.DeleteVpnGatewayCmd;
import org.apache.cloudstack.api.command.user.vpn.ListRemoteAccessVpnsCmd;
import org.apache.cloudstack.api.command.user.vpn.ListVpnConnectionsCmd;
import org.apache.cloudstack.api.command.user.vpn.ListVpnCustomerGatewaysCmd;
import org.apache.cloudstack.api.command.user.vpn.ListVpnGatewaysCmd;
import org.apache.cloudstack.api.command.user.vpn.ListVpnUsersCmd;
import org.apache.cloudstack.api.command.user.vpn.RemoveVpnUserCmd;
import org.apache.cloudstack.api.command.user.vpn.ResetVpnConnectionCmd;
import org.apache.cloudstack.api.command.user.vpn.UpdateVpnCustomerGatewayCmd;
import org.apache.cloudstack.api.command.user.zone.ListZonesByCmd;
import org.apache.cloudstack.config.Configuration;
import org.apache.cloudstack.context.CallContext;
import org.apache.cloudstack.engine.subsystem.api.storage.DataStoreManager;
import org.apache.cloudstack.engine.subsystem.api.storage.StoragePoolAllocator;
import org.apache.cloudstack.engine.subsystem.api.storage.VolumeDataFactory;
import org.apache.cloudstack.framework.jobs.AsyncJobManager;
import org.apache.cloudstack.storage.datastore.db.PrimaryDataStoreDao;
import org.apache.cloudstack.storage.datastore.db.StoragePoolVO;

import com.cloud.agent.AgentManager;
import com.cloud.agent.api.GetVncPortAnswer;
import com.cloud.agent.api.GetVncPortCommand;
import com.cloud.agent.manager.allocator.HostAllocator;
import com.cloud.alert.Alert;
import com.cloud.alert.AlertManager;
import com.cloud.alert.AlertVO;
import com.cloud.alert.dao.AlertDao;
import com.cloud.api.ApiDBUtils;
import com.cloud.capacity.Capacity;
import com.cloud.capacity.CapacityVO;
import com.cloud.capacity.dao.CapacityDao;
import com.cloud.capacity.dao.CapacityDaoImpl.SummedCapacity;
import com.cloud.cluster.ClusterManager;
import com.cloud.configuration.Config;
import com.cloud.configuration.ConfigurationManager;
import com.cloud.configuration.ConfigurationVO;
import com.cloud.configuration.dao.ConfigurationDao;
import com.cloud.consoleproxy.ConsoleProxyManagementState;
import com.cloud.consoleproxy.ConsoleProxyManager;
import com.cloud.dc.AccountVlanMapVO;
import com.cloud.dc.ClusterVO;
import com.cloud.dc.DataCenterVO;
import com.cloud.dc.HostPodVO;
import com.cloud.dc.Pod;
import com.cloud.dc.PodVlanMapVO;
import com.cloud.dc.Vlan;
import com.cloud.dc.Vlan.VlanType;
import com.cloud.dc.VlanVO;
import com.cloud.dc.dao.AccountVlanMapDao;
import com.cloud.dc.dao.ClusterDao;
import com.cloud.dc.dao.DataCenterDao;
import com.cloud.dc.dao.HostPodDao;
import com.cloud.dc.dao.PodVlanMapDao;
import com.cloud.dc.dao.VlanDao;
import com.cloud.deploy.DataCenterDeployment;
import com.cloud.deploy.DeploymentPlanner;
import com.cloud.deploy.DeploymentPlanner.ExcludeList;
import com.cloud.domain.DomainVO;
import com.cloud.domain.dao.DomainDao;
import com.cloud.event.ActionEvent;
import com.cloud.event.ActionEventUtils;
import com.cloud.event.EventTypes;
import com.cloud.event.EventVO;
import com.cloud.event.dao.EventDao;
import com.cloud.exception.ConcurrentOperationException;
import com.cloud.exception.InvalidParameterValueException;
import com.cloud.exception.ManagementServerException;
import com.cloud.exception.OperationTimedoutException;
import com.cloud.exception.PermissionDeniedException;
import com.cloud.exception.ResourceUnavailableException;
import com.cloud.exception.VirtualMachineMigrationException;
import com.cloud.ha.HighAvailabilityManager;
import com.cloud.host.DetailVO;
import com.cloud.host.Host;
import com.cloud.host.Host.Type;
import com.cloud.host.HostTagVO;
import com.cloud.host.HostVO;
import com.cloud.host.dao.HostDao;
import com.cloud.host.dao.HostDetailsDao;
import com.cloud.host.dao.HostTagsDao;
import com.cloud.hypervisor.Hypervisor.HypervisorType;
import com.cloud.hypervisor.HypervisorCapabilities;
import com.cloud.hypervisor.HypervisorCapabilitiesVO;
import com.cloud.hypervisor.dao.HypervisorCapabilitiesDao;
import com.cloud.info.ConsoleProxyInfo;
import com.cloud.keystore.KeystoreManager;
import com.cloud.network.IpAddress;
import com.cloud.network.dao.IPAddressDao;
import com.cloud.network.dao.IPAddressVO;
import com.cloud.network.dao.LoadBalancerDao;
import com.cloud.network.dao.LoadBalancerVO;
import com.cloud.network.dao.NetworkDao;
import com.cloud.network.dao.NetworkVO;
import com.cloud.org.Cluster;
import com.cloud.org.Grouping.AllocationState;
import com.cloud.projects.Project;
import com.cloud.projects.Project.ListProjectResourcesCriteria;
import com.cloud.projects.ProjectManager;
import com.cloud.resource.ResourceManager;
import com.cloud.server.ResourceTag.TaggedResourceType;
import com.cloud.server.auth.UserAuthenticator;
import com.cloud.service.dao.ServiceOfferingDao;
import com.cloud.storage.DiskOfferingVO;
import com.cloud.storage.GuestOS;
import com.cloud.storage.GuestOSCategoryVO;
import com.cloud.storage.GuestOSVO;
import com.cloud.storage.GuestOsCategory;
import com.cloud.storage.Storage.ImageFormat;
import com.cloud.storage.StorageManager;
import com.cloud.storage.StoragePool;
import com.cloud.storage.Storage.TemplateType;
import com.cloud.storage.VMTemplateVO;
import com.cloud.storage.Volume;
import com.cloud.storage.VolumeManager;
import com.cloud.storage.VolumeVO;
import com.cloud.storage.dao.DiskOfferingDao;
import com.cloud.storage.dao.GuestOSCategoryDao;
import com.cloud.storage.dao.GuestOSDao;
import com.cloud.storage.dao.UploadDao;
import com.cloud.storage.dao.VMTemplateDao;
import com.cloud.storage.dao.VolumeDao;
import com.cloud.storage.s3.S3Manager;
import com.cloud.storage.secondary.SecondaryStorageVmManager;
import com.cloud.storage.snapshot.SnapshotManager;
import com.cloud.storage.swift.SwiftManager;
import com.cloud.storage.upload.UploadMonitor;
import com.cloud.tags.ResourceTagVO;
import com.cloud.tags.dao.ResourceTagDao;
import com.cloud.template.TemplateManager;
import com.cloud.user.Account;
import com.cloud.user.AccountManager;
import com.cloud.user.AccountService;
import com.cloud.user.SSHKeyPair;
import com.cloud.user.SSHKeyPairVO;
import com.cloud.user.User;
import com.cloud.user.UserVO;
import com.cloud.user.dao.AccountDao;
import com.cloud.user.dao.SSHKeyPairDao;
import com.cloud.user.dao.UserDao;
import com.cloud.utils.EnumUtils;
import com.cloud.utils.NumbersUtil;
import com.cloud.utils.Pair;
import com.cloud.utils.PasswordGenerator;
import com.cloud.utils.Ternary;
import com.cloud.utils.component.ComponentLifecycle;
import com.cloud.utils.component.ManagerBase;
import com.cloud.utils.concurrency.NamedThreadFactory;
import com.cloud.utils.crypt.DBEncryptionUtil;
import com.cloud.utils.db.DB;
import com.cloud.utils.db.Filter;
import com.cloud.utils.db.GlobalLock;
import com.cloud.utils.db.JoinBuilder;
import com.cloud.utils.db.JoinBuilder.JoinType;
import com.cloud.utils.db.SearchBuilder;
import com.cloud.utils.db.SearchCriteria;
import com.cloud.utils.db.Transaction;
import com.cloud.utils.exception.CloudRuntimeException;
import com.cloud.utils.net.MacAddress;
import com.cloud.utils.net.NetUtils;
import com.cloud.utils.ssh.SSHKeysHelper;
import com.cloud.vm.ConsoleProxyVO;
import com.cloud.vm.DiskProfile;
import com.cloud.vm.InstanceGroupVO;
import com.cloud.vm.SecondaryStorageVmVO;
import com.cloud.vm.UserVmManager;
import com.cloud.vm.UserVmVO;
import com.cloud.vm.VMInstanceVO;
import com.cloud.vm.VirtualMachine;
import com.cloud.vm.VirtualMachine.State;
import com.cloud.vm.VirtualMachineManager;
import com.cloud.vm.VirtualMachineProfile;
import com.cloud.vm.VirtualMachineProfileImpl;
import com.cloud.vm.dao.ConsoleProxyDao;
import com.cloud.vm.dao.DomainRouterDao;
import com.cloud.vm.dao.InstanceGroupDao;
import com.cloud.vm.dao.SecondaryStorageVmDao;
import com.cloud.vm.dao.UserVmDao;
import com.cloud.vm.dao.VMInstanceDao;

import edu.emory.mathcs.backport.java.util.Arrays;
import edu.emory.mathcs.backport.java.util.Collections;


public class ManagementServerImpl extends ManagerBase implements ManagementServer {
    public static final Logger s_logger = Logger.getLogger(ManagementServerImpl.class.getName());

    @Inject
    public AccountManager _accountMgr;
    @Inject
    private AgentManager _agentMgr;
    @Inject
    private AlertManager _alertMgr;
    @Inject
    private IPAddressDao _publicIpAddressDao;
    @Inject
    private DomainRouterDao _routerDao;
    @Inject
    private ConsoleProxyDao _consoleProxyDao;
    @Inject
    private ClusterDao _clusterDao;
    @Inject
    private SecondaryStorageVmDao _secStorageVmDao;
    @Inject
    public EventDao _eventDao;
    @Inject
    private DataCenterDao _dcDao;
    @Inject
    private VlanDao _vlanDao;
    @Inject
    private AccountVlanMapDao _accountVlanMapDao;
    @Inject
    private PodVlanMapDao _podVlanMapDao;
    @Inject
    private HostDao _hostDao;
    @Inject
    private HostDetailsDao _detailsDao;
    @Inject
    private UserDao _userDao;
    @Inject
    private UserVmDao _userVmDao;
    @Inject
    private ConfigurationDao _configDao;
    @Inject
    private ConsoleProxyManager _consoleProxyMgr;
    @Inject
    private SecondaryStorageVmManager _secStorageVmMgr;
    @Inject
    private SwiftManager _swiftMgr;
    @Inject
    private ServiceOfferingDao _offeringsDao;
    @Inject
    private DiskOfferingDao _diskOfferingDao;
    @Inject
    private VMTemplateDao _templateDao;
    @Inject
    private DomainDao _domainDao;
    @Inject
    private AccountDao _accountDao;
    @Inject
    public AlertDao _alertDao;
    @Inject
    private CapacityDao _capacityDao;
    @Inject
    private GuestOSDao _guestOSDao;
    @Inject
    private GuestOSCategoryDao _guestOSCategoryDao;
    @Inject
    private PrimaryDataStoreDao _poolDao;
    @Inject
    private NetworkDao _networkDao;
    @Inject
    private StorageManager _storageMgr;
    @Inject
    private VolumeManager _volumeMgr;
    @Inject
    private VirtualMachineManager _itMgr;
    @Inject
    private HostPodDao _hostPodDao;
    @Inject
    private VMInstanceDao _vmInstanceDao;
    @Inject
    private VolumeDao _volumeDao;
    @Inject
    private AsyncJobManager _asyncMgr;
    private int _purgeDelay;
    private int _alertPurgeDelay;
    @Inject
    private InstanceGroupDao _vmGroupDao;
    @Inject
    private UploadMonitor _uploadMonitor;
    @Inject
    private UploadDao _uploadDao;
    @Inject
    private SSHKeyPairDao _sshKeyPairDao;
    @Inject
    private LoadBalancerDao _loadbalancerDao;
    @Inject
    private HypervisorCapabilitiesDao _hypervisorCapabilitiesDao;
    private List<HostAllocator> _hostAllocators;
    @Inject
    private List<StoragePoolAllocator> _storagePoolAllocators;
	@Inject
    private ConfigurationManager _configMgr;
    @Inject
    private ResourceTagDao _resourceTagDao;

    @Inject
    ProjectManager _projectMgr;
    @Inject
    ResourceManager _resourceMgr;
    @Inject
    SnapshotManager _snapshotMgr;
    @Inject
    HighAvailabilityManager _haMgr;
    @Inject
    TemplateManager templateMgr;
    @Inject
    DataStoreManager dataStoreMgr;
    @Inject
    HostTagsDao _hostTagsDao;

    @Inject
    S3Manager _s3Mgr;

    @Inject
    ConfigurationServer _configServer;
    @Inject
    UserVmManager _userVmMgr;
    @Inject
    VolumeDataFactory _volFactory;
    @Inject
    AccountService _accountService;

    private final ScheduledExecutorService _eventExecutor = Executors.newScheduledThreadPool(1, new NamedThreadFactory("EventChecker"));
    private final ScheduledExecutorService _alertExecutor = Executors.newScheduledThreadPool(1, new NamedThreadFactory("AlertChecker"));
    private KeystoreManager _ksMgr;

    private Map<String, String> _configs;

    private Map<String, Boolean> _availableIdsMap;

    private List<UserAuthenticator> _userAuthenticators;
    private List<UserAuthenticator> _userPasswordEncoders;

    protected List<DeploymentPlanner> _planners;

    public List<DeploymentPlanner> getPlanners() {
        return _planners;
    }

    public void setPlanners(List<DeploymentPlanner> _planners) {
        this._planners = _planners;
    }

    @Inject ClusterManager _clusterMgr;
    private String _hashKey = null;
    private String _encryptionKey = null;
    private String _encryptionIV = null;
    
    @Inject
    protected AffinityGroupVMMapDao _affinityGroupVMMapDao;

    protected List<AffinityGroupProcessor> _affinityProcessors;
    public List<AffinityGroupProcessor> getAffinityGroupProcessors() {
        return _affinityProcessors;
    }
    public void setAffinityGroupProcessors(List<AffinityGroupProcessor> affinityProcessors) {
        _affinityProcessors = affinityProcessors;
    }

    public ManagementServerImpl() {
    	setRunLevel(ComponentLifecycle.RUN_LEVEL_APPLICATION_MAINLOOP);
    }
    
    public List<UserAuthenticator> getUserAuthenticators() {
    	return _userAuthenticators;
    }
    
    public void setUserAuthenticators(List<UserAuthenticator> authenticators) {
    	_userAuthenticators = authenticators;
    }

    public List<UserAuthenticator> getUserPasswordEncoders() {
        return _userPasswordEncoders;
    }

    public void setUserPasswordEncoders(List<UserAuthenticator> encoders) {
        _userPasswordEncoders = encoders;
    }

    public List<HostAllocator> getHostAllocators() {
		return _hostAllocators;
	}

	public void setHostAllocators(List<HostAllocator> _hostAllocators) {
		this._hostAllocators = _hostAllocators;
	}

	@Override
	public boolean configure(String name, Map<String, Object> params)
			throws ConfigurationException {

		_configs = _configDao.getConfiguration();

        String value = _configs.get("event.purge.interval");
        int cleanup = NumbersUtil.parseInt(value, 60 * 60 * 24); // 1 day.

        _purgeDelay = NumbersUtil.parseInt(_configs.get("event.purge.delay"), 0);
        if (_purgeDelay != 0) {
            _eventExecutor.scheduleAtFixedRate(new EventPurgeTask(), cleanup, cleanup, TimeUnit.SECONDS);
        }

        //Alerts purge configurations
        int alertPurgeInterval = NumbersUtil.parseInt(_configDao.getValue(Config.AlertPurgeInterval.key()),
                60 * 60 * 24); // 1 day.
        _alertPurgeDelay = NumbersUtil.parseInt(_configDao.getValue(Config.AlertPurgeDelay.key()), 0);
        if (_alertPurgeDelay != 0) {
            _alertExecutor.scheduleAtFixedRate(new AlertPurgeTask(), alertPurgeInterval, alertPurgeInterval,
                    TimeUnit.SECONDS);
        }

        String[] availableIds = TimeZone.getAvailableIDs();
        _availableIdsMap = new HashMap<String, Boolean>(availableIds.length);
        for (String id : availableIds) {
            _availableIdsMap.put(id, true);
        }

		return true;
	}

	@Override
    public boolean start() {
        s_logger.info("Startup CloudStack management server...");

        enableAdminUser("password");
        return true;
    }

    protected Map<String, String> getConfigs() {
        return _configs;
    }

    @Override
    public String generateRandomPassword() {
        return PasswordGenerator.generateRandomPassword(6);
    }

    @Override
    public HostVO getHostBy(long hostId) {
        return _hostDao.findById(hostId);
    }

    @Override
    public long getId() {
        return MacAddress.getMacAddress().toLong();
    }

    protected void checkPortParameters(String publicPort, String privatePort, String privateIp, String proto) {

        if (!NetUtils.isValidPort(publicPort)) {
            throw new InvalidParameterValueException("publicPort is an invalid value");
        }
        if (!NetUtils.isValidPort(privatePort)) {
            throw new InvalidParameterValueException("privatePort is an invalid value");
        }

        // s_logger.debug("Checking if " + privateIp +
        // " is a valid private IP address. Guest IP address is: " +
        // _configs.get("guest.ip.network"));
        //
        // if (!NetUtils.isValidPrivateIp(privateIp,
        // _configs.get("guest.ip.network"))) {
        // throw new
        // InvalidParameterValueException("Invalid private ip address");
        // }
        if (!NetUtils.isValidProto(proto)) {
            throw new InvalidParameterValueException("Invalid protocol");
        }
    }


    @Override
    public boolean archiveEvents(ArchiveEventsCmd cmd) {
        Account caller = CallContext.current().getCallingAccount();
        List<Long> ids = cmd.getIds();
        boolean result =true;
        List<Long> permittedAccountIds = new ArrayList<Long>();

        if (caller.getType() == Account.ACCOUNT_TYPE_NORMAL && caller.getType() == Account.ACCOUNT_TYPE_PROJECT) {
            permittedAccountIds.add(caller.getId());
        } else {
            DomainVO domain = _domainDao.findById(caller.getDomainId());
            List<Long> permittedDomainIds = _domainDao.getDomainChildrenIds(domain.getPath());
            permittedAccountIds = _accountDao.getAccountIdsForDomains(permittedDomainIds);
        }

        List<EventVO> events = _eventDao.listToArchiveOrDeleteEvents(ids, cmd.getType(), cmd.getOlderThan(), permittedAccountIds);
        ControlledEntity[] sameOwnerEvents = events.toArray(new ControlledEntity[events.size()]);
        _accountMgr.checkAccess(CallContext.current().getCallingAccount(), null, true, sameOwnerEvents);

        if (ids != null && events.size() < ids.size()) {
            result = false;
            return result;
        }
        _eventDao.archiveEvents(events);
        return result;
    }

    @Override
    public boolean deleteEvents(DeleteEventsCmd cmd) {
        Account caller = CallContext.current().getCallingAccount();
        List<Long> ids = cmd.getIds();
        boolean result =true;
        List<Long> permittedAccountIds = new ArrayList<Long>();

        if (caller.getType() == Account.ACCOUNT_TYPE_NORMAL || caller.getType() == Account.ACCOUNT_TYPE_PROJECT) {
            permittedAccountIds.add(caller.getId());
        } else {
            DomainVO domain = _domainDao.findById(caller.getDomainId());
            List<Long> permittedDomainIds = _domainDao.getDomainChildrenIds(domain.getPath());
            permittedAccountIds = _accountDao.getAccountIdsForDomains(permittedDomainIds);
        }

        List<EventVO> events = _eventDao.listToArchiveOrDeleteEvents(ids, cmd.getType(), cmd.getOlderThan(), permittedAccountIds);
        ControlledEntity[] sameOwnerEvents = events.toArray(new ControlledEntity[events.size()]);
        _accountMgr.checkAccess(CallContext.current().getCallingAccount(), null, true, sameOwnerEvents);

        if (ids != null && events.size() < ids.size()) {
            result = false;
            return result;
        }
        for (EventVO event : events) {
        _eventDao.remove(event.getId());
        }
        return result;
    }

    private Date massageDate(Date date, int hourOfDay, int minute, int second) {
        Calendar cal = Calendar.getInstance();
        cal.setTime(date);
        cal.set(Calendar.HOUR_OF_DAY, hourOfDay);
        cal.set(Calendar.MINUTE, minute);
        cal.set(Calendar.SECOND, second);
        return cal.getTime();
    }


    @Override
    public List<? extends Cluster> searchForClusters(long zoneId, Long startIndex, Long pageSizeVal, String hypervisorType) {
        Filter searchFilter = new Filter(ClusterVO.class, "id", true, startIndex, pageSizeVal);
        SearchCriteria<ClusterVO> sc = _clusterDao.createSearchCriteria();

        zoneId = _accountMgr.checkAccessAndSpecifyAuthority(CallContext.current().getCallingAccount(), zoneId);

        sc.addAnd("dataCenterId", SearchCriteria.Op.EQ, zoneId);
        sc.addAnd("hypervisorType", SearchCriteria.Op.EQ, hypervisorType);

        return _clusterDao.search(sc, searchFilter);
    }

    @Override
    public Pair<List<? extends Cluster>, Integer> searchForClusters(ListClustersCmd cmd) {
        Object id = cmd.getId();
        Object name = cmd.getClusterName();
        Object podId = cmd.getPodId();
        Long zoneId = cmd.getZoneId();
        Object hypervisorType = cmd.getHypervisorType();
        Object clusterType = cmd.getClusterType();
        Object allocationState = cmd.getAllocationState();
        String keyword = cmd.getKeyword();
        
        zoneId = _accountMgr.checkAccessAndSpecifyAuthority(CallContext.current().getCallingAccount(), zoneId);
        

    	Filter searchFilter = new Filter(ClusterVO.class, "id", true, cmd.getStartIndex(), cmd.getPageSizeVal());

        SearchBuilder<ClusterVO> sb = _clusterDao.createSearchBuilder();
        sb.and("id", sb.entity().getId(), SearchCriteria.Op.EQ);
        sb.and("name", sb.entity().getName(), SearchCriteria.Op.LIKE);
        sb.and("podId", sb.entity().getPodId(), SearchCriteria.Op.EQ);
        sb.and("dataCenterId", sb.entity().getDataCenterId(), SearchCriteria.Op.EQ);
        sb.and("hypervisorType", sb.entity().getHypervisorType(), SearchCriteria.Op.EQ);
        sb.and("clusterType", sb.entity().getClusterType(), SearchCriteria.Op.EQ);
        sb.and("allocationState", sb.entity().getAllocationState(), SearchCriteria.Op.EQ);

        SearchCriteria<ClusterVO> sc = sb.create();
        if (id != null) {
            sc.setParameters("id", id);
        }

        if (name != null) {
            sc.setParameters("name", "%" + name + "%");
        }

        if (podId != null) {
            sc.setParameters("podId", podId);
        }

        if (zoneId != null) {
            sc.setParameters("dataCenterId", zoneId);
        }

        if (hypervisorType != null) {
            sc.setParameters("hypervisorType", hypervisorType);
        }

        if (clusterType != null) {
            sc.setParameters("clusterType", clusterType);
        }

        if (allocationState != null) {
            sc.setParameters("allocationState", allocationState);
        }

        if (keyword != null) {
            SearchCriteria<ClusterVO> ssc = _clusterDao.createSearchCriteria();
            ssc.addOr("name", SearchCriteria.Op.LIKE, "%" + keyword + "%");
            ssc.addOr("hypervisorType", SearchCriteria.Op.LIKE, "%" + keyword + "%");
            sc.addAnd("name", SearchCriteria.Op.SC, ssc);
        }

        Pair<List<ClusterVO>, Integer> result = _clusterDao.searchAndCount(sc, searchFilter);
        return new Pair<List<? extends Cluster>, Integer>(result.first(), result.second());
    }

    @Override
    public Pair<List<? extends Host>, Integer> searchForServers(ListHostsCmd cmd) {

        Long zoneId = _accountMgr.checkAccessAndSpecifyAuthority(CallContext.current().getCallingAccount(), cmd.getZoneId());
        Object name = cmd.getHostName();
        Object type = cmd.getType();
        Object state = cmd.getState();
        Object pod = cmd.getPodId();
        Object cluster = cmd.getClusterId();
        Object id = cmd.getId();
        Object keyword = cmd.getKeyword();
        Object resourceState = cmd.getResourceState();
        Object haHosts = cmd.getHaHost();

        Pair<List<HostVO>, Integer> result = searchForServers(cmd.getStartIndex(), cmd.getPageSizeVal(), name, type,
                state, zoneId, pod, cluster, id, keyword, resourceState, haHosts, null, null);
        return new Pair<List<? extends Host>, Integer>(result.first(), result.second());
    }

    @Override
    public Ternary<Pair<List<? extends Host>, Integer>, List<? extends Host>, Map<Host, Boolean>>
            listHostsForMigrationOfVM(Long vmId, Long startIndex, Long pageSize) {
        // access check - only root admin can migrate VM
        Account caller = CallContext.current().getCallingAccount();
        if (caller.getType() != Account.ACCOUNT_TYPE_ADMIN) {
            if (s_logger.isDebugEnabled()) {
                s_logger.debug("Caller is not a root admin, permission denied to migrate the VM");
            }
            throw new PermissionDeniedException("No permission to migrate VM, Only Root Admin can migrate a VM!");
        }

        VMInstanceVO vm = _vmInstanceDao.findById(vmId);
        if (vm == null) {
            InvalidParameterValueException ex = new InvalidParameterValueException("Unable to find the VM with given id");
            throw ex;
        }

        if (vm.getState() != State.Running) {
            if (s_logger.isDebugEnabled()) {
                s_logger.debug("VM is not running, cannot migrate the vm" + vm);
            }
            InvalidParameterValueException ex = new InvalidParameterValueException("VM is not Running, cannot " +
                    "migrate the vm with specified id");
            ex.addProxyObject(vm.getUuid(), "vmId");
            throw ex;
        }

        if (!vm.getHypervisorType().equals(HypervisorType.XenServer) && !vm.getHypervisorType().equals(HypervisorType.VMware)
                && !vm.getHypervisorType().equals(HypervisorType.KVM) && !vm.getHypervisorType().equals(HypervisorType.Ovm)) {
            if (s_logger.isDebugEnabled()) {
                s_logger.debug(vm + " is not XenServer/VMware/KVM/OVM, cannot migrate this VM.");
            }
            throw new InvalidParameterValueException("Unsupported Hypervisor Type for VM migration, we support " +
                    "XenServer/VMware/KVM/Ovm only");
        }

        long srcHostId = vm.getHostId();
        Host srcHost = _hostDao.findById(srcHostId);
        if (srcHost == null) {
            if (s_logger.isDebugEnabled()) {
                s_logger.debug("Unable to find the host with id: " + srcHostId + " of this VM:" + vm);
            }
            InvalidParameterValueException ex = new InvalidParameterValueException(
                    "Unable to find the host (with specified id) of VM with specified id");
            ex.addProxyObject(String.valueOf(srcHostId), "hostId");
            ex.addProxyObject(vm.getUuid(), "vmId");
            throw ex;
        }

        // Check if the vm can be migrated with storage.
        boolean canMigrateWithStorage = false;
        HypervisorCapabilitiesVO capabilities = _hypervisorCapabilitiesDao.findByHypervisorTypeAndVersion(
                srcHost.getHypervisorType(), srcHost.getHypervisorVersion());
        if (capabilities != null) {
            canMigrateWithStorage = capabilities.isStorageMotionSupported();
        }

        // Check if the vm is using any disks on local storage.
        VirtualMachineProfile vmProfile = new VirtualMachineProfileImpl(vm);
        List<VolumeVO> volumes = _volumeDao.findCreatedByInstance(vmProfile.getId());
        boolean usesLocal = false;
        for (VolumeVO volume : volumes) {
            DiskOfferingVO diskOffering = _diskOfferingDao.findById(volume.getDiskOfferingId());
            DiskProfile diskProfile = new DiskProfile(volume, diskOffering, vmProfile.getHypervisorType());
            if (diskProfile.useLocalStorage()) {
                usesLocal = true;
                break;
            }
        }

        if (!canMigrateWithStorage && usesLocal) {
            throw new InvalidParameterValueException("Unsupported operation, VM uses Local storage, cannot migrate");
        }

        Type hostType = srcHost.getType();
        Pair<List<HostVO>, Integer> allHostsPair = null;
        List<HostVO> allHosts = null;
        Map<Host, Boolean> requiresStorageMotion = new HashMap<Host, Boolean>();
        DataCenterDeployment plan = null;
        if (canMigrateWithStorage) {
            allHostsPair = searchForServers(startIndex, pageSize, null, hostType, null, srcHost.getDataCenterId(), null,
                    null, null, null, null, null, srcHost.getHypervisorType(), srcHost.getHypervisorVersion());
            allHosts = allHostsPair.first();
            allHosts.remove(srcHost);

            // Check if the host has storage pools for all the volumes of the vm to be migrated.
            for (Iterator<HostVO> iterator = allHosts.iterator(); iterator.hasNext();) {
                Host host = iterator.next();
                Map<Volume, List<StoragePool>> volumePools = findSuitablePoolsForVolumes(vmProfile, host);
                if (volumePools.isEmpty()) {
                    iterator.remove();
                } else {
                    if (!host.getClusterId().equals(srcHost.getClusterId()) || usesLocal) {
                        requiresStorageMotion.put(host, true);
                    }
                }
        }

            plan = new DataCenterDeployment(srcHost.getDataCenterId(), null, null, null, null, null);
        } else {
            Long cluster = srcHost.getClusterId();
        if (s_logger.isDebugEnabled()) {
                s_logger.debug("Searching for all hosts in cluster " + cluster + " for migrating VM " + vm);
            }
            allHostsPair = searchForServers(startIndex, pageSize, null, hostType, null, null, null, cluster, null, null,
                    null, null, null, null);
            // Filter out the current host.
            allHosts = allHostsPair.first();
            allHosts.remove(srcHost);
            plan = new DataCenterDeployment(srcHost.getDataCenterId(), srcHost.getPodId(), srcHost.getClusterId(),
                    null, null, null);
        }

        Pair<List<? extends Host>, Integer> otherHosts = new Pair<List <? extends Host>, Integer>(allHosts,
                new Integer(allHosts.size()));
        List<Host> suitableHosts = new ArrayList<Host>();
        ExcludeList excludes = new ExcludeList();
        excludes.addHost(srcHostId);

        // call affinitygroup chain
        long vmGroupCount = _affinityGroupVMMapDao.countAffinityGroupsForVm(vm.getId());

        if (vmGroupCount > 0) {
            for (AffinityGroupProcessor processor : _affinityProcessors) {
                processor.process(vmProfile, plan, excludes);
            }
        }

        for (HostAllocator allocator : _hostAllocators) {
            if  (canMigrateWithStorage) {
                suitableHosts = allocator.allocateTo(vmProfile, plan, Host.Type.Routing, excludes, allHosts,
                        HostAllocator.RETURN_UPTO_ALL, false);
            } else {
                suitableHosts = allocator.allocateTo(vmProfile, plan, Host.Type.Routing, excludes,
                        HostAllocator.RETURN_UPTO_ALL, false);
            }

            if (suitableHosts != null && !suitableHosts.isEmpty()) {
                break;
            }
        }

        if (s_logger.isDebugEnabled()) {
        if (suitableHosts.isEmpty()) {
            s_logger.debug("No suitable hosts found");
        } else {
                s_logger.debug("Hosts having capacity and suitable for migration: " + suitableHosts);
            }
        }

        return new Ternary<Pair<List<? extends Host>, Integer>, List<? extends Host>, Map<Host, Boolean>> (otherHosts,
                suitableHosts, requiresStorageMotion);
    }

    private Map<Volume, List<StoragePool>> findSuitablePoolsForVolumes(VirtualMachineProfile vmProfile,
            Host host) {
        List<VolumeVO> volumes = _volumeDao.findCreatedByInstance(vmProfile.getId());
        Map<Volume, List<StoragePool>> suitableVolumeStoragePools = new HashMap<Volume, List<StoragePool>>();

        // For each volume find list of suitable storage pools by calling the allocators
        for (VolumeVO volume : volumes) {
            DiskOfferingVO diskOffering = _diskOfferingDao.findById(volume.getDiskOfferingId());
            DiskProfile diskProfile = new DiskProfile(volume, diskOffering, vmProfile.getHypervisorType());
            DataCenterDeployment plan = new DataCenterDeployment(host.getDataCenterId(), host.getPodId(),
                    host.getClusterId(), host.getId(), null, null);
            ExcludeList avoid = new ExcludeList();

            boolean foundPools = false;
            for (StoragePoolAllocator allocator : _storagePoolAllocators) {
                List<StoragePool> poolList = allocator.allocateToPool(diskProfile, vmProfile, plan, avoid,
                        StoragePoolAllocator.RETURN_UPTO_ALL);
                if (poolList != null && !poolList.isEmpty()) {
                    suitableVolumeStoragePools.put(volume, poolList);
                    foundPools = true;
                    break;
                }
            }

            if (!foundPools) {
                suitableVolumeStoragePools.clear();
                break;
            }
        }

        return suitableVolumeStoragePools;
    }

    @Override
    public Pair<List<? extends StoragePool>, List<? extends StoragePool>> listStoragePoolsForMigrationOfVolume(Long volumeId) {
        // Access check - only root administrator can migrate volumes.
        Account caller = CallContext.current().getCallingAccount();
        if (caller.getType() != Account.ACCOUNT_TYPE_ADMIN) {
            if (s_logger.isDebugEnabled()) {
                s_logger.debug("Caller is not a root admin, permission denied to migrate the volume");
            }
            throw new PermissionDeniedException("No permission to migrate volume, only root admin can migrate a volume");
        }

        VolumeVO volume = _volumeDao.findById(volumeId);
        if (volume == null) {
            InvalidParameterValueException ex = new InvalidParameterValueException("Unable to find volume with" +
                    " specified id.");
            ex.addProxyObject(volumeId.toString(), "volumeId");
            throw ex;
        }

        // Volume must be attached to an instance for live migration.
        List<StoragePool> allPools = new ArrayList<StoragePool>();
        List<StoragePool> suitablePools = new ArrayList<StoragePool>();
        Long instanceId = volume.getInstanceId();
        VMInstanceVO vm = null;
        if (instanceId != null) {
            vm = _vmInstanceDao.findById(instanceId);
        }

        // Check that the VM is in correct state.
        if (vm == null || vm.getState() != State.Running) {
            s_logger.info("Volume " + volume + " isn't attached to any running vm. Only volumes attached to a running" +
                    " VM can be migrated.");
            return new Pair<List<? extends StoragePool>, List<? extends StoragePool>>(allPools, suitablePools);
        }

        // Volume must be in Ready state to be migrated.
        if (!Volume.State.Ready.equals(volume.getState())) {
            s_logger.info("Volume " + volume + " must be in ready state for migration.");
            return new Pair<List<? extends StoragePool>, List<? extends StoragePool>>(allPools, suitablePools);
        }

        if (!_volumeMgr.volumeOnSharedStoragePool(volume)) {
            s_logger.info("Volume " + volume + " is on local storage. It cannot be migrated to another pool.");
            return new Pair<List<? extends StoragePool>, List<? extends StoragePool>>(allPools, suitablePools);
        }

        // Check if the underlying hypervisor supports storage motion.
        boolean storageMotionSupported = false;
        Long hostId = vm.getHostId();
        if (hostId != null) {
            HostVO host = _hostDao.findById(hostId);
            HypervisorCapabilitiesVO capabilities = null;
            if (host != null) {
                capabilities = _hypervisorCapabilitiesDao.findByHypervisorTypeAndVersion(host.getHypervisorType(),
                        host.getHypervisorVersion());
            } else {
                s_logger.error("Details of the host on which the vm " + vm + ", to which volume "+ volume + " is "
                        + "attached, couldn't be retrieved.");
            }

            if (capabilities != null) {
                storageMotionSupported = capabilities.isStorageMotionSupported();
            } else {
                s_logger.error("Capabilities for host " + host + " couldn't be retrieved.");
            }
        }

        if (storageMotionSupported) {
            // Source pool of the volume.
            StoragePoolVO srcVolumePool = _poolDao.findById(volume.getPoolId());

            // Get all the pools available. Only shared pools are considered because only a volume on a shared pools
            // can be live migrated while the virtual machine stays on the same host.
            List<StoragePoolVO> storagePools = _poolDao.findPoolsByTags(volume.getDataCenterId(),
                    volume.getPodId(), srcVolumePool.getClusterId(), null);
            storagePools.remove(srcVolumePool);
            for (StoragePoolVO pool : storagePools) {
                if (pool.isShared()) {
                    allPools.add((StoragePool)dataStoreMgr.getPrimaryDataStore(pool.getId()));
                }
            }

            // Get all the suitable pools.
            // Exclude the current pool from the list of pools to which the volume can be migrated.
            ExcludeList avoid = new ExcludeList();
            avoid.addPool(srcVolumePool.getId());

            // Volume stays in the same cluster after migration.
            DataCenterDeployment plan = new DataCenterDeployment(volume.getDataCenterId(), volume.getPodId(),
                    srcVolumePool.getClusterId(), null, null, null);
            VirtualMachineProfile profile = new VirtualMachineProfileImpl(vm);

            DiskOfferingVO diskOffering = _diskOfferingDao.findById(volume.getDiskOfferingId());
            DiskProfile diskProfile = new DiskProfile(volume, diskOffering, profile.getHypervisorType());

            // Call the storage pool allocator to find the list of storage pools.
            for (StoragePoolAllocator allocator : _storagePoolAllocators) {
                List<StoragePool> pools = allocator.allocateToPool(diskProfile, profile, plan, avoid,
                        StoragePoolAllocator.RETURN_UPTO_ALL);
                if (pools != null && !pools.isEmpty()) {
                    suitablePools.addAll(pools);
                    break;
                }
            }
        }
        return new Pair<List<? extends StoragePool>, List<? extends StoragePool>>(allPools, suitablePools);
    }

    private Pair<List<HostVO>, Integer> searchForServers(Long startIndex, Long pageSize, Object name, Object type, Object state, Object zone, Object pod, Object cluster, Object id, Object keyword,
            Object resourceState, Object haHosts, Object hypervisorType, Object hypervisorVersion) {
        Filter searchFilter = new Filter(HostVO.class, "id", Boolean.TRUE, startIndex, pageSize);

        SearchBuilder<HostVO> sb = _hostDao.createSearchBuilder();
        sb.and("id", sb.entity().getId(), SearchCriteria.Op.EQ);
        sb.and("name", sb.entity().getName(), SearchCriteria.Op.LIKE);
        sb.and("type", sb.entity().getType(), SearchCriteria.Op.LIKE);
        sb.and("status", sb.entity().getStatus(), SearchCriteria.Op.EQ);
        sb.and("dataCenterId", sb.entity().getDataCenterId(), SearchCriteria.Op.EQ);
        sb.and("podId", sb.entity().getPodId(), SearchCriteria.Op.EQ);
        sb.and("clusterId", sb.entity().getClusterId(), SearchCriteria.Op.EQ);
        sb.and("resourceState", sb.entity().getResourceState(), SearchCriteria.Op.EQ);
        sb.and("hypervisorType", sb.entity().getHypervisorType(), SearchCriteria.Op.EQ);
        sb.and("hypervisorVersion", sb.entity().getHypervisorVersion(), SearchCriteria.Op.EQ);

        String haTag = _haMgr.getHaTag();
        SearchBuilder<HostTagVO> hostTagSearch = null;
        if (haHosts != null && haTag != null && !haTag.isEmpty()) {
            hostTagSearch = _hostTagsDao.createSearchBuilder();
            if ((Boolean) haHosts) {
                hostTagSearch.and().op("tag", hostTagSearch.entity().getTag(), SearchCriteria.Op.EQ);
            } else {
                hostTagSearch.and().op("tag", hostTagSearch.entity().getTag(), SearchCriteria.Op.NEQ);
                hostTagSearch.or("tagNull", hostTagSearch.entity().getTag(), SearchCriteria.Op.NULL);
            }

            hostTagSearch.cp();
            sb.join("hostTagSearch", hostTagSearch, sb.entity().getId(), hostTagSearch.entity().getHostId(), JoinBuilder.JoinType.LEFTOUTER);
        }

        SearchCriteria<HostVO> sc = sb.create();

        if (keyword != null) {
            SearchCriteria<HostVO> ssc = _hostDao.createSearchCriteria();
            ssc.addOr("name", SearchCriteria.Op.LIKE, "%" + keyword + "%");
            ssc.addOr("status", SearchCriteria.Op.LIKE, "%" + keyword + "%");
            ssc.addOr("type", SearchCriteria.Op.LIKE, "%" + keyword + "%");

            sc.addAnd("name", SearchCriteria.Op.SC, ssc);
        }

        if (id != null) {
            sc.setParameters("id", id);
        }

        if (name != null) {
            sc.setParameters("name", "%" + name + "%");
        }
        if (type != null) {
            sc.setParameters("type", "%" + type);
        }
        if (state != null) {
            sc.setParameters("status", state);
        }
        if (zone != null) {
            sc.setParameters("dataCenterId", zone);
        }
        if (pod != null) {
            sc.setParameters("podId", pod);
        }
        if (cluster != null) {
            sc.setParameters("clusterId", cluster);
        }
        if (hypervisorType != null) {
            sc.setParameters("hypervisorType", hypervisorType);
        }
        if (hypervisorVersion != null) {
            sc.setParameters("hypervisorVersion", hypervisorVersion);
        }

        if (resourceState != null) {
            sc.setParameters("resourceState", resourceState);
        }

        if (haHosts != null && haTag != null && !haTag.isEmpty()) {
            sc.setJoinParameters("hostTagSearch", "tag", haTag);
        }

        return _hostDao.searchAndCount(sc, searchFilter);
    }

    @Override
    public Pair<List<? extends Pod>, Integer> searchForPods(ListPodsByCmd cmd) {
        String podName = cmd.getPodName();
        Long id = cmd.getId();
        Long zoneId = cmd.getZoneId();
        Object keyword = cmd.getKeyword();
        Object allocationState = cmd.getAllocationState();

        zoneId = _accountMgr.checkAccessAndSpecifyAuthority(CallContext.current().getCallingAccount(), zoneId);
               

    	Filter searchFilter = new Filter(HostPodVO.class, "dataCenterId", true, cmd.getStartIndex(), cmd.getPageSizeVal());
        SearchBuilder<HostPodVO> sb = _hostPodDao.createSearchBuilder();
        sb.and("id", sb.entity().getId(), SearchCriteria.Op.EQ);
        sb.and("name", sb.entity().getName(), SearchCriteria.Op.LIKE);
        sb.and("dataCenterId", sb.entity().getDataCenterId(), SearchCriteria.Op.EQ);
        sb.and("allocationState", sb.entity().getAllocationState(), SearchCriteria.Op.EQ);

        SearchCriteria<HostPodVO> sc = sb.create();
        if (keyword != null) {
            SearchCriteria<HostPodVO> ssc = _hostPodDao.createSearchCriteria();
            ssc.addOr("name", SearchCriteria.Op.LIKE, "%" + keyword + "%");
            ssc.addOr("description", SearchCriteria.Op.LIKE, "%" + keyword + "%");

            sc.addAnd("name", SearchCriteria.Op.SC, ssc);
        }

        if (id != null) {
            sc.setParameters("id", id);
        }

        if (podName != null) {
            sc.setParameters("name", "%" + podName + "%");
        }

        if (zoneId != null) {
            sc.setParameters("dataCenterId", zoneId);
        }

        if (allocationState != null) {
            sc.setParameters("allocationState", allocationState);
        }

        Pair<List<HostPodVO>, Integer> result = _hostPodDao.searchAndCount(sc, searchFilter);
        return new Pair<List<? extends Pod>, Integer>(result.first(), result.second());
    }

    @Override
    public Pair<List<? extends Vlan>, Integer> searchForVlans(ListVlanIpRangesCmd cmd) {
        // If an account name and domain ID are specified, look up the account
        String accountName = cmd.getAccountName();
        Long domainId = cmd.getDomainId();
        Long accountId = null;
        Long networkId = cmd.getNetworkId();
        Boolean forVirtual = cmd.getForVirtualNetwork();
        String vlanType = null;
        Long projectId = cmd.getProjectId();
        Long physicalNetworkId = cmd.getPhysicalNetworkId();

        if (accountName != null && domainId != null) {
            if (projectId != null) {
                throw new InvalidParameterValueException("Account and projectId can't be specified together");
            }
            Account account = _accountDao.findActiveAccount(accountName, domainId);
            if (account == null) {
                InvalidParameterValueException ex = new InvalidParameterValueException("Unable to find account " + accountName
                        + " in specified domain");
                // Since we don't have a DomainVO object here, we directly set
                // tablename to "domain".
                DomainVO domain = ApiDBUtils.findDomainById(domainId);
                String domainUuid = domainId.toString();
                if ( domain != null ){
                    domainUuid = domain.getUuid();
                }
                ex.addProxyObject(domainUuid, "domainId");
                throw ex;
            } else {
                accountId = account.getId();
            }
        }

        if (forVirtual != null) {
            if (forVirtual) {
                vlanType = VlanType.VirtualNetwork.toString();
            } else {
                vlanType = VlanType.DirectAttached.toString();
            }
        }

        // set project information
        if (projectId != null) {
            Project project = _projectMgr.getProject(projectId);
            if (project == null) {
                InvalidParameterValueException ex = new InvalidParameterValueException("Unable to find project by id " + projectId);
                ex.addProxyObject(projectId.toString(), "projectId");
                throw ex;
            }
            accountId = project.getProjectAccountId();
        }

        Filter searchFilter = new Filter(VlanVO.class, "id", true, cmd.getStartIndex(), cmd.getPageSizeVal());

        Object id = cmd.getId();
        Object vlan = cmd.getVlan();
        Object dataCenterId = cmd.getZoneId();
        Object podId = cmd.getPodId();
        Object keyword = cmd.getKeyword();

        SearchBuilder<VlanVO> sb = _vlanDao.createSearchBuilder();
        sb.and("id", sb.entity().getId(), SearchCriteria.Op.EQ);
        sb.and("vlan", sb.entity().getVlanTag(), SearchCriteria.Op.EQ);
        sb.and("dataCenterId", sb.entity().getDataCenterId(), SearchCriteria.Op.EQ);
        sb.and("vlan", sb.entity().getVlanTag(), SearchCriteria.Op.EQ);
        sb.and("networkId", sb.entity().getNetworkId(), SearchCriteria.Op.EQ);
        sb.and("vlanType", sb.entity().getVlanType(), SearchCriteria.Op.EQ);
        sb.and("physicalNetworkId", sb.entity().getPhysicalNetworkId(), SearchCriteria.Op.EQ);

        if (accountId != null) {
            SearchBuilder<AccountVlanMapVO> accountVlanMapSearch = _accountVlanMapDao.createSearchBuilder();
            accountVlanMapSearch.and("accountId", accountVlanMapSearch.entity().getAccountId(), SearchCriteria.Op.EQ);
            sb.join("accountVlanMapSearch", accountVlanMapSearch, sb.entity().getId(), accountVlanMapSearch.entity().getVlanDbId(),
                    JoinBuilder.JoinType.INNER);
        }

        if (podId != null) {
            SearchBuilder<PodVlanMapVO> podVlanMapSearch = _podVlanMapDao.createSearchBuilder();
            podVlanMapSearch.and("podId", podVlanMapSearch.entity().getPodId(), SearchCriteria.Op.EQ);
            sb.join("podVlanMapSearch", podVlanMapSearch, sb.entity().getId(), podVlanMapSearch.entity().getVlanDbId(), JoinBuilder.JoinType.INNER);
        }

        SearchCriteria<VlanVO> sc = sb.create();
        if (keyword != null) {
            SearchCriteria<VlanVO> ssc = _vlanDao.createSearchCriteria();
            ssc.addOr("vlanId", SearchCriteria.Op.LIKE, "%" + keyword + "%");
            ssc.addOr("ipRange", SearchCriteria.Op.LIKE, "%" + keyword + "%");
            sc.addAnd("vlanId", SearchCriteria.Op.SC, ssc);
        } else {
            if (id != null) {
                sc.setParameters("id", id);
            }

            if (vlan != null) {
                sc.setParameters("vlan", vlan);
            }

            if (dataCenterId != null) {
                sc.setParameters("dataCenterId", dataCenterId);
            }

            if (networkId != null) {
                sc.setParameters("networkId", networkId);
            }

            if (accountId != null) {
                sc.setJoinParameters("accountVlanMapSearch", "accountId", accountId);
            }

            if (podId != null) {
                sc.setJoinParameters("podVlanMapSearch", "podId", podId);
            }
            if (vlanType != null) {
                sc.setParameters("vlanType", vlanType);
            }

            if (physicalNetworkId != null) {
                sc.setParameters("physicalNetworkId", physicalNetworkId);
            }
        }

        Pair<List<VlanVO>, Integer> result = _vlanDao.searchAndCount(sc, searchFilter);
        return new Pair<List<? extends Vlan>, Integer>(result.first(), result.second());
    }

    @Override
    public Pair<List<? extends Configuration>, Integer> searchForConfigurations(ListCfgsByCmd cmd) {
        Filter searchFilter = new Filter(ConfigurationVO.class, "name", true, cmd.getStartIndex(), cmd.getPageSizeVal());
        SearchCriteria<ConfigurationVO> sc = _configDao.createSearchCriteria();

        Object name = cmd.getConfigName();
        Object category = cmd.getCategory();
        Object keyword = cmd.getKeyword();
        Long zoneId = cmd.getZoneId();
        Long clusterId = cmd.getClusterId();
        Long storagepoolId = cmd.getStoragepoolId();
        Long accountId = cmd.getAccountId();
        String scope = null;
        Long id = null;
        int paramCountCheck = 0;

        if (zoneId != null) {
            scope = Config.ConfigurationParameterScope.zone.toString();
            id = zoneId;
            paramCountCheck++;
        }
        if (clusterId != null) {
            scope = Config.ConfigurationParameterScope.cluster.toString();
            id = clusterId;
            paramCountCheck++;
        }
        if (accountId != null) {
            scope = Config.ConfigurationParameterScope.account.toString();
            id = accountId;
            paramCountCheck++;
        }
        if (storagepoolId != null) {
            scope = Config.ConfigurationParameterScope.storagepool.toString();
            id = storagepoolId;
            paramCountCheck++;
        }


        if (paramCountCheck > 1) {
            throw new InvalidParameterValueException("cannot handle multiple IDs, provide only one ID corresponding to the scope");
        }

        if (scope != null && !scope.isEmpty()) {
            // getting the list of parameters at requested scope
            if (id == null) {
                throw new InvalidParameterValueException("Invalid id null, id is needed corresponding to the scope");
            }
            List<ConfigurationVO> configList = _configServer.getConfigListByScope(scope, id);
            return new Pair<List<? extends Configuration>, Integer>(configList, configList.size());
        }

        if (keyword != null) {
            SearchCriteria<ConfigurationVO> ssc = _configDao.createSearchCriteria();
            ssc.addOr("name", SearchCriteria.Op.LIKE, "%" + keyword + "%");
            ssc.addOr("instance", SearchCriteria.Op.LIKE, "%" + keyword + "%");
            ssc.addOr("component", SearchCriteria.Op.LIKE, "%" + keyword + "%");
            ssc.addOr("description", SearchCriteria.Op.LIKE, "%" + keyword + "%");
            ssc.addOr("category", SearchCriteria.Op.LIKE, "%" + keyword + "%");
            ssc.addOr("value", SearchCriteria.Op.LIKE, "%" + keyword + "%");

            sc.addAnd("name", SearchCriteria.Op.SC, ssc);
        }

        if (name != null) {
            sc.addAnd("name", SearchCriteria.Op.LIKE, "%" + name + "%");
        }

        if (category != null) {
            sc.addAnd("category", SearchCriteria.Op.EQ, category);
        }

        // hidden configurations are not displayed using the search API
        sc.addAnd("category", SearchCriteria.Op.NEQ, "Hidden");

        Pair<List<ConfigurationVO>, Integer> result = _configDao.searchAndCount(sc, searchFilter);
        return new Pair<List<? extends Configuration>, Integer>(result.first(), result.second());
    }

    /* TODO: this method should go away. Keep here just in case that our latest refactoring using template_store_ref missed anything
     * in handling Swift or S3.
    private Set<Pair<Long, Long>> listTemplates(Long templateId, String name, String keyword, TemplateFilter templateFilter, boolean isIso,
            Boolean bootable, Long pageSize, Long startIndex, Long zoneId, HypervisorType hyperType, boolean showDomr, boolean onlyReady,
            List<Account> permittedAccounts, Account caller, ListProjectResourcesCriteria listProjectResourcesCriteria, Map<String, String> tags, String zoneType) {

        VMTemplateVO template = null;
        if (templateId != null) {
            template = _templateDao.findById(templateId);
            if (template == null) {
                throw new InvalidParameterValueException("Please specify a valid template ID.");
            }// If ISO requested then it should be ISO.
            if (isIso && template.getFormat() != ImageFormat.ISO) {
                s_logger.error("Template Id " + templateId + " is not an ISO");
                InvalidParameterValueException ex = new InvalidParameterValueException("Specified Template Id is not an ISO");
                ex.addProxyObject(template.getUuid(), "templateId");
                throw ex;
            }// If ISO not requested then it shouldn't be an ISO.
            if (!isIso && template.getFormat() == ImageFormat.ISO) {
                s_logger.error("Incorrect format of the template id " + templateId);
                InvalidParameterValueException ex = new InvalidParameterValueException("Incorrect format " + template.getFormat()
                        + " of the specified template id");
                ex.addProxyObject(template.getUuid(), "templateId");
                throw ex;
            }
        }

        DomainVO domain = null;
        if (!permittedAccounts.isEmpty()) {
            domain = _domainDao.findById(permittedAccounts.get(0).getDomainId());
        } else {
            domain = _domainDao.findById(DomainVO.ROOT_DOMAIN);
        }

        List<HypervisorType> hypers = null;
        if (!isIso) {
            hypers = _resourceMgr.listAvailHypervisorInZone(null, null);
        }
        Set<Pair<Long, Long>> templateZonePairSet = new HashSet<Pair<Long, Long>>();
        if (_swiftMgr.isSwiftEnabled()) {
            if (template == null) {
                templateZonePairSet = _templateDao.searchSwiftTemplates(name, keyword, templateFilter, isIso, hypers, bootable, domain, pageSize,
                        startIndex, zoneId, hyperType, onlyReady, showDomr, permittedAccounts, caller, tags);
                Set<Pair<Long, Long>> templateZonePairSet2 = new HashSet<Pair<Long, Long>>();
                templateZonePairSet2 = _templateDao.searchTemplates(name, keyword, templateFilter, isIso, hypers, bootable, domain, pageSize,
                        startIndex, zoneId, hyperType, onlyReady, showDomr, permittedAccounts, caller, listProjectResourcesCriteria, tags, zoneType);

                for (Pair<Long, Long> tmpltPair : templateZonePairSet2) {
                    if (!templateZonePairSet.contains(new Pair<Long, Long>(tmpltPair.first(), -1L))) {
                        templateZonePairSet.add(tmpltPair);
                    }
                }

            } else {
                // if template is not public, perform permission check here
                if (!template.isPublicTemplate() && caller.getType() != Account.ACCOUNT_TYPE_ADMIN) {
                    Account owner = _accountMgr.getAccount(template.getAccountId());
                    _accountMgr.checkAccess(caller, null, true, owner);
                }
                templateZonePairSet.add(new Pair<Long, Long>(template.getId(), zoneId));
            }
        } else if (_s3Mgr.isS3Enabled()) {
            if (template == null) {
                templateZonePairSet = _templateDao.searchSwiftTemplates(name, keyword, templateFilter, isIso,
                        hypers, bootable, domain, pageSize, startIndex, zoneId, hyperType, onlyReady, showDomr,
                        permittedAccounts, caller, tags);
                Set<Pair<Long, Long>> templateZonePairSet2 = new HashSet<Pair<Long, Long>>();
                templateZonePairSet2 = _templateDao.searchTemplates(name, keyword, templateFilter, isIso, hypers,
                        bootable, domain, pageSize, startIndex, zoneId, hyperType, onlyReady, showDomr,
                        permittedAccounts, caller, listProjectResourcesCriteria, tags, zoneType);

                for (Pair<Long, Long> tmpltPair : templateZonePairSet2) {
                    if (!templateZonePairSet.contains(new Pair<Long, Long>(tmpltPair.first(), -1L))) {
                        templateZonePairSet.add(tmpltPair);
                    }
                }
            } else {
                // if template is not public, perform permission check here
                if (!template.isPublicTemplate() && caller.getType() != Account.ACCOUNT_TYPE_ADMIN) {
                    Account owner = _accountMgr.getAccount(template.getAccountId());
                    _accountMgr.checkAccess(caller, null, true, owner);
                }
                templateZonePairSet.add(new Pair<Long, Long>(template.getId(), zoneId));
            }
        } else {
            if (template == null) {
                templateZonePairSet = _templateDao.searchTemplates(name, keyword, templateFilter, isIso, hypers, bootable, domain, pageSize,
                        startIndex, zoneId, hyperType, onlyReady, showDomr, permittedAccounts, caller, listProjectResourcesCriteria, tags, zoneType);
            } else {
                // if template is not public, perform permission check here
                if (!template.isPublicTemplate() && caller.getType() != Account.ACCOUNT_TYPE_ADMIN) {
                    Account owner = _accountMgr.getAccount(template.getAccountId());
                    _accountMgr.checkAccess(caller, null, true, owner);
                }
                templateZonePairSet.add(new Pair<Long, Long>(template.getId(), zoneId));
            }
        }

        return templateZonePairSet;
    }
*/

    private VMTemplateVO updateTemplateOrIso(BaseUpdateTemplateOrIsoCmd cmd) {
        Long id = cmd.getId();
        String name = cmd.getTemplateName();
        String displayText = cmd.getDisplayText();
        String format = cmd.getFormat();
        Long guestOSId = cmd.getOsTypeId();
        Boolean passwordEnabled = cmd.isPasswordEnabled();
        Boolean bootable = cmd.isBootable();
        Integer sortKey = cmd.getSortKey();
        Boolean isDynamicallyScalable = cmd.isDynamicallyScalable();
<<<<<<< HEAD
        Account account = CallContext.current().getCallingAccount();
=======
        Boolean isRoutingTemplate = cmd.isRoutingType();
        Account account = UserContext.current().getCaller();
>>>>>>> 6ea38bff

        // verify that template exists
        VMTemplateVO template = _templateDao.findById(id);
        if (template == null || template.getRemoved() != null) {
            InvalidParameterValueException ex = new InvalidParameterValueException("unable to find template/iso with specified id");
            ex.addProxyObject(id.toString(), "templateId");
            throw ex;
        }

        // Don't allow to modify system template
        if (id.equals(Long.valueOf(1))) {
            InvalidParameterValueException ex = new InvalidParameterValueException("Unable to update template/iso of specified id");
            ex.addProxyObject(template.getUuid(), "templateId");
            throw ex;
        }

        // do a permission check
        _accountMgr.checkAccess(account, AccessType.ModifyEntry, true, template);

        if(cmd.isRoutingType() != null){
            if(!_accountService.isRootAdmin(account.getType())){
                throw new PermissionDeniedException("Parameter isrouting can only be specified by a Root Admin, permission denied");
            }
        }
        boolean updateNeeded = !(name == null && displayText == null && format == null && guestOSId == null && passwordEnabled == null
                && bootable == null && sortKey == null && isDynamicallyScalable == null && isRoutingTemplate == null);
        if (!updateNeeded) {
            return template;
        }

        template = _templateDao.createForUpdate(id);

        if (name != null) {
            template.setName(name);
        }

        if (displayText != null) {
            template.setDisplayText(displayText);
        }

        if (sortKey != null) {
            template.setSortKey(sortKey);
        }

        ImageFormat imageFormat = null;
        if (format != null) {
            try {
                imageFormat = ImageFormat.valueOf(format.toUpperCase());
            } catch (IllegalArgumentException e) {
                throw new InvalidParameterValueException("Image format: " + format + " is incorrect. Supported formats are "
                        + EnumUtils.listValues(ImageFormat.values()));
            }

            template.setFormat(imageFormat);
        }

        if (guestOSId != null) {
            GuestOSVO guestOS = _guestOSDao.findById(guestOSId);

            if (guestOS == null) {
                throw new InvalidParameterValueException("Please specify a valid guest OS ID.");
            } else {
                template.setGuestOSId(guestOSId);
            }
        }

        if (passwordEnabled != null) {
            template.setEnablePassword(passwordEnabled);
        }

        if (bootable != null) {
            template.setBootable(bootable);
        }

        if (isDynamicallyScalable != null) {
            template.setDynamicallyScalable(isDynamicallyScalable);
        }

        if (isRoutingTemplate != null) {
            if (isRoutingTemplate) {
                template.setTemplateType(TemplateType.ROUTING);
            } else {
                template.setTemplateType(TemplateType.USER);
            }
        }

        _templateDao.update(id, template);

        return _templateDao.findById(id);
    }

    @Override
    public Pair<List<? extends IpAddress>, Integer> searchForIPAddresses(ListPublicIpAddressesCmd cmd) {
        Object keyword = cmd.getKeyword();
        Long physicalNetworkId = cmd.getPhysicalNetworkId();
        Long associatedNetworkId = cmd.getAssociatedNetworkId();
        Long zone = cmd.getZoneId();
        String address = cmd.getIpAddress();
        Long vlan = cmd.getVlanId();
        Boolean forVirtualNetwork = cmd.isForVirtualNetwork();
        Boolean forLoadBalancing = cmd.isForLoadBalancing();
        Long ipId = cmd.getId();
        Boolean sourceNat = cmd.getIsSourceNat();
        Boolean staticNat = cmd.getIsStaticNat();
        Long vpcId = cmd.getVpcId();
        Map<String, String> tags = cmd.getTags();

        Boolean isAllocated = cmd.isAllocatedOnly();
        if (isAllocated == null) {
            isAllocated = Boolean.TRUE;
        }

        Filter searchFilter = new Filter(IPAddressVO.class, "address", false, cmd.getStartIndex(), cmd.getPageSizeVal());
        SearchBuilder<IPAddressVO> sb = _publicIpAddressDao.createSearchBuilder();
        Long domainId = null;
        Boolean isRecursive = null;
        List<Long> permittedAccounts = new ArrayList<Long>();
        ListProjectResourcesCriteria listProjectResourcesCriteria = null;
        if (isAllocated) {
            Account caller = CallContext.current().getCallingAccount();

            Ternary<Long, Boolean, ListProjectResourcesCriteria> domainIdRecursiveListProject = new Ternary<Long, Boolean, ListProjectResourcesCriteria>(
                    cmd.getDomainId(), cmd.isRecursive(), null);
            _accountMgr.buildACLSearchParameters(caller, cmd.getId(), cmd.getAccountName(), cmd.getProjectId(), permittedAccounts,
                    domainIdRecursiveListProject, cmd.listAll(), false);
            domainId = domainIdRecursiveListProject.first();
            isRecursive = domainIdRecursiveListProject.second();
            listProjectResourcesCriteria = domainIdRecursiveListProject.third();
            _accountMgr.buildACLSearchBuilder(sb, domainId, isRecursive, permittedAccounts, listProjectResourcesCriteria);
        }

        sb.and("dataCenterId", sb.entity().getDataCenterId(), SearchCriteria.Op.EQ);
        sb.and("address", sb.entity().getAddress(), SearchCriteria.Op.EQ);
        sb.and("vlanDbId", sb.entity().getVlanId(), SearchCriteria.Op.EQ);
        sb.and("id", sb.entity().getId(), SearchCriteria.Op.EQ);
        sb.and("physicalNetworkId", sb.entity().getPhysicalNetworkId(), SearchCriteria.Op.EQ);
        sb.and("associatedNetworkIdEq", sb.entity().getAssociatedWithNetworkId(), SearchCriteria.Op.EQ);
        sb.and("isSourceNat", sb.entity().isSourceNat(), SearchCriteria.Op.EQ);
        sb.and("isStaticNat", sb.entity().isOneToOneNat(), SearchCriteria.Op.EQ);
        sb.and("vpcId", sb.entity().getVpcId(), SearchCriteria.Op.EQ);

        if (forLoadBalancing != null && forLoadBalancing) {
            SearchBuilder<LoadBalancerVO> lbSearch = _loadbalancerDao.createSearchBuilder();
            sb.join("lbSearch", lbSearch, sb.entity().getId(), lbSearch.entity().getSourceIpAddressId(), JoinType.INNER);
            sb.groupBy(sb.entity().getId());
        }

        if (keyword != null && address == null) {
            sb.and("addressLIKE", sb.entity().getAddress(), SearchCriteria.Op.LIKE);
        }

        if (tags != null && !tags.isEmpty()) {
            SearchBuilder<ResourceTagVO> tagSearch = _resourceTagDao.createSearchBuilder();
            for (int count = 0; count < tags.size(); count++) {
                tagSearch.or().op("key" + String.valueOf(count), tagSearch.entity().getKey(), SearchCriteria.Op.EQ);
                tagSearch.and("value" + String.valueOf(count), tagSearch.entity().getValue(), SearchCriteria.Op.EQ);
                tagSearch.cp();
            }
            tagSearch.and("resourceType", tagSearch.entity().getResourceType(), SearchCriteria.Op.EQ);
            sb.groupBy(sb.entity().getId());
            sb.join("tagSearch", tagSearch, sb.entity().getId(), tagSearch.entity().getResourceId(), JoinBuilder.JoinType.INNER);
        }

        SearchBuilder<VlanVO> vlanSearch = _vlanDao.createSearchBuilder();
        vlanSearch.and("vlanType", vlanSearch.entity().getVlanType(), SearchCriteria.Op.EQ);
        sb.join("vlanSearch", vlanSearch, sb.entity().getVlanId(), vlanSearch.entity().getId(), JoinBuilder.JoinType.INNER);

        boolean allocatedOnly = false;
        if ((isAllocated != null) && (isAllocated == true)) {
            sb.and("allocated", sb.entity().getAllocatedTime(), SearchCriteria.Op.NNULL);
            allocatedOnly = true;
        }

        VlanType vlanType = null;
        if (forVirtualNetwork != null) {
            vlanType = forVirtualNetwork ? VlanType.VirtualNetwork : VlanType.DirectAttached;
        } else {
            vlanType = VlanType.VirtualNetwork;
        }

        SearchCriteria<IPAddressVO> sc = sb.create();
        if (isAllocated) {
            _accountMgr.buildACLSearchCriteria(sc, domainId, isRecursive, permittedAccounts, listProjectResourcesCriteria);
        }

        sc.setJoinParameters("vlanSearch", "vlanType", vlanType);

        if (tags != null && !tags.isEmpty()) {
            int count = 0;
            sc.setJoinParameters("tagSearch", "resourceType", TaggedResourceType.PublicIpAddress.toString());
            for (String key : tags.keySet()) {
                sc.setJoinParameters("tagSearch", "key" + String.valueOf(count), key);
                sc.setJoinParameters("tagSearch", "value" + String.valueOf(count), tags.get(key));
                count++;
            }
        }

        if (zone != null) {
            sc.setParameters("dataCenterId", zone);
        }

        if (vpcId != null) {
            sc.setParameters("vpcId", vpcId);
        }

        if (ipId != null) {
            sc.setParameters("id", ipId);
        }

        if (sourceNat != null) {
            sc.setParameters("isSourceNat", sourceNat);
        }

        if (staticNat != null) {
            sc.setParameters("isStaticNat", staticNat);
        }

        if (address == null && keyword != null) {
            sc.setParameters("addressLIKE", "%" + keyword + "%");
        }

        if (address != null) {
            sc.setParameters("address", address);
        }

        if (vlan != null) {
            sc.setParameters("vlanDbId", vlan);
        }

        if (physicalNetworkId != null) {
            sc.setParameters("physicalNetworkId", physicalNetworkId);
        }

        if (associatedNetworkId != null) {
            sc.setParameters("associatedNetworkIdEq", associatedNetworkId);
        }

        Pair<List<IPAddressVO>, Integer> result = _publicIpAddressDao.searchAndCount(sc, searchFilter);
        return new Pair<List<? extends IpAddress>, Integer>(result.first(), result.second());
    }

    @Override
    public Pair<List<? extends GuestOS>, Integer> listGuestOSByCriteria(ListGuestOsCmd cmd) {
        Filter searchFilter = new Filter(GuestOSVO.class, "displayName", true, cmd.getStartIndex(), cmd.getPageSizeVal());
        Long id = cmd.getId();
        Long osCategoryId = cmd.getOsCategoryId();
        String description = cmd.getDescription();
        String keyword = cmd.getKeyword();

        SearchCriteria<GuestOSVO> sc = _guestOSDao.createSearchCriteria();

        if (id != null) {
            sc.addAnd("id", SearchCriteria.Op.EQ, id);
        }

        if (osCategoryId != null) {
            sc.addAnd("categoryId", SearchCriteria.Op.EQ, osCategoryId);
        }

        if (description != null) {
            sc.addAnd("displayName", SearchCriteria.Op.LIKE, "%" + description + "%");
        }

        if (keyword != null) {
            sc.addAnd("displayName", SearchCriteria.Op.LIKE, "%" + keyword + "%");
        }

        Pair<List<GuestOSVO>, Integer> result = _guestOSDao.searchAndCount(sc, searchFilter);
        return new Pair<List<? extends GuestOS>, Integer>(result.first(), result.second());
    }

    @Override
    public Pair<List<? extends GuestOsCategory>, Integer> listGuestOSCategoriesByCriteria(ListGuestOsCategoriesCmd cmd) {
        Filter searchFilter = new Filter(GuestOSCategoryVO.class, "id", true, cmd.getStartIndex(), cmd.getPageSizeVal());
        Long id = cmd.getId();
        String name = cmd.getName();
        String keyword = cmd.getKeyword();

        SearchCriteria<GuestOSCategoryVO> sc = _guestOSCategoryDao.createSearchCriteria();

        if (id != null) {
            sc.addAnd("id", SearchCriteria.Op.EQ, id);
        }

        if (name != null) {
            sc.addAnd("name", SearchCriteria.Op.LIKE, "%" + name + "%");
        }

        if (keyword != null) {
            sc.addAnd("name", SearchCriteria.Op.LIKE, "%" + keyword + "%");
        }

        Pair<List<GuestOSCategoryVO>, Integer> result = _guestOSCategoryDao.searchAndCount(sc, searchFilter);
        return new Pair<List<? extends GuestOsCategory>, Integer>(result.first(), result.second());
    }


    protected ConsoleProxyInfo getConsoleProxyForVm(long dataCenterId, long userVmId) {
        return _consoleProxyMgr.assignProxy(dataCenterId, userVmId);
    }

    @ActionEvent(eventType = EventTypes.EVENT_PROXY_START, eventDescription = "starting console proxy Vm", async = true)
    private ConsoleProxyVO startConsoleProxy(long instanceId) {
        return _consoleProxyMgr.startProxy(instanceId);
    }

    @ActionEvent(eventType = EventTypes.EVENT_PROXY_STOP, eventDescription = "stopping console proxy Vm", async = true)
    private ConsoleProxyVO stopConsoleProxy(VMInstanceVO systemVm, boolean isForced) throws ResourceUnavailableException, OperationTimedoutException,
    ConcurrentOperationException {

        User caller = _userDao.findById(CallContext.current().getCallingUserId());

        _itMgr.stop(systemVm.getUuid(), isForced);
        return _consoleProxyDao.findById(systemVm.getId());
    }

    @ActionEvent(eventType = EventTypes.EVENT_PROXY_REBOOT, eventDescription = "rebooting console proxy Vm", async = true)
    private ConsoleProxyVO rebootConsoleProxy(long instanceId) {
        _consoleProxyMgr.rebootProxy(instanceId);
        return _consoleProxyDao.findById(instanceId);
    }

    @ActionEvent(eventType = EventTypes.EVENT_PROXY_DESTROY, eventDescription = "destroying console proxy Vm", async = true)
    public ConsoleProxyVO destroyConsoleProxy(long instanceId) {
        ConsoleProxyVO proxy = _consoleProxyDao.findById(instanceId);

        if (_consoleProxyMgr.destroyProxy(instanceId)) {
            return proxy;
        }
        return null;
    }

    @Override
    public String getConsoleAccessUrlRoot(long vmId) {
        VMInstanceVO vm = _vmInstanceDao.findById(vmId);
        if (vm != null) {
            ConsoleProxyInfo proxy = getConsoleProxyForVm(vm.getDataCenterId(), vmId);
            if (proxy != null) {
                return proxy.getProxyImageUrl();
            }
        }
        return null;
    }

    @Override
    public Pair<String, Integer> getVncPort(VirtualMachine vm) {
        if (vm.getHostId() == null) {
            s_logger.warn("VM " + vm.getHostName() + " does not have host, return -1 for its VNC port");
            return new Pair<String, Integer>(null, -1);
        }

        if (s_logger.isTraceEnabled()) {
            s_logger.trace("Trying to retrieve VNC port from agent about VM " + vm.getHostName());
        }

        GetVncPortAnswer answer = (GetVncPortAnswer) _agentMgr.easySend(vm.getHostId(), new GetVncPortCommand(vm.getId(), vm.getInstanceName()));
        if (answer != null && answer.getResult()) {
            return new Pair<String, Integer>(answer.getAddress(), answer.getPort());
        }

        return new Pair<String, Integer>(null, -1);
    }

    @Override
    @ActionEvent(eventType = EventTypes.EVENT_DOMAIN_UPDATE, eventDescription = "updating Domain")
    @DB
    public DomainVO updateDomain(UpdateDomainCmd cmd) {
        Long domainId = cmd.getId();
        String domainName = cmd.getDomainName();
        String networkDomain = cmd.getNetworkDomain();

        // check if domain exists in the system
        DomainVO domain = _domainDao.findById(domainId);
        if (domain == null) {
            InvalidParameterValueException ex = new InvalidParameterValueException("Unable to find domain with specified domain id");
            ex.addProxyObject(domainId.toString(), "domainId");
            throw ex;
        } else if (domain.getParent() == null && domainName != null) {
            // check if domain is ROOT domain - and deny to edit it with the new
            // name
            throw new InvalidParameterValueException("ROOT domain can not be edited with a new name");
        }

        // check permissions
        Account caller = CallContext.current().getCallingAccount();
        _accountMgr.checkAccess(caller, domain);

        // domain name is unique under the parent domain
        if (domainName != null) {
            SearchCriteria<DomainVO> sc = _domainDao.createSearchCriteria();
            sc.addAnd("name", SearchCriteria.Op.EQ, domainName);
            sc.addAnd("parent", SearchCriteria.Op.EQ, domain.getParent());
            List<DomainVO> domains = _domainDao.search(sc, null);

            boolean sameDomain = (domains.size() == 1 && domains.get(0).getId() == domainId);

            if (!domains.isEmpty() && !sameDomain) {
                InvalidParameterValueException ex = new InvalidParameterValueException("Failed to update specified domain id with name '"
                        + domainName + "' since it already exists in the system");
                ex.addProxyObject(domain.getUuid(), "domainId");
                throw ex;
            }
        }

        // validate network domain
        if (networkDomain != null && !networkDomain.isEmpty()) {
            if (!NetUtils.verifyDomainName(networkDomain)) {
                throw new InvalidParameterValueException(
                        "Invalid network domain. Total length shouldn't exceed 190 chars. Each domain label must be between 1 and 63 characters long, can contain ASCII letters 'a' through 'z', the digits '0' through '9', "
                                + "and the hyphen ('-'); can't start or end with \"-\"");
            }
        }

        Transaction txn = Transaction.currentTxn();

        txn.start();

        if (domainName != null) {
            String updatedDomainPath = getUpdatedDomainPath(domain.getPath(), domainName);
            updateDomainChildren(domain, updatedDomainPath);
            domain.setName(domainName);
            domain.setPath(updatedDomainPath);
        }

        if (networkDomain != null) {
            if (networkDomain.isEmpty()) {
                domain.setNetworkDomain(null);
            } else {
                domain.setNetworkDomain(networkDomain);
            }
        }
        _domainDao.update(domainId, domain);

        txn.commit();

        return _domainDao.findById(domainId);

    }

    private String getUpdatedDomainPath(String oldPath, String newName) {
        String[] tokenizedPath = oldPath.split("/");
        tokenizedPath[tokenizedPath.length - 1] = newName;
        StringBuilder finalPath = new StringBuilder();
        for (String token : tokenizedPath) {
            finalPath.append(token);
            finalPath.append("/");
        }
        return finalPath.toString();
    }

    private void updateDomainChildren(DomainVO domain, String updatedDomainPrefix) {
        List<DomainVO> domainChildren = _domainDao.findAllChildren(domain.getPath(), domain.getId());
        // for each child, update the path
        for (DomainVO dom : domainChildren) {
            dom.setPath(dom.getPath().replaceFirst(domain.getPath(), updatedDomainPrefix));
            _domainDao.update(dom.getId(), dom);
        }
    }

    @Override
    public Pair<List<? extends Alert>, Integer> searchForAlerts(ListAlertsCmd cmd) {
        Filter searchFilter = new Filter(AlertVO.class, "lastSent", false, cmd.getStartIndex(), cmd.getPageSizeVal());
        SearchCriteria<AlertVO> sc = _alertDao.createSearchCriteria();

        Object id = cmd.getId();
        Object type = cmd.getType();
        Object keyword = cmd.getKeyword();

        Long zoneId = _accountMgr.checkAccessAndSpecifyAuthority(CallContext.current().getCallingAccount(), null);
        if (id != null) {
            sc.addAnd("id", SearchCriteria.Op.EQ, id);
        }
        if (zoneId != null) {
            sc.addAnd("data_center_id", SearchCriteria.Op.EQ, zoneId);
        }

        if (keyword != null) {
            SearchCriteria<AlertVO> ssc = _alertDao.createSearchCriteria();
            ssc.addOr("subject", SearchCriteria.Op.LIKE, "%" + keyword + "%");

            sc.addAnd("subject", SearchCriteria.Op.SC, ssc);
        }

        if (type != null) {
            sc.addAnd("type", SearchCriteria.Op.EQ, type);
        }

        sc.addAnd("archived", SearchCriteria.Op.EQ, false);
        Pair<List<AlertVO>, Integer> result = _alertDao.searchAndCount(sc, searchFilter);
        return new Pair<List<? extends Alert>, Integer>(result.first(), result.second());
    }

    @Override
    public boolean archiveAlerts(ArchiveAlertsCmd cmd) {
        Long zoneId = _accountMgr.checkAccessAndSpecifyAuthority(CallContext.current().getCallingAccount(), null);
        boolean result = _alertDao.archiveAlert(cmd.getIds(), cmd.getType(), cmd.getOlderThan(), zoneId);
        return result;
    }

    @Override
    public boolean deleteAlerts(DeleteAlertsCmd cmd) {
        Long zoneId = _accountMgr.checkAccessAndSpecifyAuthority(CallContext.current().getCallingAccount(), null);
        boolean result = _alertDao.deleteAlert(cmd.getIds(), cmd.getType(), cmd.getOlderThan(), zoneId);
        return result;
    }

    @Override
    public List<CapacityVO> listTopConsumedResources(ListCapacityCmd cmd) {

        Integer capacityType = cmd.getType();
        Long zoneId = cmd.getZoneId();
        Long podId = cmd.getPodId();
        Long clusterId = cmd.getClusterId();

        if (clusterId != null) {
            throw new InvalidParameterValueException("Currently clusterId param is not suppoerted");
        }
        zoneId = _accountMgr.checkAccessAndSpecifyAuthority(CallContext.current().getCallingAccount(), zoneId);
        List<SummedCapacity> summedCapacities = new ArrayList<SummedCapacity>();

        if (zoneId == null && podId == null) {// Group by Zone, capacity type
            List<SummedCapacity> summedCapacitiesAtZone = _capacityDao.listCapacitiesGroupedByLevelAndType(capacityType, zoneId, podId, clusterId, 1,
                    cmd.getPageSizeVal());
            if (summedCapacitiesAtZone != null) {
                summedCapacities.addAll(summedCapacitiesAtZone);
            }
        }
        if (podId == null) {// Group by Pod, capacity type
            List<SummedCapacity> summedCapacitiesAtPod = _capacityDao.listCapacitiesGroupedByLevelAndType(capacityType, zoneId, podId, clusterId, 2,
                    cmd.getPageSizeVal());
            if (summedCapacitiesAtPod != null) {
                summedCapacities.addAll(summedCapacitiesAtPod);
            }
            List<SummedCapacity> summedCapacitiesForSecStorage = getSecStorageUsed(zoneId, capacityType);
            if (summedCapacitiesForSecStorage != null) {
                summedCapacities.addAll(summedCapacitiesForSecStorage);
            }
        }

        // Group by Cluster, capacity type
        List<SummedCapacity> summedCapacitiesAtCluster = _capacityDao.listCapacitiesGroupedByLevelAndType(capacityType, zoneId, podId, clusterId, 3,
                cmd.getPageSizeVal());
        if (summedCapacitiesAtCluster != null) {
            summedCapacities.addAll(summedCapacitiesAtCluster);
        }

        // Sort Capacities
        Collections.sort(summedCapacities, new Comparator<SummedCapacity>() {
            @Override
            public int compare(SummedCapacity arg0, SummedCapacity arg1) {
                if (arg0.getPercentUsed() < arg1.getPercentUsed()) {
                    return 1;
                } else if (arg0.getPercentUsed().equals(arg1.getPercentUsed())) {
                    return 0;
                }
                return -1;
            }
        });

        List<CapacityVO> capacities = new ArrayList<CapacityVO>();

        Integer pageSize = null;
        try {
            pageSize = Integer.valueOf(cmd.getPageSizeVal().toString());
        } catch (IllegalArgumentException e) {
            throw new InvalidParameterValueException("pageSize " + cmd.getPageSizeVal() + " is out of Integer range is not supported for this call");
        }

        summedCapacities = summedCapacities.subList(0, summedCapacities.size() < cmd.getPageSizeVal() ? summedCapacities.size() : pageSize);
        for (SummedCapacity summedCapacity : summedCapacities) {
            CapacityVO capacity = new CapacityVO(summedCapacity.getDataCenterId(), summedCapacity.getPodId(), summedCapacity.getClusterId(),
                    summedCapacity.getCapacityType(), summedCapacity.getPercentUsed());
            capacity.setUsedCapacity(summedCapacity.getUsedCapacity());
            capacity.setTotalCapacity(summedCapacity.getTotalCapacity());
            capacities.add(capacity);
        }
        return capacities;
    }

    List<SummedCapacity> getSecStorageUsed(Long zoneId, Integer capacityType) {
        if (capacityType == null || capacityType == Capacity.CAPACITY_TYPE_SECONDARY_STORAGE) {
            List<SummedCapacity> list = new ArrayList<SummedCapacity>();
            if (zoneId != null) {
                DataCenterVO zone = ApiDBUtils.findZoneById(zoneId);
                if (zone == null || zone.getAllocationState() == AllocationState.Disabled) {
                    return null;
                }
                CapacityVO capacity = _storageMgr.getSecondaryStorageUsedStats(null, zoneId);
                if (capacity.getTotalCapacity() != 0) {
                    capacity.setUsedPercentage(capacity.getUsedCapacity() / capacity.getTotalCapacity());
                } else {
                    capacity.setUsedPercentage(0);
                }
                SummedCapacity summedCapacity = new SummedCapacity(capacity.getUsedCapacity(), capacity.getTotalCapacity(),
                        capacity.getUsedPercentage(), capacity.getCapacityType(), capacity.getDataCenterId(), capacity.getPodId(),
                        capacity.getClusterId());
                list.add(summedCapacity);
            } else {
                List<DataCenterVO> dcList = _dcDao.listEnabledZones();
                for (DataCenterVO dc : dcList) {
                    CapacityVO capacity = _storageMgr.getSecondaryStorageUsedStats(null, dc.getId());
                    if (capacity.getTotalCapacity() != 0) {
                        capacity.setUsedPercentage((float) capacity.getUsedCapacity() / capacity.getTotalCapacity());
                    } else {
                        capacity.setUsedPercentage(0);
                    }
                    SummedCapacity summedCapacity = new SummedCapacity(capacity.getUsedCapacity(), capacity.getTotalCapacity(),
                            capacity.getUsedPercentage(), capacity.getCapacityType(), capacity.getDataCenterId(), capacity.getPodId(),
                            capacity.getClusterId());
                    list.add(summedCapacity);
                }// End of for
            }
            return list;
        }
        return null;
    }

    @Override
    public List<CapacityVO> listCapacities(ListCapacityCmd cmd) {

        Integer capacityType = cmd.getType();
        Long zoneId = cmd.getZoneId();
        Long podId = cmd.getPodId();
        Long clusterId = cmd.getClusterId();
        Boolean fetchLatest = cmd.getFetchLatest();

        zoneId = _accountMgr.checkAccessAndSpecifyAuthority(CallContext.current().getCallingAccount(), zoneId);
        if (fetchLatest != null && fetchLatest) {
            _alertMgr.recalculateCapacity();
        }

        List<SummedCapacity> summedCapacities = _capacityDao.findCapacityBy(capacityType, zoneId, podId, clusterId);
        List<CapacityVO> capacities = new ArrayList<CapacityVO>();

        for (SummedCapacity summedCapacity : summedCapacities) {
            CapacityVO capacity = new CapacityVO(null, summedCapacity.getDataCenterId(), podId, clusterId, summedCapacity.getUsedCapacity()
                    + summedCapacity.getReservedCapacity(), summedCapacity.getTotalCapacity(), summedCapacity.getCapacityType());

            if (summedCapacity.getCapacityType() == Capacity.CAPACITY_TYPE_CPU) {
                capacity.setTotalCapacity((long) (summedCapacity.getTotalCapacity() * ApiDBUtils.getCpuOverprovisioningFactor()));
            }
            capacities.add(capacity);
        }

        // op_host_Capacity contains only allocated stats and the real time
        // stats are stored "in memory".
        // Show Sec. Storage only when the api is invoked for the zone layer.
        List<DataCenterVO> dcList = new ArrayList<DataCenterVO>();
        if (zoneId == null && podId == null && clusterId == null) {
            dcList = ApiDBUtils.listZones();
        } else if (zoneId != null) {
            dcList.add(ApiDBUtils.findZoneById(zoneId));
        } else {
            if (clusterId != null) {
                zoneId = ApiDBUtils.findClusterById(clusterId).getDataCenterId();
            } else {
                zoneId = ApiDBUtils.findPodById(podId).getDataCenterId();
            }
            if (capacityType == null || capacityType == Capacity.CAPACITY_TYPE_STORAGE) {
                capacities.add(_storageMgr.getStoragePoolUsedStats(null, clusterId, podId, zoneId));
            }
        }

        for (DataCenterVO zone : dcList) {
            zoneId = zone.getId();
            if ((capacityType == null || capacityType == Capacity.CAPACITY_TYPE_SECONDARY_STORAGE) && podId == null && clusterId == null) {
                capacities.add(_storageMgr.getSecondaryStorageUsedStats(null, zoneId));
            }
            if (capacityType == null || capacityType == Capacity.CAPACITY_TYPE_STORAGE) {
                capacities.add(_storageMgr.getStoragePoolUsedStats(null, clusterId, podId, zoneId));
            }
        }
        return capacities;
    }

    @Override
    public long getMemoryOrCpuCapacityByHost(Long hostId, short capacityType) {

        CapacityVO capacity = _capacityDao.findByHostIdType(hostId, capacityType);
        return capacity == null ? 0 : capacity.getReservedCapacity() + capacity.getUsedCapacity();

    }

    public static boolean isAdmin(short accountType) {
        return ((accountType == Account.ACCOUNT_TYPE_ADMIN) || (accountType == Account.ACCOUNT_TYPE_RESOURCE_DOMAIN_ADMIN)
                || (accountType == Account.ACCOUNT_TYPE_DOMAIN_ADMIN) || (accountType == Account.ACCOUNT_TYPE_READ_ONLY_ADMIN));
    }



    @Override
    public List<Class<?>> getCommands() {
        List<Class<?>> cmdList = new ArrayList<Class<?>>();
        cmdList.add(CreateAccountCmd.class);
        cmdList.add(DeleteAccountCmd.class);
        cmdList.add(DisableAccountCmd.class);
        cmdList.add(EnableAccountCmd.class);
        cmdList.add(LockAccountCmd.class);
        cmdList.add(UpdateAccountCmd.class);
        cmdList.add(CreateCounterCmd.class);
        cmdList.add(DeleteCounterCmd.class);
        cmdList.add(AddClusterCmd.class);
        cmdList.add(DeleteClusterCmd.class);
        cmdList.add(ListClustersCmd.class);
        cmdList.add(UpdateClusterCmd.class);
        cmdList.add(ListCfgsByCmd.class);
        cmdList.add(ListHypervisorCapabilitiesCmd.class);
        cmdList.add(UpdateCfgCmd.class);
        cmdList.add(UpdateHypervisorCapabilitiesCmd.class);
        cmdList.add(CreateDomainCmd.class);
        cmdList.add(DeleteDomainCmd.class);
        cmdList.add(ListDomainChildrenCmd.class);
        cmdList.add(ListDomainsCmd.class);
        cmdList.add(UpdateDomainCmd.class);
        cmdList.add(AddHostCmd.class);
        cmdList.add(AddSecondaryStorageCmd.class);
        cmdList.add(CancelMaintenanceCmd.class);
        cmdList.add(DeleteHostCmd.class);
        cmdList.add(ListHostsCmd.class);
        cmdList.add(FindHostsForMigrationCmd.class);
        cmdList.add(PrepareForMaintenanceCmd.class);
        cmdList.add(ReconnectHostCmd.class);
        cmdList.add(UpdateHostCmd.class);
        cmdList.add(UpdateHostPasswordCmd.class);
        cmdList.add(LDAPConfigCmd.class);
        cmdList.add(LDAPRemoveCmd.class);
        cmdList.add(AddNetworkDeviceCmd.class);
        cmdList.add(AddNetworkServiceProviderCmd.class);
        cmdList.add(CreateNetworkOfferingCmd.class);
        cmdList.add(CreatePhysicalNetworkCmd.class);
        cmdList.add(CreateStorageNetworkIpRangeCmd.class);
        cmdList.add(DeleteNetworkDeviceCmd.class);
        cmdList.add(DeleteNetworkOfferingCmd.class);
        cmdList.add(DeleteNetworkServiceProviderCmd.class);
        cmdList.add(DeletePhysicalNetworkCmd.class);
        cmdList.add(DeleteStorageNetworkIpRangeCmd.class);
        cmdList.add(ListNetworkDeviceCmd.class);
        cmdList.add(ListNetworkServiceProvidersCmd.class);
        cmdList.add(ListPhysicalNetworksCmd.class);
        cmdList.add(ListStorageNetworkIpRangeCmd.class);
        cmdList.add(ListSupportedNetworkServicesCmd.class);
        cmdList.add(UpdateNetworkOfferingCmd.class);
        cmdList.add(UpdateNetworkServiceProviderCmd.class);
        cmdList.add(UpdatePhysicalNetworkCmd.class);
        cmdList.add(UpdateStorageNetworkIpRangeCmd.class);
        cmdList.add(DedicateGuestVlanRangeCmd.class);
        cmdList.add(ListDedicatedGuestVlanRangesCmd.class);
        cmdList.add(ReleaseDedicatedGuestVlanRangeCmd.class);
        cmdList.add(CreateDiskOfferingCmd.class);
        cmdList.add(CreateServiceOfferingCmd.class);
        cmdList.add(DeleteDiskOfferingCmd.class);
        cmdList.add(DeleteServiceOfferingCmd.class);
        cmdList.add(UpdateDiskOfferingCmd.class);
        cmdList.add(UpdateServiceOfferingCmd.class);
        cmdList.add(CreatePodCmd.class);
        cmdList.add(DeletePodCmd.class);
        cmdList.add(ListPodsByCmd.class);
        cmdList.add(UpdatePodCmd.class);
        cmdList.add(AddRegionCmd.class);
        cmdList.add(RemoveRegionCmd.class);
        cmdList.add(UpdateRegionCmd.class);
        cmdList.add(ListAlertsCmd.class);
        cmdList.add(ListCapacityCmd.class);
        cmdList.add(UploadCustomCertificateCmd.class);
        cmdList.add(ConfigureVirtualRouterElementCmd.class);
        cmdList.add(CreateVirtualRouterElementCmd.class);
        cmdList.add(DestroyRouterCmd.class);
        cmdList.add(ListRoutersCmd.class);
        cmdList.add(ListVirtualRouterElementsCmd.class);
        cmdList.add(RebootRouterCmd.class);
        cmdList.add(StartRouterCmd.class);
        cmdList.add(StopRouterCmd.class);
        cmdList.add(UpgradeRouterCmd.class);
        cmdList.add(AddS3Cmd.class);
        cmdList.add(CancelPrimaryStorageMaintenanceCmd.class);
        cmdList.add(CreateStoragePoolCmd.class);
        cmdList.add(DeletePoolCmd.class);
        cmdList.add(ListS3sCmd.class);
        cmdList.add(ListStoragePoolsCmd.class);
        cmdList.add(FindStoragePoolsForMigrationCmd.class);
        cmdList.add(PreparePrimaryStorageForMaintenanceCmd.class);
        cmdList.add(UpdateStoragePoolCmd.class);
        cmdList.add(AddSwiftCmd.class);
        cmdList.add(ListSwiftsCmd.class);
        cmdList.add(DestroySystemVmCmd.class);
        cmdList.add(ListSystemVMsCmd.class);
        cmdList.add(MigrateSystemVMCmd.class);
        cmdList.add(RebootSystemVmCmd.class);
        cmdList.add(StartSystemVMCmd.class);
        cmdList.add(StopSystemVmCmd.class);
        cmdList.add(UpgradeSystemVMCmd.class);
        cmdList.add(PrepareTemplateCmd.class);
        cmdList.add(AddTrafficMonitorCmd.class);
        cmdList.add(AddTrafficTypeCmd.class);
        cmdList.add(DeleteTrafficMonitorCmd.class);
        cmdList.add(DeleteTrafficTypeCmd.class);
        cmdList.add(GenerateUsageRecordsCmd.class);
        cmdList.add(GetUsageRecordsCmd.class);
        cmdList.add(ListTrafficMonitorsCmd.class);
        cmdList.add(ListTrafficTypeImplementorsCmd.class);
        cmdList.add(ListTrafficTypesCmd.class);
        cmdList.add(ListUsageTypesCmd.class);
        cmdList.add(UpdateTrafficTypeCmd.class);
        cmdList.add(CreateUserCmd.class);
        cmdList.add(DeleteUserCmd.class);
        cmdList.add(DisableUserCmd.class);
        cmdList.add(EnableUserCmd.class);
        cmdList.add(GetUserCmd.class);
        cmdList.add(ListUsersCmd.class);
        cmdList.add(LockUserCmd.class);
        cmdList.add(RegisterCmd.class);
        cmdList.add(UpdateUserCmd.class);
        cmdList.add(CreateVlanIpRangeCmd.class);
        cmdList.add(DeleteVlanIpRangeCmd.class);
        cmdList.add(ListVlanIpRangesCmd.class);
        cmdList.add(DedicatePublicIpRangeCmd.class);
        cmdList.add(ReleasePublicIpRangeCmd.class);
        cmdList.add(AssignVMCmd.class);
        cmdList.add(MigrateVMCmd.class);
        cmdList.add(MigrateVirtualMachineWithVolumeCmd.class);
        cmdList.add(RecoverVMCmd.class);
        cmdList.add(CreatePrivateGatewayCmd.class);
        cmdList.add(CreateVPCOfferingCmd.class);
        cmdList.add(DeletePrivateGatewayCmd.class);
        cmdList.add(DeleteVPCOfferingCmd.class);
        cmdList.add(UpdateVPCOfferingCmd.class);
        cmdList.add(CreateZoneCmd.class);
        cmdList.add(DeleteZoneCmd.class);
        cmdList.add(MarkDefaultZoneForAccountCmd.class);
        cmdList.add(UpdateZoneCmd.class);
        cmdList.add(AddAccountToProjectCmd.class);
        cmdList.add(DeleteAccountFromProjectCmd.class);
        cmdList.add(ListAccountsCmd.class);
        cmdList.add(ListProjectAccountsCmd.class);
        cmdList.add(AssociateIPAddrCmd.class);
        cmdList.add(DisassociateIPAddrCmd.class);
        cmdList.add(ListPublicIpAddressesCmd.class);
        cmdList.add(CreateAutoScalePolicyCmd.class);
        cmdList.add(CreateAutoScaleVmGroupCmd.class);
        cmdList.add(CreateAutoScaleVmProfileCmd.class);
        cmdList.add(CreateConditionCmd.class);
        cmdList.add(DeleteAutoScalePolicyCmd.class);
        cmdList.add(DeleteAutoScaleVmGroupCmd.class);
        cmdList.add(DeleteAutoScaleVmProfileCmd.class);
        cmdList.add(DeleteConditionCmd.class);
        cmdList.add(DisableAutoScaleVmGroupCmd.class);
        cmdList.add(EnableAutoScaleVmGroupCmd.class);
        cmdList.add(ListAutoScalePoliciesCmd.class);
        cmdList.add(ListAutoScaleVmGroupsCmd.class);
        cmdList.add(ListAutoScaleVmProfilesCmd.class);
        cmdList.add(ListConditionsCmd.class);
        cmdList.add(ListCountersCmd.class);
        cmdList.add(UpdateAutoScalePolicyCmd.class);
        cmdList.add(UpdateAutoScaleVmGroupCmd.class);
        cmdList.add(UpdateAutoScaleVmProfileCmd.class);
        cmdList.add(ListCapabilitiesCmd.class);
        cmdList.add(ListEventsCmd.class);
        cmdList.add(ListEventTypesCmd.class);
        cmdList.add(CreateEgressFirewallRuleCmd.class);
        cmdList.add(CreateFirewallRuleCmd.class);
        cmdList.add(CreatePortForwardingRuleCmd.class);
        cmdList.add(DeleteEgressFirewallRuleCmd.class);
        cmdList.add(DeleteFirewallRuleCmd.class);
        cmdList.add(DeletePortForwardingRuleCmd.class);
        cmdList.add(ListEgressFirewallRulesCmd.class);
        cmdList.add(ListFirewallRulesCmd.class);
        cmdList.add(ListPortForwardingRulesCmd.class);
        cmdList.add(UpdatePortForwardingRuleCmd.class);
        cmdList.add(ListGuestOsCategoriesCmd.class);
        cmdList.add(ListGuestOsCmd.class);
        cmdList.add(AttachIsoCmd.class);
        cmdList.add(CopyIsoCmd.class);
        cmdList.add(DeleteIsoCmd.class);
        cmdList.add(DetachIsoCmd.class);
        cmdList.add(ExtractIsoCmd.class);
        cmdList.add(ListIsoPermissionsCmd.class);
        cmdList.add(ListIsosCmd.class);
        cmdList.add(RegisterIsoCmd.class);
        cmdList.add(UpdateIsoCmd.class);
        cmdList.add(UpdateIsoPermissionsCmd.class);
        cmdList.add(ListAsyncJobsCmd.class);
        cmdList.add(QueryAsyncJobResultCmd.class);
        cmdList.add(AssignToLoadBalancerRuleCmd.class);
        cmdList.add(CreateLBStickinessPolicyCmd.class);
        cmdList.add(CreateLBHealthCheckPolicyCmd.class);
        cmdList.add(CreateLoadBalancerRuleCmd.class);
        cmdList.add(DeleteLBStickinessPolicyCmd.class);
        cmdList.add(DeleteLBHealthCheckPolicyCmd.class);
        cmdList.add(DeleteLoadBalancerRuleCmd.class);
        cmdList.add(ListLBStickinessPoliciesCmd.class);
        cmdList.add(ListLBHealthCheckPoliciesCmd.class);
        cmdList.add(ListLoadBalancerRuleInstancesCmd.class);
        cmdList.add(ListLoadBalancerRulesCmd.class);
        cmdList.add(RemoveFromLoadBalancerRuleCmd.class);
        cmdList.add(UpdateLoadBalancerRuleCmd.class);
        cmdList.add(CreateIpForwardingRuleCmd.class);
        cmdList.add(DeleteIpForwardingRuleCmd.class);
        cmdList.add(DisableStaticNatCmd.class);
        cmdList.add(EnableStaticNatCmd.class);
        cmdList.add(ListIpForwardingRulesCmd.class);
        cmdList.add(CreateNetworkACLCmd.class);
        cmdList.add(CreateNetworkCmd.class);
        cmdList.add(DeleteNetworkACLCmd.class);
        cmdList.add(DeleteNetworkCmd.class);
        cmdList.add(ListNetworkACLsCmd.class);
        cmdList.add(ListNetworkOfferingsCmd.class);
        cmdList.add(ListNetworksCmd.class);
        cmdList.add(RestartNetworkCmd.class);
        cmdList.add(UpdateNetworkCmd.class);
        cmdList.add(ListDiskOfferingsCmd.class);
        cmdList.add(ListServiceOfferingsCmd.class);
        cmdList.add(ActivateProjectCmd.class);
        cmdList.add(CreateProjectCmd.class);
        cmdList.add(DeleteProjectCmd.class);
        cmdList.add(DeleteProjectInvitationCmd.class);
        cmdList.add(ListProjectInvitationsCmd.class);
        cmdList.add(ListProjectsCmd.class);
        cmdList.add(SuspendProjectCmd.class);
        cmdList.add(UpdateProjectCmd.class);
        cmdList.add(UpdateProjectInvitationCmd.class);
        cmdList.add(ListRegionsCmd.class);
        cmdList.add(GetCloudIdentifierCmd.class);
        cmdList.add(ListHypervisorsCmd.class);
        cmdList.add(ListResourceLimitsCmd.class);
        cmdList.add(UpdateResourceCountCmd.class);
        cmdList.add(UpdateResourceLimitCmd.class);
        cmdList.add(AuthorizeSecurityGroupEgressCmd.class);
        cmdList.add(AuthorizeSecurityGroupIngressCmd.class);
        cmdList.add(CreateSecurityGroupCmd.class);
        cmdList.add(DeleteSecurityGroupCmd.class);
        cmdList.add(ListSecurityGroupsCmd.class);
        cmdList.add(RevokeSecurityGroupEgressCmd.class);
        cmdList.add(RevokeSecurityGroupIngressCmd.class);
        cmdList.add(CreateSnapshotCmd.class);
        cmdList.add(CreateSnapshotPolicyCmd.class);
        cmdList.add(DeleteSnapshotCmd.class);
        cmdList.add(DeleteSnapshotPoliciesCmd.class);
        cmdList.add(ListSnapshotPoliciesCmd.class);
        cmdList.add(ListSnapshotsCmd.class);
        cmdList.add(CreateSSHKeyPairCmd.class);
        cmdList.add(DeleteSSHKeyPairCmd.class);
        cmdList.add(ListSSHKeyPairsCmd.class);
        cmdList.add(RegisterSSHKeyPairCmd.class);
        cmdList.add(CreateTagsCmd.class);
        cmdList.add(DeleteTagsCmd.class);
        cmdList.add(ListTagsCmd.class);
        cmdList.add(CopyTemplateCmd.class);
        cmdList.add(CreateTemplateCmd.class);
        cmdList.add(DeleteTemplateCmd.class);
        cmdList.add(ExtractTemplateCmd.class);
        cmdList.add(ListTemplatePermissionsCmd.class);
        cmdList.add(ListTemplatesCmd.class);
        cmdList.add(RegisterTemplateCmd.class);
        cmdList.add(UpdateTemplateCmd.class);
        cmdList.add(UpdateTemplatePermissionsCmd.class);
        cmdList.add(AddNicToVMCmd.class);
        cmdList.add(DeployVMCmd.class);
        cmdList.add(DestroyVMCmd.class);
        cmdList.add(GetVMPasswordCmd.class);
        cmdList.add(ListVMsCmd.class);
        cmdList.add(ScaleVMCmd.class);
        cmdList.add(RebootVMCmd.class);
        cmdList.add(RemoveNicFromVMCmd.class);
        cmdList.add(ResetVMPasswordCmd.class);
        cmdList.add(ResetVMSSHKeyCmd.class);
        cmdList.add(RestoreVMCmd.class);
        cmdList.add(StartVMCmd.class);
        cmdList.add(StopVMCmd.class);
        cmdList.add(UpdateDefaultNicForVMCmd.class);
        cmdList.add(UpdateVMCmd.class);
        cmdList.add(UpgradeVMCmd.class);
        cmdList.add(CreateVMGroupCmd.class);
        cmdList.add(DeleteVMGroupCmd.class);
        cmdList.add(ListVMGroupsCmd.class);
        cmdList.add(UpdateVMGroupCmd.class);
        cmdList.add(AttachVolumeCmd.class);
        cmdList.add(CreateVolumeCmd.class);
        cmdList.add(DeleteVolumeCmd.class);
        cmdList.add(UpdateVolumeCmd.class);
        cmdList.add(DetachVolumeCmd.class);
        cmdList.add(ExtractVolumeCmd.class);
        cmdList.add(ListVolumesCmd.class);
        cmdList.add(MigrateVolumeCmd.class);
        cmdList.add(ResizeVolumeCmd.class);
        cmdList.add(UploadVolumeCmd.class);
        cmdList.add(CreateStaticRouteCmd.class);
        cmdList.add(CreateVPCCmd.class);
        cmdList.add(DeleteStaticRouteCmd.class);
        cmdList.add(DeleteVPCCmd.class);
        cmdList.add(ListPrivateGatewaysCmd.class);
        cmdList.add(ListStaticRoutesCmd.class);
        cmdList.add(ListVPCOfferingsCmd.class);
        cmdList.add(ListVPCsCmd.class);
        cmdList.add(RestartVPCCmd.class);
        cmdList.add(UpdateVPCCmd.class);
        cmdList.add(AddVpnUserCmd.class);
        cmdList.add(CreateRemoteAccessVpnCmd.class);
        cmdList.add(CreateVpnConnectionCmd.class);
        cmdList.add(CreateVpnCustomerGatewayCmd.class);
        cmdList.add(CreateVpnGatewayCmd.class);
        cmdList.add(DeleteRemoteAccessVpnCmd.class);
        cmdList.add(DeleteVpnConnectionCmd.class);
        cmdList.add(DeleteVpnCustomerGatewayCmd.class);
        cmdList.add(DeleteVpnGatewayCmd.class);
        cmdList.add(ListRemoteAccessVpnsCmd.class);
        cmdList.add(ListVpnConnectionsCmd.class);
        cmdList.add(ListVpnCustomerGatewaysCmd.class);
        cmdList.add(ListVpnGatewaysCmd.class);
        cmdList.add(ListVpnUsersCmd.class);
        cmdList.add(RemoveVpnUserCmd.class);
        cmdList.add(ResetVpnConnectionCmd.class);
        cmdList.add(UpdateVpnCustomerGatewayCmd.class);
        cmdList.add(ListZonesByCmd.class);
        cmdList.add(ListVMSnapshotCmd.class);
        cmdList.add(CreateVMSnapshotCmd.class);
        cmdList.add(RevertToVMSnapshotCmd.class);
        cmdList.add(DeleteVMSnapshotCmd.class);
        cmdList.add(AddIpToVmNicCmd.class);
        cmdList.add(RemoveIpFromVmNicCmd.class);
        cmdList.add(ListNicsCmd.class);
        cmdList.add(ArchiveAlertsCmd.class);
        cmdList.add(DeleteAlertsCmd.class);
        cmdList.add(ArchiveEventsCmd.class);
        cmdList.add(DeleteEventsCmd.class);
        cmdList.add(CreateGlobalLoadBalancerRuleCmd.class);
        cmdList.add(DeleteGlobalLoadBalancerRuleCmd.class);
        cmdList.add(ListGlobalLoadBalancerRuleCmd.class);
        cmdList.add(AssignToGlobalLoadBalancerRuleCmd.class);
        cmdList.add(RemoveFromGlobalLoadBalancerRuleCmd.class);
        cmdList.add(ListStorageProvidersCmd.class);
        cmdList.add(AddImageStoreCmd.class);
        cmdList.add(ListImageStoresCmd.class);
        cmdList.add(DeleteImageStoreCmd.class);
        cmdList.add(CreateCacheStoreCmd.class);
        cmdList.add(ListCacheStoresCmd.class);
        cmdList.add(CreateApplicationLoadBalancerCmd.class);
        cmdList.add(ListApplicationLoadBalancersCmd.class);
        cmdList.add(DeleteApplicationLoadBalancerCmd.class);
        cmdList.add(ConfigureInternalLoadBalancerElementCmd.class);
        cmdList.add(CreateInternalLoadBalancerElementCmd.class);
        cmdList.add(ListInternalLoadBalancerElementsCmd.class);
        cmdList.add(CreateAffinityGroupCmd.class);
        cmdList.add(DeleteAffinityGroupCmd.class);
        cmdList.add(ListAffinityGroupsCmd.class);
        cmdList.add(UpdateVMAffinityGroupCmd.class);
        cmdList.add(ListAffinityGroupTypesCmd.class);
        cmdList.add(CreatePortableIpRangeCmd.class);
        cmdList.add(DeletePortableIpRangeCmd.class);
        cmdList.add(ListPortableIpRangesCmd.class);
        cmdList.add(ListDeploymentPlannersCmd.class);
        cmdList.add(ReleaseHostReservationCmd.class);
        cmdList.add(ScaleSystemVMCmd.class);
        cmdList.add(AddResourceDetailCmd.class);
        cmdList.add(RemoveResourceDetailCmd.class);
        cmdList.add(ListResourceDetailsCmd.class);
        cmdList.add(StopInternalLBVMCmd.class);
        cmdList.add(StartInternalLBVMCmd.class);
        cmdList.add(ListInternalLBVMsCmd.class);
        cmdList.add(ListNetworkIsolationMethodsCmd.class);
        cmdList.add(ListNetworkIsolationMethodsCmd.class);
        cmdList.add(CreateNetworkACLListCmd.class);
        cmdList.add(DeleteNetworkACLListCmd.class);
        cmdList.add(ListNetworkACLListsCmd.class);
        cmdList.add(ReplaceNetworkACLListCmd.class);
        cmdList.add(UpdateNetworkACLItemCmd.class);
        return cmdList;
    }

    protected class EventPurgeTask implements Runnable {
        @Override
        public void run() {
            try {
                GlobalLock lock = GlobalLock.getInternLock("EventPurge");
                if (lock == null) {
                    s_logger.debug("Couldn't get the global lock");
                    return;
                }
                if (!lock.lock(30)) {
                    s_logger.debug("Couldn't lock the db");
                    return;
                }
                try {
                    final Calendar purgeCal = Calendar.getInstance();
                    purgeCal.add(Calendar.DAY_OF_YEAR, -_purgeDelay);
                    Date purgeTime = purgeCal.getTime();
                    s_logger.debug("Deleting events older than: " + purgeTime.toString());
                    List<EventVO> oldEvents = _eventDao.listOlderEvents(purgeTime);
                    s_logger.debug("Found " + oldEvents.size() + " events to be purged");
                    for (EventVO event : oldEvents) {
                        _eventDao.expunge(event.getId());
                    }
                } catch (Exception e) {
                    s_logger.error("Exception ", e);
                } finally {
                    lock.unlock();
                }
            } catch (Exception e) {
                s_logger.error("Exception ", e);
            }
        }
    }

    protected class AlertPurgeTask implements Runnable {
        @Override
        public void run() {
            try {
                GlobalLock lock = GlobalLock.getInternLock("AlertPurge");
                if (lock == null) {
                    s_logger.debug("Couldn't get the global lock");
                    return;
                }
                if (!lock.lock(30)) {
                    s_logger.debug("Couldn't lock the db");
                    return;
                }
                try {
                    final Calendar purgeCal = Calendar.getInstance();
                    purgeCal.add(Calendar.DAY_OF_YEAR, - _alertPurgeDelay);
                    Date purgeTime = purgeCal.getTime();
                    s_logger.debug("Deleting alerts older than: " + purgeTime.toString());
                    List<AlertVO> oldAlerts = _alertDao.listOlderAlerts(purgeTime);
                    s_logger.debug("Found " + oldAlerts.size() + " events to be purged");
                    for (AlertVO alert : oldAlerts) {
                        _alertDao.expunge(alert.getId());
                    }
                } catch (Exception e) {
                    s_logger.error("Exception ", e);
                } finally {
                    lock.unlock();
                }
            } catch (Exception e) {
                s_logger.error("Exception ", e);
            }
        }
    }

    @Override
    public Pair<List<StoragePoolVO>, Integer> searchForStoragePools(Criteria c) {
        Filter searchFilter = new Filter(StoragePoolVO.class, c.getOrderBy(), c.getAscending(), c.getOffset(), c.getLimit());
        SearchCriteria<StoragePoolVO> sc = _poolDao.createSearchCriteria();

        Object id = c.getCriteria(Criteria.ID);
        Object name = c.getCriteria(Criteria.NAME);
        Object host = c.getCriteria(Criteria.HOST);
        Object path = c.getCriteria(Criteria.PATH);
        Object zone = c.getCriteria(Criteria.DATACENTERID);
        Object pod = c.getCriteria(Criteria.PODID);
        Object cluster = c.getCriteria(Criteria.CLUSTERID);
        Object address = c.getCriteria(Criteria.ADDRESS);
        Object keyword = c.getCriteria(Criteria.KEYWORD);

        if (keyword != null) {
            SearchCriteria<StoragePoolVO> ssc = _poolDao.createSearchCriteria();
            ssc.addOr("name", SearchCriteria.Op.LIKE, "%" + keyword + "%");
            ssc.addOr("poolType", SearchCriteria.Op.LIKE, "%" + keyword + "%");

            sc.addAnd("name", SearchCriteria.Op.SC, ssc);
        }

        if (id != null) {
            sc.addAnd("id", SearchCriteria.Op.EQ, id);
        }

        if (name != null) {
            sc.addAnd("name", SearchCriteria.Op.LIKE, "%" + name + "%");
        }
        if (host != null) {
            sc.addAnd("host", SearchCriteria.Op.EQ, host);
        }
        if (path != null) {
            sc.addAnd("path", SearchCriteria.Op.EQ, path);
        }
        if (zone != null) {
            sc.addAnd("dataCenterId", SearchCriteria.Op.EQ, zone);
        }
        if (pod != null) {
            sc.addAnd("podId", SearchCriteria.Op.EQ, pod);
        }
        if (address != null) {
            sc.addAnd("hostAddress", SearchCriteria.Op.EQ, address);
        }
        if (cluster != null) {
            sc.addAnd("clusterId", SearchCriteria.Op.EQ, cluster);
        }

        return _poolDao.searchAndCount(sc, searchFilter);
    }

    @ActionEvent(eventType = EventTypes.EVENT_SSVM_START, eventDescription = "starting secondary storage Vm", async = true)
    public SecondaryStorageVmVO startSecondaryStorageVm(long instanceId) {
        return _secStorageVmMgr.startSecStorageVm(instanceId);
    }

    @ActionEvent(eventType = EventTypes.EVENT_SSVM_STOP, eventDescription = "stopping secondary storage Vm", async = true)
    private SecondaryStorageVmVO stopSecondaryStorageVm(VMInstanceVO systemVm, boolean isForced) throws ResourceUnavailableException,
    OperationTimedoutException, ConcurrentOperationException {

        User caller = _userDao.findById(CallContext.current().getCallingUserId());

        _itMgr.stop(systemVm.getUuid(), isForced);
        return _secStorageVmDao.findById(systemVm.getId());
    }

    @ActionEvent(eventType = EventTypes.EVENT_SSVM_REBOOT, eventDescription = "rebooting secondary storage Vm", async = true)
    public SecondaryStorageVmVO rebootSecondaryStorageVm(long instanceId) {
        _secStorageVmMgr.rebootSecStorageVm(instanceId);
        return _secStorageVmDao.findById(instanceId);
    }

    @ActionEvent(eventType = EventTypes.EVENT_SSVM_DESTROY, eventDescription = "destroying secondary storage Vm", async = true)
    public SecondaryStorageVmVO destroySecondaryStorageVm(long instanceId) {
        SecondaryStorageVmVO secStorageVm = _secStorageVmDao.findById(instanceId);
        if (_secStorageVmMgr.destroySecStorageVm(instanceId)) {
            return secStorageVm;
        }
        return null;
    }

    @Override
    public Pair<List<? extends VirtualMachine>, Integer> searchForSystemVm(ListSystemVMsCmd cmd) {
        String type = cmd.getSystemVmType();
        Long zoneId = _accountMgr.checkAccessAndSpecifyAuthority(CallContext.current().getCallingAccount(), cmd.getZoneId());
        Long id = cmd.getId();
        String name = cmd.getSystemVmName();
        String state = cmd.getState();
        String keyword = cmd.getKeyword();
        Long podId = cmd.getPodId();
        Long hostId = cmd.getHostId();
        Long storageId = cmd.getStorageId();

        Filter searchFilter = new Filter(VMInstanceVO.class, "id", true, cmd.getStartIndex(), cmd.getPageSizeVal());
        SearchBuilder<VMInstanceVO> sb = _vmInstanceDao.createSearchBuilder();

        sb.and("id", sb.entity().getId(), SearchCriteria.Op.EQ);
        sb.and("hostName", sb.entity().getHostName(), SearchCriteria.Op.LIKE);
        sb.and("state", sb.entity().getState(), SearchCriteria.Op.EQ);
        sb.and("dataCenterId", sb.entity().getDataCenterId(), SearchCriteria.Op.EQ);
        sb.and("podId", sb.entity().getPodIdToDeployIn(), SearchCriteria.Op.EQ);
        sb.and("hostId", sb.entity().getHostId(), SearchCriteria.Op.EQ);
        sb.and("type", sb.entity().getType(), SearchCriteria.Op.EQ);
        sb.and("nulltype", sb.entity().getType(), SearchCriteria.Op.IN);

        if (storageId != null) {
            SearchBuilder<VolumeVO> volumeSearch = _volumeDao.createSearchBuilder();
            volumeSearch.and("poolId", volumeSearch.entity().getPoolId(), SearchCriteria.Op.EQ);
            sb.join("volumeSearch", volumeSearch, sb.entity().getId(), volumeSearch.entity().getInstanceId(), JoinBuilder.JoinType.INNER);
        }

        SearchCriteria<VMInstanceVO> sc = sb.create();

        if (keyword != null) {
            SearchCriteria<VMInstanceVO> ssc = _vmInstanceDao.createSearchCriteria();
            ssc.addOr("hostName", SearchCriteria.Op.LIKE, "%" + keyword + "%");
            ssc.addOr("state", SearchCriteria.Op.LIKE, "%" + keyword + "%");

            sc.addAnd("hostName", SearchCriteria.Op.SC, ssc);
        }

        if (id != null) {
            sc.setParameters("id", id);
        }

        if (name != null) {
            sc.setParameters("hostName", name);
        }
        if (state != null) {
            sc.setParameters("state", state);
        }
        if (zoneId != null) {
            sc.setParameters("dataCenterId", zoneId);
        }
        if (podId != null) {
            sc.setParameters("podId", podId);
        }
        if (hostId != null) {
            sc.setParameters("hostId", hostId);
        }

        if (type != null) {
            sc.setParameters("type", type);
        } else {
            sc.setParameters("nulltype", VirtualMachine.Type.SecondaryStorageVm, VirtualMachine.Type.ConsoleProxy);
        }

        if (storageId != null) {
            sc.setJoinParameters("volumeSearch", "poolId", storageId);
        }

        Pair<List<VMInstanceVO>, Integer> result = _vmInstanceDao.searchAndCount(sc, searchFilter);
        return new Pair<List<? extends VirtualMachine>, Integer>(result.first(), result.second());
    }

    @Override
    public VirtualMachine.Type findSystemVMTypeById(long instanceId) {
        VMInstanceVO systemVm = _vmInstanceDao.findByIdTypes(instanceId, VirtualMachine.Type.ConsoleProxy, VirtualMachine.Type.SecondaryStorageVm);
        if (systemVm == null) {
            InvalidParameterValueException ex = new InvalidParameterValueException("Unable to find a system vm of specified instanceId");
            ex.addProxyObject(String.valueOf(instanceId), "instanceId");
            throw ex;
        }
        return systemVm.getType();
    }

    @Override
    public VirtualMachine startSystemVM(long vmId) {

        VMInstanceVO systemVm = _vmInstanceDao.findByIdTypes(vmId, VirtualMachine.Type.ConsoleProxy, VirtualMachine.Type.SecondaryStorageVm);
        if (systemVm == null) {
            InvalidParameterValueException ex = new InvalidParameterValueException("unable to find a system vm with specified vmId");
            ex.addProxyObject(String.valueOf(vmId), "vmId");
            throw ex;
        }

        if (systemVm.getType() == VirtualMachine.Type.ConsoleProxy) {
            return startConsoleProxy(vmId);
        } else if (systemVm.getType() == VirtualMachine.Type.SecondaryStorageVm) {
            return startSecondaryStorageVm(vmId);
        } else {
            InvalidParameterValueException ex = new InvalidParameterValueException("Unable to find a system vm with specified vmId");
            ex.addProxyObject(systemVm.getUuid(), "vmId");
            throw ex;
        }
    }

    @Override
    public VMInstanceVO stopSystemVM(StopSystemVmCmd cmd) throws ResourceUnavailableException, ConcurrentOperationException {
        Long id = cmd.getId();

        // verify parameters
        VMInstanceVO systemVm = _vmInstanceDao.findByIdTypes(id, VirtualMachine.Type.ConsoleProxy, VirtualMachine.Type.SecondaryStorageVm);
        if (systemVm == null) {
            InvalidParameterValueException ex = new InvalidParameterValueException("unable to find a system vm with specified vmId");
            ex.addProxyObject(id.toString(), "vmId");
            throw ex;
        }

        try {
            if (systemVm.getType() == VirtualMachine.Type.ConsoleProxy) {
                return stopConsoleProxy(systemVm, cmd.isForced());
            } else if (systemVm.getType() == VirtualMachine.Type.SecondaryStorageVm) {
                return stopSecondaryStorageVm(systemVm, cmd.isForced());
            }
            return null;
        } catch (OperationTimedoutException e) {
            throw new CloudRuntimeException("Unable to stop " + systemVm, e);
        }
    }

    @Override
    public VMInstanceVO rebootSystemVM(RebootSystemVmCmd cmd) {
        VMInstanceVO systemVm = _vmInstanceDao.findByIdTypes(cmd.getId(), VirtualMachine.Type.ConsoleProxy, VirtualMachine.Type.SecondaryStorageVm);

        if (systemVm == null) {
            InvalidParameterValueException ex = new InvalidParameterValueException("unable to find a system vm with specified vmId");
            ex.addProxyObject(cmd.getId().toString(), "vmId");
            throw ex;
        }

        if (systemVm.getType().equals(VirtualMachine.Type.ConsoleProxy)) {
            return rebootConsoleProxy(cmd.getId());
        } else {
            return rebootSecondaryStorageVm(cmd.getId());
        }
    }

    @Override
    public VMInstanceVO destroySystemVM(DestroySystemVmCmd cmd) {
        VMInstanceVO systemVm = _vmInstanceDao.findByIdTypes(cmd.getId(), VirtualMachine.Type.ConsoleProxy, VirtualMachine.Type.SecondaryStorageVm);

        if (systemVm == null) {
            InvalidParameterValueException ex = new InvalidParameterValueException("unable to find a system vm with specified vmId");
            ex.addProxyObject(cmd.getId().toString(), "vmId");
            throw ex;
        }

        if (systemVm.getType().equals(VirtualMachine.Type.ConsoleProxy)) {
            return destroyConsoleProxy(cmd.getId());
        } else {
            return destroySecondaryStorageVm(cmd.getId());
        }
    }

    private String signRequest(String request, String key) {
        try {
            s_logger.info("Request: " + request);
            s_logger.info("Key: " + key);

            if (key != null && request != null) {
                Mac mac = Mac.getInstance("HmacSHA1");
                SecretKeySpec keySpec = new SecretKeySpec(key.getBytes(), "HmacSHA1");
                mac.init(keySpec);
                mac.update(request.getBytes());
                byte[] encryptedBytes = mac.doFinal();
                return new String((Base64.encodeBase64(encryptedBytes)));
            }
        } catch (Exception ex) {
            s_logger.error("unable to sign request", ex);
        }
        return null;
    }

    @Override
    public ArrayList<String> getCloudIdentifierResponse(long userId) {
        Account caller = CallContext.current().getCallingAccount();

        // verify that user exists
        User user = _accountMgr.getUserIncludingRemoved(userId);
        if ((user == null) || (user.getRemoved() != null)) {
            InvalidParameterValueException ex = new InvalidParameterValueException("Unable to find active user of specified id");
            ex.addProxyObject(String.valueOf(userId), "userId");
            throw ex;
        }

        // check permissions
        _accountMgr.checkAccess(caller, null, true, _accountMgr.getAccount(user.getAccountId()));

        String cloudIdentifier = _configDao.getValue("cloud.identifier");
        if (cloudIdentifier == null) {
            cloudIdentifier = "";
        }

        String signature = "";
        try {
            // get the user obj to get his secret key
            user = _accountMgr.getActiveUser(userId);
            String secretKey = user.getSecretKey();
            String input = cloudIdentifier;
            signature = signRequest(input, secretKey);
        } catch (Exception e) {
            s_logger.warn("Exception whilst creating a signature:" + e);
        }

        ArrayList<String> cloudParams = new ArrayList<String>();
        cloudParams.add(cloudIdentifier);
        cloudParams.add(signature);

        return cloudParams;
    }

    @Override
    public Map<String, Object> listCapabilities(ListCapabilitiesCmd cmd) {
        Map<String, Object> capabilities = new HashMap<String, Object>();

        boolean securityGroupsEnabled = false;
        boolean elasticLoadBalancerEnabled = false;
        String supportELB = "false";
        List<NetworkVO> networks = _networkDao.listSecurityGroupEnabledNetworks();
        if (networks != null && !networks.isEmpty()) {
            securityGroupsEnabled = true;
            String elbEnabled = _configDao.getValue(Config.ElasticLoadBalancerEnabled.key());
            elasticLoadBalancerEnabled = elbEnabled == null ? false : Boolean.parseBoolean(elbEnabled);
            if (elasticLoadBalancerEnabled) {
                String networkType = _configDao.getValue(Config.ElasticLoadBalancerNetwork.key());
                if (networkType != null)
                    supportELB = networkType;
            }
        }

        long diskOffMaxSize = Long.valueOf(_configDao.getValue(Config.CustomDiskOfferingMaxSize.key()));

        String userPublicTemplateEnabled = _configs.get(Config.AllowPublicUserTemplates.key());

        // add some parameters UI needs to handle API throttling
        boolean apiLimitEnabled = Boolean.parseBoolean(_configDao.getValue(Config.ApiLimitEnabled.key()));
        Integer apiLimitInterval = Integer.valueOf(_configDao.getValue(Config.ApiLimitInterval.key()));
        Integer apiLimitMax = Integer.valueOf(_configDao.getValue(Config.ApiLimitMax.key()));

        capabilities.put("securityGroupsEnabled", securityGroupsEnabled);
        capabilities
        .put("userPublicTemplateEnabled", (userPublicTemplateEnabled == null || userPublicTemplateEnabled.equals("false") ? false : true));
        capabilities.put("cloudStackVersion", getVersion());
        capabilities.put("supportELB", supportELB);
        capabilities.put("projectInviteRequired", _projectMgr.projectInviteRequired());
        capabilities.put("allowusercreateprojects", _projectMgr.allowUserToCreateProject());
        capabilities.put("customDiskOffMaxSize", diskOffMaxSize);
        if (apiLimitEnabled) {
            capabilities.put("apiLimitInterval", apiLimitInterval);
            capabilities.put("apiLimitMax", apiLimitMax);
        }

        return capabilities;
    }

    @Override
    public GuestOSVO getGuestOs(Long guestOsId) {
        return _guestOSDao.findById(guestOsId);
    }

    @Override
    public InstanceGroupVO updateVmGroup(UpdateVMGroupCmd cmd) {
        Account caller = CallContext.current().getCallingAccount();
        Long groupId = cmd.getId();
        String groupName = cmd.getGroupName();

        // Verify input parameters
        InstanceGroupVO group = _vmGroupDao.findById(groupId.longValue());
        if (group == null) {
            InvalidParameterValueException ex = new InvalidParameterValueException("unable to find a vm group with specified groupId");
            ex.addProxyObject(groupId.toString(), "groupId");
            throw ex;
        }

        _accountMgr.checkAccess(caller, null, true, group);

        // Check if name is already in use by this account (exclude this group)
        boolean isNameInUse = _vmGroupDao.isNameInUse(group.getAccountId(), groupName);

        if (isNameInUse && !group.getName().equals(groupName)) {
            throw new InvalidParameterValueException("Unable to update vm group, a group with name " + groupName + " already exists for account");
        }

        if (groupName != null) {
            _vmGroupDao.updateVmGroup(groupId, groupName);
        }

        return _vmGroupDao.findById(groupId);
    }

    @Override
    public String getVersion() {
        final Class<?> c = ManagementServer.class;
        String fullVersion = c.getPackage().getImplementationVersion();
        if (fullVersion != null && fullVersion.length() > 0) {
            return fullVersion;
        }

        return "unknown";
    }

    @Override
    public Long saveStartedEvent(Long userId, Long accountId, String type, String description, long startEventId) {
        return ActionEventUtils.onStartedActionEvent(userId, accountId, type, description, startEventId);
    }

    @Override
    public Long saveCompletedEvent(Long userId, Long accountId, String level, String type, String description, long startEventId) {
        return ActionEventUtils.onCompletedActionEvent(userId, accountId, level, type, description, startEventId);
    }

    @Override
    @DB
    public String uploadCertificate(UploadCustomCertificateCmd cmd) {
        if (cmd.getPrivateKey() != null && cmd.getAlias() != null) {
            throw new InvalidParameterValueException("Can't change the alias for private key certification");
        }

        if (cmd.getPrivateKey() == null) {
            if (cmd.getAlias() == null) {
                throw new InvalidParameterValueException("alias can't be empty, if it's a certification chain");
            }

            if (cmd.getCertIndex() == null) {
                throw new InvalidParameterValueException("index can't be empty, if it's a certifciation chain");
            }
        }

        if (cmd.getPrivateKey() != null && !_ksMgr.validateCertificate(cmd.getCertificate(), cmd.getPrivateKey(), cmd.getDomainSuffix())) {
            throw new InvalidParameterValueException("Failed to pass certificate validation check");
        }

        if (cmd.getPrivateKey() != null) {
            _ksMgr.saveCertificate(ConsoleProxyManager.CERTIFICATE_NAME, cmd.getCertificate(), cmd.getPrivateKey(), cmd.getDomainSuffix());
        } else {
            _ksMgr.saveCertificate(cmd.getAlias(), cmd.getCertificate(), cmd.getCertIndex(), cmd.getDomainSuffix());
        }

        _consoleProxyMgr.setManagementState(ConsoleProxyManagementState.ResetSuspending);
        return "Certificate has been updated, we will stop all running console proxy VMs to propagate the new certificate, please give a few minutes for console access service to be up again";
    }

    @Override
    public List<String> getHypervisors(Long zoneId) {
        List<String> result = new ArrayList<String>();
        String hypers = _configDao.getValue(Config.HypervisorList.key());
        String[] hypervisors = hypers.split(",");

        if (zoneId != null) {
            if (zoneId.longValue() == -1L) {
                List<DataCenterVO> zones = _dcDao.listAll();

                for (String hypervisor : hypervisors) {
                    int hyperCount = 0;
                    for (DataCenterVO zone : zones) {
                        List<ClusterVO> clusters = _clusterDao.listByDcHyType(zone.getId(), hypervisor);
                        if (!clusters.isEmpty()) {
                            hyperCount++;
                        }
                    }
                    if (hyperCount == zones.size()) {
                        result.add(hypervisor);
                    }
                }
            } else {
                List<ClusterVO> clustersForZone = _clusterDao.listByZoneId(zoneId);
                for (ClusterVO cluster : clustersForZone) {
                    result.add(cluster.getHypervisorType().toString());
                }
            }

        } else {
            return Arrays.asList(hypervisors);
        }
        return result;
    }

    @Override
    public String getHashKey() {
        // although we may have race conditioning here, database transaction serialization should
        // give us the same key
        if (_hashKey == null) {
            _hashKey = _configDao.getValueAndInitIfNotExist(Config.HashKey.key(), Config.HashKey.getCategory(),
            	getBase64EncodedRandomKey(128));
        }
        return _hashKey;
    }

    @Override
    public String getEncryptionKey() {
        if (_encryptionKey == null) {
            _encryptionKey = _configDao.getValueAndInitIfNotExist(Config.EncryptionKey.key(),
            	Config.EncryptionKey.getCategory(),
            	getBase64EncodedRandomKey(128));
        }
        return _encryptionKey;
    }
    
    @Override
    public String getEncryptionIV() {
        if (_encryptionIV == null) {
            _encryptionIV = _configDao.getValueAndInitIfNotExist(Config.EncryptionIV.key(),
            	Config.EncryptionIV.getCategory(),
            	getBase64EncodedRandomKey(128));
        }
        return _encryptionIV;
    }
    
    @Override
    @DB
    public void resetEncryptionKeyIV() {
    	
    	SearchBuilder<ConfigurationVO> sb = _configDao.createSearchBuilder();
    	sb.and("name1", sb.entity().getName(), SearchCriteria.Op.EQ);
    	sb.or("name2", sb.entity().getName(), SearchCriteria.Op.EQ);
    	sb.done();
    	
    	SearchCriteria<ConfigurationVO> sc = sb.create();
    	sc.setParameters("name1", Config.EncryptionKey.key());
    	sc.setParameters("name2", Config.EncryptionIV.key());
    	
    	_configDao.expunge(sc);
    	_encryptionKey = null;
    	_encryptionIV = null;
    }
    
    @Override
    public boolean getExecuteInSequence() {
        return false;  //To change body of implemented methods use File | Settings | File Templates.
    }

    private static String getBase64EncodedRandomKey(int nBits) {
		SecureRandom random;
		try {
			random = SecureRandom.getInstance("SHA1PRNG");
	        byte[] keyBytes = new byte[nBits/8];
	        random.nextBytes(keyBytes);
	        return Base64.encodeBase64URLSafeString(keyBytes);
		} catch (NoSuchAlgorithmException e) {
			s_logger.error("Unhandled exception: ", e);
		}
		return null;
    }

    @Override
    public SSHKeyPair createSSHKeyPair(CreateSSHKeyPairCmd cmd) {
        Account caller = CallContext.current().getCallingAccount();
        String accountName = cmd.getAccountName();
        Long domainId = cmd.getDomainId();
        Long projectId = cmd.getProjectId();

        Account owner = _accountMgr.finalizeOwner(caller, accountName, domainId, projectId);

        SSHKeyPairVO s = _sshKeyPairDao.findByName(owner.getAccountId(), owner.getDomainId(), cmd.getName());
        if (s != null) {
            throw new InvalidParameterValueException("A key pair with name '" + cmd.getName() + "' already exists.");
        }

        SSHKeysHelper keys = new SSHKeysHelper();

        String name = cmd.getName();
        String publicKey = keys.getPublicKey();
        String fingerprint = keys.getPublicKeyFingerPrint();
        String privateKey = keys.getPrivateKey();

        return createAndSaveSSHKeyPair(name, fingerprint, publicKey, privateKey, owner);
    }

    @Override
    public boolean deleteSSHKeyPair(DeleteSSHKeyPairCmd cmd) {
        Account caller = CallContext.current().getCallingAccount();
        String accountName = cmd.getAccountName();
        Long domainId = cmd.getDomainId();
        Long projectId = cmd.getProjectId();

        Account owner = _accountMgr.finalizeOwner(caller, accountName, domainId, projectId);

        SSHKeyPairVO s = _sshKeyPairDao.findByName(owner.getAccountId(), owner.getDomainId(), cmd.getName());
        if (s == null) {
            InvalidParameterValueException ex = new InvalidParameterValueException("A key pair with name '" + cmd.getName()
                    + "' does not exist for account " + owner.getAccountName() + " in specified domain id");
            DomainVO domain = ApiDBUtils.findDomainById(owner.getDomainId());
            String domainUuid = String.valueOf(owner.getDomainId());
            if (domain != null){
                domainUuid = domain.getUuid();
            }
            ex.addProxyObject(domainUuid, "domainId");
            throw ex;
        }

        return _sshKeyPairDao.deleteByName(owner.getAccountId(), owner.getDomainId(), cmd.getName());
    }

    @Override
    public Pair<List<? extends SSHKeyPair>, Integer> listSSHKeyPairs(ListSSHKeyPairsCmd cmd) {
        String name = cmd.getName();
        String fingerPrint = cmd.getFingerprint();

        Account caller = CallContext.current().getCallingAccount();
        List<Long> permittedAccounts = new ArrayList<Long>();

        Ternary<Long, Boolean, ListProjectResourcesCriteria> domainIdRecursiveListProject = new Ternary<Long, Boolean, ListProjectResourcesCriteria>(
                cmd.getDomainId(), cmd.isRecursive(), null);
        _accountMgr.buildACLSearchParameters(caller, null, cmd.getAccountName(), cmd.getProjectId(), permittedAccounts, domainIdRecursiveListProject,
                cmd.listAll(), false);
        Long domainId = domainIdRecursiveListProject.first();
        Boolean isRecursive = domainIdRecursiveListProject.second();
        ListProjectResourcesCriteria listProjectResourcesCriteria = domainIdRecursiveListProject.third();
        SearchBuilder<SSHKeyPairVO> sb = _sshKeyPairDao.createSearchBuilder();
        _accountMgr.buildACLSearchBuilder(sb, domainId, isRecursive, permittedAccounts, listProjectResourcesCriteria);
        Filter searchFilter = new Filter(SSHKeyPairVO.class, "id", false, cmd.getStartIndex(), cmd.getPageSizeVal());

        SearchCriteria<SSHKeyPairVO> sc = sb.create();
        _accountMgr.buildACLSearchCriteria(sc, domainId, isRecursive, permittedAccounts, listProjectResourcesCriteria);

        if (name != null) {
            sc.addAnd("name", SearchCriteria.Op.EQ, name);
        }

        if (fingerPrint != null) {
            sc.addAnd("fingerprint", SearchCriteria.Op.EQ, fingerPrint);
        }

        Pair<List<SSHKeyPairVO>, Integer> result = _sshKeyPairDao.searchAndCount(sc, searchFilter);
        return new Pair<List<? extends SSHKeyPair>, Integer>(result.first(), result.second());
    }

    @Override
    @ActionEvent(eventType = EventTypes.EVENT_REGISTER_SSH_KEYPAIR, eventDescription = "registering ssh keypair", async = true)
    public SSHKeyPair registerSSHKeyPair(RegisterSSHKeyPairCmd cmd) {
        Account caller = CallContext.current().getCallingAccount();

        Account owner = _accountMgr.finalizeOwner(caller, cmd.getAccountName(), cmd.getDomainId(), cmd.getProjectId());

        SSHKeyPairVO s = _sshKeyPairDao.findByName(owner.getAccountId(), owner.getDomainId(), cmd.getName());
        if (s != null) {
            throw new InvalidParameterValueException("A key pair with name '" + cmd.getName() + "' already exists.");
        }

        String name = cmd.getName();
        String publicKey = SSHKeysHelper.getPublicKeyFromKeyMaterial(cmd.getPublicKey());

        if (publicKey == null) {
            throw new InvalidParameterValueException("Public key is invalid");
        }

        String fingerprint = SSHKeysHelper.getPublicKeyFingerprint(publicKey);

        return createAndSaveSSHKeyPair(name, fingerprint, publicKey, null, owner);
    }

    private SSHKeyPair createAndSaveSSHKeyPair(String name, String fingerprint, String publicKey, String privateKey, Account owner) {
        SSHKeyPairVO newPair = new SSHKeyPairVO();

        newPair.setAccountId(owner.getAccountId());
        newPair.setDomainId(owner.getDomainId());
        newPair.setName(name);
        newPair.setFingerprint(fingerprint);
        newPair.setPublicKey(publicKey);
        newPair.setPrivateKey(privateKey); // transient; not saved.

        _sshKeyPairDao.persist(newPair);

        return newPair;
    }

    @Override
    public String getVMPassword(GetVMPasswordCmd cmd) {
        Account caller = CallContext.current().getCallingAccount();

        UserVmVO vm = _userVmDao.findById(cmd.getId());
        if (vm == null) {
            InvalidParameterValueException ex = new InvalidParameterValueException("No VM with specified id found.");
            ex.addProxyObject(cmd.getId().toString(), "vmId");
            throw ex;
        }

        // make permission check
        _accountMgr.checkAccess(caller, null, true, vm);

        _userVmDao.loadDetails(vm);
        String password = vm.getDetail("Encrypted.Password");
        if (password == null || password.equals("")) {
            InvalidParameterValueException ex = new InvalidParameterValueException("No password for VM with specified id found.");
            ex.addProxyObject(vm.getUuid(), "vmId");
            throw ex;
        }

        return password;
    }

    @Override
    @DB
    public boolean updateHostPassword(UpdateHostPasswordCmd cmd) {
        if (cmd.getClusterId() == null && cmd.getHostId() == null) {
            throw new InvalidParameterValueException("You should provide one of cluster id or a host id.");
        } else if (cmd.getClusterId() == null) {
            HostVO host = _hostDao.findById(cmd.getHostId());
            if (host != null && host.getHypervisorType() == HypervisorType.XenServer) {
                throw new InvalidParameterValueException("You should provide cluster id for Xenserver cluster.");
            } else {
                throw new InvalidParameterValueException("This operation is not supported for this hypervisor type");
            }
        } else {

            ClusterVO cluster = ApiDBUtils.findClusterById(cmd.getClusterId());
            if (cluster == null || cluster.getHypervisorType() != HypervisorType.XenServer) {
                throw new InvalidParameterValueException("This operation is not supported for this hypervisor type");
            }
            // get all the hosts in this cluster
            List<HostVO> hosts = _resourceMgr.listAllHostsInCluster(cmd.getClusterId());
            Transaction txn = Transaction.currentTxn();
            try {
                txn.start();
                for (HostVO h : hosts) {
                    if (s_logger.isDebugEnabled()) {
                        s_logger.debug("Changing password for host name = " + h.getName());
                    }
                    // update password for this host
                    DetailVO nv = _detailsDao.findDetail(h.getId(), ApiConstants.USERNAME);
                    if (nv.getValue().equals(cmd.getUsername())) {
                        DetailVO nvp = _detailsDao.findDetail(h.getId(), ApiConstants.PASSWORD);
                        nvp.setValue(DBEncryptionUtil.encrypt(cmd.getPassword()));
                        _detailsDao.persist(nvp);
                    } else {
                        // if one host in the cluster has diff username then
                        // rollback to maintain consistency
                        txn.rollback();
                        throw new InvalidParameterValueException(
                                "The username is not same for all hosts, please modify passwords for individual hosts.");
                    }
                }
                txn.commit();
                // if hypervisor is xenserver then we update it in
                // CitrixResourceBase
            } catch (Exception e) {
                txn.rollback();
                throw new CloudRuntimeException("Failed to update password " + e.getMessage());
            }
        }

        return true;
    }

    @Override
    public String[] listEventTypes() {
        Object eventObj = new EventTypes();
        Class<EventTypes> c = EventTypes.class;
        Field[] fields = c.getDeclaredFields();
        String[] eventTypes = new String[fields.length];
        try {
            int i = 0;
            for (Field field : fields) {
                eventTypes[i++] = field.get(eventObj).toString();
            }
            return eventTypes;
        } catch (IllegalArgumentException e) {
            s_logger.error("Error while listing Event Types", e);
        } catch (IllegalAccessException e) {
            s_logger.error("Error while listing Event Types", e);
        }
        return null;
    }

    @Override
    public Pair<List<? extends HypervisorCapabilities>, Integer> listHypervisorCapabilities(Long id, HypervisorType hypervisorType, String keyword,
            Long startIndex, Long pageSizeVal) {
        Filter searchFilter = new Filter(HypervisorCapabilitiesVO.class, "id", true, startIndex, pageSizeVal);
        SearchCriteria<HypervisorCapabilitiesVO> sc = _hypervisorCapabilitiesDao.createSearchCriteria();

        if (id != null) {
            sc.addAnd("id", SearchCriteria.Op.EQ, id);
        }

        if (hypervisorType != null) {
            sc.addAnd("hypervisorType", SearchCriteria.Op.EQ, hypervisorType);
        }

        if (keyword != null) {
            SearchCriteria<HypervisorCapabilitiesVO> ssc = _hypervisorCapabilitiesDao.createSearchCriteria();
            ssc.addOr("hypervisorType", SearchCriteria.Op.LIKE, "%" + keyword + "%");
            sc.addAnd("hypervisorType", SearchCriteria.Op.SC, ssc);
        }

        Pair<List<HypervisorCapabilitiesVO>, Integer> result = _hypervisorCapabilitiesDao.searchAndCount(sc, searchFilter);
        return new Pair<List<? extends HypervisorCapabilities>, Integer>(result.first(), result.second());
    }

    @Override
    public HypervisorCapabilities updateHypervisorCapabilities(Long id, Long maxGuestsLimit, Boolean securityGroupEnabled) {
        HypervisorCapabilitiesVO hpvCapabilities = _hypervisorCapabilitiesDao.findById(id, true);

        if (hpvCapabilities == null) {
            InvalidParameterValueException ex = new InvalidParameterValueException("unable to find the hypervisor capabilities for specified id");
            ex.addProxyObject(id.toString(), "Id");
            throw ex;
        }

        boolean updateNeeded = (maxGuestsLimit != null || securityGroupEnabled != null);
        if (!updateNeeded) {
            return hpvCapabilities;
        }

        hpvCapabilities = _hypervisorCapabilitiesDao.createForUpdate(id);

        if (maxGuestsLimit != null) {
            hpvCapabilities.setMaxGuestsLimit(maxGuestsLimit);
        }

        if (securityGroupEnabled != null) {
            hpvCapabilities.setSecurityGroupEnabled(securityGroupEnabled);
        }

        if (_hypervisorCapabilitiesDao.update(id, hpvCapabilities)) {
            hpvCapabilities = _hypervisorCapabilitiesDao.findById(id);
            CallContext.current().setEventDetails("Hypervisor Capabilities id=" + hpvCapabilities.getId());
            return hpvCapabilities;
        } else {
            return null;
        }
    }

    @Override
    public VirtualMachine upgradeSystemVM(ScaleSystemVMCmd cmd) throws ResourceUnavailableException, ManagementServerException, VirtualMachineMigrationException, ConcurrentOperationException {

        boolean result = _userVmMgr.upgradeVirtualMachine(cmd.getId(), cmd.getServiceOfferingId());
        if(result){
            VirtualMachine vm = _vmInstanceDao.findById(cmd.getId());
            return vm;
        }else{
            return null;
        }
    }


    @Override
    public VirtualMachine upgradeSystemVM(UpgradeSystemVMCmd cmd) {
        Long systemVmId = cmd.getId();
        Long serviceOfferingId = cmd.getServiceOfferingId();
        return upgradeStoppedSystemVm(systemVmId, serviceOfferingId);

    }

    private VirtualMachine upgradeStoppedSystemVm(Long systemVmId, Long serviceOfferingId){
        Account caller = CallContext.current().getCallingAccount();

        VMInstanceVO systemVm = _vmInstanceDao.findByIdTypes(systemVmId, VirtualMachine.Type.ConsoleProxy, VirtualMachine.Type.SecondaryStorageVm);
        if (systemVm == null) {
            throw new InvalidParameterValueException("Unable to find SystemVm with id " + systemVmId);
        }

        _accountMgr.checkAccess(caller, null, true, systemVm);

        // Check that the specified service offering ID is valid
        _itMgr.checkIfCanUpgrade(systemVm, serviceOfferingId);

        boolean result = _itMgr.upgradeVmDb(systemVmId, serviceOfferingId);

        if (result) {
            return _vmInstanceDao.findById(systemVmId);
        } else {
            throw new CloudRuntimeException("Unable to upgrade system vm " + systemVm);
        }

    }


    private void enableAdminUser(String password) {
        String encodedPassword = null;

        UserVO adminUser = _userDao.getUser(2);
        if (adminUser.getState() == Account.State.disabled) {
            // This means its a new account, set the password using the
            // authenticator

            for (UserAuthenticator authenticator: _userPasswordEncoders) {
                encodedPassword = authenticator.encode(password);
                if (encodedPassword != null) {
                    break;
                }
            }

            adminUser.setPassword(encodedPassword);
            adminUser.setState(Account.State.enabled);
            _userDao.persist(adminUser);
            s_logger.info("Admin user enabled");
        }

    }

    @Override
    public List<String> listDeploymentPlanners() {
        List<String> plannersAvailable = new ArrayList<String>();
        for (DeploymentPlanner planner : _planners) {
            plannersAvailable.add(planner.getName());
        }

        return plannersAvailable;
    }

}<|MERGE_RESOLUTION|>--- conflicted
+++ resolved
@@ -515,9 +515,9 @@
 import com.cloud.storage.GuestOSVO;
 import com.cloud.storage.GuestOsCategory;
 import com.cloud.storage.Storage.ImageFormat;
+import com.cloud.storage.Storage.TemplateType;
 import com.cloud.storage.StorageManager;
 import com.cloud.storage.StoragePool;
-import com.cloud.storage.Storage.TemplateType;
 import com.cloud.storage.VMTemplateVO;
 import com.cloud.storage.Volume;
 import com.cloud.storage.VolumeManager;
@@ -1772,12 +1772,8 @@
         Boolean bootable = cmd.isBootable();
         Integer sortKey = cmd.getSortKey();
         Boolean isDynamicallyScalable = cmd.isDynamicallyScalable();
-<<<<<<< HEAD
+        Boolean isRoutingTemplate = cmd.isRoutingType();
         Account account = CallContext.current().getCallingAccount();
-=======
-        Boolean isRoutingTemplate = cmd.isRoutingType();
-        Account account = UserContext.current().getCaller();
->>>>>>> 6ea38bff
 
         // verify that template exists
         VMTemplateVO template = _templateDao.findById(id);
