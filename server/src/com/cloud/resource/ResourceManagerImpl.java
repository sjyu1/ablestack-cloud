--- conflicted
+++ resolved
@@ -30,13 +30,9 @@
 import javax.inject.Inject;
 import javax.naming.ConfigurationException;
 
-<<<<<<< HEAD
 import org.apache.log4j.Logger;
 import org.springframework.stereotype.Component;
 
-=======
-import com.cloud.dc.*;
->>>>>>> 91edeb49
 import org.apache.cloudstack.api.ApiConstants;
 import org.apache.cloudstack.api.command.admin.cluster.AddClusterCmd;
 import org.apache.cloudstack.api.command.admin.cluster.DeleteClusterCmd;
@@ -83,8 +79,10 @@
 import com.cloud.dc.ClusterDetailsDao;
 import com.cloud.dc.ClusterDetailsVO;
 import com.cloud.dc.ClusterVO;
+import com.cloud.dc.DataCenter.NetworkType;
 import com.cloud.dc.DataCenterIpAddressVO;
 import com.cloud.dc.DataCenterVO;
+import com.cloud.dc.DedicatedResourceVO;
 import com.cloud.dc.HostPodVO;
 import com.cloud.dc.PodCluster;
 import com.cloud.dc.dao.ClusterDao;
@@ -168,7 +166,6 @@
 import com.cloud.vm.VirtualMachine.State;
 import com.cloud.vm.VirtualMachineManager;
 import com.cloud.vm.dao.VMInstanceDao;
-import com.cloud.dc.DataCenter.NetworkType;
 
 @Component
 @Local({ ResourceManager.class, ResourceService.class })
@@ -1116,16 +1113,16 @@
 						&& Boolean.parseBoolean(_configDao
 								.getValue(Config.VmwareUseNexusVSwitch
 										.toString()))) {
-				    _clusterVSMMapDao.removeByClusterId(cmd.getId());
-				}
+                    _clusterVSMMapDao.removeByClusterId(cmd.getId());
+                }
 				// remove from dedicated resources
 				DedicatedResourceVO dr = _dedicatedDao.findByClusterId(cluster.getId());
 				if (dr != null) {
 				    _dedicatedDao.remove(dr.getId());
 				}
-			}
-
-			txn.commit();
+            }
+
+            txn.commit();
             return true;
 		} catch (CloudRuntimeException e) {
             throw e;
