--- conflicted
+++ resolved
@@ -67,13 +67,10 @@
     List<DataCenterVO> listEnabledZones();
     DataCenterVO findByToken(String zoneToken);    
     DataCenterVO findByTokenOrIdOrName(String tokenIdOrName);
-<<<<<<< HEAD
 
 	int countZoneVlans(long dcId, boolean onlyCountAllocated);
-=======
     
     void addVnet(long dcId, long physicalNetworkId, int start, int end);
     void deleteVnet(long physicalNetworkId);
     List<DataCenterVnetVO> listAllocatedVnets(long physicalNetworkId);
->>>>>>> 03531333
 }