/**
 *  Copyright (C) 2010 Cloud.com, Inc.  All rights reserved.
 * 
 * This software is licensed under the GNU General Public License v3 or later.
 * 
 * It is free software: you can redistribute it and/or modify
 * it under the terms of the GNU General Public License as published by
 * the Free Software Foundation, either version 3 of the License, or any later version.
 * This program is distributed in the hope that it will be useful,
 * but WITHOUT ANY WARRANTY; without even the implied warranty of
 * MERCHANTABILITY or FITNESS FOR A PARTICULAR PURPOSE.  See the
 * GNU General Public License for more details.
 * 
 * You should have received a copy of the GNU General Public License
 * along with this program.  If not, see <http://www.gnu.org/licenses/>.
 * 
 */
package com.cloud.agent.manager;

<<<<<<< HEAD
import java.sql.Connection;
import java.sql.SQLException;
=======
import java.util.ArrayList;
>>>>>>> b93c7bc6
import java.util.List;
import java.util.Map;
import java.util.concurrent.ConcurrentHashMap;

import org.apache.log4j.Logger;

import com.cloud.agent.Listener;
import com.cloud.agent.api.AgentControlAnswer;
import com.cloud.agent.api.AgentControlCommand;
import com.cloud.agent.api.Answer;
import com.cloud.agent.api.Command;
import com.cloud.agent.api.PingCommand;
import com.cloud.agent.api.StartupCommand;
import com.cloud.alert.AlertManager;
import com.cloud.dc.DataCenterVO;
import com.cloud.dc.HostPodVO;
import com.cloud.dc.dao.ClusterDao;
import com.cloud.dc.dao.DataCenterDao;
import com.cloud.dc.dao.HostPodDao;
import com.cloud.host.Host;
import com.cloud.host.HostVO;
import com.cloud.host.Status;
import com.cloud.host.Status.Event;
import com.cloud.host.dao.HostDao;
<<<<<<< HEAD
import com.cloud.utils.component.Inject;
import com.cloud.utils.db.ConnectionConcierge;
import com.cloud.utils.db.DB;
import com.cloud.utils.db.GlobalLock;
import com.cloud.utils.db.Transaction;
import com.cloud.utils.exception.CloudRuntimeException;
=======
import com.cloud.utils.db.DB;
import com.cloud.utils.time.InaccurateClock;
>>>>>>> b93c7bc6
import com.cloud.vm.VMInstanceVO;
import com.cloud.vm.dao.VMInstanceDao;

public class AgentMonitor extends Thread implements Listener {
    private static Logger s_logger = Logger.getLogger(AgentMonitor.class);
    private long _pingTimeout;
    private HostDao _hostDao;
    private boolean _stop;
    private AgentManagerImpl _agentMgr;
    private VMInstanceDao _vmDao;
    private DataCenterDao _dcDao = null;
    private HostPodDao _podDao = null;
    private AlertManager _alertMgr;
    private long _msId;
<<<<<<< HEAD
    private ConnectionConcierge _concierge;
    @Inject
    ClusterDao _clusterDao;
=======
    // private ConnectionConcierge _concierge;
    private Map<Long, Long> _pingMap;
>>>>>>> b93c7bc6

    protected AgentMonitor() {
    }

    public AgentMonitor(long msId, HostDao hostDao, VMInstanceDao vmDao, DataCenterDao dcDao, HostPodDao podDao, AgentManagerImpl agentMgr, AlertManager alertMgr, long pingTimeout) {
        super("AgentMonitor");
        _msId = msId;
        _pingTimeout = pingTimeout;
        _hostDao = hostDao;
        _agentMgr = agentMgr;
        _stop = false;
        _vmDao = vmDao;
        _dcDao = dcDao;
        _podDao = podDao;
        _alertMgr = alertMgr;
<<<<<<< HEAD
        try {
            Connection conn = Transaction.getStandaloneConnectionWithException();
            conn.setAutoCommit(true);
            _concierge = new ConnectionConcierge("AgentMonitor", conn, false);
        } catch (SQLException e) {
            throw new CloudRuntimeException("Unable to get a db connection", e);
        }

    }

=======
        _pingMap = new ConcurrentHashMap<Long, Long>(10007);
        // try {
        // Connection conn = Transaction.getStandaloneConnectionWithException();
        // conn.setAutoCommit(true);
        // conn.setTransactionIsolation(Connection.TRANSACTION_READ_COMMITTED);
        // _concierge = new ConnectionConcierge("AgentMonitor", conn, true);
        // } catch (SQLException e) {
        // throw new CloudRuntimeException("Unable to get a db connection", e);
        // }

    }

    /**
     * Check if the agent is behind on ping
     * 
     * @param agentId
     *            agent or host id.
     * @return null if the agent is not kept here. true if behind; false if not.
     */
    public Boolean isAgentBehindOnPing(long agentId) {
        Long pingTime = _pingMap.get(agentId);
        if (pingTime == null) {
            return null;
        }
        return pingTime < (InaccurateClock.getTimeInSeconds() - _pingTimeout);
    }

    public Long getAgentPingTime(long agentId) {
        return _pingMap.get(agentId);
    }

    public void pingBy(long agentId) {
        Long previousTime = _pingMap.put(agentId, InaccurateClock.getTimeInSeconds());
        assert (previousTime != null) : "How does agent not have a previous time? " + agentId;
    }

>>>>>>> b93c7bc6
    // TODO : use host machine time is not safe in clustering environment
    @Override
    public void run() {
        s_logger.info("Agent Monitor is started.");

        while (!_stop) {
            try {
                // check every 60 seconds
                Thread.sleep(60 * 1000);
            } catch (InterruptedException e) {
                s_logger.info("Who woke me from my slumber?");
            }

<<<<<<< HEAD
            GlobalLock lock = GlobalLock.getInternLock("AgentMonitorLock");
            if (lock == null) {
                s_logger.error("Unable to acquire lock.  Better luck next time?");
                continue;
            }

            if (!lock.lock(10)) {
                s_logger.info("Someone else is already working on the agents.  Skipping my turn");
                continue;
            }

            try {
                long time = (System.currentTimeMillis() >> 10) - _pingTimeout;
                List<HostVO> hosts = _hostDao.findLostHosts(time);
                if (s_logger.isInfoEnabled()) {
                    s_logger.info("Found " + hosts.size() + " hosts behind on ping. pingTimeout : " + _pingTimeout + ", mark time : " + time);
                }

                for (HostVO host : hosts) {
                    if (host.getManagementServerId() == null || host.getManagementServerId() == _msId) {
                        if (s_logger.isInfoEnabled()) {
                            s_logger.info("Asking agent mgr to investgate why host " + host.getId() + " is behind on ping. last ping time: " + host.getLastPinged());
                        }
                        _agentMgr.disconnect(host.getId(), Event.PingTimeout, true);
                    }
                }

                hosts = _hostDao.listByStatus(Status.PrepareForMaintenance, Status.ErrorInMaintenance);
=======
            try {

                List<Long> behindAgents = findAgentsBehindOnPing();
                for (Long agentId : behindAgents) {
                    _agentMgr.disconnect(agentId, Event.PingTimeout, true);
                }

                List<HostVO> hosts = _hostDao.listByStatus(Status.PrepareForMaintenance, Status.ErrorInMaintenance);
>>>>>>> b93c7bc6
                for (HostVO host : hosts) {
                    long hostId = host.getId();
                    DataCenterVO dcVO = _dcDao.findById(host.getDataCenterId());
                    HostPodVO podVO = _podDao.findById(host.getPodId());
                    String hostDesc = "name: " + host.getName() + " (id:" + hostId + "), availability zone: " + dcVO.getName() + ", pod: " + podVO.getName();

                    if (host.getType() != Host.Type.Storage) {
                        List<VMInstanceVO> vos = _vmDao.listByHostId(hostId);
                        List<VMInstanceVO> vosMigrating = _vmDao.listVmsMigratingFromHost(hostId);
                        if (vos.isEmpty() && vosMigrating.isEmpty()) {
                            _alertMgr.sendAlert(AlertManager.ALERT_TYPE_HOST, host.getDataCenterId(), host.getPodId(), "Migration Complete for host " + hostDesc, "Host [" + hostDesc + "] is ready for maintenance");
                            _hostDao.updateStatus(host, Event.PreparationComplete, _msId);
                        }
                    }
                }
            } catch (Throwable th) {
                s_logger.error("Caught the following exception: ", th);
<<<<<<< HEAD
            } finally {
                lock.unlock();
=======
>>>>>>> b93c7bc6
            }
        }

        s_logger.info("Agent Monitor is leaving the building!");
    }

    public void signalStop() {
        _stop = true;
        interrupt();
    }

    @Override
    public boolean isRecurring() {
        return true;
    }

    @Override
    public boolean processAnswers(long agentId, long seq, Answer[] answers) {
        return false;
    }

    @Override @DB
    public boolean processCommands(long agentId, long seq, Command[] commands) {
        boolean processed = false;
        for (Command cmd : commands) {
            if (cmd instanceof PingCommand) {
<<<<<<< HEAD
                Transaction txn = Transaction.currentTxn();
                txn.transitToUserManagedConnection(_concierge.conn());
                try {
                    HostVO host = _hostDao.findById(agentId);
                    if( host == null ) {
                        if (s_logger.isDebugEnabled()) {
                            s_logger.debug("Cant not find host " + agentId);
                        }
                    } else {
                        _hostDao.updateStatus(host, Event.Ping, _msId);
                    }
                    processed = true;
                } finally {
                    txn.transitToAutoManagedConnection(Transaction.CLOUD_DB);
                }
=======
                pingBy(agentId);
>>>>>>> b93c7bc6
            }
        }
        return processed;
    }

<<<<<<< HEAD
=======
    protected List<Long> findAgentsBehindOnPing() {
        List<Long> agentsBehind = new ArrayList<Long>();
        long cutoffTime = InaccurateClock.getTimeInSeconds() - _pingTimeout;
        for (Map.Entry<Long, Long> entry : _pingMap.entrySet()) {
            if (entry.getValue() < cutoffTime) {
                agentsBehind.add(entry.getKey());
            }
        }

        if (agentsBehind.size() > 0) {
            s_logger.info("Found the following agents behind on ping: " + agentsBehind);
        }

        return agentsBehind;
    }

    /**
     * @deprecated We're using the in-memory
     */
    @Deprecated
    protected List<HostVO> findHostsBehindOnPing() {
        long time = (System.currentTimeMillis() >> 10) - _pingTimeout;
        List<HostVO> hosts = _hostDao.findLostHosts(time);
        if (s_logger.isInfoEnabled()) {
            s_logger.info("Found " + hosts.size() + " hosts behind on ping. pingTimeout : " + _pingTimeout +
                    ", mark time : " + time);
        }

        for (HostVO host : hosts) {
            if (host.getType().equals(Host.Type.ExternalFirewall) ||
                    host.getType().equals(Host.Type.ExternalLoadBalancer) ||
                    host.getType().equals(Host.Type.TrafficMonitor) ||
                    host.getType().equals(Host.Type.SecondaryStorage)) {
                continue;
            }

            if (host.getManagementServerId() == null || host.getManagementServerId() == _msId) {
                if (s_logger.isInfoEnabled()) {
                    s_logger.info("Asking agent mgr to investgate why host " + host.getId() +
                            " is behind on ping. last ping time: " + host.getLastPinged());
                }
                _agentMgr.disconnect(host.getId(), Event.PingTimeout, true);
            }
        }

        return hosts;
    }

>>>>>>> b93c7bc6
    @Override
    public AgentControlAnswer processControlCommand(long agentId, AgentControlCommand cmd) {
        return null;
    }

    @Override
    public void processConnect(HostVO host, StartupCommand cmd, boolean forRebalance) {
<<<<<<< HEAD
=======
        if (host.getType().equals(Host.Type.ExternalFirewall) ||
                host.getType().equals(Host.Type.ExternalLoadBalancer) ||
                host.getType().equals(Host.Type.TrafficMonitor) ||
                host.getType().equals(Host.Type.SecondaryStorage)) {
            return;
        }

        // NOTE: We don't use pingBy here because we're initiating.
        _pingMap.put(host.getId(), InaccurateClock.getTimeInSeconds());
>>>>>>> b93c7bc6
    }

    @Override
    public boolean processDisconnect(long agentId, Status state) {
        _pingMap.remove(agentId);
        return true;
    }

    @Override
    public boolean processTimeout(long agentId, long seq) {
        return true;
    }

    @Override
    public int getTimeout() {
        return -1;
    }

}<|MERGE_RESOLUTION|>--- conflicted
+++ resolved
@@ -17,12 +17,7 @@
  */
 package com.cloud.agent.manager;
 
-<<<<<<< HEAD
-import java.sql.Connection;
-import java.sql.SQLException;
-=======
 import java.util.ArrayList;
->>>>>>> b93c7bc6
 import java.util.List;
 import java.util.Map;
 import java.util.concurrent.ConcurrentHashMap;
@@ -47,17 +42,10 @@
 import com.cloud.host.Status;
 import com.cloud.host.Status.Event;
 import com.cloud.host.dao.HostDao;
-<<<<<<< HEAD
 import com.cloud.utils.component.Inject;
 import com.cloud.utils.db.ConnectionConcierge;
 import com.cloud.utils.db.DB;
-import com.cloud.utils.db.GlobalLock;
-import com.cloud.utils.db.Transaction;
-import com.cloud.utils.exception.CloudRuntimeException;
-=======
-import com.cloud.utils.db.DB;
 import com.cloud.utils.time.InaccurateClock;
->>>>>>> b93c7bc6
 import com.cloud.vm.VMInstanceVO;
 import com.cloud.vm.dao.VMInstanceDao;
 
@@ -72,14 +60,11 @@
     private HostPodDao _podDao = null;
     private AlertManager _alertMgr;
     private long _msId;
-<<<<<<< HEAD
     private ConnectionConcierge _concierge;
     @Inject
     ClusterDao _clusterDao;
-=======
     // private ConnectionConcierge _concierge;
     private Map<Long, Long> _pingMap;
->>>>>>> b93c7bc6
 
     protected AgentMonitor() {
     }
@@ -95,18 +80,6 @@
         _dcDao = dcDao;
         _podDao = podDao;
         _alertMgr = alertMgr;
-<<<<<<< HEAD
-        try {
-            Connection conn = Transaction.getStandaloneConnectionWithException();
-            conn.setAutoCommit(true);
-            _concierge = new ConnectionConcierge("AgentMonitor", conn, false);
-        } catch (SQLException e) {
-            throw new CloudRuntimeException("Unable to get a db connection", e);
-        }
-
-    }
-
-=======
         _pingMap = new ConcurrentHashMap<Long, Long>(10007);
         // try {
         // Connection conn = Transaction.getStandaloneConnectionWithException();
@@ -143,7 +116,6 @@
         assert (previousTime != null) : "How does agent not have a previous time? " + agentId;
     }
 
->>>>>>> b93c7bc6
     // TODO : use host machine time is not safe in clustering environment
     @Override
     public void run() {
@@ -157,36 +129,6 @@
                 s_logger.info("Who woke me from my slumber?");
             }
 
-<<<<<<< HEAD
-            GlobalLock lock = GlobalLock.getInternLock("AgentMonitorLock");
-            if (lock == null) {
-                s_logger.error("Unable to acquire lock.  Better luck next time?");
-                continue;
-            }
-
-            if (!lock.lock(10)) {
-                s_logger.info("Someone else is already working on the agents.  Skipping my turn");
-                continue;
-            }
-
-            try {
-                long time = (System.currentTimeMillis() >> 10) - _pingTimeout;
-                List<HostVO> hosts = _hostDao.findLostHosts(time);
-                if (s_logger.isInfoEnabled()) {
-                    s_logger.info("Found " + hosts.size() + " hosts behind on ping. pingTimeout : " + _pingTimeout + ", mark time : " + time);
-                }
-
-                for (HostVO host : hosts) {
-                    if (host.getManagementServerId() == null || host.getManagementServerId() == _msId) {
-                        if (s_logger.isInfoEnabled()) {
-                            s_logger.info("Asking agent mgr to investgate why host " + host.getId() + " is behind on ping. last ping time: " + host.getLastPinged());
-                        }
-                        _agentMgr.disconnect(host.getId(), Event.PingTimeout, true);
-                    }
-                }
-
-                hosts = _hostDao.listByStatus(Status.PrepareForMaintenance, Status.ErrorInMaintenance);
-=======
             try {
 
                 List<Long> behindAgents = findAgentsBehindOnPing();
@@ -195,7 +137,6 @@
                 }
 
                 List<HostVO> hosts = _hostDao.listByStatus(Status.PrepareForMaintenance, Status.ErrorInMaintenance);
->>>>>>> b93c7bc6
                 for (HostVO host : hosts) {
                     long hostId = host.getId();
                     DataCenterVO dcVO = _dcDao.findById(host.getDataCenterId());
@@ -213,11 +154,6 @@
                 }
             } catch (Throwable th) {
                 s_logger.error("Caught the following exception: ", th);
-<<<<<<< HEAD
-            } finally {
-                lock.unlock();
-=======
->>>>>>> b93c7bc6
             }
         }
 
@@ -244,32 +180,12 @@
         boolean processed = false;
         for (Command cmd : commands) {
             if (cmd instanceof PingCommand) {
-<<<<<<< HEAD
-                Transaction txn = Transaction.currentTxn();
-                txn.transitToUserManagedConnection(_concierge.conn());
-                try {
-                    HostVO host = _hostDao.findById(agentId);
-                    if( host == null ) {
-                        if (s_logger.isDebugEnabled()) {
-                            s_logger.debug("Cant not find host " + agentId);
-                        }
-                    } else {
-                        _hostDao.updateStatus(host, Event.Ping, _msId);
-                    }
-                    processed = true;
-                } finally {
-                    txn.transitToAutoManagedConnection(Transaction.CLOUD_DB);
-                }
-=======
                 pingBy(agentId);
->>>>>>> b93c7bc6
             }
         }
         return processed;
     }
 
-<<<<<<< HEAD
-=======
     protected List<Long> findAgentsBehindOnPing() {
         List<Long> agentsBehind = new ArrayList<Long>();
         long cutoffTime = InaccurateClock.getTimeInSeconds() - _pingTimeout;
@@ -318,7 +234,6 @@
         return hosts;
     }
 
->>>>>>> b93c7bc6
     @Override
     public AgentControlAnswer processControlCommand(long agentId, AgentControlCommand cmd) {
         return null;
@@ -326,8 +241,6 @@
 
     @Override
     public void processConnect(HostVO host, StartupCommand cmd, boolean forRebalance) {
-<<<<<<< HEAD
-=======
         if (host.getType().equals(Host.Type.ExternalFirewall) ||
                 host.getType().equals(Host.Type.ExternalLoadBalancer) ||
                 host.getType().equals(Host.Type.TrafficMonitor) ||
@@ -337,7 +250,6 @@
 
         // NOTE: We don't use pingBy here because we're initiating.
         _pingMap.put(host.getId(), InaccurateClock.getTimeInSeconds());
->>>>>>> b93c7bc6
     }
 
     @Override
