--- conflicted
+++ resolved
@@ -825,15 +825,11 @@
 			}
 		}
 		
-<<<<<<< HEAD
-		List<String> hostTags = cmd.getHostTags();
 		String allocationState = cmd.getAllocationState();
 		if (allocationState == null) {
 			allocationState = Host.HostAllocationState.Enabled.toString();
 		}
 		
-=======
->>>>>>> 0810831f
 		return discoverHostsFull(dcId, podId, clusterId, clusterName, url,
 				username, password, cmd.getHypervisor(), hostTags, bareMetalParams, allocationState);
 	}
