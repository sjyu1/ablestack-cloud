/**
 *  Copyright (C) 2010 Cloud.com, Inc.  All rights reserved.
 * 
 * This software is licensed under the GNU General Public License v3 or later.
 * 
 * It is free software: you can redistribute it and/or modify
 * it under the terms of the GNU General Public License as published by
 * the Free Software Foundation, either version 3 of the License, or any later version.
 * This program is distributed in the hope that it will be useful,
 * but WITHOUT ANY WARRANTY; without even the implied warranty of
 * MERCHANTABILITY or FITNESS FOR A PARTICULAR PURPOSE.  See the
 * GNU General Public License for more details.
 * 
 * You should have received a copy of the GNU General Public License
 * along with this program.  If not, see <http://www.gnu.org/licenses/>.
 * 
 */
package com.cloud.agent.manager;

import java.lang.reflect.Constructor;
import java.lang.reflect.InvocationTargetException;
import java.net.URI;
import java.net.URISyntaxException;
import java.nio.channels.ClosedChannelException;
import java.util.ArrayList;
import java.util.Enumeration;
import java.util.HashMap;
import java.util.HashSet;
import java.util.List;
import java.util.Map;
import java.util.Random;
import java.util.Set;
import java.util.concurrent.ConcurrentHashMap;
import java.util.concurrent.ExecutorService;
import java.util.concurrent.LinkedBlockingQueue;
import java.util.concurrent.ThreadPoolExecutor;
import java.util.concurrent.TimeUnit;

import javax.ejb.Local;
import javax.naming.ConfigurationException;

import org.apache.log4j.Logger;

import com.cloud.agent.Listener;
import com.cloud.agent.api.AgentControlAnswer;
import com.cloud.agent.api.AgentControlCommand;
import com.cloud.agent.api.Answer;
import com.cloud.agent.api.CheckHealthCommand;
import com.cloud.agent.api.Command;
import com.cloud.agent.api.GetHostStatsAnswer;
import com.cloud.agent.api.GetHostStatsCommand;
import com.cloud.agent.api.MaintainCommand;
import com.cloud.agent.api.PingAnswer;
import com.cloud.agent.api.PingCommand;
import com.cloud.agent.api.PingRoutingCommand;
import com.cloud.agent.api.PoolEjectCommand;
import com.cloud.agent.api.ReadyAnswer;
import com.cloud.agent.api.ReadyCommand;
import com.cloud.agent.api.ShutdownCommand;
import com.cloud.agent.api.StartupAnswer;
import com.cloud.agent.api.StartupCommand;
import com.cloud.agent.api.StartupProxyCommand;
import com.cloud.agent.api.StartupRoutingCommand;
import com.cloud.agent.api.StartupStorageCommand;
import com.cloud.agent.api.UnsupportedAnswer;
import com.cloud.agent.manager.allocator.HostAllocator;
import com.cloud.agent.manager.allocator.PodAllocator;
import com.cloud.agent.transport.Request;
import com.cloud.agent.transport.Response;
import com.cloud.alert.AlertManager;
import com.cloud.api.BaseCmd;
import com.cloud.api.ServerApiException;
import com.cloud.api.commands.AddHostCmd;
import com.cloud.api.commands.AddSecondaryStorageCmd;
import com.cloud.api.commands.CancelMaintenanceCmd;
import com.cloud.api.commands.DeleteHostCmd;
import com.cloud.api.commands.PrepareForMaintenanceCmd;
import com.cloud.api.commands.ReconnectHostCmd;
import com.cloud.api.commands.UpdateHostCmd;
import com.cloud.capacity.CapacityVO;
import com.cloud.capacity.dao.CapacityDao;
import com.cloud.configuration.dao.ConfigurationDao;
import com.cloud.dc.ClusterVO;
import com.cloud.dc.DataCenter;
import com.cloud.dc.DataCenterIpAddressVO;
import com.cloud.dc.DataCenterVO;
import com.cloud.dc.HostPodVO;
import com.cloud.dc.Pod;
import com.cloud.dc.PodCluster;
import com.cloud.dc.dao.ClusterDao;
import com.cloud.dc.dao.DataCenterDao;
import com.cloud.dc.dao.DataCenterIpAddressDaoImpl;
import com.cloud.dc.dao.HostPodDao;
import com.cloud.dc.dao.VlanDao;
import com.cloud.event.dao.EventDao;
import com.cloud.exception.AgentUnavailableException;
import com.cloud.exception.DiscoveryException;
import com.cloud.exception.InternalErrorException;
import com.cloud.exception.InvalidParameterValueException;
import com.cloud.exception.OperationTimedoutException;
import com.cloud.exception.UnsupportedVersionException;
import com.cloud.ha.HighAvailabilityManager;
import com.cloud.host.DetailVO;
import com.cloud.host.Host;
import com.cloud.host.Host.Type;
import com.cloud.host.HostStats;
import com.cloud.host.HostVO;
import com.cloud.host.Status;
import com.cloud.host.Status.Event;
import com.cloud.host.dao.DetailsDao;
import com.cloud.host.dao.HostDao;
import com.cloud.hypervisor.Hypervisor;
import com.cloud.hypervisor.kvm.resource.KvmDummyResourceBase;
import com.cloud.maid.StackMaid;
import com.cloud.maint.UpgradeManager;
import com.cloud.network.IPAddressVO;
import com.cloud.network.NetworkManager;
import com.cloud.network.dao.IPAddressDao;
import com.cloud.offering.ServiceOffering;
import com.cloud.resource.Discoverer;
import com.cloud.resource.ServerResource;
import com.cloud.service.ServiceOfferingVO;
import com.cloud.storage.GuestOSCategoryVO;
<<<<<<< HEAD
import com.cloud.storage.StorageManager;
=======
import com.cloud.storage.Storage;
>>>>>>> 9228088c
import com.cloud.storage.StoragePoolVO;
import com.cloud.storage.VMTemplateHostVO;
import com.cloud.storage.VMTemplateVO;
import com.cloud.storage.dao.GuestOSCategoryDao;
import com.cloud.storage.dao.StoragePoolDao;
import com.cloud.storage.dao.StoragePoolHostDao;
import com.cloud.storage.dao.VMTemplateDao;
import com.cloud.storage.dao.VMTemplateHostDao;
import com.cloud.storage.dao.VolumeDao;
import com.cloud.storage.resource.DummySecondaryStorageResource;
import com.cloud.template.VirtualMachineTemplate;
import com.cloud.user.dao.UserStatisticsDao;
import com.cloud.uservm.UserVm;
import com.cloud.utils.ActionDelegate;
import com.cloud.utils.NumbersUtil;
import com.cloud.utils.Pair;
import com.cloud.utils.component.Adapters;
import com.cloud.utils.component.ComponentLocator;
import com.cloud.utils.component.Inject;
import com.cloud.utils.concurrency.NamedThreadFactory;
import com.cloud.utils.db.DB;
import com.cloud.utils.db.SearchCriteria;
import com.cloud.utils.db.Transaction;
import com.cloud.utils.exception.CloudRuntimeException;
import com.cloud.utils.net.MacAddress;
import com.cloud.utils.net.NetUtils;
import com.cloud.utils.nio.HandlerFactory;
import com.cloud.utils.nio.Link;
import com.cloud.utils.nio.NioServer;
import com.cloud.utils.nio.Task;
import com.cloud.vm.State;
import com.cloud.vm.VMInstanceVO;
import com.cloud.vm.VirtualMachineProfile;
import com.cloud.vm.dao.VMInstanceDao;

/**
 * Implementation of the Agent Manager. This class controls the connection to
 * the agents.
 * 
 * @config {@table || Param Name | Description | Values | Default || || port |
 *         port to listen on for agent connection. | Integer | 8250 || ||
 *         workers | # of worker threads | Integer | 5 || || router.template.id
 *         | default id for template | Integer | 1 || || router.ram.size |
 *         default ram for router vm in mb | Integer | 128 || ||
 *         router.ip.address | ip address for the router | ip | 10.1.1.1 || ||
 *         wait | Time to wait for control commands to return | seconds | 1800
 *         || || domain | domain for domain routers| String | foo.com || ||
 *         alert.wait | time to wait before alerting on a disconnected agent |
 *         seconds | 1800 || || update.wait | time to wait before alerting on a
 *         updating agent | seconds | 600 || || ping.interval | ping interval in
 *         seconds | seconds | 60 || || instance.name | Name of the deployment
 *         String | required || || start.retry | Number of times to retry start
 *         | Number | 2 || || ping.timeout | multiplier to ping.interval before
 *         announcing an agent has timed out | float | 2.0x || ||
 *         router.stats.interval | interval to report router statistics |
 *         seconds | 300s || * }
 **/
@Local(value = { AgentManager.class })
public class AgentManagerImpl implements AgentManager, HandlerFactory {
    private static final Logger s_logger = Logger.getLogger(AgentManagerImpl.class);

    protected ConcurrentHashMap<Long, AgentAttache> _agents = new ConcurrentHashMap<Long, AgentAttache>(2047);
    protected List<Pair<Integer, Listener>> _hostMonitors = new ArrayList<Pair<Integer, Listener>>(11);
    protected List<Pair<Integer, Listener>> _cmdMonitors = new ArrayList<Pair<Integer, Listener>>(11);
    protected int _monitorId = 0;

    protected NioServer _connection;
    @Inject protected HostDao _hostDao = null;
    @Inject protected UserStatisticsDao _userStatsDao = null;
    @Inject protected DataCenterDao _dcDao = null;
    @Inject protected VlanDao _vlanDao = null;
    @Inject protected DataCenterIpAddressDaoImpl _privateIPAddressDao = null;
    @Inject protected IPAddressDao _publicIPAddressDao = null;
    @Inject protected HostPodDao _podDao = null;
    protected Adapters<HostAllocator> _hostAllocators = null;
    protected Adapters<PodAllocator> _podAllocators = null;
    @Inject protected EventDao _eventDao = null;
    @Inject protected VMInstanceDao _vmDao = null;
    @Inject protected VolumeDao _volDao = null;
    @Inject protected CapacityDao _capacityDao = null;
    @Inject protected ConfigurationDao _configDao = null;
    @Inject protected StoragePoolDao _storagePoolDao = null;
    @Inject protected StoragePoolHostDao _storagePoolHostDao = null;
    @Inject protected GuestOSCategoryDao _guestOSCategoryDao = null;
    @Inject protected DetailsDao _hostDetailsDao = null;
    @Inject protected ClusterDao _clusterDao;
    
    protected Adapters<Discoverer> _discoverers = null;
    protected int _port;

    @Inject
    protected HighAvailabilityManager _haMgr = null;
    @Inject
    protected AlertManager _alertMgr = null;

    @Inject
    protected NetworkManager _networkMgr = null;

    @Inject
    protected UpgradeManager _upgradeMgr = null;
    
    @Inject
    protected StorageManager _storageMgr = null;

    protected int _retry = 2;

    protected String _name;
    protected String _instance;

    protected int _wait;
    protected int _updateWait;
    protected int _alertWait;
    protected long _nodeId = -1;
    protected int _overProvisioningFactor = 1;
    protected float _cpuOverProvisioningFactor = 1;
        
    
    protected Random _rand = new Random(System.currentTimeMillis());

    protected int _pingInterval;
    protected long _pingTimeout;
    protected AgentMonitor _monitor = null;

    protected ExecutorService _executor;

    @Inject
    protected VMTemplateDao _tmpltDao;
    @Inject
    protected VMTemplateHostDao _vmTemplateHostDao;
    @Override
    public boolean configure(final String name, final Map<String, Object> params) throws ConfigurationException {
        _name = name;

        Request.initBuilder();

        final ComponentLocator locator = ComponentLocator.getCurrentLocator();
        ConfigurationDao configDao = locator.getDao(ConfigurationDao.class);
        if (configDao == null) {
            throw new ConfigurationException("Unable to get the configuration dao.");
        }

        final Map<String, String> configs = configDao.getConfiguration("AgentManager", params);

        _port = NumbersUtil.parseInt(configs.get("port"), 8250);
        final int workers = NumbersUtil.parseInt(configs.get("workers"), 5);

        String value = configs.get("ping.interval");
        _pingInterval = NumbersUtil.parseInt(value, 60);

        value = configs.get("wait");
        _wait = NumbersUtil.parseInt(value, 1800) * 1000;

        value = configs.get("alert.wait");
        _alertWait = NumbersUtil.parseInt(value, 1800);

        value = configs.get("update.wait");
        _updateWait = NumbersUtil.parseInt(value, 600);

        value = configs.get("ping.timeout");
        final float multiplier = value != null ? Float.parseFloat(value) : 2.5f;
        _pingTimeout = (long) (multiplier * _pingInterval);

        s_logger.info("Ping Timeout is " + _pingTimeout);

        _instance = configs.get("instance.name");
        if (_instance == null) {
            _instance = "DEFAULT";
        }

        _hostAllocators = locator.getAdapters(HostAllocator.class);
        if (_hostAllocators == null || !_hostAllocators.isSet()) {
            throw new ConfigurationException("Unable to find an host allocator.");
        }

        _podAllocators = locator.getAdapters(PodAllocator.class);
        if (_podAllocators == null || !_podAllocators.isSet()) {
            throw new ConfigurationException("Unable to find an pod allocator.");
        }
        
        _discoverers = locator.getAdapters(Discoverer.class);

        if (_nodeId == -1) {
            // FIXME: We really should not do this like this. It should be done
            // at config time and is stored as a config variable.
            _nodeId = MacAddress.getMacAddress().toLong();
        }

        _hostDao.markHostsAsDisconnected(_nodeId, Status.Up, Status.Connecting, Status.Updating, Status.Disconnected, Status.Down);
        
        _monitor = new AgentMonitor(_nodeId, _hostDao, _volDao, _vmDao, _dcDao, _podDao, this, _alertMgr, _pingTimeout);
        registerForHostEvents(_monitor, true, true, false);

        _executor = new ThreadPoolExecutor(10, 100, 60l, TimeUnit.SECONDS, new LinkedBlockingQueue<Runnable>(), new NamedThreadFactory("AgentTaskPool"));

        String overProvisioningFactorStr = configs.get("storage.overprovisioning.factor");
        _overProvisioningFactor = NumbersUtil.parseInt(overProvisioningFactorStr, 1);
        
        String cpuOverProvisioningFactorStr = configs.get("cpu.overprovisioning.factor");
        _cpuOverProvisioningFactor = NumbersUtil.parseFloat(cpuOverProvisioningFactorStr, 1);
        if(_cpuOverProvisioningFactor < 1){
        	_cpuOverProvisioningFactor = 1;
        }

        _connection = new NioServer("AgentManager", _port, workers + 10, this);
       
        s_logger.info("Listening on " + _port + " with " + workers + " workers");

        return true;
    }

    @Override
    public Task create(Task.Type type, Link link, byte[] data) {
        return new AgentHandler(type, link, data);
    }

    @Override
    public int registerForHostEvents(final Listener listener, boolean connections, boolean commands, boolean priority) {
        synchronized (_hostMonitors) {
            _monitorId++;
            if (connections) {
                if (priority) {
                    _hostMonitors.add(0, new Pair<Integer, Listener>(_monitorId, listener));
                } else {
                    _hostMonitors.add(new Pair<Integer, Listener>(_monitorId, listener));
                }
            }
            if (commands) {
                if (priority) {
                    _cmdMonitors.add(0, new Pair<Integer, Listener>(_monitorId, listener));
                } else {
                    _cmdMonitors.add(new Pair<Integer, Listener>(_monitorId, listener));
                }
            }
            if (s_logger.isDebugEnabled()) {
                s_logger.debug("Registering listener " + listener.getClass().getSimpleName() + " with id " + _monitorId);
            }
            return _monitorId;
        }
    }

    @Override
    public void unregisterForHostEvents(final int id) {
        s_logger.debug("Deregistering " + id);
        _hostMonitors.remove(id);
    }

    private AgentControlAnswer handleControlCommand(AgentAttache attache, final AgentControlCommand cmd) {
    	AgentControlAnswer answer = null;
    	
        for (Pair<Integer, Listener> listener : _cmdMonitors) {
            answer = listener.second().processControlCommand(attache.getId(), cmd);
            
            if(answer != null)
            	return answer;
        }
        
        s_logger.warn("No handling of agent control command: " + cmd.toString() + " sent from " + attache.getId());
        return new AgentControlAnswer(cmd);
    }
    
    public void handleCommands(AgentAttache attache, final long sequence, final Command[] cmds) {
        for (Pair<Integer, Listener> listener : _cmdMonitors) {
            boolean processed = listener.second().processCommand(attache.getId(), sequence, cmds);
            if (s_logger.isTraceEnabled()) {
                s_logger.trace("SeqA " + attache.getId() + "-" + sequence + ": " + (processed ? "processed" : "not processed") + " by " + listener.getClass());
            }
        }
    }

    public AgentAttache findAttache(long hostId) {
        return _agents.get(hostId);
    }

    
    @Override
    public Set<Long> getConnectedHosts() {
        // make the returning set be safe for concurrent iteration
        final HashSet<Long> result = new HashSet<Long>();

        synchronized (_agents) {
            final Set<Long> s = _agents.keySet();
            for (final Long id : s)
                result.add(id);
        }
        return result;
    }

    @Override
	public Host findHost(final Host.Type type, final DataCenterVO dc, final HostPodVO pod, final StoragePoolVO sp,
    		final ServiceOffering offering, final VMTemplateVO template, VMInstanceVO vm,
    		Host currentHost, final Set<Host> avoid) {
        VirtualMachineProfile vmc = new VirtualMachineProfile(vm.getType());
        Enumeration<HostAllocator> en = _hostAllocators.enumeration();
        while (en.hasMoreElements()) {
            final HostAllocator allocator = en.nextElement();
            final Host host = allocator.allocateTo(vmc, offering, type, dc, pod, sp.getClusterId(), template, avoid);
            if (host == null) {
                continue;
            } else {
            	return host;
            }
        }

        s_logger.warn("findHost() could not find a non-null host.");
        return null;
    }
    
    @Override
    public List<PodCluster> listByDataCenter(long dcId) {
        List<HostPodVO> pods = _podDao.listByDataCenterId(dcId);
        ArrayList<PodCluster> pcs = new ArrayList<PodCluster>();
        for (HostPodVO pod : pods) {
            List<ClusterVO> clusters = _clusterDao.listByPodId(pod.getId());
            if (clusters.size() == 0) {
                pcs.add(new PodCluster(pod, null));
            } else {
                for (ClusterVO cluster : clusters) {
                    pcs.add(new PodCluster(pod, cluster));
                }
            }
        }
        return pcs;
    }
    
    @Override
    public List<PodCluster> listByPod(long podId) {
        ArrayList<PodCluster> pcs = new ArrayList<PodCluster>();
        HostPodVO pod = _podDao.findById(podId);
        if (pod == null) {
            return pcs;
        }
        List<ClusterVO> clusters = _clusterDao.listByPodId(pod.getId());
        if (clusters.size() == 0) {
            pcs.add(new PodCluster(pod, null));
        } else {
            for (ClusterVO cluster : clusters) {
                pcs.add(new PodCluster(pod, cluster));
            }
        }
        return pcs;
    }



    protected AgentAttache handleDirectConnect(ServerResource resource, StartupCommand[] startup, Map<String, String> details, boolean old) {
        if (startup == null) {
            return null;
        }
        HostVO server = createHost(startup, resource, details, old);
        if (server == null) {
            return null;
        }
        
        long id = server.getId();

        AgentAttache attache = createAttache(id, server, resource);
        if (!resource.IsRemoteAgent())
        	notifyMonitorsOfConnection(attache, startup);
        else {
        	 _hostDao.updateStatus(server, Event.AgentConnected, _nodeId);
        }
        return attache;
    }

    @Override
    public List<HostVO> discoverHosts(AddHostCmd cmd) throws IllegalArgumentException, DiscoveryException, InvalidParameterValueException {
        Long dcId = cmd.getZoneId();
        Long podId = cmd.getPodId();
        Long clusterId = cmd.getClusterId();
        String clusterName = cmd.getClusterName();
        String url = cmd.getUrl();
        String username = cmd.getUsername();
        String password = cmd.getPassword();
        return discoverHosts(dcId, podId, clusterId, clusterName, url, username, password);
    }

    @Override
    public List<HostVO> discoverHosts(AddSecondaryStorageCmd cmd) throws IllegalArgumentException, DiscoveryException, InvalidParameterValueException {
        Long dcId = cmd.getZoneId();
        String url = cmd.getUrl();
        return discoverHosts(dcId, null, null, null, url, null, null);
    }

    @Override
    public List<HostVO> discoverHosts(Long dcId, Long podId, Long clusterId, String clusterName, String url, String username, String password) throws IllegalArgumentException, DiscoveryException, InvalidParameterValueException {
    	URI uri = null;
    	
        //Check if the zone exists in the system
        if (_dcDao.findById(dcId) == null ){
        	throw new InvalidParameterValueException("Can't find zone by id " + dcId);
        }
        
        //Check if the pod exists in the system
        if (podId != null) {
            if (_podDao.findById(podId) == null ){
                throw new InvalidParameterValueException("Can't find pod by id " + podId);
            }
            //check if pod belongs to the zone
            HostPodVO pod = _podDao.findById(podId);
            if (!Long.valueOf(pod.getDataCenterId()).equals(dcId)) {
            	throw new InvalidParameterValueException("Pod " + podId + " doesn't belong to the zone " + dcId);
            }
        }
        
        // Deny to add a secondary storage multiple times for the same zone
        if ((username == null) && (_hostDao.findSecondaryStorageHost(dcId) != null)) {
        	throw new InvalidParameterValueException("A secondary storage host already exists in the specified zone");
        }
        
        //Verify cluster information and create a new cluster if needed
        if (clusterName != null && clusterId != null) {
            throw new InvalidParameterValueException("Can't specify cluster by both id and name");
        }
        
        if ((clusterName != null || clusterId != null) && podId == null) {
            throw new InvalidParameterValueException("Can't specify cluster without specifying the pod");
        }
        
        if (clusterId != null) {
            if (_clusterDao.findById(clusterId) == null) {
                throw new InvalidParameterValueException("Can't find cluster by id " + clusterId);
            }
        }
        
        if (clusterName != null) {      
            ClusterVO cluster = new ClusterVO(dcId, podId, clusterName);
            try {
                cluster = _clusterDao.persist(cluster);
            } catch (Exception e) {
                cluster = _clusterDao.findBy(clusterName, podId);
                if (cluster == null) {
                    throw new CloudRuntimeException("Unable to create cluster " + clusterName + " in pod " + podId + " and data center " + dcId, e);
                }
            }
            clusterId = cluster.getId();
        }
        
        try {
    		uri = new URI(url);
    		if (uri.getScheme() == null)
    			throw new InvalidParameterValueException("uri.scheme is null " + url + ", add nfs:// as a prefix");
    		else if (uri.getScheme().equalsIgnoreCase("nfs")) {
    			if (uri.getHost() == null || uri.getHost().equalsIgnoreCase("") || uri.getPath() == null || uri.getPath().equalsIgnoreCase("")) {
    				throw new InvalidParameterValueException("Your host and/or path is wrong.  Make sure it's of the format nfs://hostname/path");
    			}
    		}
    	} catch (URISyntaxException e) {
			throw new InvalidParameterValueException(url + " is not a valid uri");
    	}
    	
        List<HostVO> hosts = new ArrayList<HostVO>();
        s_logger.info("Trying to add a new host at " + url + " in data center " + dcId);
        Enumeration<Discoverer> en = _discoverers.enumeration();
        while (en.hasMoreElements()) {
            Discoverer discoverer = en.nextElement();
<<<<<<< HEAD
            Map<? extends ServerResource, Map<String, String>> resources = discoverer.find(dcId, podId, clusterId, uri, username, password);
=======
            Map<? extends ServerResource, Map<String, String>> resources = null;
            
            try {
            	resources = discoverer.find(dcId, podId, clusterId, url, username, password);
            } catch(Exception e) {
            	s_logger.info("Exception in host discovery process with discoverer: " + discoverer.getName() + ", skip to another discoverer if there is any");
            }
>>>>>>> 9228088c
            if (resources != null) {
                for (Map.Entry<? extends ServerResource, Map<String, String>> entry : resources.entrySet()) {
                    ServerResource resource = entry.getKey();

                    AgentAttache attache = simulateStart(resource, entry.getValue(), true);
                    if (attache != null) {
                        hosts.add(_hostDao.findById(attache.getId()));
                    }
                    discoverer.postDiscovery(hosts, _nodeId);
                    
                }
                s_logger.info("server resources successfully discovered by " + discoverer.getName());
                return hosts;
            }
        }

        s_logger.warn("Unable to find the server resources at " + url);
        throw new DiscoveryException("Unable to add the host");
    }
    
    @Override
    @DB
    public boolean deleteHost(long hostId) {
        Transaction txn = Transaction.currentTxn();
        try {
            HostVO host = _hostDao.findById(hostId);
            if (host == null) {
                if (s_logger.isDebugEnabled()) {
                    s_logger.debug("Host: " + hostId + " does not even exist.  Delete call is ignored.");
                }
                return true;
            }
            if (host.getType() == Type.SecondaryStorage) {
            	return deleteSecondaryStorageHost(host);
            }
            if (s_logger.isDebugEnabled()) {
                s_logger.debug("Delete Host: " + hostId + " Guid:" + host.getGuid());
            }

            if (host.getType() == Type.Routing && host.getHypervisorType() == Hypervisor.Type.XenServer ) {
                if (host.getClusterId() != null) {
                    List<HostVO> hosts = _hostDao.listBy(Type.Routing, host.getClusterId(), host.getPodId(), host.getDataCenterId());
                    for( HostVO thost: hosts ) {
                        long thostId = thost.getId();
                        if( thostId == hostId ) continue;
                       
                        PoolEjectCommand eject = new PoolEjectCommand(host.getGuid());
                        Answer answer = easySend(thostId, eject);
                        if( answer == null || !answer.getResult()) {
                            s_logger.debug("Eject Host: " + hostId + " from " + thostId + " failed due to " + answer.getDetails());
                            continue;
                        }
                        break;
                    }
                }
            }
            txn.start();
            
            _dcDao.releasePrivateIpAddress(host.getPrivateIpAddress(), host.getDataCenterId(), null);
            AgentAttache attache = _agents.get(hostId);
            handleDisconnect(attache, Status.Event.Remove, false);
            host.setGuid(null);
            host.setClusterId(null);
            _hostDao.update(host.getId(), host);
            
            _hostDao.remove(hostId);
            
            //delete the associated primary storage from db
            ComponentLocator locator = ComponentLocator.getLocator("management-server");
            _storagePoolHostDao = locator.getDao(StoragePoolHostDao.class);
            if (_storagePoolHostDao == null) {
                throw new ConfigurationException("Unable to get storage pool host dao: " + StoragePoolHostDao.class);
            }
            //1. Get the pool_ids from the host ref table
            ArrayList<Long> pool_ids = _storagePoolHostDao.getPoolIds(hostId);
            
            //2.Delete the associated entries in host ref table
            _storagePoolHostDao.deletePrimaryRecordsForHost(hostId);
            
            //3.For pool ids you got, delete entries in pool table where type='FileSystem' || 'LVM'
            if(!pool_ids.isEmpty()) {
                _storagePoolDao.deleteStoragePoolRecords(pool_ids);
            }
            txn.commit();
            return true;
        } catch (Throwable t) {
            s_logger.error("Unable to delete host: " + hostId, t);
            return false;
        }
    }
    
    public boolean deleteHost(DeleteHostCmd cmd) throws InvalidParameterValueException{
    	Long id = cmd.getId();
    	
    	//Verify that host exists
    	HostVO host = _hostDao.findById(id);
    	if (host == null) {
    		throw new InvalidParameterValueException("Host with id " + id.toString() + " doesn't exist");
    	}
    	
    	return deleteHost(id);
    }
    

    @DB
    protected boolean deleteSecondaryStorageHost(HostVO secStorageHost) {
    	long zoneId = secStorageHost.getDataCenterId();
    	long hostId = secStorageHost.getId();
    	Transaction txn = Transaction.currentTxn();
    	try {
    		List<VMInstanceVO> allVmsInZone = _vmDao.listByZoneId(zoneId);
    		if (!allVmsInZone.isEmpty()) {
    			s_logger.warn("Cannot delete secondary storage host when there are  " + allVmsInZone.size() + " vms in zone " + zoneId);
    			return false;
    		}
    		txn.start();

    		if (!_hostDao.updateStatus(secStorageHost, Event.MaintenanceRequested, _nodeId)) {
    			if (s_logger.isDebugEnabled()) {
    				s_logger.debug("Unable to take host " + hostId + " into maintenance mode.  Delete call is ignored");
    			}
    			return false;
    		}
    		if (!_hostDao.updateStatus(secStorageHost, Event.PreparationComplete, _nodeId)) {
    			if (s_logger.isDebugEnabled()) {
    				s_logger.debug("Unable to take host " + hostId + " into maintenance mode.  Delete call is ignored");
    			}
    			return false;
    		}

            AgentAttache attache = _agents.get(hostId);
            handleDisconnect(attache, Status.Event.Remove, false);
                            		
            //now delete the host
    		_hostDao.remove(secStorageHost.getId());

            //delete the templates associated with this host
            SearchCriteria<VMTemplateHostVO> templateHostSC = _vmTemplateHostDao.createSearchCriteria();
            templateHostSC.addAnd("hostId", SearchCriteria.Op.EQ, secStorageHost.getId());
            _vmTemplateHostDao.remove(templateHostSC);
            
            /*Disconnected agent needs special handling here*/
    		secStorageHost.setGuid(null);
    		txn.commit();
    		return true;
    	}catch (Throwable t) {
    		s_logger.error("Unable to delete sec storage host: " + secStorageHost.getId(), t);
    		return false;
    	}
	}

	@Override
    public boolean isVirtualMachineUpgradable(final UserVm vm, final ServiceOffering offering) {
        Enumeration<HostAllocator> en = _hostAllocators.enumeration();
        boolean isMachineUpgradable = true;
        while (isMachineUpgradable && en.hasMoreElements()) {
            final HostAllocator allocator = en.nextElement();
            isMachineUpgradable = allocator.isVirtualMachineUpgradable(vm, offering);
        }

        return isMachineUpgradable;
    }

    protected int getPingInterval() {
        return _pingInterval;
    }

    @Override
    public Answer send(final Long hostId, final Command cmd, final int timeout) throws AgentUnavailableException, OperationTimedoutException {
        Answer[] answers = send(hostId, new Command[] { cmd }, true, timeout);
        if (answers != null && !(answers[0] instanceof UnsupportedAnswer)) {
            return answers[0];
        }
        
        if (answers != null && (answers[0] instanceof UnsupportedAnswer)) {
            s_logger.warn("Unsupported Command: " + answers[0].getDetails());
            return answers[0];
        }

        return null;
    }

    @Override
    public Answer[] send(final Long hostId, final Command[] cmds, final boolean stopOnError, final int timeout) throws AgentUnavailableException,
            OperationTimedoutException {
        assert hostId != null : "Who's not checking the agent id before sending?  ... (finger wagging)";
        if (hostId == null) {
            throw new AgentUnavailableException(-1);
        }

        assert cmds.length > 0 : "Ask yourself this about a hundred times.  Why am I  sending zero length commands?";

        if (cmds.length == 0) {
            return new Answer[0];
        }

        final AgentAttache agent = getAttache(hostId);
        if (agent == null || agent.isClosed()) {
            throw new AgentUnavailableException("agent not logged into this management server", hostId);
        }

        long seq = _hostDao.getNextSequence(hostId);
        Request req = new Request(seq, hostId, _nodeId, cmds, stopOnError, true);
        return agent.send(req, timeout);
    }

    protected Status investigate(AgentAttache agent) {
        Long hostId = agent.getId();
        if (s_logger.isDebugEnabled()) {
            s_logger.debug("checking if agent (" + hostId + ") is alive");
        }

        try {
            long seq = _hostDao.getNextSequence(hostId);
            Request req = new Request(seq, hostId, _nodeId, new Command[] { new CheckHealthCommand() }, true, true);
            Answer[] answers = agent.send(req, 50 * 1000);
            if (answers != null && answers[0] != null ) {
                Status status = answers[0].getResult() ? Status.Up : Status.Down;
                if (s_logger.isDebugEnabled()) {
                    s_logger.debug("agent (" + hostId + ") responded to checkHeathCommand, reporting that agent is " + status);
                }
                return status;
            }
        } catch (AgentUnavailableException e) {
            s_logger.debug("Agent is unavailable so we move on.");
        } catch (OperationTimedoutException e) {
            s_logger.debug("Timed Out " + e.getMessage());
        }

        return _haMgr.investigate(hostId);
    }

    protected AgentAttache getAttache(final Long hostId) throws AgentUnavailableException {
        assert (hostId != null) : "Who didn't check their id value?";
        if (hostId == null) {
            return null;
        }

        AgentAttache agent = findAttache(hostId);
        if (agent == null) {
            s_logger.debug("Unable to find agent for " + hostId);
            throw new AgentUnavailableException("Unable to find agent ", hostId);
        }

        return agent;
    }

    @Override
    public long send(final Long hostId, final Command[] cmds, final boolean stopOnError, final Listener listener) throws AgentUnavailableException {
        final AgentAttache agent = getAttache(hostId);
        if (agent.isClosed()) {
            return -1;
        }

        assert cmds.length > 0 : "Why are you sending zero length commands?";
        if (cmds.length == 0) {
            return -1;
        }
        long seq = _hostDao.getNextSequence(hostId);
        Request req = new Request(seq, hostId, _nodeId, cmds, stopOnError, true);
        agent.send(req, listener);
        return seq;
    }

    @Override
    public long gatherStats(final Long hostId, final Command cmd, final Listener listener) {
        final Command[] cmds = new Command[] { cmd };
        try {
            return send(hostId, cmds, true, listener);
        } catch (final AgentUnavailableException e) {
            return -1;
        }
    }

    @Override
    public void disconnect(final long hostId, final Status.Event event, final boolean investigate) {
        AgentAttache attache = _agents.get(hostId);

        if (attache != null ) {
            disconnect(attache, event, investigate);
        } else {
            HostVO host = _hostDao.findById(hostId);
            if (host != null && host.getRemoved() == null) {
                if(event!=null && event.equals(Event.Remove)) {
                    host.setGuid(null);
                    host.setClusterId(null);
                }
                _hostDao.updateStatus(host, event, _nodeId);
            }
        }
    }

    public void disconnect(AgentAttache attache, final Status.Event event, final boolean investigate) {
        _executor.submit(new DisconnectTask(attache, event, investigate));
    }

    protected boolean handleDisconnect(AgentAttache attache, Status.Event event, boolean investigate) {
        if( attache == null )
            return true;
        
        long hostId = attache.getId();

        s_logger.info("Host " + hostId + " is disconnecting with event " + event.toString());
        
        HostVO host = _hostDao.findById(hostId);
        if (host == null) {
            s_logger.warn("Can't find host with " + hostId);
            return false;
        }

        final Status currentState = host.getStatus();
        if (currentState == Status.Down || currentState == Status.Alert || currentState == Status.PrepareForMaintenance) {
            if (s_logger.isDebugEnabled()) {
                s_logger.debug("Host " + hostId + " is already " + currentState.toString());
            }
            return false;
        }
        
        Status nextState = currentState.getNextStatus(event);
        if (nextState == null) {
        	if(!(attache instanceof DirectAgentAttache)) {
        		return false;
        	}
        	
            s_logger.debug("There is no transition from state " + currentState.toString() + " and event " + event.toString());
            assert false : "How did we get here.  Look at the FSM";
            return false;
        }

        if (s_logger.isDebugEnabled()) {
            s_logger.debug("The next state is " + nextState.toString() + ", current state is " + currentState);
        }

        // Now we go and correctly diagnose what the actual situation is
        if (nextState == Status.Alert && investigate) {
            s_logger.info("Investigating why host " + hostId + " has disconnected with event " + event.toString());

            final Status determinedState = investigate(attache);
            s_logger.info("The state determined is " + (determinedState != null ? determinedState.toString() : "undeterminable"));

            if (determinedState == null || determinedState == Status.Down) {
                s_logger.error("Host is down: " + host.getId() + "-" + host.getName() + ".  Starting HA on the VMs");

                event = Event.HostDown;
            } else if (determinedState == Status.Up) {
                // we effectively pinged from the server here.
                s_logger.info("Agent is determined to be up and running");
                _hostDao.updateStatus(host, Event.Ping, _nodeId);
                return false;
            } else if (determinedState == Status.Disconnected) {
                s_logger.warn("Agent is disconnected but the host is still up: " + host.getId() + "-" + host.getName());
                if (currentState == Status.Disconnected) {
                    if (((System.currentTimeMillis() >> 10) - host.getLastPinged()) > _alertWait) {
                        s_logger.warn("Host " + host.getId() + " has been disconnected pass the time it should be disconnected.");
                        event = Event.WaitedTooLong;
                    } else {
                        s_logger.debug("Host has been determined to be disconnected but it hasn't passed the wait time yet.");
                        return false;
                    }
                } else if (currentState == Status.Updating) {
                    if (((System.currentTimeMillis() >> 10) - host.getLastPinged()) > _updateWait) {
                        s_logger.warn("Host " + host.getId() + " has been updating for too long");

                        event = Event.WaitedTooLong;
                    } else {
                        s_logger.debug("Host has been determined to be disconnected but it hasn't passed the wait time yet.");
                        return false;
                    }
                } else if (currentState == Status.Up) {
                    DataCenterVO dcVO = _dcDao.findById(host.getDataCenterId());
                    HostPodVO podVO = _podDao.findById(host.getPodId());
                    String hostDesc = "name: " + host.getName() + " (id:" + host.getId() + "), availability zone: " + dcVO.getName() + ", pod: "
                            + podVO.getName();
                    _alertMgr.sendAlert(AlertManager.ALERT_TYPE_HOST, host.getDataCenterId(), host.getPodId(), "Host disconnected, " + hostDesc,
                            "If the agent for host [" + hostDesc + "] is not restarted within " + _alertWait + " seconds, HA will begin on the VMs");
                    event = Event.AgentDisconnected;
                }
            } else {
                // if we end up here we are in alert state, send an alert
                DataCenterVO dcVO = _dcDao.findById(host.getDataCenterId());
                HostPodVO podVO = _podDao.findById(host.getPodId());
                String hostDesc = "name: " + host.getName() + " (id:" + host.getId() + "), availability zone: " + dcVO.getName() + ", pod: " + podVO.getName();
                _alertMgr.sendAlert(AlertManager.ALERT_TYPE_HOST, host.getDataCenterId(), host.getPodId(), "Host in ALERT state, " + hostDesc,
                        "In availability zone " + host.getDataCenterId() + ", host is in alert state: " + host.getId() + "-" + host.getName());
            }
        }

        if (s_logger.isDebugEnabled()) {
            s_logger.debug("Deregistering link for " + hostId + " with state " + nextState);
        }
        synchronized (_agents) {
            AgentAttache removed = _agents.remove(hostId);
            if (removed != null && removed != attache) { // NOTE: == is intentionally used here.
                _agents.put(removed.getId(), removed);
            }
        }

        _hostDao.disconnect(host, event, _nodeId);
        host = _hostDao.findById(host.getId());
        if (host.getStatus() == Status.Alert || host.getStatus() == Status.Down) {
            _haMgr.scheduleRestartForVmsOnHost(host);
        }
        attache.disconnect(nextState);

        for (Pair<Integer, Listener> monitor : _hostMonitors) {
            if (s_logger.isDebugEnabled()) {
                s_logger.debug("Sending Disconnect to listener: " + monitor.second().getClass().getName());
            }
            monitor.second().processDisconnect(hostId, nextState);
        }

        return true;
    }

    protected void notifyMonitorsOfConnection(AgentAttache attache, final StartupCommand[] cmd) {
        long hostId = attache.getId();
        HostVO host = _hostDao.findById(hostId);
        for (Pair<Integer, Listener> monitor : _hostMonitors) {
            if (s_logger.isDebugEnabled()) {
                s_logger.debug("Sending Connect to listener: " + monitor.second().getClass().getSimpleName());
            }
            for (int i = 0; i < cmd.length; i++) {
                if (!monitor.second().processConnect(host, cmd[i])) {
                    s_logger.info("Monitor " + monitor.second().getClass().getSimpleName() + " says not to continue the connect process for " + hostId);
                    handleDisconnect(attache, Event.AgentDisconnected, false);
                    return;
                }
            }
        }
        
        Long dcId = host.getDataCenterId();
        ReadyCommand ready = new ReadyCommand(dcId);
        Answer answer = easySend(hostId, ready);
        if (answer == null) {
            handleDisconnect(attache, Event.AgentDisconnected, false);
            return;
        }
        
        _hostDao.updateStatus(host, Event.Ready, _nodeId);
        attache.ready();
    }

    @Override
    public boolean start() {
        startDirectlyConnectedHosts();
        if (_monitor != null) {
            _monitor.start();
        }
        _connection.start();

        return true;
    }

    public void startDirectlyConnectedHosts() {
        List<HostVO> hosts = _hostDao.findDirectlyConnectedHosts();
        for (HostVO host : hosts) {
        	loadDirectlyConnectedHost(host, null);
        }
    }
    
    protected void loadDirectlyConnectedHost(HostVO host, ActionDelegate<Long> actionDelegate) {
        String resourceName = host.getResource();
        ServerResource resource = null;
        try {
            Class<?> clazz = Class.forName(resourceName);
            Constructor constructor = clazz.getConstructor();
            resource = (ServerResource) constructor.newInstance();
        } catch (ClassNotFoundException e) {
            s_logger.warn("Unable to find class " + host.getResource(), e);
            return;
        } catch (InstantiationException e) {
            s_logger.warn("Unablet to instantiate class " + host.getResource(), e);
            return;
        } catch (IllegalAccessException e) {
            s_logger.warn("Illegal access " + host.getResource(), e);
            return;
        } catch (SecurityException e) {
            s_logger.warn("Security error on " + host.getResource(), e);
            return;
        } catch (NoSuchMethodException e) {
            s_logger.warn("NoSuchMethodException error on " + host.getResource(), e);
            return;
        } catch (IllegalArgumentException e) {
            s_logger.warn("IllegalArgumentException error on " + host.getResource(), e);
            return;
        } catch (InvocationTargetException e) {
            s_logger.warn("InvocationTargetException error on " + host.getResource(), e);
            return;
        }

        _hostDao.loadDetails(host);

        HashMap<String, Object> params = new HashMap<String, Object>(host.getDetails().size() + 5);
        params.putAll(host.getDetails());
        params.put("guid", host.getGuid());
        params.put("zone", Long.toString(host.getDataCenterId()));
        if (host.getPodId() != null) {
            params.put("pod", Long.toString(host.getPodId()));
        }
        if (host.getClusterId() != null) {
            params.put("cluster", Long.toString(host.getClusterId()));
        }
        params.put("secondary.storage.vm", "false");
        params.put("max.template.iso.size", _configDao.getValue("max.template.iso.size"));
        
        try {
            resource.configure(host.getName(), params);
        } catch (ConfigurationException e) {
            s_logger.warn("Unable to configure resource due to ", e);
            return;
        }
        
        if (!resource.start()) {
            s_logger.warn("Unable to start the resource");
            return;
        }

        _executor.execute(new SimulateStartTask(host.getId(), resource, host.getDetails(), actionDelegate));
    }

    protected AgentAttache simulateStart(ServerResource resource, Map<String, String> details, boolean old) throws IllegalArgumentException{
        StartupCommand[] cmds = resource.initialize();
        if (cmds == null )
            return null;
        
        AgentAttache attache = null;
        if (s_logger.isDebugEnabled()) {
            s_logger.debug("Startup request from directly connected host: " + new Request(0, -1, -1, cmds, false).toString());
        }
        try {
            attache = handleDirectConnect(resource, cmds, details, old);
        }catch (IllegalArgumentException ex)
        {
        	s_logger.warn("Unable to connect due to ", ex);
        	throw ex;
        }
        catch (Exception e) {
            s_logger.warn("Unable to connect due to ", e);
        }

        if (attache == null) {
            resource.disconnected();
            return null;
        }

        StartupAnswer[] answers = new StartupAnswer[cmds.length];
        for (int i = 0; i < answers.length; i++) {
            answers[i] = new StartupAnswer(cmds[i], attache.getId(), _pingInterval);
        }
        attache.process(answers);
        return attache;
    }

    @Override
    public boolean stop() {
        if (_monitor != null) {
            _monitor.signalStop();
        }
        if (_connection != null) {
            _connection.stop();
        }

        s_logger.info("Disconnecting agents: " + _agents.size());
        synchronized (_agents) {
            for (final AgentAttache agent : _agents.values()) {
                final HostVO host = _hostDao.findById(agent.getId());
                if( host == null ) {
                    if (s_logger.isDebugEnabled()) {
                        s_logger.debug("Cant not find host " + agent.getId());
                    }
                } else {
                    _hostDao.updateStatus(host, Event.ManagementServerDown, _nodeId);
                }
            }
        }
        return true;
    }

    @Override
    public Pair<HostPodVO, Long> findPod(final VirtualMachineTemplate template, ServiceOfferingVO offering, final DataCenterVO dc, final long accountId, Set<Long> avoids) {
        final Enumeration en = _podAllocators.enumeration();
        while (en.hasMoreElements()) {
            final PodAllocator allocator = (PodAllocator) en.nextElement();
            final Pair<HostPodVO, Long> pod = allocator.allocateTo(template, offering, dc, accountId, avoids);
            if (pod != null) {
                return pod;
            }
        }
        return null;
    }
    
    public Pod findPod(VirtualMachineProfile vm, DataCenter dc, Set<? extends Pod> avoids) {
        for (PodAllocator allocator : _podAllocators) {
            Pod pod = allocator.allocateTo(vm, dc, avoids);
            if (pod != null) {
                s_logger.debug("Pod " + pod.getId() + " is found by " + allocator.getName());
                return pod;
            }
        }
        
        s_logger.debug("Unable to find any pod for " + vm);
        return null;
    }

    @Override
    public HostStats getHostStatistics(long hostId) throws InternalErrorException
    {
    	Answer answer = easySend(hostId, new GetHostStatsCommand(_hostDao.findById(hostId).getGuid(), _hostDao.findById(hostId).getName(),hostId));
    	
        if (answer != null && (answer instanceof UnsupportedAnswer)) {
            return null;
        }
    	
    	if (answer == null || !answer.getResult()) {
    		String msg = "Unable to obtain host " + hostId + " statistics. ";
    		s_logger.warn(msg);
    		return null;
    	} else {
 

    		//now construct the result object
    		if(answer instanceof GetHostStatsAnswer)
    		{
    			return ((GetHostStatsAnswer) answer).getHostStats();
    		}
    	}
    	return null;
    }
    
    @Override
    public Long getGuestOSCategoryId(long hostId) {
    	HostVO host = _hostDao.findById(hostId);
    	if (host == null) {
    		return null;
    	} else {
    		_hostDao.loadDetails(host);
    		DetailVO detail = _hostDetailsDao.findDetail(hostId, "guest.os.category.id");
    		if (detail == null) {
    			return null;
    		} else {
    			return Long.parseLong(detail.getValue());
    		}
    	}
    }

    @Override
    public String getName() {
        return _name;
    }

    protected class DisconnectTask implements Runnable {
        AgentAttache _attache;
        Status.Event _event;
        boolean _investigate;

        DisconnectTask(final AgentAttache attache, final Status.Event event, final boolean investigate) {
            _attache = attache;
            _event = event;
            _investigate = investigate;
        }

        @Override
        public void run() {
            try {
                handleDisconnect(_attache, _event, _investigate);
            } catch (final Exception e) {
                s_logger.error("Exception caught while handling disconnect: ", e);
            } finally {
            	StackMaid.current().exitCleanup();
            }
        }
    }
    
    @Override
    public Answer easySend(final Long hostId, final Command cmd) {   	
    	return easySend(hostId, cmd, _wait);
    }

    @Override
    public Answer easySend(final Long hostId, final Command cmd, int timeout) { 
        try {
            final Answer answer = send(hostId, cmd, timeout);
            if (answer == null) {
                s_logger.warn("send returns null answer");
                return null;
            }

            if (!answer.getResult()) {
                s_logger.warn("Unable to execute command: " + cmd.toString() + " due to " + answer.getDetails());
                return null;
            }

            if (s_logger.isDebugEnabled() && answer.getDetails() != null) {
                s_logger.debug("Details from executing " + cmd.getClass().toString() + ": " + answer.getDetails());
            }

            return answer;

        } catch (final AgentUnavailableException e) {
            s_logger.warn(e.getMessage());
            return null;
        } catch (final OperationTimedoutException e) {
            s_logger.warn("Operation timed out: " + e.getMessage());
            return null;
        } catch (final Exception e) {
            s_logger.warn("Exception while sending", e);
            return null;
        }
    }

    @Override
    public Answer send(final Long hostId, final Command cmd) throws AgentUnavailableException, OperationTimedoutException {
        return send(hostId, cmd, _wait);
    }

    @Override
    public Answer[] send(final Long hostId, final Command[] cmds, final boolean stopOnError) throws AgentUnavailableException, OperationTimedoutException {
        return send(hostId, cmds, stopOnError, _wait);
    }

    @Override
    public HostVO reconnectHost(ReconnectHostCmd cmd) throws AgentUnavailableException {
    	Long hostId = cmd.getId();

    	HostVO host = _hostDao.findById(hostId);
    	if (host == null) {
    		throw new ServerApiException(BaseCmd.PARAM_ERROR, "Host with id " + hostId.toString() + " doesn't exist");
    	}

    	boolean result = reconnect(hostId);
    	if (result) {
    	    return host;
    	}
    	throw new ServerApiException(BaseCmd.INTERNAL_ERROR, "Failed to reconnect host with id " + hostId.toString() + ", internal error.");
    }

    @Override
    public boolean reconnect(final long hostId) throws AgentUnavailableException {
        HostVO host;

        host = _hostDao.findById(hostId);
        if (host == null || host.getRemoved() != null) {
            s_logger.warn("Unable to find host " + hostId);
            return false;
        }

        if (host.getStatus() != Status.Up && host.getStatus() != Status.Alert) {
            s_logger.info("Unable to disconnect host because it is not in the correct state: host=" + hostId + "; Status=" + host.getStatus());
            return false;
        }

        AgentAttache attache = findAttache(hostId);
        if (attache == null) {
            s_logger.info("Unable to disconnect host because it is not connected to this server: " + hostId);
            return false;
        }

        disconnect(attache, Event.ShutdownRequested, false);
        return true;
    }

    @Override
    public boolean cancelMaintenance(final long hostId) {

        HostVO host;
        host = _hostDao.findById(hostId);
        if (host == null || host.getRemoved() != null) {
            s_logger.warn("Unable to find host " + hostId);
            return true;
        }

        if (host.getStatus() != Status.PrepareForMaintenance && host.getStatus() != Status.Maintenance && host.getStatus() != Status.ErrorInMaintenance) {
            return true;
        }

        _haMgr.cancelScheduledMigrations(host);
        List<VMInstanceVO> vms = _haMgr.findTakenMigrationWork();
        for (VMInstanceVO vm : vms) {
            if (vm.getHostId() != null && vm.getHostId() == hostId) {
                s_logger.info("Unable to cancel migration because the vm is being migrated: " + vm.toString());
                return false;
            }
        }
        disconnect(hostId, Event.ResetRequested, false);
        return true;
    }
    
    @Override
    public HostVO cancelMaintenance(CancelMaintenanceCmd cmd) throws InvalidParameterValueException{
    	Long hostId = cmd.getId();
    	
        //verify input parameters
    	HostVO host = _hostDao.findById(hostId);
    	if (host == null || host.getRemoved() != null) {
    		throw new ServerApiException(BaseCmd.PARAM_ERROR, "Host with id " + hostId.toString() + " doesn't exist");
    	}
    	
    	boolean success = cancelMaintenance(hostId);
    	if (!success) {
    	    throw new ServerApiException(BaseCmd.INTERNAL_ERROR, "Internal error cancelling maintenance.");
    	}
    	return host;
    }

    @Override
    public boolean executeUserRequest(long hostId, Event event) throws AgentUnavailableException {
        if (event == Event.MaintenanceRequested) {
            return maintain(hostId);
        } else if (event == Event.ResetRequested) {
            return cancelMaintenance(hostId);
        } else if (event == Event.Remove) {
            return deleteHost(hostId);
        } else if (event == Event.AgentDisconnected) {
            if (s_logger.isDebugEnabled()) {
                s_logger.debug("Received agent disconnect event for host " + hostId);
            }
            AgentAttache attache = null;
            synchronized (_agents) {
                attache = _agents.get(hostId);
            }
            if (attache != null) {
                handleDisconnect(attache, Event.AgentDisconnected, false);
            }

            return true;
        } else if (event == Event.ShutdownRequested) {
            return reconnect(hostId);
        }
        return false;
    }

    @Override
    public boolean maintain(final long hostId) throws AgentUnavailableException {
        HostVO host = _hostDao.findById(hostId);
        Status state;
        
        Answer answer = easySend(hostId, new MaintainCommand());
        if (answer == null || !answer.getResult()) {
            s_logger.warn("Unable to put host in maintainance mode: " + hostId);
            return false;
        }

        // Let's put this guy in maintenance state
        do {
            host = _hostDao.findById(hostId);
            if (host == null) {
                s_logger.debug("Unable to find host " + hostId);
                return false;
            }
            state = host.getStatus();
            if (state == Status.Disconnected || state == Status.Updating) {
                s_logger.debug("Unable to put host " + hostId + " in matinenance mode because it is currently in " + state.toString());
                throw new AgentUnavailableException("Agent is in " + state.toString() + " state.  Please wait for it to become Alert state try again.", hostId);
            }
        } while (!_hostDao.updateStatus(host, Event.MaintenanceRequested, _nodeId));

        AgentAttache attache;
        synchronized (_agents) {
            attache = _agents.get(hostId);
            if (attache != null) {
                attache.setMaintenanceMode(true);
            }
        }

        if (attache != null) {
            // Now cancel all of the commands except for the active one.
            attache.cancelAllCommands(Status.PrepareForMaintenance, false);
        }

        final Host.Type type = host.getType();

        if (type == Host.Type.Routing) {
            final List<VMInstanceVO> vms = _vmDao.listByHostId(hostId);
            if (vms.size() == 0) {
                return true;
            }

            for (final VMInstanceVO vm : vms) {
                _haMgr.scheduleMigration(vm);
            }
        } else {
            final List<Long> ids = _volDao.findVmsStoredOnHost(hostId);
            for (final Long id : ids) {
                final VMInstanceVO instance = _vmDao.findById(id);
                if (instance != null && (instance.getState() == State.Running || instance.getState() == State.Starting)) {
                    _haMgr.scheduleStop(instance, host.getId(), false);
                }
            }
        }

        return true;
    }
    
    @Override
    public boolean maintain(PrepareForMaintenanceCmd cmd) throws InvalidParameterValueException {
    	Long hostId = cmd.getId();
    	HostVO host = _hostDao.findById(hostId);
    	
    	if (host == null) {
            s_logger.debug("Unable to find host " + hostId);
            throw new InvalidParameterValueException("Unable to find host with ID: " + hostId + ". Please specify a valid host ID.");
        }
        
        if (_hostDao.countBy(host.getPodId(), Status.PrepareForMaintenance, Status.ErrorInMaintenance, Status.Maintenance) > 0) {
            throw new InvalidParameterValueException("There are other servers in maintenance mode.");
        }
        
        if (_storageMgr.isLocalStorageActiveOnHost(host)) {
        	throw new InvalidParameterValueException("There are active VMs using the host's local storage pool. Please stop all VMs on this host that use local storage.");
        }
        
        try{
        	return maintain(hostId);
        }catch (AgentUnavailableException e) {
        	return false;
        }
    }

    public boolean checkCIDR(Host.Type type, HostPodVO pod,  String serverPrivateIP, String serverPrivateNetmask) {
        if (serverPrivateIP == null) {
            return true;
        }
        // Get the CIDR address and CIDR size
        String cidrAddress = pod.getCidrAddress();
        long cidrSize = pod.getCidrSize();

        // If the server's private IP address is not in the same subnet as the
        // pod's CIDR, return false
        String cidrSubnet = NetUtils.getCidrSubNet(cidrAddress, cidrSize);
        String serverSubnet = NetUtils.getSubNet(serverPrivateIP, serverPrivateNetmask);
        if (!cidrSubnet.equals(serverSubnet)) {
            return false;
        }

        // If the server's private netmask is less inclusive than the pod's CIDR
        // netmask, return false
        String cidrNetmask = NetUtils.getCidrSubNet("255.255.255.255", cidrSize);
        long cidrNetmaskNumeric = NetUtils.ip2Long(cidrNetmask);
        long serverNetmaskNumeric = NetUtils.ip2Long(serverPrivateNetmask);
        if (serverNetmaskNumeric > cidrNetmaskNumeric) {
            return false;
        }
        return true;
    }
    protected void checkCIDR(Host.Type type, HostPodVO pod, DataCenterVO dc, String serverPrivateIP, String serverPrivateNetmask) throws IllegalArgumentException {
        // Skip this check for Storage Agents and Console Proxies
        if (type == Host.Type.Storage || type == Host.Type.ConsoleProxy)
            return;

        if (serverPrivateIP == null) {
            return;
        }
        // Get the CIDR address and CIDR size
        String cidrAddress = pod.getCidrAddress();
        long cidrSize = pod.getCidrSize();

        // If the server's private IP address is not in the same subnet as the
        // pod's CIDR, return false
        String cidrSubnet = NetUtils.getCidrSubNet(cidrAddress, cidrSize);
        String serverSubnet = NetUtils.getSubNet(serverPrivateIP, serverPrivateNetmask);
        if (!cidrSubnet.equals(serverSubnet)) {
        	s_logger.warn("The private ip address of the server (" + serverPrivateIP + ") is not compatible with the CIDR of pod: "
                + pod.getName() + " and zone: " + dc.getName());
            throw new IllegalArgumentException("The private ip address of the server (" + serverPrivateIP + ") is not compatible with the CIDR of pod: "
                    + pod.getName() + " and zone: " + dc.getName());
        }

        // If the server's private netmask is less inclusive than the pod's CIDR
        // netmask, return false
        String cidrNetmask = NetUtils.getCidrSubNet("255.255.255.255", cidrSize);
        long cidrNetmaskNumeric = NetUtils.ip2Long(cidrNetmask);
        long serverNetmaskNumeric = NetUtils.ip2Long(serverPrivateNetmask);
        if (serverNetmaskNumeric > cidrNetmaskNumeric) {
            throw new IllegalArgumentException("The private ip address of the server (" + serverPrivateIP + ") is not compatible with the CIDR of pod: "
                    + pod.getName() + " and zone: " + dc.getName());
        }

    }

    public void checkIPConflicts(Host.Type type, HostPodVO pod, DataCenterVO dc, String serverPrivateIP, String serverPrivateNetmask, String serverPublicIP,
            String serverPublicNetmask) {
        // If the server's private IP is the same as is public IP, this host has
        // a host-only private network. Don't check for conflicts with the
        // private IP address table.
        if (serverPrivateIP != serverPublicIP) {
            if (!_privateIPAddressDao.mark(dc.getId(), pod.getId(), serverPrivateIP)) {
                // If the server's private IP address is already in the
                // database, return false
                List<DataCenterIpAddressVO> existingPrivateIPs = _privateIPAddressDao.listByPodIdDcIdIpAddress(pod.getId(), dc.getId(), serverPrivateIP);

                assert existingPrivateIPs.size() <= 1 : " How can we get more than one ip address with " + serverPrivateIP;
                if (existingPrivateIPs.size() > 1) {
                    throw new IllegalArgumentException("The private ip address of the server (" + serverPrivateIP + ") is already in use in pod: "
                            + pod.getName() + " and zone: " + dc.getName());
                }
                if (existingPrivateIPs.size() == 1) {
                    DataCenterIpAddressVO vo = existingPrivateIPs.get(0);
                    if (vo.getInstanceId() != null) {
                        throw new IllegalArgumentException("The private ip address of the server (" + serverPrivateIP + ") is already in use in pod: "
                                + pod.getName() + " and zone: " + dc.getName());
                    }
                }
            }
        }

        if (serverPublicIP != null && !_publicIPAddressDao.mark(dc.getId(), serverPublicIP)) {
            // If the server's public IP address is already in the database,
            // return false
            List<IPAddressVO> existingPublicIPs = _publicIPAddressDao.listByDcIdIpAddress(dc.getId(), serverPublicIP);
            if (existingPublicIPs.size() > 0) {
                throw new IllegalArgumentException("The public ip address of the server (" + serverPublicIP + ") is already in use in zone: " + dc.getName());
            }
        }
    }

    public HostVO createHost(final StartupCommand startup, ServerResource resource, Map<String, String> details, boolean directFirst) throws IllegalArgumentException {
        Host.Type type = null;

        if (startup instanceof StartupStorageCommand) {

            StartupStorageCommand ssCmd = ((StartupStorageCommand) startup);
            if (ssCmd.getResourceType() == Storage.StorageResourceType.SECONDARY_STORAGE) {
                type = Host.Type.SecondaryStorage;
                if (resource != null && resource instanceof DummySecondaryStorageResource){
                	resource = null;
                }
            } else {
                type = Host.Type.Storage;
            }
            final Map<String, String> hostDetails = ssCmd.getHostDetails();
            if (hostDetails != null) {
                if (details != null) {
                    details.putAll(hostDetails);
                } else {
                    details = hostDetails;
                }
            }
        } else if (startup instanceof StartupRoutingCommand) {
            StartupRoutingCommand ssCmd = ((StartupRoutingCommand) startup);
            type = Host.Type.Routing;
            final Map<String, String> hostDetails = ssCmd.getHostDetails();
            if (hostDetails != null) {
                if (details != null) {
                    details.putAll(hostDetails);
                } else {
                    details = hostDetails;
                }
            }
        } else if (startup instanceof StartupProxyCommand) {
            type = Host.Type.ConsoleProxy;
        } else if (startup instanceof StartupRoutingCommand) {
            type = Host.Type.Routing;
        } else {
            assert false : "Did someone add a new Startup command?";
        }

        Long id = null;
        HostVO server = _hostDao.findByGuid(startup.getGuid());
        if (server == null) {
        	server = _hostDao.findByGuid(startup.getGuidWithoutResource());
        }
        if (server != null && server.getRemoved() == null) {
            id = server.getId();
            if (s_logger.isDebugEnabled()) {
                s_logger.debug("Found the host " + id + " by guid: " + startup.getGuid());
            }
            if (directFirst) {
                s_logger.debug("Old host reconnected as new");
                return null;
            }
        } else {
            server = new HostVO(startup.getGuid());
        }

        server.setDetails(details);

        updateHost(server, startup, type, _nodeId);
        if (resource != null) {
            server.setResource(resource.getClass().getName());
        }
        if (id == null) {
            /*
             * // ignore integrity check for agent-simulator
             * if(!"0.0.0.0".equals(startup.getPrivateIpAddress()) &&
             * !"0.0.0.0".equals(startup.getStorageIpAddress())) { if
             * (_hostDao.findByPrivateIpAddressInDataCenter
             * (server.getDataCenterId(), startup.getPrivateIpAddress()) !=
             * null) { throw newIllegalArgumentException(
             * "The private ip address is already in used: " +
             * startup.getPrivateIpAddress()); }
             * 
             * if
             * (_hostDao.findByPrivateIpAddressInDataCenter(server.getDataCenterId
             * (), startup.getStorageIpAddress()) != null) { throw new
             * IllegalArgumentException
             * ("The private ip address is already in used: " +
             * startup.getStorageIpAddress()); } }
             */

            if (startup instanceof StartupStorageCommand) {
                server = _hostDao.persist(server);
                id = server.getId();
            } else if (startup instanceof StartupProxyCommand) {
                server.setProxyPort(((StartupProxyCommand) startup).getProxyPort());
                server = _hostDao.persist(server);
                id = server.getId();
            } else if (startup instanceof StartupRoutingCommand) {
                server = _hostDao.persist(server);
                id = server.getId();
            }

            s_logger.info("New " + server.getType().toString() + " host connected w/ guid " + startup.getGuid() + " and id is " + id);
        } else {
            if (!_hostDao.connect(server, _nodeId)) {
                throw new CloudRuntimeException("Agent cannot connect because the current state is " + server.getStatus().toString());
            }
            s_logger.info("Old " + server.getType().toString() + " host reconnected w/ id =" + id);
        }
        createCapacityEntry(startup, server);

        return server;
    }

    public HostVO createHost(final StartupCommand[] startup, ServerResource resource, Map<String, String> details, boolean directFirst) throws IllegalArgumentException {
        StartupCommand firstCmd = startup[0];
        HostVO result = createHost(firstCmd, resource, details, directFirst);
        if( result == null ) {
            return null;
        }
        return result;
    }

    public AgentAttache handleConnect(final Link link, final StartupCommand[] startup) throws IllegalArgumentException {
        HostVO server = createHost(startup, null, null, false);
        if ( server == null ) {
            return null;
        }
        long id = server.getId();

        AgentAttache attache = createAttache(id, server, link);

        notifyMonitorsOfConnection(attache, startup);

        return attache;
    }

    public AgentAttache findAgent(long hostId) {
        synchronized (_agents) {
            return _agents.get(hostId);
        }
    }

    protected AgentAttache createAttache(long id, HostVO server, Link link) {
        s_logger.debug("Adding link for " + id);
        final AgentAttache attache = new ConnectedAgentAttache(id, link, server.getStatus() == Status.Maintenance
                || server.getStatus() == Status.ErrorInMaintenance || server.getStatus() == Status.PrepareForMaintenance);
        link.attach(attache);
        AgentAttache old = null;
        synchronized (_agents) {
            old = _agents.get(id);
            _agents.put(id, attache);
        }

        return attache;
    }

    protected AgentAttache createAttache(long id, HostVO server, ServerResource resource) {
        s_logger.debug("Adding directly connect host for " + id);
        if (resource instanceof DummySecondaryStorageResource || resource instanceof KvmDummyResourceBase) {
        	return new DummyAttache(id, false);
        }
        final DirectAgentAttache attache = new DirectAgentAttache(id, resource, server.getStatus() == Status.Maintenance
                || server.getStatus() == Status.ErrorInMaintenance || server.getStatus() == Status.PrepareForMaintenance, this);
        AgentAttache old = null;
        synchronized (_agents) {
            old = _agents.get(id);
            _agents.put(id, attache);
        }

        return attache;
    }

    @Override
    public boolean maintenanceFailed(long hostId) {
        HostVO host = _hostDao.findById(hostId);
        if( host == null ) {
            if (s_logger.isDebugEnabled()) {
                s_logger.debug("Cant not find host " + hostId);
            }
            return false;
        } else {
            return _hostDao.updateStatus(host, Event.UnableToMigrate, _nodeId);
        }
    }
    
<<<<<<< HEAD
    public HostVO updateHost(UpdateHostCmd cmd) throws InvalidParameterValueException{
    	Long hostId = cmd.getId();
    	Long guestOSCategoryId = cmd.getOsCategoryId();
=======
    @Override
    public void updateHost(long hostId, long guestOSCategoryId) {
    	GuestOSCategoryVO guestOSCategory = _guestOSCategoryDao.findById(guestOSCategoryId);
    	Map<String, String> hostDetails = _hostDetailsDao.findDetails(hostId);
>>>>>>> 9228088c
    	
    	if (guestOSCategoryId != null) {

            // Verify that the host exists
        	HostVO host = _hostDao.findById(hostId);
        	if (host == null) {
        		throw new InvalidParameterValueException("Host with id " + hostId + " doesn't exist");
        	}
        	
        	// Verify that the guest OS Category exists
        	if (guestOSCategoryId > 0) {
        		if (_guestOSCategoryDao.findById(guestOSCategoryId) == null) {
        			throw new InvalidParameterValueException("Please specify a valid guest OS category.");
        		}
        	}
        	
        	GuestOSCategoryVO guestOSCategory = _guestOSCategoryDao.findById(guestOSCategoryId);
        	Map<String, String> hostDetails = _hostDetailsDao.findDetails(hostId);
        	
        	if (guestOSCategory != null) {
        		// Save a new entry for guest.os.category.id
        		hostDetails.put("guest.os.category.id", String.valueOf(guestOSCategory.getId()));
        	} else {
        		// Delete any existing entry for guest.os.category.id
        		hostDetails.remove("guest.os.category.id");
        	}
        	_hostDetailsDao.persist(hostId, hostDetails);
    	}
    	
    	HostVO updatedHost = _hostDao.findById(hostId);
    	return updatedHost;
    }

    protected void updateHost(final HostVO host, final StartupCommand startup, final Host.Type type, final long msId) throws IllegalArgumentException {
        s_logger.debug("updateHost() called");

        String dataCenter = startup.getDataCenter();
        String pod = startup.getPod();
        String cluster = startup.getCluster();
        
        if (pod != null && dataCenter != null && pod.equalsIgnoreCase("default") && dataCenter.equalsIgnoreCase("default")) {
        	List<HostPodVO> pods = _podDao.listAllIncludingRemoved();
        	for (HostPodVO hpv : pods) {
        		if (checkCIDR(type, hpv, startup.getPrivateIpAddress(), startup.getPrivateNetmask())) {
        			pod = hpv.getName();
        			dataCenter = _dcDao.findById(hpv.getDataCenterId()).getName();
        			break;
        		}
        	}
        }
        long dcId = -1;
        DataCenterVO dc = _dcDao.findByName(dataCenter);
        if (dc == null) {
            try {
                dcId = Long.parseLong(dataCenter);
                dc = _dcDao.findById(dcId);
            } catch (final NumberFormatException e) {
            }
        }
        if (dc == null) {
            throw new IllegalArgumentException("Host " + startup.getPrivateIpAddress() + " sent incorrect data center: " + dataCenter);
        }
        dcId = dc.getId();

        HostPodVO p = _podDao.findByName(pod, dcId);
        if (p == null) {
            try {
                final long podId = Long.parseLong(pod);
                p = _podDao.findById(podId);
            } catch (final NumberFormatException e) {
            }
        }
        Long podId = null;
        if (p == null) {
            if (type != Host.Type.SecondaryStorage) {

                /*
                 * s_logger.info("Unable to find the pod so we are creating one."
                 * ); p = createPod(pod, dcId, startup.getPrivateIpAddress(),
                 * NetUtils.getCidrSize(startup.getPrivateNetmask())); podId =
                 * p.getId();
                 */
                s_logger.error("Host " + startup.getPrivateIpAddress() + " sent incorrect pod: " + pod + " in " + dataCenter);
                throw new IllegalArgumentException("Host " + startup.getPrivateIpAddress() + " sent incorrect pod: " + pod + " in " + dataCenter);
            }
        } else {
            podId = p.getId();
        }
        
        Long clusterId = null;
        if (cluster != null) {
            try {
                clusterId = Long.valueOf(cluster);
            } catch (NumberFormatException e) {
                ClusterVO c = _clusterDao.findBy(cluster, podId);
                if (c == null) {
                    c = new ClusterVO(dcId, podId, cluster);
                    c = _clusterDao.persist(c);
                }
                clusterId = c.getId();
            }
        }

        if (type == Host.Type.Routing) {
            StartupRoutingCommand scc = (StartupRoutingCommand) startup;
            Hypervisor.Type hypervisorType = scc.getHypervisorType();
            boolean doCidrCheck = true;

            // If this command is from the agent simulator, don't do the CIDR
            // check
            if (scc.getAgentTag() != null && startup.getAgentTag().equalsIgnoreCase("vmops-simulator"))
                doCidrCheck = false;

            // If this command is from a KVM agent, or from an agent that has a
            // null hypervisor type, don't do the CIDR check
            if (hypervisorType == null || hypervisorType == Hypervisor.Type.KVM || hypervisorType == Hypervisor.Type.VmWare)
                doCidrCheck = false;

            if (doCidrCheck)
                s_logger.info("Host: " + host.getName() + " connected with hypervisor type: " + hypervisorType + ". Checking CIDR...");
            else
                s_logger.info("Host: " + host.getName() + " connected with hypervisor type: " + hypervisorType + ". Skipping CIDR check...");

            if (doCidrCheck) {
                checkCIDR(type, p, dc, scc.getPrivateIpAddress(), scc.getPrivateNetmask());
            }

            // Check if the private/public IPs of the server are already in the
            // private/public IP address tables
            checkIPConflicts(type, p, dc, scc.getPrivateIpAddress(), scc.getPublicIpAddress(), scc.getPublicIpAddress(), scc.getPublicNetmask());
        }

        host.setDataCenterId(dc.getId());
        host.setPodId(podId);
        host.setClusterId(clusterId);
        host.setPrivateIpAddress(startup.getPrivateIpAddress());
        host.setPrivateNetmask(startup.getPrivateNetmask());
        host.setPrivateMacAddress(startup.getPrivateMacAddress());
        host.setPublicIpAddress(startup.getPublicIpAddress());
        host.setPublicMacAddress(startup.getPublicMacAddress());
        host.setPublicNetmask(startup.getPublicNetmask());
        host.setStorageIpAddress(startup.getStorageIpAddress());
        host.setStorageMacAddress(startup.getStorageMacAddress());
        host.setStorageNetmask(startup.getStorageNetmask());
        host.setVersion(startup.getVersion());
        host.setName(startup.getName());
        host.setType(type);
        host.setManagementServerId(msId);
        host.setStorageUrl(startup.getIqn());
        host.setLastPinged(System.currentTimeMillis() >> 10);
        if (startup instanceof StartupRoutingCommand) {
            final StartupRoutingCommand scc = (StartupRoutingCommand) startup;
            host.setCaps(scc.getCapabilities());
            host.setCpus(scc.getCpus());
            host.setTotalMemory(scc.getMemory());
            host.setSpeed(scc.getSpeed());
            Hypervisor.Type hyType = scc.getHypervisorType();
            if (hyType == null) {
                host.setHypervisorType(Hypervisor.Type.Xen);
            } else {
                host.setHypervisorType(hyType);
            }
        } else if(startup instanceof StartupStorageCommand) {
            final StartupStorageCommand ssc = (StartupStorageCommand) startup;
            host.setParent(ssc.getParent());
            host.setTotalSize(ssc.getTotalSize());
            host.setHypervisorType(Hypervisor.Type.None);
            if (ssc.getNfsShare() != null) {
                host.setStorageUrl(ssc.getNfsShare());
            }
        }
        if (startup.getStorageIpAddressDeux() != null) {
            host.setStorageIpAddressDeux(startup.getStorageIpAddressDeux());
            host.setStorageMacAddressDeux(startup.getStorageMacAddressDeux());
            host.setStorageNetmaskDeux(startup.getStorageNetmaskDeux());
        }

    }
    
    @Override
    public Host findHost(VirtualMachineProfile vm, Set<? extends Host> avoids) {
        return null;
    }

    // create capacity entries if none exist for this server
    private void createCapacityEntry(final StartupCommand startup, HostVO server) {
        SearchCriteria<CapacityVO> capacitySC = _capacityDao.createSearchCriteria();
        capacitySC.addAnd("hostOrPoolId", SearchCriteria.Op.EQ, server.getId());
        capacitySC.addAnd("dataCenterId", SearchCriteria.Op.EQ, server.getDataCenterId());
        capacitySC.addAnd("podId", SearchCriteria.Op.EQ, server.getPodId());
        List<CapacityVO> capacities = _capacityDao.search(capacitySC, null);

        // remove old entries, we'll recalculate them anyway
        if ((capacities != null) && !capacities.isEmpty()) {
            for (CapacityVO capacity : capacities) {
                _capacityDao.remove(capacity.getId());
            }
        }

        if (startup instanceof StartupStorageCommand) {
            StartupStorageCommand ssCmd = (StartupStorageCommand) startup;
            if (ssCmd.getResourceType() == Storage.StorageResourceType.STORAGE_HOST) {
                CapacityVO capacity = new CapacityVO(server.getId(), server.getDataCenterId(), server.getPodId(), 0L, server.getTotalSize(),
                        CapacityVO.CAPACITY_TYPE_STORAGE);
                _capacityDao.persist(capacity);

                capacity = new CapacityVO(server.getId(), server.getDataCenterId(), server.getPodId(), 0L, server.getTotalSize() * _overProvisioningFactor,
                        CapacityVO.CAPACITY_TYPE_STORAGE_ALLOCATED);
                _capacityDao.persist(capacity);
            }
        } else if (startup instanceof StartupRoutingCommand) {

            CapacityVO capacity = new CapacityVO(server.getId(), server.getDataCenterId(), server.getPodId(), 0L,
                    server.getTotalMemory(), CapacityVO.CAPACITY_TYPE_MEMORY);
            _capacityDao.persist(capacity);

            capacity = new CapacityVO(server.getId(), server.getDataCenterId(), server.getPodId(), 0L, (long)(server.getCpus().longValue()
                    * server.getSpeed().longValue()*_cpuOverProvisioningFactor), CapacityVO.CAPACITY_TYPE_CPU);
            _capacityDao.persist(capacity);
        }
    }

//    protected void upgradeAgent(final Link link, final byte[] request, final String reason) {
//
//        if (reason == UnsupportedVersionException.IncompatibleVersion) {
//            final UpgradeResponse response = new UpgradeResponse(request, _upgradeMgr.getAgentUrl());
//            try {
//                s_logger.info("Asking for the agent to update due to incompatible version: " + response.toString());
//                link.send(response.toBytes());
//            } catch (final ClosedChannelException e) {
//                s_logger.warn("Unable to send response due to connection closed: " + response.toString());
//            }
//            return;
//        }
//
//        assert (reason == UnsupportedVersionException.UnknownVersion) : "Unknown reason: " + reason;
//        final UpgradeResponse response = new UpgradeResponse(request, _upgradeMgr.getAgentUrl());
//        try {
//            s_logger.info("Asking for the agent to update due to unknown version: " + response.toString());
//            link.send(response.toBytes());
//        } catch (final ClosedChannelException e) {
//            s_logger.warn("Unable to send response due to connection closed: " + response.toString());
//        }
//    }

    protected class SimulateStartTask implements Runnable {
        ServerResource resource;
        Map<String, String> details;
        long id;
        ActionDelegate<Long> actionDelegate;

        public SimulateStartTask(long id, ServerResource resource, Map<String, String> details, ActionDelegate<Long> actionDelegate) {
            this.id = id;
            this.resource = resource;
            this.details = details;
            this.actionDelegate = actionDelegate;
        }

        @Override
        public void run() {
            try {
                if (s_logger.isDebugEnabled()) {
                    s_logger.debug("Simulating start for resource " + resource.getName() + " id " + id);
                }
                simulateStart(resource, details, false);
            } catch (Exception e) {
                s_logger.warn("Unable to simulate start on resource " + id + " name " + resource.getName(), e);
            } finally {
            	if(actionDelegate != null)
            		actionDelegate.action(new Long(id));
            	
            	StackMaid.current().exitCleanup();
            }
        }
    }

    public class AgentHandler extends Task {
        public AgentHandler(Task.Type type, Link link, byte[] data) {
            super(type, link, data);
        }

        protected void processRequest(final Link link, final Request request) {
            AgentAttache attache = (AgentAttache) link.attachment();
            final Command[] cmds = request.getCommands();
            Command cmd = cmds[0];
            boolean logD = true;

            Response response = null;
            if (attache == null) {
                s_logger.debug("Processing sequence " + request.getSequence() + ": Processing " + request.toString());
                if (!(cmd instanceof StartupCommand)) {
                    s_logger.warn("Throwing away a request because it came through as the first command on a connect: " + request.toString());
                    return;
                }
                StartupCommand startup = (StartupCommand) cmd;
//                if ((_upgradeMgr.registerForUpgrade(-1, startup.getVersion()) == UpgradeManager.State.RequiresUpdate) && (_upgradeMgr.getAgentUrl() != null)) {
//                    final UpgradeCommand upgrade = new UpgradeCommand(_upgradeMgr.getAgentUrl());
//                    final Request req = new Request(1, -1, -1, new Command[] { upgrade }, true, true);
//                    s_logger.info("Agent requires upgrade: " + req.toString());
//                    try {
//                        link.send(req.toBytes());
//                    } catch (ClosedChannelException e) {
//                        s_logger.warn("Unable to tell agent it should update.");
//                    }
//                    return;
//                }
                try {
                    StartupCommand[] startups = new StartupCommand[cmds.length];
                    for (int i = 0; i < cmds.length; i++)
                        startups[i] = (StartupCommand) cmds[i];
                    attache = handleConnect(link, startups);
                } catch (final IllegalArgumentException e) {
                    _alertMgr.sendAlert(AlertManager.ALERT_TYPE_HOST, 0, new Long(0), "Agent from " + startup.getPrivateIpAddress()
                            + " is unable to connect due to " + e.getMessage(), "Agent from " + startup.getPrivateIpAddress() + " is unable to connect with "
                            + request.toString() + " because of " + e.getMessage());
                    s_logger.warn("Unable to create attache for agent: " + request.toString(), e);
                    response = new Response(request, new StartupAnswer((StartupCommand) cmd, e.getMessage()), _nodeId, -1);
                } catch (final CloudRuntimeException e) {
                    _alertMgr.sendAlert(AlertManager.ALERT_TYPE_HOST, 0, new Long(0), "Agent from " + startup.getPrivateIpAddress()
                            + " is unable to connect due to " + e.getMessage(), "Agent from " + startup.getPrivateIpAddress() + " is unable to connect with "
                            + request.toString() + " because of " + e.getMessage());
                    s_logger.warn("Unable to create attache for agent: " + request.toString(), e);
                }
                if (attache == null) {
                    if (response == null) {
                        s_logger.warn("Unable to create attache for agent: " + request.toString());
                        response = new Response(request, new StartupAnswer((StartupCommand) request.getCommand(), "Unable to register this agent"), _nodeId, -1);
                    }
                    try {
                        link.send(response.toBytes(), true);
                    } catch (final ClosedChannelException e) {
                        s_logger.warn("Response was not sent: " + response.toString());
                    }
                    return;
                }
            }

            final long hostId = attache.getId();

            if (s_logger.isDebugEnabled()) {
                if (cmd instanceof PingRoutingCommand) {
                    final PingRoutingCommand ping = (PingRoutingCommand) cmd;
                    if (ping.getNewStates().size() > 0) {
                        s_logger.debug("SeqA " + hostId + "-" + request.getSequence() + ": Processing " + request.toString());
                    } else {
                        logD = false;
                        s_logger.debug("Ping from " + hostId);
                        s_logger.trace("SeqA " + hostId + "-" + request.getSequence() + ": Processing " + request.toString());
                    }
                } else if (cmd instanceof PingCommand) {
                    logD = false;
                    s_logger.debug("Ping from " + hostId);
                    s_logger.trace("SeqA " + attache.getId() + "-" + request.getSequence() + ": Processing " + request.toString());
                } else {
                    s_logger.debug("SeqA " + attache.getId() + "-" + request.getSequence() + ": Processing " + request.toString());
                }
            }

            final Answer[] answers = new Answer[cmds.length];
            for (int i = 0; i < cmds.length; i++) {
                cmd = cmds[i];
                Answer answer = null;
                try {
                    if (cmd instanceof StartupRoutingCommand) {
                        final StartupRoutingCommand startup = (StartupRoutingCommand) cmd;
                        answer = new StartupAnswer(startup, attache.getId(), getPingInterval());
                    } else if (cmd instanceof StartupProxyCommand) {
                        final StartupProxyCommand startup = (StartupProxyCommand) cmd;
                        answer = new StartupAnswer(startup, attache.getId(), getPingInterval());
                    } else if (cmd instanceof StartupStorageCommand) {
                        final StartupStorageCommand startup = (StartupStorageCommand) cmd;
                        answer = new StartupAnswer(startup, attache.getId(), getPingInterval());
                    } else if (cmd instanceof ShutdownCommand) {
                        final ShutdownCommand shutdown = (ShutdownCommand) cmd;
                        final String reason = shutdown.getReason();
                        s_logger.info("Host " + attache.getId() + " has informed us that it is shutting down with reason " + reason + " and detail "
                                + shutdown.getDetail());
                        if (reason.equals(ShutdownCommand.Update)) {
                            disconnect(attache, Event.UpdateNeeded, false);
                        } else if (reason.equals(ShutdownCommand.Requested)) {
                            disconnect(attache, Event.ShutdownRequested, false);
                        }
                        return;
                    } else if(cmd instanceof AgentControlCommand) {
                    	answer = handleControlCommand(attache, (AgentControlCommand)cmd);
                    } else {
                        handleCommands(attache, request.getSequence(), new Command[] { cmd });
                        if (cmd instanceof PingCommand) {
                            long cmdHostId = ((PingCommand) cmd).getHostId();

                            // if the router is sending a ping, verify the
                            // gateway was pingable
                            if (cmd instanceof PingRoutingCommand) {
                                boolean gatewayAccessible = ((PingRoutingCommand) cmd).isGatewayAccessible();
                                HostVO host = _hostDao.findById(Long.valueOf(cmdHostId));
                                if (!gatewayAccessible) {
                                    // alert that host lost connection to
                                    // gateway (cannot ping the default route)
                                    DataCenterVO dcVO = _dcDao.findById(host.getDataCenterId());
                                    HostPodVO podVO = _podDao.findById(host.getPodId());
                                    String hostDesc = "name: " + host.getName() + " (id:" + host.getId() + "), availability zone: " + dcVO.getName()
                                            + ", pod: " + podVO.getName();

                                    _alertMgr.sendAlert(AlertManager.ALERT_TYPE_ROUTING, host.getDataCenterId(), host.getPodId(),
                                            "Host lost connection to gateway, " + hostDesc, "Host [" + hostDesc
                                                    + "] lost connection to gateway (default route) and is possibly having network connection issues.");
                                } else {
                                    _alertMgr.clearAlert(AlertManager.ALERT_TYPE_ROUTING, host.getDataCenterId(), host.getPodId());
                                }
                            }
                            answer = new PingAnswer((PingCommand) cmd);
                        } else if (cmd instanceof ReadyAnswer) {
                            HostVO host = _hostDao.findById(attache.getId());
                            if( host == null ) {
                                if (s_logger.isDebugEnabled()) {
                                    s_logger.debug("Cant not find host " + attache.getId());
                                }
                            } else {
                                s_logger.info("Host " + attache.getId() + " is now ready to processing commands.");
                                _hostDao.updateStatus(host, Event.Ready, _nodeId);
                            }
                        } else {
                            answer = new Answer(cmd);
                        }
                    }
                } catch (final Throwable th) {
                    s_logger.warn("Caught: ", th);
                    answer = new Answer(cmd, false, th.getMessage());
                }
                answers[i] = answer;
            }

            response = new Response(request, answers, _nodeId, attache.getId());
            if (s_logger.isDebugEnabled()) {
                if (logD) {
                    s_logger.debug("SeqA " + attache.getId() + "-" + response.getSequence() + ": Sending " + response.toString());
                } else {
                    s_logger.trace("SeqA " + attache.getId() + "-" + response.getSequence() + ": Sending " + response.toString());
                }
            }
            try {
                link.send(response.toBytes());
            } catch (final ClosedChannelException e) {
                s_logger.warn("Unable to send response because connection is closed: " + response.toString());
            }
        }

        protected void processResponse(final Link link, final Response response) {
            final AgentAttache attache = (AgentAttache) link.attachment();
            if (attache == null) {
                s_logger.warn("Unable to process: " + response.toString());
            }

            if (!attache.processAnswers(response.getSequence(), response)) {
                s_logger.info("Host " + attache.getId() + " - Seq " + response.getSequence() + ": Response is not processed: " + response.toString());
            }
        }

        @Override
        protected void doTask(final Task task) throws Exception {
        	Transaction txn = Transaction.open(Transaction.CLOUD_DB);
        	try {
	            final Type type = task.getType();
	            if (type == Task.Type.DATA) {
	                final byte[] data = task.getData();
	                try {
	                    final Request event = Request.parse(data);
	                    if (event instanceof Response) {
	                        processResponse(task.getLink(), (Response) event);
	                    } else {
	                        processRequest(task.getLink(), event);
	                    }
	                } catch (final UnsupportedVersionException e) {
	                    s_logger.warn(e.getMessage());
	                    //upgradeAgent(task.getLink(), data, e.getReason());
	                }
	            } else if (type == Task.Type.CONNECT) {
	            } else if (type == Task.Type.DISCONNECT) {
	                final Link link = task.getLink();
	                final AgentAttache attache = (AgentAttache) link.attachment();
	                if (attache != null) {
	                    disconnect(attache, Event.AgentDisconnected, true);
	                } else {
	                    s_logger.info("Connection from " + link.getIpAddress() + " closed but no cleanup was done.");
	                    link.close();
	                    link.terminated();
	                }
	            }
        	} finally {
        		StackMaid.current().exitCleanup();
        		txn.close();
        	}
        }
    }
    
    protected AgentManagerImpl() {
    }
}<|MERGE_RESOLUTION|>--- conflicted
+++ resolved
@@ -121,11 +121,8 @@
 import com.cloud.resource.ServerResource;
 import com.cloud.service.ServiceOfferingVO;
 import com.cloud.storage.GuestOSCategoryVO;
-<<<<<<< HEAD
+import com.cloud.storage.Storage;
 import com.cloud.storage.StorageManager;
-=======
-import com.cloud.storage.Storage;
->>>>>>> 9228088c
 import com.cloud.storage.StoragePoolVO;
 import com.cloud.storage.VMTemplateHostVO;
 import com.cloud.storage.VMTemplateVO;
@@ -581,17 +578,13 @@
         Enumeration<Discoverer> en = _discoverers.enumeration();
         while (en.hasMoreElements()) {
             Discoverer discoverer = en.nextElement();
-<<<<<<< HEAD
-            Map<? extends ServerResource, Map<String, String>> resources = discoverer.find(dcId, podId, clusterId, uri, username, password);
-=======
             Map<? extends ServerResource, Map<String, String>> resources = null;
             
             try {
-            	resources = discoverer.find(dcId, podId, clusterId, url, username, password);
+            	resources = discoverer.find(dcId, podId, clusterId, uri, username, password);
             } catch(Exception e) {
             	s_logger.info("Exception in host discovery process with discoverer: " + discoverer.getName() + ", skip to another discoverer if there is any");
             }
->>>>>>> 9228088c
             if (resources != null) {
                 for (Map.Entry<? extends ServerResource, Map<String, String>> entry : resources.entrySet()) {
                     ServerResource resource = entry.getKey();
@@ -1051,7 +1044,8 @@
         	loadDirectlyConnectedHost(host, null);
         }
     }
-    
+
+    @SuppressWarnings("rawtypes")
     protected void loadDirectlyConnectedHost(HostVO host, ActionDelegate<Long> actionDelegate) {
         String resourceName = host.getResource();
         ServerResource resource = null;
@@ -1786,17 +1780,11 @@
             return _hostDao.updateStatus(host, Event.UnableToMigrate, _nodeId);
         }
     }
-    
-<<<<<<< HEAD
+
+    @Override
     public HostVO updateHost(UpdateHostCmd cmd) throws InvalidParameterValueException{
     	Long hostId = cmd.getId();
     	Long guestOSCategoryId = cmd.getOsCategoryId();
-=======
-    @Override
-    public void updateHost(long hostId, long guestOSCategoryId) {
-    	GuestOSCategoryVO guestOSCategory = _guestOSCategoryDao.findById(guestOSCategoryId);
-    	Map<String, String> hostDetails = _hostDetailsDao.findDetails(hostId);
->>>>>>> 9228088c
     	
     	if (guestOSCategoryId != null) {
 
