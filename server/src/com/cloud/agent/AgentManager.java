/**
 *  Copyright (C) 2010 Cloud.com, Inc.  All rights reserved.
 * 
 * This software is licensed under the GNU General Public License v3 or later.
 * 
 * It is free software: you can redistribute it and/or modify
 * it under the terms of the GNU General Public License as published by
 * the Free Software Foundation, either version 3 of the License, or any later version.
 * This program is distributed in the hope that it will be useful,
 * but WITHOUT ANY WARRANTY; without even the implied warranty of
 * MERCHANTABILITY or FITNESS FOR A PARTICULAR PURPOSE.  See the
 * GNU General Public License for more details.
 * 
 * You should have received a copy of the GNU General Public License
 * along with this program.  If not, see <http://www.gnu.org/licenses/>.
 * 
 */
package com.cloud.agent;

import com.cloud.agent.api.Answer;
import com.cloud.agent.api.Command;
import com.cloud.agent.api.StartupCommand;
import com.cloud.agent.manager.AgentAttache;
import com.cloud.agent.manager.Commands;
import com.cloud.exception.AgentUnavailableException;
import com.cloud.exception.ConnectionException;
import com.cloud.exception.OperationTimedoutException;
import com.cloud.host.HostVO;
import com.cloud.host.Status;
import com.cloud.host.Status.Event;
import com.cloud.hypervisor.Hypervisor.HypervisorType;
import com.cloud.resource.ServerResource;
import com.cloud.utils.component.Manager;

/**
 * AgentManager manages hosts. It directly coordinates between the DAOs and the connections it manages.
 */
public interface AgentManager extends Manager {
    public enum OnError {
        Continue, Stop
    }

    public enum TapAgentsAction {
        Add,
        Del,
        Contains,
    }
    
    /**
     * easy send method that returns null if there's any errors. It handles all exceptions.
     * 
     * @param hostId
     *            host id
     * @param cmd
     *            command to send.
     * @return Answer if successful; null if not.
     */
    Answer easySend(Long hostId, Command cmd);

    /**
     * Synchronous sending a command to the agent.
     * 
     * @param hostId
     *            id of the agent on host
     * @param cmd
     *            command
     * @return an Answer
     */

    Answer send(Long hostId, Command cmd) throws AgentUnavailableException, OperationTimedoutException;

    /**
     * Synchronous sending a list of commands to the agent.
     * 
     * @param hostId
     *            id of the agent on host
     * @param cmds
     *            array of commands
     * @param isControl
     *            Commands sent contains control commands
     * @param stopOnError
     *            should the agent stop execution on the first error.
     * @return an array of Answer
     */
    Answer[] send(Long hostId, Commands cmds) throws AgentUnavailableException, OperationTimedoutException;

    Answer[] send(Long hostId, Commands cmds, int timeout) throws AgentUnavailableException, OperationTimedoutException;

    /**
     * Asynchronous sending of a command to the agent.
     * 
     * @param hostId
     *            id of the agent on the host.
     * @param cmds
     *            Commands to send.
     * @param stopOnError
     *            should the agent stop execution on the first error.
     * @param listener
     *            the listener to process the answer.
     * @return sequence number.
     */
    long send(Long hostId, Commands cmds, Listener listener) throws AgentUnavailableException;

    /**
     * Register to listen for host events. These are mostly connection and disconnection events.
     * 
     * @param listener
     * @param connections
     *            listen for connections
     * @param commands
     *            listen for connections
     * @param priority
     *            in listening for events.
     * @return id to unregister if needed.
     */
    int registerForHostEvents(Listener listener, boolean connections, boolean commands, boolean priority);


    /**
     * Register to listen for initial agent connections.
     * @param creator
     * @param priority in listening for events.
     * @return id to unregister if needed.
     */
    int registerForInitialConnects(StartupCommandProcessor creator,  boolean priority);

    /**
     * Unregister for listening to host events.
     * 
     * @param id
     *            returned from registerForHostEvents
     */
    void unregisterForHostEvents(int id);

    public boolean executeUserRequest(long hostId, Event event) throws AgentUnavailableException;

    Answer sendTo(Long dcId, HypervisorType type, Command cmd);

    void sendToSecStorage(HostVO ssHost, Command cmd, Listener listener) throws AgentUnavailableException;

    Answer sendToSecStorage(HostVO ssHost, Command cmd);
    
    /* working as a lock while agent is being loaded */
    public boolean tapLoadingAgents(Long hostId, TapAgentsAction action);
    
    public AgentAttache handleDirectConnectAgent(HostVO host, StartupCommand[] cmds, ServerResource resource, boolean forRebalance) throws ConnectionException;
    
    public boolean agentStatusTransitTo(HostVO host, Status.Event e, long msId);
    
    public AgentAttache findAttache(long hostId);
    
    void disconnectWithoutInvestigation(long hostId, Status.Event event);
    
    public void pullAgentToMaintenance(long hostId);
    
    public void pullAgentOutMaintenance(long hostId);

<<<<<<< HEAD
	boolean reconnect(long hostId);
=======
    Answer sendToSSVM(Long dcId, final Command cmd);

    HostVO getSSAgent(HostVO ssHost);

    void updateStatus(HostVO host, Event event);

>>>>>>> 9a668416
}<|MERGE_RESOLUTION|>--- conflicted
+++ resolved
@@ -155,14 +155,6 @@
     
     public void pullAgentOutMaintenance(long hostId);
 
-<<<<<<< HEAD
 	boolean reconnect(long hostId);
-=======
     Answer sendToSSVM(Long dcId, final Command cmd);
-
-    HostVO getSSAgent(HostVO ssHost);
-
-    void updateStatus(HostVO host, Event event);
-
->>>>>>> 9a668416
 }