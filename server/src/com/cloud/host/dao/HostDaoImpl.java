--- conflicted
+++ resolved
@@ -321,98 +321,14 @@
         List<HostVO> hosts = listBy(sc);
         return hosts.size();
     }
-<<<<<<< HEAD
-    
-=======
-
-    @Override
-    public HostVO findSecondaryStorageHost(Long dcId) {
-        SearchCriteria<HostVO> sc = TypeDcSearch.create();
-        sc.setParameters("type", Host.Type.SecondaryStorage);
-        if (dcId != null) {
-            sc.setParameters("dc", dcId);
-        }
-        List<HostVO> storageHosts = listBy(sc);
-        if (storageHosts == null || storageHosts.size() < 1) {
-            return null;
-        } else {
-            Collections.shuffle(storageHosts);
-            return storageHosts.get(0);
-        }
-    }
-
-    @Override
-    public HostVO findSecondaryStorageVM(Long dcId) {
-        SearchCriteria<HostVO> sc = SecondaryStorageVMSearch.create();
-        sc.setParameters("type", Host.Type.SecondaryStorageVM);
-        sc.setParameters("status", Status.Up);
-        if (dcId != null) {
-            sc.setParameters("dc", dcId);
-        }
-        List<HostVO> storageHosts = listBy(sc);
-        if (storageHosts == null || storageHosts.size() < 1) {
-            return null;
-        } else {
-            Collections.shuffle(storageHosts);
-            return storageHosts.get(0);
-        }
-    }
-
-    @Override
-    public List<HostVO> listSecondaryStorageHosts() {
-        SearchCriteria<HostVO> sc = createSearchCriteria();
-        sc.addAnd("type", SearchCriteria.Op.EQ, Host.Type.SecondaryStorage);
-        return search(sc, null);
-    }
-
-    @Override
-    public List<HostVO> listSecondaryStorageHosts(long dataCenterId) {
-        SearchCriteria<HostVO> sc = createSearchCriteria();
-        sc.addAnd("dataCenterId", SearchCriteria.Op.EQ, dataCenterId);
-        sc.addAnd("type", SearchCriteria.Op.EQ, Host.Type.SecondaryStorage);
-        return search(sc, null);
-
-    }
-
-    @Override
-    public List<HostVO> listLocalSecondaryStorageHosts() {
-        SearchCriteria<HostVO> sc = createSearchCriteria();
-        sc.addAnd("type", SearchCriteria.Op.EQ, Host.Type.LocalSecondaryStorage);
-        return search(sc, null);
-    }
-
-    @Override
-    public List<HostVO> listLocalSecondaryStorageHosts(long dataCenterId) {
-        SearchCriteria<HostVO> sc = createSearchCriteria();
-        sc.addAnd("dataCenterId", SearchCriteria.Op.EQ, dataCenterId);
-        sc.addAnd("type", SearchCriteria.Op.EQ, Host.Type.LocalSecondaryStorage);
-        return search(sc, null);
-
-    }    
-
-    @Override
-    public List<HostVO> listAllSecondaryStorageHosts(long dataCenterId) {
-        SearchCriteria<HostVO> sc = createSearchCriteria();                            
-        sc.addAnd("dataCenterId", SearchCriteria.Op.EQ, dataCenterId);
-        sc.addAnd("type", SearchCriteria.Op.IN, new Object[]{Host.Type.LocalSecondaryStorage, Host.Type.SecondaryStorage});
-        return search(sc, null);
-    }
-
-    @Override
-    public List<HostVO> findDirectlyConnectedHosts() {
-        SearchCriteria<HostVO> sc = DirectlyConnectedSearch.create();
-        return search(sc, null);
-    }
-
->>>>>>> 9a668416
-    @Override @DB
+    @Override @DB
     public List<HostVO> findAndUpdateDirectAgentToLoad(long lastPingSecondsAfter, Long limit, long managementServerId) {
         Transaction txn = Transaction.currentTxn();
-        txn.start();       
+        txn.start();       
     	SearchCriteria<HostVO> sc = UnmanagedDirectConnectSearch.create();
     	sc.setParameters("lastPinged", lastPingSecondsAfter);
         //sc.setParameters("resourceStates", ResourceState.ErrorInMaintenance, ResourceState.Maintenance, ResourceState.PrepareForMaintenance, ResourceState.Disabled);
-        sc.setJoinParameters("ClusterManagedSearch", "managed", Managed.ManagedState.Managed);
+        sc.setJoinParameters("ClusterManagedSearch", "managed", Managed.ManagedState.Managed);
         List<HostVO> hosts = lockRows(sc, new Filter(HostVO.class, "clusterId", true, 0L, limit), true);
         
         for (HostVO host : hosts) {
@@ -422,7 +338,7 @@
         
         txn.commit();
         
-        return hosts;
+        return hosts;
     }
     
     @Override @DB
@@ -444,12 +360,12 @@
     	
     	return hosts;
     }
-
-    @Override
-    public void markHostsAsDisconnected(long msId, long lastPing) {
-        SearchCriteria<HostVO> sc = MsStatusSearch.create();
+
+    @Override
+    public void markHostsAsDisconnected(long msId, long lastPing) {
+        SearchCriteria<HostVO> sc = MsStatusSearch.create();
         sc.setParameters("ms", msId);
-
+
         HostVO host = createForUpdate();
         host.setLastPinged(lastPing);
         host.setDisconnectedOn(new Date());
