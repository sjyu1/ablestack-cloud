--- conflicted
+++ resolved
@@ -126,11 +126,8 @@
     protected VMSnapshotDao _vmSnapshotDao;
     @Inject
     protected UserVmDao _userVMDao;
-<<<<<<< HEAD
     @Inject
     protected UserVmDetailsDao _userVmDetailsDao;
-=======
->>>>>>> 738d35a6
 
     @Inject
     ClusterDetailsDao _clusterDetailsDao;
