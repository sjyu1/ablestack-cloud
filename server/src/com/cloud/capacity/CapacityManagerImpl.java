--- conflicted
+++ resolved
@@ -409,23 +409,6 @@
         return hasCapacity;
 
     }
-<<<<<<< HEAD
-=======
-
-    public class HostCapacityCollector implements Runnable {
-
-        @Override
-        public void run() {
-        	s_logger.debug("HostCapacityCollector is running...");
-            // get all hosts...even if they are not in 'UP' state
-            List<HostVO> hosts = _resourceMgr.listAllHostsInAllZonesByType(Host.Type.Routing);
-            for (HostVO host : hosts) {
-            	updateCapacityForHost(host);
-            }
-
-        }        
-    }
->>>>>>> 0e52c5c2
     
     @Override
 	public void updateCapacityForHost(HostVO host){
