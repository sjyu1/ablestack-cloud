--- conflicted
+++ resolved
@@ -53,16 +53,9 @@
     		version = version.substring(0, index);
 
         String[] tokens = version.split("[.]");
-<<<<<<< HEAD
-        
-        if ( tokens.length < 3  )
-        	return "0";
-        
-=======
 
         if ( tokens.length < 3  )
         	return "0";
->>>>>>> 86427559
         return tokens[0] + "." + tokens[1]+ "." + tokens[2];
     }
     
