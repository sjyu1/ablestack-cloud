// Licensed to the Apache Software Foundation (ASF) under one
// or more contributor license agreements.  See the NOTICE file
// distributed with this work for additional information
// regarding copyright ownership.  The ASF licenses this file
// to you under the Apache License, Version 2.0 (the
// "License"); you may not use this file except in compliance
// with the License.  You may obtain a copy of the License at
// 
//   http://www.apache.org/licenses/LICENSE-2.0
//
// Unless required by applicable law or agreed to in writing,
// software distributed under the License is distributed on an
// "AS IS" BASIS, WITHOUT WARRANTIES OR CONDITIONS OF ANY
// KIND, either express or implied.  See the License for the
// specific language governing permissions and limitations
// under the License.
package com.cloud.vm;

import java.util.ArrayList;
import java.util.Date;
import java.util.HashMap;
import java.util.HashSet;
import java.util.List;
import java.util.Map;
import java.util.Set;
import java.util.UUID;
import java.util.concurrent.Executors;
import java.util.concurrent.ScheduledExecutorService;
import java.util.concurrent.TimeUnit;

import javax.ejb.Local;
import javax.inject.Inject;
import javax.naming.ConfigurationException;

import org.apache.cloudstack.acl.ControlledEntity.ACLType;
import org.apache.cloudstack.acl.SecurityChecker.AccessType;
import org.apache.cloudstack.api.BaseCmd;
import org.apache.cloudstack.api.command.admin.vm.AssignVMCmd;
import org.apache.cloudstack.api.command.admin.vm.RecoverVMCmd;
import org.apache.cloudstack.api.command.user.template.CreateTemplateCmd;
import org.apache.cloudstack.api.command.user.vm.DeployVMCmd;
import org.apache.cloudstack.api.command.user.vm.DestroyVMCmd;
import org.apache.cloudstack.api.command.user.vm.RebootVMCmd;
import org.apache.cloudstack.api.command.user.vm.ResetVMPasswordCmd;
import org.apache.cloudstack.api.command.user.vm.RestoreVMCmd;
import org.apache.cloudstack.api.command.user.vm.StartVMCmd;
import org.apache.cloudstack.api.command.user.vm.UpdateVMCmd;
import org.apache.cloudstack.api.command.user.vm.UpgradeVMCmd;
import org.apache.cloudstack.api.command.user.vmgroup.CreateVMGroupCmd;
import org.apache.cloudstack.api.command.user.vmgroup.DeleteVMGroupCmd;
import org.apache.cloudstack.api.command.user.volume.AttachVolumeCmd;
import org.apache.cloudstack.api.command.user.volume.DetachVolumeCmd;
import org.apache.cloudstack.engine.cloud.entity.api.VirtualMachineEntity;
import org.apache.cloudstack.engine.service.api.OrchestrationService;
import org.apache.commons.codec.binary.Base64;
import org.apache.log4j.Logger;
import org.springframework.context.annotation.Primary;
import org.springframework.stereotype.Component;

import com.cloud.agent.AgentManager;
import com.cloud.agent.api.Answer;
import com.cloud.agent.api.AttachIsoCommand;
import com.cloud.agent.api.AttachVolumeAnswer;
import com.cloud.agent.api.AttachVolumeCommand;
import com.cloud.agent.api.ComputeChecksumCommand;
import com.cloud.agent.api.CreatePrivateTemplateFromSnapshotCommand;
import com.cloud.agent.api.CreatePrivateTemplateFromVolumeCommand;
import com.cloud.agent.api.GetVmStatsAnswer;
import com.cloud.agent.api.GetVmStatsCommand;
import com.cloud.agent.api.SnapshotCommand;
import com.cloud.agent.api.StartAnswer;
import com.cloud.agent.api.StopAnswer;
import com.cloud.agent.api.UpgradeSnapshotCommand;
import com.cloud.agent.api.VmStatsEntry;
import com.cloud.agent.api.storage.CreatePrivateTemplateAnswer;
import com.cloud.agent.api.to.NicTO;
import com.cloud.agent.api.to.VirtualMachineTO;
import com.cloud.agent.api.to.VolumeTO;
import com.cloud.agent.manager.Commands;
import com.cloud.alert.AlertManager;
import com.cloud.api.ApiDBUtils;
import com.cloud.api.query.dao.UserVmJoinDao;
import com.cloud.api.query.vo.UserVmJoinVO;
import com.cloud.async.AsyncJobExecutor;
import com.cloud.async.AsyncJobManager;
import com.cloud.async.AsyncJobVO;
import com.cloud.async.BaseAsyncJobExecutor;
import com.cloud.capacity.CapacityManager;
import com.cloud.configuration.Config;
import com.cloud.configuration.ConfigurationManager;
import com.cloud.configuration.Resource.ResourceType;
import com.cloud.configuration.dao.ConfigurationDao;
import com.cloud.dc.DataCenter;
import com.cloud.dc.DataCenter.NetworkType;
import com.cloud.dc.DataCenterVO;
import com.cloud.dc.HostPodVO;
import com.cloud.dc.dao.ClusterDao;
import com.cloud.dc.dao.DataCenterDao;
import com.cloud.dc.dao.HostPodDao;
import com.cloud.deploy.DataCenterDeployment;
import com.cloud.deploy.DeployDestination;
import com.cloud.domain.DomainVO;
import com.cloud.domain.dao.DomainDao;
import com.cloud.event.ActionEvent;
import com.cloud.event.EventTypes;
import com.cloud.event.UsageEventVO;
import com.cloud.event.dao.UsageEventDao;
import com.cloud.exception.ConcurrentOperationException;
import com.cloud.exception.InsufficientCapacityException;
import com.cloud.exception.InvalidParameterValueException;
import com.cloud.exception.ManagementServerException;
import com.cloud.exception.OperationTimedoutException;
import com.cloud.exception.PermissionDeniedException;
import com.cloud.exception.ResourceAllocationException;
import com.cloud.exception.ResourceUnavailableException;
import com.cloud.exception.StorageUnavailableException;
import com.cloud.exception.VirtualMachineMigrationException;
import com.cloud.ha.HighAvailabilityManager;
import com.cloud.host.Host;
import com.cloud.host.HostVO;
import com.cloud.host.dao.HostDao;
import com.cloud.hypervisor.Hypervisor.HypervisorType;
import com.cloud.hypervisor.dao.HypervisorCapabilitiesDao;
import com.cloud.network.IPAddressVO;
import com.cloud.network.LoadBalancerVMMapVO;
import com.cloud.network.Network;
import com.cloud.network.Network.Provider;
import com.cloud.network.Network.Service;
import com.cloud.network.NetworkManager;
import com.cloud.network.NetworkVO;
import com.cloud.network.Networks.TrafficType;
import com.cloud.network.PhysicalNetwork;
import com.cloud.network.dao.FirewallRulesDao;
import com.cloud.network.dao.IPAddressDao;
import com.cloud.network.dao.LoadBalancerVMMapDao;
import com.cloud.network.dao.NetworkDao;
import com.cloud.network.dao.NetworkServiceMapDao;
import com.cloud.network.dao.PhysicalNetworkDao;
import com.cloud.network.element.UserDataServiceProvider;
import com.cloud.network.lb.LoadBalancingRulesManager;
import com.cloud.network.rules.FirewallManager;
import com.cloud.network.rules.FirewallRuleVO;
import com.cloud.network.rules.PortForwardingRuleVO;
import com.cloud.network.rules.RulesManager;
import com.cloud.network.rules.dao.PortForwardingRulesDao;
import com.cloud.network.security.SecurityGroup;
import com.cloud.network.security.SecurityGroupManager;
import com.cloud.network.security.dao.SecurityGroupDao;
import com.cloud.network.security.dao.SecurityGroupVMMapDao;
import com.cloud.network.vpc.VpcManager;
import com.cloud.network.vpc.dao.VpcDao;
import com.cloud.offering.NetworkOffering;
import com.cloud.offering.NetworkOffering.Availability;
import com.cloud.offering.ServiceOffering;
import com.cloud.offerings.NetworkOfferingVO;
import com.cloud.offerings.dao.NetworkOfferingDao;
import com.cloud.org.Cluster;
import com.cloud.org.Grouping;
import com.cloud.projects.Project.ListProjectResourcesCriteria;
import com.cloud.projects.ProjectManager;
import com.cloud.resource.ResourceManager;
import com.cloud.resource.ResourceState;
import com.cloud.server.Criteria;
import com.cloud.service.ServiceOfferingVO;
import com.cloud.service.dao.ServiceOfferingDao;
import com.cloud.storage.DiskOfferingVO;
import com.cloud.storage.GuestOSCategoryVO;
import com.cloud.storage.GuestOSVO;
import com.cloud.storage.Snapshot;
import com.cloud.storage.SnapshotVO;
import com.cloud.storage.Storage;
import com.cloud.storage.Storage.ImageFormat;
import com.cloud.storage.Storage.StoragePoolType;
import com.cloud.storage.Storage.TemplateType;
import com.cloud.storage.StorageManager;
import com.cloud.storage.StoragePool;
import com.cloud.storage.StoragePoolStatus;
import com.cloud.storage.StoragePoolVO;
import com.cloud.storage.VMTemplateHostVO;
import com.cloud.storage.VMTemplateStorageResourceAssoc.Status;
import com.cloud.storage.VMTemplateVO;
import com.cloud.storage.VMTemplateZoneVO;
import com.cloud.storage.Volume;
import com.cloud.storage.Volume.Type;
import com.cloud.storage.VolumeHostVO;
import com.cloud.storage.VolumeVO;
import com.cloud.storage.dao.DiskOfferingDao;
import com.cloud.storage.dao.GuestOSCategoryDao;
import com.cloud.storage.dao.GuestOSDao;
import com.cloud.storage.dao.SnapshotDao;
import com.cloud.storage.dao.StoragePoolDao;
import com.cloud.storage.dao.VMTemplateDao;
import com.cloud.storage.dao.VMTemplateDetailsDao;
import com.cloud.storage.dao.VMTemplateHostDao;
import com.cloud.storage.dao.VMTemplateZoneDao;
import com.cloud.storage.dao.VolumeDao;
import com.cloud.storage.dao.VolumeHostDao;
import com.cloud.storage.snapshot.SnapshotManager;
import com.cloud.tags.dao.ResourceTagDao;
import com.cloud.template.VirtualMachineTemplate;
import com.cloud.template.VirtualMachineTemplate.BootloaderType;
import com.cloud.user.Account;
import com.cloud.user.AccountManager;
import com.cloud.user.AccountService;
import com.cloud.user.AccountVO;
import com.cloud.user.ResourceLimitService;
import com.cloud.user.SSHKeyPair;
import com.cloud.user.User;
import com.cloud.user.UserContext;
import com.cloud.user.UserVO;
import com.cloud.user.dao.AccountDao;
import com.cloud.user.dao.SSHKeyPairDao;
import com.cloud.user.dao.UserDao;
import com.cloud.uservm.UserVm;
import com.cloud.utils.NumbersUtil;
import com.cloud.utils.Pair;
import com.cloud.utils.PasswordGenerator;
import com.cloud.utils.component.ComponentLocator;
import com.cloud.utils.component.Manager;
import com.cloud.utils.concurrency.NamedThreadFactory;
import com.cloud.utils.crypt.RSAHelper;
import com.cloud.utils.db.DB;
import com.cloud.utils.db.Filter;
import com.cloud.utils.db.GlobalLock;
import com.cloud.utils.db.SearchBuilder;
import com.cloud.utils.db.SearchCriteria;
import com.cloud.utils.db.SearchCriteria.Func;
import com.cloud.utils.db.Transaction;
import com.cloud.utils.exception.CloudRuntimeException;
import com.cloud.utils.exception.ExecutionException;
import com.cloud.utils.fsm.NoTransitionException;
import com.cloud.utils.net.NetUtils;
import com.cloud.vm.VirtualMachine.State;
import com.cloud.vm.dao.InstanceGroupDao;
import com.cloud.vm.dao.InstanceGroupVMMapDao;
import com.cloud.vm.dao.NicDao;
import com.cloud.vm.dao.UserVmDao;
import com.cloud.vm.dao.UserVmDetailsDao;
import com.cloud.vm.dao.VMInstanceDao;

@Local(value = { UserVmManager.class, UserVmService.class })
public class UserVmManagerImpl implements UserVmManager, UserVmService, Manager {
<<<<<<< HEAD
    private static final Logger s_logger = Logger
            .getLogger(UserVmManagerImpl.class);

    private static final int ACQUIRE_GLOBAL_LOCK_TIMEOUT_FOR_COOPERATION = 3; // 3
    // seconds

    @Inject
    protected HostDao _hostDao = null;
    @Inject
    protected ServiceOfferingDao _offeringDao = null;
    @Inject
    protected DiskOfferingDao _diskOfferingDao = null;
    @Inject
    protected VMTemplateDao _templateDao = null;
    @Inject
    protected VMTemplateDetailsDao _templateDetailsDao = null;
    @Inject
    protected VMTemplateHostDao _templateHostDao = null;
    @Inject
    protected VMTemplateZoneDao _templateZoneDao = null;
    @Inject
    protected DomainDao _domainDao = null;
    @Inject
    protected UserVmDao _vmDao = null;
    @Inject
    protected UserVmJoinDao _vmJoinDao = null;
    @Inject
    protected VolumeDao _volsDao = null;
    @Inject
    protected DataCenterDao _dcDao = null;
    @Inject
    protected FirewallRulesDao _rulesDao = null;
    @Inject
    protected LoadBalancerVMMapDao _loadBalancerVMMapDao = null;
    @Inject
    protected PortForwardingRulesDao _portForwardingDao;
    @Inject
    protected IPAddressDao _ipAddressDao = null;
    @Inject
    protected HostPodDao _podDao = null;
    @Inject
    protected NetworkManager _networkMgr = null;
    @Inject
    protected StorageManager _storageMgr = null;
    @Inject
    protected SnapshotManager _snapshotMgr = null;
    @Inject
    protected AgentManager _agentMgr = null;
    @Inject
    protected ConfigurationManager _configMgr = null;
    @Inject
    protected AccountDao _accountDao = null;
    @Inject
    protected UserDao _userDao = null;
    @Inject
    protected SnapshotDao _snapshotDao = null;
    @Inject
    protected GuestOSDao _guestOSDao = null;
    @Inject
    protected HighAvailabilityManager _haMgr = null;
    @Inject
    protected AlertManager _alertMgr = null;
    @Inject
    protected AccountManager _accountMgr;
    @Inject
    protected AccountService _accountService;
    @Inject
    protected AsyncJobManager _asyncMgr;
    @Inject
    protected ClusterDao _clusterDao;
    @Inject
    protected StoragePoolDao _storagePoolDao;
    @Inject
    protected SecurityGroupManager _securityGroupMgr;
    @Inject
    protected ServiceOfferingDao _serviceOfferingDao;
    @Inject
    protected NetworkOfferingDao _networkOfferingDao;
    @Inject
    protected InstanceGroupDao _vmGroupDao;
    @Inject
    protected InstanceGroupVMMapDao _groupVMMapDao;
    @Inject
    protected VirtualMachineManager _itMgr;
    @Inject
    protected NetworkDao _networkDao;
    @Inject
    protected NicDao _nicDao;
    @Inject
    protected VpcDao _vpcDao;
    @Inject
    protected RulesManager _rulesMgr;
    @Inject
    protected LoadBalancingRulesManager _lbMgr;
    @Inject
    protected UsageEventDao _usageEventDao;
    @Inject
    protected SSHKeyPairDao _sshKeyPairDao;
    @Inject
    protected UserVmDetailsDao _vmDetailsDao;
    @Inject
    protected HypervisorCapabilitiesDao _hypervisorCapabilitiesDao;
    @Inject
    protected SecurityGroupDao _securityGroupDao;
    @Inject
    protected CapacityManager _capacityMgr;;
    @Inject
    protected VMInstanceDao _vmInstanceDao;
    @Inject
    protected ResourceLimitService _resourceLimitMgr;
    @Inject
    protected FirewallManager _firewallMgr;
    @Inject
    protected ProjectManager _projectMgr;
    @Inject
    protected ResourceManager _resourceMgr;
    @Inject
    protected NetworkServiceMapDao _ntwkSrvcDao;
    @Inject
    SecurityGroupVMMapDao _securityGroupVMMapDao;
    @Inject
    protected ItWorkDao _workDao;
    @Inject
    protected VolumeHostDao _volumeHostDao;
    @Inject
    ResourceTagDao _resourceTagDao;
    @Inject
    PhysicalNetworkDao _physicalNetworkDao;
    @Inject
    VpcManager _vpcMgr;
    @Inject 
    protected GuestOSCategoryDao _guestOSCategoryDao;

    protected ScheduledExecutorService _executor = null;
    protected int _expungeInterval;
    protected int _expungeDelay;

    protected String _name;
    protected String _instance;
    protected String _zone;

    private ConfigurationDao _configDao;
    private int _createprivatetemplatefromvolumewait;
    private int _createprivatetemplatefromsnapshotwait;

    @Inject
    protected OrchestrationService _orchSrvc;

    @Override
    public UserVmVO getVirtualMachine(long vmId) {
        return _vmDao.findById(vmId);
    }

    @Override
    public List<? extends UserVm> getVirtualMachines(long hostId) {
        return _vmDao.listByHostId(hostId);
    }

    @Override
    @ActionEvent(eventType = EventTypes.EVENT_VM_RESETPASSWORD, eventDescription = "resetting Vm password", async = true)
    public UserVm resetVMPassword(ResetVMPasswordCmd cmd, String password)
            throws ResourceUnavailableException, InsufficientCapacityException {
        Account caller = UserContext.current().getCaller();
        Long vmId = cmd.getId();
        UserVmVO userVm = _vmDao.findById(cmd.getId());
        _vmDao.loadDetails(userVm);

        // Do parameters input validation
        if (userVm == null) {
            throw new InvalidParameterValueException(
                    "unable to find a virtual machine with id " + cmd.getId());
        }

        VMTemplateVO template = _templateDao.findByIdIncludingRemoved(userVm
                .getTemplateId());
        if (template == null || !template.getEnablePassword()) {
            throw new InvalidParameterValueException(
                    "Fail to reset password for the virtual machine, the template is not password enabled");
        }

        if (userVm.getState() == State.Error
                || userVm.getState() == State.Expunging) {
            s_logger.error("vm is not in the right state: " + vmId);
            throw new InvalidParameterValueException("Vm with id " + vmId
                    + " is not in the right state");
        }

        _accountMgr.checkAccess(caller, null, true, userVm);

        boolean result = resetVMPasswordInternal(cmd, password);

        if (result) {
            userVm.setPassword(password);
            // update the password in vm_details table too
            // Check if an SSH key pair was selected for the instance and if so
            // use it to encrypt & save the vm password
            String sshPublicKey = userVm.getDetail("SSH.PublicKey");
            if (sshPublicKey != null && !sshPublicKey.equals("")
                    && password != null && !password.equals("saved_password")) {
                String encryptedPasswd = RSAHelper.encryptWithSSHPublicKey(
                        sshPublicKey, password);
                if (encryptedPasswd == null) {
                    throw new CloudRuntimeException("Error encrypting password");
                }

                userVm.setDetail("Encrypted.Password", encryptedPasswd);
                _vmDao.saveDetails(userVm);
            }
        } else {
            throw new CloudRuntimeException(
                    "Failed to reset password for the virtual machine ");
        }

        return userVm;
    }

    private boolean resetVMPasswordInternal(ResetVMPasswordCmd cmd,
            String password) throws ResourceUnavailableException,
            InsufficientCapacityException {
        Long vmId = cmd.getId();
        Long userId = UserContext.current().getCallerUserId();
        VMInstanceVO vmInstance = _vmDao.findById(vmId);

        if (password == null || password.equals("")) {
            return false;
        }

        VMTemplateVO template = _templateDao
                .findByIdIncludingRemoved(vmInstance.getTemplateId());
        if (template.getEnablePassword()) {
            Nic defaultNic = _networkMgr.getDefaultNic(vmId);
            if (defaultNic == null) {
                s_logger.error("Unable to reset password for vm " + vmInstance
                        + " as the instance doesn't have default nic");
                return false;
            }

            Network defaultNetwork = _networkDao.findById(defaultNic
                    .getNetworkId());
            NicProfile defaultNicProfile = new NicProfile(defaultNic,
                    defaultNetwork, null, null, null,
                    _networkMgr
                    .isSecurityGroupSupportedInNetwork(defaultNetwork),
                    _networkMgr.getNetworkTag(template.getHypervisorType(),
                            defaultNetwork));
            VirtualMachineProfile<VMInstanceVO> vmProfile = new VirtualMachineProfileImpl<VMInstanceVO>(
                    vmInstance);
            vmProfile.setParameter(VirtualMachineProfile.Param.VmPassword,
                    password);

            UserDataServiceProvider element = _networkMgr
                    .getPasswordResetProvider(defaultNetwork);
            if (element == null) {
                throw new CloudRuntimeException(
                        "Can't find network element for "
                                + Service.UserData.getName()
                                + " provider needed for password reset");
            }

            boolean result = element.savePassword(defaultNetwork,
                    defaultNicProfile, vmProfile);

            // Need to reboot the virtual machine so that the password gets
            // redownloaded from the DomR, and reset on the VM
            if (!result) {
                s_logger.debug("Failed to reset password for the virutal machine; no need to reboot the vm");
                return false;
            } else {
                if (vmInstance.getState() == State.Stopped) {
                    s_logger.debug("Vm "
                            + vmInstance
                            + " is stopped, not rebooting it as a part of password reset");
                    return true;
                }

                if (rebootVirtualMachine(userId, vmId) == null) {
                    s_logger.warn("Failed to reboot the vm " + vmInstance);
                    return false;
                } else {
                    s_logger.debug("Vm "
                            + vmInstance
                            + " is rebooted successfully as a part of password reset");
                    return true;
                }
            }
        } else {
            if (s_logger.isDebugEnabled()) {
                s_logger.debug("Reset password called for a vm that is not using a password enabled template");
            }
            return false;
        }
    }

    @Override
    public boolean stopVirtualMachine(long userId, long vmId) {
        boolean status = false;
        if (s_logger.isDebugEnabled()) {
            s_logger.debug("Stopping vm=" + vmId);
        }
        UserVmVO vm = _vmDao.findById(vmId);
        if (vm == null || vm.getRemoved() != null) {
            if (s_logger.isDebugEnabled()) {
                s_logger.debug("VM is either removed or deleted.");
            }
            return true;
        }

        User user = _userDao.findById(userId);
        Account account = _accountDao.findById(user.getAccountId());

        try {
            status = _itMgr.stop(vm, user, account);
        } catch (ResourceUnavailableException e) {
            s_logger.debug("Unable to stop due to ", e);
            status = false;
        }

        if (status) {
            return status;
        } else {
            return status;
        }
    }

    private int getMaxDataVolumesSupported(UserVmVO vm) {
        Long hostId = vm.getHostId();
        if (hostId == null) {
            hostId = vm.getLastHostId();
        }
        HostVO host = _hostDao.findById(hostId);
        Integer maxDataVolumesSupported = null;
        if (host != null) {
            _hostDao.loadDetails(host);
            maxDataVolumesSupported = _hypervisorCapabilitiesDao
                    .getMaxDataVolumesLimit(host.getHypervisorType(),
                            host.getDetail("product_version"));
        }
        if (maxDataVolumesSupported == null) {
            maxDataVolumesSupported = 6; // 6 data disks by default if nothing
            // is specified in
            // 'hypervisor_capabilities' table
        }

        return maxDataVolumesSupported.intValue();
    }

    @Override
    @ActionEvent(eventType = EventTypes.EVENT_VOLUME_ATTACH, eventDescription = "attaching volume", async = true)
    public Volume attachVolumeToVM(AttachVolumeCmd command) {
        Long vmId = command.getVirtualMachineId();
        Long volumeId = command.getId();
        Long deviceId = command.getDeviceId();
        Account caller = UserContext.current().getCaller();

        // Check that the volume ID is valid
        VolumeVO volume = _volsDao.findById(volumeId);
        // Check that the volume is a data volume
        if (volume == null || volume.getVolumeType() != Volume.Type.DATADISK) {
            throw new InvalidParameterValueException(
                    "Please specify a valid data volume.");
        }

        // Check that the volume is not currently attached to any VM
        if (volume.getInstanceId() != null) {
            throw new InvalidParameterValueException(
                    "Please specify a volume that is not attached to any VM.");
        }

        // Check that the volume is not destroyed
        if (volume.getState() == Volume.State.Destroy) {
            throw new InvalidParameterValueException(
                    "Please specify a volume that is not destroyed.");
        }

        // Check that the virtual machine ID is valid and it's a user vm
        UserVmVO vm = _vmDao.findById(vmId);
        if (vm == null || vm.getType() != VirtualMachine.Type.User) {
            throw new InvalidParameterValueException(
                    "Please specify a valid User VM.");
        }

        // Check that the VM is in the correct state
        if (vm.getState() != State.Running && vm.getState() != State.Stopped) {
            throw new InvalidParameterValueException(
                    "Please specify a VM that is either running or stopped.");
        }

        // Check that the device ID is valid
        if (deviceId != null) {
            if (deviceId.longValue() == 0) {
                throw new InvalidParameterValueException(
                        "deviceId can't be 0, which is used by Root device");
            }
        }

        // Check that the number of data volumes attached to VM is less than
        // that supported by hypervisor
        List<VolumeVO> existingDataVolumes = _volsDao.findByInstanceAndType(
                vmId, Volume.Type.DATADISK);
        int maxDataVolumesSupported = getMaxDataVolumesSupported(vm);
        if (existingDataVolumes.size() >= maxDataVolumesSupported) {
            throw new InvalidParameterValueException(
                    "The specified VM already has the maximum number of data disks ("
                            + maxDataVolumesSupported
                            + "). Please specify another VM.");
        }

        // Check that the VM and the volume are in the same zone
        if (vm.getDataCenterIdToDeployIn() != volume.getDataCenterId()) {
            throw new InvalidParameterValueException(
                    "Please specify a VM that is in the same zone as the volume.");
        }

        // If local storage is disabled then attaching a volume with local disk
        // offering not allowed
        DataCenterVO dataCenter = _dcDao.findById(volume.getDataCenterId());
        if (!dataCenter.isLocalStorageEnabled()) {
            DiskOfferingVO diskOffering = _diskOfferingDao.findById(volume
                    .getDiskOfferingId());
            if (diskOffering.getUseLocalStorage()) {
                throw new InvalidParameterValueException(
                        "Zone is not configured to use local storage but volume's disk offering "
                                + diskOffering.getName() + " uses it");
            }
        }

        // permission check
        _accountMgr.checkAccess(caller, null, true, volume, vm);

        // Check if volume is stored on secondary Storage.
        boolean isVolumeOnSec = false;
        VolumeHostVO volHostVO = _volumeHostDao.findByVolumeId(volume.getId());
        if (volHostVO != null) {
            isVolumeOnSec = true;
            if (!(volHostVO.getDownloadState() == Status.DOWNLOADED)) {
                throw new InvalidParameterValueException(
                        "Volume is not uploaded yet. Please try this operation once the volume is uploaded");
            }
        }

        if (!(Volume.State.Allocated.equals(volume.getState())
                || Volume.State.Ready.equals(volume.getState()) || Volume.State.UploadOp
                .equals(volume.getState()))) {
            throw new InvalidParameterValueException(
                    "Volume state must be in Allocated, Ready or in Uploaded state");
        }

        VolumeVO rootVolumeOfVm = null;
        List<VolumeVO> rootVolumesOfVm = _volsDao.findByInstanceAndType(vmId,
                Volume.Type.ROOT);
        if (rootVolumesOfVm.size() != 1) {
            throw new CloudRuntimeException(
                    "The VM "
                            + vm.getHostName()
                            + " has more than one ROOT volume and is in an invalid state.");
        } else {
            rootVolumeOfVm = rootVolumesOfVm.get(0);
        }

        HypervisorType rootDiskHyperType = vm.getHypervisorType();

        HypervisorType dataDiskHyperType = _volsDao.getHypervisorType(volume
                .getId());
        if (dataDiskHyperType != HypervisorType.None
                && rootDiskHyperType != dataDiskHyperType) {
            throw new InvalidParameterValueException(
                    "Can't attach a volume created by: " + dataDiskHyperType
                    + " to a " + rootDiskHyperType + " vm");
        }

        // allocate deviceId
        List<VolumeVO> vols = _volsDao.findByInstance(vmId);
        if (deviceId != null) {
            if (deviceId.longValue() > 15 || deviceId.longValue() == 0
                    || deviceId.longValue() == 3) {
                throw new RuntimeException("deviceId should be 1,2,4-15");
            }
            for (VolumeVO vol : vols) {
                if (vol.getDeviceId().equals(deviceId)) {
                    throw new RuntimeException("deviceId " + deviceId
                            + " is used by VM " + vm.getHostName());
                }
            }
        } else {
            // allocate deviceId here
            List<String> devIds = new ArrayList<String>();
            for (int i = 1; i < 15; i++) {
                devIds.add(String.valueOf(i));
            }
            devIds.remove("3");
            for (VolumeVO vol : vols) {
                devIds.remove(vol.getDeviceId().toString().trim());
            }
            deviceId = Long.parseLong(devIds.iterator().next());
        }

        boolean createVolumeOnBackend = true;
        if (rootVolumeOfVm.getState() == Volume.State.Allocated) {
            createVolumeOnBackend = false;
            if (isVolumeOnSec) {
                throw new CloudRuntimeException(
                        "Cant attach uploaded volume to the vm which is not created. Please start it and then retry");
            }
        }

        // create volume on the backend only when vm's root volume is allocated
        if (createVolumeOnBackend) {
            if (volume.getState().equals(Volume.State.Allocated)
                    || isVolumeOnSec) {
                /* Need to create the volume */
                VMTemplateVO rootDiskTmplt = _templateDao.findById(vm
                        .getTemplateId());
                DataCenterVO dcVO = _dcDao.findById(vm
                        .getDataCenterIdToDeployIn());
                HostPodVO pod = _podDao.findById(vm.getPodIdToDeployIn());
                StoragePoolVO rootDiskPool = _storagePoolDao
                        .findById(rootVolumeOfVm.getPoolId());
                ServiceOfferingVO svo = _serviceOfferingDao.findById(vm
                        .getServiceOfferingId());
                DiskOfferingVO diskVO = _diskOfferingDao.findById(volume
                        .getDiskOfferingId());
                Long clusterId = (rootDiskPool == null ? null : rootDiskPool
                        .getClusterId());

                if (!isVolumeOnSec) {
                    volume = _storageMgr.createVolume(volume, vm,
                            rootDiskTmplt, dcVO, pod, clusterId, svo, diskVO,
                            new ArrayList<StoragePoolVO>(), volume.getSize(),
                            rootDiskHyperType);
                } else {
                    try {
                        // Format of data disk should be the same as root disk
                        if (!volHostVO
                                .getFormat()
                                .getFileExtension()
                                .equals(_storageMgr
                                        .getSupportedImageFormatForCluster(rootDiskPool
                                                .getClusterId()))) {
                            throw new InvalidParameterValueException(
                                    "Failed to attach volume to VM since volumes format "
                                            + volHostVO.getFormat()
                                            .getFileExtension()
                                            + " is not compatible with the vm hypervisor type");
                        }

                        // Check that there is some shared storage.
                        StoragePoolVO vmRootVolumePool = _storagePoolDao
                                .findById(rootVolumeOfVm.getPoolId());
                        List<StoragePoolVO> sharedVMPools = _storagePoolDao
                                .findPoolsByTags(
                                        vmRootVolumePool.getDataCenterId(),
                                        vmRootVolumePool.getPodId(),
                                        vmRootVolumePool.getClusterId(), null,
                                        true);
                        if (sharedVMPools.size() == 0) {
                            throw new CloudRuntimeException(
                                    "Cannot attach volume since there are no shared storage pools in the VM's cluster to copy the uploaded volume to.");
                        }

                        volume = _storageMgr.copyVolumeFromSecToPrimary(volume,
                                vm, rootDiskTmplt, dcVO, pod,
                                rootDiskPool.getClusterId(), svo, diskVO,
                                new ArrayList<StoragePoolVO>(),
                                volume.getSize(), rootDiskHyperType);
                    } catch (NoTransitionException e) {
                        throw new CloudRuntimeException(
                                "Unable to transition the volume ", e);
                    }
                }

                if (volume == null) {
                    throw new CloudRuntimeException(
                            "Failed to create volume when attaching it to VM: "
                                    + vm.getHostName());
                }
            }

            StoragePoolVO vmRootVolumePool = _storagePoolDao
                    .findById(rootVolumeOfVm.getPoolId());
            DiskOfferingVO volumeDiskOffering = _diskOfferingDao
                    .findById(volume.getDiskOfferingId());
            String[] volumeTags = volumeDiskOffering.getTagsArray();

            boolean isVolumeOnSharedPool = !volumeDiskOffering
                    .getUseLocalStorage();
            StoragePoolVO sourcePool = _storagePoolDao.findById(volume
                    .getPoolId());
            List<StoragePoolVO> matchingVMPools = _storagePoolDao
                    .findPoolsByTags(vmRootVolumePool.getDataCenterId(),
                            vmRootVolumePool.getPodId(),
                            vmRootVolumePool.getClusterId(), volumeTags,
                            isVolumeOnSharedPool);
            boolean moveVolumeNeeded = true;
            if (matchingVMPools.size() == 0) {
                String poolType;
                if (vmRootVolumePool.getClusterId() != null) {
                    poolType = "cluster";
                } else if (vmRootVolumePool.getPodId() != null) {
                    poolType = "pod";
                } else {
                    poolType = "zone";
                }
                throw new CloudRuntimeException(
                        "There are no storage pools in the VM's " + poolType
                        + " with all of the volume's tags ("
                        + volumeDiskOffering.getTags() + ").");
            } else {
                long sourcePoolId = sourcePool.getId();
                Long sourcePoolDcId = sourcePool.getDataCenterId();
                Long sourcePoolPodId = sourcePool.getPodId();
                Long sourcePoolClusterId = sourcePool.getClusterId();
                for (StoragePoolVO vmPool : matchingVMPools) {
                    long vmPoolId = vmPool.getId();
                    Long vmPoolDcId = vmPool.getDataCenterId();
                    Long vmPoolPodId = vmPool.getPodId();
                    Long vmPoolClusterId = vmPool.getClusterId();

                    // Moving a volume is not required if storage pools belongs
                    // to same cluster in case of shared volume or
                    // identical storage pool in case of local
                    if (sourcePoolDcId == vmPoolDcId
                            && sourcePoolPodId == vmPoolPodId
                            && sourcePoolClusterId == vmPoolClusterId
                            && (isVolumeOnSharedPool || sourcePoolId == vmPoolId)) {
                        moveVolumeNeeded = false;
                        break;
                    }
                }
            }

            if (moveVolumeNeeded) {
                if (isVolumeOnSharedPool) {
                    // Move the volume to a storage pool in the VM's zone, pod,
                    // or cluster
                    try {
                        volume = _storageMgr.moveVolume(volume,
                                vmRootVolumePool.getDataCenterId(),
                                vmRootVolumePool.getPodId(),
                                vmRootVolumePool.getClusterId(),
                                dataDiskHyperType);
                    } catch (ConcurrentOperationException e) {
                        throw new CloudRuntimeException(e.toString());
                    }
                } else {
                    throw new CloudRuntimeException(
                            "Failed to attach local data volume "
                                    + volume.getName()
                                    + " to VM "
                                    + vm.getDisplayName()
                                    + " as migration of local data volume is not allowed");
                }
            }
        }

        AsyncJobExecutor asyncExecutor = BaseAsyncJobExecutor
                .getCurrentExecutor();
        if (asyncExecutor != null) {
            AsyncJobVO job = asyncExecutor.getJob();

            if (s_logger.isInfoEnabled()) {
                s_logger.info("Trying to attaching volume " + volumeId
                        + " to vm instance:" + vm.getId()
                        + ", update async job-" + job.getId()
                        + " progress status");
            }

            _asyncMgr.updateAsyncJobAttachment(job.getId(), "volume", volumeId);
            _asyncMgr.updateAsyncJobStatus(job.getId(),
                    BaseCmd.PROGRESS_INSTANCE_CREATED, volumeId);
        }

        String errorMsg = "Failed to attach volume: " + volume.getName()
                + " to VM: " + vm.getHostName();
        boolean sendCommand = (vm.getState() == State.Running);
        AttachVolumeAnswer answer = null;
        Long hostId = vm.getHostId();
        if (hostId == null) {
            hostId = vm.getLastHostId();
            HostVO host = _hostDao.findById(hostId);
            if (host != null
                    && host.getHypervisorType() == HypervisorType.VMware) {
                sendCommand = true;
            }
        }

        if (sendCommand) {
            StoragePoolVO volumePool = _storagePoolDao.findById(volume
                    .getPoolId());
            AttachVolumeCommand cmd = new AttachVolumeCommand(true,
                    vm.getInstanceName(), volume.getPoolType(),
                    volume.getFolder(), volume.getPath(), volume.getName(),
                    deviceId, volume.getChainInfo());
            cmd.setPoolUuid(volumePool.getUuid());

            try {
                answer = (AttachVolumeAnswer) _agentMgr.send(hostId, cmd);
            } catch (Exception e) {
                throw new CloudRuntimeException(errorMsg + " due to: "
                        + e.getMessage());
            }
        }

        if (!sendCommand || (answer != null && answer.getResult())) {
            // Mark the volume as attached
            if (sendCommand) {
                _volsDao.attachVolume(volume.getId(), vmId,
                        answer.getDeviceId());
            } else {
                _volsDao.attachVolume(volume.getId(), vmId, deviceId);
            }
            return _volsDao.findById(volumeId);
        } else {
            if (answer != null) {
                String details = answer.getDetails();
                if (details != null && !details.isEmpty()) {
                    errorMsg += "; " + details;
                }
            }
            throw new CloudRuntimeException(errorMsg);
        }
    }

    @Override
    @ActionEvent(eventType = EventTypes.EVENT_VOLUME_DETACH, eventDescription = "detaching volume", async = true)
    public Volume detachVolumeFromVM(DetachVolumeCmd cmmd) {
        Account caller = UserContext.current().getCaller();
        if ((cmmd.getId() == null && cmmd.getDeviceId() == null && cmmd
                .getVirtualMachineId() == null)
                || (cmmd.getId() != null && (cmmd.getDeviceId() != null || cmmd
                .getVirtualMachineId() != null))
                || (cmmd.getId() == null && (cmmd.getDeviceId() == null || cmmd
                .getVirtualMachineId() == null))) {
            throw new InvalidParameterValueException(
                    "Please provide either a volume id, or a tuple(device id, instance id)");
        }

        Long volumeId = cmmd.getId();
        VolumeVO volume = null;

        if (volumeId != null) {
            volume = _volsDao.findById(volumeId);
        } else {
            volume = _volsDao.findByInstanceAndDeviceId(
                    cmmd.getVirtualMachineId(), cmmd.getDeviceId()).get(0);
        }

        Long vmId = null;

        if (cmmd.getVirtualMachineId() == null) {
            vmId = volume.getInstanceId();
        } else {
            vmId = cmmd.getVirtualMachineId();
        }

        // Check that the volume ID is valid
        if (volume == null) {
            throw new InvalidParameterValueException(
                    "Unable to find volume with ID: " + volumeId);
        }

        // Permissions check
        _accountMgr.checkAccess(caller, null, true, volume);

        // Check that the volume is a data volume
        if (volume.getVolumeType() != Volume.Type.DATADISK) {
            throw new InvalidParameterValueException(
                    "Please specify a data volume.");
        }

        // Check that the volume is currently attached to a VM
        if (vmId == null) {
            throw new InvalidParameterValueException(
                    "The specified volume is not attached to a VM.");
        }

        // Check that the VM is in the correct state
        UserVmVO vm = _vmDao.findById(vmId);
        if (vm.getState() != State.Running && vm.getState() != State.Stopped
                && vm.getState() != State.Destroyed) {
            throw new InvalidParameterValueException(
                    "Please specify a VM that is either running or stopped.");
        }

        AsyncJobExecutor asyncExecutor = BaseAsyncJobExecutor
                .getCurrentExecutor();
        if (asyncExecutor != null) {
            AsyncJobVO job = asyncExecutor.getJob();

            if (s_logger.isInfoEnabled()) {
                s_logger.info("Trying to attaching volume " + volumeId
                        + "to vm instance:" + vm.getId()
                        + ", update async job-" + job.getId()
                        + " progress status");
            }

            _asyncMgr.updateAsyncJobAttachment(job.getId(), "volume", volumeId);
            _asyncMgr.updateAsyncJobStatus(job.getId(),
                    BaseCmd.PROGRESS_INSTANCE_CREATED, volumeId);
        }

        String errorMsg = "Failed to detach volume: " + volume.getName()
                + " from VM: " + vm.getHostName();
        boolean sendCommand = (vm.getState() == State.Running);
        Answer answer = null;

        if (sendCommand) {
            AttachVolumeCommand cmd = new AttachVolumeCommand(false,
                    vm.getInstanceName(), volume.getPoolType(),
                    volume.getFolder(), volume.getPath(), volume.getName(),
                    cmmd.getDeviceId() != null ? cmmd.getDeviceId() : volume
                            .getDeviceId(), volume.getChainInfo());

            StoragePoolVO volumePool = _storagePoolDao.findById(volume
                    .getPoolId());
            cmd.setPoolUuid(volumePool.getUuid());

            try {
                answer = _agentMgr.send(vm.getHostId(), cmd);
            } catch (Exception e) {
                throw new CloudRuntimeException(errorMsg + " due to: "
                        + e.getMessage());
            }
        }

        if (!sendCommand || (answer != null && answer.getResult())) {
            // Mark the volume as detached
            _volsDao.detachVolume(volume.getId());
            if (answer != null && answer instanceof AttachVolumeAnswer) {
                volume.setChainInfo(((AttachVolumeAnswer) answer)
                        .getChainInfo());
                _volsDao.update(volume.getId(), volume);
            }

            return _volsDao.findById(volumeId);
        } else {

            if (answer != null) {
                String details = answer.getDetails();
                if (details != null && !details.isEmpty()) {
                    errorMsg += "; " + details;
                }
            }

            throw new CloudRuntimeException(errorMsg);
        }
    }

    @Override
    public boolean attachISOToVM(long vmId, long isoId, boolean attach) {
        UserVmVO vm = _vmDao.findById(vmId);

        if (vm == null) {
            return false;
        } else if (vm.getState() != State.Running) {
            return true;
        }
        String isoPath;
        VMTemplateVO tmplt = _templateDao.findById(isoId);
        if (tmplt == null) {
            s_logger.warn("ISO: " + isoId + " does not exist");
            return false;
        }
        // Get the path of the ISO
        Pair<String, String> isoPathPair = null;
        if (tmplt.getTemplateType() == TemplateType.PERHOST) {
            isoPath = tmplt.getName();
        } else {
            isoPathPair = _storageMgr.getAbsoluteIsoPath(isoId,
                    vm.getDataCenterIdToDeployIn());
            if (isoPathPair == null) {
                s_logger.warn("Couldn't get absolute iso path");
                return false;
            } else {
                isoPath = isoPathPair.first();
            }
        }

        String vmName = vm.getInstanceName();

        HostVO host = _hostDao.findById(vm.getHostId());
        if (host == null) {
            s_logger.warn("Host: " + vm.getHostId() + " does not exist");
            return false;
        }
        AttachIsoCommand cmd = new AttachIsoCommand(vmName, isoPath, attach);
        if (isoPathPair != null) {
            cmd.setStoreUrl(isoPathPair.second());
        }
        Answer a = _agentMgr.easySend(vm.getHostId(), cmd);

        return (a != null && a.getResult());
    }

    private UserVm rebootVirtualMachine(long userId, long vmId)
            throws InsufficientCapacityException, ResourceUnavailableException {
        UserVmVO vm = _vmDao.findById(vmId);
        User caller = _accountMgr.getActiveUser(userId);
        Account owner = _accountMgr.getAccount(vm.getAccountId());

        if (vm == null || vm.getState() == State.Destroyed
                || vm.getState() == State.Expunging || vm.getRemoved() != null) {
            s_logger.warn("Vm id=" + vmId + " doesn't exist");
            return null;
        }

        if (vm.getState() == State.Running && vm.getHostId() != null) {
            return _itMgr.reboot(vm, null, caller, owner);
        } else {
            s_logger.error("Vm id=" + vmId
                    + " is not in Running state, failed to reboot");
            return null;
        }
    }

    @Override
    @ActionEvent(eventType = EventTypes.EVENT_VM_UPGRADE, eventDescription = "upgrading Vm")
    /*
     * TODO: cleanup eventually - Refactored API call
     */
    public UserVm upgradeVirtualMachine(UpgradeVMCmd cmd) {
        Long vmId = cmd.getId();
        Long svcOffId = cmd.getServiceOfferingId();
        Account caller = UserContext.current().getCaller();

        // Verify input parameters
        UserVmVO vmInstance = _vmDao.findById(vmId);
        if (vmInstance == null) {
            throw new InvalidParameterValueException(
                    "unable to find a virtual machine with id " + vmId);
        }

        _accountMgr.checkAccess(caller, null, true, vmInstance);

        // Check that the specified service offering ID is valid
        _itMgr.checkIfCanUpgrade(vmInstance, svcOffId);

        _itMgr.upgradeVmDb(vmId, svcOffId);

        return _vmDao.findById(vmInstance.getId());
    }

    @Override
    public HashMap<Long, VmStatsEntry> getVirtualMachineStatistics(long hostId,
            String hostName, List<Long> vmIds) throws CloudRuntimeException {
        HashMap<Long, VmStatsEntry> vmStatsById = new HashMap<Long, VmStatsEntry>();

        if (vmIds.isEmpty()) {
            return vmStatsById;
        }

        List<String> vmNames = new ArrayList<String>();

        for (Long vmId : vmIds) {
            UserVmVO vm = _vmDao.findById(vmId);
            vmNames.add(vm.getInstanceName());
        }

        Answer answer = _agentMgr.easySend(hostId, new GetVmStatsCommand(
                vmNames, _hostDao.findById(hostId).getGuid(), hostName));
        if (answer == null || !answer.getResult()) {
            s_logger.warn("Unable to obtain VM statistics.");
            return null;
        } else {
            HashMap<String, VmStatsEntry> vmStatsByName = ((GetVmStatsAnswer) answer)
                    .getVmStatsMap();

            if (vmStatsByName == null) {
                s_logger.warn("Unable to obtain VM statistics.");
                return null;
            }

            for (String vmName : vmStatsByName.keySet()) {
                vmStatsById.put(vmIds.get(vmNames.indexOf(vmName)),
                        vmStatsByName.get(vmName));
            }
        }

        return vmStatsById;
    }

    @Override
    @DB
    public UserVm recoverVirtualMachine(RecoverVMCmd cmd)
            throws ResourceAllocationException, CloudRuntimeException {

        Long vmId = cmd.getId();
        Account caller = UserContext.current().getCaller();

        // Verify input parameters
        UserVmVO vm = _vmDao.findById(vmId.longValue());

        if (vm == null) {
            throw new InvalidParameterValueException(
                    "unable to find a virtual machine with id " + vmId);
        }

        // check permissions
        _accountMgr.checkAccess(caller, null, true, vm);

        if (vm.getRemoved() != null) {
            if (s_logger.isDebugEnabled()) {
                s_logger.debug("Unable to find vm or vm is removed: " + vmId);
            }
            throw new InvalidParameterValueException("Unable to find vm by id "
                    + vmId);
        }

        if (vm.getState() != State.Destroyed) {
            if (s_logger.isDebugEnabled()) {
                s_logger.debug("vm is not in the right state: " + vmId);
            }
            throw new InvalidParameterValueException("Vm with id " + vmId
                    + " is not in the right state");
        }

        if (s_logger.isDebugEnabled()) {
            s_logger.debug("Recovering vm " + vmId);
        }

        Transaction txn = Transaction.currentTxn();
        AccountVO account = null;
        txn.start();

        account = _accountDao.lockRow(vm.getAccountId(), true);

        // if the account is deleted, throw error
        if (account.getRemoved() != null) {
            throw new CloudRuntimeException(
                    "Unable to recover VM as the account is deleted");
        }

        // First check that the maximum number of UserVMs for the given
        // accountId will not be exceeded
        _resourceLimitMgr.checkResourceLimit(account, ResourceType.user_vm);

        _haMgr.cancelDestroy(vm, vm.getHostId());

        try {
            if (!_itMgr.stateTransitTo(vm,
                    VirtualMachine.Event.RecoveryRequested, null)) {
                s_logger.debug("Unable to recover the vm because it is not in the correct state: "
                        + vmId);
                throw new InvalidParameterValueException(
                        "Unable to recover the vm because it is not in the correct state: "
                                + vmId);
            }
        } catch (NoTransitionException e) {
            throw new InvalidParameterValueException(
                    "Unable to recover the vm because it is not in the correct state: "
                            + vmId);
        }

        // Recover the VM's disks
        List<VolumeVO> volumes = _volsDao.findByInstance(vmId);
        for (VolumeVO volume : volumes) {
            if (volume.getVolumeType().equals(Volume.Type.ROOT)) {
                // Create an event
                Long templateId = volume.getTemplateId();
                Long diskOfferingId = volume.getDiskOfferingId();
                Long offeringId = null;
                if (diskOfferingId != null) {
                    DiskOfferingVO offering = _diskOfferingDao
                            .findById(diskOfferingId);
                    if (offering != null
                            && (offering.getType() == DiskOfferingVO.Type.Disk)) {
                        offeringId = offering.getId();
                    }
                }
                UsageEventVO usageEvent = new UsageEventVO(
                        EventTypes.EVENT_VOLUME_CREATE, volume.getAccountId(),
                        volume.getDataCenterId(), volume.getId(),
                        volume.getName(), offeringId, templateId,
                        volume.getSize());
                _usageEventDao.persist(usageEvent);
            }
        }

        _resourceLimitMgr.incrementResourceCount(account.getId(),
                ResourceType.volume, new Long(volumes.size()));

        _resourceLimitMgr.incrementResourceCount(account.getId(),
                ResourceType.user_vm);

        txn.commit();

        return _vmDao.findById(vmId);
    }

    @Override
    public boolean configure(String name, Map<String, Object> params)
            throws ConfigurationException {
        _name = name;

        ComponentLocator locator = ComponentLocator.getCurrentLocator();
        _configDao = locator.getDao(ConfigurationDao.class);
        if (_configDao == null) {
            throw new ConfigurationException(
                    "Unable to get the configuration dao.");
        }

        Map<String, String> configs = _configDao.getConfiguration(
                "AgentManager", params);

        _instance = configs.get("instance.name");
        if (_instance == null) {
            _instance = "DEFAULT";
        }

        String value = _configDao
                .getValue(Config.CreatePrivateTemplateFromVolumeWait.toString());
        _createprivatetemplatefromvolumewait = NumbersUtil.parseInt(value,
                Integer.parseInt(Config.CreatePrivateTemplateFromVolumeWait
                        .getDefaultValue()));

        value = _configDao
                .getValue(Config.CreatePrivateTemplateFromSnapshotWait
                        .toString());
        _createprivatetemplatefromsnapshotwait = NumbersUtil.parseInt(value,
                Integer.parseInt(Config.CreatePrivateTemplateFromSnapshotWait
                        .getDefaultValue()));

        String workers = configs.get("expunge.workers");
        int wrks = NumbersUtil.parseInt(workers, 10);

        String time = configs.get("expunge.interval");
        _expungeInterval = NumbersUtil.parseInt(time, 86400);
        if (_expungeInterval < 600) {
            _expungeInterval = 600;
        }
        time = configs.get("expunge.delay");
        _expungeDelay = NumbersUtil.parseInt(time, _expungeInterval);
        if (_expungeDelay < 600) {
            _expungeDelay = 600;
        }
        _executor = Executors.newScheduledThreadPool(wrks,
                new NamedThreadFactory("UserVm-Scavenger"));

        _itMgr.registerGuru(VirtualMachine.Type.User, this);

        VirtualMachine.State.getStateMachine().registerListener(
                new UserVmStateListener(_usageEventDao, _networkDao, _nicDao));

        s_logger.info("User VM Manager is configured.");

        return true;
    }

    @Override
    public String getName() {
        return _name;
    }

    @Override
    public boolean start() {
        _executor.scheduleWithFixedDelay(new ExpungeTask(), _expungeInterval,
                _expungeInterval, TimeUnit.SECONDS);
        return true;
    }

    @Override
    public boolean stop() {
        _executor.shutdown();
        return true;
    }

    protected UserVmManagerImpl() {
    }

    public String getRandomPrivateTemplateName() {
        return UUID.randomUUID().toString();
    }

    @Override
    public Long convertToId(String vmName) {
        if (!VirtualMachineName.isValidVmName(vmName, _instance)) {
            return null;
        }
        return VirtualMachineName.getVmId(vmName);
    }

    @Override
    public boolean expunge(UserVmVO vm, long callerUserId, Account caller) {
        UserContext ctx = UserContext.current();
        ctx.setAccountId(vm.getAccountId());

        try {
            // expunge the vm
            if (!_itMgr.advanceExpunge(vm, _accountMgr.getSystemUser(), caller)) {
                s_logger.info("Did not expunge " + vm);
                return false;
            }

            // Only if vm is not expunged already, cleanup it's resources
            if (vm != null && vm.getRemoved() == null) {
                // Cleanup vm resources - all the PF/LB/StaticNat rules
                // associated with vm
                s_logger.debug("Starting cleaning up vm " + vm
                        + " resources...");
                if (cleanupVmResources(vm.getId())) {
                    s_logger.debug("Successfully cleaned up vm " + vm
                            + " resources as a part of expunge process");
                } else {
                    s_logger.warn("Failed to cleanup resources as a part of vm "
                            + vm + " expunge");
                    return false;
                }

                _itMgr.remove(vm, _accountMgr.getSystemUser(), caller);
            }

            return true;

        } catch (ResourceUnavailableException e) {
            s_logger.warn("Unable to expunge  " + vm, e);
            return false;
        } catch (OperationTimedoutException e) {
            s_logger.warn("Operation time out on expunging " + vm, e);
            return false;
        } catch (ConcurrentOperationException e) {
            s_logger.warn("Concurrent operations on expunging " + vm, e);
            return false;
        }
    }

    private boolean cleanupVmResources(long vmId) {
        boolean success = true;
        // Remove vm from security groups
        _securityGroupMgr.removeInstanceFromGroups(vmId);

        // Remove vm from instance group
        removeInstanceFromInstanceGroup(vmId);

        // cleanup firewall rules
        if (_firewallMgr.revokeFirewallRulesForVm(vmId)) {
            s_logger.debug("Firewall rules are removed successfully as a part of vm id="
                    + vmId + " expunge");
        } else {
            success = false;
            s_logger.warn("Fail to remove firewall rules as a part of vm id="
                    + vmId + " expunge");
        }

        // cleanup port forwarding rules
        if (_rulesMgr.revokePortForwardingRulesForVm(vmId)) {
            s_logger.debug("Port forwarding rules are removed successfully as a part of vm id="
                    + vmId + " expunge");
        } else {
            success = false;
            s_logger.warn("Fail to remove port forwarding rules as a part of vm id="
                    + vmId + " expunge");
        }

        // cleanup load balancer rules
        if (_lbMgr.removeVmFromLoadBalancers(vmId)) {
            s_logger.debug("Removed vm id=" + vmId
                    + " from all load balancers as a part of expunge process");
        } else {
            success = false;
            s_logger.warn("Fail to remove vm id=" + vmId
                    + " from load balancers as a part of expunge process");
        }

        // If vm is assigned to static nat, disable static nat for the ip
        // address and disassociate ip if elasticIP is enabled
        IPAddressVO ip = _ipAddressDao.findByAssociatedVmId(vmId);
        try {
            if (ip != null) {
                if (_rulesMgr.disableStaticNat(ip.getId(),
                        _accountMgr.getAccount(Account.ACCOUNT_ID_SYSTEM),
                        User.UID_SYSTEM, true)) {
                    s_logger.debug("Disabled 1-1 nat for ip address " + ip
                            + " as a part of vm id=" + vmId + " expunge");
                } else {
                    s_logger.warn("Failed to disable static nat for ip address "
                            + ip + " as a part of vm id=" + vmId + " expunge");
                    success = false;
                }
            }
        } catch (ResourceUnavailableException e) {
            success = false;
            s_logger.warn("Failed to disable static nat for ip address " + ip
                    + " as a part of vm id=" + vmId
                    + " expunge because resource is unavailable", e);
        }

        return success;
    }

    @Override
    public void deletePrivateTemplateRecord(Long templateId) {
        if (templateId != null) {
            _templateDao.remove(templateId);
        }
    }

    @Override
    @ActionEvent(eventType = EventTypes.EVENT_TEMPLATE_CREATE, eventDescription = "creating template", create = true)
    public VMTemplateVO createPrivateTemplateRecord(CreateTemplateCmd cmd,
            Account templateOwner) throws ResourceAllocationException {
        Long userId = UserContext.current().getCallerUserId();

        Account caller = UserContext.current().getCaller();
        boolean isAdmin = (isAdmin(caller.getType()));

        _accountMgr.checkAccess(caller, null, true, templateOwner);

        String name = cmd.getTemplateName();
        if ((name == null) || (name.length() > 32)) {
            throw new InvalidParameterValueException(
                    "Template name cannot be null and should be less than 32 characters");
        }

        if (cmd.getTemplateTag() != null) {
            if (!_accountService.isRootAdmin(caller.getType())) {
                throw new PermissionDeniedException(
                        "Parameter templatetag can only be specified by a Root Admin, permission denied");
            }
        }

        // do some parameter defaulting
        Integer bits = cmd.getBits();
        Boolean requiresHvm = cmd.getRequiresHvm();
        Boolean passwordEnabled = cmd.isPasswordEnabled();
        Boolean isPublic = cmd.isPublic();
        Boolean featured = cmd.isFeatured();
        int bitsValue = ((bits == null) ? 64 : bits.intValue());
        boolean requiresHvmValue = ((requiresHvm == null) ? true : requiresHvm
                .booleanValue());
        boolean passwordEnabledValue = ((passwordEnabled == null) ? false
                : passwordEnabled.booleanValue());
        if (isPublic == null) {
            isPublic = Boolean.FALSE;
        }
        boolean allowPublicUserTemplates = Boolean.parseBoolean(_configDao
                .getValue("allow.public.user.templates"));
        if (!isAdmin && !allowPublicUserTemplates && isPublic) {
            throw new PermissionDeniedException("Failed to create template "
                    + name + ", only private templates can be created.");
        }

        Long volumeId = cmd.getVolumeId();
        Long snapshotId = cmd.getSnapshotId();
        if ((volumeId == null) && (snapshotId == null)) {
            throw new InvalidParameterValueException(
                    "Failed to create private template record, neither volume ID nor snapshot ID were specified.");
        }
        if ((volumeId != null) && (snapshotId != null)) {
            throw new InvalidParameterValueException(
                    "Failed to create private template record, please specify only one of volume ID ("
                            + volumeId
                            + ") and snapshot ID ("
                            + snapshotId
                            + ")");
        }

        HypervisorType hyperType;
        VolumeVO volume = null;
        VMTemplateVO privateTemplate = null;
        if (volumeId != null) { // create template from volume
            volume = _volsDao.findById(volumeId);
            if (volume == null) {
                throw new InvalidParameterValueException(
                        "Failed to create private template record, unable to find volume "
                                + volumeId);
            }
            // check permissions
            _accountMgr.checkAccess(caller, null, true, volume);

            // If private template is created from Volume, check that the volume
            // will not be active when the private template is
            // created
            if (!_storageMgr.volumeInactive(volume)) {
                String msg = "Unable to create private template for volume: "
                        + volume.getName()
                        + "; volume is attached to a non-stopped VM, please stop the VM first";
                if (s_logger.isInfoEnabled()) {
                    s_logger.info(msg);
                }
                throw new CloudRuntimeException(msg);
            }
            hyperType = _volsDao.getHypervisorType(volumeId);
        } else { // create template from snapshot
            SnapshotVO snapshot = _snapshotDao.findById(snapshotId);
            if (snapshot == null) {
                throw new InvalidParameterValueException(
                        "Failed to create private template record, unable to find snapshot "
                                + snapshotId);
            }

            volume = _volsDao.findById(snapshot.getVolumeId());
            VolumeVO snapshotVolume = _volsDao
                    .findByIdIncludingRemoved(snapshot.getVolumeId());

            // check permissions
            _accountMgr.checkAccess(caller, null, true, snapshot);

            if (snapshot.getStatus() != Snapshot.Status.BackedUp) {
                throw new InvalidParameterValueException("Snapshot id="
                        + snapshotId + " is not in " + Snapshot.Status.BackedUp
                        + " state yet and can't be used for template creation");
            }

            /*
             * // bug #11428. Operation not supported if vmware and snapshots
             * parent volume = ROOT if(snapshot.getHypervisorType() ==
             * HypervisorType.VMware && snapshotVolume.getVolumeType() ==
             * Type.DATADISK){ throw new UnsupportedServiceException(
             * "operation not supported, snapshot with id " + snapshotId +
             * " is created from Data Disk"); }
             */

            hyperType = snapshot.getHypervisorType();
        }

        _resourceLimitMgr.checkResourceLimit(templateOwner,
                ResourceType.template);

        if (!isAdmin || featured == null) {
            featured = Boolean.FALSE;
        }
        Long guestOSId = cmd.getOsTypeId();
        GuestOSVO guestOS = _guestOSDao.findById(guestOSId);
        if (guestOS == null) {
            throw new InvalidParameterValueException("GuestOS with ID: "
                    + guestOSId + " does not exist.");
        }

        String uniqueName = Long.valueOf((userId == null) ? 1 : userId)
                .toString()
                + UUID.nameUUIDFromBytes(name.getBytes()).toString();
        Long nextTemplateId = _templateDao.getNextInSequence(Long.class, "id");
        String description = cmd.getDisplayText();
        boolean isExtractable = false;
        Long sourceTemplateId = null;
        if (volume != null) {
            VMTemplateVO template = ApiDBUtils.findTemplateById(volume
                    .getTemplateId());
            isExtractable = template != null
                    && template.isExtractable()
                    && template.getTemplateType() != Storage.TemplateType.SYSTEM;
            if (template != null) {
                sourceTemplateId = template.getId();
            } else if (volume.getVolumeType() == Type.ROOT) { // vm created out
                // of blank
                // template
                UserVm userVm = ApiDBUtils.findUserVmById(volume
                        .getInstanceId());
                sourceTemplateId = userVm.getIsoId();
            }
        }
        String templateTag = cmd.getTemplateTag();
        if (templateTag != null) {
            if (s_logger.isDebugEnabled()) {
                s_logger.debug("Adding template tag: " + templateTag);
            }
        }
        privateTemplate = new VMTemplateVO(nextTemplateId, uniqueName, name,
                ImageFormat.RAW, isPublic, featured, isExtractable,
                TemplateType.USER, null, null, requiresHvmValue, bitsValue,
                templateOwner.getId(), null, description, passwordEnabledValue,
                guestOS.getId(), true, hyperType, templateTag, cmd.getDetails());
        if (sourceTemplateId != null) {
            if (s_logger.isDebugEnabled()) {
                s_logger.debug("This template is getting created from other template, setting source template Id to: "
                        + sourceTemplateId);
            }
        }
        privateTemplate.setSourceTemplateId(sourceTemplateId);

        VMTemplateVO template = _templateDao.persist(privateTemplate);
        // Increment the number of templates
        if (template != null) {
            if (cmd.getDetails() != null) {
                _templateDetailsDao.persist(template.getId(), cmd.getDetails());
            }

            _resourceLimitMgr.incrementResourceCount(templateOwner.getId(),
                    ResourceType.template);
        }

        if (template != null) {
            return template;
        } else {
            throw new CloudRuntimeException("Failed to create a template");
        }

    }

    @Override
    @DB
    @ActionEvent(eventType = EventTypes.EVENT_TEMPLATE_CREATE, eventDescription = "creating template", async = true)
    public VMTemplateVO createPrivateTemplate(CreateTemplateCmd command)
            throws CloudRuntimeException {
        Long userId = UserContext.current().getCallerUserId();
        if (userId == null) {
            userId = User.UID_SYSTEM;
        }
        long templateId = command.getEntityId();
        Long volumeId = command.getVolumeId();
        Long snapshotId = command.getSnapshotId();
        SnapshotCommand cmd = null;
        VMTemplateVO privateTemplate = null;

        String uniqueName = getRandomPrivateTemplateName();

        StoragePoolVO pool = null;
        HostVO secondaryStorageHost = null;
        Long zoneId = null;
        Long accountId = null;
        SnapshotVO snapshot = null;
        String secondaryStorageURL = null;
        try {
            if (snapshotId != null) { // create template from snapshot
                snapshot = _snapshotDao.findById(snapshotId);
                if (snapshot == null) {
                    throw new CloudRuntimeException(
                            "Unable to find Snapshot for Id " + snapshotId);
                }
                zoneId = snapshot.getDataCenterId();
                secondaryStorageHost = _snapshotMgr
                        .getSecondaryStorageHost(snapshot);
                secondaryStorageURL = _snapshotMgr
                        .getSecondaryStorageURL(snapshot);
                String name = command.getTemplateName();
                String backupSnapshotUUID = snapshot.getBackupSnapshotId();
                if (backupSnapshotUUID == null) {
                    throw new CloudRuntimeException(
                            "Unable to create private template from snapshot "
                                    + snapshotId
                                    + " due to there is no backupSnapshotUUID for this snapshot");
                }

                Long dcId = snapshot.getDataCenterId();
                accountId = snapshot.getAccountId();
                volumeId = snapshot.getVolumeId();

                String origTemplateInstallPath = null;
                List<StoragePoolVO> pools = _storageMgr
                        .ListByDataCenterHypervisor(zoneId,
                                snapshot.getHypervisorType());
                if (pools == null || pools.size() == 0) {
                    throw new CloudRuntimeException(
                            "Unable to find storage pools in zone " + zoneId);
                }
                pool = pools.get(0);
                if (snapshot.getVersion() != null
                        && snapshot.getVersion().equalsIgnoreCase("2.1")) {
                    VolumeVO volume = _volsDao
                            .findByIdIncludingRemoved(volumeId);
                    if (volume == null) {
                        throw new CloudRuntimeException(
                                "failed to upgrade snapshot "
                                        + snapshotId
                                        + " due to unable to find orignal volume:"
                                        + volumeId + ", try it later ");
                    }
                    if (volume.getTemplateId() == null) {
                        _snapshotDao.updateSnapshotVersion(volumeId, "2.1",
                                "2.2");
                    } else {
                        VMTemplateVO template = _templateDao
                                .findByIdIncludingRemoved(volume
                                        .getTemplateId());
                        if (template == null) {
                            throw new CloudRuntimeException(
                                    "failed to upgrade snapshot "
                                            + snapshotId
                                            + " due to unalbe to find orignal template :"
                                            + volume.getTemplateId()
                                            + ", try it later ");
                        }
                        Long origTemplateId = template.getId();
                        Long origTmpltAccountId = template.getAccountId();
                        if (!_volsDao.lockInLockTable(volumeId.toString(), 10)) {
                            throw new CloudRuntimeException(
                                    "failed to upgrade snapshot " + snapshotId
                                    + " due to volume:" + volumeId
                                    + " is being used, try it later ");
                        }
                        cmd = new UpgradeSnapshotCommand(null,
                                secondaryStorageURL, dcId, accountId, volumeId,
                                origTemplateId, origTmpltAccountId, null,
                                snapshot.getBackupSnapshotId(),
                                snapshot.getName(), "2.1");
                        if (!_volsDao.lockInLockTable(volumeId.toString(), 10)) {
                            throw new CloudRuntimeException(
                                    "Creating template failed due to volume:"
                                            + volumeId
                                            + " is being used, try it later ");
                        }
                        Answer answer = null;
                        try {
                            answer = _storageMgr.sendToPool(pool, cmd);
                            cmd = null;
                        } catch (StorageUnavailableException e) {
                        } finally {
                            _volsDao.unlockFromLockTable(volumeId.toString());
                        }
                        if ((answer != null) && answer.getResult()) {
                            _snapshotDao.updateSnapshotVersion(volumeId, "2.1",
                                    "2.2");
                        } else {
                            throw new CloudRuntimeException(
                                    "Unable to upgrade snapshot");
                        }
                    }
                }
                if (snapshot.getSwiftId() != null && snapshot.getSwiftId() != 0) {
                    _snapshotMgr.downloadSnapshotsFromSwift(snapshot);
                }
                cmd = new CreatePrivateTemplateFromSnapshotCommand(pool, secondaryStorageURL, dcId, accountId, snapshot.getVolumeId(), backupSnapshotUUID, snapshot.getName(),
                        origTemplateInstallPath, templateId, name, _createprivatetemplatefromsnapshotwait);
            } else if (volumeId != null) {
                VolumeVO volume = _volsDao.findById(volumeId);
                if (volume == null) {
                    throw new CloudRuntimeException(
                            "Unable to find volume for Id " + volumeId);
                }
                accountId = volume.getAccountId();

                if (volume.getPoolId() == null) {
                    _templateDao.remove(templateId);
                    throw new CloudRuntimeException("Volume " + volumeId
                            + " is empty, can't create template on it");
                }
                String vmName = _storageMgr.getVmNameOnVolume(volume);
                zoneId = volume.getDataCenterId();
                secondaryStorageHost = _storageMgr
                        .getSecondaryStorageHost(zoneId);
                if (secondaryStorageHost == null) {
                    throw new CloudRuntimeException(
                            "Can not find the secondary storage for zoneId "
                                    + zoneId);
                }
                secondaryStorageURL = secondaryStorageHost.getStorageUrl();

                pool = _storagePoolDao.findById(volume.getPoolId());
                cmd = new CreatePrivateTemplateFromVolumeCommand(pool, secondaryStorageURL, templateId, accountId, command.getTemplateName(), uniqueName, volume.getPath(), vmName, _createprivatetemplatefromvolumewait);

            } else {
                throw new CloudRuntimeException(
                        "Creating private Template need to specify snapshotId or volumeId");
            }
            // FIXME: before sending the command, check if there's enough
            // capacity
            // on the storage server to create the template

            // This can be sent to a KVM host too.
            CreatePrivateTemplateAnswer answer = null;
            if (snapshotId != null) {
                if (!_snapshotDao.lockInLockTable(snapshotId.toString(), 10)) {
                    throw new CloudRuntimeException(
                            "Creating template from snapshot failed due to snapshot:"
                                    + snapshotId
                                    + " is being used, try it later ");
                }
            } else {
                if (!_volsDao.lockInLockTable(volumeId.toString(), 10)) {
                    throw new CloudRuntimeException(
                            "Creating template from volume failed due to volume:"
                                    + volumeId
                                    + " is being used, try it later ");
                }
            }
            try {
                answer = (CreatePrivateTemplateAnswer) _storageMgr.sendToPool(
                        pool, cmd);
            } catch (StorageUnavailableException e) {
            } finally {
                if (snapshotId != null) {
                    _snapshotDao.unlockFromLockTable(snapshotId.toString());
                } else {
                    _volsDao.unlockFromLockTable(volumeId.toString());
                }
            }
            if ((answer != null) && answer.getResult()) {
                privateTemplate = _templateDao.findById(templateId);
                String answerUniqueName = answer.getUniqueName();
                if (answerUniqueName != null) {
                    privateTemplate.setUniqueName(answerUniqueName);
                } else {
                    privateTemplate.setUniqueName(uniqueName);
                }
                ImageFormat format = answer.getImageFormat();
                if (format != null) {
                    privateTemplate.setFormat(format);
                } else {
                    // This never occurs.
                    // Specify RAW format makes it unusable for snapshots.
                    privateTemplate.setFormat(ImageFormat.RAW);
                }

                String checkSum = getChecksum(secondaryStorageHost.getId(),
                        answer.getPath());

                Transaction txn = Transaction.currentTxn();

                txn.start();

                privateTemplate.setChecksum(checkSum);
                _templateDao.update(templateId, privateTemplate);

                // add template zone ref for this template
                _templateDao.addTemplateToZone(privateTemplate, zoneId);
                VMTemplateHostVO templateHostVO = new VMTemplateHostVO(
                        secondaryStorageHost.getId(), templateId);
                templateHostVO.setDownloadPercent(100);
                templateHostVO.setDownloadState(Status.DOWNLOADED);
                templateHostVO.setInstallPath(answer.getPath());
                templateHostVO.setLastUpdated(new Date());
                templateHostVO.setSize(answer.getVirtualSize());
                templateHostVO.setPhysicalSize(answer.getphysicalSize());
                _templateHostDao.persist(templateHostVO);

                UsageEventVO usageEvent = new UsageEventVO(
                        EventTypes.EVENT_TEMPLATE_CREATE,
                        privateTemplate.getAccountId(),
                        secondaryStorageHost.getDataCenterId(),
                        privateTemplate.getId(), privateTemplate.getName(),
                        null, privateTemplate.getSourceTemplateId(),
                        templateHostVO.getSize());
                _usageEventDao.persist(usageEvent);
                txn.commit();
            }
        } finally {
            if (snapshot != null && snapshot.getSwiftId() != null
                    && secondaryStorageURL != null && zoneId != null
                    && accountId != null && volumeId != null) {
                _snapshotMgr.deleteSnapshotsForVolume(secondaryStorageURL,
                        zoneId, accountId, volumeId);
            }
            if (privateTemplate == null) {
                Transaction txn = Transaction.currentTxn();
                txn.start();
                // Remove the template record
                _templateDao.expunge(templateId);

                // decrement resource count
                if (accountId != null) {
                    _resourceLimitMgr.decrementResourceCount(accountId,
                            ResourceType.template);
                }
                txn.commit();
            }
        }

        if (privateTemplate != null) {
            return privateTemplate;
        } else {
            throw new CloudRuntimeException("Failed to create a template");
        }
    }

    @Override
    public String getChecksum(Long hostId, String templatePath) {
        HostVO ssHost = _hostDao.findById(hostId);
        Host.Type type = ssHost.getType();
        if (type != Host.Type.SecondaryStorage
                && type != Host.Type.LocalSecondaryStorage) {
            return null;
        }
        String secUrl = ssHost.getStorageUrl();
        Answer answer;
        answer = _agentMgr.sendToSecStorage(ssHost, new ComputeChecksumCommand(
                secUrl, templatePath));
        if (answer != null && answer.getResult()) {
            return answer.getDetails();
        }
        return null;
    }

    // used for vm transitioning to error state
    private void updateVmStateForFailedVmCreation(Long vmId) {

        UserVmVO vm = _vmDao.findById(vmId);

        if (vm != null) {
            if (vm.getState().equals(State.Stopped)) {
                s_logger.debug("Destroying vm " + vm
                        + " as it failed to create");
                try {
                    _itMgr.stateTransitTo(vm,
                            VirtualMachine.Event.OperationFailedToError, null);
                } catch (NoTransitionException e1) {
                    s_logger.warn(e1.getMessage());
                }
                // destroy associated volumes for vm in error state
                // get all volumes in non destroyed state
                List<VolumeVO> volumesForThisVm = _volsDao
                        .findUsableVolumesForInstance(vm.getId());
                for (VolumeVO volume : volumesForThisVm) {
                    try {
                        if (volume.getState() != Volume.State.Destroy) {
                            _storageMgr.destroyVolume(volume);
                        }
                    } catch (ConcurrentOperationException e) {
                        s_logger.warn("Unable to delete volume:"
                                + volume.getId() + " for vm:" + vmId
                                + " whilst transitioning to error state");
                    }
                }
                String msg = "Failed to deploy Vm with Id: " + vmId;
                _alertMgr.sendAlert(AlertManager.ALERT_TYPE_USERVM,
                        vm.getDataCenterIdToDeployIn(),
                        vm.getPodIdToDeployIn(), msg, msg);

                _resourceLimitMgr.decrementResourceCount(vm.getAccountId(),
                        ResourceType.user_vm);
            }
        }
    }

    protected class ExpungeTask implements Runnable {
        public ExpungeTask() {
        }

        @Override
        public void run() {
            GlobalLock scanLock = GlobalLock.getInternLock("UserVMExpunge");
            try {
                if (scanLock.lock(ACQUIRE_GLOBAL_LOCK_TIMEOUT_FOR_COOPERATION)) {
                    try {
                        List<UserVmVO> vms = _vmDao.findDestroyedVms(new Date(
                                System.currentTimeMillis()
                                - ((long) _expungeDelay << 10)));
                        if (s_logger.isInfoEnabled()) {
                            if (vms.size() == 0) {
                                s_logger.trace("Found " + vms.size()
                                        + " vms to expunge.");
                            } else {
                                s_logger.info("Found " + vms.size()
                                        + " vms to expunge.");
                            }
                        }
                        for (UserVmVO vm : vms) {
                            try {
                                expunge(vm,
                                        _accountMgr.getSystemUser().getId(),
                                        _accountMgr.getSystemAccount());
                            } catch (Exception e) {
                                s_logger.warn("Unable to expunge " + vm, e);
                            }
                        }
                    } catch (Exception e) {
                        s_logger.error("Caught the following Exception", e);
                    } finally {
                        scanLock.unlock();
                    }
                }
            } finally {
                scanLock.releaseRef();
            }
        }
    }

    private static boolean isAdmin(short accountType) {
        return ((accountType == Account.ACCOUNT_TYPE_ADMIN)
                || (accountType == Account.ACCOUNT_TYPE_RESOURCE_DOMAIN_ADMIN)
                || (accountType == Account.ACCOUNT_TYPE_DOMAIN_ADMIN) || (accountType == Account.ACCOUNT_TYPE_READ_ONLY_ADMIN));
    }

    @Override
    @ActionEvent(eventType = EventTypes.EVENT_VM_UPDATE, eventDescription = "updating Vm")
    public UserVm updateVirtualMachine(UpdateVMCmd cmd)
            throws ResourceUnavailableException, InsufficientCapacityException {
        String displayName = cmd.getDisplayName();
        String group = cmd.getGroup();
        Boolean ha = cmd.getHaEnable();
        Long id = cmd.getId();
        Long osTypeId = cmd.getOsTypeId();
        String userData = cmd.getUserData();

        // Input validation
        UserVmVO vmInstance = null;

        // Verify input parameters
        vmInstance = _vmDao.findById(id.longValue());

        if (vmInstance == null) {
            throw new InvalidParameterValueException(
                    "unable to find virtual machine with id " + id);
        }

        ServiceOffering offering = _serviceOfferingDao.findById(vmInstance
                .getServiceOfferingId());
        if (!offering.getOfferHA() && ha != null && ha) {
            throw new InvalidParameterValueException(
                    "Can't enable ha for the vm as it's created from the Service offering having HA disabled");
        }

        _accountMgr.checkAccess(UserContext.current().getCaller(), null, true,
                vmInstance);

        if (displayName == null) {
            displayName = vmInstance.getDisplayName();
        }

        if (ha == null) {
            ha = vmInstance.isHaEnabled();
        }

        UserVmVO vm = _vmDao.findById(id);
        if (vm == null) {
            throw new CloudRuntimeException(
                    "Unable to find virual machine with id " + id);
        }

        if (vm.getState() == State.Error || vm.getState() == State.Expunging) {
            s_logger.error("vm is not in the right state: " + id);
            throw new InvalidParameterValueException("Vm with id " + id
                    + " is not in the right state");
        }

        boolean updateUserdata = false;
        if (userData != null) {
            // check and replace newlines
            userData = userData.replace("\\n", "");
            validateUserData(userData);
            // update userData on domain router.
            updateUserdata = true;
        } else {
            userData = vmInstance.getUserData();
        }

        String description = "";

        if (displayName != vmInstance.getDisplayName()) {
            description += "New display name: " + displayName + ". ";
        }

        if (ha != vmInstance.isHaEnabled()) {
            if (ha) {
                description += "Enabled HA. ";
            } else {
                description += "Disabled HA. ";
            }
        }
        if (osTypeId == null) {
            osTypeId = vmInstance.getGuestOSId();
        } else {
            description += "Changed Guest OS Type to " + osTypeId + ". ";
        }

        if (group != null) {
            if (addInstanceToGroup(id, group)) {
                description += "Added to group: " + group + ".";
            }
        }

        _vmDao.updateVM(id, displayName, ha, osTypeId, userData);

        if (updateUserdata) {
            boolean result = updateUserDataInternal(_vmDao.findById(id));
            if (result) {
                s_logger.debug("User data successfully updated for vm id="+id);
            } else {
                throw new CloudRuntimeException("Failed to reset userdata for the virtual machine ");
            }
        }

        return _vmDao.findById(id);
    }

    private boolean updateUserDataInternal(UserVm vm)
            throws ResourceUnavailableException, InsufficientCapacityException {
        VMTemplateVO template = _templateDao.findByIdIncludingRemoved(vm.getTemplateId());
        Nic defaultNic = _networkMgr.getDefaultNic(vm.getId());
        if (defaultNic == null) {
            s_logger.error("Unable to update userdata for vm id=" + vm.getId() + " as the instance doesn't have default nic");
            return false;
        }

        Network defaultNetwork = _networkDao.findById(defaultNic.getNetworkId());
        NicProfile defaultNicProfile = new NicProfile(defaultNic, defaultNetwork, null, null, null,
                _networkMgr.isSecurityGroupSupportedInNetwork(defaultNetwork),
                _networkMgr.getNetworkTag(template.getHypervisorType(), defaultNetwork));

        VirtualMachineProfile<VMInstanceVO> vmProfile = new VirtualMachineProfileImpl<VMInstanceVO>((VMInstanceVO)vm);

        UserDataServiceProvider element = _networkMgr.getUserDataUpdateProvider(defaultNetwork);
        if (element == null) {
            throw new CloudRuntimeException("Can't find network element for " + Service.UserData.getName() + " provider needed for UserData update");
        }
        boolean result = element.saveUserData(defaultNetwork, defaultNicProfile, vmProfile);

        return true;
    }

    @Override
    @ActionEvent(eventType = EventTypes.EVENT_VM_START, eventDescription = "starting Vm", async = true)
    public UserVm startVirtualMachine(StartVMCmd cmd)
            throws ExecutionException, ConcurrentOperationException,
            ResourceUnavailableException, InsufficientCapacityException {
        return startVirtualMachine(cmd.getId(), cmd.getHostId(), null).first();
    }

    @Override
    @ActionEvent(eventType = EventTypes.EVENT_VM_REBOOT, eventDescription = "rebooting Vm", async = true)
    public UserVm rebootVirtualMachine(RebootVMCmd cmd)
            throws InsufficientCapacityException, ResourceUnavailableException {
        Account caller = UserContext.current().getCaller();
        Long vmId = cmd.getId();

        // Verify input parameters
        UserVmVO vmInstance = _vmDao.findById(vmId.longValue());
        if (vmInstance == null) {
            throw new InvalidParameterValueException(
                    "unable to find a virtual machine with id " + vmId);
        }

        _accountMgr.checkAccess(caller, null, true, vmInstance);

        return rebootVirtualMachine(UserContext.current().getCallerUserId(),
                vmId);
    }

    @Override
    @ActionEvent(eventType = EventTypes.EVENT_VM_DESTROY, eventDescription = "destroying Vm", async = true)
    public UserVm destroyVm(DestroyVMCmd cmd)
            throws ResourceUnavailableException, ConcurrentOperationException {
        return destroyVm(cmd.getId());
    }

    @Override
    @DB
    public InstanceGroupVO createVmGroup(CreateVMGroupCmd cmd) {
        Account caller = UserContext.current().getCaller();
        Long domainId = cmd.getDomainId();
        String accountName = cmd.getAccountName();
        String groupName = cmd.getGroupName();
        Long projectId = cmd.getProjectId();

        Account owner = _accountMgr.finalizeOwner(caller, accountName,
                domainId, projectId);
        long accountId = owner.getId();

        // Check if name is already in use by this account
        boolean isNameInUse = _vmGroupDao.isNameInUse(accountId, groupName);

        if (isNameInUse) {
            throw new InvalidParameterValueException(
                    "Unable to create vm group, a group with name " + groupName
                    + " already exisits for account " + accountId);
        }

        return createVmGroup(groupName, accountId);
    }

    @DB
    protected InstanceGroupVO createVmGroup(String groupName, long accountId) {
        Account account = null;
        final Transaction txn = Transaction.currentTxn();
        txn.start();
        try {
            account = _accountDao.acquireInLockTable(accountId); // to ensure
            // duplicate
            // vm group
            // names are
            // not
            // created.
            if (account == null) {
                s_logger.warn("Failed to acquire lock on account");
                return null;
            }
            InstanceGroupVO group = _vmGroupDao.findByAccountAndName(accountId,
                    groupName);
            if (group == null) {
                group = new InstanceGroupVO(groupName, accountId);
                group = _vmGroupDao.persist(group);
            }
            return group;
        } finally {
            if (account != null) {
                _accountDao.releaseFromLockTable(accountId);
            }
            txn.commit();
        }
    }

    @Override
    public boolean deleteVmGroup(DeleteVMGroupCmd cmd) {
        Account caller = UserContext.current().getCaller();
        Long groupId = cmd.getId();

        // Verify input parameters
        InstanceGroupVO group = _vmGroupDao.findById(groupId);
        if ((group == null) || (group.getRemoved() != null)) {
            throw new InvalidParameterValueException(
                    "unable to find a vm group with id " + groupId);
        }

        _accountMgr.checkAccess(caller, null, true, group);

        return deleteVmGroup(groupId);
    }

    @Override
    public boolean deleteVmGroup(long groupId) {
        // delete all the mappings from group_vm_map table
        List<InstanceGroupVMMapVO> groupVmMaps = _groupVMMapDao
                .listByGroupId(groupId);
        for (InstanceGroupVMMapVO groupMap : groupVmMaps) {
            SearchCriteria<InstanceGroupVMMapVO> sc = _groupVMMapDao
                    .createSearchCriteria();
            sc.addAnd("instanceId", SearchCriteria.Op.EQ,
                    groupMap.getInstanceId());
            _groupVMMapDao.expunge(sc);
        }

        if (_vmGroupDao.remove(groupId)) {
            return true;
        } else {
            return false;
        }
    }

    @Override
    @DB
    public boolean addInstanceToGroup(long userVmId, String groupName) {
        UserVmVO vm = _vmDao.findById(userVmId);

        InstanceGroupVO group = _vmGroupDao.findByAccountAndName(
                vm.getAccountId(), groupName);
        // Create vm group if the group doesn't exist for this account
        if (group == null) {
            group = createVmGroup(groupName, vm.getAccountId());
        }

        if (group != null) {
            final Transaction txn = Transaction.currentTxn();
            txn.start();
            UserVm userVm = _vmDao.acquireInLockTable(userVmId);
            if (userVm == null) {
                s_logger.warn("Failed to acquire lock on user vm id="
                        + userVmId);
            }
            try {
                // don't let the group be deleted when we are assigning vm to
                // it.
                InstanceGroupVO ngrpLock = _vmGroupDao.lockRow(group.getId(),
                        false);
                if (ngrpLock == null) {
                    s_logger.warn("Failed to acquire lock on vm group id="
                            + group.getId() + " name=" + group.getName());
                    txn.rollback();
                    return false;
                }

                // Currently don't allow to assign a vm to more than one group
                if (_groupVMMapDao.listByInstanceId(userVmId) != null) {
                    // Delete all mappings from group_vm_map table
                    List<InstanceGroupVMMapVO> groupVmMaps = _groupVMMapDao
                            .listByInstanceId(userVmId);
                    for (InstanceGroupVMMapVO groupMap : groupVmMaps) {
                        SearchCriteria<InstanceGroupVMMapVO> sc = _groupVMMapDao
                                .createSearchCriteria();
                        sc.addAnd("instanceId", SearchCriteria.Op.EQ,
                                groupMap.getInstanceId());
                        _groupVMMapDao.expunge(sc);
                    }
                }
                InstanceGroupVMMapVO groupVmMapVO = new InstanceGroupVMMapVO(
                        group.getId(), userVmId);
                _groupVMMapDao.persist(groupVmMapVO);

                txn.commit();
                return true;
            } finally {
                if (userVm != null) {
                    _vmDao.releaseFromLockTable(userVmId);
                }
            }
        }
        return false;
    }

    @Override
    public InstanceGroupVO getGroupForVm(long vmId) {
        // TODO - in future releases vm can be assigned to multiple groups; but
        // currently return just one group per vm
        try {
            List<InstanceGroupVMMapVO> groupsToVmMap = _groupVMMapDao
                    .listByInstanceId(vmId);

            if (groupsToVmMap != null && groupsToVmMap.size() != 0) {
                InstanceGroupVO group = _vmGroupDao.findById(groupsToVmMap.get(
                        0).getGroupId());
                return group;
            } else {
                return null;
            }
        } catch (Exception e) {
            s_logger.warn("Error trying to get group for a vm: ", e);
            return null;
        }
    }

    @Override
    public void removeInstanceFromInstanceGroup(long vmId) {
        try {
            List<InstanceGroupVMMapVO> groupVmMaps = _groupVMMapDao
                    .listByInstanceId(vmId);
            for (InstanceGroupVMMapVO groupMap : groupVmMaps) {
                SearchCriteria<InstanceGroupVMMapVO> sc = _groupVMMapDao
                        .createSearchCriteria();
                sc.addAnd("instanceId", SearchCriteria.Op.EQ,
                        groupMap.getInstanceId());
                _groupVMMapDao.expunge(sc);
            }
        } catch (Exception e) {
            s_logger.warn("Error trying to remove vm from group: ", e);
        }
    }

    protected boolean validPassword(String password) {
        if (password == null || password.length() == 0) {
            return false;
        }
        for (int i = 0; i < password.length(); i++) {
            if (password.charAt(i) == ' ') {
                return false;
            }
        }
        return true;
    }

    @Override
    public UserVm createBasicSecurityGroupVirtualMachine(DataCenter zone,
            ServiceOffering serviceOffering, VirtualMachineTemplate template,
            List<Long> securityGroupIdList, Account owner, String hostName,
            String displayName, Long diskOfferingId, Long diskSize,
            String group, HypervisorType hypervisor, String userData,
            String sshKeyPair, Map<Long, String> requestedIps,
            String defaultIp, String keyboard)
                    throws InsufficientCapacityException, ConcurrentOperationException,
                    ResourceUnavailableException, StorageUnavailableException,
                    ResourceAllocationException {

        Account caller = UserContext.current().getCaller();
        List<NetworkVO> networkList = new ArrayList<NetworkVO>();

        // Verify that caller can perform actions in behalf of vm owner
        _accountMgr.checkAccess(caller, null, true, owner);

        // Get default guest network in Basic zone
        Network defaultNetwork = _networkMgr.getExclusiveGuestNetwork(zone
                .getId());

        if (defaultNetwork == null) {
            throw new InvalidParameterValueException(
                    "Unable to find a default network to start a vm");
        } else {
            networkList.add(_networkDao.findById(defaultNetwork.getId()));
        }

        boolean isVmWare = (template.getHypervisorType() == HypervisorType.VMware || (hypervisor != null && hypervisor == HypervisorType.VMware));

        if (securityGroupIdList != null && isVmWare) {
            throw new InvalidParameterValueException(
                    "Security group feature is not supported for vmWare hypervisor");
        } else if (!isVmWare
                && _networkMgr
                .isSecurityGroupSupportedInNetwork(defaultNetwork)
                && _networkMgr.canAddDefaultSecurityGroup()) {
            // add the default securityGroup only if no security group is
            // specified
            if (securityGroupIdList == null || securityGroupIdList.isEmpty()) {
                if (securityGroupIdList == null) {
                    securityGroupIdList = new ArrayList<Long>();
                }
                SecurityGroup defaultGroup = _securityGroupMgr
                        .getDefaultSecurityGroup(owner.getId());
                if (defaultGroup != null) {
                    securityGroupIdList.add(defaultGroup.getId());
                } else {
                    // create default security group for the account
                    if (s_logger.isDebugEnabled()) {
                        s_logger.debug("Couldn't find default security group for the account "
                                + owner + " so creating a new one");
                    }
                    defaultGroup = _securityGroupMgr.createSecurityGroup(
                            SecurityGroupManager.DEFAULT_GROUP_NAME,
                            SecurityGroupManager.DEFAULT_GROUP_DESCRIPTION,
                            owner.getDomainId(), owner.getId(),
                            owner.getAccountName());
                    securityGroupIdList.add(defaultGroup.getId());
                }
            }
        }

        return createVirtualMachine(zone, serviceOffering, template, hostName,
                displayName, owner, diskOfferingId, diskSize, networkList,
                securityGroupIdList, group, userData, sshKeyPair, hypervisor,
                caller, requestedIps, defaultIp, keyboard);
    }

    @Override
    public UserVm createAdvancedSecurityGroupVirtualMachine(DataCenter zone,
            ServiceOffering serviceOffering, VirtualMachineTemplate template,
            List<Long> networkIdList, List<Long> securityGroupIdList,
            Account owner, String hostName, String displayName,
            Long diskOfferingId, Long diskSize, String group,
            HypervisorType hypervisor, String userData, String sshKeyPair,
            Map<Long, String> requestedIps, String defaultIp, String keyboard)
                    throws InsufficientCapacityException, ConcurrentOperationException,
                    ResourceUnavailableException, StorageUnavailableException,
                    ResourceAllocationException {

        Account caller = UserContext.current().getCaller();
        List<NetworkVO> networkList = new ArrayList<NetworkVO>();
        boolean isSecurityGroupEnabledNetworkUsed = false;
        boolean isVmWare = (template.getHypervisorType() == HypervisorType.VMware || (hypervisor != null && hypervisor == HypervisorType.VMware));

        // Verify that caller can perform actions in behalf of vm owner
        _accountMgr.checkAccess(caller, null, true, owner);

        // If no network is specified, find system security group enabled
        // network
        if (networkIdList == null || networkIdList.isEmpty()) {
            NetworkVO networkWithSecurityGroup = _networkMgr
                    .getNetworkWithSecurityGroupEnabled(zone.getId());
            if (networkWithSecurityGroup == null) {
                throw new InvalidParameterValueException(
                        "No network with security enabled is found in zone id="
                                + zone.getId());
            }

            networkList.add(networkWithSecurityGroup);
            isSecurityGroupEnabledNetworkUsed = true;

        } else if (securityGroupIdList != null
                && !securityGroupIdList.isEmpty()) {
            if (isVmWare) {
                throw new InvalidParameterValueException(
                        "Security group feature is not supported for vmWare hypervisor");
            }
            // Only one network can be specified, and it should be security
            // group enabled
            if (networkIdList.size() > 1) {
                throw new InvalidParameterValueException(
                        "Only support one network per VM if security group enabled");
            }

            NetworkVO network = _networkDao.findById(networkIdList.get(0)
                    .longValue());

            if (network == null) {
                throw new InvalidParameterValueException(
                        "Unable to find network by id "
                                + networkIdList.get(0).longValue());
            }

            if (!_networkMgr.isSecurityGroupSupportedInNetwork(network)) {
                throw new InvalidParameterValueException(
                        "Network is not security group enabled: "
                                + network.getId());
            }

            networkList.add(network);
            isSecurityGroupEnabledNetworkUsed = true;

        } else {
            // Verify that all the networks are Shared/Guest; can't create combination of SG enabled and disabled networks 
            for (Long networkId : networkIdList) {
                NetworkVO network = _networkDao.findById(networkId);

                if (network == null) {
                    throw new InvalidParameterValueException(
                            "Unable to find network by id "
                                    + networkIdList.get(0).longValue());
                }

                boolean isSecurityGroupEnabled = _networkMgr.isSecurityGroupSupportedInNetwork(network);
                if (isSecurityGroupEnabled) {
                    if (networkIdList.size() > 1) {
                        throw new InvalidParameterValueException("Can't create a vm with multiple networks one of" +
                                " which is Security Group enabled");
                    }

                    isSecurityGroupEnabledNetworkUsed = true;
                }            

                if (!(network.getTrafficType() == TrafficType.Guest && network.getGuestType() == Network.GuestType.Shared)) {
                    throw new InvalidParameterValueException("Can specify only Shared Guest networks when" +
                            " deploy vm in Advance Security Group enabled zone");
                }

                // Perform account permission check
                if (network.getAclType() == ACLType.Account) {
                    _accountMgr.checkAccess(caller, AccessType.UseNetwork, false, network);
                }
                networkList.add(network);
            }
        }

        // if network is security group enabled, and no security group is
        // specified, then add the default security group automatically
        if (isSecurityGroupEnabledNetworkUsed && !isVmWare
                && _networkMgr.canAddDefaultSecurityGroup()) {

            // add the default securityGroup only if no security group is
            // specified
            if (securityGroupIdList == null || securityGroupIdList.isEmpty()) {
                if (securityGroupIdList == null) {
                    securityGroupIdList = new ArrayList<Long>();
                }

                SecurityGroup defaultGroup = _securityGroupMgr
                        .getDefaultSecurityGroup(owner.getId());
                if (defaultGroup != null) {
                    securityGroupIdList.add(defaultGroup.getId());
                } else {
                    // create default security group for the account
                    if (s_logger.isDebugEnabled()) {
                        s_logger.debug("Couldn't find default security group for the account "
                                + owner + " so creating a new one");
                    }
                    defaultGroup = _securityGroupMgr.createSecurityGroup(
                            SecurityGroupManager.DEFAULT_GROUP_NAME,
                            SecurityGroupManager.DEFAULT_GROUP_DESCRIPTION,
                            owner.getDomainId(), owner.getId(),
                            owner.getAccountName());
                    securityGroupIdList.add(defaultGroup.getId());
                }
            }
        }

        return createVirtualMachine(zone, serviceOffering, template, hostName,
                displayName, owner, diskOfferingId, diskSize, networkList,
                securityGroupIdList, group, userData, sshKeyPair, hypervisor,
                caller, requestedIps, defaultIp, keyboard);
    }

    @Override
    public UserVm createAdvancedVirtualMachine(DataCenter zone,
            ServiceOffering serviceOffering, VirtualMachineTemplate template,
            List<Long> networkIdList, Account owner, String hostName,
            String displayName, Long diskOfferingId, Long diskSize,
            String group, HypervisorType hypervisor, String userData,
            String sshKeyPair, Map<Long, String> requestedIps,
            String defaultIp, String keyboard)
                    throws InsufficientCapacityException, ConcurrentOperationException,
                    ResourceUnavailableException, StorageUnavailableException,
                    ResourceAllocationException {

        Account caller = UserContext.current().getCaller();
        List<NetworkVO> networkList = new ArrayList<NetworkVO>();

        // Verify that caller can perform actions in behalf of vm owner
        _accountMgr.checkAccess(caller, null, true, owner);

        List<HypervisorType> vpcSupportedHTypes = _vpcMgr
                .getSupportedVpcHypervisors();
        if (networkIdList == null || networkIdList.isEmpty()) {
            NetworkVO defaultNetwork = null;

            // if no network is passed in
            // Check if default virtual network offering has
            // Availability=Required. If it's true, search for corresponding
            // network
            // * if network is found, use it. If more than 1 virtual network is
            // found, throw an error
            // * if network is not found, create a new one and use it

            List<NetworkOfferingVO> requiredOfferings = _networkOfferingDao
                    .listByAvailability(Availability.Required, false);
            if (requiredOfferings.size() < 1) {
                throw new InvalidParameterValueException(
                        "Unable to find network offering with availability="
                                + Availability.Required
                                + " to automatically create the network as a part of vm creation");
            }

            if (requiredOfferings.get(0).getState() == NetworkOffering.State.Enabled) {
                // get Virtual networks
                List<NetworkVO> virtualNetworks = _networkMgr.listNetworksForAccount(owner.getId(), zone.getId(), Network.GuestType.Isolated);
                if (virtualNetworks.isEmpty()) {
                    long physicalNetworkId = _networkMgr.findPhysicalNetworkId(
                            zone.getId(), requiredOfferings.get(0).getTags(),
                            requiredOfferings.get(0).getTrafficType());
                    // Validate physical network
                    PhysicalNetwork physicalNetwork = _physicalNetworkDao
                            .findById(physicalNetworkId);
                    if (physicalNetwork == null) {
                        throw new InvalidParameterValueException(
                                "Unable to find physical network with id: "
                                        + physicalNetworkId + " and tag: "
                                        + requiredOfferings.get(0).getTags());
                    }
                    s_logger.debug("Creating network for account " + owner
                            + " from the network offering id="
                            + requiredOfferings.get(0).getId()
                            + " as a part of deployVM process");
                    Network newNetwork = _networkMgr.createGuestNetwork(
                            requiredOfferings.get(0).getId(),
                            owner.getAccountName() + "-network",
                            owner.getAccountName() + "-network", null, null,
                            null, null, owner, null, physicalNetwork,
                            zone.getId(), ACLType.Account, null, null);
                    defaultNetwork = _networkDao.findById(newNetwork.getId());
                } else if (virtualNetworks.size() > 1) {
                    throw new InvalidParameterValueException(
                            "More than 1 default Isolated networks are found for account "
                                    + owner + "; please specify networkIds");
                } else {
                    defaultNetwork = _networkDao.findById(virtualNetworks.get(0).getId());
                }
            } else {
                throw new InvalidParameterValueException(
                        "Required network offering id="
                                + requiredOfferings.get(0).getId()
                                + " is not in " + NetworkOffering.State.Enabled);
            }

            networkList.add(defaultNetwork);

        } else {
            for (Long networkId : networkIdList) {
                NetworkVO network = _networkDao.findById(networkId);
                if (network == null) {
                    throw new InvalidParameterValueException(
                            "Unable to find network by id "
                                    + networkIdList.get(0).longValue());
                }
                if (network.getVpcId() != null) {
                    // Only ISOs, XenServer, KVM, and VmWare template types are
                    // supported for vpc networks
                    if (template.getFormat() != ImageFormat.ISO
                            && !vpcSupportedHTypes.contains(template
                                    .getHypervisorType())) {
                        throw new InvalidParameterValueException(
                                "Can't create vm from template with hypervisor "
                                        + template.getHypervisorType()
                                        + " in vpc network " + network);
                    }

                    // Only XenServer, KVM, and VMware hypervisors are supported
                    // for vpc networks
                    if (!vpcSupportedHTypes.contains(hypervisor)) {
                        throw new InvalidParameterValueException(
                                "Can't create vm of hypervisor type "
                                        + hypervisor + " in vpc network");
                    }

                }

                _networkMgr.checkNetworkPermissions(owner, network);

                // don't allow to use system networks
                NetworkOffering networkOffering = _configMgr
                        .getNetworkOffering(network.getNetworkOfferingId());
                if (networkOffering.isSystemOnly()) {
                    throw new InvalidParameterValueException(
                            "Network id="
                                    + networkId
                                    + " is system only and can't be used for vm deployment");
                }
                networkList.add(network);
            }
        }

        return createVirtualMachine(zone, serviceOffering, template, hostName,
                displayName, owner, diskOfferingId, diskSize, networkList,
                null, group, userData, sshKeyPair, hypervisor, caller,
                requestedIps, defaultIp, keyboard);
    }

    @DB
    @ActionEvent(eventType = EventTypes.EVENT_VM_CREATE, eventDescription = "deploying Vm", create = true)
    protected UserVm createVirtualMachine(DataCenter zone,
            ServiceOffering serviceOffering, VirtualMachineTemplate template,
            String hostName, String displayName, Account owner,
            Long diskOfferingId, Long diskSize, List<NetworkVO> networkList,
            List<Long> securityGroupIdList, String group, String userData,
            String sshKeyPair, HypervisorType hypervisor, Account caller,
            Map<Long, String> requestedIps, String defaultNetworkIp,
            String keyboard) throws InsufficientCapacityException,
            ResourceUnavailableException, ConcurrentOperationException,
            StorageUnavailableException, ResourceAllocationException {

        _accountMgr.checkAccess(caller, null, true, owner);

        if (owner.getState() == Account.State.disabled) {
            throw new PermissionDeniedException(
                    "The owner of vm to deploy is disabled: " + owner);
        }

        long accountId = owner.getId();

        assert !(requestedIps != null && defaultNetworkIp != null) : "requestedIp list and defaultNetworkIp should never be specified together";

        if (Grouping.AllocationState.Disabled == zone.getAllocationState()
                && !_accountMgr.isRootAdmin(caller.getType())) {
            throw new PermissionDeniedException(
                    "Cannot perform this operation, Zone is currently disabled: "
                            + zone.getId());
        }

        if (zone.getDomainId() != null) {
            DomainVO domain = _domainDao.findById(zone.getDomainId());
            if (domain == null) {
                throw new CloudRuntimeException("Unable to find the domain "
                        + zone.getDomainId() + " for the zone: " + zone);
            }
            // check that caller can operate with domain
            _configMgr.checkZoneAccess(caller, zone);
            // check that vm owner can create vm in the domain
            _configMgr.checkZoneAccess(owner, zone);
        }

        // check if account/domain is with in resource limits to create a new vm
        boolean isIso = Storage.ImageFormat.ISO == template.getFormat();
        _resourceLimitMgr.checkResourceLimit(owner, ResourceType.user_vm);
        _resourceLimitMgr.checkResourceLimit(owner, ResourceType.volume, (isIso
                || diskOfferingId == null ? 1 : 2));

        // verify security group ids
        if (securityGroupIdList != null) {
            for (Long securityGroupId : securityGroupIdList) {
                SecurityGroup sg = _securityGroupDao.findById(securityGroupId);
                if (sg == null) {
                    throw new InvalidParameterValueException(
                            "Unable to find security group by id "
                                    + securityGroupId);
                } else {
                    // verify permissions
                    _accountMgr.checkAccess(caller, null, true, owner, sg);
                }
            }
        }

        // check if we have available pools for vm deployment
        long availablePools = _storagePoolDao
                .countPoolsByStatus(StoragePoolStatus.Up);
        if (availablePools < 1) {
            throw new StorageUnavailableException(
                    "There are no available pools in the UP state for vm deployment",
                    -1);
        }

        ServiceOfferingVO offering = _serviceOfferingDao
                .findById(serviceOffering.getId());

        if (template.getTemplateType().equals(TemplateType.SYSTEM)) {
            throw new InvalidParameterValueException(
                    "Unable to use system template " + template.getId()
                    + " to deploy a user vm");
        }
        List<VMTemplateZoneVO> listZoneTemplate = _templateZoneDao
                .listByZoneTemplate(zone.getId(), template.getId());
        if (listZoneTemplate == null || listZoneTemplate.isEmpty()) {
            throw new InvalidParameterValueException("The template "
                    + template.getId() + " is not available for use");
        }

        if (isIso && !template.isBootable()) {
            throw new InvalidParameterValueException(
                    "Installing from ISO requires an ISO that is bootable: "
                            + template.getId());
        }

        // Check templates permissions
        if (!template.isPublicTemplate()) {
            Account templateOwner = _accountMgr.getAccount(template
                    .getAccountId());
            _accountMgr.checkAccess(owner, null, true, templateOwner);
        }

        // check if the user data is correct
        validateUserData(userData);

        // Find an SSH public key corresponding to the key pair name, if one is
        // given
        String sshPublicKey = null;
        if (sshKeyPair != null && !sshKeyPair.equals("")) {
            SSHKeyPair pair = _sshKeyPairDao.findByName(owner.getAccountId(),
                    owner.getDomainId(), sshKeyPair);
            if (pair == null) {
                throw new InvalidParameterValueException(
                        "A key pair with name '" + sshKeyPair
                        + "' was not found.");
            }

            sshPublicKey = pair.getPublicKey();
        }

        List<Pair<NetworkVO, NicProfile>> networks = new ArrayList<Pair<NetworkVO, NicProfile>>();

        List<String> networkUuidList = new ArrayList<String>();

        short defaultNetworkNumber = 0;
        boolean securityGroupEnabled = false;
        boolean vpcNetwork = false;
        for (NetworkVO network : networkList) {
            if (network.getDataCenterId() != zone.getId()) {
                throw new InvalidParameterValueException("Network id="
                        + network.getId() + " doesn't belong to zone "
                        + zone.getId());
            }

            String requestedIp = null;
            if (requestedIps != null && !requestedIps.isEmpty()) {
                requestedIp = requestedIps.get(network.getId());
            }

            NicProfile profile = new NicProfile(requestedIp);

            if (defaultNetworkNumber == 0) {
                defaultNetworkNumber++;
                // if user requested specific ip for default network, add it
                if (defaultNetworkIp != null) {
                    profile = new NicProfile(defaultNetworkIp);
                }

                profile.setDefaultNic(true);
            }

            networks.add(new Pair<NetworkVO, NicProfile>(network, profile));

            if (_networkMgr.isSecurityGroupSupportedInNetwork(network)) {
                securityGroupEnabled = true;
            }

            // vm can't be a part of more than 1 VPC network
            if (network.getVpcId() != null) {
                if (vpcNetwork) {
                    throw new InvalidParameterValueException(
                            "Vm can't be a part of more than 1 VPC network");
                }
                vpcNetwork = true;
            }

            networkUuidList.add(network.getUuid());
        }

        if (securityGroupIdList != null && !securityGroupIdList.isEmpty()
                && !securityGroupEnabled) {
            throw new InvalidParameterValueException(
                    "Unable to deploy vm with security groups as SecurityGroup service is not enabled for the vm's network");
        }

        // Verify network information - network default network has to be set;
        // and vm can't have more than one default network
        // This is a part of business logic because default network is required
        // by Agent Manager in order to configure default
        // gateway for the vm
        if (defaultNetworkNumber == 0) {
            throw new InvalidParameterValueException(
                    "At least 1 default network has to be specified for the vm");
        } else if (defaultNetworkNumber > 1) {
            throw new InvalidParameterValueException(
                    "Only 1 default network per vm is supported");
        }

        long id = _vmDao.getNextInSequence(Long.class, "id");

        String instanceName = VirtualMachineName.getVmName(id, owner.getId(),
                _instance);

        String uuidName = UUID.randomUUID().toString();

        // verify hostname information
        if (hostName == null) {
            hostName = uuidName;
        } else {
            // 1) check is hostName is RFC complient
            if (!NetUtils.verifyDomainNameLabel(hostName, true)) {
                throw new InvalidParameterValueException(
                        "Invalid name. Vm name can contain ASCII letters 'a' through 'z', the digits '0' through '9', "
                                + "and the hyphen ('-'), must be between 1 and 63 characters long, and can't start or end with \"-\" and can't start with digit");
            }
            // 2) hostName has to be unique in the network domain
            Map<String, List<Long>> ntwkDomains = new HashMap<String, List<Long>>();
            for (NetworkVO network : networkList) {
                String ntwkDomain = network.getNetworkDomain();
                if (!ntwkDomains.containsKey(ntwkDomain)) {
                    List<Long> ntwkIds = new ArrayList<Long>();
                    ntwkIds.add(network.getId());
                    ntwkDomains.put(ntwkDomain, ntwkIds);
                } else {
                    List<Long> ntwkIds = ntwkDomains.get(ntwkDomain);
                    ntwkIds.add(network.getId());
                    ntwkDomains.put(ntwkDomain, ntwkIds);
                }
            }

            for (String ntwkDomain : ntwkDomains.keySet()) {
                for (Long ntwkId : ntwkDomains.get(ntwkDomain)) {
                    // * get all vms hostNames in the network
                    List<String> hostNames = _vmInstanceDao
                            .listDistinctHostNames(ntwkId);
                    // * verify that there are no duplicates
                    if (hostNames.contains(hostName)) {
                        throw new InvalidParameterValueException(
                                "The vm with hostName "
                                        + hostName
                                        + " already exists in the network domain: "
                                        + ntwkDomain + "; network="
                                        + _networkMgr.getNetwork(ntwkId));
                    }
                }
            }
        }

        HypervisorType hypervisorType = null;
        if (template == null || template.getHypervisorType() == null
                || template.getHypervisorType() == HypervisorType.None) {
            hypervisorType = hypervisor;
        } else {
            hypervisorType = template.getHypervisorType();
        }
        Transaction txn = Transaction.currentTxn();
        txn.start();
        UserVmVO vm = new UserVmVO(id, instanceName, displayName,
                template.getId(), hypervisorType, template.getGuestOSId(),
                offering.getOfferHA(), offering.getLimitCpuUse(),
                owner.getDomainId(), owner.getId(), offering.getId(), userData,
                hostName);
        vm.setUuid(uuidName);

        if (sshPublicKey != null) {
            vm.setDetail("SSH.PublicKey", sshPublicKey);
        }

        if (keyboard != null && !keyboard.isEmpty())
            vm.setDetail(VmDetailConstants.KEYBOARD, keyboard);

        if (isIso) {
            vm.setIsoId(template.getId());
        }

        s_logger.debug("Allocating in the DB for vm");
        DataCenterDeployment plan = new DataCenterDeployment(zone.getId());


        _vmDao.persist(vm);
        _vmDao.saveDetails(vm);

        long guestOSId = template.getGuestOSId();
        GuestOSVO guestOS = _guestOSDao.findById(guestOSId);
        long guestOSCategoryId = guestOS.getCategoryId();
        GuestOSCategoryVO guestOSCategory = _guestOSCategoryDao.findById(guestOSCategoryId);

        List<String> computeTags = new ArrayList<String>();
        computeTags.add(offering.getHostTag());

        List<String> rootDiskTags =	new ArrayList<String>();    	
        rootDiskTags.add(offering.getTags());

        if(isIso){
            VirtualMachineEntity vmEntity = _orchSrvc.createVirtualMachineFromScratch(vm.getUuid(), owner.getAccountName(), vm.getIsoId().toString(), hostName, displayName, hypervisor.name(), guestOSCategory.getName(), offering.getCpu(), offering.getSpeed(), offering.getRamSize(), diskSize,  computeTags, rootDiskTags, networkUuidList, plan);
        }else {
            VirtualMachineEntity vmEntity = _orchSrvc.createVirtualMachine(vm.getUuid(), owner.getAccountName(), new Long(template.getId()).toString(), hostName, displayName, hypervisor.name(), offering.getCpu(),  offering.getSpeed(), offering.getRamSize(), diskSize, computeTags, rootDiskTags, networkUuidList, plan);
        }

        if (s_logger.isDebugEnabled()) {
            s_logger.debug("Successfully allocated DB entry for " + vm);
        }
        UserContext.current().setEventDetails("Vm Id: " + vm.getId());

        UsageEventVO usageEvent = new UsageEventVO(EventTypes.EVENT_VM_CREATE,
                accountId, zone.getId(), vm.getId(), vm.getHostName(),
                offering.getId(), template.getId(), hypervisorType.toString());
        _usageEventDao.persist(usageEvent);

        _resourceLimitMgr.incrementResourceCount(accountId,
                ResourceType.user_vm);
        txn.commit();
        // Assign instance to the group
        try {
            if (group != null) {
                boolean addToGroup = addInstanceToGroup(Long.valueOf(id), group);
                if (!addToGroup) {
                    throw new CloudRuntimeException(
                            "Unable to assign Vm to the group " + group);
                }
            }
        } catch (Exception ex) {
            throw new CloudRuntimeException("Unable to assign Vm to the group "
                    + group);
        }

        _securityGroupMgr.addInstanceToGroups(vm.getId(), securityGroupIdList);

        return vm;
    }

    private void validateUserData(String userData) {
        byte[] decodedUserData = null;
        if (userData != null) {
            if (!Base64.isBase64(userData)) {
                throw new InvalidParameterValueException(
                        "User data is not base64 encoded");
            }
            if (userData.length() >= 2 * MAX_USER_DATA_LENGTH_BYTES) {
                throw new InvalidParameterValueException(
                        "User data is too long");
            }
            decodedUserData = Base64.decodeBase64(userData.getBytes());
            if (decodedUserData.length > MAX_USER_DATA_LENGTH_BYTES) {
                throw new InvalidParameterValueException(
                        "User data is too long");
            }
            if (decodedUserData.length < 1) {
                throw new InvalidParameterValueException(
                        "User data is too short");
            }
        }
    }

    @Override
    @ActionEvent(eventType = EventTypes.EVENT_VM_CREATE, eventDescription = "starting Vm", async = true)
    public UserVm startVirtualMachine(DeployVMCmd cmd)
            throws ResourceUnavailableException, InsufficientCapacityException,
            ConcurrentOperationException {
        return startVirtualMachine(cmd, null);
    }

    protected UserVm startVirtualMachine(DeployVMCmd cmd,
            Map<VirtualMachineProfile.Param, Object> additonalParams)
                    throws ResourceUnavailableException, InsufficientCapacityException,
                    ConcurrentOperationException {

        long vmId = cmd.getEntityId();
        Long hostId = cmd.getHostId();
        UserVmVO vm = _vmDao.findById(vmId);

        Pair<UserVmVO, Map<VirtualMachineProfile.Param, Object>> vmParamPair = null;
        try {
            vmParamPair = startVirtualMachine(vmId, hostId, additonalParams);
            vm = vmParamPair.first();
            ;
        } finally {
            updateVmStateForFailedVmCreation(vm.getId());
        }

        // Check that the password was passed in and is valid
        VMTemplateVO template = _templateDao.findByIdIncludingRemoved(vm
                .getTemplateId());
        if (template.getEnablePassword()) {
            // this value is not being sent to the backend; need only for api
            // display purposes
            vm.setPassword((String) vmParamPair.second().get(
                    VirtualMachineProfile.Param.VmPassword));
        }

        return vm;
    }

    @Override
    public boolean finalizeVirtualMachineProfile(
            VirtualMachineProfile<UserVmVO> profile, DeployDestination dest,
            ReservationContext context) {
        UserVmVO vm = profile.getVirtualMachine();
        Map<String, String> details = _vmDetailsDao.findDetails(vm.getId());
        vm.setDetails(details);

        if (vm.getIsoId() != null) {
            String isoPath = null;

            VirtualMachineTemplate template = _templateDao.findById(vm
                    .getIsoId());
            if (template == null || template.getFormat() != ImageFormat.ISO) {
                throw new CloudRuntimeException(
                        "Can not find ISO in vm_template table for id "
                                + vm.getIsoId());
            }

            Pair<String, String> isoPathPair = _storageMgr.getAbsoluteIsoPath(
                    template.getId(), vm.getDataCenterIdToDeployIn());

            if (template.getTemplateType() == TemplateType.PERHOST) {
                isoPath = template.getName();
            } else {
                if (isoPathPair == null) {
                    s_logger.warn("Couldn't get absolute iso path");
                    return false;
                } else {
                    isoPath = isoPathPair.first();
                }
            }

            if (template.isBootable()) {
                profile.setBootLoaderType(BootloaderType.CD);
            }
            GuestOSVO guestOS = _guestOSDao.findById(template.getGuestOSId());
            String displayName = null;
            if (guestOS != null) {
                displayName = guestOS.getDisplayName();
            }
            VolumeTO iso = new VolumeTO(profile.getId(), Volume.Type.ISO,
                    StoragePoolType.ISO, null, template.getName(), null,
                    isoPath, 0, null, displayName);

            iso.setDeviceId(3);
            profile.addDisk(iso);
        } else {
            VirtualMachineTemplate template = profile.getTemplate();
            /* create a iso placeholder */
            VolumeTO iso = new VolumeTO(profile.getId(), Volume.Type.ISO,
                    StoragePoolType.ISO, null, template.getName(), null, null,
                    0, null);
            iso.setDeviceId(3);
            profile.addDisk(iso);
        }

        return true;
    }

    @Override
    public boolean finalizeDeployment(Commands cmds,
            VirtualMachineProfile<UserVmVO> profile, DeployDestination dest,
            ReservationContext context) {
        UserVmVO userVm = profile.getVirtualMachine();
        List<NicVO> nics = _nicDao.listByVmId(userVm.getId());
        for (NicVO nic : nics) {
            NetworkVO network = _networkDao.findById(nic.getNetworkId());
            if (network.getTrafficType() == TrafficType.Guest
                    || network.getTrafficType() == TrafficType.Public) {
                userVm.setPrivateIpAddress(nic.getIp4Address());
                userVm.setPrivateMacAddress(nic.getMacAddress());
            }
        }
        return true;
    }

    @Override
    public boolean finalizeCommandsOnStart(Commands cmds,
            VirtualMachineProfile<UserVmVO> profile) {
        return true;
    }

    @Override
    public boolean finalizeStart(VirtualMachineProfile<UserVmVO> profile,
            long hostId, Commands cmds, ReservationContext context) {
        UserVmVO vm = profile.getVirtualMachine();

        Answer[] answersToCmds = cmds.getAnswers();
        if (answersToCmds == null) {
            if (s_logger.isDebugEnabled()) {
                s_logger.debug("Returning from finalizeStart() since there are no answers to read");
            }
            return true;
        }
        Answer startAnswer = cmds.getAnswer(StartAnswer.class);
        String returnedIp = null;
        String originalIp = null;
        if (startAnswer != null) {
            StartAnswer startAns = (StartAnswer) startAnswer;
            VirtualMachineTO vmTO = startAns.getVirtualMachine();
            for (NicTO nicTO : vmTO.getNics()) {
                if (nicTO.getType() == TrafficType.Guest) {
                    returnedIp = nicTO.getIp();
                }
            }
        }

        List<NicVO> nics = _nicDao.listByVmId(vm.getId());
        NicVO guestNic = null;
        NetworkVO guestNetwork = null;
        for (NicVO nic : nics) {
            NetworkVO network = _networkDao.findById(nic.getNetworkId());
            long isDefault = (nic.isDefaultNic()) ? 1 : 0;
            UsageEventVO usageEvent = new UsageEventVO(
                    EventTypes.EVENT_NETWORK_OFFERING_ASSIGN,
                    vm.getAccountId(), vm.getDataCenterIdToDeployIn(),
                    vm.getId(), vm.getHostName(),
                    network.getNetworkOfferingId(), null, isDefault);
            _usageEventDao.persist(usageEvent);
            if (network.getTrafficType() == TrafficType.Guest) {
                originalIp = nic.getIp4Address();
                guestNic = nic;
                guestNetwork = network;
            }
        }
        boolean ipChanged = false;
        if (originalIp != null && !originalIp.equalsIgnoreCase(returnedIp)) {
            if (returnedIp != null && guestNic != null) {
                guestNic.setIp4Address(returnedIp);
                ipChanged = true;
            }
        }
        if (returnedIp != null && !returnedIp.equalsIgnoreCase(originalIp)) {
            if (guestNic != null) {
                guestNic.setIp4Address(returnedIp);
                ipChanged = true;
            }
        }
        if (ipChanged) {
            DataCenterVO dc = _dcDao.findById(vm.getDataCenterIdToDeployIn());
            UserVmVO userVm = profile.getVirtualMachine();
            // dc.getDhcpProvider().equalsIgnoreCase(Provider.ExternalDhcpServer.getName())
            if (_ntwkSrvcDao.canProviderSupportServiceInNetwork(
                    guestNetwork.getId(), Service.Dhcp,
                    Provider.ExternalDhcpServer)) {
                _nicDao.update(guestNic.getId(), guestNic);
                userVm.setPrivateIpAddress(guestNic.getIp4Address());
                _vmDao.update(userVm.getId(), userVm);

                s_logger.info("Detected that ip changed in the answer, updated nic in the db with new ip "
                        + returnedIp);
            }
        }

        // get system ip and create static nat rule for the vm
        try {
            _rulesMgr.getSystemIpAndEnableStaticNatForVm(
                    profile.getVirtualMachine(), false);
        } catch (Exception ex) {
            s_logger.warn(
                    "Failed to get system ip and enable static nat for the vm "
                            + profile.getVirtualMachine()
                            + " due to exception ", ex);
            return false;
        }

        return true;
    }

    @Override
    public void finalizeExpunge(UserVmVO vm) {
    }

    @Override
    public UserVmVO persist(UserVmVO vm) {
        return _vmDao.persist(vm);
    }

    @Override
    public UserVmVO findById(long id) {
        return _vmDao.findById(id);
    }

    @Override
    public UserVmVO findByName(String name) {
        if (!VirtualMachineName.isValidVmName(name)) {
            return null;
        }
        return findById(VirtualMachineName.getVmId(name));
    }

    @Override
    @ActionEvent(eventType = EventTypes.EVENT_VM_STOP, eventDescription = "stopping Vm", async = true)
    public UserVm stopVirtualMachine(long vmId, boolean forced)
            throws ConcurrentOperationException {
        // Input validation
        Account caller = UserContext.current().getCaller();
        Long userId = UserContext.current().getCallerUserId();

        // if account is removed, return error
        if (caller != null && caller.getRemoved() != null) {
            throw new PermissionDeniedException("The account " + caller.getId()
                    + " is removed");
        }

        UserVmVO vm = _vmDao.findById(vmId);
        if (vm == null) {
            throw new InvalidParameterValueException(
                    "unable to find a virtual machine with id " + vmId);
        }

        UserVO user = _userDao.findById(userId);

        try {
            _itMgr.advanceStop(vm, forced, user, caller);
        } catch (ResourceUnavailableException e) {
            throw new CloudRuntimeException(
                    "Unable to contact the agent to stop the virtual machine "
                            + vm, e);
        } catch (OperationTimedoutException e) {
            throw new CloudRuntimeException(
                    "Unable to contact the agent to stop the virtual machine "
                            + vm, e);
        }

        return _vmDao.findById(vmId);
    }

    @Override
    public void finalizeStop(VirtualMachineProfile<UserVmVO> profile,
            StopAnswer answer) {
        // release elastic IP here
        IPAddressVO ip = _ipAddressDao.findByAssociatedVmId(profile.getId());
        if (ip != null && ip.getSystem()) {
            UserContext ctx = UserContext.current();
            try {
                long networkId = ip.getAssociatedWithNetworkId();
                Network guestNetwork = _networkMgr.getNetwork(networkId);
                NetworkOffering offering = _configMgr.getNetworkOffering(guestNetwork.getNetworkOfferingId());
                assert (offering.getAssociatePublicIP() == true) : "User VM should not have system owned public IP associated with it when offering configured not to associate public IP.";
                _rulesMgr.disableStaticNat(ip.getId(), ctx.getCaller(), ctx.getCallerUserId(), true);
            } catch (Exception ex) {
                s_logger.warn(
                        "Failed to disable static nat and release system ip "
                                + ip + " as a part of vm "
                                + profile.getVirtualMachine()
                                + " stop due to exception ", ex);
            }
        }
    }

    public String generateRandomPassword() {
        return PasswordGenerator.generateRandomPassword(6);
    }

    @Override
    public Pair<UserVmVO, Map<VirtualMachineProfile.Param, Object>> startVirtualMachine(
            long vmId, Long hostId,
            Map<VirtualMachineProfile.Param, Object> additionalParams)
                    throws ConcurrentOperationException, ResourceUnavailableException,
                    InsufficientCapacityException {
        // Input validation
        Account callerAccount = UserContext.current().getCaller();
        UserVO callerUser = _userDao.findById(UserContext.current()
                .getCallerUserId());

        // if account is removed, return error
        if (callerAccount != null && callerAccount.getRemoved() != null) {
            throw new InvalidParameterValueException("The account "
                    + callerAccount.getId() + " is removed");
        }

        UserVmVO vm = _vmDao.findById(vmId);
        if (vm == null) {
            throw new InvalidParameterValueException(
                    "unable to find a virtual machine with id " + vmId);
        }

        _accountMgr.checkAccess(callerAccount, null, true, vm);

        Account owner = _accountDao.findById(vm.getAccountId());

        if (owner == null) {
            throw new InvalidParameterValueException("The owner of " + vm
                    + " does not exist: " + vm.getAccountId());
        }

        if (owner.getState() == Account.State.disabled) {
            throw new PermissionDeniedException("The owner of " + vm
                    + " is disabled: " + vm.getAccountId());
        }

        Host destinationHost = null;
        if (hostId != null) {
            Account account = UserContext.current().getCaller();
            if (!_accountService.isRootAdmin(account.getType())) {
                throw new PermissionDeniedException(
                        "Parameter hostid can only be specified by a Root Admin, permission denied");
            }
            destinationHost = _hostDao.findById(hostId);
            if (destinationHost == null) {
                throw new InvalidParameterValueException(
                        "Unable to find the host to deploy the VM, host id="
                                + hostId);
            }
        }

        // check if vm is security group enabled
        if (_securityGroupMgr.isVmSecurityGroupEnabled(vmId)
                && _securityGroupMgr.getSecurityGroupsForVm(vmId).isEmpty()
                && !_securityGroupMgr.isVmMappedToDefaultSecurityGroup(vmId)
                && _networkMgr.canAddDefaultSecurityGroup()) {
            // if vm is not mapped to security group, create a mapping
            if (s_logger.isDebugEnabled()) {
                s_logger.debug("Vm "
                        + vm
                        + " is security group enabled, but not mapped to default security group; creating the mapping automatically");
            }

            SecurityGroup defaultSecurityGroup = _securityGroupMgr
                    .getDefaultSecurityGroup(vm.getAccountId());
            if (defaultSecurityGroup != null) {
                List<Long> groupList = new ArrayList<Long>();
                groupList.add(defaultSecurityGroup.getId());
                _securityGroupMgr.addInstanceToGroups(vmId, groupList);
            }
        }

        DataCenterDeployment plan = null;
        if (destinationHost != null) {
            s_logger.debug("Destination Host to deploy the VM is specified, specifying a deployment plan to deploy the VM");
            plan = new DataCenterDeployment(vm.getDataCenterIdToDeployIn(),
                    destinationHost.getPodId(), destinationHost.getClusterId(),
                    destinationHost.getId(), null, null);
        }

        // Set parameters
        Map<VirtualMachineProfile.Param, Object> params = null;
        VMTemplateVO template = null;
        if (vm.isUpdateParameters()) {
            _vmDao.loadDetails(vm);
            // Check that the password was passed in and is valid
            template = _templateDao
                    .findByIdIncludingRemoved(vm.getTemplateId());

            String password = "saved_password";
            if (template.getEnablePassword()) {
                password = generateRandomPassword();
            }

            if (!validPassword(password)) {
                throw new InvalidParameterValueException(
                        "A valid password for this virtual machine was not provided.");
            }

            // Check if an SSH key pair was selected for the instance and if so
            // use it to encrypt & save the vm password
            String sshPublicKey = vm.getDetail("SSH.PublicKey");
            if (sshPublicKey != null && !sshPublicKey.equals("")
                    && password != null && !password.equals("saved_password")) {
                String encryptedPasswd = RSAHelper.encryptWithSSHPublicKey(
                        sshPublicKey, password);
                if (encryptedPasswd == null) {
                    throw new CloudRuntimeException("Error encrypting password");
                }

                vm.setDetail("Encrypted.Password", encryptedPasswd);
                _vmDao.saveDetails(vm);
            }

            params = new HashMap<VirtualMachineProfile.Param, Object>();
            if (additionalParams != null) {
                params.putAll(additionalParams);
            }
            params.put(VirtualMachineProfile.Param.VmPassword, password);
        }

        vm = _itMgr.start(vm, params, callerUser, callerAccount, plan);

        Pair<UserVmVO, Map<VirtualMachineProfile.Param, Object>> vmParamPair = new Pair(
                vm, params);
        if (vm != null && vm.isUpdateParameters()) {
            // this value is not being sent to the backend; need only for api
            // display purposes
            if (template.getEnablePassword()) {
                vm.setPassword((String) vmParamPair.second().get(
                        VirtualMachineProfile.Param.VmPassword));
                vm.setUpdateParameters(false);
                _vmDao.update(vm.getId(), vm);
            }
        }

        return vmParamPair;
    }

    @Override
    public UserVm destroyVm(long vmId) throws ResourceUnavailableException,
    ConcurrentOperationException {
        Account caller = UserContext.current().getCaller();
        Long userId = UserContext.current().getCallerUserId();

        // Verify input parameters
        UserVmVO vm = _vmDao.findById(vmId);
        if (vm == null || vm.getRemoved() != null) {
            InvalidParameterValueException ex = new InvalidParameterValueException(
                    "Unable to find a virtual machine with specified vmId");
            ex.addProxyObject(vm, vmId, "vmId");
            throw ex;
        }

        if (vm.getState() == State.Destroyed
                || vm.getState() == State.Expunging) {
            s_logger.trace("Vm id=" + vmId + " is already destroyed");
            return vm;
        }

        _accountMgr.checkAccess(caller, null, true, vm);
        User userCaller = _userDao.findById(userId);

        boolean status;
        State vmState = vm.getState();

        try {
            status = _itMgr.destroy(vm, userCaller, caller);
        } catch (OperationTimedoutException e) {
            CloudRuntimeException ex = new CloudRuntimeException(
                    "Unable to destroy with specified vmId", e);
            ex.addProxyObject(vm, vmId, "vmId");
            throw ex;
        }

        if (status) {
            // Mark the account's volumes as destroyed
            List<VolumeVO> volumes = _volsDao.findByInstance(vmId);
            for (VolumeVO volume : volumes) {
                if (volume.getVolumeType().equals(Volume.Type.ROOT)) {
                    UsageEventVO usageEvent = new UsageEventVO(
                            EventTypes.EVENT_VOLUME_DELETE,
                            volume.getAccountId(), volume.getDataCenterId(),
                            volume.getId(), volume.getName());
                    _usageEventDao.persist(usageEvent);
                }
            }

            if (vmState != State.Error) {
                _resourceLimitMgr.decrementResourceCount(vm.getAccountId(),
                        ResourceType.user_vm);
            }

            return _vmDao.findById(vmId);
        } else {
            CloudRuntimeException ex = new CloudRuntimeException(
                    "Failed to destroy vm with specified vmId");
            ex.addProxyObject(vm, vmId, "vmId");
            throw ex;
        }
    }



    @Override
    public Pair<List<UserVmJoinVO>, Integer> searchForUserVMs(Criteria c, Account caller, Long domainId, boolean isRecursive,
            List<Long> permittedAccounts, boolean listAll, ListProjectResourcesCriteria listProjectResourcesCriteria, Map<String, String> tags) {
        Filter searchFilter = new Filter(UserVmJoinVO.class, c.getOrderBy(), c.getAscending(), c.getOffset(), c.getLimit());

        //first search distinct vm id by using query criteria and pagination
        SearchBuilder<UserVmJoinVO> sb = _vmJoinDao.createSearchBuilder();
        sb.select(null, Func.DISTINCT, sb.entity().getId()); // select distinct ids
        _accountMgr.buildACLViewSearchBuilder(sb, domainId, isRecursive, permittedAccounts, listProjectResourcesCriteria);

        Object id = c.getCriteria(Criteria.ID);
        Object name = c.getCriteria(Criteria.NAME);
        Object state = c.getCriteria(Criteria.STATE);
        Object notState = c.getCriteria(Criteria.NOTSTATE);
        Object zone = c.getCriteria(Criteria.DATACENTERID);
        Object pod = c.getCriteria(Criteria.PODID);
        Object hostId = c.getCriteria(Criteria.HOSTID);
        Object hostName = c.getCriteria(Criteria.HOSTNAME);
        Object keyword = c.getCriteria(Criteria.KEYWORD);
        Object isAdmin = c.getCriteria(Criteria.ISADMIN);
        assert c.getCriteria(Criteria.IPADDRESS) == null : "We don't support search by ip address on VM any more.  If you see this assert, it means we have to find a different way to search by the nic table.";
        Object groupId = c.getCriteria(Criteria.GROUPID);
        Object networkId = c.getCriteria(Criteria.NETWORKID);
        Object hypervisor = c.getCriteria(Criteria.HYPERVISOR);
        Object storageId = c.getCriteria(Criteria.STORAGE_ID);
        Object templateId = c.getCriteria(Criteria.TEMPLATE_ID);
        Object isoId = c.getCriteria(Criteria.ISO_ID);
        Object vpcId = c.getCriteria(Criteria.VPC_ID);

        sb.and("displayName", sb.entity().getDisplayName(),
                SearchCriteria.Op.LIKE);
        sb.and("id", sb.entity().getId(), SearchCriteria.Op.EQ);
        sb.and("name", sb.entity().getHostName(), SearchCriteria.Op.LIKE);
        sb.and("stateEQ", sb.entity().getState(), SearchCriteria.Op.EQ);
        sb.and("stateNEQ", sb.entity().getState(), SearchCriteria.Op.NEQ);
        sb.and("stateNIN", sb.entity().getState(), SearchCriteria.Op.NIN);
        sb.and("dataCenterId", sb.entity().getDataCenterId(), SearchCriteria.Op.EQ);
        sb.and("podId", sb.entity().getPodId(), SearchCriteria.Op.EQ);
        sb.and("hypervisorType", sb.entity().getHypervisorType(), SearchCriteria.Op.EQ);
        sb.and("hostIdEQ", sb.entity().getHostId(), SearchCriteria.Op.EQ);
        sb.and("hostName", sb.entity().getHostName(), SearchCriteria.Op.LIKE);
        sb.and("templateId", sb.entity().getTemplateId(), SearchCriteria.Op.EQ);
        sb.and("isoId", sb.entity().getIsoId(), SearchCriteria.Op.EQ);
        sb.and("instanceGroupId", sb.entity().getInstanceGroupId(), SearchCriteria.Op.EQ);

        if (groupId != null && (Long) groupId != -1) {
            sb.and("instanceGroupId", sb.entity().getInstanceGroupId(), SearchCriteria.Op.EQ);
        }

        if (tags != null && !tags.isEmpty()) {
            for (int count=0; count < tags.size(); count++) {
                sb.or().op("key" + String.valueOf(count), sb.entity().getTagKey(), SearchCriteria.Op.EQ);
                sb.and("value" + String.valueOf(count), sb.entity().getTagValue(), SearchCriteria.Op.EQ);
                sb.cp();
            }
        }

        if (networkId != null) {
            sb.and("networkId", sb.entity().getNetworkId(), SearchCriteria.Op.EQ);
        }

        if(vpcId != null && networkId == null){
            sb.and("vpcId", sb.entity().getVpcId(), SearchCriteria.Op.EQ);
        }

        if (storageId != null) {
            sb.and("poolId", sb.entity().getPoolId(), SearchCriteria.Op.EQ);
        }

        // populate the search criteria with the values passed in
        SearchCriteria<UserVmJoinVO> sc = sb.create();

        // building ACL condition
        _accountMgr.buildACLViewSearchCriteria(sc, domainId, isRecursive, permittedAccounts, listProjectResourcesCriteria);

        if (tags != null && !tags.isEmpty()) {
            int count = 0;
            for (String key : tags.keySet()) {
                sc.setParameters("key" + String.valueOf(count), key);
                sc.setParameters("value" + String.valueOf(count), tags.get(key));
                count++;
            }
        }

        if (groupId != null && (Long)groupId != -1) {
            sc.setParameters("instanceGroupId", groupId);
        }

        if (keyword != null) {
            SearchCriteria<UserVmJoinVO> ssc = _vmJoinDao.createSearchCriteria();
            ssc.addOr("displayName", SearchCriteria.Op.LIKE, "%" + keyword + "%");
            ssc.addOr("hostName", SearchCriteria.Op.LIKE, "%" + keyword + "%");
            ssc.addOr("instanceName", SearchCriteria.Op.LIKE, "%" + keyword
                    + "%");
            ssc.addOr("state", SearchCriteria.Op.EQ, keyword);

            sc.addAnd("displayName", SearchCriteria.Op.SC, ssc);
        }

        if (id != null) {
            sc.setParameters("id", id);
        }

        if (templateId != null) {
            sc.setParameters("templateId", templateId);
        }

        if (isoId != null) {
            sc.setParameters("isoId", isoId);
        }

        if (networkId != null) {
            sc.setParameters("networkId", networkId);
        }

        if(vpcId != null && networkId == null){
            sc.setParameters("vpcId", vpcId);
        }

        if (name != null) {
            sc.setParameters("name", "%" + name + "%");
        }

        if (state != null) {
            if (notState != null && (Boolean) notState == true) {
                sc.setParameters("stateNEQ", state);
            } else {
                sc.setParameters("stateEQ", state);
            }
        }

        if (hypervisor != null) {
            sc.setParameters("hypervisorType", hypervisor);
        }

        // Don't show Destroyed and Expunging vms to the end user
        if ((isAdmin != null) && ((Boolean) isAdmin != true)) {
            sc.setParameters("stateNIN", "Destroyed", "Expunging");
        }

        if (zone != null) {
            sc.setParameters("dataCenterId", zone);
        }
        if (pod != null) {
            sc.setParameters("podId", pod);

            if (state == null) {
                sc.setParameters("stateNEQ", "Destroyed");
            }
        }

        if (hostId != null) {
            sc.setParameters("hostIdEQ", hostId);
        } else {
            if (hostName != null) {
                sc.setParameters("hostName", hostName);
            }
        }

        if (storageId != null) {
            sc.setParameters("poolId", storageId);
        }

        // search vm details by ids
        Pair<List<UserVmJoinVO>, Integer> uniqueVmPair =  _vmJoinDao.searchAndCount(sc, searchFilter);
        Integer count = uniqueVmPair.second();
        if ( count.intValue() == 0 ){
            // handle empty result cases
            return uniqueVmPair;
        }
        List<UserVmJoinVO> uniqueVms = uniqueVmPair.first();
        Long[] vmIds = new Long[uniqueVms.size()];
        int i = 0;
        for (UserVmJoinVO v : uniqueVms ){
            vmIds[i++] = v.getId();
        }
        List<UserVmJoinVO> vms = _vmJoinDao.searchByIds(vmIds);
        return new Pair<List<UserVmJoinVO>, Integer>(vms, count);
    }

    @Override
    public HypervisorType getHypervisorTypeOfUserVM(long vmId) {
        UserVmVO userVm = _vmDao.findById(vmId);
        if (userVm == null) {
            InvalidParameterValueException ex = new InvalidParameterValueException(
                    "unable to find a virtual machine with specified id");
            ex.addProxyObject(userVm, vmId, "vmId");
            throw ex;
        }

        return userVm.getHypervisorType();
    }

    @Override
    public UserVm createVirtualMachine(DeployVMCmd cmd)
            throws InsufficientCapacityException, ResourceUnavailableException,
            ConcurrentOperationException, StorageUnavailableException,
            ResourceAllocationException {
        // TODO Auto-generated method stub
        return null;
    }

    @Override
    public UserVm getUserVm(long vmId) {
        return _vmDao.findById(vmId);
    }

    @Override
    public VirtualMachine vmStorageMigration(Long vmId, StoragePool destPool) {
        // access check - only root admin can migrate VM
        Account caller = UserContext.current().getCaller();
        if (caller.getType() != Account.ACCOUNT_TYPE_ADMIN) {
            if (s_logger.isDebugEnabled()) {
                s_logger.debug("Caller is not a root admin, permission denied to migrate the VM");
            }
            throw new PermissionDeniedException(
                    "No permission to migrate VM, Only Root Admin can migrate a VM!");
        }

        VMInstanceVO vm = _vmInstanceDao.findById(vmId);
        if (vm == null) {
            throw new InvalidParameterValueException(
                    "Unable to find the VM by id=" + vmId);
        }

        if (vm.getState() != State.Stopped) {
            InvalidParameterValueException ex = new InvalidParameterValueException(
                    "VM is not Stopped, unable to migrate the vm having the specified id");
            ex.addProxyObject(vm, vmId, "vmId");
            throw ex;
        }

        if (vm.getType() != VirtualMachine.Type.User) {
            throw new InvalidParameterValueException(
                    "can only do storage migration on user vm");
        }

        List<VolumeVO> vols = _volsDao.findByInstance(vm.getId());
        if (vols.size() > 1) {
            throw new InvalidParameterValueException(
                    "Data disks attached to the vm, can not migrate. Need to dettach data disks at first");
        }

        HypervisorType destHypervisorType = _clusterDao.findById(
                destPool.getClusterId()).getHypervisorType();
        if (vm.getHypervisorType() != destHypervisorType) {
            throw new InvalidParameterValueException(
                    "hypervisor is not compatible: dest: "
                            + destHypervisorType.toString() + ", vm: "
                            + vm.getHypervisorType().toString());
        }
        VMInstanceVO migratedVm = _itMgr.storageMigration(vm, destPool);
        return migratedVm;

    }

    private boolean isVMUsingLocalStorage(VMInstanceVO vm) {
        boolean usesLocalStorage = false;
        ServiceOfferingVO svcOffering = _serviceOfferingDao.findById(vm
                .getServiceOfferingId());
        if (svcOffering.getUseLocalStorage()) {
            usesLocalStorage = true;
        } else {
            List<VolumeVO> volumes = _volsDao.findByInstanceAndType(vm.getId(),
                    Volume.Type.DATADISK);
            for (VolumeVO vol : volumes) {
                DiskOfferingVO diskOffering = _diskOfferingDao.findById(vol
                        .getDiskOfferingId());
                if (diskOffering.getUseLocalStorage()) {
                    usesLocalStorage = true;
                    break;
                }
            }
        }
        return usesLocalStorage;
    }

    @Override
    @ActionEvent(eventType = EventTypes.EVENT_VM_MIGRATE, eventDescription = "migrating VM", async = true)
    public VirtualMachine migrateVirtualMachine(Long vmId, Host destinationHost)
            throws ResourceUnavailableException, ConcurrentOperationException,
            ManagementServerException, VirtualMachineMigrationException {
        // access check - only root admin can migrate VM
        Account caller = UserContext.current().getCaller();
        if (caller.getType() != Account.ACCOUNT_TYPE_ADMIN) {
            if (s_logger.isDebugEnabled()) {
                s_logger.debug("Caller is not a root admin, permission denied to migrate the VM");
            }
            throw new PermissionDeniedException(
                    "No permission to migrate VM, Only Root Admin can migrate a VM!");
        }

        VMInstanceVO vm = _vmInstanceDao.findById(vmId);
        if (vm == null) {
            throw new InvalidParameterValueException(
                    "Unable to find the VM by id=" + vmId);
        }
        // business logic
        if (vm.getState() != State.Running) {
            if (s_logger.isDebugEnabled()) {
                s_logger.debug("VM is not Running, unable to migrate the vm "
                        + vm);
            }
            InvalidParameterValueException ex = new InvalidParameterValueException(
                    "VM is not Running, unable to migrate the vm with specified id");
            ex.addProxyObject(vm, vmId, "vmId");
            throw ex;
        }
        if (!vm.getHypervisorType().equals(HypervisorType.XenServer)
                && !vm.getHypervisorType().equals(HypervisorType.VMware)
                && !vm.getHypervisorType().equals(HypervisorType.KVM)
                && !vm.getHypervisorType().equals(HypervisorType.Ovm)) {
            if (s_logger.isDebugEnabled()) {
                s_logger.debug(vm
                        + " is not XenServer/VMware/KVM/Ovm, cannot migrate this VM.");
            }
            throw new InvalidParameterValueException(
                    "Unsupported Hypervisor Type for VM migration, we support XenServer/VMware/KVM only");
        }

        if (isVMUsingLocalStorage(vm)) {
            if (s_logger.isDebugEnabled()) {
                s_logger.debug(vm
                        + " is using Local Storage, cannot migrate this VM.");
            }
            throw new InvalidParameterValueException(
                    "Unsupported operation, VM uses Local storage, cannot migrate");
        }

        // check if migrating to same host
        long srcHostId = vm.getHostId();
        if (destinationHost.getId() == srcHostId) {
            throw new InvalidParameterValueException(
                    "Cannot migrate VM, VM is already presnt on this host, please specify valid destination host to migrate the VM");
        }

        // check if host is UP
        if (destinationHost.getStatus() != com.cloud.host.Status.Up
                || destinationHost.getResourceState() != ResourceState.Enabled) {
            throw new InvalidParameterValueException(
                    "Cannot migrate VM, destination host is not in correct state, has status: "
                            + destinationHost.getStatus() + ", state: "
                            + destinationHost.getResourceState());
        }

        // call to core process
        DataCenterVO dcVO = _dcDao.findById(destinationHost.getDataCenterId());
        HostPodVO pod = _podDao.findById(destinationHost.getPodId());
        Cluster cluster = _clusterDao.findById(destinationHost.getClusterId());
        DeployDestination dest = new DeployDestination(dcVO, pod, cluster,
                destinationHost);

        // check max guest vm limit for the destinationHost
        HostVO destinationHostVO = _hostDao.findById(destinationHost.getId());
        if (_capacityMgr.checkIfHostReachMaxGuestLimit(destinationHostVO)) {
            if (s_logger.isDebugEnabled()) {
                s_logger.debug("Host name: "
                        + destinationHost.getName()
                        + ", hostId: "
                        + destinationHost.getId()
                        + " already has max Running VMs(count includes system VMs), cannot migrate to this host");
            }
            throw new VirtualMachineMigrationException(
                    "Destination host, hostId: "
                            + destinationHost.getId()
                            + " already has max Running VMs(count includes system VMs), cannot migrate to this host");
        }

        VMInstanceVO migratedVm = _itMgr.migrate(vm, srcHostId, dest);
        return migratedVm;
    }

    @DB
    @Override
    @ActionEvent(eventType = EventTypes.EVENT_VM_MOVE, eventDescription = "move VM to another user", async = false)
    public UserVm moveVMToUser(AssignVMCmd cmd)
            throws ResourceAllocationException, ConcurrentOperationException,
            ResourceUnavailableException, InsufficientCapacityException {
        // VERIFICATIONS and VALIDATIONS

        // VV 1: verify the two users
        Account caller = UserContext.current().getCaller();
        if (caller.getType() != Account.ACCOUNT_TYPE_ADMIN
                && caller.getType() != Account.ACCOUNT_TYPE_DOMAIN_ADMIN) { // only
            // root
            // admin
            // can
            // assign
            // VMs
            throw new InvalidParameterValueException(
                    "Only domain admins are allowed to assign VMs and not "
                            + caller.getType());
        }

        // get and check the valid VM
        UserVmVO vm = _vmDao.findById(cmd.getVmId());
        if (vm == null) {
            throw new InvalidParameterValueException(
                    "There is no vm by that id " + cmd.getVmId());
        } else if (vm.getState() == State.Running) { // VV 3: check if vm is
            // running
            if (s_logger.isDebugEnabled()) {
                s_logger.debug("VM is Running, unable to move the vm " + vm);
            }
            InvalidParameterValueException ex = new InvalidParameterValueException(
                    "VM is Running, unable to move the vm with specified vmId");
            ex.addProxyObject(vm, cmd.getVmId(), "vmId");
            throw ex;
        }

        Account oldAccount = _accountService.getActiveAccountById(vm
                .getAccountId());
        if (oldAccount == null) {
            throw new InvalidParameterValueException("Invalid account for VM "
                    + vm.getAccountId() + " in domain.");
        }
        // don't allow to move the vm from the project
        if (oldAccount.getType() == Account.ACCOUNT_TYPE_PROJECT) {
            InvalidParameterValueException ex = new InvalidParameterValueException(
                    "Specified Vm id belongs to the project and can't be moved");
            ex.addProxyObject(vm, cmd.getVmId(), "vmId");
            throw ex;
        }
        Account newAccount = _accountService.getActiveAccountByName(
                cmd.getAccountName(), cmd.getDomainId());
        if (newAccount == null
                || newAccount.getType() == Account.ACCOUNT_TYPE_PROJECT) {
            throw new InvalidParameterValueException("Invalid accountid="
                    + cmd.getAccountName() + " in domain " + cmd.getDomainId());
        }

        if (newAccount.getState() == Account.State.disabled) {
            throw new InvalidParameterValueException("The new account owner "
                    + cmd.getAccountName() + " is disabled.");
        }

        // make sure the accounts are under same domain
        if (oldAccount.getDomainId() != newAccount.getDomainId()) {
            throw new InvalidParameterValueException(
                    "The account should be under same domain for moving VM between two accounts. Old owner domain ="
                            + oldAccount.getDomainId()
                            + " New owner domain="
                            + newAccount.getDomainId());
        }

        // make sure the accounts are not same
        if (oldAccount.getAccountId() == newAccount.getAccountId()) {
            throw new InvalidParameterValueException(
                    "The account should be same domain for moving VM between two accounts. Account id ="
                            + oldAccount.getAccountId());
        }

        // don't allow to move the vm if there are existing PF/LB/Static Nat
        // rules, or vm is assigned to static Nat ip
        List<PortForwardingRuleVO> pfrules = _portForwardingDao.listByVm(cmd
                .getVmId());
        if (pfrules != null && pfrules.size() > 0) {
            throw new InvalidParameterValueException(
                    "Remove the Port forwarding rules for this VM before assigning to another user.");
        }
        List<FirewallRuleVO> snrules = _rulesDao
                .listStaticNatByVmId(vm.getId());
        if (snrules != null && snrules.size() > 0) {
            throw new InvalidParameterValueException(
                    "Remove the StaticNat rules for this VM before assigning to another user.");
        }
        List<LoadBalancerVMMapVO> maps = _loadBalancerVMMapDao
                .listByInstanceId(vm.getId());
        if (maps != null && maps.size() > 0) {
            throw new InvalidParameterValueException(
                    "Remove the load balancing rules for this VM before assigning to another user.");
        }
        // check for one on one nat
        IPAddressVO ip = _ipAddressDao.findByAssociatedVmId(cmd.getVmId());
        if (ip != null) {
            if (ip.isOneToOneNat()) {
                throw new InvalidParameterValueException(
                        "Remove the one to one nat rule for this VM for ip "
                                + ip.toString());
            }
        }

        DataCenterVO zone = _dcDao.findById(vm.getDataCenterIdToDeployIn());

        // Remove vm from instance group
        removeInstanceFromInstanceGroup(cmd.getVmId());

        // VV 2: check if account/domain is with in resource limits to create a
        // new vm
        _resourceLimitMgr.checkResourceLimit(newAccount, ResourceType.user_vm);

        // VV 3: check if volumes are with in resource limits
        _resourceLimitMgr.checkResourceLimit(newAccount, ResourceType.volume,
                _volsDao.findByInstance(cmd.getVmId()).size());

        // VV 4: Check if new owner can use the vm template
        VirtualMachineTemplate template = _templateDao.findById(vm
                .getTemplateId());
        if (!template.isPublicTemplate()) {
            Account templateOwner = _accountMgr.getAccount(template
                    .getAccountId());
            _accountMgr.checkAccess(newAccount, null, true, templateOwner);
        }

        // VV 5: check the new account can create vm in the domain
        DomainVO domain = _domainDao.findById(cmd.getDomainId());
        _accountMgr.checkAccess(newAccount, domain);

        Transaction txn = Transaction.currentTxn();
        txn.start();
        // generate destroy vm event for usage
        _usageEventDao.persist(new UsageEventVO(EventTypes.EVENT_VM_DESTROY, vm
                .getAccountId(), vm.getDataCenterIdToDeployIn(), vm.getId(), vm
                .getHostName(), vm.getServiceOfferingId(), vm.getTemplateId(),
                vm.getHypervisorType().toString()));
        // update resource counts
        _resourceLimitMgr.decrementResourceCount(oldAccount.getAccountId(),
                ResourceType.user_vm);

        // OWNERSHIP STEP 1: update the vm owner
        vm.setAccountId(newAccount.getAccountId());
        vm.setDomainId(cmd.getDomainId());
        _vmDao.persist(vm);

        // OS 2: update volume
        List<VolumeVO> volumes = _volsDao.findByInstance(cmd.getVmId());
        for (VolumeVO volume : volumes) {
            _usageEventDao
            .persist(new UsageEventVO(EventTypes.EVENT_VOLUME_DELETE,
                    volume.getAccountId(), volume.getDataCenterId(),
                    volume.getId(), volume.getName()));
            _resourceLimitMgr.decrementResourceCount(oldAccount.getAccountId(),
                    ResourceType.volume);
            volume.setAccountId(newAccount.getAccountId());
            _volsDao.persist(volume);
            _resourceLimitMgr.incrementResourceCount(newAccount.getAccountId(),
                    ResourceType.volume);
            _usageEventDao.persist(new UsageEventVO(
                    EventTypes.EVENT_VOLUME_CREATE, volume.getAccountId(),
                    volume.getDataCenterId(), volume.getId(), volume.getName(),
                    volume.getDiskOfferingId(), volume.getTemplateId(), volume
                    .getSize()));
            // snapshots: mark these removed in db
            List<SnapshotVO> snapshots = _snapshotDao
                    .listByVolumeIdIncludingRemoved(volume.getId());
            for (SnapshotVO snapshot : snapshots) {
                _snapshotDao.remove(snapshot.getId());
            }
        }

        _resourceLimitMgr.incrementResourceCount(newAccount.getAccountId(),
                ResourceType.user_vm);
        // generate usage events to account for this change
        _usageEventDao.persist(new UsageEventVO(EventTypes.EVENT_VM_CREATE, vm
                .getAccountId(), vm.getDataCenterIdToDeployIn(), vm.getId(), vm
                .getHostName(), vm.getServiceOfferingId(), vm.getTemplateId(),
                vm.getHypervisorType().toString()));

        txn.commit();

        VMInstanceVO vmoi = _itMgr.findByIdAndType(vm.getType(), vm.getId());
        VirtualMachineProfileImpl<VMInstanceVO> vmOldProfile = new VirtualMachineProfileImpl<VMInstanceVO>(
                vmoi);

        // OS 3: update the network
        List<Long> networkIdList = cmd.getNetworkIds();
        List<Long> securityGroupIdList = cmd.getSecurityGroupIdList();

        if (zone.getNetworkType() == NetworkType.Basic) {
            if (networkIdList != null && !networkIdList.isEmpty()) {
                throw new InvalidParameterValueException(
                        "Can't move vm with network Ids; this is a basic zone VM");
            }
            // cleanup the old security groups
            _securityGroupMgr.removeInstanceFromGroups(cmd.getVmId());
            // cleanup the network for the oldOwner
            _networkMgr.cleanupNics(vmOldProfile);
            _networkMgr.expungeNics(vmOldProfile);
            // security groups will be recreated for the new account, when the
            // VM is started
            List<NetworkVO> networkList = new ArrayList<NetworkVO>();

            // Get default guest network in Basic zone
            Network defaultNetwork = _networkMgr.getExclusiveGuestNetwork(zone
                    .getId());

            if (defaultNetwork == null) {
                throw new InvalidParameterValueException(
                        "Unable to find a default network to start a vm");
            } else {
                networkList.add(_networkDao.findById(defaultNetwork.getId()));
            }

            boolean isVmWare = (template.getHypervisorType() == HypervisorType.VMware);

            if (securityGroupIdList != null && isVmWare) {
                throw new InvalidParameterValueException(
                        "Security group feature is not supported for vmWare hypervisor");
            } else if (!isVmWare
                    && _networkMgr
                    .isSecurityGroupSupportedInNetwork(defaultNetwork)
                    && _networkMgr.canAddDefaultSecurityGroup()) {
                if (securityGroupIdList == null) {
                    securityGroupIdList = new ArrayList<Long>();
                }
                SecurityGroup defaultGroup = _securityGroupMgr
                        .getDefaultSecurityGroup(newAccount.getId());
                if (defaultGroup != null) {
                    // check if security group id list already contains Default
                    // security group, and if not - add it
                    boolean defaultGroupPresent = false;
                    for (Long securityGroupId : securityGroupIdList) {
                        if (securityGroupId.longValue() == defaultGroup.getId()) {
                            defaultGroupPresent = true;
                            break;
                        }
                    }

                    if (!defaultGroupPresent) {
                        securityGroupIdList.add(defaultGroup.getId());
                    }

                } else {
                    // create default security group for the account
                    if (s_logger.isDebugEnabled()) {
                        s_logger.debug("Couldn't find default security group for the account "
                                + newAccount + " so creating a new one");
                    }
                    defaultGroup = _securityGroupMgr.createSecurityGroup(
                            SecurityGroupManager.DEFAULT_GROUP_NAME,
                            SecurityGroupManager.DEFAULT_GROUP_DESCRIPTION,
                            newAccount.getDomainId(), newAccount.getId(),
                            newAccount.getAccountName());
                    securityGroupIdList.add(defaultGroup.getId());
                }
            }

            List<Pair<NetworkVO, NicProfile>> networks = new ArrayList<Pair<NetworkVO, NicProfile>>();
            NicProfile profile = new NicProfile();
            profile.setDefaultNic(true);
            networks.add(new Pair<NetworkVO, NicProfile>(networkList.get(0),
                    profile));

            VMInstanceVO vmi = _itMgr.findByIdAndType(vm.getType(), vm.getId());
            VirtualMachineProfileImpl<VMInstanceVO> vmProfile = new VirtualMachineProfileImpl<VMInstanceVO>(
                    vmi);
            _networkMgr.allocate(vmProfile, networks);

            _securityGroupMgr.addInstanceToGroups(vm.getId(),
                    securityGroupIdList);

            s_logger.debug("AssignVM: Basic zone, adding security groups no "
                    + securityGroupIdList.size() + " to "
                    + vm.getInstanceName());
        } else {
            if (zone.isSecurityGroupEnabled()) {
                throw new InvalidParameterValueException(
                        "Not yet implemented for SecurityGroupEnabled advanced networks.");
            } else {
                if (securityGroupIdList != null
                        && !securityGroupIdList.isEmpty()) {
                    throw new InvalidParameterValueException(
                            "Can't move vm with security groups; security group feature is not enabled in this zone");
                }
                // cleanup the network for the oldOwner
                _networkMgr.cleanupNics(vmOldProfile);
                _networkMgr.expungeNics(vmOldProfile);

                Set<NetworkVO> applicableNetworks = new HashSet<NetworkVO>();

                if (networkIdList != null && !networkIdList.isEmpty()) {
                    // add any additional networks
                    for (Long networkId : networkIdList) {
                        NetworkVO network = _networkDao.findById(networkId);
                        if (network == null) {
                            InvalidParameterValueException ex = new InvalidParameterValueException(
                                    "Unable to find specified network id");
                            ex.addProxyObject(network, networkId, "networkId");
                            throw ex;
                        }

                        _networkMgr
                        .checkNetworkPermissions(newAccount, network);

                        // don't allow to use system networks
                        NetworkOffering networkOffering = _configMgr
                                .getNetworkOffering(network
                                        .getNetworkOfferingId());
                        if (networkOffering.isSystemOnly()) {
                            InvalidParameterValueException ex = new InvalidParameterValueException(
                                    "Specified Network id is system only and can't be used for vm deployment");
                            ex.addProxyObject(network, networkId, "networkId");
                            throw ex;
                        }
                        applicableNetworks.add(network);
                    }
                } else {
                    NetworkVO defaultNetwork = null;
                    List<NetworkOfferingVO> requiredOfferings = _networkOfferingDao
                            .listByAvailability(Availability.Required, false);
                    if (requiredOfferings.size() < 1) {
                        throw new InvalidParameterValueException(
                                "Unable to find network offering with availability="
                                        + Availability.Required
                                        + " to automatically create the network as a part of vm creation");
                    }
                    if (requiredOfferings.get(0).getState() == NetworkOffering.State.Enabled) {
                        // get Virtual networks
                        List<NetworkVO> virtualNetworks = _networkMgr.listNetworksForAccount(newAccount.getId(), zone.getId(), Network.GuestType.Isolated);
                        if (virtualNetworks.isEmpty()) {
                            long physicalNetworkId = _networkMgr
                                    .findPhysicalNetworkId(zone.getId(),
                                            requiredOfferings.get(0).getTags(),
                                            requiredOfferings.get(0)
                                            .getTrafficType());
                            // Validate physical network
                            PhysicalNetwork physicalNetwork = _physicalNetworkDao
                                    .findById(physicalNetworkId);
                            if (physicalNetwork == null) {
                                throw new InvalidParameterValueException("Unable to find physical network with id: "+physicalNetworkId   + " and tag: " +requiredOfferings.get(0).getTags());
                            }
                            s_logger.debug("Creating network for account " + newAccount + " from the network offering id=" +
                                    requiredOfferings.get(0).getId() + " as a part of deployVM process");
                            Network newNetwork = _networkMgr.createGuestNetwork(requiredOfferings.get(0).getId(),
                                    newAccount.getAccountName() + "-network", newAccount.getAccountName() + "-network", null, null,
                                    null, null, newAccount, null, physicalNetwork, zone.getId(), ACLType.Account, null, null);
                            defaultNetwork = _networkDao.findById(newNetwork.getId());
                        } else if (virtualNetworks.size() > 1) {
                            throw new InvalidParameterValueException(
                                    "More than 1 default Isolated networks are found "
                                            + "for account " + newAccount
                                            + "; please specify networkIds");
                        } else {
                            defaultNetwork = _networkDao.findById(virtualNetworks.get(0).getId());
                        }
                    } else {
                        throw new InvalidParameterValueException(
                                "Required network offering id="
                                        + requiredOfferings.get(0).getId()
                                        + " is not in "
                                        + NetworkOffering.State.Enabled);
                    }

                    applicableNetworks.add(defaultNetwork);
                }

                // add the new nics
                List<Pair<NetworkVO, NicProfile>> networks = new ArrayList<Pair<NetworkVO, NicProfile>>();
                int toggle = 0;
                for (NetworkVO appNet : applicableNetworks) {
                    NicProfile defaultNic = new NicProfile();
                    if (toggle == 0) {
                        defaultNic.setDefaultNic(true);
                        toggle++;
                    }
                    networks.add(new Pair<NetworkVO, NicProfile>(appNet,
                            defaultNic));
                }
                VMInstanceVO vmi = _itMgr.findByIdAndType(vm.getType(),
                        vm.getId());
                VirtualMachineProfileImpl<VMInstanceVO> vmProfile = new VirtualMachineProfileImpl<VMInstanceVO>(
                        vmi);
                _networkMgr.allocate(vmProfile, networks);
                s_logger.debug("AssignVM: Advance virtual, adding networks no "
                        + networks.size() + " to " + vm.getInstanceName());
            } // END IF NON SEC GRP ENABLED
        } // END IF ADVANCED
        s_logger.info("AssignVM: vm " + vm.getInstanceName()
                + " now belongs to account " + cmd.getAccountName());
        return vm;
    }

    @Override
    public UserVm restoreVM(RestoreVMCmd cmd) {
        // Input validation
        Account caller = UserContext.current().getCaller();
        Long userId = UserContext.current().getCallerUserId();
        UserVO user = _userDao.findById(userId);
        boolean needRestart = false;

        long vmId = cmd.getVmId();
        UserVmVO vm = _vmDao.findById(vmId);
        if (vm == null) {
            InvalidParameterValueException ex = new InvalidParameterValueException(
                    "Cann not find VM with ID " + vmId);
            ex.addProxyObject(vm, vmId, "vmId");
            throw ex;
        }

        Account owner = _accountDao.findById(vm.getAccountId());
        if (owner == null) {
            throw new InvalidParameterValueException("The owner of " + vm
                    + " does not exist: " + vm.getAccountId());
        }

        if (owner.getState() == Account.State.disabled) {
            throw new PermissionDeniedException("The owner of " + vm
                    + " is disabled: " + vm.getAccountId());
        }

        if (vm.getState() != VirtualMachine.State.Running
                && vm.getState() != VirtualMachine.State.Stopped) {
            throw new CloudRuntimeException(
                    "Vm "
                            + vmId
                            + " currently in "
                            + vm.getState()
                            + " state, restore vm can only execute when VM in Running or Stopped");
        }

        if (vm.getState() == VirtualMachine.State.Running) {
            needRestart = true;
        }

        List<VolumeVO> rootVols = _volsDao.findByInstance(vmId);
        if (rootVols.isEmpty()) {
            InvalidParameterValueException ex = new InvalidParameterValueException(
                    "Can not find root volume for VM " + vmId);
            ex.addProxyObject(vm, vmId, "vmId");
            throw ex;
        }

        VolumeVO root = rootVols.get(0);
        long templateId = root.getTemplateId();
        VMTemplateVO template = _templateDao.findById(templateId);
        if (template == null) {
            InvalidParameterValueException ex = new InvalidParameterValueException(
                    "Cannot find template for specified volumeid and vmId");
            ex.addProxyObject(vm, vmId, "vmId");
            ex.addProxyObject(root, root.getId(), "volumeId");
            throw ex;
        }

        if (needRestart) {
            try {
                _itMgr.stop(vm, user, caller);
            } catch (ResourceUnavailableException e) {
                s_logger.debug("Stop vm " + vmId + " failed", e);
                CloudRuntimeException ex = new CloudRuntimeException(
                        "Stop vm failed for specified vmId");
                ex.addProxyObject(vm, vmId, "vmId");
                throw ex;
            }
        }

        /* allocate a new volume from original template */
        VolumeVO newVol = _storageMgr.allocateDuplicateVolume(root, null);
        _volsDao.attachVolume(newVol.getId(), vmId, newVol.getDeviceId());

        /* Detach and destory the old root volume */
        try {
            _volsDao.detachVolume(root.getId());
            _storageMgr.destroyVolume(root);
        } catch (ConcurrentOperationException e) {
            s_logger.debug("Unable to delete old root volume " + root.getId()
                    + ", user may manually delete it", e);
        }

        if (needRestart) {
            try {
                _itMgr.start(vm, null, user, caller);
            } catch (Exception e) {
                s_logger.debug("Unable to start VM " + vmId, e);
                CloudRuntimeException ex = new CloudRuntimeException(
                        "Unable to start VM with specified id" + e.getMessage());
                ex.addProxyObject(vm, vmId, "vmId");
                throw ex;
            }
        }

        s_logger.debug("Restore VM " + vmId + " with template "
                + root.getTemplateId() + " successfully");
        return vm;
    }

    @Override
    public boolean plugNic(Network network, NicTO nic, VirtualMachineTO vm,
            ReservationContext context, DeployDestination dest)
                    throws ConcurrentOperationException, ResourceUnavailableException,
                    InsufficientCapacityException {
        // not supported
        throw new UnsupportedOperationException(
                "Plug nic is not supported for vm of type " + vm.getType());
    }

    @Override
    public boolean unplugNic(Network network, NicTO nic, VirtualMachineTO vm,
            ReservationContext context, DeployDestination dest)
                    throws ConcurrentOperationException, ResourceUnavailableException {
        // not supported
        throw new UnsupportedOperationException(
                "Unplug nic is not supported for vm of type " + vm.getType());
    }

    @Override
    public void prepareStop(VirtualMachineProfile<UserVmVO> profile) {
    }
=======
	private static final Logger s_logger = Logger
			.getLogger(UserVmManagerImpl.class);

	private static final int ACQUIRE_GLOBAL_LOCK_TIMEOUT_FOR_COOPERATION = 3; // 3
																				// seconds

	@Inject
	protected HostDao _hostDao = null;
	@Inject
	protected ServiceOfferingDao _offeringDao = null;
	@Inject
	protected DiskOfferingDao _diskOfferingDao = null;
	@Inject
	protected VMTemplateDao _templateDao = null;
	@Inject
	protected VMTemplateDetailsDao _templateDetailsDao = null;
	@Inject
	protected VMTemplateHostDao _templateHostDao = null;
	@Inject
	protected VMTemplateZoneDao _templateZoneDao = null;
	@Inject
	protected DomainDao _domainDao = null;
	@Inject
	protected UserVmDao _vmDao = null;
	@Inject
	protected VolumeDao _volsDao = null;
	@Inject
	protected DataCenterDao _dcDao = null;
	@Inject
	protected FirewallRulesDao _rulesDao = null;
	@Inject
	protected LoadBalancerVMMapDao _loadBalancerVMMapDao = null;
	@Inject
	protected PortForwardingRulesDao _portForwardingDao;
	@Inject
	protected IPAddressDao _ipAddressDao = null;
	@Inject
	protected HostPodDao _podDao = null;
	@Inject
	protected NetworkManager _networkMgr = null;
	@Inject
	protected StorageManager _storageMgr = null;
	@Inject
	protected SnapshotManager _snapshotMgr = null;
	@Inject
	protected AgentManager _agentMgr = null;
	@Inject
	protected ConfigurationManager _configMgr = null;
	@Inject
	protected AccountDao _accountDao = null;
	@Inject
	protected UserDao _userDao = null;
	@Inject
	protected SnapshotDao _snapshotDao = null;
	@Inject
	protected GuestOSDao _guestOSDao = null;
	@Inject
	protected HighAvailabilityManager _haMgr = null;
	@Inject
	protected AlertManager _alertMgr = null;
	@Inject
	protected AccountManager _accountMgr;
	@Inject
	protected AccountService _accountService;
	@Inject
	protected AsyncJobManager _asyncMgr;
	@Inject
	protected ClusterDao _clusterDao;
	@Inject
	protected StoragePoolDao _storagePoolDao;
	@Inject
	protected SecurityGroupManager _securityGroupMgr;
	@Inject
	protected ServiceOfferingDao _serviceOfferingDao;
	@Inject
	protected NetworkOfferingDao _networkOfferingDao;
	@Inject
	protected InstanceGroupDao _vmGroupDao;
	@Inject
	protected InstanceGroupVMMapDao _groupVMMapDao;
	@Inject
	protected VirtualMachineManager _itMgr;
	@Inject
	protected NetworkDao _networkDao;
	@Inject
	protected NicDao _nicDao;
	@Inject
	protected VpcDao _vpcDao;
	@Inject
	protected RulesManager _rulesMgr;
	@Inject
	protected LoadBalancingRulesManager _lbMgr;
	@Inject
	protected UsageEventDao _usageEventDao;
	@Inject
	protected SSHKeyPairDao _sshKeyPairDao;
	@Inject
	protected UserVmDetailsDao _vmDetailsDao;
	@Inject
	protected HypervisorCapabilitiesDao _hypervisorCapabilitiesDao;
	@Inject
	protected SecurityGroupDao _securityGroupDao;
	@Inject
	protected CapacityManager _capacityMgr;;
	@Inject
	protected VMInstanceDao _vmInstanceDao;
	@Inject
	protected ResourceLimitService _resourceLimitMgr;
	@Inject
	protected FirewallManager _firewallMgr;
	@Inject
	protected ProjectManager _projectMgr;
	@Inject
	protected ResourceManager _resourceMgr;
	@Inject
	protected NetworkServiceMapDao _ntwkSrvcDao;
	@Inject
	SecurityGroupVMMapDao _securityGroupVMMapDao;
	@Inject
	protected ItWorkDao _workDao;
	@Inject
	protected VolumeHostDao _volumeHostDao;
	@Inject
	ResourceTagDao _resourceTagDao;
	@Inject
	PhysicalNetworkDao _physicalNetworkDao;
	@Inject
	VpcManager _vpcMgr;
	@Inject 
	protected GuestOSCategoryDao _guestOSCategoryDao;

	protected ScheduledExecutorService _executor = null;
	protected int _expungeInterval;
	protected int _expungeDelay;

	protected String _name;
	protected String _instance;
	protected String _zone;

	@Inject private ConfigurationDao _configDao;
	private int _createprivatetemplatefromvolumewait;
	private int _createprivatetemplatefromsnapshotwait;

	@Inject
	protected OrchestrationService _orchSrvc;

	@Override
	public UserVmVO getVirtualMachine(long vmId) {
		return _vmDao.findById(vmId);
	}

	@Override
	public List<? extends UserVm> getVirtualMachines(long hostId) {
		return _vmDao.listByHostId(hostId);
	}

	@Override
	@ActionEvent(eventType = EventTypes.EVENT_VM_RESETPASSWORD, eventDescription = "resetting Vm password", async = true)
	public UserVm resetVMPassword(ResetVMPasswordCmd cmd, String password)
			throws ResourceUnavailableException, InsufficientCapacityException {
		Account caller = UserContext.current().getCaller();
		Long vmId = cmd.getId();
		UserVmVO userVm = _vmDao.findById(cmd.getId());
		_vmDao.loadDetails(userVm);

		// Do parameters input validation
		if (userVm == null) {
			throw new InvalidParameterValueException(
					"unable to find a virtual machine with id " + cmd.getId());
		}

		VMTemplateVO template = _templateDao.findByIdIncludingRemoved(userVm
				.getTemplateId());
		if (template == null || !template.getEnablePassword()) {
			throw new InvalidParameterValueException(
					"Fail to reset password for the virtual machine, the template is not password enabled");
		}

		if (userVm.getState() == State.Error
				|| userVm.getState() == State.Expunging) {
			s_logger.error("vm is not in the right state: " + vmId);
			throw new InvalidParameterValueException("Vm with id " + vmId
					+ " is not in the right state");
		}

		_accountMgr.checkAccess(caller, null, true, userVm);

		boolean result = resetVMPasswordInternal(cmd, password);

		if (result) {
			userVm.setPassword(password);
			// update the password in vm_details table too
			// Check if an SSH key pair was selected for the instance and if so
			// use it to encrypt & save the vm password
			String sshPublicKey = userVm.getDetail("SSH.PublicKey");
			if (sshPublicKey != null && !sshPublicKey.equals("")
					&& password != null && !password.equals("saved_password")) {
				String encryptedPasswd = RSAHelper.encryptWithSSHPublicKey(
						sshPublicKey, password);
				if (encryptedPasswd == null) {
					throw new CloudRuntimeException("Error encrypting password");
				}

				userVm.setDetail("Encrypted.Password", encryptedPasswd);
				_vmDao.saveDetails(userVm);
			}
		} else {
			throw new CloudRuntimeException(
					"Failed to reset password for the virtual machine ");
		}

		return userVm;
	}

	private boolean resetVMPasswordInternal(ResetVMPasswordCmd cmd,
			String password) throws ResourceUnavailableException,
			InsufficientCapacityException {
		Long vmId = cmd.getId();
		Long userId = UserContext.current().getCallerUserId();
		VMInstanceVO vmInstance = _vmDao.findById(vmId);

		if (password == null || password.equals("")) {
			return false;
		}

		VMTemplateVO template = _templateDao
				.findByIdIncludingRemoved(vmInstance.getTemplateId());
		if (template.getEnablePassword()) {
			Nic defaultNic = _networkMgr.getDefaultNic(vmId);
			if (defaultNic == null) {
				s_logger.error("Unable to reset password for vm " + vmInstance
						+ " as the instance doesn't have default nic");
				return false;
			}

			Network defaultNetwork = _networkDao.findById(defaultNic
					.getNetworkId());
			NicProfile defaultNicProfile = new NicProfile(defaultNic,
					defaultNetwork, null, null, null,
					_networkMgr
							.isSecurityGroupSupportedInNetwork(defaultNetwork),
					_networkMgr.getNetworkTag(template.getHypervisorType(),
							defaultNetwork));
			VirtualMachineProfile<VMInstanceVO> vmProfile = new VirtualMachineProfileImpl<VMInstanceVO>(
					vmInstance);
			vmProfile.setParameter(VirtualMachineProfile.Param.VmPassword,
					password);

			UserDataServiceProvider element = _networkMgr
					.getPasswordResetProvider(defaultNetwork);
			if (element == null) {
				throw new CloudRuntimeException(
						"Can't find network element for "
								+ Service.UserData.getName()
								+ " provider needed for password reset");
			}

			boolean result = element.savePassword(defaultNetwork,
					defaultNicProfile, vmProfile);

			// Need to reboot the virtual machine so that the password gets
			// redownloaded from the DomR, and reset on the VM
			if (!result) {
				s_logger.debug("Failed to reset password for the virutal machine; no need to reboot the vm");
				return false;
			} else {
				if (vmInstance.getState() == State.Stopped) {
					s_logger.debug("Vm "
							+ vmInstance
							+ " is stopped, not rebooting it as a part of password reset");
					return true;
				}

				if (rebootVirtualMachine(userId, vmId) == null) {
					s_logger.warn("Failed to reboot the vm " + vmInstance);
					return false;
				} else {
					s_logger.debug("Vm "
							+ vmInstance
							+ " is rebooted successfully as a part of password reset");
					return true;
				}
			}
		} else {
			if (s_logger.isDebugEnabled()) {
				s_logger.debug("Reset password called for a vm that is not using a password enabled template");
			}
			return false;
		}
	}

	@Override
	public boolean stopVirtualMachine(long userId, long vmId) {
		boolean status = false;
		if (s_logger.isDebugEnabled()) {
			s_logger.debug("Stopping vm=" + vmId);
		}
		UserVmVO vm = _vmDao.findById(vmId);
		if (vm == null || vm.getRemoved() != null) {
			if (s_logger.isDebugEnabled()) {
				s_logger.debug("VM is either removed or deleted.");
			}
			return true;
		}

		User user = _userDao.findById(userId);
		Account account = _accountDao.findById(user.getAccountId());

		try {
			status = _itMgr.stop(vm, user, account);
		} catch (ResourceUnavailableException e) {
			s_logger.debug("Unable to stop due to ", e);
			status = false;
		}

		if (status) {
			return status;
		} else {
			return status;
		}
	}

	private int getMaxDataVolumesSupported(UserVmVO vm) {
		Long hostId = vm.getHostId();
		if (hostId == null) {
			hostId = vm.getLastHostId();
		}
		HostVO host = _hostDao.findById(hostId);
		Integer maxDataVolumesSupported = null;
		if (host != null) {
			_hostDao.loadDetails(host);
			maxDataVolumesSupported = _hypervisorCapabilitiesDao
					.getMaxDataVolumesLimit(host.getHypervisorType(),
							host.getDetail("product_version"));
		}
		if (maxDataVolumesSupported == null) {
			maxDataVolumesSupported = 6; // 6 data disks by default if nothing
											// is specified in
											// 'hypervisor_capabilities' table
		}

		return maxDataVolumesSupported.intValue();
	}

	@Override
	@ActionEvent(eventType = EventTypes.EVENT_VOLUME_ATTACH, eventDescription = "attaching volume", async = true)
	public Volume attachVolumeToVM(AttachVolumeCmd command) {
		Long vmId = command.getVirtualMachineId();
		Long volumeId = command.getId();
		Long deviceId = command.getDeviceId();
		Account caller = UserContext.current().getCaller();

		// Check that the volume ID is valid
		VolumeVO volume = _volsDao.findById(volumeId);
		// Check that the volume is a data volume
		if (volume == null || volume.getVolumeType() != Volume.Type.DATADISK) {
			throw new InvalidParameterValueException(
					"Please specify a valid data volume.");
		}

		// Check that the volume is not currently attached to any VM
		if (volume.getInstanceId() != null) {
			throw new InvalidParameterValueException(
					"Please specify a volume that is not attached to any VM.");
		}

		// Check that the volume is not destroyed
		if (volume.getState() == Volume.State.Destroy) {
			throw new InvalidParameterValueException(
					"Please specify a volume that is not destroyed.");
		}

		// Check that the virtual machine ID is valid and it's a user vm
		UserVmVO vm = _vmDao.findById(vmId);
		if (vm == null || vm.getType() != VirtualMachine.Type.User) {
			throw new InvalidParameterValueException(
					"Please specify a valid User VM.");
		}

		// Check that the VM is in the correct state
		if (vm.getState() != State.Running && vm.getState() != State.Stopped) {
			throw new InvalidParameterValueException(
					"Please specify a VM that is either running or stopped.");
		}

		// Check that the device ID is valid
		if (deviceId != null) {
			if (deviceId.longValue() == 0) {
				throw new InvalidParameterValueException(
						"deviceId can't be 0, which is used by Root device");
			}
		}

		// Check that the number of data volumes attached to VM is less than
		// that supported by hypervisor
		List<VolumeVO> existingDataVolumes = _volsDao.findByInstanceAndType(
				vmId, Volume.Type.DATADISK);
		int maxDataVolumesSupported = getMaxDataVolumesSupported(vm);
		if (existingDataVolumes.size() >= maxDataVolumesSupported) {
			throw new InvalidParameterValueException(
					"The specified VM already has the maximum number of data disks ("
							+ maxDataVolumesSupported
							+ "). Please specify another VM.");
		}

		// Check that the VM and the volume are in the same zone
		if (vm.getDataCenterIdToDeployIn() != volume.getDataCenterId()) {
			throw new InvalidParameterValueException(
					"Please specify a VM that is in the same zone as the volume.");
		}

		// If local storage is disabled then attaching a volume with local disk
		// offering not allowed
		DataCenterVO dataCenter = _dcDao.findById(volume.getDataCenterId());
		if (!dataCenter.isLocalStorageEnabled()) {
			DiskOfferingVO diskOffering = _diskOfferingDao.findById(volume
					.getDiskOfferingId());
			if (diskOffering.getUseLocalStorage()) {
				throw new InvalidParameterValueException(
						"Zone is not configured to use local storage but volume's disk offering "
								+ diskOffering.getName() + " uses it");
			}
		}

		// permission check
		_accountMgr.checkAccess(caller, null, true, volume, vm);

		// Check if volume is stored on secondary Storage.
		boolean isVolumeOnSec = false;
		VolumeHostVO volHostVO = _volumeHostDao.findByVolumeId(volume.getId());
		if (volHostVO != null) {
			isVolumeOnSec = true;
			if (!(volHostVO.getDownloadState() == Status.DOWNLOADED)) {
				throw new InvalidParameterValueException(
						"Volume is not uploaded yet. Please try this operation once the volume is uploaded");
			}
		}

		if (!(Volume.State.Allocated.equals(volume.getState())
				|| Volume.State.Ready.equals(volume.getState()) || Volume.State.UploadOp
					.equals(volume.getState()))) {
			throw new InvalidParameterValueException(
					"Volume state must be in Allocated, Ready or in Uploaded state");
		}

		VolumeVO rootVolumeOfVm = null;
		List<VolumeVO> rootVolumesOfVm = _volsDao.findByInstanceAndType(vmId,
				Volume.Type.ROOT);
		if (rootVolumesOfVm.size() != 1) {
			throw new CloudRuntimeException(
					"The VM "
							+ vm.getHostName()
							+ " has more than one ROOT volume and is in an invalid state.");
		} else {
			rootVolumeOfVm = rootVolumesOfVm.get(0);
		}

		HypervisorType rootDiskHyperType = vm.getHypervisorType();

		HypervisorType dataDiskHyperType = _volsDao.getHypervisorType(volume
				.getId());
		if (dataDiskHyperType != HypervisorType.None
				&& rootDiskHyperType != dataDiskHyperType) {
			throw new InvalidParameterValueException(
					"Can't attach a volume created by: " + dataDiskHyperType
							+ " to a " + rootDiskHyperType + " vm");
		}

		// allocate deviceId
		List<VolumeVO> vols = _volsDao.findByInstance(vmId);
		if (deviceId != null) {
			if (deviceId.longValue() > 15 || deviceId.longValue() == 0
					|| deviceId.longValue() == 3) {
				throw new RuntimeException("deviceId should be 1,2,4-15");
			}
			for (VolumeVO vol : vols) {
				if (vol.getDeviceId().equals(deviceId)) {
					throw new RuntimeException("deviceId " + deviceId
							+ " is used by VM " + vm.getHostName());
				}
			}
		} else {
			// allocate deviceId here
			List<String> devIds = new ArrayList<String>();
			for (int i = 1; i < 15; i++) {
				devIds.add(String.valueOf(i));
			}
			devIds.remove("3");
			for (VolumeVO vol : vols) {
				devIds.remove(vol.getDeviceId().toString().trim());
			}
			deviceId = Long.parseLong(devIds.iterator().next());
		}

		boolean createVolumeOnBackend = true;
		if (rootVolumeOfVm.getState() == Volume.State.Allocated) {
			createVolumeOnBackend = false;
			if (isVolumeOnSec) {
				throw new CloudRuntimeException(
						"Cant attach uploaded volume to the vm which is not created. Please start it and then retry");
			}
		}

		// create volume on the backend only when vm's root volume is allocated
		if (createVolumeOnBackend) {
			if (volume.getState().equals(Volume.State.Allocated)
					|| isVolumeOnSec) {
				/* Need to create the volume */
				VMTemplateVO rootDiskTmplt = _templateDao.findById(vm
						.getTemplateId());
				DataCenterVO dcVO = _dcDao.findById(vm
						.getDataCenterIdToDeployIn());
				HostPodVO pod = _podDao.findById(vm.getPodIdToDeployIn());
				StoragePoolVO rootDiskPool = _storagePoolDao
						.findById(rootVolumeOfVm.getPoolId());
				ServiceOfferingVO svo = _serviceOfferingDao.findById(vm
						.getServiceOfferingId());
				DiskOfferingVO diskVO = _diskOfferingDao.findById(volume
						.getDiskOfferingId());
				Long clusterId = (rootDiskPool == null ? null : rootDiskPool
						.getClusterId());

				if (!isVolumeOnSec) {
					volume = _storageMgr.createVolume(volume, vm,
							rootDiskTmplt, dcVO, pod, clusterId, svo, diskVO,
							new ArrayList<StoragePoolVO>(), volume.getSize(),
							rootDiskHyperType);
				} else {
					try {
						// Format of data disk should be the same as root disk
						if (!volHostVO
								.getFormat()
								.getFileExtension()
								.equals(_storageMgr
										.getSupportedImageFormatForCluster(rootDiskPool
												.getClusterId()))) {
							throw new InvalidParameterValueException(
									"Failed to attach volume to VM since volumes format "
											+ volHostVO.getFormat()
													.getFileExtension()
											+ " is not compatible with the vm hypervisor type");
						}

						// Check that there is some shared storage.
						StoragePoolVO vmRootVolumePool = _storagePoolDao
								.findById(rootVolumeOfVm.getPoolId());
						List<StoragePoolVO> sharedVMPools = _storagePoolDao
								.findPoolsByTags(
										vmRootVolumePool.getDataCenterId(),
										vmRootVolumePool.getPodId(),
										vmRootVolumePool.getClusterId(), null,
										true);
						if (sharedVMPools.size() == 0) {
							throw new CloudRuntimeException(
									"Cannot attach volume since there are no shared storage pools in the VM's cluster to copy the uploaded volume to.");
						}

						volume = _storageMgr.copyVolumeFromSecToPrimary(volume,
								vm, rootDiskTmplt, dcVO, pod,
								rootDiskPool.getClusterId(), svo, diskVO,
								new ArrayList<StoragePoolVO>(),
								volume.getSize(), rootDiskHyperType);
					} catch (NoTransitionException e) {
						throw new CloudRuntimeException(
								"Unable to transition the volume ", e);
					}
				}

				if (volume == null) {
					throw new CloudRuntimeException(
							"Failed to create volume when attaching it to VM: "
									+ vm.getHostName());
				}
			}

			StoragePoolVO vmRootVolumePool = _storagePoolDao
					.findById(rootVolumeOfVm.getPoolId());
			DiskOfferingVO volumeDiskOffering = _diskOfferingDao
					.findById(volume.getDiskOfferingId());
			String[] volumeTags = volumeDiskOffering.getTagsArray();

			boolean isVolumeOnSharedPool = !volumeDiskOffering
					.getUseLocalStorage();
			StoragePoolVO sourcePool = _storagePoolDao.findById(volume
					.getPoolId());
			List<StoragePoolVO> matchingVMPools = _storagePoolDao
					.findPoolsByTags(vmRootVolumePool.getDataCenterId(),
							vmRootVolumePool.getPodId(),
							vmRootVolumePool.getClusterId(), volumeTags,
							isVolumeOnSharedPool);
			boolean moveVolumeNeeded = true;
			if (matchingVMPools.size() == 0) {
				String poolType;
				if (vmRootVolumePool.getClusterId() != null) {
					poolType = "cluster";
				} else if (vmRootVolumePool.getPodId() != null) {
					poolType = "pod";
				} else {
					poolType = "zone";
				}
				throw new CloudRuntimeException(
						"There are no storage pools in the VM's " + poolType
								+ " with all of the volume's tags ("
								+ volumeDiskOffering.getTags() + ").");
			} else {
				long sourcePoolId = sourcePool.getId();
				Long sourcePoolDcId = sourcePool.getDataCenterId();
				Long sourcePoolPodId = sourcePool.getPodId();
				Long sourcePoolClusterId = sourcePool.getClusterId();
				for (StoragePoolVO vmPool : matchingVMPools) {
					long vmPoolId = vmPool.getId();
					Long vmPoolDcId = vmPool.getDataCenterId();
					Long vmPoolPodId = vmPool.getPodId();
					Long vmPoolClusterId = vmPool.getClusterId();

					// Moving a volume is not required if storage pools belongs
					// to same cluster in case of shared volume or
					// identical storage pool in case of local
					if (sourcePoolDcId == vmPoolDcId
							&& sourcePoolPodId == vmPoolPodId
							&& sourcePoolClusterId == vmPoolClusterId
							&& (isVolumeOnSharedPool || sourcePoolId == vmPoolId)) {
						moveVolumeNeeded = false;
						break;
					}
				}
			}

			if (moveVolumeNeeded) {
				if (isVolumeOnSharedPool) {
					// Move the volume to a storage pool in the VM's zone, pod,
					// or cluster
					try {
						volume = _storageMgr.moveVolume(volume,
								vmRootVolumePool.getDataCenterId(),
								vmRootVolumePool.getPodId(),
								vmRootVolumePool.getClusterId(),
								dataDiskHyperType);
					} catch (ConcurrentOperationException e) {
						throw new CloudRuntimeException(e.toString());
					}
				} else {
					throw new CloudRuntimeException(
							"Failed to attach local data volume "
									+ volume.getName()
									+ " to VM "
									+ vm.getDisplayName()
									+ " as migration of local data volume is not allowed");
				}
			}
		}

		AsyncJobExecutor asyncExecutor = BaseAsyncJobExecutor
				.getCurrentExecutor();
		if (asyncExecutor != null) {
			AsyncJobVO job = asyncExecutor.getJob();

			if (s_logger.isInfoEnabled()) {
				s_logger.info("Trying to attaching volume " + volumeId
						+ " to vm instance:" + vm.getId()
						+ ", update async job-" + job.getId()
						+ " progress status");
			}

			_asyncMgr.updateAsyncJobAttachment(job.getId(), "volume", volumeId);
			_asyncMgr.updateAsyncJobStatus(job.getId(),
					BaseCmd.PROGRESS_INSTANCE_CREATED, volumeId);
		}

		String errorMsg = "Failed to attach volume: " + volume.getName()
				+ " to VM: " + vm.getHostName();
		boolean sendCommand = (vm.getState() == State.Running);
		AttachVolumeAnswer answer = null;
		Long hostId = vm.getHostId();
		if (hostId == null) {
			hostId = vm.getLastHostId();
			HostVO host = _hostDao.findById(hostId);
			if (host != null
					&& host.getHypervisorType() == HypervisorType.VMware) {
				sendCommand = true;
			}
		}

		if (sendCommand) {
			StoragePoolVO volumePool = _storagePoolDao.findById(volume
					.getPoolId());
			AttachVolumeCommand cmd = new AttachVolumeCommand(true,
					vm.getInstanceName(), volume.getPoolType(),
					volume.getFolder(), volume.getPath(), volume.getName(),
					deviceId, volume.getChainInfo());
			cmd.setPoolUuid(volumePool.getUuid());

			try {
				answer = (AttachVolumeAnswer) _agentMgr.send(hostId, cmd);
			} catch (Exception e) {
				throw new CloudRuntimeException(errorMsg + " due to: "
						+ e.getMessage());
			}
		}

		if (!sendCommand || (answer != null && answer.getResult())) {
			// Mark the volume as attached
			if (sendCommand) {
				_volsDao.attachVolume(volume.getId(), vmId,
						answer.getDeviceId());
			} else {
				_volsDao.attachVolume(volume.getId(), vmId, deviceId);
			}
			return _volsDao.findById(volumeId);
		} else {
			if (answer != null) {
				String details = answer.getDetails();
				if (details != null && !details.isEmpty()) {
					errorMsg += "; " + details;
				}
			}
			throw new CloudRuntimeException(errorMsg);
		}
	}

	@Override
	@ActionEvent(eventType = EventTypes.EVENT_VOLUME_DETACH, eventDescription = "detaching volume", async = true)
	public Volume detachVolumeFromVM(DetachVolumeCmd cmmd) {
		Account caller = UserContext.current().getCaller();
		if ((cmmd.getId() == null && cmmd.getDeviceId() == null && cmmd
				.getVirtualMachineId() == null)
				|| (cmmd.getId() != null && (cmmd.getDeviceId() != null || cmmd
						.getVirtualMachineId() != null))
				|| (cmmd.getId() == null && (cmmd.getDeviceId() == null || cmmd
						.getVirtualMachineId() == null))) {
			throw new InvalidParameterValueException(
					"Please provide either a volume id, or a tuple(device id, instance id)");
		}

		Long volumeId = cmmd.getId();
		VolumeVO volume = null;

		if (volumeId != null) {
			volume = _volsDao.findById(volumeId);
		} else {
			volume = _volsDao.findByInstanceAndDeviceId(
					cmmd.getVirtualMachineId(), cmmd.getDeviceId()).get(0);
		}

		Long vmId = null;

		if (cmmd.getVirtualMachineId() == null) {
			vmId = volume.getInstanceId();
		} else {
			vmId = cmmd.getVirtualMachineId();
		}

		// Check that the volume ID is valid
		if (volume == null) {
			throw new InvalidParameterValueException(
					"Unable to find volume with ID: " + volumeId);
		}

		// Permissions check
		_accountMgr.checkAccess(caller, null, true, volume);

		// Check that the volume is a data volume
		if (volume.getVolumeType() != Volume.Type.DATADISK) {
			throw new InvalidParameterValueException(
					"Please specify a data volume.");
		}

		// Check that the volume is currently attached to a VM
		if (vmId == null) {
			throw new InvalidParameterValueException(
					"The specified volume is not attached to a VM.");
		}

		// Check that the VM is in the correct state
		UserVmVO vm = _vmDao.findById(vmId);
		if (vm.getState() != State.Running && vm.getState() != State.Stopped
				&& vm.getState() != State.Destroyed) {
			throw new InvalidParameterValueException(
					"Please specify a VM that is either running or stopped.");
		}

		AsyncJobExecutor asyncExecutor = BaseAsyncJobExecutor
				.getCurrentExecutor();
		if (asyncExecutor != null) {
			AsyncJobVO job = asyncExecutor.getJob();

			if (s_logger.isInfoEnabled()) {
				s_logger.info("Trying to attaching volume " + volumeId
						+ "to vm instance:" + vm.getId()
						+ ", update async job-" + job.getId()
						+ " progress status");
			}

			_asyncMgr.updateAsyncJobAttachment(job.getId(), "volume", volumeId);
			_asyncMgr.updateAsyncJobStatus(job.getId(),
					BaseCmd.PROGRESS_INSTANCE_CREATED, volumeId);
		}

		String errorMsg = "Failed to detach volume: " + volume.getName()
				+ " from VM: " + vm.getHostName();
		boolean sendCommand = (vm.getState() == State.Running);
		Answer answer = null;

		if (sendCommand) {
			AttachVolumeCommand cmd = new AttachVolumeCommand(false,
					vm.getInstanceName(), volume.getPoolType(),
					volume.getFolder(), volume.getPath(), volume.getName(),
					cmmd.getDeviceId() != null ? cmmd.getDeviceId() : volume
							.getDeviceId(), volume.getChainInfo());

			StoragePoolVO volumePool = _storagePoolDao.findById(volume
					.getPoolId());
			cmd.setPoolUuid(volumePool.getUuid());

			try {
				answer = _agentMgr.send(vm.getHostId(), cmd);
			} catch (Exception e) {
				throw new CloudRuntimeException(errorMsg + " due to: "
						+ e.getMessage());
			}
		}

		if (!sendCommand || (answer != null && answer.getResult())) {
			// Mark the volume as detached
			_volsDao.detachVolume(volume.getId());
			if (answer != null && answer instanceof AttachVolumeAnswer) {
				volume.setChainInfo(((AttachVolumeAnswer) answer)
						.getChainInfo());
				_volsDao.update(volume.getId(), volume);
			}

			return _volsDao.findById(volumeId);
		} else {

			if (answer != null) {
				String details = answer.getDetails();
				if (details != null && !details.isEmpty()) {
					errorMsg += "; " + details;
				}
			}

			throw new CloudRuntimeException(errorMsg);
		}
	}

	@Override
	public boolean attachISOToVM(long vmId, long isoId, boolean attach) {
		UserVmVO vm = _vmDao.findById(vmId);

		if (vm == null) {
			return false;
		} else if (vm.getState() != State.Running) {
			return true;
		}
		String isoPath;
		VMTemplateVO tmplt = _templateDao.findById(isoId);
		if (tmplt == null) {
			s_logger.warn("ISO: " + isoId + " does not exist");
			return false;
		}
		// Get the path of the ISO
		Pair<String, String> isoPathPair = null;
		if (tmplt.getTemplateType() == TemplateType.PERHOST) {
			isoPath = tmplt.getName();
		} else {
			isoPathPair = _storageMgr.getAbsoluteIsoPath(isoId,
					vm.getDataCenterIdToDeployIn());
			if (isoPathPair == null) {
				s_logger.warn("Couldn't get absolute iso path");
				return false;
			} else {
				isoPath = isoPathPair.first();
			}
		}

		String vmName = vm.getInstanceName();

		HostVO host = _hostDao.findById(vm.getHostId());
		if (host == null) {
			s_logger.warn("Host: " + vm.getHostId() + " does not exist");
			return false;
		}
		AttachIsoCommand cmd = new AttachIsoCommand(vmName, isoPath, attach);
		if (isoPathPair != null) {
			cmd.setStoreUrl(isoPathPair.second());
		}
		Answer a = _agentMgr.easySend(vm.getHostId(), cmd);

		return (a != null && a.getResult());
	}

	private UserVm rebootVirtualMachine(long userId, long vmId)
			throws InsufficientCapacityException, ResourceUnavailableException {
		UserVmVO vm = _vmDao.findById(vmId);
		User caller = _accountMgr.getActiveUser(userId);
		Account owner = _accountMgr.getAccount(vm.getAccountId());

		if (vm == null || vm.getState() == State.Destroyed
				|| vm.getState() == State.Expunging || vm.getRemoved() != null) {
			s_logger.warn("Vm id=" + vmId + " doesn't exist");
			return null;
		}

		if (vm.getState() == State.Running && vm.getHostId() != null) {
			return _itMgr.reboot(vm, null, caller, owner);
		} else {
			s_logger.error("Vm id=" + vmId
					+ " is not in Running state, failed to reboot");
			return null;
		}
	}

	@Override
	@ActionEvent(eventType = EventTypes.EVENT_VM_UPGRADE, eventDescription = "upgrading Vm")
	/*
	 * TODO: cleanup eventually - Refactored API call
	 */
	public UserVm upgradeVirtualMachine(UpgradeVMCmd cmd) {
		Long vmId = cmd.getId();
		Long svcOffId = cmd.getServiceOfferingId();
		Account caller = UserContext.current().getCaller();

		// Verify input parameters
		UserVmVO vmInstance = _vmDao.findById(vmId);
		if (vmInstance == null) {
			throw new InvalidParameterValueException(
					"unable to find a virtual machine with id " + vmId);
		}

		_accountMgr.checkAccess(caller, null, true, vmInstance);

		// Check that the specified service offering ID is valid
		_itMgr.checkIfCanUpgrade(vmInstance, svcOffId);

		_itMgr.upgradeVmDb(vmId, svcOffId);

		return _vmDao.findById(vmInstance.getId());
	}

	@Override
	public HashMap<Long, VmStatsEntry> getVirtualMachineStatistics(long hostId,
			String hostName, List<Long> vmIds) throws CloudRuntimeException {
		HashMap<Long, VmStatsEntry> vmStatsById = new HashMap<Long, VmStatsEntry>();

		if (vmIds.isEmpty()) {
			return vmStatsById;
		}

		List<String> vmNames = new ArrayList<String>();

		for (Long vmId : vmIds) {
			UserVmVO vm = _vmDao.findById(vmId);
			vmNames.add(vm.getInstanceName());
		}

		Answer answer = _agentMgr.easySend(hostId, new GetVmStatsCommand(
				vmNames, _hostDao.findById(hostId).getGuid(), hostName));
		if (answer == null || !answer.getResult()) {
			s_logger.warn("Unable to obtain VM statistics.");
			return null;
		} else {
			HashMap<String, VmStatsEntry> vmStatsByName = ((GetVmStatsAnswer) answer)
					.getVmStatsMap();

			if (vmStatsByName == null) {
				s_logger.warn("Unable to obtain VM statistics.");
				return null;
			}

			for (String vmName : vmStatsByName.keySet()) {
				vmStatsById.put(vmIds.get(vmNames.indexOf(vmName)),
						vmStatsByName.get(vmName));
			}
		}

		return vmStatsById;
	}

	@Override
	@DB
	public UserVm recoverVirtualMachine(RecoverVMCmd cmd)
			throws ResourceAllocationException, CloudRuntimeException {

		Long vmId = cmd.getId();
		Account caller = UserContext.current().getCaller();

		// Verify input parameters
		UserVmVO vm = _vmDao.findById(vmId.longValue());

		if (vm == null) {
			throw new InvalidParameterValueException(
					"unable to find a virtual machine with id " + vmId);
		}

		// check permissions
		_accountMgr.checkAccess(caller, null, true, vm);

		if (vm.getRemoved() != null) {
			if (s_logger.isDebugEnabled()) {
				s_logger.debug("Unable to find vm or vm is removed: " + vmId);
			}
			throw new InvalidParameterValueException("Unable to find vm by id "
					+ vmId);
		}

		if (vm.getState() != State.Destroyed) {
			if (s_logger.isDebugEnabled()) {
				s_logger.debug("vm is not in the right state: " + vmId);
			}
			throw new InvalidParameterValueException("Vm with id " + vmId
					+ " is not in the right state");
		}

		if (s_logger.isDebugEnabled()) {
			s_logger.debug("Recovering vm " + vmId);
		}

		Transaction txn = Transaction.currentTxn();
		AccountVO account = null;
		txn.start();

		account = _accountDao.lockRow(vm.getAccountId(), true);

		// if the account is deleted, throw error
		if (account.getRemoved() != null) {
			throw new CloudRuntimeException(
					"Unable to recover VM as the account is deleted");
		}

		// First check that the maximum number of UserVMs for the given
		// accountId will not be exceeded
		_resourceLimitMgr.checkResourceLimit(account, ResourceType.user_vm);

		_haMgr.cancelDestroy(vm, vm.getHostId());

		try {
			if (!_itMgr.stateTransitTo(vm,
					VirtualMachine.Event.RecoveryRequested, null)) {
				s_logger.debug("Unable to recover the vm because it is not in the correct state: "
						+ vmId);
				throw new InvalidParameterValueException(
						"Unable to recover the vm because it is not in the correct state: "
								+ vmId);
			}
		} catch (NoTransitionException e) {
			throw new InvalidParameterValueException(
					"Unable to recover the vm because it is not in the correct state: "
							+ vmId);
		}

		// Recover the VM's disks
		List<VolumeVO> volumes = _volsDao.findByInstance(vmId);
		for (VolumeVO volume : volumes) {
			if (volume.getVolumeType().equals(Volume.Type.ROOT)) {
				// Create an event
				Long templateId = volume.getTemplateId();
				Long diskOfferingId = volume.getDiskOfferingId();
				Long offeringId = null;
				if (diskOfferingId != null) {
					DiskOfferingVO offering = _diskOfferingDao
							.findById(diskOfferingId);
					if (offering != null
							&& (offering.getType() == DiskOfferingVO.Type.Disk)) {
						offeringId = offering.getId();
					}
				}
				UsageEventVO usageEvent = new UsageEventVO(
						EventTypes.EVENT_VOLUME_CREATE, volume.getAccountId(),
						volume.getDataCenterId(), volume.getId(),
						volume.getName(), offeringId, templateId,
						volume.getSize());
				_usageEventDao.persist(usageEvent);
			}
		}

		_resourceLimitMgr.incrementResourceCount(account.getId(),
				ResourceType.volume, new Long(volumes.size()));

		_resourceLimitMgr.incrementResourceCount(account.getId(),
				ResourceType.user_vm);

		txn.commit();

		return _vmDao.findById(vmId);
	}

	@Override
	public boolean configure(String name, Map<String, Object> params)
			throws ConfigurationException {
		_name = name;

		Map<String, String> configs = _configDao.getConfiguration(
				"AgentManager", params);

		_instance = configs.get("instance.name");
		if (_instance == null) {
			_instance = "DEFAULT";
		}

		String value = _configDao
				.getValue(Config.CreatePrivateTemplateFromVolumeWait.toString());
		_createprivatetemplatefromvolumewait = NumbersUtil.parseInt(value,
				Integer.parseInt(Config.CreatePrivateTemplateFromVolumeWait
						.getDefaultValue()));

		value = _configDao
				.getValue(Config.CreatePrivateTemplateFromSnapshotWait
						.toString());
		_createprivatetemplatefromsnapshotwait = NumbersUtil.parseInt(value,
				Integer.parseInt(Config.CreatePrivateTemplateFromSnapshotWait
						.getDefaultValue()));

		String workers = configs.get("expunge.workers");
		int wrks = NumbersUtil.parseInt(workers, 10);

		String time = configs.get("expunge.interval");
		_expungeInterval = NumbersUtil.parseInt(time, 86400);
		if (_expungeInterval < 600) {
			_expungeInterval = 600;
		}
		time = configs.get("expunge.delay");
		_expungeDelay = NumbersUtil.parseInt(time, _expungeInterval);
		if (_expungeDelay < 600) {
			_expungeDelay = 600;
		}
		_executor = Executors.newScheduledThreadPool(wrks,
				new NamedThreadFactory("UserVm-Scavenger"));

		_itMgr.registerGuru(VirtualMachine.Type.User, this);

		VirtualMachine.State.getStateMachine().registerListener(
				new UserVmStateListener(_usageEventDao, _networkDao, _nicDao));

		s_logger.info("User VM Manager is configured.");

		return true;
	}

	@Override
	public String getName() {
		return _name;
	}

	@Override
	public boolean start() {
		_executor.scheduleWithFixedDelay(new ExpungeTask(), _expungeInterval,
				_expungeInterval, TimeUnit.SECONDS);
		return true;
	}

	@Override
	public boolean stop() {
		_executor.shutdown();
		return true;
	}

	protected UserVmManagerImpl() {
	}

	public String getRandomPrivateTemplateName() {
		return UUID.randomUUID().toString();
	}

	@Override
	public Long convertToId(String vmName) {
		if (!VirtualMachineName.isValidVmName(vmName, _instance)) {
			return null;
		}
		return VirtualMachineName.getVmId(vmName);
	}

	@Override
	public boolean expunge(UserVmVO vm, long callerUserId, Account caller) {
		UserContext ctx = UserContext.current();
		ctx.setAccountId(vm.getAccountId());

		try {
			// expunge the vm
			if (!_itMgr.advanceExpunge(vm, _accountMgr.getSystemUser(), caller)) {
				s_logger.info("Did not expunge " + vm);
				return false;
			}

			// Only if vm is not expunged already, cleanup it's resources
			if (vm != null && vm.getRemoved() == null) {
				// Cleanup vm resources - all the PF/LB/StaticNat rules
				// associated with vm
				s_logger.debug("Starting cleaning up vm " + vm
						+ " resources...");
				if (cleanupVmResources(vm.getId())) {
					s_logger.debug("Successfully cleaned up vm " + vm
							+ " resources as a part of expunge process");
				} else {
					s_logger.warn("Failed to cleanup resources as a part of vm "
							+ vm + " expunge");
					return false;
				}

				_itMgr.remove(vm, _accountMgr.getSystemUser(), caller);
			}

			return true;

		} catch (ResourceUnavailableException e) {
			s_logger.warn("Unable to expunge  " + vm, e);
			return false;
		} catch (OperationTimedoutException e) {
			s_logger.warn("Operation time out on expunging " + vm, e);
			return false;
		} catch (ConcurrentOperationException e) {
			s_logger.warn("Concurrent operations on expunging " + vm, e);
			return false;
		}
	}

	private boolean cleanupVmResources(long vmId) {
		boolean success = true;
		// Remove vm from security groups
		_securityGroupMgr.removeInstanceFromGroups(vmId);

		// Remove vm from instance group
		removeInstanceFromInstanceGroup(vmId);

		// cleanup firewall rules
		if (_firewallMgr.revokeFirewallRulesForVm(vmId)) {
			s_logger.debug("Firewall rules are removed successfully as a part of vm id="
					+ vmId + " expunge");
		} else {
			success = false;
			s_logger.warn("Fail to remove firewall rules as a part of vm id="
					+ vmId + " expunge");
		}

		// cleanup port forwarding rules
		if (_rulesMgr.revokePortForwardingRulesForVm(vmId)) {
			s_logger.debug("Port forwarding rules are removed successfully as a part of vm id="
					+ vmId + " expunge");
		} else {
			success = false;
			s_logger.warn("Fail to remove port forwarding rules as a part of vm id="
					+ vmId + " expunge");
		}

		// cleanup load balancer rules
		if (_lbMgr.removeVmFromLoadBalancers(vmId)) {
			s_logger.debug("Removed vm id=" + vmId
					+ " from all load balancers as a part of expunge process");
		} else {
			success = false;
			s_logger.warn("Fail to remove vm id=" + vmId
					+ " from load balancers as a part of expunge process");
		}

		// If vm is assigned to static nat, disable static nat for the ip
		// address and disassociate ip if elasticIP is enabled
		IPAddressVO ip = _ipAddressDao.findByAssociatedVmId(vmId);
		try {
			if (ip != null) {
				if (_rulesMgr.disableStaticNat(ip.getId(),
						_accountMgr.getAccount(Account.ACCOUNT_ID_SYSTEM),
						User.UID_SYSTEM, true)) {
					s_logger.debug("Disabled 1-1 nat for ip address " + ip
							+ " as a part of vm id=" + vmId + " expunge");
				} else {
					s_logger.warn("Failed to disable static nat for ip address "
							+ ip + " as a part of vm id=" + vmId + " expunge");
					success = false;
				}
			}
		} catch (ResourceUnavailableException e) {
			success = false;
			s_logger.warn("Failed to disable static nat for ip address " + ip
					+ " as a part of vm id=" + vmId
					+ " expunge because resource is unavailable", e);
		}

		return success;
	}

	@Override
	public void deletePrivateTemplateRecord(Long templateId) {
		if (templateId != null) {
			_templateDao.remove(templateId);
		}
	}

	@Override
	@ActionEvent(eventType = EventTypes.EVENT_TEMPLATE_CREATE, eventDescription = "creating template", create = true)
	public VMTemplateVO createPrivateTemplateRecord(CreateTemplateCmd cmd,
			Account templateOwner) throws ResourceAllocationException {
		Long userId = UserContext.current().getCallerUserId();

		Account caller = UserContext.current().getCaller();
		boolean isAdmin = (isAdmin(caller.getType()));

		_accountMgr.checkAccess(caller, null, true, templateOwner);

		String name = cmd.getTemplateName();
		if ((name == null) || (name.length() > 32)) {
			throw new InvalidParameterValueException(
					"Template name cannot be null and should be less than 32 characters");
		}

		if (cmd.getTemplateTag() != null) {
			if (!_accountService.isRootAdmin(caller.getType())) {
				throw new PermissionDeniedException(
						"Parameter templatetag can only be specified by a Root Admin, permission denied");
			}
		}

		// do some parameter defaulting
		Integer bits = cmd.getBits();
		Boolean requiresHvm = cmd.getRequiresHvm();
		Boolean passwordEnabled = cmd.isPasswordEnabled();
		Boolean isPublic = cmd.isPublic();
		Boolean featured = cmd.isFeatured();
		int bitsValue = ((bits == null) ? 64 : bits.intValue());
		boolean requiresHvmValue = ((requiresHvm == null) ? true : requiresHvm
				.booleanValue());
		boolean passwordEnabledValue = ((passwordEnabled == null) ? false
				: passwordEnabled.booleanValue());
		if (isPublic == null) {
			isPublic = Boolean.FALSE;
		}
		boolean allowPublicUserTemplates = Boolean.parseBoolean(_configDao
				.getValue("allow.public.user.templates"));
		if (!isAdmin && !allowPublicUserTemplates && isPublic) {
			throw new PermissionDeniedException("Failed to create template "
					+ name + ", only private templates can be created.");
		}

		Long volumeId = cmd.getVolumeId();
		Long snapshotId = cmd.getSnapshotId();
		if ((volumeId == null) && (snapshotId == null)) {
			throw new InvalidParameterValueException(
					"Failed to create private template record, neither volume ID nor snapshot ID were specified.");
		}
		if ((volumeId != null) && (snapshotId != null)) {
			throw new InvalidParameterValueException(
					"Failed to create private template record, please specify only one of volume ID ("
							+ volumeId
							+ ") and snapshot ID ("
							+ snapshotId
							+ ")");
		}

		HypervisorType hyperType;
		VolumeVO volume = null;
		VMTemplateVO privateTemplate = null;
		if (volumeId != null) { // create template from volume
			volume = _volsDao.findById(volumeId);
			if (volume == null) {
				throw new InvalidParameterValueException(
						"Failed to create private template record, unable to find volume "
								+ volumeId);
			}
			// check permissions
			_accountMgr.checkAccess(caller, null, true, volume);

			// If private template is created from Volume, check that the volume
			// will not be active when the private template is
			// created
			if (!_storageMgr.volumeInactive(volume)) {
				String msg = "Unable to create private template for volume: "
						+ volume.getName()
						+ "; volume is attached to a non-stopped VM, please stop the VM first";
				if (s_logger.isInfoEnabled()) {
					s_logger.info(msg);
				}
				throw new CloudRuntimeException(msg);
			}
			hyperType = _volsDao.getHypervisorType(volumeId);
		} else { // create template from snapshot
			SnapshotVO snapshot = _snapshotDao.findById(snapshotId);
			if (snapshot == null) {
				throw new InvalidParameterValueException(
						"Failed to create private template record, unable to find snapshot "
								+ snapshotId);
			}

			volume = _volsDao.findById(snapshot.getVolumeId());
			VolumeVO snapshotVolume = _volsDao
					.findByIdIncludingRemoved(snapshot.getVolumeId());

			// check permissions
			_accountMgr.checkAccess(caller, null, true, snapshot);

			if (snapshot.getStatus() != Snapshot.Status.BackedUp) {
				throw new InvalidParameterValueException("Snapshot id="
						+ snapshotId + " is not in " + Snapshot.Status.BackedUp
						+ " state yet and can't be used for template creation");
			}

			/*
			 * // bug #11428. Operation not supported if vmware and snapshots
			 * parent volume = ROOT if(snapshot.getHypervisorType() ==
			 * HypervisorType.VMware && snapshotVolume.getVolumeType() ==
			 * Type.DATADISK){ throw new UnsupportedServiceException(
			 * "operation not supported, snapshot with id " + snapshotId +
			 * " is created from Data Disk"); }
			 */

			hyperType = snapshot.getHypervisorType();
		}

		_resourceLimitMgr.checkResourceLimit(templateOwner,
				ResourceType.template);

		if (!isAdmin || featured == null) {
			featured = Boolean.FALSE;
		}
		Long guestOSId = cmd.getOsTypeId();
		GuestOSVO guestOS = _guestOSDao.findById(guestOSId);
		if (guestOS == null) {
			throw new InvalidParameterValueException("GuestOS with ID: "
					+ guestOSId + " does not exist.");
		}

		String uniqueName = Long.valueOf((userId == null) ? 1 : userId)
				.toString()
				+ UUID.nameUUIDFromBytes(name.getBytes()).toString();
		Long nextTemplateId = _templateDao.getNextInSequence(Long.class, "id");
		String description = cmd.getDisplayText();
		boolean isExtractable = false;
		Long sourceTemplateId = null;
		if (volume != null) {
			VMTemplateVO template = ApiDBUtils.findTemplateById(volume
					.getTemplateId());
			isExtractable = template != null
					&& template.isExtractable()
					&& template.getTemplateType() != Storage.TemplateType.SYSTEM;
			if (template != null) {
				sourceTemplateId = template.getId();
			} else if (volume.getVolumeType() == Type.ROOT) { // vm created out
																// of blank
																// template
				UserVm userVm = ApiDBUtils.findUserVmById(volume
						.getInstanceId());
				sourceTemplateId = userVm.getIsoId();
			}
		}
		String templateTag = cmd.getTemplateTag();
		if (templateTag != null) {
			if (s_logger.isDebugEnabled()) {
				s_logger.debug("Adding template tag: " + templateTag);
			}
		}
		privateTemplate = new VMTemplateVO(nextTemplateId, uniqueName, name,
				ImageFormat.RAW, isPublic, featured, isExtractable,
				TemplateType.USER, null, null, requiresHvmValue, bitsValue,
				templateOwner.getId(), null, description, passwordEnabledValue,
				guestOS.getId(), true, hyperType, templateTag, cmd.getDetails());
		if (sourceTemplateId != null) {
			if (s_logger.isDebugEnabled()) {
				s_logger.debug("This template is getting created from other template, setting source template Id to: "
						+ sourceTemplateId);
			}
		}
		privateTemplate.setSourceTemplateId(sourceTemplateId);

		VMTemplateVO template = _templateDao.persist(privateTemplate);
		// Increment the number of templates
		if (template != null) {
			if (cmd.getDetails() != null) {
				_templateDetailsDao.persist(template.getId(), cmd.getDetails());
			}

			_resourceLimitMgr.incrementResourceCount(templateOwner.getId(),
					ResourceType.template);
		}

		if (template != null) {
			return template;
		} else {
			throw new CloudRuntimeException("Failed to create a template");
		}

	}

	@Override
	@DB
	@ActionEvent(eventType = EventTypes.EVENT_TEMPLATE_CREATE, eventDescription = "creating template", async = true)
	public VMTemplateVO createPrivateTemplate(CreateTemplateCmd command)
			throws CloudRuntimeException {
		Long userId = UserContext.current().getCallerUserId();
		if (userId == null) {
			userId = User.UID_SYSTEM;
		}
		long templateId = command.getEntityId();
		Long volumeId = command.getVolumeId();
		Long snapshotId = command.getSnapshotId();
		SnapshotCommand cmd = null;
		VMTemplateVO privateTemplate = null;

		String uniqueName = getRandomPrivateTemplateName();

		StoragePoolVO pool = null;
		HostVO secondaryStorageHost = null;
		Long zoneId = null;
		Long accountId = null;
		SnapshotVO snapshot = null;
		String secondaryStorageURL = null;
		try {
			if (snapshotId != null) { // create template from snapshot
				snapshot = _snapshotDao.findById(snapshotId);
				if (snapshot == null) {
					throw new CloudRuntimeException(
							"Unable to find Snapshot for Id " + snapshotId);
				}
				zoneId = snapshot.getDataCenterId();
				secondaryStorageHost = _snapshotMgr
						.getSecondaryStorageHost(snapshot);
				secondaryStorageURL = _snapshotMgr
						.getSecondaryStorageURL(snapshot);
				String name = command.getTemplateName();
				String backupSnapshotUUID = snapshot.getBackupSnapshotId();
				if (backupSnapshotUUID == null) {
					throw new CloudRuntimeException(
							"Unable to create private template from snapshot "
									+ snapshotId
									+ " due to there is no backupSnapshotUUID for this snapshot");
				}

				Long dcId = snapshot.getDataCenterId();
				accountId = snapshot.getAccountId();
				volumeId = snapshot.getVolumeId();

				String origTemplateInstallPath = null;
				List<StoragePoolVO> pools = _storageMgr
						.ListByDataCenterHypervisor(zoneId,
								snapshot.getHypervisorType());
				if (pools == null || pools.size() == 0) {
					throw new CloudRuntimeException(
							"Unable to find storage pools in zone " + zoneId);
				}
				pool = pools.get(0);
				if (snapshot.getVersion() != null
						&& snapshot.getVersion().equalsIgnoreCase("2.1")) {
					VolumeVO volume = _volsDao
							.findByIdIncludingRemoved(volumeId);
					if (volume == null) {
						throw new CloudRuntimeException(
								"failed to upgrade snapshot "
										+ snapshotId
										+ " due to unable to find orignal volume:"
										+ volumeId + ", try it later ");
					}
					if (volume.getTemplateId() == null) {
						_snapshotDao.updateSnapshotVersion(volumeId, "2.1",
								"2.2");
					} else {
						VMTemplateVO template = _templateDao
								.findByIdIncludingRemoved(volume
										.getTemplateId());
						if (template == null) {
							throw new CloudRuntimeException(
									"failed to upgrade snapshot "
											+ snapshotId
											+ " due to unalbe to find orignal template :"
											+ volume.getTemplateId()
											+ ", try it later ");
						}
						Long origTemplateId = template.getId();
						Long origTmpltAccountId = template.getAccountId();
						if (!_volsDao.lockInLockTable(volumeId.toString(), 10)) {
							throw new CloudRuntimeException(
									"failed to upgrade snapshot " + snapshotId
											+ " due to volume:" + volumeId
											+ " is being used, try it later ");
						}
						cmd = new UpgradeSnapshotCommand(null,
								secondaryStorageURL, dcId, accountId, volumeId,
								origTemplateId, origTmpltAccountId, null,
								snapshot.getBackupSnapshotId(),
								snapshot.getName(), "2.1");
						if (!_volsDao.lockInLockTable(volumeId.toString(), 10)) {
							throw new CloudRuntimeException(
									"Creating template failed due to volume:"
											+ volumeId
											+ " is being used, try it later ");
						}
						Answer answer = null;
						try {
							answer = _storageMgr.sendToPool(pool, cmd);
							cmd = null;
						} catch (StorageUnavailableException e) {
						} finally {
							_volsDao.unlockFromLockTable(volumeId.toString());
						}
						if ((answer != null) && answer.getResult()) {
							_snapshotDao.updateSnapshotVersion(volumeId, "2.1",
									"2.2");
						} else {
							throw new CloudRuntimeException(
									"Unable to upgrade snapshot");
						}
					}
				}
				if (snapshot.getSwiftId() != null && snapshot.getSwiftId() != 0) {
					_snapshotMgr.downloadSnapshotsFromSwift(snapshot);
				}
				cmd = new CreatePrivateTemplateFromSnapshotCommand(
						pool.getUuid(), secondaryStorageURL, dcId, accountId,
						snapshot.getVolumeId(), backupSnapshotUUID,
						snapshot.getName(), origTemplateInstallPath,
						templateId, name,
						_createprivatetemplatefromsnapshotwait);
			} else if (volumeId != null) {
				VolumeVO volume = _volsDao.findById(volumeId);
				if (volume == null) {
					throw new CloudRuntimeException(
							"Unable to find volume for Id " + volumeId);
				}
				accountId = volume.getAccountId();

				if (volume.getPoolId() == null) {
					_templateDao.remove(templateId);
					throw new CloudRuntimeException("Volume " + volumeId
							+ " is empty, can't create template on it");
				}
				String vmName = _storageMgr.getVmNameOnVolume(volume);
				zoneId = volume.getDataCenterId();
				secondaryStorageHost = _storageMgr
						.getSecondaryStorageHost(zoneId);
				if (secondaryStorageHost == null) {
					throw new CloudRuntimeException(
							"Can not find the secondary storage for zoneId "
									+ zoneId);
				}
				secondaryStorageURL = secondaryStorageHost.getStorageUrl();

				pool = _storagePoolDao.findById(volume.getPoolId());
				cmd = new CreatePrivateTemplateFromVolumeCommand(
						pool.getUuid(), secondaryStorageURL, templateId,
						accountId, command.getTemplateName(), uniqueName,
						volume.getPath(), vmName,
						_createprivatetemplatefromvolumewait);

			} else {
				throw new CloudRuntimeException(
						"Creating private Template need to specify snapshotId or volumeId");
			}
			// FIXME: before sending the command, check if there's enough
			// capacity
			// on the storage server to create the template

			// This can be sent to a KVM host too.
			CreatePrivateTemplateAnswer answer = null;
			if (snapshotId != null) {
				if (!_snapshotDao.lockInLockTable(snapshotId.toString(), 10)) {
					throw new CloudRuntimeException(
							"Creating template from snapshot failed due to snapshot:"
									+ snapshotId
									+ " is being used, try it later ");
				}
			} else {
				if (!_volsDao.lockInLockTable(volumeId.toString(), 10)) {
					throw new CloudRuntimeException(
							"Creating template from volume failed due to volume:"
									+ volumeId
									+ " is being used, try it later ");
				}
			}
			try {
				answer = (CreatePrivateTemplateAnswer) _storageMgr.sendToPool(
						pool, cmd);
			} catch (StorageUnavailableException e) {
			} finally {
				if (snapshotId != null) {
					_snapshotDao.unlockFromLockTable(snapshotId.toString());
				} else {
					_volsDao.unlockFromLockTable(volumeId.toString());
				}
			}
			if ((answer != null) && answer.getResult()) {
				privateTemplate = _templateDao.findById(templateId);
				String answerUniqueName = answer.getUniqueName();
				if (answerUniqueName != null) {
					privateTemplate.setUniqueName(answerUniqueName);
				} else {
					privateTemplate.setUniqueName(uniqueName);
				}
				ImageFormat format = answer.getImageFormat();
				if (format != null) {
					privateTemplate.setFormat(format);
				} else {
					// This never occurs.
					// Specify RAW format makes it unusable for snapshots.
					privateTemplate.setFormat(ImageFormat.RAW);
				}

				String checkSum = getChecksum(secondaryStorageHost.getId(),
						answer.getPath());

				Transaction txn = Transaction.currentTxn();

				txn.start();

				privateTemplate.setChecksum(checkSum);
				_templateDao.update(templateId, privateTemplate);

				// add template zone ref for this template
				_templateDao.addTemplateToZone(privateTemplate, zoneId);
				VMTemplateHostVO templateHostVO = new VMTemplateHostVO(
						secondaryStorageHost.getId(), templateId);
				templateHostVO.setDownloadPercent(100);
				templateHostVO.setDownloadState(Status.DOWNLOADED);
				templateHostVO.setInstallPath(answer.getPath());
				templateHostVO.setLastUpdated(new Date());
				templateHostVO.setSize(answer.getVirtualSize());
				templateHostVO.setPhysicalSize(answer.getphysicalSize());
				_templateHostDao.persist(templateHostVO);

				UsageEventVO usageEvent = new UsageEventVO(
						EventTypes.EVENT_TEMPLATE_CREATE,
						privateTemplate.getAccountId(),
						secondaryStorageHost.getDataCenterId(),
						privateTemplate.getId(), privateTemplate.getName(),
						null, privateTemplate.getSourceTemplateId(),
						templateHostVO.getSize());
				_usageEventDao.persist(usageEvent);
				txn.commit();
			}
		} finally {
			if (snapshot != null && snapshot.getSwiftId() != null
					&& secondaryStorageURL != null && zoneId != null
					&& accountId != null && volumeId != null) {
				_snapshotMgr.deleteSnapshotsForVolume(secondaryStorageURL,
						zoneId, accountId, volumeId);
			}
			if (privateTemplate == null) {
				Transaction txn = Transaction.currentTxn();
				txn.start();
				// Remove the template record
				_templateDao.expunge(templateId);

				// decrement resource count
				if (accountId != null) {
					_resourceLimitMgr.decrementResourceCount(accountId,
							ResourceType.template);
				}
				txn.commit();
			}
		}

		if (privateTemplate != null) {
			return privateTemplate;
		} else {
			throw new CloudRuntimeException("Failed to create a template");
		}
	}

	@Override
	public String getChecksum(Long hostId, String templatePath) {
		HostVO ssHost = _hostDao.findById(hostId);
		Host.Type type = ssHost.getType();
		if (type != Host.Type.SecondaryStorage
				&& type != Host.Type.LocalSecondaryStorage) {
			return null;
		}
		String secUrl = ssHost.getStorageUrl();
		Answer answer;
		answer = _agentMgr.sendToSecStorage(ssHost, new ComputeChecksumCommand(
				secUrl, templatePath));
		if (answer != null && answer.getResult()) {
			return answer.getDetails();
		}
		return null;
	}

	// used for vm transitioning to error state
	private void updateVmStateForFailedVmCreation(Long vmId) {

		UserVmVO vm = _vmDao.findById(vmId);

		if (vm != null) {
			if (vm.getState().equals(State.Stopped)) {
				s_logger.debug("Destroying vm " + vm
						+ " as it failed to create");
				try {
					_itMgr.stateTransitTo(vm,
							VirtualMachine.Event.OperationFailedToError, null);
				} catch (NoTransitionException e1) {
					s_logger.warn(e1.getMessage());
				}
				// destroy associated volumes for vm in error state
				// get all volumes in non destroyed state
				List<VolumeVO> volumesForThisVm = _volsDao
						.findUsableVolumesForInstance(vm.getId());
				for (VolumeVO volume : volumesForThisVm) {
					try {
						if (volume.getState() != Volume.State.Destroy) {
							_storageMgr.destroyVolume(volume);
						}
					} catch (ConcurrentOperationException e) {
						s_logger.warn("Unable to delete volume:"
								+ volume.getId() + " for vm:" + vmId
								+ " whilst transitioning to error state");
					}
				}
				String msg = "Failed to deploy Vm with Id: " + vmId;
				_alertMgr.sendAlert(AlertManager.ALERT_TYPE_USERVM,
						vm.getDataCenterIdToDeployIn(),
						vm.getPodIdToDeployIn(), msg, msg);

				_resourceLimitMgr.decrementResourceCount(vm.getAccountId(),
						ResourceType.user_vm);
			}
		}
	}

	protected class ExpungeTask implements Runnable {
		public ExpungeTask() {
		}

		@Override
		public void run() {
			GlobalLock scanLock = GlobalLock.getInternLock("UserVMExpunge");
			try {
				if (scanLock.lock(ACQUIRE_GLOBAL_LOCK_TIMEOUT_FOR_COOPERATION)) {
					try {
						List<UserVmVO> vms = _vmDao.findDestroyedVms(new Date(
								System.currentTimeMillis()
										- ((long) _expungeDelay << 10)));
						if (s_logger.isInfoEnabled()) {
							if (vms.size() == 0) {
								s_logger.trace("Found " + vms.size()
										+ " vms to expunge.");
							} else {
								s_logger.info("Found " + vms.size()
										+ " vms to expunge.");
							}
						}
						for (UserVmVO vm : vms) {
							try {
								expunge(vm,
										_accountMgr.getSystemUser().getId(),
										_accountMgr.getSystemAccount());
							} catch (Exception e) {
								s_logger.warn("Unable to expunge " + vm, e);
							}
						}
					} catch (Exception e) {
						s_logger.error("Caught the following Exception", e);
					} finally {
						scanLock.unlock();
					}
				}
			} finally {
				scanLock.releaseRef();
			}
		}
	}

	private static boolean isAdmin(short accountType) {
		return ((accountType == Account.ACCOUNT_TYPE_ADMIN)
				|| (accountType == Account.ACCOUNT_TYPE_RESOURCE_DOMAIN_ADMIN)
				|| (accountType == Account.ACCOUNT_TYPE_DOMAIN_ADMIN) || (accountType == Account.ACCOUNT_TYPE_READ_ONLY_ADMIN));
	}

	@Override
	@ActionEvent(eventType = EventTypes.EVENT_VM_UPDATE, eventDescription = "updating Vm")
	public UserVm updateVirtualMachine(UpdateVMCmd cmd) {
		String displayName = cmd.getDisplayName();
		String group = cmd.getGroup();
		Boolean ha = cmd.getHaEnable();
		Long id = cmd.getId();
		Long osTypeId = cmd.getOsTypeId();
		String userData = cmd.getUserData();

		// Input validation
		UserVmVO vmInstance = null;

		// Verify input parameters
		vmInstance = _vmDao.findById(id.longValue());

		if (vmInstance == null) {
			throw new InvalidParameterValueException(
					"unable to find virtual machine with id " + id);
		}

		ServiceOffering offering = _serviceOfferingDao.findById(vmInstance
				.getServiceOfferingId());
		if (!offering.getOfferHA() && ha != null && ha) {
			throw new InvalidParameterValueException(
					"Can't enable ha for the vm as it's created from the Service offering having HA disabled");
		}

		_accountMgr.checkAccess(UserContext.current().getCaller(), null, true,
				vmInstance);

		if (displayName == null) {
			displayName = vmInstance.getDisplayName();
		}

		if (ha == null) {
			ha = vmInstance.isHaEnabled();
		}

		UserVmVO vm = _vmDao.findById(id);
		if (vm == null) {
			throw new CloudRuntimeException(
					"Unable to find virual machine with id " + id);
		}

		if (vm.getState() == State.Error || vm.getState() == State.Expunging) {
			s_logger.error("vm is not in the right state: " + id);
			throw new InvalidParameterValueException("Vm with id " + id
					+ " is not in the right state");
		}

		if (userData != null) {
			validateUserData(userData);
			// update userData on domain router.
		} else {
			userData = vmInstance.getUserData();
		}

		String description = "";

		if (displayName != vmInstance.getDisplayName()) {
			description += "New display name: " + displayName + ". ";
		}

		if (ha != vmInstance.isHaEnabled()) {
			if (ha) {
				description += "Enabled HA. ";
			} else {
				description += "Disabled HA. ";
			}
		}
		if (osTypeId == null) {
			osTypeId = vmInstance.getGuestOSId();
		} else {
			description += "Changed Guest OS Type to " + osTypeId + ". ";
		}

		if (group != null) {
			if (addInstanceToGroup(id, group)) {
				description += "Added to group: " + group + ".";
			}
		}

		_vmDao.updateVM(id, displayName, ha, osTypeId, userData);

		return _vmDao.findById(id);
	}

	@Override
	@ActionEvent(eventType = EventTypes.EVENT_VM_START, eventDescription = "starting Vm", async = true)
	public UserVm startVirtualMachine(StartVMCmd cmd)
			throws ExecutionException, ConcurrentOperationException,
			ResourceUnavailableException, InsufficientCapacityException {
		return startVirtualMachine(cmd.getId(), cmd.getHostId(), null).first();
	}

	@Override
	@ActionEvent(eventType = EventTypes.EVENT_VM_REBOOT, eventDescription = "rebooting Vm", async = true)
	public UserVm rebootVirtualMachine(RebootVMCmd cmd)
			throws InsufficientCapacityException, ResourceUnavailableException {
		Account caller = UserContext.current().getCaller();
		Long vmId = cmd.getId();

		// Verify input parameters
		UserVmVO vmInstance = _vmDao.findById(vmId.longValue());
		if (vmInstance == null) {
			throw new InvalidParameterValueException(
					"unable to find a virtual machine with id " + vmId);
		}

		_accountMgr.checkAccess(caller, null, true, vmInstance);

		return rebootVirtualMachine(UserContext.current().getCallerUserId(),
				vmId);
	}

	@Override
	@ActionEvent(eventType = EventTypes.EVENT_VM_DESTROY, eventDescription = "destroying Vm", async = true)
	public UserVm destroyVm(DestroyVMCmd cmd)
			throws ResourceUnavailableException, ConcurrentOperationException {
		return destroyVm(cmd.getId());
	}

	@Override
	@DB
	public InstanceGroupVO createVmGroup(CreateVMGroupCmd cmd) {
		Account caller = UserContext.current().getCaller();
		Long domainId = cmd.getDomainId();
		String accountName = cmd.getAccountName();
		String groupName = cmd.getGroupName();
		Long projectId = cmd.getProjectId();

		Account owner = _accountMgr.finalizeOwner(caller, accountName,
				domainId, projectId);
		long accountId = owner.getId();

		// Check if name is already in use by this account
		boolean isNameInUse = _vmGroupDao.isNameInUse(accountId, groupName);

		if (isNameInUse) {
			throw new InvalidParameterValueException(
					"Unable to create vm group, a group with name " + groupName
							+ " already exisits for account " + accountId);
		}

		return createVmGroup(groupName, accountId);
	}

	@DB
	protected InstanceGroupVO createVmGroup(String groupName, long accountId) {
		Account account = null;
		final Transaction txn = Transaction.currentTxn();
		txn.start();
		try {
			account = _accountDao.acquireInLockTable(accountId); // to ensure
																	// duplicate
																	// vm group
																	// names are
																	// not
																	// created.
			if (account == null) {
				s_logger.warn("Failed to acquire lock on account");
				return null;
			}
			InstanceGroupVO group = _vmGroupDao.findByAccountAndName(accountId,
					groupName);
			if (group == null) {
				group = new InstanceGroupVO(groupName, accountId);
				group = _vmGroupDao.persist(group);
			}
			return group;
		} finally {
			if (account != null) {
				_accountDao.releaseFromLockTable(accountId);
			}
			txn.commit();
		}
	}

	@Override
	public boolean deleteVmGroup(DeleteVMGroupCmd cmd) {
		Account caller = UserContext.current().getCaller();
		Long groupId = cmd.getId();

		// Verify input parameters
		InstanceGroupVO group = _vmGroupDao.findById(groupId);
		if ((group == null) || (group.getRemoved() != null)) {
			throw new InvalidParameterValueException(
					"unable to find a vm group with id " + groupId);
		}

		_accountMgr.checkAccess(caller, null, true, group);

		return deleteVmGroup(groupId);
	}

	@Override
	public boolean deleteVmGroup(long groupId) {
		// delete all the mappings from group_vm_map table
		List<InstanceGroupVMMapVO> groupVmMaps = _groupVMMapDao
				.listByGroupId(groupId);
		for (InstanceGroupVMMapVO groupMap : groupVmMaps) {
			SearchCriteria<InstanceGroupVMMapVO> sc = _groupVMMapDao
					.createSearchCriteria();
			sc.addAnd("instanceId", SearchCriteria.Op.EQ,
					groupMap.getInstanceId());
			_groupVMMapDao.expunge(sc);
		}

		if (_vmGroupDao.remove(groupId)) {
			return true;
		} else {
			return false;
		}
	}

	@Override
	@DB
	public boolean addInstanceToGroup(long userVmId, String groupName) {
		UserVmVO vm = _vmDao.findById(userVmId);

		InstanceGroupVO group = _vmGroupDao.findByAccountAndName(
				vm.getAccountId(), groupName);
		// Create vm group if the group doesn't exist for this account
		if (group == null) {
			group = createVmGroup(groupName, vm.getAccountId());
		}

		if (group != null) {
			final Transaction txn = Transaction.currentTxn();
			txn.start();
			UserVm userVm = _vmDao.acquireInLockTable(userVmId);
			if (userVm == null) {
				s_logger.warn("Failed to acquire lock on user vm id="
						+ userVmId);
			}
			try {
				// don't let the group be deleted when we are assigning vm to
				// it.
				InstanceGroupVO ngrpLock = _vmGroupDao.lockRow(group.getId(),
						false);
				if (ngrpLock == null) {
					s_logger.warn("Failed to acquire lock on vm group id="
							+ group.getId() + " name=" + group.getName());
					txn.rollback();
					return false;
				}

				// Currently don't allow to assign a vm to more than one group
				if (_groupVMMapDao.listByInstanceId(userVmId) != null) {
					// Delete all mappings from group_vm_map table
					List<InstanceGroupVMMapVO> groupVmMaps = _groupVMMapDao
							.listByInstanceId(userVmId);
					for (InstanceGroupVMMapVO groupMap : groupVmMaps) {
						SearchCriteria<InstanceGroupVMMapVO> sc = _groupVMMapDao
								.createSearchCriteria();
						sc.addAnd("instanceId", SearchCriteria.Op.EQ,
								groupMap.getInstanceId());
						_groupVMMapDao.expunge(sc);
					}
				}
				InstanceGroupVMMapVO groupVmMapVO = new InstanceGroupVMMapVO(
						group.getId(), userVmId);
				_groupVMMapDao.persist(groupVmMapVO);

				txn.commit();
				return true;
			} finally {
				if (userVm != null) {
					_vmDao.releaseFromLockTable(userVmId);
				}
			}
		}
		return false;
	}

	@Override
	public InstanceGroupVO getGroupForVm(long vmId) {
		// TODO - in future releases vm can be assigned to multiple groups; but
		// currently return just one group per vm
		try {
			List<InstanceGroupVMMapVO> groupsToVmMap = _groupVMMapDao
					.listByInstanceId(vmId);

			if (groupsToVmMap != null && groupsToVmMap.size() != 0) {
				InstanceGroupVO group = _vmGroupDao.findById(groupsToVmMap.get(
						0).getGroupId());
				return group;
			} else {
				return null;
			}
		} catch (Exception e) {
			s_logger.warn("Error trying to get group for a vm: ", e);
			return null;
		}
	}

	@Override
	public void removeInstanceFromInstanceGroup(long vmId) {
		try {
			List<InstanceGroupVMMapVO> groupVmMaps = _groupVMMapDao
					.listByInstanceId(vmId);
			for (InstanceGroupVMMapVO groupMap : groupVmMaps) {
				SearchCriteria<InstanceGroupVMMapVO> sc = _groupVMMapDao
						.createSearchCriteria();
				sc.addAnd("instanceId", SearchCriteria.Op.EQ,
						groupMap.getInstanceId());
				_groupVMMapDao.expunge(sc);
			}
		} catch (Exception e) {
			s_logger.warn("Error trying to remove vm from group: ", e);
		}
	}

	protected boolean validPassword(String password) {
		if (password == null || password.length() == 0) {
			return false;
		}
		for (int i = 0; i < password.length(); i++) {
			if (password.charAt(i) == ' ') {
				return false;
			}
		}
		return true;
	}

	@Override
	public UserVm createBasicSecurityGroupVirtualMachine(DataCenter zone,
			ServiceOffering serviceOffering, VirtualMachineTemplate template,
			List<Long> securityGroupIdList, Account owner, String hostName,
			String displayName, Long diskOfferingId, Long diskSize,
			String group, HypervisorType hypervisor, String userData,
			String sshKeyPair, Map<Long, String> requestedIps,
			String defaultIp, String keyboard)
			throws InsufficientCapacityException, ConcurrentOperationException,
			ResourceUnavailableException, StorageUnavailableException,
			ResourceAllocationException {

		Account caller = UserContext.current().getCaller();
		List<NetworkVO> networkList = new ArrayList<NetworkVO>();

		// Verify that caller can perform actions in behalf of vm owner
		_accountMgr.checkAccess(caller, null, true, owner);

		// Get default guest network in Basic zone
		Network defaultNetwork = _networkMgr.getExclusiveGuestNetwork(zone
				.getId());

		if (defaultNetwork == null) {
			throw new InvalidParameterValueException(
					"Unable to find a default network to start a vm");
		} else {
			networkList.add(_networkDao.findById(defaultNetwork.getId()));
		}

		boolean isVmWare = (template.getHypervisorType() == HypervisorType.VMware || (hypervisor != null && hypervisor == HypervisorType.VMware));

		if (securityGroupIdList != null && isVmWare) {
			throw new InvalidParameterValueException(
					"Security group feature is not supported for vmWare hypervisor");
		} else if (!isVmWare
				&& _networkMgr
						.isSecurityGroupSupportedInNetwork(defaultNetwork)
				&& _networkMgr.canAddDefaultSecurityGroup()) {
			// add the default securityGroup only if no security group is
			// specified
			if (securityGroupIdList == null || securityGroupIdList.isEmpty()) {
				if (securityGroupIdList == null) {
					securityGroupIdList = new ArrayList<Long>();
				}
				SecurityGroup defaultGroup = _securityGroupMgr
						.getDefaultSecurityGroup(owner.getId());
				if (defaultGroup != null) {
					securityGroupIdList.add(defaultGroup.getId());
				} else {
					// create default security group for the account
					if (s_logger.isDebugEnabled()) {
						s_logger.debug("Couldn't find default security group for the account "
								+ owner + " so creating a new one");
					}
					defaultGroup = _securityGroupMgr.createSecurityGroup(
							SecurityGroupManager.DEFAULT_GROUP_NAME,
							SecurityGroupManager.DEFAULT_GROUP_DESCRIPTION,
							owner.getDomainId(), owner.getId(),
							owner.getAccountName());
					securityGroupIdList.add(defaultGroup.getId());
				}
			}
		}

		return createVirtualMachine(zone, serviceOffering, template, hostName,
				displayName, owner, diskOfferingId, diskSize, networkList,
				securityGroupIdList, group, userData, sshKeyPair, hypervisor,
				caller, requestedIps, defaultIp, keyboard);
	}

	@Override
	public UserVm createAdvancedSecurityGroupVirtualMachine(DataCenter zone,
			ServiceOffering serviceOffering, VirtualMachineTemplate template,
			List<Long> networkIdList, List<Long> securityGroupIdList,
			Account owner, String hostName, String displayName,
			Long diskOfferingId, Long diskSize, String group,
			HypervisorType hypervisor, String userData, String sshKeyPair,
			Map<Long, String> requestedIps, String defaultIp, String keyboard)
			throws InsufficientCapacityException, ConcurrentOperationException,
			ResourceUnavailableException, StorageUnavailableException,
			ResourceAllocationException {

		Account caller = UserContext.current().getCaller();
		List<NetworkVO> networkList = new ArrayList<NetworkVO>();
		boolean isSecurityGroupEnabledNetworkUsed = false;
		boolean isVmWare = (template.getHypervisorType() == HypervisorType.VMware || (hypervisor != null && hypervisor == HypervisorType.VMware));

		// Verify that caller can perform actions in behalf of vm owner
		_accountMgr.checkAccess(caller, null, true, owner);

		// If no network is specified, find system security group enabled
		// network
		if (networkIdList == null || networkIdList.isEmpty()) {
			NetworkVO networkWithSecurityGroup = _networkMgr
					.getNetworkWithSecurityGroupEnabled(zone.getId());
			if (networkWithSecurityGroup == null) {
				throw new InvalidParameterValueException(
						"No network with security enabled is found in zone id="
								+ zone.getId());
			}

			networkList.add(networkWithSecurityGroup);
			isSecurityGroupEnabledNetworkUsed = true;

		} else if (securityGroupIdList != null
				&& !securityGroupIdList.isEmpty()) {
			if (isVmWare) {
				throw new InvalidParameterValueException(
						"Security group feature is not supported for vmWare hypervisor");
			}
			// Only one network can be specified, and it should be security
			// group enabled
			if (networkIdList.size() > 1) {
				throw new InvalidParameterValueException(
						"Only support one network per VM if security group enabled");
			}

			NetworkVO network = _networkDao.findById(networkIdList.get(0)
					.longValue());

			if (network == null) {
				throw new InvalidParameterValueException(
						"Unable to find network by id "
								+ networkIdList.get(0).longValue());
			}

			if (!_networkMgr.isSecurityGroupSupportedInNetwork(network)) {
				throw new InvalidParameterValueException(
						"Network is not security group enabled: "
								+ network.getId());
			}

			networkList.add(network);
			isSecurityGroupEnabledNetworkUsed = true;

		} else {
			// Verify that all the networks are Direct/Guest/AccountSpecific;
			// can't create combination of SG enabled network and
			// regular networks
			for (Long networkId : networkIdList) {
				NetworkVO network = _networkDao.findById(networkId);

				if (network == null) {
					throw new InvalidParameterValueException(
							"Unable to find network by id "
									+ networkIdList.get(0).longValue());
				}

				boolean isSecurityGroupEnabled = _networkMgr
						.isSecurityGroupSupportedInNetwork(network);
				if (isSecurityGroupEnabled && networkIdList.size() > 1) {
					throw new InvalidParameterValueException(
							"Can't create a vm with multiple networks one of which is Security Group enabled");
				}

				if (network.getTrafficType() != TrafficType.Guest
						|| network.getGuestType() != Network.GuestType.Shared
						|| (network.getGuestType() == Network.GuestType.Shared && !isSecurityGroupEnabled)) {
					throw new InvalidParameterValueException(
							"Can specify only Direct Guest Account specific networks when deploy vm in Security Group enabled zone");
				}

				// Perform account permission check
				if (network.getGuestType() != Network.GuestType.Shared) {
					// Check account permissions
					List<NetworkVO> networkMap = _networkDao.listBy(
							owner.getId(), network.getId());
					if (networkMap == null || networkMap.isEmpty()) {
						throw new PermissionDeniedException(
								"Unable to create a vm using network with id "
										+ network.getId()
										+ ", permission denied");
					}
				}

				networkList.add(network);
			}
		}

		// if network is security group enabled, and no security group is
		// specified, then add the default security group automatically
		if (isSecurityGroupEnabledNetworkUsed && !isVmWare
				&& _networkMgr.canAddDefaultSecurityGroup()) {

			// add the default securityGroup only if no security group is
			// specified
			if (securityGroupIdList == null || securityGroupIdList.isEmpty()) {
				if (securityGroupIdList == null) {
					securityGroupIdList = new ArrayList<Long>();
				}

				SecurityGroup defaultGroup = _securityGroupMgr
						.getDefaultSecurityGroup(owner.getId());
				if (defaultGroup != null) {
					securityGroupIdList.add(defaultGroup.getId());
				} else {
					// create default security group for the account
					if (s_logger.isDebugEnabled()) {
						s_logger.debug("Couldn't find default security group for the account "
								+ owner + " so creating a new one");
					}
					defaultGroup = _securityGroupMgr.createSecurityGroup(
							SecurityGroupManager.DEFAULT_GROUP_NAME,
							SecurityGroupManager.DEFAULT_GROUP_DESCRIPTION,
							owner.getDomainId(), owner.getId(),
							owner.getAccountName());
					securityGroupIdList.add(defaultGroup.getId());
				}
			}
		}

		return createVirtualMachine(zone, serviceOffering, template, hostName,
				displayName, owner, diskOfferingId, diskSize, networkList,
				securityGroupIdList, group, userData, sshKeyPair, hypervisor,
				caller, requestedIps, defaultIp, keyboard);
	}

	@Override
	public UserVm createAdvancedVirtualMachine(DataCenter zone,
			ServiceOffering serviceOffering, VirtualMachineTemplate template,
			List<Long> networkIdList, Account owner, String hostName,
			String displayName, Long diskOfferingId, Long diskSize,
			String group, HypervisorType hypervisor, String userData,
			String sshKeyPair, Map<Long, String> requestedIps,
			String defaultIp, String keyboard)
			throws InsufficientCapacityException, ConcurrentOperationException,
			ResourceUnavailableException, StorageUnavailableException,
			ResourceAllocationException {

		Account caller = UserContext.current().getCaller();
		List<NetworkVO> networkList = new ArrayList<NetworkVO>();

		// Verify that caller can perform actions in behalf of vm owner
		_accountMgr.checkAccess(caller, null, true, owner);

		List<HypervisorType> vpcSupportedHTypes = _vpcMgr
				.getSupportedVpcHypervisors();
		if (networkIdList == null || networkIdList.isEmpty()) {
			NetworkVO defaultNetwork = null;

			// if no network is passed in
			// Check if default virtual network offering has
			// Availability=Required. If it's true, search for corresponding
			// network
			// * if network is found, use it. If more than 1 virtual network is
			// found, throw an error
			// * if network is not found, create a new one and use it

			List<NetworkOfferingVO> requiredOfferings = _networkOfferingDao
					.listByAvailability(Availability.Required, false);
			if (requiredOfferings.size() < 1) {
				throw new InvalidParameterValueException(
						"Unable to find network offering with availability="
								+ Availability.Required
								+ " to automatically create the network as a part of vm creation");
			}

			if (requiredOfferings.get(0).getState() == NetworkOffering.State.Enabled) {
				// get Virtual networks
				List<NetworkVO> virtualNetworks = _networkMgr
						.listNetworksForAccount(owner.getId(), zone.getId(),
								Network.GuestType.Isolated);

				if (virtualNetworks.isEmpty()) {
					long physicalNetworkId = _networkMgr.findPhysicalNetworkId(
							zone.getId(), requiredOfferings.get(0).getTags(),
							requiredOfferings.get(0).getTrafficType());
					// Validate physical network
					PhysicalNetwork physicalNetwork = _physicalNetworkDao
							.findById(physicalNetworkId);
					if (physicalNetwork == null) {
						throw new InvalidParameterValueException(
								"Unable to find physical network with id: "
										+ physicalNetworkId + " and tag: "
										+ requiredOfferings.get(0).getTags());
					}
					s_logger.debug("Creating network for account " + owner
							+ " from the network offering id="
							+ requiredOfferings.get(0).getId()
							+ " as a part of deployVM process");
					Network newNetwork = _networkMgr.createGuestNetwork(
							requiredOfferings.get(0).getId(),
							owner.getAccountName() + "-network",
							owner.getAccountName() + "-network", null, null,
							null, null, owner, null, physicalNetwork,
							zone.getId(), ACLType.Account, null, null);
					defaultNetwork = _networkDao.findById(newNetwork.getId());
				} else if (virtualNetworks.size() > 1) {
					throw new InvalidParameterValueException(
							"More than 1 default Isolated networks are found for account "
									+ owner + "; please specify networkIds");
				} else {
					defaultNetwork = virtualNetworks.get(0);
				}
			} else {
				throw new InvalidParameterValueException(
						"Required network offering id="
								+ requiredOfferings.get(0).getId()
								+ " is not in " + NetworkOffering.State.Enabled);
			}

			networkList.add(defaultNetwork);

		} else {
			for (Long networkId : networkIdList) {
				NetworkVO network = _networkDao.findById(networkId);
				if (network == null) {
					throw new InvalidParameterValueException(
							"Unable to find network by id "
									+ networkIdList.get(0).longValue());
				}
				if (network.getVpcId() != null) {
					// Only ISOs, XenServer, KVM, and VmWare template types are
					// supported for vpc networks
					if (template.getFormat() != ImageFormat.ISO
							&& !vpcSupportedHTypes.contains(template
									.getHypervisorType())) {
						throw new InvalidParameterValueException(
								"Can't create vm from template with hypervisor "
										+ template.getHypervisorType()
										+ " in vpc network " + network);
					}

					// Only XenServer, KVM, and VMware hypervisors are supported
					// for vpc networks
					if (!vpcSupportedHTypes.contains(hypervisor)) {
						throw new InvalidParameterValueException(
								"Can't create vm of hypervisor type "
										+ hypervisor + " in vpc network");
					}

				}

				_networkMgr.checkNetworkPermissions(owner, network);

				// don't allow to use system networks
				NetworkOffering networkOffering = _configMgr
						.getNetworkOffering(network.getNetworkOfferingId());
				if (networkOffering.isSystemOnly()) {
					throw new InvalidParameterValueException(
							"Network id="
									+ networkId
									+ " is system only and can't be used for vm deployment");
				}
				networkList.add(network);
			}
		}

		return createVirtualMachine(zone, serviceOffering, template, hostName,
				displayName, owner, diskOfferingId, diskSize, networkList,
				null, group, userData, sshKeyPair, hypervisor, caller,
				requestedIps, defaultIp, keyboard);
	}

	@DB
	@ActionEvent(eventType = EventTypes.EVENT_VM_CREATE, eventDescription = "deploying Vm", create = true)
	protected UserVm createVirtualMachine(DataCenter zone,
			ServiceOffering serviceOffering, VirtualMachineTemplate template,
			String hostName, String displayName, Account owner,
			Long diskOfferingId, Long diskSize, List<NetworkVO> networkList,
			List<Long> securityGroupIdList, String group, String userData,
			String sshKeyPair, HypervisorType hypervisor, Account caller,
			Map<Long, String> requestedIps, String defaultNetworkIp,
			String keyboard) throws InsufficientCapacityException,
			ResourceUnavailableException, ConcurrentOperationException,
			StorageUnavailableException, ResourceAllocationException {

		_accountMgr.checkAccess(caller, null, true, owner);

		if (owner.getState() == Account.State.disabled) {
			throw new PermissionDeniedException(
					"The owner of vm to deploy is disabled: " + owner);
		}

		long accountId = owner.getId();

		assert !(requestedIps != null && defaultNetworkIp != null) : "requestedIp list and defaultNetworkIp should never be specified together";

		if (Grouping.AllocationState.Disabled == zone.getAllocationState()
				&& !_accountMgr.isRootAdmin(caller.getType())) {
			throw new PermissionDeniedException(
					"Cannot perform this operation, Zone is currently disabled: "
							+ zone.getId());
		}

		if (zone.getDomainId() != null) {
			DomainVO domain = _domainDao.findById(zone.getDomainId());
			if (domain == null) {
				throw new CloudRuntimeException("Unable to find the domain "
						+ zone.getDomainId() + " for the zone: " + zone);
			}
			// check that caller can operate with domain
			_configMgr.checkZoneAccess(caller, zone);
			// check that vm owner can create vm in the domain
			_configMgr.checkZoneAccess(owner, zone);
		}

		// check if account/domain is with in resource limits to create a new vm
		boolean isIso = Storage.ImageFormat.ISO == template.getFormat();
		_resourceLimitMgr.checkResourceLimit(owner, ResourceType.user_vm);
		_resourceLimitMgr.checkResourceLimit(owner, ResourceType.volume, (isIso
				|| diskOfferingId == null ? 1 : 2));

		// verify security group ids
		if (securityGroupIdList != null) {
			for (Long securityGroupId : securityGroupIdList) {
				SecurityGroup sg = _securityGroupDao.findById(securityGroupId);
				if (sg == null) {
					throw new InvalidParameterValueException(
							"Unable to find security group by id "
									+ securityGroupId);
				} else {
					// verify permissions
					_accountMgr.checkAccess(caller, null, true, owner, sg);
				}
			}
		}

		// check if we have available pools for vm deployment
		long availablePools = _storagePoolDao
				.countPoolsByStatus(StoragePoolStatus.Up);
		if (availablePools < 1) {
			throw new StorageUnavailableException(
					"There are no available pools in the UP state for vm deployment",
					-1);
		}

		ServiceOfferingVO offering = _serviceOfferingDao
				.findById(serviceOffering.getId());

		if (template.getTemplateType().equals(TemplateType.SYSTEM)) {
			throw new InvalidParameterValueException(
					"Unable to use system template " + template.getId()
							+ " to deploy a user vm");
		}
		List<VMTemplateZoneVO> listZoneTemplate = _templateZoneDao
				.listByZoneTemplate(zone.getId(), template.getId());
		if (listZoneTemplate == null || listZoneTemplate.isEmpty()) {
			throw new InvalidParameterValueException("The template "
					+ template.getId() + " is not available for use");
		}

		if (isIso && !template.isBootable()) {
			throw new InvalidParameterValueException(
					"Installing from ISO requires an ISO that is bootable: "
							+ template.getId());
		}

		// Check templates permissions
		if (!template.isPublicTemplate()) {
			Account templateOwner = _accountMgr.getAccount(template
					.getAccountId());
			_accountMgr.checkAccess(owner, null, true, templateOwner);
		}

		// check if the user data is correct
		validateUserData(userData);

		// Find an SSH public key corresponding to the key pair name, if one is
		// given
		String sshPublicKey = null;
		if (sshKeyPair != null && !sshKeyPair.equals("")) {
			SSHKeyPair pair = _sshKeyPairDao.findByName(owner.getAccountId(),
					owner.getDomainId(), sshKeyPair);
			if (pair == null) {
				throw new InvalidParameterValueException(
						"A key pair with name '" + sshKeyPair
								+ "' was not found.");
			}

			sshPublicKey = pair.getPublicKey();
		}

		List<Pair<NetworkVO, NicProfile>> networks = new ArrayList<Pair<NetworkVO, NicProfile>>();
		
		List<String> networkUuidList = new ArrayList<String>();
		
		short defaultNetworkNumber = 0;
		boolean securityGroupEnabled = false;
		boolean vpcNetwork = false;
		for (NetworkVO network : networkList) {
			if (network.getDataCenterId() != zone.getId()) {
				throw new InvalidParameterValueException("Network id="
						+ network.getId() + " doesn't belong to zone "
						+ zone.getId());
			}
			
			String requestedIp = null;
			if (requestedIps != null && !requestedIps.isEmpty()) {
				requestedIp = requestedIps.get(network.getId());
			}

			NicProfile profile = new NicProfile(requestedIp);

			if (defaultNetworkNumber == 0) {
				defaultNetworkNumber++;
				// if user requested specific ip for default network, add it
				if (defaultNetworkIp != null) {
					profile = new NicProfile(defaultNetworkIp);
				}

				profile.setDefaultNic(true);
			}

			networks.add(new Pair<NetworkVO, NicProfile>(network, profile));

			if (_networkMgr.isSecurityGroupSupportedInNetwork(network)) {
				securityGroupEnabled = true;
			}

			// vm can't be a part of more than 1 VPC network
			if (network.getVpcId() != null) {
				if (vpcNetwork) {
					throw new InvalidParameterValueException(
							"Vm can't be a part of more than 1 VPC network");
				}
				vpcNetwork = true;
			}
			
			networkUuidList.add(network.getUuid());
		}

		if (securityGroupIdList != null && !securityGroupIdList.isEmpty()
				&& !securityGroupEnabled) {
			throw new InvalidParameterValueException(
					"Unable to deploy vm with security groups as SecurityGroup service is not enabled for the vm's network");
		}

		// Verify network information - network default network has to be set;
		// and vm can't have more than one default network
		// This is a part of business logic because default network is required
		// by Agent Manager in order to configure default
		// gateway for the vm
		if (defaultNetworkNumber == 0) {
			throw new InvalidParameterValueException(
					"At least 1 default network has to be specified for the vm");
		} else if (defaultNetworkNumber > 1) {
			throw new InvalidParameterValueException(
					"Only 1 default network per vm is supported");
		}

		long id = _vmDao.getNextInSequence(Long.class, "id");

		String instanceName = VirtualMachineName.getVmName(id, owner.getId(),
				_instance);

		String uuidName = UUID.randomUUID().toString();

		// verify hostname information
		if (hostName == null) {
			hostName = uuidName;
		} else {
			// 1) check is hostName is RFC complient
			if (!NetUtils.verifyDomainNameLabel(hostName, true)) {
				throw new InvalidParameterValueException(
						"Invalid name. Vm name can contain ASCII letters 'a' through 'z', the digits '0' through '9', "
								+ "and the hyphen ('-'), must be between 1 and 63 characters long, and can't start or end with \"-\" and can't start with digit");
			}
			// 2) hostName has to be unique in the network domain
			Map<String, List<Long>> ntwkDomains = new HashMap<String, List<Long>>();
			for (NetworkVO network : networkList) {
				String ntwkDomain = network.getNetworkDomain();
				if (!ntwkDomains.containsKey(ntwkDomain)) {
					List<Long> ntwkIds = new ArrayList<Long>();
					ntwkIds.add(network.getId());
					ntwkDomains.put(ntwkDomain, ntwkIds);
				} else {
					List<Long> ntwkIds = ntwkDomains.get(ntwkDomain);
					ntwkIds.add(network.getId());
					ntwkDomains.put(ntwkDomain, ntwkIds);
				}
			}

			for (String ntwkDomain : ntwkDomains.keySet()) {
				for (Long ntwkId : ntwkDomains.get(ntwkDomain)) {
					// * get all vms hostNames in the network
					List<String> hostNames = _vmInstanceDao
							.listDistinctHostNames(ntwkId);
					// * verify that there are no duplicates
					if (hostNames.contains(hostName)) {
						throw new InvalidParameterValueException(
								"The vm with hostName "
										+ hostName
										+ " already exists in the network domain: "
										+ ntwkDomain + "; network="
										+ _networkMgr.getNetwork(ntwkId));
					}
				}
			}
		}

		HypervisorType hypervisorType = null;
		if (template == null || template.getHypervisorType() == null
				|| template.getHypervisorType() == HypervisorType.None) {
			hypervisorType = hypervisor;
		} else {
			hypervisorType = template.getHypervisorType();
		}
		Transaction txn = Transaction.currentTxn();
		txn.start();
		UserVmVO vm = new UserVmVO(id, instanceName, displayName,
				template.getId(), hypervisorType, template.getGuestOSId(),
				offering.getOfferHA(), offering.getLimitCpuUse(),
				owner.getDomainId(), owner.getId(), offering.getId(), userData,
				hostName);
		vm.setUuid(uuidName);

		if (sshPublicKey != null) {
			vm.setDetail("SSH.PublicKey", sshPublicKey);
		}

		if (keyboard != null && !keyboard.isEmpty())
			vm.setDetail(VmDetailConstants.KEYBOARD, keyboard);

		if (isIso) {
			vm.setIsoId(template.getId());
		}

		s_logger.debug("Allocating in the DB for vm");
		DataCenterDeployment plan = new DataCenterDeployment(zone.getId());


		_vmDao.persist(vm);
		_vmDao.saveDetails(vm);
		
    	long guestOSId = template.getGuestOSId();
    	GuestOSVO guestOS = _guestOSDao.findById(guestOSId);
    	long guestOSCategoryId = guestOS.getCategoryId();
    	GuestOSCategoryVO guestOSCategory = _guestOSCategoryDao.findById(guestOSCategoryId);

    	List<String> computeTags = new ArrayList<String>();
    	computeTags.add(offering.getHostTag());
    	
    	List<String> rootDiskTags =	new ArrayList<String>();    	
    	rootDiskTags.add(offering.getTags());
		
		if(isIso){
			VirtualMachineEntity vmEntity = _orchSrvc.createVirtualMachineFromScratch(vm.getUuid(), owner.getAccountName(), vm.getIsoId().toString(), hostName, displayName, hypervisor.name(), guestOSCategory.getName(), offering.getCpu(), offering.getSpeed(), offering.getRamSize(), diskSize,  computeTags, rootDiskTags, networkUuidList, plan);
		}else {
			VirtualMachineEntity vmEntity = _orchSrvc.createVirtualMachine(vm.getUuid(), owner.getAccountName(), new Long(template.getId()).toString(), hostName, displayName, hypervisor.name(), offering.getCpu(),  offering.getSpeed(), offering.getRamSize(), diskSize, computeTags, rootDiskTags, networkUuidList, plan);
		}

		if (s_logger.isDebugEnabled()) {
			s_logger.debug("Successfully allocated DB entry for " + vm);
		}
		UserContext.current().setEventDetails("Vm Id: " + vm.getId());

		UsageEventVO usageEvent = new UsageEventVO(EventTypes.EVENT_VM_CREATE,
				accountId, zone.getId(), vm.getId(), vm.getHostName(),
				offering.getId(), template.getId(), hypervisorType.toString());
		_usageEventDao.persist(usageEvent);

		_resourceLimitMgr.incrementResourceCount(accountId,
				ResourceType.user_vm);
		txn.commit();
		// Assign instance to the group
		try {
			if (group != null) {
				boolean addToGroup = addInstanceToGroup(Long.valueOf(id), group);
				if (!addToGroup) {
					throw new CloudRuntimeException(
							"Unable to assign Vm to the group " + group);
				}
			}
		} catch (Exception ex) {
			throw new CloudRuntimeException("Unable to assign Vm to the group "
					+ group);
		}

		_securityGroupMgr.addInstanceToGroups(vm.getId(), securityGroupIdList);

		return vm;
	}

	private void validateUserData(String userData) {
		byte[] decodedUserData = null;
		if (userData != null) {
			if (!Base64.isBase64(userData)) {
				throw new InvalidParameterValueException(
						"User data is not base64 encoded");
			}
			if (userData.length() >= 2 * MAX_USER_DATA_LENGTH_BYTES) {
				throw new InvalidParameterValueException(
						"User data is too long");
			}
			decodedUserData = Base64.decodeBase64(userData.getBytes());
			if (decodedUserData.length > MAX_USER_DATA_LENGTH_BYTES) {
				throw new InvalidParameterValueException(
						"User data is too long");
			}
			if (decodedUserData.length < 1) {
				throw new InvalidParameterValueException(
						"User data is too short");
			}
		}
	}

	@Override
	@ActionEvent(eventType = EventTypes.EVENT_VM_CREATE, eventDescription = "starting Vm", async = true)
	public UserVm startVirtualMachine(DeployVMCmd cmd)
			throws ResourceUnavailableException, InsufficientCapacityException,
			ConcurrentOperationException {
		return startVirtualMachine(cmd, null);
	}

	protected UserVm startVirtualMachine(DeployVMCmd cmd,
			Map<VirtualMachineProfile.Param, Object> additonalParams)
			throws ResourceUnavailableException, InsufficientCapacityException,
			ConcurrentOperationException {

		long vmId = cmd.getEntityId();
		Long hostId = cmd.getHostId();
		UserVmVO vm = _vmDao.findById(vmId);

		Pair<UserVmVO, Map<VirtualMachineProfile.Param, Object>> vmParamPair = null;
		try {
			vmParamPair = startVirtualMachine(vmId, hostId, additonalParams);
			vm = vmParamPair.first();
			;
		} finally {
			updateVmStateForFailedVmCreation(vm.getId());
		}

		// Check that the password was passed in and is valid
		VMTemplateVO template = _templateDao.findByIdIncludingRemoved(vm
				.getTemplateId());
		if (template.getEnablePassword()) {
			// this value is not being sent to the backend; need only for api
			// display purposes
			vm.setPassword((String) vmParamPair.second().get(
					VirtualMachineProfile.Param.VmPassword));
		}

		return vm;
	}

	@Override
	public boolean finalizeVirtualMachineProfile(
			VirtualMachineProfile<UserVmVO> profile, DeployDestination dest,
			ReservationContext context) {
		UserVmVO vm = profile.getVirtualMachine();
		Map<String, String> details = _vmDetailsDao.findDetails(vm.getId());
		vm.setDetails(details);

		if (vm.getIsoId() != null) {
			String isoPath = null;

			VirtualMachineTemplate template = _templateDao.findById(vm
					.getIsoId());
			if (template == null || template.getFormat() != ImageFormat.ISO) {
				throw new CloudRuntimeException(
						"Can not find ISO in vm_template table for id "
								+ vm.getIsoId());
			}

			Pair<String, String> isoPathPair = _storageMgr.getAbsoluteIsoPath(
					template.getId(), vm.getDataCenterIdToDeployIn());

			if (template.getTemplateType() == TemplateType.PERHOST) {
				isoPath = template.getName();
			} else {
				if (isoPathPair == null) {
					s_logger.warn("Couldn't get absolute iso path");
					return false;
				} else {
					isoPath = isoPathPair.first();
				}
			}

			if (template.isBootable()) {
				profile.setBootLoaderType(BootloaderType.CD);
			}
			GuestOSVO guestOS = _guestOSDao.findById(template.getGuestOSId());
			String displayName = null;
			if (guestOS != null) {
				displayName = guestOS.getDisplayName();
			}
			VolumeTO iso = new VolumeTO(profile.getId(), Volume.Type.ISO,
					StoragePoolType.ISO, null, template.getName(), null,
					isoPath, 0, null, displayName);

			iso.setDeviceId(3);
			profile.addDisk(iso);
		} else {
			VirtualMachineTemplate template = profile.getTemplate();
			/* create a iso placeholder */
			VolumeTO iso = new VolumeTO(profile.getId(), Volume.Type.ISO,
					StoragePoolType.ISO, null, template.getName(), null, null,
					0, null);
			iso.setDeviceId(3);
			profile.addDisk(iso);
		}

		return true;
	}

	@Override
	public boolean finalizeDeployment(Commands cmds,
			VirtualMachineProfile<UserVmVO> profile, DeployDestination dest,
			ReservationContext context) {
		UserVmVO userVm = profile.getVirtualMachine();
		List<NicVO> nics = _nicDao.listByVmId(userVm.getId());
		for (NicVO nic : nics) {
			NetworkVO network = _networkDao.findById(nic.getNetworkId());
			if (network.getTrafficType() == TrafficType.Guest
					|| network.getTrafficType() == TrafficType.Public) {
				userVm.setPrivateIpAddress(nic.getIp4Address());
				userVm.setPrivateMacAddress(nic.getMacAddress());
			}
		}
		return true;
	}

	@Override
	public boolean finalizeCommandsOnStart(Commands cmds,
			VirtualMachineProfile<UserVmVO> profile) {
		return true;
	}

	@Override
	public boolean finalizeStart(VirtualMachineProfile<UserVmVO> profile,
			long hostId, Commands cmds, ReservationContext context) {
		UserVmVO vm = profile.getVirtualMachine();

		Answer[] answersToCmds = cmds.getAnswers();
		if (answersToCmds == null) {
			if (s_logger.isDebugEnabled()) {
				s_logger.debug("Returning from finalizeStart() since there are no answers to read");
			}
			return true;
		}
		Answer startAnswer = cmds.getAnswer(StartAnswer.class);
		String returnedIp = null;
		String originalIp = null;
		if (startAnswer != null) {
			StartAnswer startAns = (StartAnswer) startAnswer;
			VirtualMachineTO vmTO = startAns.getVirtualMachine();
			for (NicTO nicTO : vmTO.getNics()) {
				if (nicTO.getType() == TrafficType.Guest) {
					returnedIp = nicTO.getIp();
				}
			}
		}

		List<NicVO> nics = _nicDao.listByVmId(vm.getId());
		NicVO guestNic = null;
		NetworkVO guestNetwork = null;
		for (NicVO nic : nics) {
			NetworkVO network = _networkDao.findById(nic.getNetworkId());
			long isDefault = (nic.isDefaultNic()) ? 1 : 0;
			UsageEventVO usageEvent = new UsageEventVO(
					EventTypes.EVENT_NETWORK_OFFERING_ASSIGN,
					vm.getAccountId(), vm.getDataCenterIdToDeployIn(),
					vm.getId(), vm.getHostName(),
					network.getNetworkOfferingId(), null, isDefault);
			_usageEventDao.persist(usageEvent);
			if (network.getTrafficType() == TrafficType.Guest) {
				originalIp = nic.getIp4Address();
				guestNic = nic;
				guestNetwork = network;
			}
		}
		boolean ipChanged = false;
		if (originalIp != null && !originalIp.equalsIgnoreCase(returnedIp)) {
			if (returnedIp != null && guestNic != null) {
				guestNic.setIp4Address(returnedIp);
				ipChanged = true;
			}
		}
		if (returnedIp != null && !returnedIp.equalsIgnoreCase(originalIp)) {
			if (guestNic != null) {
				guestNic.setIp4Address(returnedIp);
				ipChanged = true;
			}
		}
		if (ipChanged) {
			DataCenterVO dc = _dcDao.findById(vm.getDataCenterIdToDeployIn());
			UserVmVO userVm = profile.getVirtualMachine();
			// dc.getDhcpProvider().equalsIgnoreCase(Provider.ExternalDhcpServer.getName())
			if (_ntwkSrvcDao.canProviderSupportServiceInNetwork(
					guestNetwork.getId(), Service.Dhcp,
					Provider.ExternalDhcpServer)) {
				_nicDao.update(guestNic.getId(), guestNic);
				userVm.setPrivateIpAddress(guestNic.getIp4Address());
				_vmDao.update(userVm.getId(), userVm);

				s_logger.info("Detected that ip changed in the answer, updated nic in the db with new ip "
						+ returnedIp);
			}
		}

		// get system ip and create static nat rule for the vm
		try {
			_rulesMgr.getSystemIpAndEnableStaticNatForVm(
					profile.getVirtualMachine(), false);
		} catch (Exception ex) {
			s_logger.warn(
					"Failed to get system ip and enable static nat for the vm "
							+ profile.getVirtualMachine()
							+ " due to exception ", ex);
			return false;
		}

		return true;
	}

	@Override
	public void finalizeExpunge(UserVmVO vm) {
	}

	@Override
	public UserVmVO persist(UserVmVO vm) {
		return _vmDao.persist(vm);
	}

	@Override
	public UserVmVO findById(long id) {
		return _vmDao.findById(id);
	}

	@Override
	public UserVmVO findByName(String name) {
		if (!VirtualMachineName.isValidVmName(name)) {
			return null;
		}
		return findById(VirtualMachineName.getVmId(name));
	}

	@Override
	@ActionEvent(eventType = EventTypes.EVENT_VM_STOP, eventDescription = "stopping Vm", async = true)
	public UserVm stopVirtualMachine(long vmId, boolean forced)
			throws ConcurrentOperationException {
		// Input validation
		Account caller = UserContext.current().getCaller();
		Long userId = UserContext.current().getCallerUserId();

		// if account is removed, return error
		if (caller != null && caller.getRemoved() != null) {
			throw new PermissionDeniedException("The account " + caller.getId()
					+ " is removed");
		}

		UserVmVO vm = _vmDao.findById(vmId);
		if (vm == null) {
			throw new InvalidParameterValueException(
					"unable to find a virtual machine with id " + vmId);
		}

		_accountMgr.checkAccess(caller, null, true, vm);
		UserVO user = _userDao.findById(userId);

		try {
			_itMgr.advanceStop(vm, forced, user, caller);
		} catch (ResourceUnavailableException e) {
			throw new CloudRuntimeException(
					"Unable to contact the agent to stop the virtual machine "
							+ vm, e);
		} catch (OperationTimedoutException e) {
			throw new CloudRuntimeException(
					"Unable to contact the agent to stop the virtual machine "
							+ vm, e);
		}

		return _vmDao.findById(vmId);
	}

	@Override
	public void finalizeStop(VirtualMachineProfile<UserVmVO> profile,
			StopAnswer answer) {
		// release elastic IP here
		IPAddressVO ip = _ipAddressDao.findByAssociatedVmId(profile.getId());
		if (ip != null && ip.getSystem()) {
			UserContext ctx = UserContext.current();
			try {
				_rulesMgr.disableStaticNat(ip.getId(), ctx.getCaller(),
						ctx.getCallerUserId(), true);
			} catch (Exception ex) {
				s_logger.warn(
						"Failed to disable static nat and release system ip "
								+ ip + " as a part of vm "
								+ profile.getVirtualMachine()
								+ " stop due to exception ", ex);
			}
		}
	}

	public String generateRandomPassword() {
		return PasswordGenerator.generateRandomPassword(6);
	}

	@Override
	public Pair<UserVmVO, Map<VirtualMachineProfile.Param, Object>> startVirtualMachine(
			long vmId, Long hostId,
			Map<VirtualMachineProfile.Param, Object> additionalParams)
			throws ConcurrentOperationException, ResourceUnavailableException,
			InsufficientCapacityException {
		// Input validation
		Account callerAccount = UserContext.current().getCaller();
		UserVO callerUser = _userDao.findById(UserContext.current()
				.getCallerUserId());

		// if account is removed, return error
		if (callerAccount != null && callerAccount.getRemoved() != null) {
			throw new InvalidParameterValueException("The account "
					+ callerAccount.getId() + " is removed");
		}

		UserVmVO vm = _vmDao.findById(vmId);
		if (vm == null) {
			throw new InvalidParameterValueException(
					"unable to find a virtual machine with id " + vmId);
		}

		_accountMgr.checkAccess(callerAccount, null, true, vm);

		Account owner = _accountDao.findById(vm.getAccountId());

		if (owner == null) {
			throw new InvalidParameterValueException("The owner of " + vm
					+ " does not exist: " + vm.getAccountId());
		}

		if (owner.getState() == Account.State.disabled) {
			throw new PermissionDeniedException("The owner of " + vm
					+ " is disabled: " + vm.getAccountId());
		}

		Host destinationHost = null;
		if (hostId != null) {
			Account account = UserContext.current().getCaller();
			if (!_accountService.isRootAdmin(account.getType())) {
				throw new PermissionDeniedException(
						"Parameter hostid can only be specified by a Root Admin, permission denied");
			}
			destinationHost = _hostDao.findById(hostId);
			if (destinationHost == null) {
				throw new InvalidParameterValueException(
						"Unable to find the host to deploy the VM, host id="
								+ hostId);
			}
		}

		// check if vm is security group enabled
		if (_securityGroupMgr.isVmSecurityGroupEnabled(vmId)
				&& _securityGroupMgr.getSecurityGroupsForVm(vmId).isEmpty()
				&& !_securityGroupMgr.isVmMappedToDefaultSecurityGroup(vmId)
				&& _networkMgr.canAddDefaultSecurityGroup()) {
			// if vm is not mapped to security group, create a mapping
			if (s_logger.isDebugEnabled()) {
				s_logger.debug("Vm "
						+ vm
						+ " is security group enabled, but not mapped to default security group; creating the mapping automatically");
			}

			SecurityGroup defaultSecurityGroup = _securityGroupMgr
					.getDefaultSecurityGroup(vm.getAccountId());
			if (defaultSecurityGroup != null) {
				List<Long> groupList = new ArrayList<Long>();
				groupList.add(defaultSecurityGroup.getId());
				_securityGroupMgr.addInstanceToGroups(vmId, groupList);
			}
		}

		DataCenterDeployment plan = null;
		if (destinationHost != null) {
			s_logger.debug("Destination Host to deploy the VM is specified, specifying a deployment plan to deploy the VM");
			plan = new DataCenterDeployment(vm.getDataCenterIdToDeployIn(),
					destinationHost.getPodId(), destinationHost.getClusterId(),
					destinationHost.getId(), null, null);
		}

		// Set parameters
		Map<VirtualMachineProfile.Param, Object> params = null;
		VMTemplateVO template = null;
		if (vm.isUpdateParameters()) {
			_vmDao.loadDetails(vm);
			// Check that the password was passed in and is valid
			template = _templateDao
					.findByIdIncludingRemoved(vm.getTemplateId());

			String password = "saved_password";
			if (template.getEnablePassword()) {
				password = generateRandomPassword();
			}

			if (!validPassword(password)) {
				throw new InvalidParameterValueException(
						"A valid password for this virtual machine was not provided.");
			}

			// Check if an SSH key pair was selected for the instance and if so
			// use it to encrypt & save the vm password
			String sshPublicKey = vm.getDetail("SSH.PublicKey");
			if (sshPublicKey != null && !sshPublicKey.equals("")
					&& password != null && !password.equals("saved_password")) {
				String encryptedPasswd = RSAHelper.encryptWithSSHPublicKey(
						sshPublicKey, password);
				if (encryptedPasswd == null) {
					throw new CloudRuntimeException("Error encrypting password");
				}

				vm.setDetail("Encrypted.Password", encryptedPasswd);
				_vmDao.saveDetails(vm);
			}

			params = new HashMap<VirtualMachineProfile.Param, Object>();
			if (additionalParams != null) {
				params.putAll(additionalParams);
			}
			params.put(VirtualMachineProfile.Param.VmPassword, password);
		}

		vm = _itMgr.start(vm, params, callerUser, callerAccount, plan);

		Pair<UserVmVO, Map<VirtualMachineProfile.Param, Object>> vmParamPair = new Pair(
				vm, params);
		if (vm != null && vm.isUpdateParameters()) {
			// this value is not being sent to the backend; need only for api
			// display purposes
			if (template.getEnablePassword()) {
				vm.setPassword((String) vmParamPair.second().get(
						VirtualMachineProfile.Param.VmPassword));
				vm.setUpdateParameters(false);
				_vmDao.update(vm.getId(), vm);
			}
		}

		return vmParamPair;
	}

	@Override
	public UserVm destroyVm(long vmId) throws ResourceUnavailableException,
			ConcurrentOperationException {
		Account caller = UserContext.current().getCaller();
		Long userId = UserContext.current().getCallerUserId();

		// Verify input parameters
		UserVmVO vm = _vmDao.findById(vmId);
		if (vm == null || vm.getRemoved() != null) {
			InvalidParameterValueException ex = new InvalidParameterValueException(
					"Unable to find a virtual machine with specified vmId");
			ex.addProxyObject(vm, vmId, "vmId");
			throw ex;
		}

		if (vm.getState() == State.Destroyed
				|| vm.getState() == State.Expunging) {
			s_logger.trace("Vm id=" + vmId + " is already destroyed");
			return vm;
		}

		_accountMgr.checkAccess(caller, null, true, vm);
		User userCaller = _userDao.findById(userId);

		boolean status;
		State vmState = vm.getState();

		try {
			status = _itMgr.destroy(vm, userCaller, caller);
		} catch (OperationTimedoutException e) {
			CloudRuntimeException ex = new CloudRuntimeException(
					"Unable to destroy with specified vmId", e);
			ex.addProxyObject(vm, vmId, "vmId");
			throw ex;
		}

		if (status) {
			// Mark the account's volumes as destroyed
			List<VolumeVO> volumes = _volsDao.findByInstance(vmId);
			for (VolumeVO volume : volumes) {
				if (volume.getVolumeType().equals(Volume.Type.ROOT)) {
					UsageEventVO usageEvent = new UsageEventVO(
							EventTypes.EVENT_VOLUME_DELETE,
							volume.getAccountId(), volume.getDataCenterId(),
							volume.getId(), volume.getName());
					_usageEventDao.persist(usageEvent);
				}
			}

			if (vmState != State.Error) {
				_resourceLimitMgr.decrementResourceCount(vm.getAccountId(),
						ResourceType.user_vm);
			}

			return _vmDao.findById(vmId);
		} else {
			CloudRuntimeException ex = new CloudRuntimeException(
					"Failed to destroy vm with specified vmId");
			ex.addProxyObject(vm, vmId, "vmId");
			throw ex;
		}
	}

	@Override
	public List<UserVmVO> searchForUserVMs(ListVMsCmd cmd) {
		Account caller = UserContext.current().getCaller();
		List<Long> permittedAccounts = new ArrayList<Long>();
		String hypervisor = cmd.getHypervisor();
		boolean listAll = cmd.listAll();
		Long id = cmd.getId();
		Map<String, String> tags = cmd.getTags();

		Ternary<Long, Boolean, ListProjectResourcesCriteria> domainIdRecursiveListProject = new Ternary<Long, Boolean, ListProjectResourcesCriteria>(
				cmd.getDomainId(), cmd.isRecursive(), null);
		_accountMgr.buildACLSearchParameters(caller, id, cmd.getAccountName(),
				cmd.getProjectId(), permittedAccounts,
				domainIdRecursiveListProject, listAll, false);
		Long domainId = domainIdRecursiveListProject.first();
		Boolean isRecursive = domainIdRecursiveListProject.second();
		ListProjectResourcesCriteria listProjectResourcesCriteria = domainIdRecursiveListProject
				.third();

		Criteria c = new Criteria("id", Boolean.TRUE, cmd.getStartIndex(),
				cmd.getPageSizeVal());
		c.addCriteria(Criteria.KEYWORD, cmd.getKeyword());
		c.addCriteria(Criteria.ID, cmd.getId());
		c.addCriteria(Criteria.NAME, cmd.getInstanceName());
		c.addCriteria(Criteria.STATE, cmd.getState());
		c.addCriteria(Criteria.DATACENTERID, cmd.getZoneId());
		c.addCriteria(Criteria.GROUPID, cmd.getGroupId());
		c.addCriteria(Criteria.FOR_VIRTUAL_NETWORK, cmd.getForVirtualNetwork());
		c.addCriteria(Criteria.NETWORKID, cmd.getNetworkId());
		c.addCriteria(Criteria.TEMPLATE_ID, cmd.getTemplateId());
		c.addCriteria(Criteria.ISO_ID, cmd.getIsoId());
		c.addCriteria(Criteria.VPC_ID, cmd.getVpcId());

		if (domainId != null) {
			c.addCriteria(Criteria.DOMAINID, domainId);
		}

		if (HypervisorType.getType(hypervisor) != HypervisorType.None) {
			c.addCriteria(Criteria.HYPERVISOR, hypervisor);
		} else if (hypervisor != null) {
			throw new InvalidParameterValueException("Invalid HypervisorType "
					+ hypervisor);
		}

		// ignore these search requests if it's not an admin
		if (_accountMgr.isAdmin(caller.getType())) {
			c.addCriteria(Criteria.PODID, cmd.getPodId());
			c.addCriteria(Criteria.HOSTID, cmd.getHostId());
			c.addCriteria(Criteria.STORAGE_ID, cmd.getStorageId());
		}

		if (!permittedAccounts.isEmpty()) {
			c.addCriteria(Criteria.ACCOUNTID, permittedAccounts.toArray());
		}
		c.addCriteria(Criteria.ISADMIN, _accountMgr.isAdmin(caller.getType()));

		return searchForUserVMs(c, caller, domainId, isRecursive,
				permittedAccounts, listAll, listProjectResourcesCriteria, tags);
	}

	@Override
	public List<UserVmVO> searchForUserVMs(Criteria c, Account caller,
			Long domainId, boolean isRecursive, List<Long> permittedAccounts,
			boolean listAll,
			ListProjectResourcesCriteria listProjectResourcesCriteria,
			Map<String, String> tags) {
		Filter searchFilter = new Filter(UserVmVO.class, c.getOrderBy(),
				c.getAscending(), c.getOffset(), c.getLimit());

		SearchBuilder<UserVmVO> sb = _vmDao.createSearchBuilder();
		_accountMgr.buildACLSearchBuilder(sb, domainId, isRecursive,
				permittedAccounts, listProjectResourcesCriteria);

		Object id = c.getCriteria(Criteria.ID);
		Object name = c.getCriteria(Criteria.NAME);
		Object state = c.getCriteria(Criteria.STATE);
		Object notState = c.getCriteria(Criteria.NOTSTATE);
		Object zone = c.getCriteria(Criteria.DATACENTERID);
		Object pod = c.getCriteria(Criteria.PODID);
		Object hostId = c.getCriteria(Criteria.HOSTID);
		Object hostName = c.getCriteria(Criteria.HOSTNAME);
		Object keyword = c.getCriteria(Criteria.KEYWORD);
		Object isAdmin = c.getCriteria(Criteria.ISADMIN);
		assert c.getCriteria(Criteria.IPADDRESS) == null : "We don't support search by ip address on VM any more.  If you see this assert, it means we have to find a different way to search by the nic table.";
		Object groupId = c.getCriteria(Criteria.GROUPID);
		Object networkId = c.getCriteria(Criteria.NETWORKID);
		Object hypervisor = c.getCriteria(Criteria.HYPERVISOR);
		Object storageId = c.getCriteria(Criteria.STORAGE_ID);
		Object templateId = c.getCriteria(Criteria.TEMPLATE_ID);
		Object isoId = c.getCriteria(Criteria.ISO_ID);
		Object vpcId = c.getCriteria(Criteria.VPC_ID);

		sb.and("displayName", sb.entity().getDisplayName(),
				SearchCriteria.Op.LIKE);
		sb.and("id", sb.entity().getId(), SearchCriteria.Op.EQ);
		sb.and("name", sb.entity().getHostName(), SearchCriteria.Op.LIKE);
		sb.and("stateEQ", sb.entity().getState(), SearchCriteria.Op.EQ);
		sb.and("stateNEQ", sb.entity().getState(), SearchCriteria.Op.NEQ);
		sb.and("stateNIN", sb.entity().getState(), SearchCriteria.Op.NIN);
		sb.and("dataCenterId", sb.entity().getDataCenterIdToDeployIn(),
				SearchCriteria.Op.EQ);
		sb.and("podId", sb.entity().getPodIdToDeployIn(), SearchCriteria.Op.EQ);
		sb.and("hypervisorType", sb.entity().getHypervisorType(),
				SearchCriteria.Op.EQ);
		sb.and("hostIdEQ", sb.entity().getHostId(), SearchCriteria.Op.EQ);
		sb.and("hostIdIN", sb.entity().getHostId(), SearchCriteria.Op.IN);
		sb.and("templateId", sb.entity().getTemplateId(), SearchCriteria.Op.EQ);
		sb.and("isoId", sb.entity().getTemplateId(), SearchCriteria.Op.EQ);

		if (groupId != null && (Long) groupId == -1) {
			SearchBuilder<InstanceGroupVMMapVO> vmSearch = _groupVMMapDao
					.createSearchBuilder();
			vmSearch.and("instanceId", vmSearch.entity().getInstanceId(),
					SearchCriteria.Op.EQ);
			sb.join("vmSearch", vmSearch, sb.entity().getId(), vmSearch
					.entity().getInstanceId(), JoinBuilder.JoinType.LEFTOUTER);
		} else if (groupId != null) {
			SearchBuilder<InstanceGroupVMMapVO> groupSearch = _groupVMMapDao
					.createSearchBuilder();
			groupSearch.and("groupId", groupSearch.entity().getGroupId(),
					SearchCriteria.Op.EQ);
			sb.join("groupSearch", groupSearch, sb.entity().getId(),
					groupSearch.entity().getInstanceId(),
					JoinBuilder.JoinType.INNER);
		}

		if (tags != null && !tags.isEmpty()) {
			SearchBuilder<ResourceTagVO> tagSearch = _resourceTagDao
					.createSearchBuilder();
			for (int count = 0; count < tags.size(); count++) {
				tagSearch.or().op("key" + String.valueOf(count),
						tagSearch.entity().getKey(), SearchCriteria.Op.EQ);
				tagSearch.and("value" + String.valueOf(count), tagSearch
						.entity().getValue(), SearchCriteria.Op.EQ);
				tagSearch.cp();
			}
			tagSearch.and("resourceType", tagSearch.entity().getResourceType(),
					SearchCriteria.Op.EQ);
			sb.groupBy(sb.entity().getId());
			sb.join("tagSearch", tagSearch, sb.entity().getId(), tagSearch
					.entity().getResourceId(), JoinBuilder.JoinType.INNER);
		}

		if (networkId != null) {
			SearchBuilder<NicVO> nicSearch = _nicDao.createSearchBuilder();
			nicSearch.and("networkId", nicSearch.entity().getNetworkId(),
					SearchCriteria.Op.EQ);

			SearchBuilder<NetworkVO> networkSearch = _networkDao
					.createSearchBuilder();
			networkSearch.and("networkId", networkSearch.entity().getId(),
					SearchCriteria.Op.EQ);
			nicSearch.join("networkSearch", networkSearch, nicSearch.entity()
					.getNetworkId(), networkSearch.entity().getId(),
					JoinBuilder.JoinType.INNER);

			sb.join("nicSearch", nicSearch, sb.entity().getId(), nicSearch
					.entity().getInstanceId(), JoinBuilder.JoinType.INNER);
		}

		if (vpcId != null && networkId == null) {
			SearchBuilder<NicVO> nicSearch = _nicDao.createSearchBuilder();

			SearchBuilder<NetworkVO> networkSearch = _networkDao
					.createSearchBuilder();
			nicSearch.join("networkSearch", networkSearch, nicSearch.entity()
					.getNetworkId(), networkSearch.entity().getId(),
					JoinBuilder.JoinType.INNER);

			SearchBuilder<VpcVO> vpcSearch = _vpcDao.createSearchBuilder();
			vpcSearch.and("vpcId", vpcSearch.entity().getId(),
					SearchCriteria.Op.EQ);
			networkSearch.join("vpcSearch", vpcSearch, networkSearch.entity()
					.getVpcId(), vpcSearch.entity().getId(),
					JoinBuilder.JoinType.INNER);

			sb.join("nicSearch", nicSearch, sb.entity().getId(), nicSearch
					.entity().getInstanceId(), JoinBuilder.JoinType.INNER);
		}

		if (storageId != null) {
			SearchBuilder<VolumeVO> volumeSearch = _volsDao
					.createSearchBuilder();
			volumeSearch.and("poolId", volumeSearch.entity().getPoolId(),
					SearchCriteria.Op.EQ);
			sb.join("volumeSearch", volumeSearch, sb.entity().getId(),
					volumeSearch.entity().getInstanceId(),
					JoinBuilder.JoinType.INNER);
		}

		// populate the search criteria with the values passed in
		SearchCriteria<UserVmVO> sc = sb.create();
		_accountMgr.buildACLSearchCriteria(sc, domainId, isRecursive,
				permittedAccounts, listProjectResourcesCriteria);

		if (tags != null && !tags.isEmpty()) {
			int count = 0;
			sc.setJoinParameters("tagSearch", "resourceType",
					TaggedResourceType.UserVm.toString());
			for (String key : tags.keySet()) {
				sc.setJoinParameters("tagSearch",
						"key" + String.valueOf(count), key);
				sc.setJoinParameters("tagSearch",
						"value" + String.valueOf(count), tags.get(key));
				count++;
			}
		}

		if (groupId != null && (Long) groupId == -1) {
			sc.setJoinParameters("vmSearch", "instanceId", (Object) null);
		} else if (groupId != null) {
			sc.setJoinParameters("groupSearch", "groupId", groupId);
		}

		if (keyword != null) {
			SearchCriteria<UserVmVO> ssc = _vmDao.createSearchCriteria();
			ssc.addOr("displayName", SearchCriteria.Op.LIKE, "%" + keyword
					+ "%");
			ssc.addOr("hostName", SearchCriteria.Op.LIKE, "%" + keyword + "%");
			ssc.addOr("instanceName", SearchCriteria.Op.LIKE, "%" + keyword
					+ "%");
			ssc.addOr("state", SearchCriteria.Op.EQ, keyword);

			sc.addAnd("displayName", SearchCriteria.Op.SC, ssc);
		}

		if (id != null) {
			sc.setParameters("id", id);
		}

		if (templateId != null) {
			sc.setParameters("templateId", templateId);
		}

		if (isoId != null) {
			sc.setParameters("isoId", isoId);
		}

		if (networkId != null) {
			sc.setJoinParameters("nicSearch", "networkId", networkId);
		}

		if (vpcId != null && networkId == null) {
			sc.setJoinParameters("vpcSearch", "vpcId", vpcId);
		}

		if (name != null) {
			sc.setParameters("name", "%" + name + "%");
		}

		if (state != null) {
			if (notState != null && (Boolean) notState == true) {
				sc.setParameters("stateNEQ", state);
			} else {
				sc.setParameters("stateEQ", state);
			}
		}

		if (hypervisor != null) {
			sc.setParameters("hypervisorType", hypervisor);
		}

		// Don't show Destroyed and Expunging vms to the end user
		if ((isAdmin != null) && ((Boolean) isAdmin != true)) {
			sc.setParameters("stateNIN", "Destroyed", "Expunging");
		}

		if (zone != null) {
			sc.setParameters("dataCenterId", zone);

			if (state == null) {
				sc.setParameters("stateNEQ", "Destroyed");
			}
		}
		if (pod != null) {
			sc.setParameters("podId", pod);

			if (state == null) {
				sc.setParameters("stateNEQ", "Destroyed");
			}
		}

		if (hostId != null) {
			sc.setParameters("hostIdEQ", hostId);
		} else {
			if (hostName != null) {
				List<HostVO> hosts = _resourceMgr
						.listHostsByNameLike((String) hostName);
				if (hosts != null & !hosts.isEmpty()) {
					Long[] hostIds = new Long[hosts.size()];
					for (int i = 0; i < hosts.size(); i++) {
						HostVO host = hosts.get(i);
						hostIds[i] = host.getId();
					}
					sc.setParameters("hostIdIN", (Object[]) hostIds);
				} else {
					return new ArrayList<UserVmVO>();
				}
			}
		}

		if (storageId != null) {
			sc.setJoinParameters("volumeSearch", "poolId", storageId);
		}
		s_logger.debug("THE WHERE CLAUSE IS:" + sc.getWhereClause());
		return _vmDao.search(sc, searchFilter);
	}

	@Override
	public HypervisorType getHypervisorTypeOfUserVM(long vmId) {
		UserVmVO userVm = _vmDao.findById(vmId);
		if (userVm == null) {
			InvalidParameterValueException ex = new InvalidParameterValueException(
					"unable to find a virtual machine with specified id");
			ex.addProxyObject(userVm, vmId, "vmId");
			throw ex;
		}

		return userVm.getHypervisorType();
	}

	@Override
	public UserVm createVirtualMachine(DeployVMCmd cmd)
			throws InsufficientCapacityException, ResourceUnavailableException,
			ConcurrentOperationException, StorageUnavailableException,
			ResourceAllocationException {
		// TODO Auto-generated method stub
		return null;
	}

	@Override
	public UserVm getUserVm(long vmId) {
		return _vmDao.findById(vmId);
	}

	@Override
	public VirtualMachine vmStorageMigration(Long vmId, StoragePool destPool) {
		// access check - only root admin can migrate VM
		Account caller = UserContext.current().getCaller();
		if (caller.getType() != Account.ACCOUNT_TYPE_ADMIN) {
			if (s_logger.isDebugEnabled()) {
				s_logger.debug("Caller is not a root admin, permission denied to migrate the VM");
			}
			throw new PermissionDeniedException(
					"No permission to migrate VM, Only Root Admin can migrate a VM!");
		}

		VMInstanceVO vm = _vmInstanceDao.findById(vmId);
		if (vm == null) {
			throw new InvalidParameterValueException(
					"Unable to find the VM by id=" + vmId);
		}

		if (vm.getState() != State.Stopped) {
			InvalidParameterValueException ex = new InvalidParameterValueException(
					"VM is not Stopped, unable to migrate the vm having the specified id");
			ex.addProxyObject(vm, vmId, "vmId");
			throw ex;
		}

		if (vm.getType() != VirtualMachine.Type.User) {
			throw new InvalidParameterValueException(
					"can only do storage migration on user vm");
		}

		List<VolumeVO> vols = _volsDao.findByInstance(vm.getId());
		if (vols.size() > 1) {
			throw new InvalidParameterValueException(
					"Data disks attached to the vm, can not migrate. Need to dettach data disks at first");
		}

		HypervisorType destHypervisorType = _clusterDao.findById(
				destPool.getClusterId()).getHypervisorType();
		if (vm.getHypervisorType() != destHypervisorType) {
			throw new InvalidParameterValueException(
					"hypervisor is not compatible: dest: "
							+ destHypervisorType.toString() + ", vm: "
							+ vm.getHypervisorType().toString());
		}
		VMInstanceVO migratedVm = _itMgr.storageMigration(vm, destPool);
		return migratedVm;

	}

	private boolean isVMUsingLocalStorage(VMInstanceVO vm) {
		boolean usesLocalStorage = false;
		ServiceOfferingVO svcOffering = _serviceOfferingDao.findById(vm
				.getServiceOfferingId());
		if (svcOffering.getUseLocalStorage()) {
			usesLocalStorage = true;
		} else {
			List<VolumeVO> volumes = _volsDao.findByInstanceAndType(vm.getId(),
					Volume.Type.DATADISK);
			for (VolumeVO vol : volumes) {
				DiskOfferingVO diskOffering = _diskOfferingDao.findById(vol
						.getDiskOfferingId());
				if (diskOffering.getUseLocalStorage()) {
					usesLocalStorage = true;
					break;
				}
			}
		}
		return usesLocalStorage;
	}

	@Override
	@ActionEvent(eventType = EventTypes.EVENT_VM_MIGRATE, eventDescription = "migrating VM", async = true)
	public VirtualMachine migrateVirtualMachine(Long vmId, Host destinationHost)
			throws ResourceUnavailableException, ConcurrentOperationException,
			ManagementServerException, VirtualMachineMigrationException {
		// access check - only root admin can migrate VM
		Account caller = UserContext.current().getCaller();
		if (caller.getType() != Account.ACCOUNT_TYPE_ADMIN) {
			if (s_logger.isDebugEnabled()) {
				s_logger.debug("Caller is not a root admin, permission denied to migrate the VM");
			}
			throw new PermissionDeniedException(
					"No permission to migrate VM, Only Root Admin can migrate a VM!");
		}

		VMInstanceVO vm = _vmInstanceDao.findById(vmId);
		if (vm == null) {
			throw new InvalidParameterValueException(
					"Unable to find the VM by id=" + vmId);
		}
		// business logic
		if (vm.getState() != State.Running) {
			if (s_logger.isDebugEnabled()) {
				s_logger.debug("VM is not Running, unable to migrate the vm "
						+ vm);
			}
			InvalidParameterValueException ex = new InvalidParameterValueException(
					"VM is not Running, unable to migrate the vm with specified id");
			ex.addProxyObject(vm, vmId, "vmId");
			throw ex;
		}
		if (!vm.getHypervisorType().equals(HypervisorType.XenServer)
				&& !vm.getHypervisorType().equals(HypervisorType.VMware)
				&& !vm.getHypervisorType().equals(HypervisorType.KVM)
				&& !vm.getHypervisorType().equals(HypervisorType.Ovm)) {
			if (s_logger.isDebugEnabled()) {
				s_logger.debug(vm
						+ " is not XenServer/VMware/KVM/Ovm, cannot migrate this VM.");
			}
			throw new InvalidParameterValueException(
					"Unsupported Hypervisor Type for VM migration, we support XenServer/VMware/KVM only");
		}

		if (isVMUsingLocalStorage(vm)) {
			if (s_logger.isDebugEnabled()) {
				s_logger.debug(vm
						+ " is using Local Storage, cannot migrate this VM.");
			}
			throw new InvalidParameterValueException(
					"Unsupported operation, VM uses Local storage, cannot migrate");
		}

		// check if migrating to same host
		long srcHostId = vm.getHostId();
		if (destinationHost.getId() == srcHostId) {
			throw new InvalidParameterValueException(
					"Cannot migrate VM, VM is already presnt on this host, please specify valid destination host to migrate the VM");
		}

		// check if host is UP
		if (destinationHost.getStatus() != com.cloud.host.Status.Up
				|| destinationHost.getResourceState() != ResourceState.Enabled) {
			throw new InvalidParameterValueException(
					"Cannot migrate VM, destination host is not in correct state, has status: "
							+ destinationHost.getStatus() + ", state: "
							+ destinationHost.getResourceState());
		}

		// call to core process
		DataCenterVO dcVO = _dcDao.findById(destinationHost.getDataCenterId());
		HostPodVO pod = _podDao.findById(destinationHost.getPodId());
		Cluster cluster = _clusterDao.findById(destinationHost.getClusterId());
		DeployDestination dest = new DeployDestination(dcVO, pod, cluster,
				destinationHost);

		// check max guest vm limit for the destinationHost
		HostVO destinationHostVO = _hostDao.findById(destinationHost.getId());
		if (_capacityMgr.checkIfHostReachMaxGuestLimit(destinationHostVO)) {
			if (s_logger.isDebugEnabled()) {
				s_logger.debug("Host name: "
						+ destinationHost.getName()
						+ ", hostId: "
						+ destinationHost.getId()
						+ " already has max Running VMs(count includes system VMs), cannot migrate to this host");
			}
			throw new VirtualMachineMigrationException(
					"Destination host, hostId: "
							+ destinationHost.getId()
							+ " already has max Running VMs(count includes system VMs), cannot migrate to this host");
		}

		VMInstanceVO migratedVm = _itMgr.migrate(vm, srcHostId, dest);
		return migratedVm;
	}

	@DB
	@Override
	@ActionEvent(eventType = EventTypes.EVENT_VM_MOVE, eventDescription = "move VM to another user", async = false)
	public UserVm moveVMToUser(AssignVMCmd cmd)
			throws ResourceAllocationException, ConcurrentOperationException,
			ResourceUnavailableException, InsufficientCapacityException {
		// VERIFICATIONS and VALIDATIONS

		// VV 1: verify the two users
		Account caller = UserContext.current().getCaller();
		if (caller.getType() != Account.ACCOUNT_TYPE_ADMIN
				&& caller.getType() != Account.ACCOUNT_TYPE_DOMAIN_ADMIN) { // only
																			// root
																			// admin
																			// can
																			// assign
																			// VMs
			throw new InvalidParameterValueException(
					"Only domain admins are allowed to assign VMs and not "
							+ caller.getType());
		}

		// get and check the valid VM
		UserVmVO vm = _vmDao.findById(cmd.getVmId());
		if (vm == null) {
			throw new InvalidParameterValueException(
					"There is no vm by that id " + cmd.getVmId());
		} else if (vm.getState() == State.Running) { // VV 3: check if vm is
														// running
			if (s_logger.isDebugEnabled()) {
				s_logger.debug("VM is Running, unable to move the vm " + vm);
			}
			InvalidParameterValueException ex = new InvalidParameterValueException(
					"VM is Running, unable to move the vm with specified vmId");
			ex.addProxyObject(vm, cmd.getVmId(), "vmId");
			throw ex;
		}

		Account oldAccount = _accountService.getActiveAccountById(vm
				.getAccountId());
		if (oldAccount == null) {
			throw new InvalidParameterValueException("Invalid account for VM "
					+ vm.getAccountId() + " in domain.");
		}
		// don't allow to move the vm from the project
		if (oldAccount.getType() == Account.ACCOUNT_TYPE_PROJECT) {
			InvalidParameterValueException ex = new InvalidParameterValueException(
					"Specified Vm id belongs to the project and can't be moved");
			ex.addProxyObject(vm, cmd.getVmId(), "vmId");
			throw ex;
		}
		Account newAccount = _accountService.getActiveAccountByName(
				cmd.getAccountName(), cmd.getDomainId());
		if (newAccount == null
				|| newAccount.getType() == Account.ACCOUNT_TYPE_PROJECT) {
			throw new InvalidParameterValueException("Invalid accountid="
					+ cmd.getAccountName() + " in domain " + cmd.getDomainId());
		}

		if (newAccount.getState() == Account.State.disabled) {
			throw new InvalidParameterValueException("The new account owner "
					+ cmd.getAccountName() + " is disabled.");
		}

		// make sure the accounts are under same domain
		if (oldAccount.getDomainId() != newAccount.getDomainId()) {
			throw new InvalidParameterValueException(
					"The account should be under same domain for moving VM between two accounts. Old owner domain ="
							+ oldAccount.getDomainId()
							+ " New owner domain="
							+ newAccount.getDomainId());
		}

		// make sure the accounts are not same
		if (oldAccount.getAccountId() == newAccount.getAccountId()) {
			throw new InvalidParameterValueException(
					"The account should be same domain for moving VM between two accounts. Account id ="
							+ oldAccount.getAccountId());
		}

		// don't allow to move the vm if there are existing PF/LB/Static Nat
		// rules, or vm is assigned to static Nat ip
		List<PortForwardingRuleVO> pfrules = _portForwardingDao.listByVm(cmd
				.getVmId());
		if (pfrules != null && pfrules.size() > 0) {
			throw new InvalidParameterValueException(
					"Remove the Port forwarding rules for this VM before assigning to another user.");
		}
		List<FirewallRuleVO> snrules = _rulesDao
				.listStaticNatByVmId(vm.getId());
		if (snrules != null && snrules.size() > 0) {
			throw new InvalidParameterValueException(
					"Remove the StaticNat rules for this VM before assigning to another user.");
		}
		List<LoadBalancerVMMapVO> maps = _loadBalancerVMMapDao
				.listByInstanceId(vm.getId());
		if (maps != null && maps.size() > 0) {
			throw new InvalidParameterValueException(
					"Remove the load balancing rules for this VM before assigning to another user.");
		}
		// check for one on one nat
		IPAddressVO ip = _ipAddressDao.findByAssociatedVmId(cmd.getVmId());
		if (ip != null) {
			if (ip.isOneToOneNat()) {
				throw new InvalidParameterValueException(
						"Remove the one to one nat rule for this VM for ip "
								+ ip.toString());
			}
		}

		DataCenterVO zone = _dcDao.findById(vm.getDataCenterIdToDeployIn());

		// Remove vm from instance group
		removeInstanceFromInstanceGroup(cmd.getVmId());

		// VV 2: check if account/domain is with in resource limits to create a
		// new vm
		_resourceLimitMgr.checkResourceLimit(newAccount, ResourceType.user_vm);

		// VV 3: check if volumes are with in resource limits
		_resourceLimitMgr.checkResourceLimit(newAccount, ResourceType.volume,
				_volsDao.findByInstance(cmd.getVmId()).size());

		// VV 4: Check if new owner can use the vm template
		VirtualMachineTemplate template = _templateDao.findById(vm
				.getTemplateId());
		if (!template.isPublicTemplate()) {
			Account templateOwner = _accountMgr.getAccount(template
					.getAccountId());
			_accountMgr.checkAccess(newAccount, null, true, templateOwner);
		}

		// VV 5: check the new account can create vm in the domain
		DomainVO domain = _domainDao.findById(cmd.getDomainId());
		_accountMgr.checkAccess(newAccount, domain);

		Transaction txn = Transaction.currentTxn();
		txn.start();
		// generate destroy vm event for usage
		_usageEventDao.persist(new UsageEventVO(EventTypes.EVENT_VM_DESTROY, vm
				.getAccountId(), vm.getDataCenterIdToDeployIn(), vm.getId(), vm
				.getHostName(), vm.getServiceOfferingId(), vm.getTemplateId(),
				vm.getHypervisorType().toString()));
		// update resource counts
		_resourceLimitMgr.decrementResourceCount(oldAccount.getAccountId(),
				ResourceType.user_vm);

		// OWNERSHIP STEP 1: update the vm owner
		vm.setAccountId(newAccount.getAccountId());
		vm.setDomainId(cmd.getDomainId());
		_vmDao.persist(vm);

		// OS 2: update volume
		List<VolumeVO> volumes = _volsDao.findByInstance(cmd.getVmId());
		for (VolumeVO volume : volumes) {
			_usageEventDao
					.persist(new UsageEventVO(EventTypes.EVENT_VOLUME_DELETE,
							volume.getAccountId(), volume.getDataCenterId(),
							volume.getId(), volume.getName()));
			_resourceLimitMgr.decrementResourceCount(oldAccount.getAccountId(),
					ResourceType.volume);
			volume.setAccountId(newAccount.getAccountId());
			_volsDao.persist(volume);
			_resourceLimitMgr.incrementResourceCount(newAccount.getAccountId(),
					ResourceType.volume);
			_usageEventDao.persist(new UsageEventVO(
					EventTypes.EVENT_VOLUME_CREATE, volume.getAccountId(),
					volume.getDataCenterId(), volume.getId(), volume.getName(),
					volume.getDiskOfferingId(), volume.getTemplateId(), volume
							.getSize()));
			// snapshots: mark these removed in db
			List<SnapshotVO> snapshots = _snapshotDao
					.listByVolumeIdIncludingRemoved(volume.getId());
			for (SnapshotVO snapshot : snapshots) {
				_snapshotDao.remove(snapshot.getId());
			}
		}

		_resourceLimitMgr.incrementResourceCount(newAccount.getAccountId(),
				ResourceType.user_vm);
		// generate usage events to account for this change
		_usageEventDao.persist(new UsageEventVO(EventTypes.EVENT_VM_CREATE, vm
				.getAccountId(), vm.getDataCenterIdToDeployIn(), vm.getId(), vm
				.getHostName(), vm.getServiceOfferingId(), vm.getTemplateId(),
				vm.getHypervisorType().toString()));

		txn.commit();

		VMInstanceVO vmoi = _itMgr.findByIdAndType(vm.getType(), vm.getId());
		VirtualMachineProfileImpl<VMInstanceVO> vmOldProfile = new VirtualMachineProfileImpl<VMInstanceVO>(
				vmoi);

		// OS 3: update the network
		List<Long> networkIdList = cmd.getNetworkIds();
		List<Long> securityGroupIdList = cmd.getSecurityGroupIdList();

		if (zone.getNetworkType() == NetworkType.Basic) {
			if (networkIdList != null && !networkIdList.isEmpty()) {
				throw new InvalidParameterValueException(
						"Can't move vm with network Ids; this is a basic zone VM");
			}
			// cleanup the old security groups
			_securityGroupMgr.removeInstanceFromGroups(cmd.getVmId());
			// cleanup the network for the oldOwner
			_networkMgr.cleanupNics(vmOldProfile);
			_networkMgr.expungeNics(vmOldProfile);
			// security groups will be recreated for the new account, when the
			// VM is started
			List<NetworkVO> networkList = new ArrayList<NetworkVO>();

			// Get default guest network in Basic zone
			Network defaultNetwork = _networkMgr.getExclusiveGuestNetwork(zone
					.getId());

			if (defaultNetwork == null) {
				throw new InvalidParameterValueException(
						"Unable to find a default network to start a vm");
			} else {
				networkList.add(_networkDao.findById(defaultNetwork.getId()));
			}

			boolean isVmWare = (template.getHypervisorType() == HypervisorType.VMware);

			if (securityGroupIdList != null && isVmWare) {
				throw new InvalidParameterValueException(
						"Security group feature is not supported for vmWare hypervisor");
			} else if (!isVmWare
					&& _networkMgr
							.isSecurityGroupSupportedInNetwork(defaultNetwork)
					&& _networkMgr.canAddDefaultSecurityGroup()) {
				if (securityGroupIdList == null) {
					securityGroupIdList = new ArrayList<Long>();
				}
				SecurityGroup defaultGroup = _securityGroupMgr
						.getDefaultSecurityGroup(newAccount.getId());
				if (defaultGroup != null) {
					// check if security group id list already contains Default
					// security group, and if not - add it
					boolean defaultGroupPresent = false;
					for (Long securityGroupId : securityGroupIdList) {
						if (securityGroupId.longValue() == defaultGroup.getId()) {
							defaultGroupPresent = true;
							break;
						}
					}

					if (!defaultGroupPresent) {
						securityGroupIdList.add(defaultGroup.getId());
					}

				} else {
					// create default security group for the account
					if (s_logger.isDebugEnabled()) {
						s_logger.debug("Couldn't find default security group for the account "
								+ newAccount + " so creating a new one");
					}
					defaultGroup = _securityGroupMgr.createSecurityGroup(
							SecurityGroupManager.DEFAULT_GROUP_NAME,
							SecurityGroupManager.DEFAULT_GROUP_DESCRIPTION,
							newAccount.getDomainId(), newAccount.getId(),
							newAccount.getAccountName());
					securityGroupIdList.add(defaultGroup.getId());
				}
			}

			List<Pair<NetworkVO, NicProfile>> networks = new ArrayList<Pair<NetworkVO, NicProfile>>();
			NicProfile profile = new NicProfile();
			profile.setDefaultNic(true);
			networks.add(new Pair<NetworkVO, NicProfile>(networkList.get(0),
					profile));

			VMInstanceVO vmi = _itMgr.findByIdAndType(vm.getType(), vm.getId());
			VirtualMachineProfileImpl<VMInstanceVO> vmProfile = new VirtualMachineProfileImpl<VMInstanceVO>(
					vmi);
			_networkMgr.allocate(vmProfile, networks);

			_securityGroupMgr.addInstanceToGroups(vm.getId(),
					securityGroupIdList);

			s_logger.debug("AssignVM: Basic zone, adding security groups no "
					+ securityGroupIdList.size() + " to "
					+ vm.getInstanceName());
		} else {
			if (zone.isSecurityGroupEnabled()) {
				throw new InvalidParameterValueException(
						"Not yet implemented for SecurityGroupEnabled advanced networks.");
			} else {
				if (securityGroupIdList != null
						&& !securityGroupIdList.isEmpty()) {
					throw new InvalidParameterValueException(
							"Can't move vm with security groups; security group feature is not enabled in this zone");
				}
				// cleanup the network for the oldOwner
				_networkMgr.cleanupNics(vmOldProfile);
				_networkMgr.expungeNics(vmOldProfile);

				Set<NetworkVO> applicableNetworks = new HashSet<NetworkVO>();

				if (networkIdList != null && !networkIdList.isEmpty()) {
					// add any additional networks
					for (Long networkId : networkIdList) {
						NetworkVO network = _networkDao.findById(networkId);
						if (network == null) {
							InvalidParameterValueException ex = new InvalidParameterValueException(
									"Unable to find specified network id");
							ex.addProxyObject(network, networkId, "networkId");
							throw ex;
						}

						_networkMgr
								.checkNetworkPermissions(newAccount, network);

						// don't allow to use system networks
						NetworkOffering networkOffering = _configMgr
								.getNetworkOffering(network
										.getNetworkOfferingId());
						if (networkOffering.isSystemOnly()) {
							InvalidParameterValueException ex = new InvalidParameterValueException(
									"Specified Network id is system only and can't be used for vm deployment");
							ex.addProxyObject(network, networkId, "networkId");
							throw ex;
						}
						applicableNetworks.add(network);
					}
				} else {
					NetworkVO defaultNetwork = null;
					List<NetworkOfferingVO> requiredOfferings = _networkOfferingDao
							.listByAvailability(Availability.Required, false);
					if (requiredOfferings.size() < 1) {
						throw new InvalidParameterValueException(
								"Unable to find network offering with availability="
										+ Availability.Required
										+ " to automatically create the network as a part of vm creation");
					}
					if (requiredOfferings.get(0).getState() == NetworkOffering.State.Enabled) {
						// get Virtual networks
						List<NetworkVO> virtualNetworks = _networkMgr
								.listNetworksForAccount(newAccount.getId(),
										zone.getId(),
										Network.GuestType.Isolated);

						if (virtualNetworks.isEmpty()) {
							long physicalNetworkId = _networkMgr
									.findPhysicalNetworkId(zone.getId(),
											requiredOfferings.get(0).getTags(),
											requiredOfferings.get(0)
													.getTrafficType());
							// Validate physical network
							PhysicalNetwork physicalNetwork = _physicalNetworkDao
									.findById(physicalNetworkId);
							if (physicalNetwork == null) {
								throw new InvalidParameterValueException(
										"Unable to find physical network with id: "
												+ physicalNetworkId
												+ " and tag: "
												+ requiredOfferings.get(0)
														.getTags());
							}

							s_logger.debug("Creating network for account "
									+ newAccount
									+ " from the network offering id="
									+ requiredOfferings.get(0).getId()
									+ " as a part of deployVM process");
							Network newNetwork = _networkMgr
									.createGuestNetwork(requiredOfferings
											.get(0).getId(),
											newAccount.getAccountName()
													+ "-network",
											newAccount.getAccountName()
													+ "-network", null, null,
											null, null, newAccount, null,
											physicalNetwork, zone.getId(),
											ACLType.Account, null, null);
							defaultNetwork = _networkDao.findById(newNetwork
									.getId());
						} else if (virtualNetworks.size() > 1) {
							throw new InvalidParameterValueException(
									"More than 1 default Isolated networks are found "
											+ "for account " + newAccount
											+ "; please specify networkIds");
						} else {
							defaultNetwork = virtualNetworks.get(0);
						}
					} else {
						throw new InvalidParameterValueException(
								"Required network offering id="
										+ requiredOfferings.get(0).getId()
										+ " is not in "
										+ NetworkOffering.State.Enabled);
					}

					applicableNetworks.add(defaultNetwork);
				}

				// add the new nics
				List<Pair<NetworkVO, NicProfile>> networks = new ArrayList<Pair<NetworkVO, NicProfile>>();
				int toggle = 0;
				for (NetworkVO appNet : applicableNetworks) {
					NicProfile defaultNic = new NicProfile();
					if (toggle == 0) {
						defaultNic.setDefaultNic(true);
						toggle++;
					}
					networks.add(new Pair<NetworkVO, NicProfile>(appNet,
							defaultNic));
				}
				VMInstanceVO vmi = _itMgr.findByIdAndType(vm.getType(),
						vm.getId());
				VirtualMachineProfileImpl<VMInstanceVO> vmProfile = new VirtualMachineProfileImpl<VMInstanceVO>(
						vmi);
				_networkMgr.allocate(vmProfile, networks);
				s_logger.debug("AssignVM: Advance virtual, adding networks no "
						+ networks.size() + " to " + vm.getInstanceName());
			} // END IF NON SEC GRP ENABLED
		} // END IF ADVANCED
		s_logger.info("AssignVM: vm " + vm.getInstanceName()
				+ " now belongs to account " + cmd.getAccountName());
		return vm;
	}

	@Override
	public UserVm restoreVM(RestoreVMCmd cmd) {
		// Input validation
		Account caller = UserContext.current().getCaller();
		Long userId = UserContext.current().getCallerUserId();
		UserVO user = _userDao.findById(userId);
		boolean needRestart = false;

		long vmId = cmd.getVmId();
		UserVmVO vm = _vmDao.findById(vmId);
		if (vm == null) {
			InvalidParameterValueException ex = new InvalidParameterValueException(
					"Cann not find VM with ID " + vmId);
			ex.addProxyObject(vm, vmId, "vmId");
			throw ex;
		}

		Account owner = _accountDao.findById(vm.getAccountId());
		if (owner == null) {
			throw new InvalidParameterValueException("The owner of " + vm
					+ " does not exist: " + vm.getAccountId());
		}

		if (owner.getState() == Account.State.disabled) {
			throw new PermissionDeniedException("The owner of " + vm
					+ " is disabled: " + vm.getAccountId());
		}

		if (vm.getState() != VirtualMachine.State.Running
				&& vm.getState() != VirtualMachine.State.Stopped) {
			throw new CloudRuntimeException(
					"Vm "
							+ vmId
							+ " currently in "
							+ vm.getState()
							+ " state, restore vm can only execute when VM in Running or Stopped");
		}

		if (vm.getState() == VirtualMachine.State.Running) {
			needRestart = true;
		}

		List<VolumeVO> rootVols = _volsDao.findByInstance(vmId);
		if (rootVols.isEmpty()) {
			InvalidParameterValueException ex = new InvalidParameterValueException(
					"Can not find root volume for VM " + vmId);
			ex.addProxyObject(vm, vmId, "vmId");
			throw ex;
		}

		VolumeVO root = rootVols.get(0);
		long templateId = root.getTemplateId();
		VMTemplateVO template = _templateDao.findById(templateId);
		if (template == null) {
			InvalidParameterValueException ex = new InvalidParameterValueException(
					"Cannot find template for specified volumeid and vmId");
			ex.addProxyObject(vm, vmId, "vmId");
			ex.addProxyObject(root, root.getId(), "volumeId");
			throw ex;
		}

		if (needRestart) {
			try {
				_itMgr.stop(vm, user, caller);
			} catch (ResourceUnavailableException e) {
				s_logger.debug("Stop vm " + vmId + " failed", e);
				CloudRuntimeException ex = new CloudRuntimeException(
						"Stop vm failed for specified vmId");
				ex.addProxyObject(vm, vmId, "vmId");
				throw ex;
			}
		}

		/* allocate a new volume from original template */
		VolumeVO newVol = _storageMgr.allocateDuplicateVolume(root, null);
		_volsDao.attachVolume(newVol.getId(), vmId, newVol.getDeviceId());

		/* Detach and destory the old root volume */
		try {
			_volsDao.detachVolume(root.getId());
			_storageMgr.destroyVolume(root);
		} catch (ConcurrentOperationException e) {
			s_logger.debug("Unable to delete old root volume " + root.getId()
					+ ", user may manually delete it", e);
		}

		if (needRestart) {
			try {
				_itMgr.start(vm, null, user, caller);
			} catch (Exception e) {
				s_logger.debug("Unable to start VM " + vmId, e);
				CloudRuntimeException ex = new CloudRuntimeException(
						"Unable to start VM with specified id" + e.getMessage());
				ex.addProxyObject(vm, vmId, "vmId");
				throw ex;
			}
		}

		s_logger.debug("Restore VM " + vmId + " with template "
				+ root.getTemplateId() + " successfully");
		return vm;
	}

	@Override
	public boolean plugNic(Network network, NicTO nic, VirtualMachineTO vm,
			ReservationContext context, DeployDestination dest)
			throws ConcurrentOperationException, ResourceUnavailableException,
			InsufficientCapacityException {
		// not supported
		throw new UnsupportedOperationException(
				"Plug nic is not supported for vm of type " + vm.getType());
	}

	@Override
	public boolean unplugNic(Network network, NicTO nic, VirtualMachineTO vm,
			ReservationContext context, DeployDestination dest)
			throws ConcurrentOperationException, ResourceUnavailableException {
		// not supported
		throw new UnsupportedOperationException(
				"Unplug nic is not supported for vm of type " + vm.getType());
	}

	@Override
	public void prepareStop(VirtualMachineProfile<UserVmVO> profile) {
	}
>>>>>>> ff26a42e

}<|MERGE_RESOLUTION|>--- conflicted
+++ resolved
@@ -54,8 +54,6 @@
 import org.apache.cloudstack.engine.service.api.OrchestrationService;
 import org.apache.commons.codec.binary.Base64;
 import org.apache.log4j.Logger;
-import org.springframework.context.annotation.Primary;
-import org.springframework.stereotype.Component;
 
 import com.cloud.agent.AgentManager;
 import com.cloud.agent.api.Answer;
@@ -240,7 +238,6 @@
 
 @Local(value = { UserVmManager.class, UserVmService.class })
 public class UserVmManagerImpl implements UserVmManager, UserVmService, Manager {
-<<<<<<< HEAD
     private static final Logger s_logger = Logger
             .getLogger(UserVmManagerImpl.class);
 
@@ -4548,4432 +4545,4 @@
     @Override
     public void prepareStop(VirtualMachineProfile<UserVmVO> profile) {
     }
-=======
-	private static final Logger s_logger = Logger
-			.getLogger(UserVmManagerImpl.class);
-
-	private static final int ACQUIRE_GLOBAL_LOCK_TIMEOUT_FOR_COOPERATION = 3; // 3
-																				// seconds
-
-	@Inject
-	protected HostDao _hostDao = null;
-	@Inject
-	protected ServiceOfferingDao _offeringDao = null;
-	@Inject
-	protected DiskOfferingDao _diskOfferingDao = null;
-	@Inject
-	protected VMTemplateDao _templateDao = null;
-	@Inject
-	protected VMTemplateDetailsDao _templateDetailsDao = null;
-	@Inject
-	protected VMTemplateHostDao _templateHostDao = null;
-	@Inject
-	protected VMTemplateZoneDao _templateZoneDao = null;
-	@Inject
-	protected DomainDao _domainDao = null;
-	@Inject
-	protected UserVmDao _vmDao = null;
-	@Inject
-	protected VolumeDao _volsDao = null;
-	@Inject
-	protected DataCenterDao _dcDao = null;
-	@Inject
-	protected FirewallRulesDao _rulesDao = null;
-	@Inject
-	protected LoadBalancerVMMapDao _loadBalancerVMMapDao = null;
-	@Inject
-	protected PortForwardingRulesDao _portForwardingDao;
-	@Inject
-	protected IPAddressDao _ipAddressDao = null;
-	@Inject
-	protected HostPodDao _podDao = null;
-	@Inject
-	protected NetworkManager _networkMgr = null;
-	@Inject
-	protected StorageManager _storageMgr = null;
-	@Inject
-	protected SnapshotManager _snapshotMgr = null;
-	@Inject
-	protected AgentManager _agentMgr = null;
-	@Inject
-	protected ConfigurationManager _configMgr = null;
-	@Inject
-	protected AccountDao _accountDao = null;
-	@Inject
-	protected UserDao _userDao = null;
-	@Inject
-	protected SnapshotDao _snapshotDao = null;
-	@Inject
-	protected GuestOSDao _guestOSDao = null;
-	@Inject
-	protected HighAvailabilityManager _haMgr = null;
-	@Inject
-	protected AlertManager _alertMgr = null;
-	@Inject
-	protected AccountManager _accountMgr;
-	@Inject
-	protected AccountService _accountService;
-	@Inject
-	protected AsyncJobManager _asyncMgr;
-	@Inject
-	protected ClusterDao _clusterDao;
-	@Inject
-	protected StoragePoolDao _storagePoolDao;
-	@Inject
-	protected SecurityGroupManager _securityGroupMgr;
-	@Inject
-	protected ServiceOfferingDao _serviceOfferingDao;
-	@Inject
-	protected NetworkOfferingDao _networkOfferingDao;
-	@Inject
-	protected InstanceGroupDao _vmGroupDao;
-	@Inject
-	protected InstanceGroupVMMapDao _groupVMMapDao;
-	@Inject
-	protected VirtualMachineManager _itMgr;
-	@Inject
-	protected NetworkDao _networkDao;
-	@Inject
-	protected NicDao _nicDao;
-	@Inject
-	protected VpcDao _vpcDao;
-	@Inject
-	protected RulesManager _rulesMgr;
-	@Inject
-	protected LoadBalancingRulesManager _lbMgr;
-	@Inject
-	protected UsageEventDao _usageEventDao;
-	@Inject
-	protected SSHKeyPairDao _sshKeyPairDao;
-	@Inject
-	protected UserVmDetailsDao _vmDetailsDao;
-	@Inject
-	protected HypervisorCapabilitiesDao _hypervisorCapabilitiesDao;
-	@Inject
-	protected SecurityGroupDao _securityGroupDao;
-	@Inject
-	protected CapacityManager _capacityMgr;;
-	@Inject
-	protected VMInstanceDao _vmInstanceDao;
-	@Inject
-	protected ResourceLimitService _resourceLimitMgr;
-	@Inject
-	protected FirewallManager _firewallMgr;
-	@Inject
-	protected ProjectManager _projectMgr;
-	@Inject
-	protected ResourceManager _resourceMgr;
-	@Inject
-	protected NetworkServiceMapDao _ntwkSrvcDao;
-	@Inject
-	SecurityGroupVMMapDao _securityGroupVMMapDao;
-	@Inject
-	protected ItWorkDao _workDao;
-	@Inject
-	protected VolumeHostDao _volumeHostDao;
-	@Inject
-	ResourceTagDao _resourceTagDao;
-	@Inject
-	PhysicalNetworkDao _physicalNetworkDao;
-	@Inject
-	VpcManager _vpcMgr;
-	@Inject 
-	protected GuestOSCategoryDao _guestOSCategoryDao;
-
-	protected ScheduledExecutorService _executor = null;
-	protected int _expungeInterval;
-	protected int _expungeDelay;
-
-	protected String _name;
-	protected String _instance;
-	protected String _zone;
-
-	@Inject private ConfigurationDao _configDao;
-	private int _createprivatetemplatefromvolumewait;
-	private int _createprivatetemplatefromsnapshotwait;
-
-	@Inject
-	protected OrchestrationService _orchSrvc;
-
-	@Override
-	public UserVmVO getVirtualMachine(long vmId) {
-		return _vmDao.findById(vmId);
-	}
-
-	@Override
-	public List<? extends UserVm> getVirtualMachines(long hostId) {
-		return _vmDao.listByHostId(hostId);
-	}
-
-	@Override
-	@ActionEvent(eventType = EventTypes.EVENT_VM_RESETPASSWORD, eventDescription = "resetting Vm password", async = true)
-	public UserVm resetVMPassword(ResetVMPasswordCmd cmd, String password)
-			throws ResourceUnavailableException, InsufficientCapacityException {
-		Account caller = UserContext.current().getCaller();
-		Long vmId = cmd.getId();
-		UserVmVO userVm = _vmDao.findById(cmd.getId());
-		_vmDao.loadDetails(userVm);
-
-		// Do parameters input validation
-		if (userVm == null) {
-			throw new InvalidParameterValueException(
-					"unable to find a virtual machine with id " + cmd.getId());
-		}
-
-		VMTemplateVO template = _templateDao.findByIdIncludingRemoved(userVm
-				.getTemplateId());
-		if (template == null || !template.getEnablePassword()) {
-			throw new InvalidParameterValueException(
-					"Fail to reset password for the virtual machine, the template is not password enabled");
-		}
-
-		if (userVm.getState() == State.Error
-				|| userVm.getState() == State.Expunging) {
-			s_logger.error("vm is not in the right state: " + vmId);
-			throw new InvalidParameterValueException("Vm with id " + vmId
-					+ " is not in the right state");
-		}
-
-		_accountMgr.checkAccess(caller, null, true, userVm);
-
-		boolean result = resetVMPasswordInternal(cmd, password);
-
-		if (result) {
-			userVm.setPassword(password);
-			// update the password in vm_details table too
-			// Check if an SSH key pair was selected for the instance and if so
-			// use it to encrypt & save the vm password
-			String sshPublicKey = userVm.getDetail("SSH.PublicKey");
-			if (sshPublicKey != null && !sshPublicKey.equals("")
-					&& password != null && !password.equals("saved_password")) {
-				String encryptedPasswd = RSAHelper.encryptWithSSHPublicKey(
-						sshPublicKey, password);
-				if (encryptedPasswd == null) {
-					throw new CloudRuntimeException("Error encrypting password");
-				}
-
-				userVm.setDetail("Encrypted.Password", encryptedPasswd);
-				_vmDao.saveDetails(userVm);
-			}
-		} else {
-			throw new CloudRuntimeException(
-					"Failed to reset password for the virtual machine ");
-		}
-
-		return userVm;
-	}
-
-	private boolean resetVMPasswordInternal(ResetVMPasswordCmd cmd,
-			String password) throws ResourceUnavailableException,
-			InsufficientCapacityException {
-		Long vmId = cmd.getId();
-		Long userId = UserContext.current().getCallerUserId();
-		VMInstanceVO vmInstance = _vmDao.findById(vmId);
-
-		if (password == null || password.equals("")) {
-			return false;
-		}
-
-		VMTemplateVO template = _templateDao
-				.findByIdIncludingRemoved(vmInstance.getTemplateId());
-		if (template.getEnablePassword()) {
-			Nic defaultNic = _networkMgr.getDefaultNic(vmId);
-			if (defaultNic == null) {
-				s_logger.error("Unable to reset password for vm " + vmInstance
-						+ " as the instance doesn't have default nic");
-				return false;
-			}
-
-			Network defaultNetwork = _networkDao.findById(defaultNic
-					.getNetworkId());
-			NicProfile defaultNicProfile = new NicProfile(defaultNic,
-					defaultNetwork, null, null, null,
-					_networkMgr
-							.isSecurityGroupSupportedInNetwork(defaultNetwork),
-					_networkMgr.getNetworkTag(template.getHypervisorType(),
-							defaultNetwork));
-			VirtualMachineProfile<VMInstanceVO> vmProfile = new VirtualMachineProfileImpl<VMInstanceVO>(
-					vmInstance);
-			vmProfile.setParameter(VirtualMachineProfile.Param.VmPassword,
-					password);
-
-			UserDataServiceProvider element = _networkMgr
-					.getPasswordResetProvider(defaultNetwork);
-			if (element == null) {
-				throw new CloudRuntimeException(
-						"Can't find network element for "
-								+ Service.UserData.getName()
-								+ " provider needed for password reset");
-			}
-
-			boolean result = element.savePassword(defaultNetwork,
-					defaultNicProfile, vmProfile);
-
-			// Need to reboot the virtual machine so that the password gets
-			// redownloaded from the DomR, and reset on the VM
-			if (!result) {
-				s_logger.debug("Failed to reset password for the virutal machine; no need to reboot the vm");
-				return false;
-			} else {
-				if (vmInstance.getState() == State.Stopped) {
-					s_logger.debug("Vm "
-							+ vmInstance
-							+ " is stopped, not rebooting it as a part of password reset");
-					return true;
-				}
-
-				if (rebootVirtualMachine(userId, vmId) == null) {
-					s_logger.warn("Failed to reboot the vm " + vmInstance);
-					return false;
-				} else {
-					s_logger.debug("Vm "
-							+ vmInstance
-							+ " is rebooted successfully as a part of password reset");
-					return true;
-				}
-			}
-		} else {
-			if (s_logger.isDebugEnabled()) {
-				s_logger.debug("Reset password called for a vm that is not using a password enabled template");
-			}
-			return false;
-		}
-	}
-
-	@Override
-	public boolean stopVirtualMachine(long userId, long vmId) {
-		boolean status = false;
-		if (s_logger.isDebugEnabled()) {
-			s_logger.debug("Stopping vm=" + vmId);
-		}
-		UserVmVO vm = _vmDao.findById(vmId);
-		if (vm == null || vm.getRemoved() != null) {
-			if (s_logger.isDebugEnabled()) {
-				s_logger.debug("VM is either removed or deleted.");
-			}
-			return true;
-		}
-
-		User user = _userDao.findById(userId);
-		Account account = _accountDao.findById(user.getAccountId());
-
-		try {
-			status = _itMgr.stop(vm, user, account);
-		} catch (ResourceUnavailableException e) {
-			s_logger.debug("Unable to stop due to ", e);
-			status = false;
-		}
-
-		if (status) {
-			return status;
-		} else {
-			return status;
-		}
-	}
-
-	private int getMaxDataVolumesSupported(UserVmVO vm) {
-		Long hostId = vm.getHostId();
-		if (hostId == null) {
-			hostId = vm.getLastHostId();
-		}
-		HostVO host = _hostDao.findById(hostId);
-		Integer maxDataVolumesSupported = null;
-		if (host != null) {
-			_hostDao.loadDetails(host);
-			maxDataVolumesSupported = _hypervisorCapabilitiesDao
-					.getMaxDataVolumesLimit(host.getHypervisorType(),
-							host.getDetail("product_version"));
-		}
-		if (maxDataVolumesSupported == null) {
-			maxDataVolumesSupported = 6; // 6 data disks by default if nothing
-											// is specified in
-											// 'hypervisor_capabilities' table
-		}
-
-		return maxDataVolumesSupported.intValue();
-	}
-
-	@Override
-	@ActionEvent(eventType = EventTypes.EVENT_VOLUME_ATTACH, eventDescription = "attaching volume", async = true)
-	public Volume attachVolumeToVM(AttachVolumeCmd command) {
-		Long vmId = command.getVirtualMachineId();
-		Long volumeId = command.getId();
-		Long deviceId = command.getDeviceId();
-		Account caller = UserContext.current().getCaller();
-
-		// Check that the volume ID is valid
-		VolumeVO volume = _volsDao.findById(volumeId);
-		// Check that the volume is a data volume
-		if (volume == null || volume.getVolumeType() != Volume.Type.DATADISK) {
-			throw new InvalidParameterValueException(
-					"Please specify a valid data volume.");
-		}
-
-		// Check that the volume is not currently attached to any VM
-		if (volume.getInstanceId() != null) {
-			throw new InvalidParameterValueException(
-					"Please specify a volume that is not attached to any VM.");
-		}
-
-		// Check that the volume is not destroyed
-		if (volume.getState() == Volume.State.Destroy) {
-			throw new InvalidParameterValueException(
-					"Please specify a volume that is not destroyed.");
-		}
-
-		// Check that the virtual machine ID is valid and it's a user vm
-		UserVmVO vm = _vmDao.findById(vmId);
-		if (vm == null || vm.getType() != VirtualMachine.Type.User) {
-			throw new InvalidParameterValueException(
-					"Please specify a valid User VM.");
-		}
-
-		// Check that the VM is in the correct state
-		if (vm.getState() != State.Running && vm.getState() != State.Stopped) {
-			throw new InvalidParameterValueException(
-					"Please specify a VM that is either running or stopped.");
-		}
-
-		// Check that the device ID is valid
-		if (deviceId != null) {
-			if (deviceId.longValue() == 0) {
-				throw new InvalidParameterValueException(
-						"deviceId can't be 0, which is used by Root device");
-			}
-		}
-
-		// Check that the number of data volumes attached to VM is less than
-		// that supported by hypervisor
-		List<VolumeVO> existingDataVolumes = _volsDao.findByInstanceAndType(
-				vmId, Volume.Type.DATADISK);
-		int maxDataVolumesSupported = getMaxDataVolumesSupported(vm);
-		if (existingDataVolumes.size() >= maxDataVolumesSupported) {
-			throw new InvalidParameterValueException(
-					"The specified VM already has the maximum number of data disks ("
-							+ maxDataVolumesSupported
-							+ "). Please specify another VM.");
-		}
-
-		// Check that the VM and the volume are in the same zone
-		if (vm.getDataCenterIdToDeployIn() != volume.getDataCenterId()) {
-			throw new InvalidParameterValueException(
-					"Please specify a VM that is in the same zone as the volume.");
-		}
-
-		// If local storage is disabled then attaching a volume with local disk
-		// offering not allowed
-		DataCenterVO dataCenter = _dcDao.findById(volume.getDataCenterId());
-		if (!dataCenter.isLocalStorageEnabled()) {
-			DiskOfferingVO diskOffering = _diskOfferingDao.findById(volume
-					.getDiskOfferingId());
-			if (diskOffering.getUseLocalStorage()) {
-				throw new InvalidParameterValueException(
-						"Zone is not configured to use local storage but volume's disk offering "
-								+ diskOffering.getName() + " uses it");
-			}
-		}
-
-		// permission check
-		_accountMgr.checkAccess(caller, null, true, volume, vm);
-
-		// Check if volume is stored on secondary Storage.
-		boolean isVolumeOnSec = false;
-		VolumeHostVO volHostVO = _volumeHostDao.findByVolumeId(volume.getId());
-		if (volHostVO != null) {
-			isVolumeOnSec = true;
-			if (!(volHostVO.getDownloadState() == Status.DOWNLOADED)) {
-				throw new InvalidParameterValueException(
-						"Volume is not uploaded yet. Please try this operation once the volume is uploaded");
-			}
-		}
-
-		if (!(Volume.State.Allocated.equals(volume.getState())
-				|| Volume.State.Ready.equals(volume.getState()) || Volume.State.UploadOp
-					.equals(volume.getState()))) {
-			throw new InvalidParameterValueException(
-					"Volume state must be in Allocated, Ready or in Uploaded state");
-		}
-
-		VolumeVO rootVolumeOfVm = null;
-		List<VolumeVO> rootVolumesOfVm = _volsDao.findByInstanceAndType(vmId,
-				Volume.Type.ROOT);
-		if (rootVolumesOfVm.size() != 1) {
-			throw new CloudRuntimeException(
-					"The VM "
-							+ vm.getHostName()
-							+ " has more than one ROOT volume and is in an invalid state.");
-		} else {
-			rootVolumeOfVm = rootVolumesOfVm.get(0);
-		}
-
-		HypervisorType rootDiskHyperType = vm.getHypervisorType();
-
-		HypervisorType dataDiskHyperType = _volsDao.getHypervisorType(volume
-				.getId());
-		if (dataDiskHyperType != HypervisorType.None
-				&& rootDiskHyperType != dataDiskHyperType) {
-			throw new InvalidParameterValueException(
-					"Can't attach a volume created by: " + dataDiskHyperType
-							+ " to a " + rootDiskHyperType + " vm");
-		}
-
-		// allocate deviceId
-		List<VolumeVO> vols = _volsDao.findByInstance(vmId);
-		if (deviceId != null) {
-			if (deviceId.longValue() > 15 || deviceId.longValue() == 0
-					|| deviceId.longValue() == 3) {
-				throw new RuntimeException("deviceId should be 1,2,4-15");
-			}
-			for (VolumeVO vol : vols) {
-				if (vol.getDeviceId().equals(deviceId)) {
-					throw new RuntimeException("deviceId " + deviceId
-							+ " is used by VM " + vm.getHostName());
-				}
-			}
-		} else {
-			// allocate deviceId here
-			List<String> devIds = new ArrayList<String>();
-			for (int i = 1; i < 15; i++) {
-				devIds.add(String.valueOf(i));
-			}
-			devIds.remove("3");
-			for (VolumeVO vol : vols) {
-				devIds.remove(vol.getDeviceId().toString().trim());
-			}
-			deviceId = Long.parseLong(devIds.iterator().next());
-		}
-
-		boolean createVolumeOnBackend = true;
-		if (rootVolumeOfVm.getState() == Volume.State.Allocated) {
-			createVolumeOnBackend = false;
-			if (isVolumeOnSec) {
-				throw new CloudRuntimeException(
-						"Cant attach uploaded volume to the vm which is not created. Please start it and then retry");
-			}
-		}
-
-		// create volume on the backend only when vm's root volume is allocated
-		if (createVolumeOnBackend) {
-			if (volume.getState().equals(Volume.State.Allocated)
-					|| isVolumeOnSec) {
-				/* Need to create the volume */
-				VMTemplateVO rootDiskTmplt = _templateDao.findById(vm
-						.getTemplateId());
-				DataCenterVO dcVO = _dcDao.findById(vm
-						.getDataCenterIdToDeployIn());
-				HostPodVO pod = _podDao.findById(vm.getPodIdToDeployIn());
-				StoragePoolVO rootDiskPool = _storagePoolDao
-						.findById(rootVolumeOfVm.getPoolId());
-				ServiceOfferingVO svo = _serviceOfferingDao.findById(vm
-						.getServiceOfferingId());
-				DiskOfferingVO diskVO = _diskOfferingDao.findById(volume
-						.getDiskOfferingId());
-				Long clusterId = (rootDiskPool == null ? null : rootDiskPool
-						.getClusterId());
-
-				if (!isVolumeOnSec) {
-					volume = _storageMgr.createVolume(volume, vm,
-							rootDiskTmplt, dcVO, pod, clusterId, svo, diskVO,
-							new ArrayList<StoragePoolVO>(), volume.getSize(),
-							rootDiskHyperType);
-				} else {
-					try {
-						// Format of data disk should be the same as root disk
-						if (!volHostVO
-								.getFormat()
-								.getFileExtension()
-								.equals(_storageMgr
-										.getSupportedImageFormatForCluster(rootDiskPool
-												.getClusterId()))) {
-							throw new InvalidParameterValueException(
-									"Failed to attach volume to VM since volumes format "
-											+ volHostVO.getFormat()
-													.getFileExtension()
-											+ " is not compatible with the vm hypervisor type");
-						}
-
-						// Check that there is some shared storage.
-						StoragePoolVO vmRootVolumePool = _storagePoolDao
-								.findById(rootVolumeOfVm.getPoolId());
-						List<StoragePoolVO> sharedVMPools = _storagePoolDao
-								.findPoolsByTags(
-										vmRootVolumePool.getDataCenterId(),
-										vmRootVolumePool.getPodId(),
-										vmRootVolumePool.getClusterId(), null,
-										true);
-						if (sharedVMPools.size() == 0) {
-							throw new CloudRuntimeException(
-									"Cannot attach volume since there are no shared storage pools in the VM's cluster to copy the uploaded volume to.");
-						}
-
-						volume = _storageMgr.copyVolumeFromSecToPrimary(volume,
-								vm, rootDiskTmplt, dcVO, pod,
-								rootDiskPool.getClusterId(), svo, diskVO,
-								new ArrayList<StoragePoolVO>(),
-								volume.getSize(), rootDiskHyperType);
-					} catch (NoTransitionException e) {
-						throw new CloudRuntimeException(
-								"Unable to transition the volume ", e);
-					}
-				}
-
-				if (volume == null) {
-					throw new CloudRuntimeException(
-							"Failed to create volume when attaching it to VM: "
-									+ vm.getHostName());
-				}
-			}
-
-			StoragePoolVO vmRootVolumePool = _storagePoolDao
-					.findById(rootVolumeOfVm.getPoolId());
-			DiskOfferingVO volumeDiskOffering = _diskOfferingDao
-					.findById(volume.getDiskOfferingId());
-			String[] volumeTags = volumeDiskOffering.getTagsArray();
-
-			boolean isVolumeOnSharedPool = !volumeDiskOffering
-					.getUseLocalStorage();
-			StoragePoolVO sourcePool = _storagePoolDao.findById(volume
-					.getPoolId());
-			List<StoragePoolVO> matchingVMPools = _storagePoolDao
-					.findPoolsByTags(vmRootVolumePool.getDataCenterId(),
-							vmRootVolumePool.getPodId(),
-							vmRootVolumePool.getClusterId(), volumeTags,
-							isVolumeOnSharedPool);
-			boolean moveVolumeNeeded = true;
-			if (matchingVMPools.size() == 0) {
-				String poolType;
-				if (vmRootVolumePool.getClusterId() != null) {
-					poolType = "cluster";
-				} else if (vmRootVolumePool.getPodId() != null) {
-					poolType = "pod";
-				} else {
-					poolType = "zone";
-				}
-				throw new CloudRuntimeException(
-						"There are no storage pools in the VM's " + poolType
-								+ " with all of the volume's tags ("
-								+ volumeDiskOffering.getTags() + ").");
-			} else {
-				long sourcePoolId = sourcePool.getId();
-				Long sourcePoolDcId = sourcePool.getDataCenterId();
-				Long sourcePoolPodId = sourcePool.getPodId();
-				Long sourcePoolClusterId = sourcePool.getClusterId();
-				for (StoragePoolVO vmPool : matchingVMPools) {
-					long vmPoolId = vmPool.getId();
-					Long vmPoolDcId = vmPool.getDataCenterId();
-					Long vmPoolPodId = vmPool.getPodId();
-					Long vmPoolClusterId = vmPool.getClusterId();
-
-					// Moving a volume is not required if storage pools belongs
-					// to same cluster in case of shared volume or
-					// identical storage pool in case of local
-					if (sourcePoolDcId == vmPoolDcId
-							&& sourcePoolPodId == vmPoolPodId
-							&& sourcePoolClusterId == vmPoolClusterId
-							&& (isVolumeOnSharedPool || sourcePoolId == vmPoolId)) {
-						moveVolumeNeeded = false;
-						break;
-					}
-				}
-			}
-
-			if (moveVolumeNeeded) {
-				if (isVolumeOnSharedPool) {
-					// Move the volume to a storage pool in the VM's zone, pod,
-					// or cluster
-					try {
-						volume = _storageMgr.moveVolume(volume,
-								vmRootVolumePool.getDataCenterId(),
-								vmRootVolumePool.getPodId(),
-								vmRootVolumePool.getClusterId(),
-								dataDiskHyperType);
-					} catch (ConcurrentOperationException e) {
-						throw new CloudRuntimeException(e.toString());
-					}
-				} else {
-					throw new CloudRuntimeException(
-							"Failed to attach local data volume "
-									+ volume.getName()
-									+ " to VM "
-									+ vm.getDisplayName()
-									+ " as migration of local data volume is not allowed");
-				}
-			}
-		}
-
-		AsyncJobExecutor asyncExecutor = BaseAsyncJobExecutor
-				.getCurrentExecutor();
-		if (asyncExecutor != null) {
-			AsyncJobVO job = asyncExecutor.getJob();
-
-			if (s_logger.isInfoEnabled()) {
-				s_logger.info("Trying to attaching volume " + volumeId
-						+ " to vm instance:" + vm.getId()
-						+ ", update async job-" + job.getId()
-						+ " progress status");
-			}
-
-			_asyncMgr.updateAsyncJobAttachment(job.getId(), "volume", volumeId);
-			_asyncMgr.updateAsyncJobStatus(job.getId(),
-					BaseCmd.PROGRESS_INSTANCE_CREATED, volumeId);
-		}
-
-		String errorMsg = "Failed to attach volume: " + volume.getName()
-				+ " to VM: " + vm.getHostName();
-		boolean sendCommand = (vm.getState() == State.Running);
-		AttachVolumeAnswer answer = null;
-		Long hostId = vm.getHostId();
-		if (hostId == null) {
-			hostId = vm.getLastHostId();
-			HostVO host = _hostDao.findById(hostId);
-			if (host != null
-					&& host.getHypervisorType() == HypervisorType.VMware) {
-				sendCommand = true;
-			}
-		}
-
-		if (sendCommand) {
-			StoragePoolVO volumePool = _storagePoolDao.findById(volume
-					.getPoolId());
-			AttachVolumeCommand cmd = new AttachVolumeCommand(true,
-					vm.getInstanceName(), volume.getPoolType(),
-					volume.getFolder(), volume.getPath(), volume.getName(),
-					deviceId, volume.getChainInfo());
-			cmd.setPoolUuid(volumePool.getUuid());
-
-			try {
-				answer = (AttachVolumeAnswer) _agentMgr.send(hostId, cmd);
-			} catch (Exception e) {
-				throw new CloudRuntimeException(errorMsg + " due to: "
-						+ e.getMessage());
-			}
-		}
-
-		if (!sendCommand || (answer != null && answer.getResult())) {
-			// Mark the volume as attached
-			if (sendCommand) {
-				_volsDao.attachVolume(volume.getId(), vmId,
-						answer.getDeviceId());
-			} else {
-				_volsDao.attachVolume(volume.getId(), vmId, deviceId);
-			}
-			return _volsDao.findById(volumeId);
-		} else {
-			if (answer != null) {
-				String details = answer.getDetails();
-				if (details != null && !details.isEmpty()) {
-					errorMsg += "; " + details;
-				}
-			}
-			throw new CloudRuntimeException(errorMsg);
-		}
-	}
-
-	@Override
-	@ActionEvent(eventType = EventTypes.EVENT_VOLUME_DETACH, eventDescription = "detaching volume", async = true)
-	public Volume detachVolumeFromVM(DetachVolumeCmd cmmd) {
-		Account caller = UserContext.current().getCaller();
-		if ((cmmd.getId() == null && cmmd.getDeviceId() == null && cmmd
-				.getVirtualMachineId() == null)
-				|| (cmmd.getId() != null && (cmmd.getDeviceId() != null || cmmd
-						.getVirtualMachineId() != null))
-				|| (cmmd.getId() == null && (cmmd.getDeviceId() == null || cmmd
-						.getVirtualMachineId() == null))) {
-			throw new InvalidParameterValueException(
-					"Please provide either a volume id, or a tuple(device id, instance id)");
-		}
-
-		Long volumeId = cmmd.getId();
-		VolumeVO volume = null;
-
-		if (volumeId != null) {
-			volume = _volsDao.findById(volumeId);
-		} else {
-			volume = _volsDao.findByInstanceAndDeviceId(
-					cmmd.getVirtualMachineId(), cmmd.getDeviceId()).get(0);
-		}
-
-		Long vmId = null;
-
-		if (cmmd.getVirtualMachineId() == null) {
-			vmId = volume.getInstanceId();
-		} else {
-			vmId = cmmd.getVirtualMachineId();
-		}
-
-		// Check that the volume ID is valid
-		if (volume == null) {
-			throw new InvalidParameterValueException(
-					"Unable to find volume with ID: " + volumeId);
-		}
-
-		// Permissions check
-		_accountMgr.checkAccess(caller, null, true, volume);
-
-		// Check that the volume is a data volume
-		if (volume.getVolumeType() != Volume.Type.DATADISK) {
-			throw new InvalidParameterValueException(
-					"Please specify a data volume.");
-		}
-
-		// Check that the volume is currently attached to a VM
-		if (vmId == null) {
-			throw new InvalidParameterValueException(
-					"The specified volume is not attached to a VM.");
-		}
-
-		// Check that the VM is in the correct state
-		UserVmVO vm = _vmDao.findById(vmId);
-		if (vm.getState() != State.Running && vm.getState() != State.Stopped
-				&& vm.getState() != State.Destroyed) {
-			throw new InvalidParameterValueException(
-					"Please specify a VM that is either running or stopped.");
-		}
-
-		AsyncJobExecutor asyncExecutor = BaseAsyncJobExecutor
-				.getCurrentExecutor();
-		if (asyncExecutor != null) {
-			AsyncJobVO job = asyncExecutor.getJob();
-
-			if (s_logger.isInfoEnabled()) {
-				s_logger.info("Trying to attaching volume " + volumeId
-						+ "to vm instance:" + vm.getId()
-						+ ", update async job-" + job.getId()
-						+ " progress status");
-			}
-
-			_asyncMgr.updateAsyncJobAttachment(job.getId(), "volume", volumeId);
-			_asyncMgr.updateAsyncJobStatus(job.getId(),
-					BaseCmd.PROGRESS_INSTANCE_CREATED, volumeId);
-		}
-
-		String errorMsg = "Failed to detach volume: " + volume.getName()
-				+ " from VM: " + vm.getHostName();
-		boolean sendCommand = (vm.getState() == State.Running);
-		Answer answer = null;
-
-		if (sendCommand) {
-			AttachVolumeCommand cmd = new AttachVolumeCommand(false,
-					vm.getInstanceName(), volume.getPoolType(),
-					volume.getFolder(), volume.getPath(), volume.getName(),
-					cmmd.getDeviceId() != null ? cmmd.getDeviceId() : volume
-							.getDeviceId(), volume.getChainInfo());
-
-			StoragePoolVO volumePool = _storagePoolDao.findById(volume
-					.getPoolId());
-			cmd.setPoolUuid(volumePool.getUuid());
-
-			try {
-				answer = _agentMgr.send(vm.getHostId(), cmd);
-			} catch (Exception e) {
-				throw new CloudRuntimeException(errorMsg + " due to: "
-						+ e.getMessage());
-			}
-		}
-
-		if (!sendCommand || (answer != null && answer.getResult())) {
-			// Mark the volume as detached
-			_volsDao.detachVolume(volume.getId());
-			if (answer != null && answer instanceof AttachVolumeAnswer) {
-				volume.setChainInfo(((AttachVolumeAnswer) answer)
-						.getChainInfo());
-				_volsDao.update(volume.getId(), volume);
-			}
-
-			return _volsDao.findById(volumeId);
-		} else {
-
-			if (answer != null) {
-				String details = answer.getDetails();
-				if (details != null && !details.isEmpty()) {
-					errorMsg += "; " + details;
-				}
-			}
-
-			throw new CloudRuntimeException(errorMsg);
-		}
-	}
-
-	@Override
-	public boolean attachISOToVM(long vmId, long isoId, boolean attach) {
-		UserVmVO vm = _vmDao.findById(vmId);
-
-		if (vm == null) {
-			return false;
-		} else if (vm.getState() != State.Running) {
-			return true;
-		}
-		String isoPath;
-		VMTemplateVO tmplt = _templateDao.findById(isoId);
-		if (tmplt == null) {
-			s_logger.warn("ISO: " + isoId + " does not exist");
-			return false;
-		}
-		// Get the path of the ISO
-		Pair<String, String> isoPathPair = null;
-		if (tmplt.getTemplateType() == TemplateType.PERHOST) {
-			isoPath = tmplt.getName();
-		} else {
-			isoPathPair = _storageMgr.getAbsoluteIsoPath(isoId,
-					vm.getDataCenterIdToDeployIn());
-			if (isoPathPair == null) {
-				s_logger.warn("Couldn't get absolute iso path");
-				return false;
-			} else {
-				isoPath = isoPathPair.first();
-			}
-		}
-
-		String vmName = vm.getInstanceName();
-
-		HostVO host = _hostDao.findById(vm.getHostId());
-		if (host == null) {
-			s_logger.warn("Host: " + vm.getHostId() + " does not exist");
-			return false;
-		}
-		AttachIsoCommand cmd = new AttachIsoCommand(vmName, isoPath, attach);
-		if (isoPathPair != null) {
-			cmd.setStoreUrl(isoPathPair.second());
-		}
-		Answer a = _agentMgr.easySend(vm.getHostId(), cmd);
-
-		return (a != null && a.getResult());
-	}
-
-	private UserVm rebootVirtualMachine(long userId, long vmId)
-			throws InsufficientCapacityException, ResourceUnavailableException {
-		UserVmVO vm = _vmDao.findById(vmId);
-		User caller = _accountMgr.getActiveUser(userId);
-		Account owner = _accountMgr.getAccount(vm.getAccountId());
-
-		if (vm == null || vm.getState() == State.Destroyed
-				|| vm.getState() == State.Expunging || vm.getRemoved() != null) {
-			s_logger.warn("Vm id=" + vmId + " doesn't exist");
-			return null;
-		}
-
-		if (vm.getState() == State.Running && vm.getHostId() != null) {
-			return _itMgr.reboot(vm, null, caller, owner);
-		} else {
-			s_logger.error("Vm id=" + vmId
-					+ " is not in Running state, failed to reboot");
-			return null;
-		}
-	}
-
-	@Override
-	@ActionEvent(eventType = EventTypes.EVENT_VM_UPGRADE, eventDescription = "upgrading Vm")
-	/*
-	 * TODO: cleanup eventually - Refactored API call
-	 */
-	public UserVm upgradeVirtualMachine(UpgradeVMCmd cmd) {
-		Long vmId = cmd.getId();
-		Long svcOffId = cmd.getServiceOfferingId();
-		Account caller = UserContext.current().getCaller();
-
-		// Verify input parameters
-		UserVmVO vmInstance = _vmDao.findById(vmId);
-		if (vmInstance == null) {
-			throw new InvalidParameterValueException(
-					"unable to find a virtual machine with id " + vmId);
-		}
-
-		_accountMgr.checkAccess(caller, null, true, vmInstance);
-
-		// Check that the specified service offering ID is valid
-		_itMgr.checkIfCanUpgrade(vmInstance, svcOffId);
-
-		_itMgr.upgradeVmDb(vmId, svcOffId);
-
-		return _vmDao.findById(vmInstance.getId());
-	}
-
-	@Override
-	public HashMap<Long, VmStatsEntry> getVirtualMachineStatistics(long hostId,
-			String hostName, List<Long> vmIds) throws CloudRuntimeException {
-		HashMap<Long, VmStatsEntry> vmStatsById = new HashMap<Long, VmStatsEntry>();
-
-		if (vmIds.isEmpty()) {
-			return vmStatsById;
-		}
-
-		List<String> vmNames = new ArrayList<String>();
-
-		for (Long vmId : vmIds) {
-			UserVmVO vm = _vmDao.findById(vmId);
-			vmNames.add(vm.getInstanceName());
-		}
-
-		Answer answer = _agentMgr.easySend(hostId, new GetVmStatsCommand(
-				vmNames, _hostDao.findById(hostId).getGuid(), hostName));
-		if (answer == null || !answer.getResult()) {
-			s_logger.warn("Unable to obtain VM statistics.");
-			return null;
-		} else {
-			HashMap<String, VmStatsEntry> vmStatsByName = ((GetVmStatsAnswer) answer)
-					.getVmStatsMap();
-
-			if (vmStatsByName == null) {
-				s_logger.warn("Unable to obtain VM statistics.");
-				return null;
-			}
-
-			for (String vmName : vmStatsByName.keySet()) {
-				vmStatsById.put(vmIds.get(vmNames.indexOf(vmName)),
-						vmStatsByName.get(vmName));
-			}
-		}
-
-		return vmStatsById;
-	}
-
-	@Override
-	@DB
-	public UserVm recoverVirtualMachine(RecoverVMCmd cmd)
-			throws ResourceAllocationException, CloudRuntimeException {
-
-		Long vmId = cmd.getId();
-		Account caller = UserContext.current().getCaller();
-
-		// Verify input parameters
-		UserVmVO vm = _vmDao.findById(vmId.longValue());
-
-		if (vm == null) {
-			throw new InvalidParameterValueException(
-					"unable to find a virtual machine with id " + vmId);
-		}
-
-		// check permissions
-		_accountMgr.checkAccess(caller, null, true, vm);
-
-		if (vm.getRemoved() != null) {
-			if (s_logger.isDebugEnabled()) {
-				s_logger.debug("Unable to find vm or vm is removed: " + vmId);
-			}
-			throw new InvalidParameterValueException("Unable to find vm by id "
-					+ vmId);
-		}
-
-		if (vm.getState() != State.Destroyed) {
-			if (s_logger.isDebugEnabled()) {
-				s_logger.debug("vm is not in the right state: " + vmId);
-			}
-			throw new InvalidParameterValueException("Vm with id " + vmId
-					+ " is not in the right state");
-		}
-
-		if (s_logger.isDebugEnabled()) {
-			s_logger.debug("Recovering vm " + vmId);
-		}
-
-		Transaction txn = Transaction.currentTxn();
-		AccountVO account = null;
-		txn.start();
-
-		account = _accountDao.lockRow(vm.getAccountId(), true);
-
-		// if the account is deleted, throw error
-		if (account.getRemoved() != null) {
-			throw new CloudRuntimeException(
-					"Unable to recover VM as the account is deleted");
-		}
-
-		// First check that the maximum number of UserVMs for the given
-		// accountId will not be exceeded
-		_resourceLimitMgr.checkResourceLimit(account, ResourceType.user_vm);
-
-		_haMgr.cancelDestroy(vm, vm.getHostId());
-
-		try {
-			if (!_itMgr.stateTransitTo(vm,
-					VirtualMachine.Event.RecoveryRequested, null)) {
-				s_logger.debug("Unable to recover the vm because it is not in the correct state: "
-						+ vmId);
-				throw new InvalidParameterValueException(
-						"Unable to recover the vm because it is not in the correct state: "
-								+ vmId);
-			}
-		} catch (NoTransitionException e) {
-			throw new InvalidParameterValueException(
-					"Unable to recover the vm because it is not in the correct state: "
-							+ vmId);
-		}
-
-		// Recover the VM's disks
-		List<VolumeVO> volumes = _volsDao.findByInstance(vmId);
-		for (VolumeVO volume : volumes) {
-			if (volume.getVolumeType().equals(Volume.Type.ROOT)) {
-				// Create an event
-				Long templateId = volume.getTemplateId();
-				Long diskOfferingId = volume.getDiskOfferingId();
-				Long offeringId = null;
-				if (diskOfferingId != null) {
-					DiskOfferingVO offering = _diskOfferingDao
-							.findById(diskOfferingId);
-					if (offering != null
-							&& (offering.getType() == DiskOfferingVO.Type.Disk)) {
-						offeringId = offering.getId();
-					}
-				}
-				UsageEventVO usageEvent = new UsageEventVO(
-						EventTypes.EVENT_VOLUME_CREATE, volume.getAccountId(),
-						volume.getDataCenterId(), volume.getId(),
-						volume.getName(), offeringId, templateId,
-						volume.getSize());
-				_usageEventDao.persist(usageEvent);
-			}
-		}
-
-		_resourceLimitMgr.incrementResourceCount(account.getId(),
-				ResourceType.volume, new Long(volumes.size()));
-
-		_resourceLimitMgr.incrementResourceCount(account.getId(),
-				ResourceType.user_vm);
-
-		txn.commit();
-
-		return _vmDao.findById(vmId);
-	}
-
-	@Override
-	public boolean configure(String name, Map<String, Object> params)
-			throws ConfigurationException {
-		_name = name;
-
-		Map<String, String> configs = _configDao.getConfiguration(
-				"AgentManager", params);
-
-		_instance = configs.get("instance.name");
-		if (_instance == null) {
-			_instance = "DEFAULT";
-		}
-
-		String value = _configDao
-				.getValue(Config.CreatePrivateTemplateFromVolumeWait.toString());
-		_createprivatetemplatefromvolumewait = NumbersUtil.parseInt(value,
-				Integer.parseInt(Config.CreatePrivateTemplateFromVolumeWait
-						.getDefaultValue()));
-
-		value = _configDao
-				.getValue(Config.CreatePrivateTemplateFromSnapshotWait
-						.toString());
-		_createprivatetemplatefromsnapshotwait = NumbersUtil.parseInt(value,
-				Integer.parseInt(Config.CreatePrivateTemplateFromSnapshotWait
-						.getDefaultValue()));
-
-		String workers = configs.get("expunge.workers");
-		int wrks = NumbersUtil.parseInt(workers, 10);
-
-		String time = configs.get("expunge.interval");
-		_expungeInterval = NumbersUtil.parseInt(time, 86400);
-		if (_expungeInterval < 600) {
-			_expungeInterval = 600;
-		}
-		time = configs.get("expunge.delay");
-		_expungeDelay = NumbersUtil.parseInt(time, _expungeInterval);
-		if (_expungeDelay < 600) {
-			_expungeDelay = 600;
-		}
-		_executor = Executors.newScheduledThreadPool(wrks,
-				new NamedThreadFactory("UserVm-Scavenger"));
-
-		_itMgr.registerGuru(VirtualMachine.Type.User, this);
-
-		VirtualMachine.State.getStateMachine().registerListener(
-				new UserVmStateListener(_usageEventDao, _networkDao, _nicDao));
-
-		s_logger.info("User VM Manager is configured.");
-
-		return true;
-	}
-
-	@Override
-	public String getName() {
-		return _name;
-	}
-
-	@Override
-	public boolean start() {
-		_executor.scheduleWithFixedDelay(new ExpungeTask(), _expungeInterval,
-				_expungeInterval, TimeUnit.SECONDS);
-		return true;
-	}
-
-	@Override
-	public boolean stop() {
-		_executor.shutdown();
-		return true;
-	}
-
-	protected UserVmManagerImpl() {
-	}
-
-	public String getRandomPrivateTemplateName() {
-		return UUID.randomUUID().toString();
-	}
-
-	@Override
-	public Long convertToId(String vmName) {
-		if (!VirtualMachineName.isValidVmName(vmName, _instance)) {
-			return null;
-		}
-		return VirtualMachineName.getVmId(vmName);
-	}
-
-	@Override
-	public boolean expunge(UserVmVO vm, long callerUserId, Account caller) {
-		UserContext ctx = UserContext.current();
-		ctx.setAccountId(vm.getAccountId());
-
-		try {
-			// expunge the vm
-			if (!_itMgr.advanceExpunge(vm, _accountMgr.getSystemUser(), caller)) {
-				s_logger.info("Did not expunge " + vm);
-				return false;
-			}
-
-			// Only if vm is not expunged already, cleanup it's resources
-			if (vm != null && vm.getRemoved() == null) {
-				// Cleanup vm resources - all the PF/LB/StaticNat rules
-				// associated with vm
-				s_logger.debug("Starting cleaning up vm " + vm
-						+ " resources...");
-				if (cleanupVmResources(vm.getId())) {
-					s_logger.debug("Successfully cleaned up vm " + vm
-							+ " resources as a part of expunge process");
-				} else {
-					s_logger.warn("Failed to cleanup resources as a part of vm "
-							+ vm + " expunge");
-					return false;
-				}
-
-				_itMgr.remove(vm, _accountMgr.getSystemUser(), caller);
-			}
-
-			return true;
-
-		} catch (ResourceUnavailableException e) {
-			s_logger.warn("Unable to expunge  " + vm, e);
-			return false;
-		} catch (OperationTimedoutException e) {
-			s_logger.warn("Operation time out on expunging " + vm, e);
-			return false;
-		} catch (ConcurrentOperationException e) {
-			s_logger.warn("Concurrent operations on expunging " + vm, e);
-			return false;
-		}
-	}
-
-	private boolean cleanupVmResources(long vmId) {
-		boolean success = true;
-		// Remove vm from security groups
-		_securityGroupMgr.removeInstanceFromGroups(vmId);
-
-		// Remove vm from instance group
-		removeInstanceFromInstanceGroup(vmId);
-
-		// cleanup firewall rules
-		if (_firewallMgr.revokeFirewallRulesForVm(vmId)) {
-			s_logger.debug("Firewall rules are removed successfully as a part of vm id="
-					+ vmId + " expunge");
-		} else {
-			success = false;
-			s_logger.warn("Fail to remove firewall rules as a part of vm id="
-					+ vmId + " expunge");
-		}
-
-		// cleanup port forwarding rules
-		if (_rulesMgr.revokePortForwardingRulesForVm(vmId)) {
-			s_logger.debug("Port forwarding rules are removed successfully as a part of vm id="
-					+ vmId + " expunge");
-		} else {
-			success = false;
-			s_logger.warn("Fail to remove port forwarding rules as a part of vm id="
-					+ vmId + " expunge");
-		}
-
-		// cleanup load balancer rules
-		if (_lbMgr.removeVmFromLoadBalancers(vmId)) {
-			s_logger.debug("Removed vm id=" + vmId
-					+ " from all load balancers as a part of expunge process");
-		} else {
-			success = false;
-			s_logger.warn("Fail to remove vm id=" + vmId
-					+ " from load balancers as a part of expunge process");
-		}
-
-		// If vm is assigned to static nat, disable static nat for the ip
-		// address and disassociate ip if elasticIP is enabled
-		IPAddressVO ip = _ipAddressDao.findByAssociatedVmId(vmId);
-		try {
-			if (ip != null) {
-				if (_rulesMgr.disableStaticNat(ip.getId(),
-						_accountMgr.getAccount(Account.ACCOUNT_ID_SYSTEM),
-						User.UID_SYSTEM, true)) {
-					s_logger.debug("Disabled 1-1 nat for ip address " + ip
-							+ " as a part of vm id=" + vmId + " expunge");
-				} else {
-					s_logger.warn("Failed to disable static nat for ip address "
-							+ ip + " as a part of vm id=" + vmId + " expunge");
-					success = false;
-				}
-			}
-		} catch (ResourceUnavailableException e) {
-			success = false;
-			s_logger.warn("Failed to disable static nat for ip address " + ip
-					+ " as a part of vm id=" + vmId
-					+ " expunge because resource is unavailable", e);
-		}
-
-		return success;
-	}
-
-	@Override
-	public void deletePrivateTemplateRecord(Long templateId) {
-		if (templateId != null) {
-			_templateDao.remove(templateId);
-		}
-	}
-
-	@Override
-	@ActionEvent(eventType = EventTypes.EVENT_TEMPLATE_CREATE, eventDescription = "creating template", create = true)
-	public VMTemplateVO createPrivateTemplateRecord(CreateTemplateCmd cmd,
-			Account templateOwner) throws ResourceAllocationException {
-		Long userId = UserContext.current().getCallerUserId();
-
-		Account caller = UserContext.current().getCaller();
-		boolean isAdmin = (isAdmin(caller.getType()));
-
-		_accountMgr.checkAccess(caller, null, true, templateOwner);
-
-		String name = cmd.getTemplateName();
-		if ((name == null) || (name.length() > 32)) {
-			throw new InvalidParameterValueException(
-					"Template name cannot be null and should be less than 32 characters");
-		}
-
-		if (cmd.getTemplateTag() != null) {
-			if (!_accountService.isRootAdmin(caller.getType())) {
-				throw new PermissionDeniedException(
-						"Parameter templatetag can only be specified by a Root Admin, permission denied");
-			}
-		}
-
-		// do some parameter defaulting
-		Integer bits = cmd.getBits();
-		Boolean requiresHvm = cmd.getRequiresHvm();
-		Boolean passwordEnabled = cmd.isPasswordEnabled();
-		Boolean isPublic = cmd.isPublic();
-		Boolean featured = cmd.isFeatured();
-		int bitsValue = ((bits == null) ? 64 : bits.intValue());
-		boolean requiresHvmValue = ((requiresHvm == null) ? true : requiresHvm
-				.booleanValue());
-		boolean passwordEnabledValue = ((passwordEnabled == null) ? false
-				: passwordEnabled.booleanValue());
-		if (isPublic == null) {
-			isPublic = Boolean.FALSE;
-		}
-		boolean allowPublicUserTemplates = Boolean.parseBoolean(_configDao
-				.getValue("allow.public.user.templates"));
-		if (!isAdmin && !allowPublicUserTemplates && isPublic) {
-			throw new PermissionDeniedException("Failed to create template "
-					+ name + ", only private templates can be created.");
-		}
-
-		Long volumeId = cmd.getVolumeId();
-		Long snapshotId = cmd.getSnapshotId();
-		if ((volumeId == null) && (snapshotId == null)) {
-			throw new InvalidParameterValueException(
-					"Failed to create private template record, neither volume ID nor snapshot ID were specified.");
-		}
-		if ((volumeId != null) && (snapshotId != null)) {
-			throw new InvalidParameterValueException(
-					"Failed to create private template record, please specify only one of volume ID ("
-							+ volumeId
-							+ ") and snapshot ID ("
-							+ snapshotId
-							+ ")");
-		}
-
-		HypervisorType hyperType;
-		VolumeVO volume = null;
-		VMTemplateVO privateTemplate = null;
-		if (volumeId != null) { // create template from volume
-			volume = _volsDao.findById(volumeId);
-			if (volume == null) {
-				throw new InvalidParameterValueException(
-						"Failed to create private template record, unable to find volume "
-								+ volumeId);
-			}
-			// check permissions
-			_accountMgr.checkAccess(caller, null, true, volume);
-
-			// If private template is created from Volume, check that the volume
-			// will not be active when the private template is
-			// created
-			if (!_storageMgr.volumeInactive(volume)) {
-				String msg = "Unable to create private template for volume: "
-						+ volume.getName()
-						+ "; volume is attached to a non-stopped VM, please stop the VM first";
-				if (s_logger.isInfoEnabled()) {
-					s_logger.info(msg);
-				}
-				throw new CloudRuntimeException(msg);
-			}
-			hyperType = _volsDao.getHypervisorType(volumeId);
-		} else { // create template from snapshot
-			SnapshotVO snapshot = _snapshotDao.findById(snapshotId);
-			if (snapshot == null) {
-				throw new InvalidParameterValueException(
-						"Failed to create private template record, unable to find snapshot "
-								+ snapshotId);
-			}
-
-			volume = _volsDao.findById(snapshot.getVolumeId());
-			VolumeVO snapshotVolume = _volsDao
-					.findByIdIncludingRemoved(snapshot.getVolumeId());
-
-			// check permissions
-			_accountMgr.checkAccess(caller, null, true, snapshot);
-
-			if (snapshot.getStatus() != Snapshot.Status.BackedUp) {
-				throw new InvalidParameterValueException("Snapshot id="
-						+ snapshotId + " is not in " + Snapshot.Status.BackedUp
-						+ " state yet and can't be used for template creation");
-			}
-
-			/*
-			 * // bug #11428. Operation not supported if vmware and snapshots
-			 * parent volume = ROOT if(snapshot.getHypervisorType() ==
-			 * HypervisorType.VMware && snapshotVolume.getVolumeType() ==
-			 * Type.DATADISK){ throw new UnsupportedServiceException(
-			 * "operation not supported, snapshot with id " + snapshotId +
-			 * " is created from Data Disk"); }
-			 */
-
-			hyperType = snapshot.getHypervisorType();
-		}
-
-		_resourceLimitMgr.checkResourceLimit(templateOwner,
-				ResourceType.template);
-
-		if (!isAdmin || featured == null) {
-			featured = Boolean.FALSE;
-		}
-		Long guestOSId = cmd.getOsTypeId();
-		GuestOSVO guestOS = _guestOSDao.findById(guestOSId);
-		if (guestOS == null) {
-			throw new InvalidParameterValueException("GuestOS with ID: "
-					+ guestOSId + " does not exist.");
-		}
-
-		String uniqueName = Long.valueOf((userId == null) ? 1 : userId)
-				.toString()
-				+ UUID.nameUUIDFromBytes(name.getBytes()).toString();
-		Long nextTemplateId = _templateDao.getNextInSequence(Long.class, "id");
-		String description = cmd.getDisplayText();
-		boolean isExtractable = false;
-		Long sourceTemplateId = null;
-		if (volume != null) {
-			VMTemplateVO template = ApiDBUtils.findTemplateById(volume
-					.getTemplateId());
-			isExtractable = template != null
-					&& template.isExtractable()
-					&& template.getTemplateType() != Storage.TemplateType.SYSTEM;
-			if (template != null) {
-				sourceTemplateId = template.getId();
-			} else if (volume.getVolumeType() == Type.ROOT) { // vm created out
-																// of blank
-																// template
-				UserVm userVm = ApiDBUtils.findUserVmById(volume
-						.getInstanceId());
-				sourceTemplateId = userVm.getIsoId();
-			}
-		}
-		String templateTag = cmd.getTemplateTag();
-		if (templateTag != null) {
-			if (s_logger.isDebugEnabled()) {
-				s_logger.debug("Adding template tag: " + templateTag);
-			}
-		}
-		privateTemplate = new VMTemplateVO(nextTemplateId, uniqueName, name,
-				ImageFormat.RAW, isPublic, featured, isExtractable,
-				TemplateType.USER, null, null, requiresHvmValue, bitsValue,
-				templateOwner.getId(), null, description, passwordEnabledValue,
-				guestOS.getId(), true, hyperType, templateTag, cmd.getDetails());
-		if (sourceTemplateId != null) {
-			if (s_logger.isDebugEnabled()) {
-				s_logger.debug("This template is getting created from other template, setting source template Id to: "
-						+ sourceTemplateId);
-			}
-		}
-		privateTemplate.setSourceTemplateId(sourceTemplateId);
-
-		VMTemplateVO template = _templateDao.persist(privateTemplate);
-		// Increment the number of templates
-		if (template != null) {
-			if (cmd.getDetails() != null) {
-				_templateDetailsDao.persist(template.getId(), cmd.getDetails());
-			}
-
-			_resourceLimitMgr.incrementResourceCount(templateOwner.getId(),
-					ResourceType.template);
-		}
-
-		if (template != null) {
-			return template;
-		} else {
-			throw new CloudRuntimeException("Failed to create a template");
-		}
-
-	}
-
-	@Override
-	@DB
-	@ActionEvent(eventType = EventTypes.EVENT_TEMPLATE_CREATE, eventDescription = "creating template", async = true)
-	public VMTemplateVO createPrivateTemplate(CreateTemplateCmd command)
-			throws CloudRuntimeException {
-		Long userId = UserContext.current().getCallerUserId();
-		if (userId == null) {
-			userId = User.UID_SYSTEM;
-		}
-		long templateId = command.getEntityId();
-		Long volumeId = command.getVolumeId();
-		Long snapshotId = command.getSnapshotId();
-		SnapshotCommand cmd = null;
-		VMTemplateVO privateTemplate = null;
-
-		String uniqueName = getRandomPrivateTemplateName();
-
-		StoragePoolVO pool = null;
-		HostVO secondaryStorageHost = null;
-		Long zoneId = null;
-		Long accountId = null;
-		SnapshotVO snapshot = null;
-		String secondaryStorageURL = null;
-		try {
-			if (snapshotId != null) { // create template from snapshot
-				snapshot = _snapshotDao.findById(snapshotId);
-				if (snapshot == null) {
-					throw new CloudRuntimeException(
-							"Unable to find Snapshot for Id " + snapshotId);
-				}
-				zoneId = snapshot.getDataCenterId();
-				secondaryStorageHost = _snapshotMgr
-						.getSecondaryStorageHost(snapshot);
-				secondaryStorageURL = _snapshotMgr
-						.getSecondaryStorageURL(snapshot);
-				String name = command.getTemplateName();
-				String backupSnapshotUUID = snapshot.getBackupSnapshotId();
-				if (backupSnapshotUUID == null) {
-					throw new CloudRuntimeException(
-							"Unable to create private template from snapshot "
-									+ snapshotId
-									+ " due to there is no backupSnapshotUUID for this snapshot");
-				}
-
-				Long dcId = snapshot.getDataCenterId();
-				accountId = snapshot.getAccountId();
-				volumeId = snapshot.getVolumeId();
-
-				String origTemplateInstallPath = null;
-				List<StoragePoolVO> pools = _storageMgr
-						.ListByDataCenterHypervisor(zoneId,
-								snapshot.getHypervisorType());
-				if (pools == null || pools.size() == 0) {
-					throw new CloudRuntimeException(
-							"Unable to find storage pools in zone " + zoneId);
-				}
-				pool = pools.get(0);
-				if (snapshot.getVersion() != null
-						&& snapshot.getVersion().equalsIgnoreCase("2.1")) {
-					VolumeVO volume = _volsDao
-							.findByIdIncludingRemoved(volumeId);
-					if (volume == null) {
-						throw new CloudRuntimeException(
-								"failed to upgrade snapshot "
-										+ snapshotId
-										+ " due to unable to find orignal volume:"
-										+ volumeId + ", try it later ");
-					}
-					if (volume.getTemplateId() == null) {
-						_snapshotDao.updateSnapshotVersion(volumeId, "2.1",
-								"2.2");
-					} else {
-						VMTemplateVO template = _templateDao
-								.findByIdIncludingRemoved(volume
-										.getTemplateId());
-						if (template == null) {
-							throw new CloudRuntimeException(
-									"failed to upgrade snapshot "
-											+ snapshotId
-											+ " due to unalbe to find orignal template :"
-											+ volume.getTemplateId()
-											+ ", try it later ");
-						}
-						Long origTemplateId = template.getId();
-						Long origTmpltAccountId = template.getAccountId();
-						if (!_volsDao.lockInLockTable(volumeId.toString(), 10)) {
-							throw new CloudRuntimeException(
-									"failed to upgrade snapshot " + snapshotId
-											+ " due to volume:" + volumeId
-											+ " is being used, try it later ");
-						}
-						cmd = new UpgradeSnapshotCommand(null,
-								secondaryStorageURL, dcId, accountId, volumeId,
-								origTemplateId, origTmpltAccountId, null,
-								snapshot.getBackupSnapshotId(),
-								snapshot.getName(), "2.1");
-						if (!_volsDao.lockInLockTable(volumeId.toString(), 10)) {
-							throw new CloudRuntimeException(
-									"Creating template failed due to volume:"
-											+ volumeId
-											+ " is being used, try it later ");
-						}
-						Answer answer = null;
-						try {
-							answer = _storageMgr.sendToPool(pool, cmd);
-							cmd = null;
-						} catch (StorageUnavailableException e) {
-						} finally {
-							_volsDao.unlockFromLockTable(volumeId.toString());
-						}
-						if ((answer != null) && answer.getResult()) {
-							_snapshotDao.updateSnapshotVersion(volumeId, "2.1",
-									"2.2");
-						} else {
-							throw new CloudRuntimeException(
-									"Unable to upgrade snapshot");
-						}
-					}
-				}
-				if (snapshot.getSwiftId() != null && snapshot.getSwiftId() != 0) {
-					_snapshotMgr.downloadSnapshotsFromSwift(snapshot);
-				}
-				cmd = new CreatePrivateTemplateFromSnapshotCommand(
-						pool.getUuid(), secondaryStorageURL, dcId, accountId,
-						snapshot.getVolumeId(), backupSnapshotUUID,
-						snapshot.getName(), origTemplateInstallPath,
-						templateId, name,
-						_createprivatetemplatefromsnapshotwait);
-			} else if (volumeId != null) {
-				VolumeVO volume = _volsDao.findById(volumeId);
-				if (volume == null) {
-					throw new CloudRuntimeException(
-							"Unable to find volume for Id " + volumeId);
-				}
-				accountId = volume.getAccountId();
-
-				if (volume.getPoolId() == null) {
-					_templateDao.remove(templateId);
-					throw new CloudRuntimeException("Volume " + volumeId
-							+ " is empty, can't create template on it");
-				}
-				String vmName = _storageMgr.getVmNameOnVolume(volume);
-				zoneId = volume.getDataCenterId();
-				secondaryStorageHost = _storageMgr
-						.getSecondaryStorageHost(zoneId);
-				if (secondaryStorageHost == null) {
-					throw new CloudRuntimeException(
-							"Can not find the secondary storage for zoneId "
-									+ zoneId);
-				}
-				secondaryStorageURL = secondaryStorageHost.getStorageUrl();
-
-				pool = _storagePoolDao.findById(volume.getPoolId());
-				cmd = new CreatePrivateTemplateFromVolumeCommand(
-						pool.getUuid(), secondaryStorageURL, templateId,
-						accountId, command.getTemplateName(), uniqueName,
-						volume.getPath(), vmName,
-						_createprivatetemplatefromvolumewait);
-
-			} else {
-				throw new CloudRuntimeException(
-						"Creating private Template need to specify snapshotId or volumeId");
-			}
-			// FIXME: before sending the command, check if there's enough
-			// capacity
-			// on the storage server to create the template
-
-			// This can be sent to a KVM host too.
-			CreatePrivateTemplateAnswer answer = null;
-			if (snapshotId != null) {
-				if (!_snapshotDao.lockInLockTable(snapshotId.toString(), 10)) {
-					throw new CloudRuntimeException(
-							"Creating template from snapshot failed due to snapshot:"
-									+ snapshotId
-									+ " is being used, try it later ");
-				}
-			} else {
-				if (!_volsDao.lockInLockTable(volumeId.toString(), 10)) {
-					throw new CloudRuntimeException(
-							"Creating template from volume failed due to volume:"
-									+ volumeId
-									+ " is being used, try it later ");
-				}
-			}
-			try {
-				answer = (CreatePrivateTemplateAnswer) _storageMgr.sendToPool(
-						pool, cmd);
-			} catch (StorageUnavailableException e) {
-			} finally {
-				if (snapshotId != null) {
-					_snapshotDao.unlockFromLockTable(snapshotId.toString());
-				} else {
-					_volsDao.unlockFromLockTable(volumeId.toString());
-				}
-			}
-			if ((answer != null) && answer.getResult()) {
-				privateTemplate = _templateDao.findById(templateId);
-				String answerUniqueName = answer.getUniqueName();
-				if (answerUniqueName != null) {
-					privateTemplate.setUniqueName(answerUniqueName);
-				} else {
-					privateTemplate.setUniqueName(uniqueName);
-				}
-				ImageFormat format = answer.getImageFormat();
-				if (format != null) {
-					privateTemplate.setFormat(format);
-				} else {
-					// This never occurs.
-					// Specify RAW format makes it unusable for snapshots.
-					privateTemplate.setFormat(ImageFormat.RAW);
-				}
-
-				String checkSum = getChecksum(secondaryStorageHost.getId(),
-						answer.getPath());
-
-				Transaction txn = Transaction.currentTxn();
-
-				txn.start();
-
-				privateTemplate.setChecksum(checkSum);
-				_templateDao.update(templateId, privateTemplate);
-
-				// add template zone ref for this template
-				_templateDao.addTemplateToZone(privateTemplate, zoneId);
-				VMTemplateHostVO templateHostVO = new VMTemplateHostVO(
-						secondaryStorageHost.getId(), templateId);
-				templateHostVO.setDownloadPercent(100);
-				templateHostVO.setDownloadState(Status.DOWNLOADED);
-				templateHostVO.setInstallPath(answer.getPath());
-				templateHostVO.setLastUpdated(new Date());
-				templateHostVO.setSize(answer.getVirtualSize());
-				templateHostVO.setPhysicalSize(answer.getphysicalSize());
-				_templateHostDao.persist(templateHostVO);
-
-				UsageEventVO usageEvent = new UsageEventVO(
-						EventTypes.EVENT_TEMPLATE_CREATE,
-						privateTemplate.getAccountId(),
-						secondaryStorageHost.getDataCenterId(),
-						privateTemplate.getId(), privateTemplate.getName(),
-						null, privateTemplate.getSourceTemplateId(),
-						templateHostVO.getSize());
-				_usageEventDao.persist(usageEvent);
-				txn.commit();
-			}
-		} finally {
-			if (snapshot != null && snapshot.getSwiftId() != null
-					&& secondaryStorageURL != null && zoneId != null
-					&& accountId != null && volumeId != null) {
-				_snapshotMgr.deleteSnapshotsForVolume(secondaryStorageURL,
-						zoneId, accountId, volumeId);
-			}
-			if (privateTemplate == null) {
-				Transaction txn = Transaction.currentTxn();
-				txn.start();
-				// Remove the template record
-				_templateDao.expunge(templateId);
-
-				// decrement resource count
-				if (accountId != null) {
-					_resourceLimitMgr.decrementResourceCount(accountId,
-							ResourceType.template);
-				}
-				txn.commit();
-			}
-		}
-
-		if (privateTemplate != null) {
-			return privateTemplate;
-		} else {
-			throw new CloudRuntimeException("Failed to create a template");
-		}
-	}
-
-	@Override
-	public String getChecksum(Long hostId, String templatePath) {
-		HostVO ssHost = _hostDao.findById(hostId);
-		Host.Type type = ssHost.getType();
-		if (type != Host.Type.SecondaryStorage
-				&& type != Host.Type.LocalSecondaryStorage) {
-			return null;
-		}
-		String secUrl = ssHost.getStorageUrl();
-		Answer answer;
-		answer = _agentMgr.sendToSecStorage(ssHost, new ComputeChecksumCommand(
-				secUrl, templatePath));
-		if (answer != null && answer.getResult()) {
-			return answer.getDetails();
-		}
-		return null;
-	}
-
-	// used for vm transitioning to error state
-	private void updateVmStateForFailedVmCreation(Long vmId) {
-
-		UserVmVO vm = _vmDao.findById(vmId);
-
-		if (vm != null) {
-			if (vm.getState().equals(State.Stopped)) {
-				s_logger.debug("Destroying vm " + vm
-						+ " as it failed to create");
-				try {
-					_itMgr.stateTransitTo(vm,
-							VirtualMachine.Event.OperationFailedToError, null);
-				} catch (NoTransitionException e1) {
-					s_logger.warn(e1.getMessage());
-				}
-				// destroy associated volumes for vm in error state
-				// get all volumes in non destroyed state
-				List<VolumeVO> volumesForThisVm = _volsDao
-						.findUsableVolumesForInstance(vm.getId());
-				for (VolumeVO volume : volumesForThisVm) {
-					try {
-						if (volume.getState() != Volume.State.Destroy) {
-							_storageMgr.destroyVolume(volume);
-						}
-					} catch (ConcurrentOperationException e) {
-						s_logger.warn("Unable to delete volume:"
-								+ volume.getId() + " for vm:" + vmId
-								+ " whilst transitioning to error state");
-					}
-				}
-				String msg = "Failed to deploy Vm with Id: " + vmId;
-				_alertMgr.sendAlert(AlertManager.ALERT_TYPE_USERVM,
-						vm.getDataCenterIdToDeployIn(),
-						vm.getPodIdToDeployIn(), msg, msg);
-
-				_resourceLimitMgr.decrementResourceCount(vm.getAccountId(),
-						ResourceType.user_vm);
-			}
-		}
-	}
-
-	protected class ExpungeTask implements Runnable {
-		public ExpungeTask() {
-		}
-
-		@Override
-		public void run() {
-			GlobalLock scanLock = GlobalLock.getInternLock("UserVMExpunge");
-			try {
-				if (scanLock.lock(ACQUIRE_GLOBAL_LOCK_TIMEOUT_FOR_COOPERATION)) {
-					try {
-						List<UserVmVO> vms = _vmDao.findDestroyedVms(new Date(
-								System.currentTimeMillis()
-										- ((long) _expungeDelay << 10)));
-						if (s_logger.isInfoEnabled()) {
-							if (vms.size() == 0) {
-								s_logger.trace("Found " + vms.size()
-										+ " vms to expunge.");
-							} else {
-								s_logger.info("Found " + vms.size()
-										+ " vms to expunge.");
-							}
-						}
-						for (UserVmVO vm : vms) {
-							try {
-								expunge(vm,
-										_accountMgr.getSystemUser().getId(),
-										_accountMgr.getSystemAccount());
-							} catch (Exception e) {
-								s_logger.warn("Unable to expunge " + vm, e);
-							}
-						}
-					} catch (Exception e) {
-						s_logger.error("Caught the following Exception", e);
-					} finally {
-						scanLock.unlock();
-					}
-				}
-			} finally {
-				scanLock.releaseRef();
-			}
-		}
-	}
-
-	private static boolean isAdmin(short accountType) {
-		return ((accountType == Account.ACCOUNT_TYPE_ADMIN)
-				|| (accountType == Account.ACCOUNT_TYPE_RESOURCE_DOMAIN_ADMIN)
-				|| (accountType == Account.ACCOUNT_TYPE_DOMAIN_ADMIN) || (accountType == Account.ACCOUNT_TYPE_READ_ONLY_ADMIN));
-	}
-
-	@Override
-	@ActionEvent(eventType = EventTypes.EVENT_VM_UPDATE, eventDescription = "updating Vm")
-	public UserVm updateVirtualMachine(UpdateVMCmd cmd) {
-		String displayName = cmd.getDisplayName();
-		String group = cmd.getGroup();
-		Boolean ha = cmd.getHaEnable();
-		Long id = cmd.getId();
-		Long osTypeId = cmd.getOsTypeId();
-		String userData = cmd.getUserData();
-
-		// Input validation
-		UserVmVO vmInstance = null;
-
-		// Verify input parameters
-		vmInstance = _vmDao.findById(id.longValue());
-
-		if (vmInstance == null) {
-			throw new InvalidParameterValueException(
-					"unable to find virtual machine with id " + id);
-		}
-
-		ServiceOffering offering = _serviceOfferingDao.findById(vmInstance
-				.getServiceOfferingId());
-		if (!offering.getOfferHA() && ha != null && ha) {
-			throw new InvalidParameterValueException(
-					"Can't enable ha for the vm as it's created from the Service offering having HA disabled");
-		}
-
-		_accountMgr.checkAccess(UserContext.current().getCaller(), null, true,
-				vmInstance);
-
-		if (displayName == null) {
-			displayName = vmInstance.getDisplayName();
-		}
-
-		if (ha == null) {
-			ha = vmInstance.isHaEnabled();
-		}
-
-		UserVmVO vm = _vmDao.findById(id);
-		if (vm == null) {
-			throw new CloudRuntimeException(
-					"Unable to find virual machine with id " + id);
-		}
-
-		if (vm.getState() == State.Error || vm.getState() == State.Expunging) {
-			s_logger.error("vm is not in the right state: " + id);
-			throw new InvalidParameterValueException("Vm with id " + id
-					+ " is not in the right state");
-		}
-
-		if (userData != null) {
-			validateUserData(userData);
-			// update userData on domain router.
-		} else {
-			userData = vmInstance.getUserData();
-		}
-
-		String description = "";
-
-		if (displayName != vmInstance.getDisplayName()) {
-			description += "New display name: " + displayName + ". ";
-		}
-
-		if (ha != vmInstance.isHaEnabled()) {
-			if (ha) {
-				description += "Enabled HA. ";
-			} else {
-				description += "Disabled HA. ";
-			}
-		}
-		if (osTypeId == null) {
-			osTypeId = vmInstance.getGuestOSId();
-		} else {
-			description += "Changed Guest OS Type to " + osTypeId + ". ";
-		}
-
-		if (group != null) {
-			if (addInstanceToGroup(id, group)) {
-				description += "Added to group: " + group + ".";
-			}
-		}
-
-		_vmDao.updateVM(id, displayName, ha, osTypeId, userData);
-
-		return _vmDao.findById(id);
-	}
-
-	@Override
-	@ActionEvent(eventType = EventTypes.EVENT_VM_START, eventDescription = "starting Vm", async = true)
-	public UserVm startVirtualMachine(StartVMCmd cmd)
-			throws ExecutionException, ConcurrentOperationException,
-			ResourceUnavailableException, InsufficientCapacityException {
-		return startVirtualMachine(cmd.getId(), cmd.getHostId(), null).first();
-	}
-
-	@Override
-	@ActionEvent(eventType = EventTypes.EVENT_VM_REBOOT, eventDescription = "rebooting Vm", async = true)
-	public UserVm rebootVirtualMachine(RebootVMCmd cmd)
-			throws InsufficientCapacityException, ResourceUnavailableException {
-		Account caller = UserContext.current().getCaller();
-		Long vmId = cmd.getId();
-
-		// Verify input parameters
-		UserVmVO vmInstance = _vmDao.findById(vmId.longValue());
-		if (vmInstance == null) {
-			throw new InvalidParameterValueException(
-					"unable to find a virtual machine with id " + vmId);
-		}
-
-		_accountMgr.checkAccess(caller, null, true, vmInstance);
-
-		return rebootVirtualMachine(UserContext.current().getCallerUserId(),
-				vmId);
-	}
-
-	@Override
-	@ActionEvent(eventType = EventTypes.EVENT_VM_DESTROY, eventDescription = "destroying Vm", async = true)
-	public UserVm destroyVm(DestroyVMCmd cmd)
-			throws ResourceUnavailableException, ConcurrentOperationException {
-		return destroyVm(cmd.getId());
-	}
-
-	@Override
-	@DB
-	public InstanceGroupVO createVmGroup(CreateVMGroupCmd cmd) {
-		Account caller = UserContext.current().getCaller();
-		Long domainId = cmd.getDomainId();
-		String accountName = cmd.getAccountName();
-		String groupName = cmd.getGroupName();
-		Long projectId = cmd.getProjectId();
-
-		Account owner = _accountMgr.finalizeOwner(caller, accountName,
-				domainId, projectId);
-		long accountId = owner.getId();
-
-		// Check if name is already in use by this account
-		boolean isNameInUse = _vmGroupDao.isNameInUse(accountId, groupName);
-
-		if (isNameInUse) {
-			throw new InvalidParameterValueException(
-					"Unable to create vm group, a group with name " + groupName
-							+ " already exisits for account " + accountId);
-		}
-
-		return createVmGroup(groupName, accountId);
-	}
-
-	@DB
-	protected InstanceGroupVO createVmGroup(String groupName, long accountId) {
-		Account account = null;
-		final Transaction txn = Transaction.currentTxn();
-		txn.start();
-		try {
-			account = _accountDao.acquireInLockTable(accountId); // to ensure
-																	// duplicate
-																	// vm group
-																	// names are
-																	// not
-																	// created.
-			if (account == null) {
-				s_logger.warn("Failed to acquire lock on account");
-				return null;
-			}
-			InstanceGroupVO group = _vmGroupDao.findByAccountAndName(accountId,
-					groupName);
-			if (group == null) {
-				group = new InstanceGroupVO(groupName, accountId);
-				group = _vmGroupDao.persist(group);
-			}
-			return group;
-		} finally {
-			if (account != null) {
-				_accountDao.releaseFromLockTable(accountId);
-			}
-			txn.commit();
-		}
-	}
-
-	@Override
-	public boolean deleteVmGroup(DeleteVMGroupCmd cmd) {
-		Account caller = UserContext.current().getCaller();
-		Long groupId = cmd.getId();
-
-		// Verify input parameters
-		InstanceGroupVO group = _vmGroupDao.findById(groupId);
-		if ((group == null) || (group.getRemoved() != null)) {
-			throw new InvalidParameterValueException(
-					"unable to find a vm group with id " + groupId);
-		}
-
-		_accountMgr.checkAccess(caller, null, true, group);
-
-		return deleteVmGroup(groupId);
-	}
-
-	@Override
-	public boolean deleteVmGroup(long groupId) {
-		// delete all the mappings from group_vm_map table
-		List<InstanceGroupVMMapVO> groupVmMaps = _groupVMMapDao
-				.listByGroupId(groupId);
-		for (InstanceGroupVMMapVO groupMap : groupVmMaps) {
-			SearchCriteria<InstanceGroupVMMapVO> sc = _groupVMMapDao
-					.createSearchCriteria();
-			sc.addAnd("instanceId", SearchCriteria.Op.EQ,
-					groupMap.getInstanceId());
-			_groupVMMapDao.expunge(sc);
-		}
-
-		if (_vmGroupDao.remove(groupId)) {
-			return true;
-		} else {
-			return false;
-		}
-	}
-
-	@Override
-	@DB
-	public boolean addInstanceToGroup(long userVmId, String groupName) {
-		UserVmVO vm = _vmDao.findById(userVmId);
-
-		InstanceGroupVO group = _vmGroupDao.findByAccountAndName(
-				vm.getAccountId(), groupName);
-		// Create vm group if the group doesn't exist for this account
-		if (group == null) {
-			group = createVmGroup(groupName, vm.getAccountId());
-		}
-
-		if (group != null) {
-			final Transaction txn = Transaction.currentTxn();
-			txn.start();
-			UserVm userVm = _vmDao.acquireInLockTable(userVmId);
-			if (userVm == null) {
-				s_logger.warn("Failed to acquire lock on user vm id="
-						+ userVmId);
-			}
-			try {
-				// don't let the group be deleted when we are assigning vm to
-				// it.
-				InstanceGroupVO ngrpLock = _vmGroupDao.lockRow(group.getId(),
-						false);
-				if (ngrpLock == null) {
-					s_logger.warn("Failed to acquire lock on vm group id="
-							+ group.getId() + " name=" + group.getName());
-					txn.rollback();
-					return false;
-				}
-
-				// Currently don't allow to assign a vm to more than one group
-				if (_groupVMMapDao.listByInstanceId(userVmId) != null) {
-					// Delete all mappings from group_vm_map table
-					List<InstanceGroupVMMapVO> groupVmMaps = _groupVMMapDao
-							.listByInstanceId(userVmId);
-					for (InstanceGroupVMMapVO groupMap : groupVmMaps) {
-						SearchCriteria<InstanceGroupVMMapVO> sc = _groupVMMapDao
-								.createSearchCriteria();
-						sc.addAnd("instanceId", SearchCriteria.Op.EQ,
-								groupMap.getInstanceId());
-						_groupVMMapDao.expunge(sc);
-					}
-				}
-				InstanceGroupVMMapVO groupVmMapVO = new InstanceGroupVMMapVO(
-						group.getId(), userVmId);
-				_groupVMMapDao.persist(groupVmMapVO);
-
-				txn.commit();
-				return true;
-			} finally {
-				if (userVm != null) {
-					_vmDao.releaseFromLockTable(userVmId);
-				}
-			}
-		}
-		return false;
-	}
-
-	@Override
-	public InstanceGroupVO getGroupForVm(long vmId) {
-		// TODO - in future releases vm can be assigned to multiple groups; but
-		// currently return just one group per vm
-		try {
-			List<InstanceGroupVMMapVO> groupsToVmMap = _groupVMMapDao
-					.listByInstanceId(vmId);
-
-			if (groupsToVmMap != null && groupsToVmMap.size() != 0) {
-				InstanceGroupVO group = _vmGroupDao.findById(groupsToVmMap.get(
-						0).getGroupId());
-				return group;
-			} else {
-				return null;
-			}
-		} catch (Exception e) {
-			s_logger.warn("Error trying to get group for a vm: ", e);
-			return null;
-		}
-	}
-
-	@Override
-	public void removeInstanceFromInstanceGroup(long vmId) {
-		try {
-			List<InstanceGroupVMMapVO> groupVmMaps = _groupVMMapDao
-					.listByInstanceId(vmId);
-			for (InstanceGroupVMMapVO groupMap : groupVmMaps) {
-				SearchCriteria<InstanceGroupVMMapVO> sc = _groupVMMapDao
-						.createSearchCriteria();
-				sc.addAnd("instanceId", SearchCriteria.Op.EQ,
-						groupMap.getInstanceId());
-				_groupVMMapDao.expunge(sc);
-			}
-		} catch (Exception e) {
-			s_logger.warn("Error trying to remove vm from group: ", e);
-		}
-	}
-
-	protected boolean validPassword(String password) {
-		if (password == null || password.length() == 0) {
-			return false;
-		}
-		for (int i = 0; i < password.length(); i++) {
-			if (password.charAt(i) == ' ') {
-				return false;
-			}
-		}
-		return true;
-	}
-
-	@Override
-	public UserVm createBasicSecurityGroupVirtualMachine(DataCenter zone,
-			ServiceOffering serviceOffering, VirtualMachineTemplate template,
-			List<Long> securityGroupIdList, Account owner, String hostName,
-			String displayName, Long diskOfferingId, Long diskSize,
-			String group, HypervisorType hypervisor, String userData,
-			String sshKeyPair, Map<Long, String> requestedIps,
-			String defaultIp, String keyboard)
-			throws InsufficientCapacityException, ConcurrentOperationException,
-			ResourceUnavailableException, StorageUnavailableException,
-			ResourceAllocationException {
-
-		Account caller = UserContext.current().getCaller();
-		List<NetworkVO> networkList = new ArrayList<NetworkVO>();
-
-		// Verify that caller can perform actions in behalf of vm owner
-		_accountMgr.checkAccess(caller, null, true, owner);
-
-		// Get default guest network in Basic zone
-		Network defaultNetwork = _networkMgr.getExclusiveGuestNetwork(zone
-				.getId());
-
-		if (defaultNetwork == null) {
-			throw new InvalidParameterValueException(
-					"Unable to find a default network to start a vm");
-		} else {
-			networkList.add(_networkDao.findById(defaultNetwork.getId()));
-		}
-
-		boolean isVmWare = (template.getHypervisorType() == HypervisorType.VMware || (hypervisor != null && hypervisor == HypervisorType.VMware));
-
-		if (securityGroupIdList != null && isVmWare) {
-			throw new InvalidParameterValueException(
-					"Security group feature is not supported for vmWare hypervisor");
-		} else if (!isVmWare
-				&& _networkMgr
-						.isSecurityGroupSupportedInNetwork(defaultNetwork)
-				&& _networkMgr.canAddDefaultSecurityGroup()) {
-			// add the default securityGroup only if no security group is
-			// specified
-			if (securityGroupIdList == null || securityGroupIdList.isEmpty()) {
-				if (securityGroupIdList == null) {
-					securityGroupIdList = new ArrayList<Long>();
-				}
-				SecurityGroup defaultGroup = _securityGroupMgr
-						.getDefaultSecurityGroup(owner.getId());
-				if (defaultGroup != null) {
-					securityGroupIdList.add(defaultGroup.getId());
-				} else {
-					// create default security group for the account
-					if (s_logger.isDebugEnabled()) {
-						s_logger.debug("Couldn't find default security group for the account "
-								+ owner + " so creating a new one");
-					}
-					defaultGroup = _securityGroupMgr.createSecurityGroup(
-							SecurityGroupManager.DEFAULT_GROUP_NAME,
-							SecurityGroupManager.DEFAULT_GROUP_DESCRIPTION,
-							owner.getDomainId(), owner.getId(),
-							owner.getAccountName());
-					securityGroupIdList.add(defaultGroup.getId());
-				}
-			}
-		}
-
-		return createVirtualMachine(zone, serviceOffering, template, hostName,
-				displayName, owner, diskOfferingId, diskSize, networkList,
-				securityGroupIdList, group, userData, sshKeyPair, hypervisor,
-				caller, requestedIps, defaultIp, keyboard);
-	}
-
-	@Override
-	public UserVm createAdvancedSecurityGroupVirtualMachine(DataCenter zone,
-			ServiceOffering serviceOffering, VirtualMachineTemplate template,
-			List<Long> networkIdList, List<Long> securityGroupIdList,
-			Account owner, String hostName, String displayName,
-			Long diskOfferingId, Long diskSize, String group,
-			HypervisorType hypervisor, String userData, String sshKeyPair,
-			Map<Long, String> requestedIps, String defaultIp, String keyboard)
-			throws InsufficientCapacityException, ConcurrentOperationException,
-			ResourceUnavailableException, StorageUnavailableException,
-			ResourceAllocationException {
-
-		Account caller = UserContext.current().getCaller();
-		List<NetworkVO> networkList = new ArrayList<NetworkVO>();
-		boolean isSecurityGroupEnabledNetworkUsed = false;
-		boolean isVmWare = (template.getHypervisorType() == HypervisorType.VMware || (hypervisor != null && hypervisor == HypervisorType.VMware));
-
-		// Verify that caller can perform actions in behalf of vm owner
-		_accountMgr.checkAccess(caller, null, true, owner);
-
-		// If no network is specified, find system security group enabled
-		// network
-		if (networkIdList == null || networkIdList.isEmpty()) {
-			NetworkVO networkWithSecurityGroup = _networkMgr
-					.getNetworkWithSecurityGroupEnabled(zone.getId());
-			if (networkWithSecurityGroup == null) {
-				throw new InvalidParameterValueException(
-						"No network with security enabled is found in zone id="
-								+ zone.getId());
-			}
-
-			networkList.add(networkWithSecurityGroup);
-			isSecurityGroupEnabledNetworkUsed = true;
-
-		} else if (securityGroupIdList != null
-				&& !securityGroupIdList.isEmpty()) {
-			if (isVmWare) {
-				throw new InvalidParameterValueException(
-						"Security group feature is not supported for vmWare hypervisor");
-			}
-			// Only one network can be specified, and it should be security
-			// group enabled
-			if (networkIdList.size() > 1) {
-				throw new InvalidParameterValueException(
-						"Only support one network per VM if security group enabled");
-			}
-
-			NetworkVO network = _networkDao.findById(networkIdList.get(0)
-					.longValue());
-
-			if (network == null) {
-				throw new InvalidParameterValueException(
-						"Unable to find network by id "
-								+ networkIdList.get(0).longValue());
-			}
-
-			if (!_networkMgr.isSecurityGroupSupportedInNetwork(network)) {
-				throw new InvalidParameterValueException(
-						"Network is not security group enabled: "
-								+ network.getId());
-			}
-
-			networkList.add(network);
-			isSecurityGroupEnabledNetworkUsed = true;
-
-		} else {
-			// Verify that all the networks are Direct/Guest/AccountSpecific;
-			// can't create combination of SG enabled network and
-			// regular networks
-			for (Long networkId : networkIdList) {
-				NetworkVO network = _networkDao.findById(networkId);
-
-				if (network == null) {
-					throw new InvalidParameterValueException(
-							"Unable to find network by id "
-									+ networkIdList.get(0).longValue());
-				}
-
-				boolean isSecurityGroupEnabled = _networkMgr
-						.isSecurityGroupSupportedInNetwork(network);
-				if (isSecurityGroupEnabled && networkIdList.size() > 1) {
-					throw new InvalidParameterValueException(
-							"Can't create a vm with multiple networks one of which is Security Group enabled");
-				}
-
-				if (network.getTrafficType() != TrafficType.Guest
-						|| network.getGuestType() != Network.GuestType.Shared
-						|| (network.getGuestType() == Network.GuestType.Shared && !isSecurityGroupEnabled)) {
-					throw new InvalidParameterValueException(
-							"Can specify only Direct Guest Account specific networks when deploy vm in Security Group enabled zone");
-				}
-
-				// Perform account permission check
-				if (network.getGuestType() != Network.GuestType.Shared) {
-					// Check account permissions
-					List<NetworkVO> networkMap = _networkDao.listBy(
-							owner.getId(), network.getId());
-					if (networkMap == null || networkMap.isEmpty()) {
-						throw new PermissionDeniedException(
-								"Unable to create a vm using network with id "
-										+ network.getId()
-										+ ", permission denied");
-					}
-				}
-
-				networkList.add(network);
-			}
-		}
-
-		// if network is security group enabled, and no security group is
-		// specified, then add the default security group automatically
-		if (isSecurityGroupEnabledNetworkUsed && !isVmWare
-				&& _networkMgr.canAddDefaultSecurityGroup()) {
-
-			// add the default securityGroup only if no security group is
-			// specified
-			if (securityGroupIdList == null || securityGroupIdList.isEmpty()) {
-				if (securityGroupIdList == null) {
-					securityGroupIdList = new ArrayList<Long>();
-				}
-
-				SecurityGroup defaultGroup = _securityGroupMgr
-						.getDefaultSecurityGroup(owner.getId());
-				if (defaultGroup != null) {
-					securityGroupIdList.add(defaultGroup.getId());
-				} else {
-					// create default security group for the account
-					if (s_logger.isDebugEnabled()) {
-						s_logger.debug("Couldn't find default security group for the account "
-								+ owner + " so creating a new one");
-					}
-					defaultGroup = _securityGroupMgr.createSecurityGroup(
-							SecurityGroupManager.DEFAULT_GROUP_NAME,
-							SecurityGroupManager.DEFAULT_GROUP_DESCRIPTION,
-							owner.getDomainId(), owner.getId(),
-							owner.getAccountName());
-					securityGroupIdList.add(defaultGroup.getId());
-				}
-			}
-		}
-
-		return createVirtualMachine(zone, serviceOffering, template, hostName,
-				displayName, owner, diskOfferingId, diskSize, networkList,
-				securityGroupIdList, group, userData, sshKeyPair, hypervisor,
-				caller, requestedIps, defaultIp, keyboard);
-	}
-
-	@Override
-	public UserVm createAdvancedVirtualMachine(DataCenter zone,
-			ServiceOffering serviceOffering, VirtualMachineTemplate template,
-			List<Long> networkIdList, Account owner, String hostName,
-			String displayName, Long diskOfferingId, Long diskSize,
-			String group, HypervisorType hypervisor, String userData,
-			String sshKeyPair, Map<Long, String> requestedIps,
-			String defaultIp, String keyboard)
-			throws InsufficientCapacityException, ConcurrentOperationException,
-			ResourceUnavailableException, StorageUnavailableException,
-			ResourceAllocationException {
-
-		Account caller = UserContext.current().getCaller();
-		List<NetworkVO> networkList = new ArrayList<NetworkVO>();
-
-		// Verify that caller can perform actions in behalf of vm owner
-		_accountMgr.checkAccess(caller, null, true, owner);
-
-		List<HypervisorType> vpcSupportedHTypes = _vpcMgr
-				.getSupportedVpcHypervisors();
-		if (networkIdList == null || networkIdList.isEmpty()) {
-			NetworkVO defaultNetwork = null;
-
-			// if no network is passed in
-			// Check if default virtual network offering has
-			// Availability=Required. If it's true, search for corresponding
-			// network
-			// * if network is found, use it. If more than 1 virtual network is
-			// found, throw an error
-			// * if network is not found, create a new one and use it
-
-			List<NetworkOfferingVO> requiredOfferings = _networkOfferingDao
-					.listByAvailability(Availability.Required, false);
-			if (requiredOfferings.size() < 1) {
-				throw new InvalidParameterValueException(
-						"Unable to find network offering with availability="
-								+ Availability.Required
-								+ " to automatically create the network as a part of vm creation");
-			}
-
-			if (requiredOfferings.get(0).getState() == NetworkOffering.State.Enabled) {
-				// get Virtual networks
-				List<NetworkVO> virtualNetworks = _networkMgr
-						.listNetworksForAccount(owner.getId(), zone.getId(),
-								Network.GuestType.Isolated);
-
-				if (virtualNetworks.isEmpty()) {
-					long physicalNetworkId = _networkMgr.findPhysicalNetworkId(
-							zone.getId(), requiredOfferings.get(0).getTags(),
-							requiredOfferings.get(0).getTrafficType());
-					// Validate physical network
-					PhysicalNetwork physicalNetwork = _physicalNetworkDao
-							.findById(physicalNetworkId);
-					if (physicalNetwork == null) {
-						throw new InvalidParameterValueException(
-								"Unable to find physical network with id: "
-										+ physicalNetworkId + " and tag: "
-										+ requiredOfferings.get(0).getTags());
-					}
-					s_logger.debug("Creating network for account " + owner
-							+ " from the network offering id="
-							+ requiredOfferings.get(0).getId()
-							+ " as a part of deployVM process");
-					Network newNetwork = _networkMgr.createGuestNetwork(
-							requiredOfferings.get(0).getId(),
-							owner.getAccountName() + "-network",
-							owner.getAccountName() + "-network", null, null,
-							null, null, owner, null, physicalNetwork,
-							zone.getId(), ACLType.Account, null, null);
-					defaultNetwork = _networkDao.findById(newNetwork.getId());
-				} else if (virtualNetworks.size() > 1) {
-					throw new InvalidParameterValueException(
-							"More than 1 default Isolated networks are found for account "
-									+ owner + "; please specify networkIds");
-				} else {
-					defaultNetwork = virtualNetworks.get(0);
-				}
-			} else {
-				throw new InvalidParameterValueException(
-						"Required network offering id="
-								+ requiredOfferings.get(0).getId()
-								+ " is not in " + NetworkOffering.State.Enabled);
-			}
-
-			networkList.add(defaultNetwork);
-
-		} else {
-			for (Long networkId : networkIdList) {
-				NetworkVO network = _networkDao.findById(networkId);
-				if (network == null) {
-					throw new InvalidParameterValueException(
-							"Unable to find network by id "
-									+ networkIdList.get(0).longValue());
-				}
-				if (network.getVpcId() != null) {
-					// Only ISOs, XenServer, KVM, and VmWare template types are
-					// supported for vpc networks
-					if (template.getFormat() != ImageFormat.ISO
-							&& !vpcSupportedHTypes.contains(template
-									.getHypervisorType())) {
-						throw new InvalidParameterValueException(
-								"Can't create vm from template with hypervisor "
-										+ template.getHypervisorType()
-										+ " in vpc network " + network);
-					}
-
-					// Only XenServer, KVM, and VMware hypervisors are supported
-					// for vpc networks
-					if (!vpcSupportedHTypes.contains(hypervisor)) {
-						throw new InvalidParameterValueException(
-								"Can't create vm of hypervisor type "
-										+ hypervisor + " in vpc network");
-					}
-
-				}
-
-				_networkMgr.checkNetworkPermissions(owner, network);
-
-				// don't allow to use system networks
-				NetworkOffering networkOffering = _configMgr
-						.getNetworkOffering(network.getNetworkOfferingId());
-				if (networkOffering.isSystemOnly()) {
-					throw new InvalidParameterValueException(
-							"Network id="
-									+ networkId
-									+ " is system only and can't be used for vm deployment");
-				}
-				networkList.add(network);
-			}
-		}
-
-		return createVirtualMachine(zone, serviceOffering, template, hostName,
-				displayName, owner, diskOfferingId, diskSize, networkList,
-				null, group, userData, sshKeyPair, hypervisor, caller,
-				requestedIps, defaultIp, keyboard);
-	}
-
-	@DB
-	@ActionEvent(eventType = EventTypes.EVENT_VM_CREATE, eventDescription = "deploying Vm", create = true)
-	protected UserVm createVirtualMachine(DataCenter zone,
-			ServiceOffering serviceOffering, VirtualMachineTemplate template,
-			String hostName, String displayName, Account owner,
-			Long diskOfferingId, Long diskSize, List<NetworkVO> networkList,
-			List<Long> securityGroupIdList, String group, String userData,
-			String sshKeyPair, HypervisorType hypervisor, Account caller,
-			Map<Long, String> requestedIps, String defaultNetworkIp,
-			String keyboard) throws InsufficientCapacityException,
-			ResourceUnavailableException, ConcurrentOperationException,
-			StorageUnavailableException, ResourceAllocationException {
-
-		_accountMgr.checkAccess(caller, null, true, owner);
-
-		if (owner.getState() == Account.State.disabled) {
-			throw new PermissionDeniedException(
-					"The owner of vm to deploy is disabled: " + owner);
-		}
-
-		long accountId = owner.getId();
-
-		assert !(requestedIps != null && defaultNetworkIp != null) : "requestedIp list and defaultNetworkIp should never be specified together";
-
-		if (Grouping.AllocationState.Disabled == zone.getAllocationState()
-				&& !_accountMgr.isRootAdmin(caller.getType())) {
-			throw new PermissionDeniedException(
-					"Cannot perform this operation, Zone is currently disabled: "
-							+ zone.getId());
-		}
-
-		if (zone.getDomainId() != null) {
-			DomainVO domain = _domainDao.findById(zone.getDomainId());
-			if (domain == null) {
-				throw new CloudRuntimeException("Unable to find the domain "
-						+ zone.getDomainId() + " for the zone: " + zone);
-			}
-			// check that caller can operate with domain
-			_configMgr.checkZoneAccess(caller, zone);
-			// check that vm owner can create vm in the domain
-			_configMgr.checkZoneAccess(owner, zone);
-		}
-
-		// check if account/domain is with in resource limits to create a new vm
-		boolean isIso = Storage.ImageFormat.ISO == template.getFormat();
-		_resourceLimitMgr.checkResourceLimit(owner, ResourceType.user_vm);
-		_resourceLimitMgr.checkResourceLimit(owner, ResourceType.volume, (isIso
-				|| diskOfferingId == null ? 1 : 2));
-
-		// verify security group ids
-		if (securityGroupIdList != null) {
-			for (Long securityGroupId : securityGroupIdList) {
-				SecurityGroup sg = _securityGroupDao.findById(securityGroupId);
-				if (sg == null) {
-					throw new InvalidParameterValueException(
-							"Unable to find security group by id "
-									+ securityGroupId);
-				} else {
-					// verify permissions
-					_accountMgr.checkAccess(caller, null, true, owner, sg);
-				}
-			}
-		}
-
-		// check if we have available pools for vm deployment
-		long availablePools = _storagePoolDao
-				.countPoolsByStatus(StoragePoolStatus.Up);
-		if (availablePools < 1) {
-			throw new StorageUnavailableException(
-					"There are no available pools in the UP state for vm deployment",
-					-1);
-		}
-
-		ServiceOfferingVO offering = _serviceOfferingDao
-				.findById(serviceOffering.getId());
-
-		if (template.getTemplateType().equals(TemplateType.SYSTEM)) {
-			throw new InvalidParameterValueException(
-					"Unable to use system template " + template.getId()
-							+ " to deploy a user vm");
-		}
-		List<VMTemplateZoneVO> listZoneTemplate = _templateZoneDao
-				.listByZoneTemplate(zone.getId(), template.getId());
-		if (listZoneTemplate == null || listZoneTemplate.isEmpty()) {
-			throw new InvalidParameterValueException("The template "
-					+ template.getId() + " is not available for use");
-		}
-
-		if (isIso && !template.isBootable()) {
-			throw new InvalidParameterValueException(
-					"Installing from ISO requires an ISO that is bootable: "
-							+ template.getId());
-		}
-
-		// Check templates permissions
-		if (!template.isPublicTemplate()) {
-			Account templateOwner = _accountMgr.getAccount(template
-					.getAccountId());
-			_accountMgr.checkAccess(owner, null, true, templateOwner);
-		}
-
-		// check if the user data is correct
-		validateUserData(userData);
-
-		// Find an SSH public key corresponding to the key pair name, if one is
-		// given
-		String sshPublicKey = null;
-		if (sshKeyPair != null && !sshKeyPair.equals("")) {
-			SSHKeyPair pair = _sshKeyPairDao.findByName(owner.getAccountId(),
-					owner.getDomainId(), sshKeyPair);
-			if (pair == null) {
-				throw new InvalidParameterValueException(
-						"A key pair with name '" + sshKeyPair
-								+ "' was not found.");
-			}
-
-			sshPublicKey = pair.getPublicKey();
-		}
-
-		List<Pair<NetworkVO, NicProfile>> networks = new ArrayList<Pair<NetworkVO, NicProfile>>();
-		
-		List<String> networkUuidList = new ArrayList<String>();
-		
-		short defaultNetworkNumber = 0;
-		boolean securityGroupEnabled = false;
-		boolean vpcNetwork = false;
-		for (NetworkVO network : networkList) {
-			if (network.getDataCenterId() != zone.getId()) {
-				throw new InvalidParameterValueException("Network id="
-						+ network.getId() + " doesn't belong to zone "
-						+ zone.getId());
-			}
-			
-			String requestedIp = null;
-			if (requestedIps != null && !requestedIps.isEmpty()) {
-				requestedIp = requestedIps.get(network.getId());
-			}
-
-			NicProfile profile = new NicProfile(requestedIp);
-
-			if (defaultNetworkNumber == 0) {
-				defaultNetworkNumber++;
-				// if user requested specific ip for default network, add it
-				if (defaultNetworkIp != null) {
-					profile = new NicProfile(defaultNetworkIp);
-				}
-
-				profile.setDefaultNic(true);
-			}
-
-			networks.add(new Pair<NetworkVO, NicProfile>(network, profile));
-
-			if (_networkMgr.isSecurityGroupSupportedInNetwork(network)) {
-				securityGroupEnabled = true;
-			}
-
-			// vm can't be a part of more than 1 VPC network
-			if (network.getVpcId() != null) {
-				if (vpcNetwork) {
-					throw new InvalidParameterValueException(
-							"Vm can't be a part of more than 1 VPC network");
-				}
-				vpcNetwork = true;
-			}
-			
-			networkUuidList.add(network.getUuid());
-		}
-
-		if (securityGroupIdList != null && !securityGroupIdList.isEmpty()
-				&& !securityGroupEnabled) {
-			throw new InvalidParameterValueException(
-					"Unable to deploy vm with security groups as SecurityGroup service is not enabled for the vm's network");
-		}
-
-		// Verify network information - network default network has to be set;
-		// and vm can't have more than one default network
-		// This is a part of business logic because default network is required
-		// by Agent Manager in order to configure default
-		// gateway for the vm
-		if (defaultNetworkNumber == 0) {
-			throw new InvalidParameterValueException(
-					"At least 1 default network has to be specified for the vm");
-		} else if (defaultNetworkNumber > 1) {
-			throw new InvalidParameterValueException(
-					"Only 1 default network per vm is supported");
-		}
-
-		long id = _vmDao.getNextInSequence(Long.class, "id");
-
-		String instanceName = VirtualMachineName.getVmName(id, owner.getId(),
-				_instance);
-
-		String uuidName = UUID.randomUUID().toString();
-
-		// verify hostname information
-		if (hostName == null) {
-			hostName = uuidName;
-		} else {
-			// 1) check is hostName is RFC complient
-			if (!NetUtils.verifyDomainNameLabel(hostName, true)) {
-				throw new InvalidParameterValueException(
-						"Invalid name. Vm name can contain ASCII letters 'a' through 'z', the digits '0' through '9', "
-								+ "and the hyphen ('-'), must be between 1 and 63 characters long, and can't start or end with \"-\" and can't start with digit");
-			}
-			// 2) hostName has to be unique in the network domain
-			Map<String, List<Long>> ntwkDomains = new HashMap<String, List<Long>>();
-			for (NetworkVO network : networkList) {
-				String ntwkDomain = network.getNetworkDomain();
-				if (!ntwkDomains.containsKey(ntwkDomain)) {
-					List<Long> ntwkIds = new ArrayList<Long>();
-					ntwkIds.add(network.getId());
-					ntwkDomains.put(ntwkDomain, ntwkIds);
-				} else {
-					List<Long> ntwkIds = ntwkDomains.get(ntwkDomain);
-					ntwkIds.add(network.getId());
-					ntwkDomains.put(ntwkDomain, ntwkIds);
-				}
-			}
-
-			for (String ntwkDomain : ntwkDomains.keySet()) {
-				for (Long ntwkId : ntwkDomains.get(ntwkDomain)) {
-					// * get all vms hostNames in the network
-					List<String> hostNames = _vmInstanceDao
-							.listDistinctHostNames(ntwkId);
-					// * verify that there are no duplicates
-					if (hostNames.contains(hostName)) {
-						throw new InvalidParameterValueException(
-								"The vm with hostName "
-										+ hostName
-										+ " already exists in the network domain: "
-										+ ntwkDomain + "; network="
-										+ _networkMgr.getNetwork(ntwkId));
-					}
-				}
-			}
-		}
-
-		HypervisorType hypervisorType = null;
-		if (template == null || template.getHypervisorType() == null
-				|| template.getHypervisorType() == HypervisorType.None) {
-			hypervisorType = hypervisor;
-		} else {
-			hypervisorType = template.getHypervisorType();
-		}
-		Transaction txn = Transaction.currentTxn();
-		txn.start();
-		UserVmVO vm = new UserVmVO(id, instanceName, displayName,
-				template.getId(), hypervisorType, template.getGuestOSId(),
-				offering.getOfferHA(), offering.getLimitCpuUse(),
-				owner.getDomainId(), owner.getId(), offering.getId(), userData,
-				hostName);
-		vm.setUuid(uuidName);
-
-		if (sshPublicKey != null) {
-			vm.setDetail("SSH.PublicKey", sshPublicKey);
-		}
-
-		if (keyboard != null && !keyboard.isEmpty())
-			vm.setDetail(VmDetailConstants.KEYBOARD, keyboard);
-
-		if (isIso) {
-			vm.setIsoId(template.getId());
-		}
-
-		s_logger.debug("Allocating in the DB for vm");
-		DataCenterDeployment plan = new DataCenterDeployment(zone.getId());
-
-
-		_vmDao.persist(vm);
-		_vmDao.saveDetails(vm);
-		
-    	long guestOSId = template.getGuestOSId();
-    	GuestOSVO guestOS = _guestOSDao.findById(guestOSId);
-    	long guestOSCategoryId = guestOS.getCategoryId();
-    	GuestOSCategoryVO guestOSCategory = _guestOSCategoryDao.findById(guestOSCategoryId);
-
-    	List<String> computeTags = new ArrayList<String>();
-    	computeTags.add(offering.getHostTag());
-    	
-    	List<String> rootDiskTags =	new ArrayList<String>();    	
-    	rootDiskTags.add(offering.getTags());
-		
-		if(isIso){
-			VirtualMachineEntity vmEntity = _orchSrvc.createVirtualMachineFromScratch(vm.getUuid(), owner.getAccountName(), vm.getIsoId().toString(), hostName, displayName, hypervisor.name(), guestOSCategory.getName(), offering.getCpu(), offering.getSpeed(), offering.getRamSize(), diskSize,  computeTags, rootDiskTags, networkUuidList, plan);
-		}else {
-			VirtualMachineEntity vmEntity = _orchSrvc.createVirtualMachine(vm.getUuid(), owner.getAccountName(), new Long(template.getId()).toString(), hostName, displayName, hypervisor.name(), offering.getCpu(),  offering.getSpeed(), offering.getRamSize(), diskSize, computeTags, rootDiskTags, networkUuidList, plan);
-		}
-
-		if (s_logger.isDebugEnabled()) {
-			s_logger.debug("Successfully allocated DB entry for " + vm);
-		}
-		UserContext.current().setEventDetails("Vm Id: " + vm.getId());
-
-		UsageEventVO usageEvent = new UsageEventVO(EventTypes.EVENT_VM_CREATE,
-				accountId, zone.getId(), vm.getId(), vm.getHostName(),
-				offering.getId(), template.getId(), hypervisorType.toString());
-		_usageEventDao.persist(usageEvent);
-
-		_resourceLimitMgr.incrementResourceCount(accountId,
-				ResourceType.user_vm);
-		txn.commit();
-		// Assign instance to the group
-		try {
-			if (group != null) {
-				boolean addToGroup = addInstanceToGroup(Long.valueOf(id), group);
-				if (!addToGroup) {
-					throw new CloudRuntimeException(
-							"Unable to assign Vm to the group " + group);
-				}
-			}
-		} catch (Exception ex) {
-			throw new CloudRuntimeException("Unable to assign Vm to the group "
-					+ group);
-		}
-
-		_securityGroupMgr.addInstanceToGroups(vm.getId(), securityGroupIdList);
-
-		return vm;
-	}
-
-	private void validateUserData(String userData) {
-		byte[] decodedUserData = null;
-		if (userData != null) {
-			if (!Base64.isBase64(userData)) {
-				throw new InvalidParameterValueException(
-						"User data is not base64 encoded");
-			}
-			if (userData.length() >= 2 * MAX_USER_DATA_LENGTH_BYTES) {
-				throw new InvalidParameterValueException(
-						"User data is too long");
-			}
-			decodedUserData = Base64.decodeBase64(userData.getBytes());
-			if (decodedUserData.length > MAX_USER_DATA_LENGTH_BYTES) {
-				throw new InvalidParameterValueException(
-						"User data is too long");
-			}
-			if (decodedUserData.length < 1) {
-				throw new InvalidParameterValueException(
-						"User data is too short");
-			}
-		}
-	}
-
-	@Override
-	@ActionEvent(eventType = EventTypes.EVENT_VM_CREATE, eventDescription = "starting Vm", async = true)
-	public UserVm startVirtualMachine(DeployVMCmd cmd)
-			throws ResourceUnavailableException, InsufficientCapacityException,
-			ConcurrentOperationException {
-		return startVirtualMachine(cmd, null);
-	}
-
-	protected UserVm startVirtualMachine(DeployVMCmd cmd,
-			Map<VirtualMachineProfile.Param, Object> additonalParams)
-			throws ResourceUnavailableException, InsufficientCapacityException,
-			ConcurrentOperationException {
-
-		long vmId = cmd.getEntityId();
-		Long hostId = cmd.getHostId();
-		UserVmVO vm = _vmDao.findById(vmId);
-
-		Pair<UserVmVO, Map<VirtualMachineProfile.Param, Object>> vmParamPair = null;
-		try {
-			vmParamPair = startVirtualMachine(vmId, hostId, additonalParams);
-			vm = vmParamPair.first();
-			;
-		} finally {
-			updateVmStateForFailedVmCreation(vm.getId());
-		}
-
-		// Check that the password was passed in and is valid
-		VMTemplateVO template = _templateDao.findByIdIncludingRemoved(vm
-				.getTemplateId());
-		if (template.getEnablePassword()) {
-			// this value is not being sent to the backend; need only for api
-			// display purposes
-			vm.setPassword((String) vmParamPair.second().get(
-					VirtualMachineProfile.Param.VmPassword));
-		}
-
-		return vm;
-	}
-
-	@Override
-	public boolean finalizeVirtualMachineProfile(
-			VirtualMachineProfile<UserVmVO> profile, DeployDestination dest,
-			ReservationContext context) {
-		UserVmVO vm = profile.getVirtualMachine();
-		Map<String, String> details = _vmDetailsDao.findDetails(vm.getId());
-		vm.setDetails(details);
-
-		if (vm.getIsoId() != null) {
-			String isoPath = null;
-
-			VirtualMachineTemplate template = _templateDao.findById(vm
-					.getIsoId());
-			if (template == null || template.getFormat() != ImageFormat.ISO) {
-				throw new CloudRuntimeException(
-						"Can not find ISO in vm_template table for id "
-								+ vm.getIsoId());
-			}
-
-			Pair<String, String> isoPathPair = _storageMgr.getAbsoluteIsoPath(
-					template.getId(), vm.getDataCenterIdToDeployIn());
-
-			if (template.getTemplateType() == TemplateType.PERHOST) {
-				isoPath = template.getName();
-			} else {
-				if (isoPathPair == null) {
-					s_logger.warn("Couldn't get absolute iso path");
-					return false;
-				} else {
-					isoPath = isoPathPair.first();
-				}
-			}
-
-			if (template.isBootable()) {
-				profile.setBootLoaderType(BootloaderType.CD);
-			}
-			GuestOSVO guestOS = _guestOSDao.findById(template.getGuestOSId());
-			String displayName = null;
-			if (guestOS != null) {
-				displayName = guestOS.getDisplayName();
-			}
-			VolumeTO iso = new VolumeTO(profile.getId(), Volume.Type.ISO,
-					StoragePoolType.ISO, null, template.getName(), null,
-					isoPath, 0, null, displayName);
-
-			iso.setDeviceId(3);
-			profile.addDisk(iso);
-		} else {
-			VirtualMachineTemplate template = profile.getTemplate();
-			/* create a iso placeholder */
-			VolumeTO iso = new VolumeTO(profile.getId(), Volume.Type.ISO,
-					StoragePoolType.ISO, null, template.getName(), null, null,
-					0, null);
-			iso.setDeviceId(3);
-			profile.addDisk(iso);
-		}
-
-		return true;
-	}
-
-	@Override
-	public boolean finalizeDeployment(Commands cmds,
-			VirtualMachineProfile<UserVmVO> profile, DeployDestination dest,
-			ReservationContext context) {
-		UserVmVO userVm = profile.getVirtualMachine();
-		List<NicVO> nics = _nicDao.listByVmId(userVm.getId());
-		for (NicVO nic : nics) {
-			NetworkVO network = _networkDao.findById(nic.getNetworkId());
-			if (network.getTrafficType() == TrafficType.Guest
-					|| network.getTrafficType() == TrafficType.Public) {
-				userVm.setPrivateIpAddress(nic.getIp4Address());
-				userVm.setPrivateMacAddress(nic.getMacAddress());
-			}
-		}
-		return true;
-	}
-
-	@Override
-	public boolean finalizeCommandsOnStart(Commands cmds,
-			VirtualMachineProfile<UserVmVO> profile) {
-		return true;
-	}
-
-	@Override
-	public boolean finalizeStart(VirtualMachineProfile<UserVmVO> profile,
-			long hostId, Commands cmds, ReservationContext context) {
-		UserVmVO vm = profile.getVirtualMachine();
-
-		Answer[] answersToCmds = cmds.getAnswers();
-		if (answersToCmds == null) {
-			if (s_logger.isDebugEnabled()) {
-				s_logger.debug("Returning from finalizeStart() since there are no answers to read");
-			}
-			return true;
-		}
-		Answer startAnswer = cmds.getAnswer(StartAnswer.class);
-		String returnedIp = null;
-		String originalIp = null;
-		if (startAnswer != null) {
-			StartAnswer startAns = (StartAnswer) startAnswer;
-			VirtualMachineTO vmTO = startAns.getVirtualMachine();
-			for (NicTO nicTO : vmTO.getNics()) {
-				if (nicTO.getType() == TrafficType.Guest) {
-					returnedIp = nicTO.getIp();
-				}
-			}
-		}
-
-		List<NicVO> nics = _nicDao.listByVmId(vm.getId());
-		NicVO guestNic = null;
-		NetworkVO guestNetwork = null;
-		for (NicVO nic : nics) {
-			NetworkVO network = _networkDao.findById(nic.getNetworkId());
-			long isDefault = (nic.isDefaultNic()) ? 1 : 0;
-			UsageEventVO usageEvent = new UsageEventVO(
-					EventTypes.EVENT_NETWORK_OFFERING_ASSIGN,
-					vm.getAccountId(), vm.getDataCenterIdToDeployIn(),
-					vm.getId(), vm.getHostName(),
-					network.getNetworkOfferingId(), null, isDefault);
-			_usageEventDao.persist(usageEvent);
-			if (network.getTrafficType() == TrafficType.Guest) {
-				originalIp = nic.getIp4Address();
-				guestNic = nic;
-				guestNetwork = network;
-			}
-		}
-		boolean ipChanged = false;
-		if (originalIp != null && !originalIp.equalsIgnoreCase(returnedIp)) {
-			if (returnedIp != null && guestNic != null) {
-				guestNic.setIp4Address(returnedIp);
-				ipChanged = true;
-			}
-		}
-		if (returnedIp != null && !returnedIp.equalsIgnoreCase(originalIp)) {
-			if (guestNic != null) {
-				guestNic.setIp4Address(returnedIp);
-				ipChanged = true;
-			}
-		}
-		if (ipChanged) {
-			DataCenterVO dc = _dcDao.findById(vm.getDataCenterIdToDeployIn());
-			UserVmVO userVm = profile.getVirtualMachine();
-			// dc.getDhcpProvider().equalsIgnoreCase(Provider.ExternalDhcpServer.getName())
-			if (_ntwkSrvcDao.canProviderSupportServiceInNetwork(
-					guestNetwork.getId(), Service.Dhcp,
-					Provider.ExternalDhcpServer)) {
-				_nicDao.update(guestNic.getId(), guestNic);
-				userVm.setPrivateIpAddress(guestNic.getIp4Address());
-				_vmDao.update(userVm.getId(), userVm);
-
-				s_logger.info("Detected that ip changed in the answer, updated nic in the db with new ip "
-						+ returnedIp);
-			}
-		}
-
-		// get system ip and create static nat rule for the vm
-		try {
-			_rulesMgr.getSystemIpAndEnableStaticNatForVm(
-					profile.getVirtualMachine(), false);
-		} catch (Exception ex) {
-			s_logger.warn(
-					"Failed to get system ip and enable static nat for the vm "
-							+ profile.getVirtualMachine()
-							+ " due to exception ", ex);
-			return false;
-		}
-
-		return true;
-	}
-
-	@Override
-	public void finalizeExpunge(UserVmVO vm) {
-	}
-
-	@Override
-	public UserVmVO persist(UserVmVO vm) {
-		return _vmDao.persist(vm);
-	}
-
-	@Override
-	public UserVmVO findById(long id) {
-		return _vmDao.findById(id);
-	}
-
-	@Override
-	public UserVmVO findByName(String name) {
-		if (!VirtualMachineName.isValidVmName(name)) {
-			return null;
-		}
-		return findById(VirtualMachineName.getVmId(name));
-	}
-
-	@Override
-	@ActionEvent(eventType = EventTypes.EVENT_VM_STOP, eventDescription = "stopping Vm", async = true)
-	public UserVm stopVirtualMachine(long vmId, boolean forced)
-			throws ConcurrentOperationException {
-		// Input validation
-		Account caller = UserContext.current().getCaller();
-		Long userId = UserContext.current().getCallerUserId();
-
-		// if account is removed, return error
-		if (caller != null && caller.getRemoved() != null) {
-			throw new PermissionDeniedException("The account " + caller.getId()
-					+ " is removed");
-		}
-
-		UserVmVO vm = _vmDao.findById(vmId);
-		if (vm == null) {
-			throw new InvalidParameterValueException(
-					"unable to find a virtual machine with id " + vmId);
-		}
-
-		_accountMgr.checkAccess(caller, null, true, vm);
-		UserVO user = _userDao.findById(userId);
-
-		try {
-			_itMgr.advanceStop(vm, forced, user, caller);
-		} catch (ResourceUnavailableException e) {
-			throw new CloudRuntimeException(
-					"Unable to contact the agent to stop the virtual machine "
-							+ vm, e);
-		} catch (OperationTimedoutException e) {
-			throw new CloudRuntimeException(
-					"Unable to contact the agent to stop the virtual machine "
-							+ vm, e);
-		}
-
-		return _vmDao.findById(vmId);
-	}
-
-	@Override
-	public void finalizeStop(VirtualMachineProfile<UserVmVO> profile,
-			StopAnswer answer) {
-		// release elastic IP here
-		IPAddressVO ip = _ipAddressDao.findByAssociatedVmId(profile.getId());
-		if (ip != null && ip.getSystem()) {
-			UserContext ctx = UserContext.current();
-			try {
-				_rulesMgr.disableStaticNat(ip.getId(), ctx.getCaller(),
-						ctx.getCallerUserId(), true);
-			} catch (Exception ex) {
-				s_logger.warn(
-						"Failed to disable static nat and release system ip "
-								+ ip + " as a part of vm "
-								+ profile.getVirtualMachine()
-								+ " stop due to exception ", ex);
-			}
-		}
-	}
-
-	public String generateRandomPassword() {
-		return PasswordGenerator.generateRandomPassword(6);
-	}
-
-	@Override
-	public Pair<UserVmVO, Map<VirtualMachineProfile.Param, Object>> startVirtualMachine(
-			long vmId, Long hostId,
-			Map<VirtualMachineProfile.Param, Object> additionalParams)
-			throws ConcurrentOperationException, ResourceUnavailableException,
-			InsufficientCapacityException {
-		// Input validation
-		Account callerAccount = UserContext.current().getCaller();
-		UserVO callerUser = _userDao.findById(UserContext.current()
-				.getCallerUserId());
-
-		// if account is removed, return error
-		if (callerAccount != null && callerAccount.getRemoved() != null) {
-			throw new InvalidParameterValueException("The account "
-					+ callerAccount.getId() + " is removed");
-		}
-
-		UserVmVO vm = _vmDao.findById(vmId);
-		if (vm == null) {
-			throw new InvalidParameterValueException(
-					"unable to find a virtual machine with id " + vmId);
-		}
-
-		_accountMgr.checkAccess(callerAccount, null, true, vm);
-
-		Account owner = _accountDao.findById(vm.getAccountId());
-
-		if (owner == null) {
-			throw new InvalidParameterValueException("The owner of " + vm
-					+ " does not exist: " + vm.getAccountId());
-		}
-
-		if (owner.getState() == Account.State.disabled) {
-			throw new PermissionDeniedException("The owner of " + vm
-					+ " is disabled: " + vm.getAccountId());
-		}
-
-		Host destinationHost = null;
-		if (hostId != null) {
-			Account account = UserContext.current().getCaller();
-			if (!_accountService.isRootAdmin(account.getType())) {
-				throw new PermissionDeniedException(
-						"Parameter hostid can only be specified by a Root Admin, permission denied");
-			}
-			destinationHost = _hostDao.findById(hostId);
-			if (destinationHost == null) {
-				throw new InvalidParameterValueException(
-						"Unable to find the host to deploy the VM, host id="
-								+ hostId);
-			}
-		}
-
-		// check if vm is security group enabled
-		if (_securityGroupMgr.isVmSecurityGroupEnabled(vmId)
-				&& _securityGroupMgr.getSecurityGroupsForVm(vmId).isEmpty()
-				&& !_securityGroupMgr.isVmMappedToDefaultSecurityGroup(vmId)
-				&& _networkMgr.canAddDefaultSecurityGroup()) {
-			// if vm is not mapped to security group, create a mapping
-			if (s_logger.isDebugEnabled()) {
-				s_logger.debug("Vm "
-						+ vm
-						+ " is security group enabled, but not mapped to default security group; creating the mapping automatically");
-			}
-
-			SecurityGroup defaultSecurityGroup = _securityGroupMgr
-					.getDefaultSecurityGroup(vm.getAccountId());
-			if (defaultSecurityGroup != null) {
-				List<Long> groupList = new ArrayList<Long>();
-				groupList.add(defaultSecurityGroup.getId());
-				_securityGroupMgr.addInstanceToGroups(vmId, groupList);
-			}
-		}
-
-		DataCenterDeployment plan = null;
-		if (destinationHost != null) {
-			s_logger.debug("Destination Host to deploy the VM is specified, specifying a deployment plan to deploy the VM");
-			plan = new DataCenterDeployment(vm.getDataCenterIdToDeployIn(),
-					destinationHost.getPodId(), destinationHost.getClusterId(),
-					destinationHost.getId(), null, null);
-		}
-
-		// Set parameters
-		Map<VirtualMachineProfile.Param, Object> params = null;
-		VMTemplateVO template = null;
-		if (vm.isUpdateParameters()) {
-			_vmDao.loadDetails(vm);
-			// Check that the password was passed in and is valid
-			template = _templateDao
-					.findByIdIncludingRemoved(vm.getTemplateId());
-
-			String password = "saved_password";
-			if (template.getEnablePassword()) {
-				password = generateRandomPassword();
-			}
-
-			if (!validPassword(password)) {
-				throw new InvalidParameterValueException(
-						"A valid password for this virtual machine was not provided.");
-			}
-
-			// Check if an SSH key pair was selected for the instance and if so
-			// use it to encrypt & save the vm password
-			String sshPublicKey = vm.getDetail("SSH.PublicKey");
-			if (sshPublicKey != null && !sshPublicKey.equals("")
-					&& password != null && !password.equals("saved_password")) {
-				String encryptedPasswd = RSAHelper.encryptWithSSHPublicKey(
-						sshPublicKey, password);
-				if (encryptedPasswd == null) {
-					throw new CloudRuntimeException("Error encrypting password");
-				}
-
-				vm.setDetail("Encrypted.Password", encryptedPasswd);
-				_vmDao.saveDetails(vm);
-			}
-
-			params = new HashMap<VirtualMachineProfile.Param, Object>();
-			if (additionalParams != null) {
-				params.putAll(additionalParams);
-			}
-			params.put(VirtualMachineProfile.Param.VmPassword, password);
-		}
-
-		vm = _itMgr.start(vm, params, callerUser, callerAccount, plan);
-
-		Pair<UserVmVO, Map<VirtualMachineProfile.Param, Object>> vmParamPair = new Pair(
-				vm, params);
-		if (vm != null && vm.isUpdateParameters()) {
-			// this value is not being sent to the backend; need only for api
-			// display purposes
-			if (template.getEnablePassword()) {
-				vm.setPassword((String) vmParamPair.second().get(
-						VirtualMachineProfile.Param.VmPassword));
-				vm.setUpdateParameters(false);
-				_vmDao.update(vm.getId(), vm);
-			}
-		}
-
-		return vmParamPair;
-	}
-
-	@Override
-	public UserVm destroyVm(long vmId) throws ResourceUnavailableException,
-			ConcurrentOperationException {
-		Account caller = UserContext.current().getCaller();
-		Long userId = UserContext.current().getCallerUserId();
-
-		// Verify input parameters
-		UserVmVO vm = _vmDao.findById(vmId);
-		if (vm == null || vm.getRemoved() != null) {
-			InvalidParameterValueException ex = new InvalidParameterValueException(
-					"Unable to find a virtual machine with specified vmId");
-			ex.addProxyObject(vm, vmId, "vmId");
-			throw ex;
-		}
-
-		if (vm.getState() == State.Destroyed
-				|| vm.getState() == State.Expunging) {
-			s_logger.trace("Vm id=" + vmId + " is already destroyed");
-			return vm;
-		}
-
-		_accountMgr.checkAccess(caller, null, true, vm);
-		User userCaller = _userDao.findById(userId);
-
-		boolean status;
-		State vmState = vm.getState();
-
-		try {
-			status = _itMgr.destroy(vm, userCaller, caller);
-		} catch (OperationTimedoutException e) {
-			CloudRuntimeException ex = new CloudRuntimeException(
-					"Unable to destroy with specified vmId", e);
-			ex.addProxyObject(vm, vmId, "vmId");
-			throw ex;
-		}
-
-		if (status) {
-			// Mark the account's volumes as destroyed
-			List<VolumeVO> volumes = _volsDao.findByInstance(vmId);
-			for (VolumeVO volume : volumes) {
-				if (volume.getVolumeType().equals(Volume.Type.ROOT)) {
-					UsageEventVO usageEvent = new UsageEventVO(
-							EventTypes.EVENT_VOLUME_DELETE,
-							volume.getAccountId(), volume.getDataCenterId(),
-							volume.getId(), volume.getName());
-					_usageEventDao.persist(usageEvent);
-				}
-			}
-
-			if (vmState != State.Error) {
-				_resourceLimitMgr.decrementResourceCount(vm.getAccountId(),
-						ResourceType.user_vm);
-			}
-
-			return _vmDao.findById(vmId);
-		} else {
-			CloudRuntimeException ex = new CloudRuntimeException(
-					"Failed to destroy vm with specified vmId");
-			ex.addProxyObject(vm, vmId, "vmId");
-			throw ex;
-		}
-	}
-
-	@Override
-	public List<UserVmVO> searchForUserVMs(ListVMsCmd cmd) {
-		Account caller = UserContext.current().getCaller();
-		List<Long> permittedAccounts = new ArrayList<Long>();
-		String hypervisor = cmd.getHypervisor();
-		boolean listAll = cmd.listAll();
-		Long id = cmd.getId();
-		Map<String, String> tags = cmd.getTags();
-
-		Ternary<Long, Boolean, ListProjectResourcesCriteria> domainIdRecursiveListProject = new Ternary<Long, Boolean, ListProjectResourcesCriteria>(
-				cmd.getDomainId(), cmd.isRecursive(), null);
-		_accountMgr.buildACLSearchParameters(caller, id, cmd.getAccountName(),
-				cmd.getProjectId(), permittedAccounts,
-				domainIdRecursiveListProject, listAll, false);
-		Long domainId = domainIdRecursiveListProject.first();
-		Boolean isRecursive = domainIdRecursiveListProject.second();
-		ListProjectResourcesCriteria listProjectResourcesCriteria = domainIdRecursiveListProject
-				.third();
-
-		Criteria c = new Criteria("id", Boolean.TRUE, cmd.getStartIndex(),
-				cmd.getPageSizeVal());
-		c.addCriteria(Criteria.KEYWORD, cmd.getKeyword());
-		c.addCriteria(Criteria.ID, cmd.getId());
-		c.addCriteria(Criteria.NAME, cmd.getInstanceName());
-		c.addCriteria(Criteria.STATE, cmd.getState());
-		c.addCriteria(Criteria.DATACENTERID, cmd.getZoneId());
-		c.addCriteria(Criteria.GROUPID, cmd.getGroupId());
-		c.addCriteria(Criteria.FOR_VIRTUAL_NETWORK, cmd.getForVirtualNetwork());
-		c.addCriteria(Criteria.NETWORKID, cmd.getNetworkId());
-		c.addCriteria(Criteria.TEMPLATE_ID, cmd.getTemplateId());
-		c.addCriteria(Criteria.ISO_ID, cmd.getIsoId());
-		c.addCriteria(Criteria.VPC_ID, cmd.getVpcId());
-
-		if (domainId != null) {
-			c.addCriteria(Criteria.DOMAINID, domainId);
-		}
-
-		if (HypervisorType.getType(hypervisor) != HypervisorType.None) {
-			c.addCriteria(Criteria.HYPERVISOR, hypervisor);
-		} else if (hypervisor != null) {
-			throw new InvalidParameterValueException("Invalid HypervisorType "
-					+ hypervisor);
-		}
-
-		// ignore these search requests if it's not an admin
-		if (_accountMgr.isAdmin(caller.getType())) {
-			c.addCriteria(Criteria.PODID, cmd.getPodId());
-			c.addCriteria(Criteria.HOSTID, cmd.getHostId());
-			c.addCriteria(Criteria.STORAGE_ID, cmd.getStorageId());
-		}
-
-		if (!permittedAccounts.isEmpty()) {
-			c.addCriteria(Criteria.ACCOUNTID, permittedAccounts.toArray());
-		}
-		c.addCriteria(Criteria.ISADMIN, _accountMgr.isAdmin(caller.getType()));
-
-		return searchForUserVMs(c, caller, domainId, isRecursive,
-				permittedAccounts, listAll, listProjectResourcesCriteria, tags);
-	}
-
-	@Override
-	public List<UserVmVO> searchForUserVMs(Criteria c, Account caller,
-			Long domainId, boolean isRecursive, List<Long> permittedAccounts,
-			boolean listAll,
-			ListProjectResourcesCriteria listProjectResourcesCriteria,
-			Map<String, String> tags) {
-		Filter searchFilter = new Filter(UserVmVO.class, c.getOrderBy(),
-				c.getAscending(), c.getOffset(), c.getLimit());
-
-		SearchBuilder<UserVmVO> sb = _vmDao.createSearchBuilder();
-		_accountMgr.buildACLSearchBuilder(sb, domainId, isRecursive,
-				permittedAccounts, listProjectResourcesCriteria);
-
-		Object id = c.getCriteria(Criteria.ID);
-		Object name = c.getCriteria(Criteria.NAME);
-		Object state = c.getCriteria(Criteria.STATE);
-		Object notState = c.getCriteria(Criteria.NOTSTATE);
-		Object zone = c.getCriteria(Criteria.DATACENTERID);
-		Object pod = c.getCriteria(Criteria.PODID);
-		Object hostId = c.getCriteria(Criteria.HOSTID);
-		Object hostName = c.getCriteria(Criteria.HOSTNAME);
-		Object keyword = c.getCriteria(Criteria.KEYWORD);
-		Object isAdmin = c.getCriteria(Criteria.ISADMIN);
-		assert c.getCriteria(Criteria.IPADDRESS) == null : "We don't support search by ip address on VM any more.  If you see this assert, it means we have to find a different way to search by the nic table.";
-		Object groupId = c.getCriteria(Criteria.GROUPID);
-		Object networkId = c.getCriteria(Criteria.NETWORKID);
-		Object hypervisor = c.getCriteria(Criteria.HYPERVISOR);
-		Object storageId = c.getCriteria(Criteria.STORAGE_ID);
-		Object templateId = c.getCriteria(Criteria.TEMPLATE_ID);
-		Object isoId = c.getCriteria(Criteria.ISO_ID);
-		Object vpcId = c.getCriteria(Criteria.VPC_ID);
-
-		sb.and("displayName", sb.entity().getDisplayName(),
-				SearchCriteria.Op.LIKE);
-		sb.and("id", sb.entity().getId(), SearchCriteria.Op.EQ);
-		sb.and("name", sb.entity().getHostName(), SearchCriteria.Op.LIKE);
-		sb.and("stateEQ", sb.entity().getState(), SearchCriteria.Op.EQ);
-		sb.and("stateNEQ", sb.entity().getState(), SearchCriteria.Op.NEQ);
-		sb.and("stateNIN", sb.entity().getState(), SearchCriteria.Op.NIN);
-		sb.and("dataCenterId", sb.entity().getDataCenterIdToDeployIn(),
-				SearchCriteria.Op.EQ);
-		sb.and("podId", sb.entity().getPodIdToDeployIn(), SearchCriteria.Op.EQ);
-		sb.and("hypervisorType", sb.entity().getHypervisorType(),
-				SearchCriteria.Op.EQ);
-		sb.and("hostIdEQ", sb.entity().getHostId(), SearchCriteria.Op.EQ);
-		sb.and("hostIdIN", sb.entity().getHostId(), SearchCriteria.Op.IN);
-		sb.and("templateId", sb.entity().getTemplateId(), SearchCriteria.Op.EQ);
-		sb.and("isoId", sb.entity().getTemplateId(), SearchCriteria.Op.EQ);
-
-		if (groupId != null && (Long) groupId == -1) {
-			SearchBuilder<InstanceGroupVMMapVO> vmSearch = _groupVMMapDao
-					.createSearchBuilder();
-			vmSearch.and("instanceId", vmSearch.entity().getInstanceId(),
-					SearchCriteria.Op.EQ);
-			sb.join("vmSearch", vmSearch, sb.entity().getId(), vmSearch
-					.entity().getInstanceId(), JoinBuilder.JoinType.LEFTOUTER);
-		} else if (groupId != null) {
-			SearchBuilder<InstanceGroupVMMapVO> groupSearch = _groupVMMapDao
-					.createSearchBuilder();
-			groupSearch.and("groupId", groupSearch.entity().getGroupId(),
-					SearchCriteria.Op.EQ);
-			sb.join("groupSearch", groupSearch, sb.entity().getId(),
-					groupSearch.entity().getInstanceId(),
-					JoinBuilder.JoinType.INNER);
-		}
-
-		if (tags != null && !tags.isEmpty()) {
-			SearchBuilder<ResourceTagVO> tagSearch = _resourceTagDao
-					.createSearchBuilder();
-			for (int count = 0; count < tags.size(); count++) {
-				tagSearch.or().op("key" + String.valueOf(count),
-						tagSearch.entity().getKey(), SearchCriteria.Op.EQ);
-				tagSearch.and("value" + String.valueOf(count), tagSearch
-						.entity().getValue(), SearchCriteria.Op.EQ);
-				tagSearch.cp();
-			}
-			tagSearch.and("resourceType", tagSearch.entity().getResourceType(),
-					SearchCriteria.Op.EQ);
-			sb.groupBy(sb.entity().getId());
-			sb.join("tagSearch", tagSearch, sb.entity().getId(), tagSearch
-					.entity().getResourceId(), JoinBuilder.JoinType.INNER);
-		}
-
-		if (networkId != null) {
-			SearchBuilder<NicVO> nicSearch = _nicDao.createSearchBuilder();
-			nicSearch.and("networkId", nicSearch.entity().getNetworkId(),
-					SearchCriteria.Op.EQ);
-
-			SearchBuilder<NetworkVO> networkSearch = _networkDao
-					.createSearchBuilder();
-			networkSearch.and("networkId", networkSearch.entity().getId(),
-					SearchCriteria.Op.EQ);
-			nicSearch.join("networkSearch", networkSearch, nicSearch.entity()
-					.getNetworkId(), networkSearch.entity().getId(),
-					JoinBuilder.JoinType.INNER);
-
-			sb.join("nicSearch", nicSearch, sb.entity().getId(), nicSearch
-					.entity().getInstanceId(), JoinBuilder.JoinType.INNER);
-		}
-
-		if (vpcId != null && networkId == null) {
-			SearchBuilder<NicVO> nicSearch = _nicDao.createSearchBuilder();
-
-			SearchBuilder<NetworkVO> networkSearch = _networkDao
-					.createSearchBuilder();
-			nicSearch.join("networkSearch", networkSearch, nicSearch.entity()
-					.getNetworkId(), networkSearch.entity().getId(),
-					JoinBuilder.JoinType.INNER);
-
-			SearchBuilder<VpcVO> vpcSearch = _vpcDao.createSearchBuilder();
-			vpcSearch.and("vpcId", vpcSearch.entity().getId(),
-					SearchCriteria.Op.EQ);
-			networkSearch.join("vpcSearch", vpcSearch, networkSearch.entity()
-					.getVpcId(), vpcSearch.entity().getId(),
-					JoinBuilder.JoinType.INNER);
-
-			sb.join("nicSearch", nicSearch, sb.entity().getId(), nicSearch
-					.entity().getInstanceId(), JoinBuilder.JoinType.INNER);
-		}
-
-		if (storageId != null) {
-			SearchBuilder<VolumeVO> volumeSearch = _volsDao
-					.createSearchBuilder();
-			volumeSearch.and("poolId", volumeSearch.entity().getPoolId(),
-					SearchCriteria.Op.EQ);
-			sb.join("volumeSearch", volumeSearch, sb.entity().getId(),
-					volumeSearch.entity().getInstanceId(),
-					JoinBuilder.JoinType.INNER);
-		}
-
-		// populate the search criteria with the values passed in
-		SearchCriteria<UserVmVO> sc = sb.create();
-		_accountMgr.buildACLSearchCriteria(sc, domainId, isRecursive,
-				permittedAccounts, listProjectResourcesCriteria);
-
-		if (tags != null && !tags.isEmpty()) {
-			int count = 0;
-			sc.setJoinParameters("tagSearch", "resourceType",
-					TaggedResourceType.UserVm.toString());
-			for (String key : tags.keySet()) {
-				sc.setJoinParameters("tagSearch",
-						"key" + String.valueOf(count), key);
-				sc.setJoinParameters("tagSearch",
-						"value" + String.valueOf(count), tags.get(key));
-				count++;
-			}
-		}
-
-		if (groupId != null && (Long) groupId == -1) {
-			sc.setJoinParameters("vmSearch", "instanceId", (Object) null);
-		} else if (groupId != null) {
-			sc.setJoinParameters("groupSearch", "groupId", groupId);
-		}
-
-		if (keyword != null) {
-			SearchCriteria<UserVmVO> ssc = _vmDao.createSearchCriteria();
-			ssc.addOr("displayName", SearchCriteria.Op.LIKE, "%" + keyword
-					+ "%");
-			ssc.addOr("hostName", SearchCriteria.Op.LIKE, "%" + keyword + "%");
-			ssc.addOr("instanceName", SearchCriteria.Op.LIKE, "%" + keyword
-					+ "%");
-			ssc.addOr("state", SearchCriteria.Op.EQ, keyword);
-
-			sc.addAnd("displayName", SearchCriteria.Op.SC, ssc);
-		}
-
-		if (id != null) {
-			sc.setParameters("id", id);
-		}
-
-		if (templateId != null) {
-			sc.setParameters("templateId", templateId);
-		}
-
-		if (isoId != null) {
-			sc.setParameters("isoId", isoId);
-		}
-
-		if (networkId != null) {
-			sc.setJoinParameters("nicSearch", "networkId", networkId);
-		}
-
-		if (vpcId != null && networkId == null) {
-			sc.setJoinParameters("vpcSearch", "vpcId", vpcId);
-		}
-
-		if (name != null) {
-			sc.setParameters("name", "%" + name + "%");
-		}
-
-		if (state != null) {
-			if (notState != null && (Boolean) notState == true) {
-				sc.setParameters("stateNEQ", state);
-			} else {
-				sc.setParameters("stateEQ", state);
-			}
-		}
-
-		if (hypervisor != null) {
-			sc.setParameters("hypervisorType", hypervisor);
-		}
-
-		// Don't show Destroyed and Expunging vms to the end user
-		if ((isAdmin != null) && ((Boolean) isAdmin != true)) {
-			sc.setParameters("stateNIN", "Destroyed", "Expunging");
-		}
-
-		if (zone != null) {
-			sc.setParameters("dataCenterId", zone);
-
-			if (state == null) {
-				sc.setParameters("stateNEQ", "Destroyed");
-			}
-		}
-		if (pod != null) {
-			sc.setParameters("podId", pod);
-
-			if (state == null) {
-				sc.setParameters("stateNEQ", "Destroyed");
-			}
-		}
-
-		if (hostId != null) {
-			sc.setParameters("hostIdEQ", hostId);
-		} else {
-			if (hostName != null) {
-				List<HostVO> hosts = _resourceMgr
-						.listHostsByNameLike((String) hostName);
-				if (hosts != null & !hosts.isEmpty()) {
-					Long[] hostIds = new Long[hosts.size()];
-					for (int i = 0; i < hosts.size(); i++) {
-						HostVO host = hosts.get(i);
-						hostIds[i] = host.getId();
-					}
-					sc.setParameters("hostIdIN", (Object[]) hostIds);
-				} else {
-					return new ArrayList<UserVmVO>();
-				}
-			}
-		}
-
-		if (storageId != null) {
-			sc.setJoinParameters("volumeSearch", "poolId", storageId);
-		}
-		s_logger.debug("THE WHERE CLAUSE IS:" + sc.getWhereClause());
-		return _vmDao.search(sc, searchFilter);
-	}
-
-	@Override
-	public HypervisorType getHypervisorTypeOfUserVM(long vmId) {
-		UserVmVO userVm = _vmDao.findById(vmId);
-		if (userVm == null) {
-			InvalidParameterValueException ex = new InvalidParameterValueException(
-					"unable to find a virtual machine with specified id");
-			ex.addProxyObject(userVm, vmId, "vmId");
-			throw ex;
-		}
-
-		return userVm.getHypervisorType();
-	}
-
-	@Override
-	public UserVm createVirtualMachine(DeployVMCmd cmd)
-			throws InsufficientCapacityException, ResourceUnavailableException,
-			ConcurrentOperationException, StorageUnavailableException,
-			ResourceAllocationException {
-		// TODO Auto-generated method stub
-		return null;
-	}
-
-	@Override
-	public UserVm getUserVm(long vmId) {
-		return _vmDao.findById(vmId);
-	}
-
-	@Override
-	public VirtualMachine vmStorageMigration(Long vmId, StoragePool destPool) {
-		// access check - only root admin can migrate VM
-		Account caller = UserContext.current().getCaller();
-		if (caller.getType() != Account.ACCOUNT_TYPE_ADMIN) {
-			if (s_logger.isDebugEnabled()) {
-				s_logger.debug("Caller is not a root admin, permission denied to migrate the VM");
-			}
-			throw new PermissionDeniedException(
-					"No permission to migrate VM, Only Root Admin can migrate a VM!");
-		}
-
-		VMInstanceVO vm = _vmInstanceDao.findById(vmId);
-		if (vm == null) {
-			throw new InvalidParameterValueException(
-					"Unable to find the VM by id=" + vmId);
-		}
-
-		if (vm.getState() != State.Stopped) {
-			InvalidParameterValueException ex = new InvalidParameterValueException(
-					"VM is not Stopped, unable to migrate the vm having the specified id");
-			ex.addProxyObject(vm, vmId, "vmId");
-			throw ex;
-		}
-
-		if (vm.getType() != VirtualMachine.Type.User) {
-			throw new InvalidParameterValueException(
-					"can only do storage migration on user vm");
-		}
-
-		List<VolumeVO> vols = _volsDao.findByInstance(vm.getId());
-		if (vols.size() > 1) {
-			throw new InvalidParameterValueException(
-					"Data disks attached to the vm, can not migrate. Need to dettach data disks at first");
-		}
-
-		HypervisorType destHypervisorType = _clusterDao.findById(
-				destPool.getClusterId()).getHypervisorType();
-		if (vm.getHypervisorType() != destHypervisorType) {
-			throw new InvalidParameterValueException(
-					"hypervisor is not compatible: dest: "
-							+ destHypervisorType.toString() + ", vm: "
-							+ vm.getHypervisorType().toString());
-		}
-		VMInstanceVO migratedVm = _itMgr.storageMigration(vm, destPool);
-		return migratedVm;
-
-	}
-
-	private boolean isVMUsingLocalStorage(VMInstanceVO vm) {
-		boolean usesLocalStorage = false;
-		ServiceOfferingVO svcOffering = _serviceOfferingDao.findById(vm
-				.getServiceOfferingId());
-		if (svcOffering.getUseLocalStorage()) {
-			usesLocalStorage = true;
-		} else {
-			List<VolumeVO> volumes = _volsDao.findByInstanceAndType(vm.getId(),
-					Volume.Type.DATADISK);
-			for (VolumeVO vol : volumes) {
-				DiskOfferingVO diskOffering = _diskOfferingDao.findById(vol
-						.getDiskOfferingId());
-				if (diskOffering.getUseLocalStorage()) {
-					usesLocalStorage = true;
-					break;
-				}
-			}
-		}
-		return usesLocalStorage;
-	}
-
-	@Override
-	@ActionEvent(eventType = EventTypes.EVENT_VM_MIGRATE, eventDescription = "migrating VM", async = true)
-	public VirtualMachine migrateVirtualMachine(Long vmId, Host destinationHost)
-			throws ResourceUnavailableException, ConcurrentOperationException,
-			ManagementServerException, VirtualMachineMigrationException {
-		// access check - only root admin can migrate VM
-		Account caller = UserContext.current().getCaller();
-		if (caller.getType() != Account.ACCOUNT_TYPE_ADMIN) {
-			if (s_logger.isDebugEnabled()) {
-				s_logger.debug("Caller is not a root admin, permission denied to migrate the VM");
-			}
-			throw new PermissionDeniedException(
-					"No permission to migrate VM, Only Root Admin can migrate a VM!");
-		}
-
-		VMInstanceVO vm = _vmInstanceDao.findById(vmId);
-		if (vm == null) {
-			throw new InvalidParameterValueException(
-					"Unable to find the VM by id=" + vmId);
-		}
-		// business logic
-		if (vm.getState() != State.Running) {
-			if (s_logger.isDebugEnabled()) {
-				s_logger.debug("VM is not Running, unable to migrate the vm "
-						+ vm);
-			}
-			InvalidParameterValueException ex = new InvalidParameterValueException(
-					"VM is not Running, unable to migrate the vm with specified id");
-			ex.addProxyObject(vm, vmId, "vmId");
-			throw ex;
-		}
-		if (!vm.getHypervisorType().equals(HypervisorType.XenServer)
-				&& !vm.getHypervisorType().equals(HypervisorType.VMware)
-				&& !vm.getHypervisorType().equals(HypervisorType.KVM)
-				&& !vm.getHypervisorType().equals(HypervisorType.Ovm)) {
-			if (s_logger.isDebugEnabled()) {
-				s_logger.debug(vm
-						+ " is not XenServer/VMware/KVM/Ovm, cannot migrate this VM.");
-			}
-			throw new InvalidParameterValueException(
-					"Unsupported Hypervisor Type for VM migration, we support XenServer/VMware/KVM only");
-		}
-
-		if (isVMUsingLocalStorage(vm)) {
-			if (s_logger.isDebugEnabled()) {
-				s_logger.debug(vm
-						+ " is using Local Storage, cannot migrate this VM.");
-			}
-			throw new InvalidParameterValueException(
-					"Unsupported operation, VM uses Local storage, cannot migrate");
-		}
-
-		// check if migrating to same host
-		long srcHostId = vm.getHostId();
-		if (destinationHost.getId() == srcHostId) {
-			throw new InvalidParameterValueException(
-					"Cannot migrate VM, VM is already presnt on this host, please specify valid destination host to migrate the VM");
-		}
-
-		// check if host is UP
-		if (destinationHost.getStatus() != com.cloud.host.Status.Up
-				|| destinationHost.getResourceState() != ResourceState.Enabled) {
-			throw new InvalidParameterValueException(
-					"Cannot migrate VM, destination host is not in correct state, has status: "
-							+ destinationHost.getStatus() + ", state: "
-							+ destinationHost.getResourceState());
-		}
-
-		// call to core process
-		DataCenterVO dcVO = _dcDao.findById(destinationHost.getDataCenterId());
-		HostPodVO pod = _podDao.findById(destinationHost.getPodId());
-		Cluster cluster = _clusterDao.findById(destinationHost.getClusterId());
-		DeployDestination dest = new DeployDestination(dcVO, pod, cluster,
-				destinationHost);
-
-		// check max guest vm limit for the destinationHost
-		HostVO destinationHostVO = _hostDao.findById(destinationHost.getId());
-		if (_capacityMgr.checkIfHostReachMaxGuestLimit(destinationHostVO)) {
-			if (s_logger.isDebugEnabled()) {
-				s_logger.debug("Host name: "
-						+ destinationHost.getName()
-						+ ", hostId: "
-						+ destinationHost.getId()
-						+ " already has max Running VMs(count includes system VMs), cannot migrate to this host");
-			}
-			throw new VirtualMachineMigrationException(
-					"Destination host, hostId: "
-							+ destinationHost.getId()
-							+ " already has max Running VMs(count includes system VMs), cannot migrate to this host");
-		}
-
-		VMInstanceVO migratedVm = _itMgr.migrate(vm, srcHostId, dest);
-		return migratedVm;
-	}
-
-	@DB
-	@Override
-	@ActionEvent(eventType = EventTypes.EVENT_VM_MOVE, eventDescription = "move VM to another user", async = false)
-	public UserVm moveVMToUser(AssignVMCmd cmd)
-			throws ResourceAllocationException, ConcurrentOperationException,
-			ResourceUnavailableException, InsufficientCapacityException {
-		// VERIFICATIONS and VALIDATIONS
-
-		// VV 1: verify the two users
-		Account caller = UserContext.current().getCaller();
-		if (caller.getType() != Account.ACCOUNT_TYPE_ADMIN
-				&& caller.getType() != Account.ACCOUNT_TYPE_DOMAIN_ADMIN) { // only
-																			// root
-																			// admin
-																			// can
-																			// assign
-																			// VMs
-			throw new InvalidParameterValueException(
-					"Only domain admins are allowed to assign VMs and not "
-							+ caller.getType());
-		}
-
-		// get and check the valid VM
-		UserVmVO vm = _vmDao.findById(cmd.getVmId());
-		if (vm == null) {
-			throw new InvalidParameterValueException(
-					"There is no vm by that id " + cmd.getVmId());
-		} else if (vm.getState() == State.Running) { // VV 3: check if vm is
-														// running
-			if (s_logger.isDebugEnabled()) {
-				s_logger.debug("VM is Running, unable to move the vm " + vm);
-			}
-			InvalidParameterValueException ex = new InvalidParameterValueException(
-					"VM is Running, unable to move the vm with specified vmId");
-			ex.addProxyObject(vm, cmd.getVmId(), "vmId");
-			throw ex;
-		}
-
-		Account oldAccount = _accountService.getActiveAccountById(vm
-				.getAccountId());
-		if (oldAccount == null) {
-			throw new InvalidParameterValueException("Invalid account for VM "
-					+ vm.getAccountId() + " in domain.");
-		}
-		// don't allow to move the vm from the project
-		if (oldAccount.getType() == Account.ACCOUNT_TYPE_PROJECT) {
-			InvalidParameterValueException ex = new InvalidParameterValueException(
-					"Specified Vm id belongs to the project and can't be moved");
-			ex.addProxyObject(vm, cmd.getVmId(), "vmId");
-			throw ex;
-		}
-		Account newAccount = _accountService.getActiveAccountByName(
-				cmd.getAccountName(), cmd.getDomainId());
-		if (newAccount == null
-				|| newAccount.getType() == Account.ACCOUNT_TYPE_PROJECT) {
-			throw new InvalidParameterValueException("Invalid accountid="
-					+ cmd.getAccountName() + " in domain " + cmd.getDomainId());
-		}
-
-		if (newAccount.getState() == Account.State.disabled) {
-			throw new InvalidParameterValueException("The new account owner "
-					+ cmd.getAccountName() + " is disabled.");
-		}
-
-		// make sure the accounts are under same domain
-		if (oldAccount.getDomainId() != newAccount.getDomainId()) {
-			throw new InvalidParameterValueException(
-					"The account should be under same domain for moving VM between two accounts. Old owner domain ="
-							+ oldAccount.getDomainId()
-							+ " New owner domain="
-							+ newAccount.getDomainId());
-		}
-
-		// make sure the accounts are not same
-		if (oldAccount.getAccountId() == newAccount.getAccountId()) {
-			throw new InvalidParameterValueException(
-					"The account should be same domain for moving VM between two accounts. Account id ="
-							+ oldAccount.getAccountId());
-		}
-
-		// don't allow to move the vm if there are existing PF/LB/Static Nat
-		// rules, or vm is assigned to static Nat ip
-		List<PortForwardingRuleVO> pfrules = _portForwardingDao.listByVm(cmd
-				.getVmId());
-		if (pfrules != null && pfrules.size() > 0) {
-			throw new InvalidParameterValueException(
-					"Remove the Port forwarding rules for this VM before assigning to another user.");
-		}
-		List<FirewallRuleVO> snrules = _rulesDao
-				.listStaticNatByVmId(vm.getId());
-		if (snrules != null && snrules.size() > 0) {
-			throw new InvalidParameterValueException(
-					"Remove the StaticNat rules for this VM before assigning to another user.");
-		}
-		List<LoadBalancerVMMapVO> maps = _loadBalancerVMMapDao
-				.listByInstanceId(vm.getId());
-		if (maps != null && maps.size() > 0) {
-			throw new InvalidParameterValueException(
-					"Remove the load balancing rules for this VM before assigning to another user.");
-		}
-		// check for one on one nat
-		IPAddressVO ip = _ipAddressDao.findByAssociatedVmId(cmd.getVmId());
-		if (ip != null) {
-			if (ip.isOneToOneNat()) {
-				throw new InvalidParameterValueException(
-						"Remove the one to one nat rule for this VM for ip "
-								+ ip.toString());
-			}
-		}
-
-		DataCenterVO zone = _dcDao.findById(vm.getDataCenterIdToDeployIn());
-
-		// Remove vm from instance group
-		removeInstanceFromInstanceGroup(cmd.getVmId());
-
-		// VV 2: check if account/domain is with in resource limits to create a
-		// new vm
-		_resourceLimitMgr.checkResourceLimit(newAccount, ResourceType.user_vm);
-
-		// VV 3: check if volumes are with in resource limits
-		_resourceLimitMgr.checkResourceLimit(newAccount, ResourceType.volume,
-				_volsDao.findByInstance(cmd.getVmId()).size());
-
-		// VV 4: Check if new owner can use the vm template
-		VirtualMachineTemplate template = _templateDao.findById(vm
-				.getTemplateId());
-		if (!template.isPublicTemplate()) {
-			Account templateOwner = _accountMgr.getAccount(template
-					.getAccountId());
-			_accountMgr.checkAccess(newAccount, null, true, templateOwner);
-		}
-
-		// VV 5: check the new account can create vm in the domain
-		DomainVO domain = _domainDao.findById(cmd.getDomainId());
-		_accountMgr.checkAccess(newAccount, domain);
-
-		Transaction txn = Transaction.currentTxn();
-		txn.start();
-		// generate destroy vm event for usage
-		_usageEventDao.persist(new UsageEventVO(EventTypes.EVENT_VM_DESTROY, vm
-				.getAccountId(), vm.getDataCenterIdToDeployIn(), vm.getId(), vm
-				.getHostName(), vm.getServiceOfferingId(), vm.getTemplateId(),
-				vm.getHypervisorType().toString()));
-		// update resource counts
-		_resourceLimitMgr.decrementResourceCount(oldAccount.getAccountId(),
-				ResourceType.user_vm);
-
-		// OWNERSHIP STEP 1: update the vm owner
-		vm.setAccountId(newAccount.getAccountId());
-		vm.setDomainId(cmd.getDomainId());
-		_vmDao.persist(vm);
-
-		// OS 2: update volume
-		List<VolumeVO> volumes = _volsDao.findByInstance(cmd.getVmId());
-		for (VolumeVO volume : volumes) {
-			_usageEventDao
-					.persist(new UsageEventVO(EventTypes.EVENT_VOLUME_DELETE,
-							volume.getAccountId(), volume.getDataCenterId(),
-							volume.getId(), volume.getName()));
-			_resourceLimitMgr.decrementResourceCount(oldAccount.getAccountId(),
-					ResourceType.volume);
-			volume.setAccountId(newAccount.getAccountId());
-			_volsDao.persist(volume);
-			_resourceLimitMgr.incrementResourceCount(newAccount.getAccountId(),
-					ResourceType.volume);
-			_usageEventDao.persist(new UsageEventVO(
-					EventTypes.EVENT_VOLUME_CREATE, volume.getAccountId(),
-					volume.getDataCenterId(), volume.getId(), volume.getName(),
-					volume.getDiskOfferingId(), volume.getTemplateId(), volume
-							.getSize()));
-			// snapshots: mark these removed in db
-			List<SnapshotVO> snapshots = _snapshotDao
-					.listByVolumeIdIncludingRemoved(volume.getId());
-			for (SnapshotVO snapshot : snapshots) {
-				_snapshotDao.remove(snapshot.getId());
-			}
-		}
-
-		_resourceLimitMgr.incrementResourceCount(newAccount.getAccountId(),
-				ResourceType.user_vm);
-		// generate usage events to account for this change
-		_usageEventDao.persist(new UsageEventVO(EventTypes.EVENT_VM_CREATE, vm
-				.getAccountId(), vm.getDataCenterIdToDeployIn(), vm.getId(), vm
-				.getHostName(), vm.getServiceOfferingId(), vm.getTemplateId(),
-				vm.getHypervisorType().toString()));
-
-		txn.commit();
-
-		VMInstanceVO vmoi = _itMgr.findByIdAndType(vm.getType(), vm.getId());
-		VirtualMachineProfileImpl<VMInstanceVO> vmOldProfile = new VirtualMachineProfileImpl<VMInstanceVO>(
-				vmoi);
-
-		// OS 3: update the network
-		List<Long> networkIdList = cmd.getNetworkIds();
-		List<Long> securityGroupIdList = cmd.getSecurityGroupIdList();
-
-		if (zone.getNetworkType() == NetworkType.Basic) {
-			if (networkIdList != null && !networkIdList.isEmpty()) {
-				throw new InvalidParameterValueException(
-						"Can't move vm with network Ids; this is a basic zone VM");
-			}
-			// cleanup the old security groups
-			_securityGroupMgr.removeInstanceFromGroups(cmd.getVmId());
-			// cleanup the network for the oldOwner
-			_networkMgr.cleanupNics(vmOldProfile);
-			_networkMgr.expungeNics(vmOldProfile);
-			// security groups will be recreated for the new account, when the
-			// VM is started
-			List<NetworkVO> networkList = new ArrayList<NetworkVO>();
-
-			// Get default guest network in Basic zone
-			Network defaultNetwork = _networkMgr.getExclusiveGuestNetwork(zone
-					.getId());
-
-			if (defaultNetwork == null) {
-				throw new InvalidParameterValueException(
-						"Unable to find a default network to start a vm");
-			} else {
-				networkList.add(_networkDao.findById(defaultNetwork.getId()));
-			}
-
-			boolean isVmWare = (template.getHypervisorType() == HypervisorType.VMware);
-
-			if (securityGroupIdList != null && isVmWare) {
-				throw new InvalidParameterValueException(
-						"Security group feature is not supported for vmWare hypervisor");
-			} else if (!isVmWare
-					&& _networkMgr
-							.isSecurityGroupSupportedInNetwork(defaultNetwork)
-					&& _networkMgr.canAddDefaultSecurityGroup()) {
-				if (securityGroupIdList == null) {
-					securityGroupIdList = new ArrayList<Long>();
-				}
-				SecurityGroup defaultGroup = _securityGroupMgr
-						.getDefaultSecurityGroup(newAccount.getId());
-				if (defaultGroup != null) {
-					// check if security group id list already contains Default
-					// security group, and if not - add it
-					boolean defaultGroupPresent = false;
-					for (Long securityGroupId : securityGroupIdList) {
-						if (securityGroupId.longValue() == defaultGroup.getId()) {
-							defaultGroupPresent = true;
-							break;
-						}
-					}
-
-					if (!defaultGroupPresent) {
-						securityGroupIdList.add(defaultGroup.getId());
-					}
-
-				} else {
-					// create default security group for the account
-					if (s_logger.isDebugEnabled()) {
-						s_logger.debug("Couldn't find default security group for the account "
-								+ newAccount + " so creating a new one");
-					}
-					defaultGroup = _securityGroupMgr.createSecurityGroup(
-							SecurityGroupManager.DEFAULT_GROUP_NAME,
-							SecurityGroupManager.DEFAULT_GROUP_DESCRIPTION,
-							newAccount.getDomainId(), newAccount.getId(),
-							newAccount.getAccountName());
-					securityGroupIdList.add(defaultGroup.getId());
-				}
-			}
-
-			List<Pair<NetworkVO, NicProfile>> networks = new ArrayList<Pair<NetworkVO, NicProfile>>();
-			NicProfile profile = new NicProfile();
-			profile.setDefaultNic(true);
-			networks.add(new Pair<NetworkVO, NicProfile>(networkList.get(0),
-					profile));
-
-			VMInstanceVO vmi = _itMgr.findByIdAndType(vm.getType(), vm.getId());
-			VirtualMachineProfileImpl<VMInstanceVO> vmProfile = new VirtualMachineProfileImpl<VMInstanceVO>(
-					vmi);
-			_networkMgr.allocate(vmProfile, networks);
-
-			_securityGroupMgr.addInstanceToGroups(vm.getId(),
-					securityGroupIdList);
-
-			s_logger.debug("AssignVM: Basic zone, adding security groups no "
-					+ securityGroupIdList.size() + " to "
-					+ vm.getInstanceName());
-		} else {
-			if (zone.isSecurityGroupEnabled()) {
-				throw new InvalidParameterValueException(
-						"Not yet implemented for SecurityGroupEnabled advanced networks.");
-			} else {
-				if (securityGroupIdList != null
-						&& !securityGroupIdList.isEmpty()) {
-					throw new InvalidParameterValueException(
-							"Can't move vm with security groups; security group feature is not enabled in this zone");
-				}
-				// cleanup the network for the oldOwner
-				_networkMgr.cleanupNics(vmOldProfile);
-				_networkMgr.expungeNics(vmOldProfile);
-
-				Set<NetworkVO> applicableNetworks = new HashSet<NetworkVO>();
-
-				if (networkIdList != null && !networkIdList.isEmpty()) {
-					// add any additional networks
-					for (Long networkId : networkIdList) {
-						NetworkVO network = _networkDao.findById(networkId);
-						if (network == null) {
-							InvalidParameterValueException ex = new InvalidParameterValueException(
-									"Unable to find specified network id");
-							ex.addProxyObject(network, networkId, "networkId");
-							throw ex;
-						}
-
-						_networkMgr
-								.checkNetworkPermissions(newAccount, network);
-
-						// don't allow to use system networks
-						NetworkOffering networkOffering = _configMgr
-								.getNetworkOffering(network
-										.getNetworkOfferingId());
-						if (networkOffering.isSystemOnly()) {
-							InvalidParameterValueException ex = new InvalidParameterValueException(
-									"Specified Network id is system only and can't be used for vm deployment");
-							ex.addProxyObject(network, networkId, "networkId");
-							throw ex;
-						}
-						applicableNetworks.add(network);
-					}
-				} else {
-					NetworkVO defaultNetwork = null;
-					List<NetworkOfferingVO> requiredOfferings = _networkOfferingDao
-							.listByAvailability(Availability.Required, false);
-					if (requiredOfferings.size() < 1) {
-						throw new InvalidParameterValueException(
-								"Unable to find network offering with availability="
-										+ Availability.Required
-										+ " to automatically create the network as a part of vm creation");
-					}
-					if (requiredOfferings.get(0).getState() == NetworkOffering.State.Enabled) {
-						// get Virtual networks
-						List<NetworkVO> virtualNetworks = _networkMgr
-								.listNetworksForAccount(newAccount.getId(),
-										zone.getId(),
-										Network.GuestType.Isolated);
-
-						if (virtualNetworks.isEmpty()) {
-							long physicalNetworkId = _networkMgr
-									.findPhysicalNetworkId(zone.getId(),
-											requiredOfferings.get(0).getTags(),
-											requiredOfferings.get(0)
-													.getTrafficType());
-							// Validate physical network
-							PhysicalNetwork physicalNetwork = _physicalNetworkDao
-									.findById(physicalNetworkId);
-							if (physicalNetwork == null) {
-								throw new InvalidParameterValueException(
-										"Unable to find physical network with id: "
-												+ physicalNetworkId
-												+ " and tag: "
-												+ requiredOfferings.get(0)
-														.getTags());
-							}
-
-							s_logger.debug("Creating network for account "
-									+ newAccount
-									+ " from the network offering id="
-									+ requiredOfferings.get(0).getId()
-									+ " as a part of deployVM process");
-							Network newNetwork = _networkMgr
-									.createGuestNetwork(requiredOfferings
-											.get(0).getId(),
-											newAccount.getAccountName()
-													+ "-network",
-											newAccount.getAccountName()
-													+ "-network", null, null,
-											null, null, newAccount, null,
-											physicalNetwork, zone.getId(),
-											ACLType.Account, null, null);
-							defaultNetwork = _networkDao.findById(newNetwork
-									.getId());
-						} else if (virtualNetworks.size() > 1) {
-							throw new InvalidParameterValueException(
-									"More than 1 default Isolated networks are found "
-											+ "for account " + newAccount
-											+ "; please specify networkIds");
-						} else {
-							defaultNetwork = virtualNetworks.get(0);
-						}
-					} else {
-						throw new InvalidParameterValueException(
-								"Required network offering id="
-										+ requiredOfferings.get(0).getId()
-										+ " is not in "
-										+ NetworkOffering.State.Enabled);
-					}
-
-					applicableNetworks.add(defaultNetwork);
-				}
-
-				// add the new nics
-				List<Pair<NetworkVO, NicProfile>> networks = new ArrayList<Pair<NetworkVO, NicProfile>>();
-				int toggle = 0;
-				for (NetworkVO appNet : applicableNetworks) {
-					NicProfile defaultNic = new NicProfile();
-					if (toggle == 0) {
-						defaultNic.setDefaultNic(true);
-						toggle++;
-					}
-					networks.add(new Pair<NetworkVO, NicProfile>(appNet,
-							defaultNic));
-				}
-				VMInstanceVO vmi = _itMgr.findByIdAndType(vm.getType(),
-						vm.getId());
-				VirtualMachineProfileImpl<VMInstanceVO> vmProfile = new VirtualMachineProfileImpl<VMInstanceVO>(
-						vmi);
-				_networkMgr.allocate(vmProfile, networks);
-				s_logger.debug("AssignVM: Advance virtual, adding networks no "
-						+ networks.size() + " to " + vm.getInstanceName());
-			} // END IF NON SEC GRP ENABLED
-		} // END IF ADVANCED
-		s_logger.info("AssignVM: vm " + vm.getInstanceName()
-				+ " now belongs to account " + cmd.getAccountName());
-		return vm;
-	}
-
-	@Override
-	public UserVm restoreVM(RestoreVMCmd cmd) {
-		// Input validation
-		Account caller = UserContext.current().getCaller();
-		Long userId = UserContext.current().getCallerUserId();
-		UserVO user = _userDao.findById(userId);
-		boolean needRestart = false;
-
-		long vmId = cmd.getVmId();
-		UserVmVO vm = _vmDao.findById(vmId);
-		if (vm == null) {
-			InvalidParameterValueException ex = new InvalidParameterValueException(
-					"Cann not find VM with ID " + vmId);
-			ex.addProxyObject(vm, vmId, "vmId");
-			throw ex;
-		}
-
-		Account owner = _accountDao.findById(vm.getAccountId());
-		if (owner == null) {
-			throw new InvalidParameterValueException("The owner of " + vm
-					+ " does not exist: " + vm.getAccountId());
-		}
-
-		if (owner.getState() == Account.State.disabled) {
-			throw new PermissionDeniedException("The owner of " + vm
-					+ " is disabled: " + vm.getAccountId());
-		}
-
-		if (vm.getState() != VirtualMachine.State.Running
-				&& vm.getState() != VirtualMachine.State.Stopped) {
-			throw new CloudRuntimeException(
-					"Vm "
-							+ vmId
-							+ " currently in "
-							+ vm.getState()
-							+ " state, restore vm can only execute when VM in Running or Stopped");
-		}
-
-		if (vm.getState() == VirtualMachine.State.Running) {
-			needRestart = true;
-		}
-
-		List<VolumeVO> rootVols = _volsDao.findByInstance(vmId);
-		if (rootVols.isEmpty()) {
-			InvalidParameterValueException ex = new InvalidParameterValueException(
-					"Can not find root volume for VM " + vmId);
-			ex.addProxyObject(vm, vmId, "vmId");
-			throw ex;
-		}
-
-		VolumeVO root = rootVols.get(0);
-		long templateId = root.getTemplateId();
-		VMTemplateVO template = _templateDao.findById(templateId);
-		if (template == null) {
-			InvalidParameterValueException ex = new InvalidParameterValueException(
-					"Cannot find template for specified volumeid and vmId");
-			ex.addProxyObject(vm, vmId, "vmId");
-			ex.addProxyObject(root, root.getId(), "volumeId");
-			throw ex;
-		}
-
-		if (needRestart) {
-			try {
-				_itMgr.stop(vm, user, caller);
-			} catch (ResourceUnavailableException e) {
-				s_logger.debug("Stop vm " + vmId + " failed", e);
-				CloudRuntimeException ex = new CloudRuntimeException(
-						"Stop vm failed for specified vmId");
-				ex.addProxyObject(vm, vmId, "vmId");
-				throw ex;
-			}
-		}
-
-		/* allocate a new volume from original template */
-		VolumeVO newVol = _storageMgr.allocateDuplicateVolume(root, null);
-		_volsDao.attachVolume(newVol.getId(), vmId, newVol.getDeviceId());
-
-		/* Detach and destory the old root volume */
-		try {
-			_volsDao.detachVolume(root.getId());
-			_storageMgr.destroyVolume(root);
-		} catch (ConcurrentOperationException e) {
-			s_logger.debug("Unable to delete old root volume " + root.getId()
-					+ ", user may manually delete it", e);
-		}
-
-		if (needRestart) {
-			try {
-				_itMgr.start(vm, null, user, caller);
-			} catch (Exception e) {
-				s_logger.debug("Unable to start VM " + vmId, e);
-				CloudRuntimeException ex = new CloudRuntimeException(
-						"Unable to start VM with specified id" + e.getMessage());
-				ex.addProxyObject(vm, vmId, "vmId");
-				throw ex;
-			}
-		}
-
-		s_logger.debug("Restore VM " + vmId + " with template "
-				+ root.getTemplateId() + " successfully");
-		return vm;
-	}
-
-	@Override
-	public boolean plugNic(Network network, NicTO nic, VirtualMachineTO vm,
-			ReservationContext context, DeployDestination dest)
-			throws ConcurrentOperationException, ResourceUnavailableException,
-			InsufficientCapacityException {
-		// not supported
-		throw new UnsupportedOperationException(
-				"Plug nic is not supported for vm of type " + vm.getType());
-	}
-
-	@Override
-	public boolean unplugNic(Network network, NicTO nic, VirtualMachineTO vm,
-			ReservationContext context, DeployDestination dest)
-			throws ConcurrentOperationException, ResourceUnavailableException {
-		// not supported
-		throw new UnsupportedOperationException(
-				"Unplug nic is not supported for vm of type " + vm.getType());
-	}
-
-	@Override
-	public void prepareStop(VirtualMachineProfile<UserVmVO> profile) {
-	}
->>>>>>> ff26a42e
-
 }