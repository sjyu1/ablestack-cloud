/**
 *  Copyright (C) 2010 Cloud.com, Inc.  All rights reserved.
 * 
 * This software is licensed under the GNU General Public License v3 or later.
 * 
 * It is free software: you can redistribute it and/or modify
 * it under the terms of the GNU General Public License as published by
 * the Free Software Foundation, either version 3 of the License, or any later version.
 * This program is distributed in the hope that it will be useful,
 * but WITHOUT ANY WARRANTY; without even the implied warranty of
 * MERCHANTABILITY or FITNESS FOR A PARTICULAR PURPOSE.  See the
 * GNU General Public License for more details.
 * 
 * You should have received a copy of the GNU General Public License
 * along with this program.  If not, see <http://www.gnu.org/licenses/>.
 * 
 */
package com.cloud.vm;

import java.util.ArrayList;
import java.util.Date;
import java.util.Enumeration;
import java.util.HashMap;
import java.util.HashSet;
import java.util.Iterator;
import java.util.List;
import java.util.Map;
import java.util.Random;
import java.util.Set;
import java.util.TreeSet;
import java.util.UUID;
import java.util.concurrent.Executors;
import java.util.concurrent.ScheduledExecutorService;
import java.util.concurrent.TimeUnit;

import javax.ejb.Local;
import javax.naming.ConfigurationException;

import org.apache.log4j.Logger;

import com.cloud.agent.api.Answer;
import com.cloud.agent.api.AttachIsoCommand;
import com.cloud.agent.api.AttachVolumeAnswer;
import com.cloud.agent.api.AttachVolumeCommand;
import com.cloud.agent.api.CheckVirtualMachineAnswer;
import com.cloud.agent.api.CheckVirtualMachineCommand;
import com.cloud.agent.api.Command;
import com.cloud.agent.api.CreatePrivateTemplateFromSnapshotCommand;
import com.cloud.agent.api.CreatePrivateTemplateFromVolumeCommand;
import com.cloud.agent.api.GetVmStatsAnswer;
import com.cloud.agent.api.GetVmStatsCommand;
import com.cloud.agent.api.ManageSnapshotAnswer;
import com.cloud.agent.api.ManageSnapshotCommand;
import com.cloud.agent.api.MigrateCommand;
import com.cloud.agent.api.PrepareForMigrationCommand;
import com.cloud.agent.api.RebootAnswer;
import com.cloud.agent.api.RebootCommand;
import com.cloud.agent.api.StartCommand;
import com.cloud.agent.api.StopCommand;
import com.cloud.agent.api.VmStatsEntry;
import com.cloud.agent.api.storage.CreatePrivateTemplateAnswer;
<<<<<<< HEAD
import com.cloud.agent.api.storage.CreatePrivateTemplateCommand;
import com.cloud.agent.manager.AgentManager;
=======
>>>>>>> cde98c9b
import com.cloud.alert.AlertManager;
import com.cloud.api.BaseCmd;
import com.cloud.api.ServerApiException;
import com.cloud.api.commands.AttachVolumeCmd;
import com.cloud.api.commands.CreateTemplateCmd;
import com.cloud.api.commands.CreateVMGroupCmd;
import com.cloud.api.commands.DeleteVMGroupCmd;
import com.cloud.api.commands.DestroyVMCmd;
import com.cloud.api.commands.DetachVolumeCmd;
import com.cloud.api.commands.RebootVMCmd;
import com.cloud.api.commands.RecoverVMCmd;
import com.cloud.api.commands.ResetVMPasswordCmd;
import com.cloud.api.commands.StartVMCmd;
import com.cloud.api.commands.StopVMCmd;
import com.cloud.api.commands.UpdateVMCmd;
import com.cloud.api.commands.UpgradeVMCmd;
import com.cloud.async.AsyncJobExecutor;
import com.cloud.async.AsyncJobManager;
import com.cloud.async.AsyncJobResult;
import com.cloud.async.AsyncJobVO;
import com.cloud.async.BaseAsyncJobExecutor;
import com.cloud.async.executor.OperationResponse;
import com.cloud.async.executor.RebootVMExecutor;
import com.cloud.async.executor.StartVMExecutor;
import com.cloud.async.executor.StopVMExecutor;
import com.cloud.async.executor.VMExecutorHelper;
import com.cloud.async.executor.VMOperationListener;
import com.cloud.async.executor.VMOperationParam;
import com.cloud.capacity.dao.CapacityDao;
import com.cloud.configuration.ConfigurationManager;
import com.cloud.configuration.ResourceCount.ResourceType;
import com.cloud.configuration.dao.ConfigurationDao;
import com.cloud.configuration.dao.ResourceLimitDao;
import com.cloud.dc.DataCenterVO;
import com.cloud.dc.HostPodVO;
import com.cloud.dc.Vlan.VlanType;
import com.cloud.dc.VlanVO;
import com.cloud.dc.dao.AccountVlanMapDao;
import com.cloud.dc.dao.DataCenterDao;
import com.cloud.dc.dao.HostPodDao;
import com.cloud.dc.dao.VlanDao;
import com.cloud.domain.dao.DomainDao;
import com.cloud.event.EventState;
import com.cloud.event.EventTypes;
import com.cloud.event.EventUtils;
import com.cloud.event.EventVO;
import com.cloud.event.dao.EventDao;
import com.cloud.exception.AgentUnavailableException;
import com.cloud.exception.ConcurrentOperationException;
import com.cloud.exception.InsufficientCapacityException;
import com.cloud.exception.InternalErrorException;
import com.cloud.exception.InvalidParameterValueException;
import com.cloud.exception.OperationTimedoutException;
import com.cloud.exception.PermissionDeniedException;
import com.cloud.exception.ResourceAllocationException;
import com.cloud.exception.StorageUnavailableException;
import com.cloud.ha.HighAvailabilityManager;
import com.cloud.host.Host;
import com.cloud.host.HostVO;
import com.cloud.host.dao.DetailsDao;
import com.cloud.host.dao.HostDao;
import com.cloud.hypervisor.Hypervisor;
import com.cloud.hypervisor.Hypervisor.HypervisorType;
import com.cloud.network.FirewallRuleVO;
import com.cloud.network.IPAddressVO;
import com.cloud.network.IpAddrAllocator;
import com.cloud.network.LoadBalancerVMMapVO;
import com.cloud.network.NetworkManager;
import com.cloud.network.SecurityGroupVMMapVO;
import com.cloud.network.dao.FirewallRulesDao;
import com.cloud.network.dao.IPAddressDao;
import com.cloud.network.dao.LoadBalancerDao;
import com.cloud.network.dao.LoadBalancerVMMapDao;
import com.cloud.network.dao.SecurityGroupDao;
import com.cloud.network.dao.SecurityGroupVMMapDao;
import com.cloud.network.security.NetworkGroupManager;
import com.cloud.network.security.NetworkGroupVO;
import com.cloud.offering.NetworkOffering;
import com.cloud.offering.ServiceOffering;
import com.cloud.offerings.NetworkOfferingVO;
import com.cloud.service.ServiceOfferingVO;
import com.cloud.service.dao.ServiceOfferingDao;
import com.cloud.storage.DiskOfferingVO;
import com.cloud.storage.GuestOSVO;
import com.cloud.storage.Snapshot;
import com.cloud.storage.Snapshot.SnapshotType;
import com.cloud.storage.SnapshotVO;
import com.cloud.storage.Storage;
import com.cloud.storage.Storage.ImageFormat;
import com.cloud.storage.StorageManager;
import com.cloud.storage.StoragePoolVO;
import com.cloud.storage.VMTemplateHostVO;
import com.cloud.storage.VMTemplateStorageResourceAssoc.Status;
import com.cloud.storage.VMTemplateVO;
import com.cloud.storage.Volume;
import com.cloud.storage.Volume.VolumeType;
import com.cloud.storage.VolumeVO;
import com.cloud.storage.dao.DiskOfferingDao;
import com.cloud.storage.dao.DiskTemplateDao;
import com.cloud.storage.dao.GuestOSCategoryDao;
import com.cloud.storage.dao.GuestOSDao;
import com.cloud.storage.dao.SnapshotDao;
import com.cloud.storage.dao.StoragePoolDao;
import com.cloud.storage.dao.StoragePoolHostDao;
import com.cloud.storage.dao.VMTemplateDao;
import com.cloud.storage.dao.VMTemplateHostDao;
import com.cloud.storage.dao.VolumeDao;
import com.cloud.user.Account;
import com.cloud.storage.snapshot.SnapshotManager;
import com.cloud.template.VirtualMachineTemplate.BootloaderType;
import com.cloud.user.AccountManager;
import com.cloud.user.AccountVO;
import com.cloud.user.User;
import com.cloud.user.UserContext;
import com.cloud.user.UserVO;
import com.cloud.user.dao.AccountDao;
import com.cloud.user.dao.UserDao;
import com.cloud.user.dao.UserStatisticsDao;
import com.cloud.uservm.UserVm;
import com.cloud.utils.DateUtil;
import com.cloud.utils.NumbersUtil;
import com.cloud.utils.Pair;
import com.cloud.utils.PasswordGenerator;
import com.cloud.utils.component.Adapters;
import com.cloud.utils.component.ComponentLocator;
import com.cloud.utils.component.Inject;
import com.cloud.utils.concurrency.NamedThreadFactory;
import com.cloud.utils.db.DB;
import com.cloud.utils.db.GlobalLock;
import com.cloud.utils.db.SearchCriteria;
import com.cloud.utils.db.Transaction;
import com.cloud.utils.exception.CloudRuntimeException;
import com.cloud.utils.exception.ExecutionException;
import com.cloud.utils.net.NetUtils;
import com.cloud.vm.DomainRouter.Role;
import com.cloud.vm.VirtualMachine.Event;
import com.cloud.vm.VirtualMachine.Type;
import com.cloud.vm.dao.DomainRouterDao;
import com.cloud.vm.dao.InstanceGroupDao;
import com.cloud.vm.dao.InstanceGroupVMMapDao;
import com.cloud.vm.dao.UserVmDao;

@Local(value={UserVmManager.class})
public class UserVmManagerImpl implements UserVmManager {
    private static final Logger s_logger = Logger.getLogger(UserVmManagerImpl.class);
	private static final int ACQUIRE_GLOBAL_LOCK_TIMEOUT_FOR_COOPERATION = 3; 	// 3 seconds

    @Inject HostDao _hostDao = null;
    @Inject DetailsDao _detailsDao = null;
    @Inject DomainRouterDao _routerDao = null;
    @Inject ServiceOfferingDao _offeringDao = null;
    @Inject DiskOfferingDao _diskOfferingDao = null;
    @Inject UserStatisticsDao _userStatsDao = null;
    @Inject VMTemplateDao _templateDao =  null;
    @Inject VMTemplateHostDao _templateHostDao = null;
    @Inject DiskTemplateDao _diskDao = null;
    @Inject DomainDao _domainDao = null;
    @Inject ResourceLimitDao _limitDao = null;
    @Inject UserVmDao _vmDao = null;
    @Inject VolumeDao _volsDao = null;
    @Inject DataCenterDao _dcDao = null;
    @Inject FirewallRulesDao _rulesDao = null;
    @Inject SecurityGroupDao _securityGroupDao = null;
    @Inject SecurityGroupVMMapDao _securityGroupVMMapDao = null;
    @Inject LoadBalancerVMMapDao _loadBalancerVMMapDao = null;
    @Inject LoadBalancerDao _loadBalancerDao = null;
    @Inject IPAddressDao _ipAddressDao = null;
    @Inject HostPodDao _podDao = null;
    @Inject CapacityDao _capacityDao = null;
    @Inject NetworkManager _networkMgr = null;
    @Inject StorageManager _storageMgr = null;
    @Inject SnapshotManager _snapshotMgr = null;
    @Inject AgentManager _agentMgr = null;
    @Inject ConfigurationManager _configMgr = null;
    @Inject AccountDao _accountDao = null;
    @Inject UserDao _userDao = null;
    @Inject SnapshotDao _snapshotDao = null;
    @Inject GuestOSDao _guestOSDao = null;
    @Inject GuestOSCategoryDao _guestOSCategoryDao = null;
    @Inject HighAvailabilityManager _haMgr = null;
    @Inject AlertManager _alertMgr = null;
    @Inject AccountManager _accountMgr;
    @Inject AsyncJobManager _asyncMgr;
    @Inject protected StoragePoolHostDao _storagePoolHostDao;
    @Inject VlanDao _vlanDao;
    @Inject AccountVlanMapDao _accountVlanMapDao;
    @Inject StoragePoolDao _storagePoolDao;
    @Inject VMTemplateHostDao _vmTemplateHostDao;
    @Inject NetworkGroupManager _networkGroupManager;
    @Inject ServiceOfferingDao _serviceOfferingDao;
    @Inject EventDao _eventDao = null;
    @Inject InstanceGroupDao _vmGroupDao;
    @Inject InstanceGroupVMMapDao _groupVMMapDao;

    private IpAddrAllocator _IpAllocator;
    ScheduledExecutorService _executor = null;
    int _expungeInterval;
    int _expungeDelay;
    int _retry = 2;

    String _name;
    String _instance;
    String _zone;

    Random _rand = new Random(System.currentTimeMillis());

    private ConfigurationDao _configDao;

	int _userVMCap = 0;
    final int _maxWeight = 256;

    @Override
    public UserVmVO getVirtualMachine(long vmId) {
        return _vmDao.findById(vmId);
    }

    @Override
    public List<? extends UserVm> getVirtualMachines(long hostId) {
        return _vmDao.listByHostId(hostId);
    }

    @Override
    public UserVm resetVMPassword(ResetVMPasswordCmd cmd){
    	
    	Long userId = UserContext.current().getUserId();
    	boolean result = resetVMPasswordInternal(cmd);

        // Log event
        UserVmVO userVm = _vmDao.findById(cmd.getId());
        if (userVm != null) {
            if (result) {
            	EventUtils.saveEvent(userId, userVm.getAccountId(), EventVO.LEVEL_INFO, EventTypes.EVENT_VM_RESETPASSWORD, "successfully reset password for VM : " + userVm.getName(), null);
            } else {
            	EventUtils.saveEvent(userId, userVm.getAccountId(), EventVO.LEVEL_ERROR, EventTypes.EVENT_VM_RESETPASSWORD, "unable to reset password for VM : " + userVm.getName(), null);
            }
        } else {
            s_logger.warn("Unable to find vm = " + cmd.getId()+ " to reset password");
        }

        return userVm;
    }

    private boolean resetVMPasswordInternal(ResetVMPasswordCmd cmd) {    	
    	//Input validation
    	Account account = (Account)UserContext.current().getAccountObject();
    	Long userId = UserContext.current().getUserId();
    	Long id = cmd.getId();

        String password = null;

        //Verify input parameters
        UserVmVO vmInstance = _vmDao.findById(id.longValue());
        if (vmInstance == null) {
        	throw new ServerApiException(BaseCmd.VM_INVALID_PARAM_ERROR, "unable to find a virtual machine with id " + id);
        }

        userId = accountAndUserValidation(id, account, userId, vmInstance);

    	VMTemplateVO template = _templateDao.findById(vmInstance.getTemplateId());
    	if (template.getEnablePassword()) {
            password = PasswordGenerator.generateRandomPassword();;
    	} else {
    		password = "saved_password";
    	}

        if (password == null || password.equals("")) {
            return false;
        } else {
            cmd.setPassword(password);
        }

        if (template.getEnablePassword()) {
        	if (vmInstance.getDomainRouterId() == null)
        		/*TODO: add it for external dhcp mode*/
        		return true;
	        if (_networkMgr.savePasswordToRouter(vmInstance.getDomainRouterId(), vmInstance.getPrivateIpAddress(), password)) {
	            // Need to reboot the virtual machine so that the password gets redownloaded from the DomR, and reset on the VM
	        	if (!rebootVirtualMachine(userId, id)) {
	        		if (vmInstance.getState() == State.Stopped) {
	        			return true;
	        		}
	        		return false;
	        	} else {
	        		return true;
	        	}
	        } else {
	        	return false;
	        }
        } else {
        	if (s_logger.isDebugEnabled()) {
        		s_logger.debug("Reset password called for a vm that is not using a password enabled template");
        	}
        	return false;
        }
    }
    
    @Override
    public void attachVolumeToVM(AttachVolumeCmd command) throws InternalErrorException, InvalidParameterValueException, PermissionDeniedException {
    	Long vmId = command.getVirtualMachineId();
    	Long volumeId = command.getId();
    	Long deviceId = command.getDeviceId();
    	Account account = (Account)UserContext.current().getAccountObject();
    	
    	// Check that the volume ID is valid
    	VolumeVO volume = _volsDao.findById(volumeId);
        // Check that the volume is a data volume
        if (volume == null || volume.getVolumeType() != VolumeType.DATADISK) {
            throw new InvalidParameterValueException("Please specify a valid data volume.");
        }

        // Check that the volume is stored on shared storage
        if (!_storageMgr.volumeOnSharedStoragePool(volume)) {
            throw new InvalidParameterValueException("Please specify a volume that has been created on a shared storage pool.");
        }
        
        // Check that the volume is not currently attached to any VM
        if (volume.getInstanceId() != null) {
            throw new InvalidParameterValueException("Please specify a volume that is not attached to any VM.");
        }

        // Check that the volume is not destroyed
        if (volume.getDestroyed()) {
            throw new InvalidParameterValueException("Please specify a volume that is not destroyed.");
        }

    	// Check that the virtual machine ID is valid and it's a user vm
    	UserVmVO vm = _vmDao.findById(vmId);
    	if (vm == null || vm.getType() != VirtualMachine.Type.User) {
            throw new InvalidParameterValueException("Please specify a valid User VM.");
        }
    	
        // Check that the VM is in the correct state
        if (vm.getState() != State.Running && vm.getState() != State.Stopped) {
        	throw new InvalidParameterValueException("Please specify a VM that is either running or stopped.");
        }

        // Check that the device ID is valid
        if( deviceId != null ) {
            if(deviceId.longValue() == 0) {
                throw new ServerApiException (BaseCmd.VM_INVALID_PARAM_ERROR, "deviceId can't be 0, which is used by Root device");
            }
        }
        
        // Check that the VM has less than 6 data volumes attached
        List<VolumeVO> existingDataVolumes = _volsDao.findByInstanceAndType(vmId, VolumeType.DATADISK);
        if (existingDataVolumes.size() >= 6) {
            throw new InvalidParameterValueException("The specified VM already has the maximum number of data disks (6). Please specify another VM.");
        }
        
        // Check that the VM and the volume are in the same zone
        if (vm.getDataCenterId() != volume.getDataCenterId()) {
        	throw new InvalidParameterValueException("Please specify a VM that is in the same zone as the volume.");
        }
        
        //Verify account information
        if (volume.getAccountId() != vm.getAccountId()) {
        	throw new PermissionDeniedException ("Virtual machine and volume belong to different accounts, can not attach. Permission denied.");
        }
    	
    	// If the account is not an admin, check that the volume and the virtual machine are owned by the account that was passed in
    	if (account != null) {
    	    if (!isAdmin(account.getType())) {
                if (account.getId() != volume.getAccountId())
                    throw new PermissionDeniedException("Unable to find volume with ID: " + volumeId + " for account: " + account.getAccountName() + ". Permission denied.");

                if (account.getId() != vm.getAccountId())
                    throw new PermissionDeniedException("Unable to find VM with ID: " + vmId + " for account: " + account.getAccountName() + ". Permission denied");
    	    } else {
    	        if (!_domainDao.isChildDomain(account.getDomainId(), volume.getDomainId()) ||
    	            !_domainDao.isChildDomain(account.getDomainId(), vm.getDomainId())) {
                    throw new PermissionDeniedException("Unable to attach volume " + volumeId + " to virtual machine instance " + vmId + ". Permission denied.");
    	        }
    	    }
    	}

        long startEventId = EventUtils.saveScheduledEvent(1L, volume.getAccountId(), EventTypes.EVENT_VOLUME_ATTACH, "attaching volume: "+volumeId+" to Vm: "+vmId);

        EventVO event = new EventVO();
        event.setType(EventTypes.EVENT_VOLUME_ATTACH);
        event.setUserId(1L);
        event.setAccountId(volume.getAccountId());
        event.setState(EventState.Started);
        event.setStartId(startEventId);
        event.setDescription("Attaching volume: "+volumeId+" to Vm: "+vmId);
        _eventDao.persist(event);
        
        VolumeVO rootVolumeOfVm = null;
        List<VolumeVO> rootVolumesOfVm = _volsDao.findByInstanceAndType(vmId, VolumeType.ROOT);
        if (rootVolumesOfVm.size() != 1) {
        	throw new InternalErrorException("The VM " + vm.getName() + " has more than one ROOT volume and is in an invalid state. Please contact Cloud Support.");
        } else {
        	rootVolumeOfVm = rootVolumesOfVm.get(0);
        }
        
        if (volume.getState().equals(Volume.State.Allocated)) {
    		/*Need to create the volume*/
        	VMTemplateVO rootDiskTmplt = _templateDao.findById(vm.getTemplateId());
        	DataCenterVO dcVO = _dcDao.findById(vm.getDataCenterId());
        	HostPodVO pod = _podDao.findById(vm.getPodId());
        	StoragePoolVO rootDiskPool = _storagePoolDao.findById(rootVolumeOfVm.getPoolId());
        	ServiceOfferingVO svo = _serviceOfferingDao.findById(vm.getServiceOfferingId());
        	DiskOfferingVO diskVO = _diskOfferingDao.findById(volume.getDiskOfferingId());
        	HypervisorType rootDiskHyperType = _volsDao.getHypervisorType(rootVolumeOfVm.getId());
        	
        	volume = _storageMgr.createVolume(volume, vm, rootDiskTmplt, dcVO, pod, rootDiskPool.getClusterId(), svo, diskVO, new ArrayList<StoragePoolVO>(), volume.getSize(), rootDiskHyperType);
        	
        	if (volume == null) {
        		throw new InternalErrorException("Failed to create volume when attaching it to VM: " + vm.getName());
        	}       	
    	}
        
        List<VolumeVO> vols = _volsDao.findByInstance(vmId);
        if( deviceId != null ) {
            if( deviceId.longValue() > 15 || deviceId.longValue() == 0 || deviceId.longValue() == 3) {
                throw new RuntimeException("deviceId should be 1,2,4-15");
            }
            for (VolumeVO vol : vols) {
                if (vol.getDeviceId().equals(deviceId)) {
                    throw new RuntimeException("deviceId " + deviceId + " is used by VM " + vm.getName());
                }
            }           
        } else {
            // allocate deviceId here
            List<String> devIds = new ArrayList<String>();
            for( int i = 1; i < 15; i++ ) {
                devIds.add(String.valueOf(i));
            }
            devIds.remove("3");
            for (VolumeVO vol : vols) {
                devIds.remove(vol.getDeviceId().toString().trim());
            } 
            deviceId = Long.parseLong(devIds.iterator().next());        
        }
        
        StoragePoolVO vmRootVolumePool = _storagePoolDao.findById(rootVolumeOfVm.getPoolId());
        DiskOfferingVO volumeDiskOffering = _diskOfferingDao.findById(volume.getDiskOfferingId());
        String[] volumeTags = volumeDiskOffering.getTagsArray();
        
        StoragePoolVO sourcePool = _storagePoolDao.findById(volume.getPoolId());
        List<StoragePoolVO> sharedVMPools = _storagePoolDao.findPoolsByTags(vmRootVolumePool.getDataCenterId(), vmRootVolumePool.getPodId(), vmRootVolumePool.getClusterId(), volumeTags, true);
        boolean moveVolumeNeeded = true;
        if (sharedVMPools.size() == 0) {
        	String poolType;
        	if (vmRootVolumePool.getClusterId() != null) {
        		poolType = "cluster";
        	} else if (vmRootVolumePool.getPodId() != null) {
        		poolType = "pod";
        	} else {
        		poolType = "zone";
        	}
        	throw new InternalErrorException("There are no storage pools in the VM's " + poolType + " with all of the volume's tags (" + volumeDiskOffering.getTags() + ").");
        } else {
        	Long sourcePoolDcId = sourcePool.getDataCenterId();
        	Long sourcePoolPodId = sourcePool.getPodId();
        	Long sourcePoolClusterId = sourcePool.getClusterId();
        	for (StoragePoolVO vmPool : sharedVMPools) {
        		Long vmPoolDcId = vmPool.getDataCenterId();
        		Long vmPoolPodId = vmPool.getPodId();
        		Long vmPoolClusterId = vmPool.getClusterId();
        		
        		if (sourcePoolDcId == vmPoolDcId && sourcePoolPodId == vmPoolPodId && sourcePoolClusterId == vmPoolClusterId) {
        			moveVolumeNeeded = false;
        			break;
        		}
        	}
        }
       
    	if (moveVolumeNeeded) {
    		// Move the volume to a storage pool in the VM's zone, pod, or cluster
    		volume = _storageMgr.moveVolume(volume, vmRootVolumePool.getDataCenterId(), vmRootVolumePool.getPodId(), vmRootVolumePool.getClusterId());
    	}
    	
        AsyncJobExecutor asyncExecutor = BaseAsyncJobExecutor.getCurrentExecutor();
        if(asyncExecutor != null) {
        	AsyncJobVO job = asyncExecutor.getJob();

        	if(s_logger.isInfoEnabled())
        		s_logger.info("Trying to attaching volume " + volumeId +" to vm instance:"+vm.getId()+ ", update async job-" + job.getId() + " progress status");
        	
        	_asyncMgr.updateAsyncJobAttachment(job.getId(), "volume", volumeId);
        	_asyncMgr.updateAsyncJobStatus(job.getId(), BaseCmd.PROGRESS_INSTANCE_CREATED, volumeId);
        }
    	
    	String errorMsg = "Failed to attach volume: " + volume.getName() + " to VM: " + vm.getName();
    	boolean sendCommand = (vm.getState() == State.Running);
    	AttachVolumeAnswer answer = null;
    	Long hostId = vm.getHostId();
    	if (sendCommand) {
    		StoragePoolVO volumePool = _storagePoolDao.findById(volume.getPoolId());
    		AttachVolumeCommand cmd = new AttachVolumeCommand(true, vm.getInstanceName(), volume.getPoolType(), volume.getFolder(), volume.getPath(), volume.getName(), deviceId);
			cmd.setPoolUuid(volumePool.getUuid());
    		
    		try {
    			answer = (AttachVolumeAnswer)_agentMgr.send(hostId, cmd);
    		} catch (Exception e) {
    			throw new InternalErrorException(errorMsg + " due to: " + e.getMessage());
    		}
    	}

    	event = new EventVO();
        event.setAccountId(volume.getAccountId());
        event.setUserId(1L);
        event.setType(EventTypes.EVENT_VOLUME_ATTACH);
        event.setState(EventState.Completed);
        event.setStartId(startEventId);
        if (!sendCommand || (answer != null && answer.getResult())) {
    		// Mark the volume as attached
            if( sendCommand ) {
                _volsDao.attachVolume(volume.getId(), vmId, answer.getDeviceId());
            } else {
                _volsDao.attachVolume(volume.getId(), vmId, deviceId);
            }
            if(!vm.getName().equals(vm.getDisplayName()))
            	event.setDescription("Volume: " +volume.getName()+ " successfully attached to VM: "+vm.getName()+"("+vm.getDisplayName()+")");
            else
            	event.setDescription("Volume: " +volume.getName()+ " successfully attached to VM: "+vm.getName());
            event.setLevel(EventVO.LEVEL_INFO);
            _eventDao.persist(event);
    	} else {
    		if (answer != null) {
    			String details = answer.getDetails();
    			if (details != null && !details.isEmpty())
    				errorMsg += "; " + details;
    		}
    		throw new InternalErrorException(errorMsg);
    	}
    }
    
    @Override
    public void detachVolumeFromVM(DetachVolumeCmd cmmd) throws InternalErrorException, InvalidParameterValueException {    	
    	Account account = (Account) UserContext.current().getAccountObject();
    	if ((cmmd.getId() == null && cmmd.getDeviceId() == null && cmmd.getVirtualMachineId() == null) ||
    	    (cmmd.getId() != null && (cmmd.getDeviceId() != null || cmmd.getVirtualMachineId() != null)) ||
    	    (cmmd.getId() == null && (cmmd.getDeviceId()==null || cmmd.getVirtualMachineId() == null))) {
    	    throw new InvalidParameterValueException("Please provide either a volume id, or a tuple(device id, instance id)");
    	}

    	Long volumeId = cmmd.getId();
    	VolumeVO volume = null;
    	
    	if(volumeId != null) {
    		volume = _volsDao.findById(volumeId);
    	} else {
    		volume = _volsDao.findByInstanceAndDeviceId(cmmd.getVirtualMachineId(), cmmd.getDeviceId()).get(0);
    	}

    	Long vmId = null;
    	
    	if (cmmd.getVirtualMachineId() == null) {
    		vmId = volume.getInstanceId();
    	} else {
    		vmId = cmmd.getVirtualMachineId();
    	}

    	boolean isAdmin;
    	if (account == null) {
    		// Admin API call
    		isAdmin = true;
    	} else {
    		// User API call
    		isAdmin = isAdmin(account.getType());
    	}

    	// Check that the volume ID is valid
    	if (volume == null)
    		throw new ServerApiException(BaseCmd.PARAM_ERROR, "Unable to find volume with ID: " + volumeId);

    	// If the account is not an admin, check that the volume is owned by the account that was passed in
    	if (!isAdmin) {
    		if (account.getId() != volume.getAccountId())
    			throw new ServerApiException(BaseCmd.PARAM_ERROR, "Unable to find volume with ID: " + volumeId + " for account: " + account.getAccountName());
    	} else if (account != null) {
    	    if (!_domainDao.isChildDomain(account.getDomainId(), volume.getDomainId())) {
                throw new ServerApiException(BaseCmd.ACCOUNT_ERROR, "Unable to detach volume with ID: " + volumeId + ", permission denied.");
    	    }
    	}

        // Check that the volume is a data volume
        if (volume.getVolumeType() != VolumeType.DATADISK) {
            throw new InvalidParameterValueException("Please specify a data volume.");
        }

        // Check that the volume is stored on shared storage
        if (!_storageMgr.volumeOnSharedStoragePool(volume)) {
            throw new InvalidParameterValueException("Please specify a volume that has been created on a shared storage pool.");
        }

        // Check that the volume is currently attached to a VM
        if (vmId == null) {
            throw new InvalidParameterValueException("The specified volume is not attached to a VM.");
        }

        // Check that the VM is in the correct state
        UserVmVO vm = _vmDao.findById(vmId);
        if (vm.getState() != State.Running && vm.getState() != State.Stopped) {
        	throw new InvalidParameterValueException("Please specify a VM that is either running or stopped.");
        }
        
        long eventId = EventUtils.saveScheduledEvent(1L, volume.getAccountId(), EventTypes.EVENT_VOLUME_DETACH, "detaching volume: "+volumeId+" from Vm: "+vmId);
    	
        AsyncJobExecutor asyncExecutor = BaseAsyncJobExecutor.getCurrentExecutor();
        if(asyncExecutor != null) {
        	AsyncJobVO job = asyncExecutor.getJob();

        	if(s_logger.isInfoEnabled())
        		s_logger.info("Trying to attaching volume " + volumeId +"to vm instance:"+vm.getId()+ ", update async job-" + job.getId() + " progress status");
        	
        	_asyncMgr.updateAsyncJobAttachment(job.getId(), "volume", volumeId);
        	_asyncMgr.updateAsyncJobStatus(job.getId(), BaseCmd.PROGRESS_INSTANCE_CREATED, volumeId);
        }
    	
    	String errorMsg = "Failed to detach volume: " + volume.getName() + " from VM: " + vm.getName();
    	boolean sendCommand = (vm.getState() == State.Running);
    	Answer answer = null;
    	
    	if (sendCommand) {
<<<<<<< HEAD
			AttachVolumeCommand cmd = new AttachVolumeCommand(false, vm.getInstanceName(), volume.getPoolType(), volume.getFolder(), volume.getPath(), volume.getName(), cmmd.getDeviceId() != null ? cmmd.getDeviceId() : volume.getDeviceId());
=======
			AttachVolumeCommand cmd = new AttachVolumeCommand(false, vm.getInstanceName(), volume.getPoolType(), volume.getFolder(), volume.getPath(), volume.getName(), deviceId!=0 ? deviceId : volume.getDeviceId());
    			StoragePoolVO volumePool = _storagePoolDao.findById(volume.getPoolId());
			cmd.setPoolUuid(volumePool.getUuid());
>>>>>>> cde98c9b
			
			try {
    			answer = _agentMgr.send(vm.getHostId(), cmd);
    		} catch (Exception e) {
    			throw new InternalErrorException(errorMsg + " due to: " + e.getMessage());
    		}
    	}
    	
        EventVO event = new EventVO();
        event.setAccountId(volume.getAccountId());
        event.setUserId(1L);
        event.setType(EventTypes.EVENT_VOLUME_DETACH);
        event.setState(EventState.Completed);
        event.setStartId(eventId);
		if (!sendCommand || (answer != null && answer.getResult())) {
			// Mark the volume as detached
    		_volsDao.detachVolume(volume.getId());
            if(!vm.getName().equals(vm.getDisplayName()))
            	event.setDescription("Volume: " +volume.getName()+ " successfully detached from VM: "+vm.getName()+"("+vm.getDisplayName()+")");
            else
            	event.setDescription("Volume: " +volume.getName()+ " successfully detached from VM: "+vm.getName());
            event.setLevel(EventVO.LEVEL_INFO);
            _eventDao.persist(event);
    	} else {
    		
    		if (answer != null) {
    			String details = answer.getDetails();
    			if (details != null && !details.isEmpty())
    				errorMsg += "; " + details;
    		}
    		
    		throw new InternalErrorException(errorMsg);
    	}
    }
    
    @Override
    public boolean attachISOToVM(long vmId, long isoId, boolean attach) {
    	UserVmVO vm = _vmDao.findById(vmId);
    	
    	if (vm == null) {
            return false;
    	} else if (vm.getState() != State.Running) {
    		return true;
    	}

        // Get the path of the ISO
    	Pair<String, String> isoPathPair = _storageMgr.getAbsoluteIsoPath(isoId, vm.getDataCenterId());
    	String isoPath;
    	String isoName = _templateDao.findById(isoId).getName();
    	
	    if (isoPathPair == null) {
	        // we can't send a null path to the ServerResource, so return false if we are unable to find the isoPath
	    	if (isoName.startsWith("xs-tools"))
	    		isoPath = isoName;
	    	else
	    		return false;
	    } else {
	    	isoPath = isoPathPair.first();
	    }

    	String vmName = vm.getInstanceName();

    	HostVO host = _hostDao.findById(vm.getHostId());
    	if (host == null)
    		return false;

    	AttachIsoCommand cmd = new AttachIsoCommand(vmName, isoPath, attach);
    	if(isoPathPair != null)
    		cmd.setStoreUrl(isoPathPair.second());
    	Answer a = _agentMgr.easySend(vm.getHostId(), cmd);
    	return (a != null);
    }

    @Override
    public UserVmVO startVirtualMachine(long userId, long vmId, String isoPath, long startEventId) throws ExecutionException, StorageUnavailableException, ConcurrentOperationException {
        return startVirtualMachine(userId, vmId, null, isoPath, startEventId);
    }
    
    @Override
    public boolean executeStartVM(StartVMExecutor executor, VMOperationParam param) {
    	// TODO following implementation only do asynchronized operation at API level
        try {
            UserVmVO vm = start(param.getUserId(), param.getVmId(), null, param.getIsoPath(), param.getEventId());
            if(vm != null)
	        	executor.getAsyncJobMgr().completeAsyncJob(executor.getJob().getId(),
	        		AsyncJobResult.STATUS_SUCCEEDED, 0, VMExecutorHelper.composeResultObject(
	        			executor.getAsyncJobMgr().getExecutorContext().getManagementServer(), vm, null));
            else
            	executor.getAsyncJobMgr().completeAsyncJob(executor.getJob().getId(),
            		AsyncJobResult.STATUS_FAILED, BaseCmd.INTERNAL_ERROR, "Unable to start vm");
        } catch (StorageUnavailableException e) {
            s_logger.debug("Unable to start vm because storage is unavailable: " + e.getMessage());
            
        	executor.getAsyncJobMgr().completeAsyncJob(executor.getJob().getId(),
        		AsyncJobResult.STATUS_FAILED, BaseCmd.VM_ALLOCATION_ERROR, "Unable to start vm because storage is unavailable");
        } catch (ConcurrentOperationException e) {
        	s_logger.debug(e.getMessage());
        	
        	executor.getAsyncJobMgr().completeAsyncJob(executor.getJob().getId(),
        		AsyncJobResult.STATUS_FAILED, BaseCmd.INTERNAL_ERROR, e.getMessage());
		} catch (ExecutionException e) {
       	s_logger.debug(e.getMessage());
        	
        	executor.getAsyncJobMgr().completeAsyncJob(executor.getJob().getId(),
        		AsyncJobResult.STATUS_FAILED, BaseCmd.INTERNAL_ERROR, e.getMessage());
		}
        return true;
    }

    @Override
    public UserVmVO startVirtualMachine(long userId, long vmId, String password, String isoPath, long startEventId) throws ExecutionException, StorageUnavailableException, ConcurrentOperationException {
        try {
            return start(userId, vmId, password, isoPath, startEventId);
        } catch (StorageUnavailableException e) {
            s_logger.debug("Unable to start vm because storage is unavailable: " + e.getMessage());
            throw e;
        } catch (ConcurrentOperationException e) {
        	s_logger.debug(e.getMessage());
        	throw e;
		} catch (ExecutionException e) {
			// TODO Auto-generated catch block
        	s_logger.debug(e.getMessage());
        	throw e;
		}
    }

    @DB
    protected UserVmVO start(long userId, long vmId, String password, String isoPath, long startEventId) throws StorageUnavailableException, ConcurrentOperationException, ExecutionException {
        
        UserVmVO vm = _vmDao.findById(vmId);
        if (vm == null || vm.getRemoved() != null) {
            s_logger.debug("Unable to find " + vmId);
            return null;
        }
        
        EventVO event = new EventVO();
        event.setType(EventTypes.EVENT_VM_START);
        event.setUserId(userId);
        event.setAccountId(vm.getAccountId());
        event.setState(EventState.Started);
        event.setDescription("Starting Vm with Id: "+vmId);
        event.setStartId(startEventId);
        event = _eventDao.persist(event);
        
        //if there was no schedule event before, set start event as startEventId
        if(startEventId == 0 && event != null){
            startEventId = event.getId();
        }
        
        if (s_logger.isDebugEnabled()) {
            s_logger.debug("Starting VM: " + vmId);
        }

        State state = vm.getState();
        if (state == State.Running) {
            if (s_logger.isDebugEnabled()) {
                s_logger.debug("Starting an already started VM: " + vm.getId() + " - " + vm.getName() + "; state = " + vm.getState().toString());
            }
            return vm;
        }
        String eventParams = "id=" + vm.getId() + "\nvmName=" + vm.getName() + "\nsoId=" + vm.getServiceOfferingId() + "\ntId=" + vm.getTemplateId() + "\ndcId=" + vm.getDataCenterId();
        event = new EventVO();
        event.setType(EventTypes.EVENT_VM_START);
        event.setUserId(userId);
        event.setAccountId(vm.getAccountId());
        event.setParameters(eventParams);
        event.setState(EventState.Completed);
        event.setStartId(startEventId);
        if (state.isTransitional()) {
        	String description = "Concurrent operations on the vm " + vm.getId() + " - " + vm.getName() + "; state = " + state.toString();        	
        	event.setDescription(description);
    		event.setLevel(EventVO.LEVEL_ERROR);
    		_eventDao.persist(event);
        	throw new ConcurrentOperationException(description);
        }
        
        DataCenterVO dc = _dcDao.findById(vm.getDataCenterId());
        HostPodVO pod = _podDao.findById(vm.getPodId());
        List<StoragePoolVO> sps = _storageMgr.getStoragePoolsForVm(vm.getId());
        StoragePoolVO sp = sps.get(0); // FIXME

        VMTemplateVO template = _templateDao.findById(vm.getTemplateId());
        ServiceOffering offering = _offeringDao.findById(vm.getServiceOfferingId());

        // If an ISO path is passed in, boot from that ISO
        // Else, check if the VM already has an ISO attached to it. If so, start the VM with that ISO inserted, but don't boot from it.
        boolean bootFromISO = false;
        if (isoPath != null) {
        	bootFromISO = true;
        } else {
            Long isoId = vm.getIsoId();
            if (isoId != null) {
                isoPath = _storageMgr.getAbsoluteIsoPath(isoId, vm.getDataCenterId()).first();
            }
        }
        
        // Determine the VM's OS description
        String guestOSDescription;
        GuestOSVO guestOS = _guestOSDao.findById(vm.getGuestOSId());
        if (guestOS == null) {
            String msg = "Could not find guest OS description for OSId " 
                + vm.getGuestOSId() + " for vm: " + vm.getName();
            s_logger.debug(msg); 
            throw new CloudRuntimeException(msg);
        } else {
        	guestOSDescription = guestOS.getDisplayName();
        }

        HashSet<Host> avoid = new HashSet<Host>();

        HostVO host = (HostVO) _agentMgr.findHost(Host.Type.Routing, dc, pod, sp, offering, template, vm, null, avoid);

        if (host == null) {	
        	String description = "Unable to find any host for " + vm.toString();
            s_logger.error(description);
            event.setDescription(description);
    		event.setLevel(EventVO.LEVEL_ERROR);
    		_eventDao.persist(event);
            return null;
        }
        

        if (!_vmDao.updateIf(vm, Event.StartRequested, host.getId())) {
            String description = "Unable to start VM " + vm.toString() + " because the state is not correct.";
            s_logger.error(description);
            event.setDescription(description);
    		event.setLevel(EventVO.LEVEL_ERROR);
    		_eventDao.persist(event);
            return null;
        }
        
        boolean started = false;
       
        Transaction txn = Transaction.currentTxn();
        try {
            
            String vnet = null;
            DomainRouterVO router = null;
            if (vm.getDomainRouterId() != null) {
                router = _networkMgr.addVirtualMachineToGuestNetwork(vm, password, startEventId);
            	if (router == null) {
            		s_logger.error("Unable to add vm " + vm.getId() + " - " + vm.getName());
            		_vmDao.updateIf(vm, Event.OperationFailed, null);
                    if(!vm.getName().equals(vm.getDisplayName()))
                		event.setDescription("Unable to start VM: " + vm.getName()+"("+vm.getDisplayName()+")" + "; Unable to add VM to guest network");
                    else
                		event.setDescription("Unable to start VM: " + vm.getName() + "; Unable to add VM to guest network");

            		event.setLevel(EventVO.LEVEL_ERROR);
            		_eventDao.persist(event);
            		return null;
            	}

            	vnet = router.getVnet();
            	s_logger.debug("VM: " + vm.getName() + " discovered vnet: " + vnet + " from router: " + router.getName());
            	            	
            	if(NetworkManager.USE_POD_VLAN){
            		if(vm.getPodId() != router.getPodId()){
            			//VM is in a different Pod
            			if(router.getZoneVlan() == null){
            				//Create Zone Vlan if not created already
            				vnet = _networkMgr.createZoneVlan(router);
            				if (vnet == null) {
            					s_logger.error("Vlan creation failed. Unable to add vm " + vm.getId() + " - " + vm.getName());
            					return null;
            				}
            			} else {
            				//Use existing zoneVlan
            				vnet = router.getZoneVlan();
            			}
            		}
            	}
            }

	        boolean mirroredVols = vm.isMirroredVols();
	        
	        List<VolumeVO> rootVols = _volsDao.findByInstanceAndType(vm.getId(), VolumeType.ROOT);
	        assert rootVols.size() == 1 : "How can we get " + rootVols.size() + " root volume for " + vm.getId();
	        
	        String [] storageIps = new String[2];
	        VolumeVO vol = rootVols.get(0);

	        List<VolumeVO> vols = _volsDao.findCreatedByInstance(vm.getId());
	        List<VolumeVO> vos = new ArrayList<VolumeVO>();
	        /*compete with take snapshot*/
	        for (VolumeVO userVmVol : vols) {
	        	vos.add(_volsDao.lock(userVmVol.getId(), true));
	        }

            Answer answer = null;
            int retry = _retry;

            do {

                if (s_logger.isDebugEnabled()) {
                    s_logger.debug("Trying to start vm " + vm.getName() + " on host " + host.toString());
                }
                txn.start();
                
           	 	
                if (vm.getDomainRouterId() != null) {
                	vm.setVnet(vnet);
                	//vm.setInstanceName(VirtualMachineName.attachVnet(vm.getName(), vm.getVnet()));
                } else {
                	vm.setVnet("untagged");
                }
                	
                	
                if( retry < _retry ) {
                    if (!_vmDao.updateIf(vm, Event.OperationRetry, host.getId())) {
                        String description = "Unable to start VM " + vm.toString() + " because the state is not correct.";
                        s_logger.debug(description);
                        event.setDescription(description);
                		event.setLevel(EventVO.LEVEL_ERROR);
                		_eventDao.persist(event);
                        return null;
                    }
                }

                txn.commit();

                if( !_storageMgr.share(vm, vols, host, true) ) {
                	s_logger.debug("Unable to share volumes to host " + host.toString());
                	continue;
                }

                int utilization = _userVMCap; //cpu_cap
                //Configuration cpu.uservm.cap is not available in default installation. Using this parameter is not encouraged
                
                int cpuWeight = _maxWeight; //cpu_weight
                
                // weight based allocation
                cpuWeight = (int)((offering.getSpeed()*0.99) / (float)host.getSpeed() * _maxWeight);
                if (cpuWeight > _maxWeight) {
                	cpuWeight = _maxWeight;
                }

                int bits;
                if (template == null) {
                	bits = 64;
                } else {
                	bits = template.getBits();
                }

                StartCommand cmdStart = new StartCommand(vm, vm.getInstanceName(), offering, offering.getRateMbps(), offering.getMulticastRateMbps(), router, storageIps, vol.getFolder(), vm.getVnet(), utilization, cpuWeight, vols, mirroredVols, bits, isoPath, bootFromISO, guestOSDescription);
                if (Storage.ImageFormat.ISO.equals(template.getFormat()) || template.isRequiresHvm()) {
                	cmdStart.setBootloader(BootloaderType.HVM);
                }

                if (vm.getExternalVlanDbId() != null) {
                	final VlanVO externalVlan = _vlanDao.findById(vm.getExternalVlanDbId());
                	cmdStart.setExternalVlan(externalVlan.getVlanId());
                	cmdStart.setExternalMacAddress(vm.getExternalMacAddress());
                }

                try {
	                answer = _agentMgr.send(host.getId(), cmdStart);
	                if (answer.getResult()) {
	                    if (s_logger.isDebugEnabled()) {
	                        s_logger.debug("Started vm " + vm.getName() + " on host " + host.toString());
	                    }
	                    started = true;
	                    break;
	                }
	                
	                s_logger.debug("Unable to start " + vm.toString() + " on host " + host.toString() + " due to " + answer.getDetails());
                } catch (OperationTimedoutException e) {
                	if (e.isActive()) {
                		String description = "Unable to start vm " + vm.getName() + " due to operation timed out and it is active so scheduling a restart.";                		
                		_haMgr.scheduleRestart(vm, true);
                		host = null;
                        s_logger.debug(description);
                        event.setDescription(description);
                		event.setLevel(EventVO.LEVEL_ERROR);
                		_eventDao.persist(event);
                		return null;
                	}
                } catch (AgentUnavailableException e) {
                	s_logger.debug("Agent " + host.toString() + " was unavailable to start VM " + vm.getName());
                }

                avoid.add(host);

                _storageMgr.unshare(vm, vols, host);
            } while (--retry > 0 && (host = (HostVO)_agentMgr.findHost(Host.Type.Routing, dc, pod, sp, offering, template, vm, null, avoid)) != null);

            if (host == null || retry <= 0) {
                if(!vm.getName().equals(vm.getDisplayName()))
                    event.setDescription("Unable to start VM: " + vm.getName()+"("+vm.getDisplayName()+")"+ " Reason: "+answer.getDetails());
                else
                    event.setDescription("Unable to start VM: " + vm.getName()+ " Reason: "+answer.getDetails());
            	
                event.setLevel(EventVO.LEVEL_ERROR);
                _eventDao.persist(event);
                throw new ExecutionException("Unable to start VM: " + vm.getName()+ " Reason: "+answer.getDetails());
            }

            if (!_vmDao.updateIf(vm, Event.OperationSucceeded, host.getId())) {
                if(!vm.getName().equals(vm.getDisplayName()))
                	event.setDescription("unable to start VM: " + vm.getName()+"("+vm.getDisplayName()+")");
                else
                	event.setDescription("unable to start VM: " + vm.getName());
                event.setLevel(EventVO.LEVEL_ERROR);
                _eventDao.persist(event);
            	throw new ConcurrentOperationException("Starting vm " + vm.getName() + " didn't work.");
            }

            if (s_logger.isDebugEnabled()) {
                s_logger.debug("Started vm " + vm.getName());
            }

            if(!vm.getName().equals(vm.getDisplayName()))
            	event.setDescription("successfully started VM: " + vm.getName()+"("+vm.getDisplayName()+")");
            else
            	event.setDescription("successfully started VM: " + vm.getName());
            
            _eventDao.persist(event);
            _networkGroupManager.handleVmStateTransition(vm, State.Running);

            return _vmDao.findById(vm.getId());
        } catch (Throwable th) {
            txn.rollback();
            s_logger.error("While starting vm " + vm.getName() + ", caught throwable: ", th);

            if (!started) {
	            vm.setVnet(null);

	            txn.start();
	            if (_vmDao.updateIf(vm, Event.OperationFailed, null)) {
		            txn.commit();
	            }
            }

            if (th instanceof StorageUnavailableException) {
            	throw (StorageUnavailableException)th;
            }
            if (th instanceof ConcurrentOperationException) {
            	throw (ConcurrentOperationException)th;
            }
            if (th instanceof ExecutionException) {
            	s_logger.warn(th.getMessage());
            	throw (ExecutionException)th;
            }
            String description = "Unable to start VM " + vm.getName() + " because of an unknown exception";
            event.setDescription(description);
    		event.setLevel(EventVO.LEVEL_ERROR);
    		_eventDao.persist(event);
            return null;
        }
    }

    @Override
    public boolean stopVirtualMachine(long userId, long vmId, long eventId) {
        boolean status = false;
    	if (s_logger.isDebugEnabled()) {
            s_logger.debug("Stopping vm=" + vmId);
        }

        UserVmVO vm = _vmDao.findById(vmId);
        if (vm == null || vm.getRemoved() != null) {
        	if (s_logger.isDebugEnabled()) {
        		s_logger.debug("VM is either removed or deleted.");
        	}
    		return true;
        }

        EventUtils.saveStartedEvent(userId, vm.getAccountId(), EventTypes.EVENT_VM_STOP, "stopping Vm with Id: "+vmId, eventId);
        
        status = stop(userId, vm, 0);
        
        if(status)
        {
        	EventUtils.saveEvent(userId, vm.getAccountId(), EventVO.LEVEL_INFO, EventTypes.EVENT_VM_STOP, "Successfully stopped VM instance : " + vmId);
        	return status;
        }
        else
        {
        	EventUtils.saveEvent(userId, vm.getAccountId(), EventVO.LEVEL_ERROR, EventTypes.EVENT_VM_STOP, "Error stopping VM instance : " + vmId);
        	return status;
        }
    }
    
    @Override
    public OperationResponse executeStopVM(final StopVMExecutor executor, final VMOperationParam param) {
        final UserVmVO vm = _vmDao.findById(param.getVmId());
        OperationResponse response; 
        String resultDescription = "Success";
        
        if (vm == null || vm.getRemoved() != null) {
        	resultDescription = "VM is either removed or deleted";
        	executor.getAsyncJobMgr().completeAsyncJob(executor.getJob().getId(),
        		AsyncJobResult.STATUS_SUCCEEDED, 0, resultDescription);        	
        	if(s_logger.isDebugEnabled())
        		s_logger.debug("Execute asynchronize stop VM command: " +resultDescription);
        	response = new OperationResponse(OperationResponse.STATUS_SUCCEEDED, resultDescription);
        	return response;
        }
        
        State state = vm.getState();
        if (state == State.Stopped) {
        	resultDescription = "VM is already stopped";
        	executor.getAsyncJobMgr().completeAsyncJob(executor.getJob().getId(),
        		AsyncJobResult.STATUS_SUCCEEDED, 0, resultDescription);
        	
        	if(s_logger.isDebugEnabled())
        		s_logger.debug("Execute asynchronize stop VM command: " +resultDescription);
        	response = new OperationResponse(OperationResponse.STATUS_SUCCEEDED, resultDescription);
            return response;
        }
        
        if (state == State.Creating || state == State.Destroyed || state == State.Expunging) {
        	resultDescription = "VM is not in a stoppable state";
        	executor.getAsyncJobMgr().completeAsyncJob(executor.getJob().getId(),
        		AsyncJobResult.STATUS_SUCCEEDED, 0, resultDescription);
            	
        	if(s_logger.isDebugEnabled())
        		s_logger.debug("Execute asynchronize stop VM command: " +resultDescription);
        	response = new OperationResponse(OperationResponse.STATUS_SUCCEEDED, resultDescription);
            return response;
        }
        
        if (!_vmDao.updateIf(vm, Event.StopRequested, vm.getHostId())) {
        	resultDescription = "VM is not in a state to stop";
        	executor.getAsyncJobMgr().completeAsyncJob(executor.getJob().getId(),
            		AsyncJobResult.STATUS_FAILED, 0, resultDescription);
                	
        	if(s_logger.isDebugEnabled())
        		s_logger.debug("Execute asynchronize stop VM command: " +resultDescription);
        	response = new OperationResponse(OperationResponse.STATUS_FAILED, resultDescription);
            return response;
        }
        
        if (vm.getHostId() == null) {
        	resultDescription = "VM host is null (invalid VM)";
        	executor.getAsyncJobMgr().completeAsyncJob(executor.getJob().getId(),
            		AsyncJobResult.STATUS_FAILED, 0, resultDescription);
                	
        	if(s_logger.isDebugEnabled())
        		s_logger.debug("Execute asynchronize stop VM command: " +resultDescription);
        	response = new OperationResponse(OperationResponse.STATUS_FAILED, resultDescription);
            return response;
        }
        
        AsyncJobExecutor asyncExecutor = BaseAsyncJobExecutor.getCurrentExecutor();
        if(asyncExecutor != null) {
        	AsyncJobVO job = asyncExecutor.getJob();
        	_asyncMgr.updateAsyncJobAttachment(job.getId(), "vm_instance", vm.getId());
        }
        
        StopCommand cmd = new StopCommand(vm, vm.getInstanceName(), vm.getVnet());
        try {
			long seq = _agentMgr.send(vm.getHostId(), new Command[] {cmd}, true,
				new VMOperationListener(executor, param, vm, 0));
			resultDescription = "Execute asynchronize stop VM command: sending command to agent, seq - " + seq;
        	if(s_logger.isDebugEnabled())
        		s_logger.debug(resultDescription);
			response = new OperationResponse(OperationResponse.STATUS_IN_PROGRESS, resultDescription);
			return response;
		} catch (AgentUnavailableException e) {
			resultDescription = "Agent is not available";
        	executor.getAsyncJobMgr().completeAsyncJob(executor.getJob().getId(),
        		AsyncJobResult.STATUS_FAILED, 0, resultDescription);
            _vmDao.updateIf(vm, Event.OperationFailed, vm.getHostId());
            response = new OperationResponse(OperationResponse.STATUS_FAILED, resultDescription);
            
            return response;
		}
    }

    private boolean rebootVirtualMachine(long userId, long vmId) {
        UserVmVO vm = _vmDao.findById(vmId);

        if (vm == null || vm.getState() == State.Destroyed || vm.getState() == State.Expunging || vm.getRemoved() != null) {
            return false;
        }

        EventVO event = new EventVO();
        event.setUserId(userId);
        event.setAccountId(vm.getAccountId());
        event.setType(EventTypes.EVENT_VM_REBOOT);
        event.setParameters("id="+vm.getId() + "\nvmName=" + vm.getName() + "\nsoId=" + vm.getServiceOfferingId() + "\ntId=" + vm.getTemplateId() + "\ndcId=" + vm.getDataCenterId());

        if (vm.getState() == State.Running && vm.getHostId() != null) {
            RebootCommand cmd = new RebootCommand(vm.getInstanceName());
            RebootAnswer answer = (RebootAnswer)_agentMgr.easySend(vm.getHostId(), cmd);
           
            if (answer != null) {
            	if(!vm.getName().equals(vm.getDisplayName()))
            		event.setDescription("Successfully rebooted VM instance : " + vm.getName()+"("+vm.getDisplayName()+")");
            	else
            		event.setDescription("Successfully rebooted VM instance : " + vm.getName());
                _eventDao.persist(event);
                return true;
            } else {
            	if(!vm.getName().equals(vm.getDisplayName()))
            		event.setDescription("failed to reboot VM instance : " + vm.getName()+"("+vm.getDisplayName()+")");
            	else
            		event.setDescription("failed to reboot VM instance : " + vm.getName());
                event.setLevel(EventVO.LEVEL_ERROR);
                _eventDao.persist(event);
                return false;
            }
        } else {
            return false;
        }
    }

    @Override
    public OperationResponse executeRebootVM(RebootVMExecutor executor, VMOperationParam param) {
    	
        final UserVmVO vm = _vmDao.findById(param.getVmId());
        String resultDescription;
        
        if (vm == null || vm.getState() == State.Destroyed || vm.getState() == State.Expunging || vm.getRemoved() != null) {
        	resultDescription = "VM does not exist or in destroying state";
        	executor.getAsyncJobMgr().completeAsyncJob(executor.getJob().getId(),
        		AsyncJobResult.STATUS_FAILED, 0, resultDescription);
        	if(s_logger.isDebugEnabled())
        		s_logger.debug("Execute asynchronize Reboot VM command: " +resultDescription);
        	return new OperationResponse(OperationResponse.STATUS_FAILED, resultDescription);
        }
        
        if (vm.getState() == State.Running && vm.getHostId() != null) {
            RebootCommand cmd = new RebootCommand(vm.getInstanceName());
            try {
				long seq = _agentMgr.send(vm.getHostId(), new Command[] {cmd}, true,
					new VMOperationListener(executor, param, vm, 0));
				resultDescription = "Execute asynchronize Reboot VM command: sending command to agent, seq - " + seq;
            	if(s_logger.isDebugEnabled())
            		s_logger.debug(resultDescription);
				return new OperationResponse(OperationResponse.STATUS_IN_PROGRESS, resultDescription);
			} catch (AgentUnavailableException e) {
				resultDescription = "Agent is not available";
	        	executor.getAsyncJobMgr().completeAsyncJob(executor.getJob().getId(),
            		AsyncJobResult.STATUS_FAILED, 0, resultDescription);
	        	return new OperationResponse(OperationResponse.STATUS_FAILED, resultDescription);
			}
        }
        resultDescription = "VM is not running or agent host is disconnected";
    	executor.getAsyncJobMgr().completeAsyncJob(executor.getJob().getId(),
    		AsyncJobResult.STATUS_FAILED, 0, resultDescription);
    	return new OperationResponse(OperationResponse.STATUS_FAILED, resultDescription);
    }
    
    @Override
    /*
     * TODO: cleanup eventually - Refactored API call
     */
    public UserVm upgradeVirtualMachine(UpgradeVMCmd cmd) throws ServerApiException, InvalidParameterValueException {
        Long virtualMachineId = cmd.getId();
        Long serviceOfferingId = cmd.getServiceOfferingId();
        Account account = (Account)UserContext.current().getAccountObject();
        Long userId = UserContext.current().getUserId();

        // Verify input parameters
        UserVmVO vmInstance = _vmDao.findById(virtualMachineId);
        if (vmInstance == null) {
        	throw new ServerApiException(BaseCmd.VM_INVALID_PARAM_ERROR, "unable to find a virtual machine with id " + virtualMachineId);
        }       

        userId = accountAndUserValidation(virtualMachineId, account, userId,vmInstance);                         
            
        // Check that the specified service offering ID is valid
        ServiceOfferingVO newServiceOffering = _offeringDao.findById(serviceOfferingId);
        if (newServiceOffering == null) {
        	throw new InvalidParameterValueException("Unable to find a service offering with id " + serviceOfferingId);
        }
            
        // Check that the VM is stopped
        if (!vmInstance.getState().equals(State.Stopped)) {
            s_logger.warn("Unable to upgrade virtual machine " + vmInstance.toString() + " in state " + vmInstance.getState());
            throw new InvalidParameterValueException("Unable to upgrade virtual machine " + vmInstance.toString() + " in state " + vmInstance.getState() + "; make sure the virtual machine is stopped and not in an error state before upgrading.");
        }
        
        // Check if the service offering being upgraded to is what the VM is already running with
        if (vmInstance.getServiceOfferingId() == newServiceOffering.getId()) {
            if (s_logger.isInfoEnabled()) {
                s_logger.info("Not upgrading vm " + vmInstance.toString() + " since it already has the requested service offering (" + newServiceOffering.getName() + ")");
            }
            
            throw new InvalidParameterValueException("Not upgrading vm " + vmInstance.toString() + " since it already has the requested service offering (" + newServiceOffering.getName() + ")");
        }
        
        // Check that the service offering being upgraded to has the same Guest IP type as the VM's current service offering
        ServiceOfferingVO currentServiceOffering = _offeringDao.findById(vmInstance.getServiceOfferingId());
        if (!currentServiceOffering.getGuestIpType().equals(newServiceOffering.getGuestIpType())) {
        	String errorMsg = "The service offering being upgraded to has a guest IP type: " + newServiceOffering.getGuestIpType();
        	errorMsg += ". Please select a service offering with the same guest IP type as the VM's current service offering (" + currentServiceOffering.getGuestIpType() + ").";
        	throw new InvalidParameterValueException(errorMsg);
        }
        
        // Check that the service offering being upgraded to has the same storage pool preference as the VM's current service offering
        if (currentServiceOffering.getUseLocalStorage() != newServiceOffering.getUseLocalStorage()) {
            throw new InvalidParameterValueException("Unable to upgrade virtual machine " + vmInstance.toString() + ", cannot switch between local storage and shared storage service offerings.  Current offering useLocalStorage=" +
                   currentServiceOffering.getUseLocalStorage() + ", target offering useLocalStorage=" + newServiceOffering.getUseLocalStorage());
        }

        // Check that there are enough resources to upgrade the service offering
        if (!_agentMgr.isVirtualMachineUpgradable(vmInstance, newServiceOffering)) {
           throw new InvalidParameterValueException("Unable to upgrade virtual machine, not enough resources available for an offering of " +
                   newServiceOffering.getCpu() + " cpu(s) at " + newServiceOffering.getSpeed() + " Mhz, and " + newServiceOffering.getRamSize() + " MB of memory");
        }
        
        // Check that the service offering being upgraded to has all the tags of the current service offering
        List<String> currentTags = _configMgr.csvTagsToList(currentServiceOffering.getTags());
        List<String> newTags = _configMgr.csvTagsToList(newServiceOffering.getTags());
        if (!newTags.containsAll(currentTags)) {
        	throw new InvalidParameterValueException("Unable to upgrade virtual machine; the new service offering does not have all the tags of the " +
        											 "current service offering. Current service offering tags: " + currentTags + "; " +
        											 "new service offering tags: " + newTags);
        }

        // FIXME:  save this eventId somewhere as part of the async process?
		/*long eventId = */EventUtils.saveScheduledEvent(userId, vmInstance.getAccountId(), EventTypes.EVENT_VM_UPGRADE, "upgrading Vm with Id: "+vmInstance.getId());

		UserVmVO vmForUpdate = _vmDao.createForUpdate();
		vmForUpdate.setServiceOfferingId(serviceOfferingId);
		vmForUpdate.setHaEnabled(_serviceOfferingDao.findById(serviceOfferingId).getOfferHA());
		_vmDao.update(vmInstance.getId(), vmForUpdate);
		
		return _vmDao.findById(vmInstance.getId());
    }

	private Long accountAndUserValidation(Long virtualMachineId,Account account, Long userId, UserVmVO vmInstance) throws ServerApiException {
		if (account != null) {
            if (!isAdmin(account.getType()) && (account.getId() != vmInstance.getAccountId())) {
                throw new ServerApiException(BaseCmd.VM_INVALID_PARAM_ERROR, "unable to find a virtual machine with id " + virtualMachineId + " for this account");
            } else if (!_domainDao.isChildDomain(account.getDomainId(),vmInstance.getDomainId())) {
                throw new ServerApiException(BaseCmd.PARAM_ERROR, "Invalid virtual machine id (" + virtualMachineId + ") given, unable to upgrade virtual machine.");
            }
        }

        // If command is executed via 8096 port, set userId to the id of System account (1)
        if (userId == null) {
            userId = Long.valueOf(User.UID_SYSTEM);
        }
		return userId;
	}

    @Override
    public HashMap<Long, VmStatsEntry> getVirtualMachineStatistics(long hostId, String hostName, List<Long> vmIds) throws InternalErrorException {
    	HashMap<Long, VmStatsEntry> vmStatsById = new HashMap<Long, VmStatsEntry>();
    	
    	if (vmIds.isEmpty()) {
    		return vmStatsById;
    	}
    	
    	List<String> vmNames = new ArrayList<String>();
    	
    	for (Long vmId : vmIds) {
    		UserVmVO vm = _vmDao.findById(vmId);
    		vmNames.add(vm.getInstanceName());
    	}
    	
    	Answer answer = _agentMgr.easySend(hostId, new GetVmStatsCommand(vmNames,_hostDao.findById(hostId).getGuid(), hostName));
    	if (answer == null || !answer.getResult()) {
    		s_logger.warn("Unable to obtain VM statistics.");
    		return null;
    	} else {
    		HashMap<String, VmStatsEntry> vmStatsByName = ((GetVmStatsAnswer) answer).getVmStatsMap();

    		if(vmStatsByName == null)
    		{
    			s_logger.warn("Unable to obtain VM statistics.");
        		return null;
    		}
    			
    		for (String vmName : vmStatsByName.keySet()) {
    			vmStatsById.put(vmIds.get(vmNames.indexOf(vmName)), vmStatsByName.get(vmName));
    		}
    	}
    	
    	return vmStatsById;
    }
    
    @DB
    protected String acquireGuestIpAddress(long dcId, long accountId, UserVmVO userVm) throws InternalErrorException {
    	boolean routerLock = false;
        DomainRouterVO router = _routerDao.findBy(accountId, dcId);
        long routerId = router.getId();
        Transaction txn = Transaction.currentTxn();
    	try {
    		txn.start();
        	router = _routerDao.acquire(routerId);
        	if (router == null) {
        		throw new InternalErrorException("Unable to lock up the router:" + routerId);
        	}
        	routerLock = true;
        	List<UserVmVO> userVms = _vmDao.listByAccountAndDataCenter(accountId, dcId);
        	Set<Long> allPossibleIps = NetUtils.getAllIpsFromCidr(router.getGuestIpAddress(), NetUtils.getCidrSize(router.getGuestNetmask()));
        	Set<Long> usedIps = new TreeSet<Long> ();
        	for (UserVmVO vm: userVms) {
        		if (vm.getGuestIpAddress() != null) {
        			usedIps.add(NetUtils.ip2Long(vm.getGuestIpAddress()));
        		}
        	}
        	if (usedIps.size() != 0) {
        		allPossibleIps.removeAll(usedIps);
        	}
        	if (allPossibleIps.isEmpty()) {
        		return null;
        	}
        	Iterator<Long> iterator = allPossibleIps.iterator();
        	long ipAddress = iterator.next().longValue();
        	String ipAddressStr = NetUtils.long2Ip(ipAddress);
        	userVm.setGuestIpAddress(ipAddressStr);
        	userVm.setGuestNetmask(router.getGuestNetmask());
            String vmMacAddress = NetUtils.long2Mac(
                	(NetUtils.mac2Long(router.getGuestMacAddress()) & 0xffffffff0000L) | (ipAddress & 0xffff)
                );
            userVm.setGuestMacAddress(vmMacAddress);
        	_vmDao.update(userVm.getId(), userVm);
        	if (routerLock) {
        		_routerDao.release(routerId);
        		routerLock = false;
        	}
        	txn.commit();
        	return ipAddressStr;
        }finally {
        	if (routerLock) {
        		_routerDao.release(routerId);
        	}
        }
     }
    
    
    @Override
    public void releaseGuestIpAddress(UserVmVO userVm)  {
    	ServiceOffering offering = _offeringDao.findById(userVm.getServiceOfferingId());
    	
    	if (offering.getGuestIpType() != NetworkOffering.GuestIpType.Virtualized) {  		
    		IPAddressVO guestIP = (userVm.getGuestIpAddress() == null) ? null : _ipAddressDao.findById(userVm.getGuestIpAddress());
    		if (guestIP != null && guestIP.getAllocated() != null) {
    			_ipAddressDao.unassignIpAddress(userVm.getGuestIpAddress());
            	s_logger.debug("Released guest IP address=" + userVm.getGuestIpAddress() + " vmName=" + userVm.getName() +  " dcId=" + userVm.getDataCenterId());

    			EventVO event = new EventVO();
            	event.setUserId(User.UID_SYSTEM);
            	event.setAccountId(userVm.getAccountId());
            	event.setType(EventTypes.EVENT_NET_IP_RELEASE);
            	event.setParameters("guestIPaddress=" + userVm.getGuestIpAddress() + "\nvmName=" + userVm.getName() +  "\ndcId=" + userVm.getDataCenterId());
            	event.setDescription("released a public ip: " + userVm.getGuestIpAddress());
            	_eventDao.persist(event);
    		} else {
    			if (_IpAllocator != null && _IpAllocator.exteralIpAddressAllocatorEnabled()) {
        			String guestIp = userVm.getGuestIpAddress();
        			if (guestIp != null) {
        				_IpAllocator.releasePrivateIpAddress(guestIp, userVm.getDataCenterId(), userVm.getPodId());
        			}
        			
        		}
    		}
    	}
    	
    	userVm.setGuestIpAddress(null);
    	_vmDao.update(userVm.getId(), userVm); 
    }
    
    @Override
    public UserVmVO allocate(String displayName, VMTemplateVO template, ServiceOfferingVO serviceOffering, NetworkOfferingVO[] networkOfferings, DiskOfferingVO[] diskOfferings, AccountVO owner, long userId) throws InsufficientCapacityException {
        /*
        long accountId = account.getId();
        long dataCenterId = dc.getId();
        long serviceOfferingId = offering.getId();
        UserVmVO vm = new UserVmVO();
        
        if (s_logger.isDebugEnabled()) {
            s_logger.debug("Creating vm for account id=" + account.getId() +
                ", name="+ account.getAccountName() + "; dc=" + dc.getName() +
                "; offering=" + offering.getId() + "; diskOffering=" + ((diskOffering != null) ? diskOffering.getName() : "none") +
                "; template=" + template.getId());
        }

        DomainRouterVO router = _routerDao.findBy(accountId, dataCenterId, Role.DHCP_FIREWALL_LB_PASSWD_USERDATA);
        if (router == null) {
            throw new InternalErrorException("Cannot find a router for account (" + accountId + "/" +
                account.getAccountName() + ") in " + dataCenterId);
        }
        
        // Determine the Guest OS Id
        long guestOSId;
        if (template != null) {
            guestOSId = template.getGuestOSId();
        } else {
            throw new InternalErrorException("No template or ISO was specified for the VM.");
        }
        long numVolumes = -1;
        Transaction txn = Transaction.currentTxn();
        long routerId = router.getId();
        
        String name;
        txn.start();
        
        account = _accountDao.lock(accountId, true);
        if (account == null) {
            throw new InternalErrorException("Unable to lock up the account: " + accountId);
        }

        // First check that the maximum number of UserVMs for the given accountId will not be exceeded
        if (_accountMgr.resourceLimitExceeded(account, ResourceType.user_vm)) {
            ResourceAllocationException rae = new ResourceAllocationException("Maximum number of virtual machines for account: " + account.getAccountName() + " has been exceeded.");
            rae.setResourceType("vm");
            throw rae;
        }
        
        boolean isIso = Storage.ImageFormat.ISO.equals(template.getFormat());
        numVolumes = (isIso || (diskOffering == null)) ? 1 : 2;
        _accountMgr.incrementResourceCount(account.getId(), ResourceType.user_vm);
        _accountMgr.incrementResourceCount(account.getId(), ResourceType.volume, numVolumes);
        txn.commit();
        
        name = VirtualMachineName.getVmName(vmId, accountId, _instance);

        String diskOfferingIdentifier = (diskOffering != null) ? String.valueOf(diskOffering.getId()) : "-1";
        String eventParams = "id=" + vmId + "\nvmName=" + name + "\nsoId=" + serviceOfferingId + "\ndoId=" + diskOfferingIdentifier + "\ntId=" + template.getId() + "\ndcId=" + dataCenterId;
        EventVO event = new EventVO();
        event.setUserId(userId);
        event.setAccountId(accountId);
        event.setStartId(startEventId);
        event.setState(EventState.Completed);
        event.setType(EventTypes.EVENT_VM_CREATE);
        event.setParameters(eventParams);

        try {
            Pair<HostPodVO, Long> pod = null;
            long poolid = 0;
            Set<Long> podsToAvoid = new HashSet<Long>();

            while ((pod = _agentMgr.findPod(template, offering, dc, account.getId(), podsToAvoid)) != null) {
                if (vm == null) {
                    vm = new UserVmVO(vmId, name, template.getId(), guestOSId, accountId, account.getDomainId().longValue(),
                            serviceOfferingId, null, null, router.getGuestNetmask(),
                            null,null,null,
                            routerId, pod.first().getId(), dataCenterId,
                            offering.getOfferHA(), displayName, group, userData);
                    
                    if (diskOffering != null) {
                        vm.setMirroredVols(diskOffering.isMirrored());
                    }

                    vm.setLastHostId(pod.second());
                    
                    vm = _vmDao.persist(vm);
                } else {
                    vm.setPodId(pod.first().getId());
                    _vmDao.updateIf(vm, Event.OperationRetry, null);
                }
                
                String ipAddressStr = acquireGuestIpAddress(dataCenterId, accountId, vm);
                if (ipAddressStr == null) {
                    s_logger.warn("Failed user vm creation : no guest ip address available");
                    releaseGuestIpAddress(vm);
                    ResourceAllocationException rae = new ResourceAllocationException("No guest ip addresses available for " + account.getAccountName() + " (try destroying some instances)");
                    rae.setResourceType("vm");
                    throw rae;
                }

                poolid = _storageMgr.createUserVM(account, vm, template, dc, pod.first(), offering, diskOffering, avoids);
                if ( poolid != 0) {
                    break;
                }
                if (s_logger.isDebugEnabled()) {
                    s_logger.debug("Unable to find storage host in pod " + pod.first().getName() + " (id:" + pod.first().getId() + ") while creating " + vm.toString() + ", checking other pods");
                }

                // if it fails at storage allocation round, reset lastHostId to "release"
                // the CPU/memory allocation on the candidate host
                vm.setLastHostId(null);
                _vmDao.update(vm.getId(), vm);
                
                podsToAvoid.add(pod.first().getId());
            }

            if ((vm == null) || (poolid == 0)) {
                throw new ResourceAllocationException("Create VM " + ((vm == null) ? vmId : vm.toString()) + " failed due to no Storage Pool is available");
            }

            txn.start();
            if(vm != null && vm.getName() != null && vm.getDisplayName() != null)
            {
                if(!vm.getName().equals(vm.getDisplayName()))
                    event.setDescription("successfully created VM instance : " + vm.getName()+"("+vm.getDisplayName()+")");
                else
                    event.setDescription("successfully created VM instance : " + vm.getName());
            }
            else
            {
                event.setDescription("successfully created VM instance :"+name);
            }
            
            _eventDao.persist(event);
            
            _vmDao.updateIf(vm, Event.OperationSucceeded, null);
            if (s_logger.isDebugEnabled()) {
                s_logger.debug("vm created " + vmId);
            }
            txn.commit();

            return _vmDao.findById(vmId);
        } catch (Throwable th) {
            s_logger.error("Unable to create vm", th);
            if (vm != null) {
                _vmDao.delete(vmId);
            }
            _accountMgr.decrementResourceCount(account.getId(), ResourceType.user_vm);
            _accountMgr.decrementResourceCount(account.getId(), ResourceType.volume, numVolumes);
            
            String eventDescription = "Failed to create VM: ";
            if (vm == null) {
                eventDescription += "new instance";
            } else {
                eventDescription += vm.getName();
                if (!vm.getName().equals(vm.getDisplayName())) {
                    eventDescription += " (" + vm.getDisplayName() + ")";
                }
            }

            if (th instanceof ResourceAllocationException) {
                throw (ResourceAllocationException)th;
            }
            throw new CloudRuntimeException("Unable to create vm", th);
        }
        */

        return null;
    }
    
    @Override @DB
    public UserVmVO createVirtualMachine(Long vmId, long userId, AccountVO account, DataCenterVO dc, ServiceOfferingVO offering, VMTemplateVO template, DiskOfferingVO diskOffering, String displayName, String userData, List<StoragePoolVO> avoids, long startEventId, long size) throws InternalErrorException, ResourceAllocationException {
        long accountId = account.getId();
        long dataCenterId = dc.getId();
        long serviceOfferingId = offering.getId();
        UserVmVO vm = null;
        
        if (s_logger.isDebugEnabled()) {
            s_logger.debug("Creating vm for account id=" + account.getId() +
            	", name="+ account.getAccountName() + "; dc=" + dc.getName() +
            	"; offering=" + offering.getId() + "; diskOffering=" + ((diskOffering != null) ? diskOffering.getName() : "none") +
            	"; template=" + template.getId());
        }

        DomainRouterVO router = _routerDao.findBy(accountId, dataCenterId, Role.DHCP_FIREWALL_LB_PASSWD_USERDATA);
        if (router == null) {
            throw new InternalErrorException("Cannot find a router for account (" + accountId + "/" +
            	account.getAccountName() + ") in " + dataCenterId);
        }
        
        // Determine the Guest OS Id
        long guestOSId;
        if (template != null) {
        	guestOSId = template.getGuestOSId();
        } else {
        	throw new InternalErrorException("No template or ISO was specified for the VM.");
        }
        long numVolumes = -1;
        Transaction txn = Transaction.currentTxn();
        long routerId = router.getId();
        
        String name;
        txn.start();
        
        account = _accountDao.lock(accountId, true);
        if (account == null) {
            throw new InternalErrorException("Unable to lock up the account: " + accountId);
        }

        // First check that the maximum number of UserVMs for the given accountId will not be exceeded
        if (_accountMgr.resourceLimitExceeded(account, ResourceType.user_vm)) {
            ResourceAllocationException rae = new ResourceAllocationException("Maximum number of virtual machines for account: " + account.getAccountName() + " has been exceeded.");
            rae.setResourceType("vm");
            throw rae;
        }
        
        boolean isIso = Storage.ImageFormat.ISO.equals(template.getFormat());
        numVolumes = (isIso || (diskOffering == null)) ? 1 : 2;
        _accountMgr.incrementResourceCount(account.getId(), ResourceType.user_vm);
        _accountMgr.incrementResourceCount(account.getId(), ResourceType.volume, numVolumes);
        txn.commit();
        
        name = VirtualMachineName.getVmName(vmId, accountId, _instance);

        String diskOfferingIdentifier = (diskOffering != null) ? String.valueOf(diskOffering.getId()) : "-1";
        String eventParams = "id=" + vmId + "\nvmName=" + name + "\nsoId=" + serviceOfferingId + "\ndoId=" + diskOfferingIdentifier + "\ntId=" + template.getId() + "\ndcId=" + dataCenterId;
        EventVO event = new EventVO();
        event.setUserId(userId);
        event.setAccountId(accountId);
        event.setStartId(startEventId);
        event.setState(EventState.Completed);
        event.setType(EventTypes.EVENT_VM_CREATE);
        event.setParameters(eventParams);

        try {
            Pair<HostPodVO, Long> pod = null;
            long poolid = 0;
            Set<Long> podsToAvoid = new HashSet<Long>();

            while ((pod = _agentMgr.findPod(template, offering, dc, account.getId(), podsToAvoid)) != null) {
                if (vm == null) {
                    vm = new UserVmVO(vmId, name, template.getId(), guestOSId, accountId, account.getDomainId(),
                    		serviceOfferingId, null, null, router.getGuestNetmask(),
                    		null,null,null,
                    		routerId, pod.first().getId(), dataCenterId,
                    		offering.getOfferHA(), displayName, userData);
                    
                    if (diskOffering != null) {
                    	vm.setMirroredVols(diskOffering.isMirrored());
                    }

                    vm.setLastHostId(pod.second());
                    
                    vm = _vmDao.persist(vm);
                } else {
                    vm.setPodId(pod.first().getId());
                    _vmDao.updateIf(vm, Event.OperationRetry, null);
                }
                
                String ipAddressStr = acquireGuestIpAddress(dataCenterId, accountId, vm);
                if (ipAddressStr == null) {
                	s_logger.warn("Failed user vm creation : no guest ip address available");
                 	releaseGuestIpAddress(vm);
                 	ResourceAllocationException rae = new ResourceAllocationException("No guest ip addresses available for " + account.getAccountName() + " (try destroying some instances)");
                	rae.setResourceType("vm");
                	throw rae;
                }

            	poolid = _storageMgr.createUserVM(account, vm, template, dc, pod.first(), offering, diskOffering, avoids, size);
                if ( poolid != 0) {
                    break;
                }
                if (s_logger.isDebugEnabled()) {
                    s_logger.debug("Unable to find storage host in pod " + pod.first().getName() + " (id:" + pod.first().getId() + ") while creating " + vm.toString() + ", checking other pods");
                }

                // if it fails at storage allocation round, reset lastHostId to "release"
                // the CPU/memory allocation on the candidate host
                vm.setLastHostId(null);
                _vmDao.update(vm.getId(), vm);
                
                podsToAvoid.add(pod.first().getId());
            }

            if(pod == null){
                throw new ResourceAllocationException("Create VM " + ((vm == null) ? vmId : vm.toString()) + " failed. There are no pods with enough CPU/memory");
            }
            
            if ((vm == null) || (poolid == 0)) {
                throw new ResourceAllocationException("Create VM " + ((vm == null) ? vmId : vm.toString()) + " failed due to no Storage Pool is available");
            }

            txn.start();
            if(vm != null && vm.getName() != null && vm.getDisplayName() != null)
            {
            	if(!vm.getName().equals(vm.getDisplayName()))
            		event.setDescription("successfully created VM instance : " + vm.getName()+"("+vm.getDisplayName()+")");
            	else
            		event.setDescription("successfully created VM instance : " + vm.getName());
            }
            else
            {
            	event.setDescription("successfully created VM instance :"+name);
            }
            
            _eventDao.persist(event);
            
            _vmDao.updateIf(vm, Event.OperationSucceeded, null);
            if (s_logger.isDebugEnabled()) {
                s_logger.debug("vm created " + vmId);
            }
            txn.commit();

            return _vmDao.findById(vmId);
        } catch (Throwable th) {
            s_logger.error("Unable to create vm", th);
            if (vm != null) {
            	_vmDao.expunge(vmId);
            }
            _accountMgr.decrementResourceCount(account.getId(), ResourceType.user_vm);
            _accountMgr.decrementResourceCount(account.getId(), ResourceType.volume, numVolumes);
            
            String eventDescription = "Failed to create VM: ";
            if (vm == null) {
            	eventDescription += "new instance";
            } else {
            	eventDescription += vm.getName();
            	if (!vm.getName().equals(vm.getDisplayName())) {
            		eventDescription += " (" + vm.getDisplayName() + ")";
            	}
            }

            if (th instanceof ResourceAllocationException) {
                throw (ResourceAllocationException)th;
            }
            throw new CloudRuntimeException("Unable to create vm", th);
        }
    }
    

    @Override @DB
    public boolean destroyVirtualMachine(long userId, long vmId) {
        UserVmVO vm = _vmDao.findById(vmId);
        if (vm == null || vm.getState() == State.Destroyed || vm.getState() == State.Expunging || vm.getRemoved() != null) {
            if (s_logger.isDebugEnabled()) {
                s_logger.debug("Unable to find vm or vm is destroyed: " + vmId);
            }
            return true;
        }

        if (s_logger.isDebugEnabled()) {
            s_logger.debug("Destroying vm " + vmId);
        }
        
        if (!stop(userId, vm, 0)) {
        	s_logger.error("Unable to stop vm so we can't destroy it: " + vmId);
        	return false;
        }
        
        Transaction txn = Transaction.currentTxn();
        txn.start();
        EventVO event = new EventVO();
        event.setUserId(userId);
        event.setAccountId(vm.getAccountId());
        event.setType(EventTypes.EVENT_VM_DESTROY);
        event.setParameters("id="+vm.getId() + "\nvmName=" + vm.getName() + "\nsoId=" + vm.getServiceOfferingId() + "\ntId=" + vm.getTemplateId() + "\ndcId=" + vm.getDataCenterId());
        if(!vm.getName().equals(vm.getDisplayName()))
        	event.setDescription("Successfully destroyed VM instance : " + vm.getName()+"("+vm.getDisplayName()+")");
        else
        	event.setDescription("Successfully destroyed VM instance : " + vm.getName());
        _eventDao.persist(event);

        _accountMgr.decrementResourceCount(vm.getAccountId(), ResourceType.user_vm);

        if (!destroy(vm)) {
        	return false;
        }
        
        cleanNetworkRules(userId, vmId);
        
        // Mark the VM's disks as destroyed
        List<VolumeVO> volumes = _volsDao.findByInstance(vmId);
        for (VolumeVO volume : volumes) {
        	_storageMgr.destroyVolume(volume);
        }

        txn.commit();
        return true;
    }

//    @Override @DB
//    public OperationResponse executeDestroyVM(DestroyVMExecutor executor, VMOperationParam param) {
//        UserVmVO vm = _vmDao.findById(param.getVmId());
//        State state = vm.getState();
//        OperationResponse response; 
//        String resultDescription = "Success";               
//        
//        if (vm == null || state == State.Destroyed || state == State.Expunging || vm.getRemoved() != null) {
//            if (s_logger.isDebugEnabled()) {
//                s_logger.debug("Unable to find vm or vm is destroyed: " + param.getVmId());
//            }
//            resultDescription = "VM does not exist or already in destroyed state";
//            response = new OperationResponse(OperationResponse.STATUS_FAILED, resultDescription);
//        	executor.getAsyncJobMgr().completeAsyncJob(executor.getJob().getId(),
//        		AsyncJobResult.STATUS_FAILED, 0, resultDescription);
//        	return response;
//        }
//        
//        if(state == State.Stopping) {
//            if (s_logger.isDebugEnabled()) {
//                s_logger.debug("VM is being stopped: " + param.getVmId());
//            }
//            resultDescription = "VM is being stopped, please re-try later";
//            response = new OperationResponse(OperationResponse.STATUS_FAILED, resultDescription);
//        	executor.getAsyncJobMgr().completeAsyncJob(executor.getJob().getId(),
//        		AsyncJobResult.STATUS_FAILED, 0, resultDescription);
//        	return response;
//        }
//
//        if (state == State.Running) {
//            if (vm.getHostId() == null) {
//            	resultDescription = "VM host is null (invalid VM)";
//            	response = new OperationResponse(OperationResponse.STATUS_FAILED, resultDescription);
//            	executor.getAsyncJobMgr().completeAsyncJob(executor.getJob().getId(),
//                		AsyncJobResult.STATUS_FAILED, 0, resultDescription);
//            	if(s_logger.isDebugEnabled())
//            		s_logger.debug("Execute asynchronize destroy VM command: " + resultDescription);
//                return response;
//            }
//        	
//            if (!_vmDao.updateIf(vm, Event.StopRequested, vm.getHostId())) {
//            	resultDescription = "Failed to issue stop command, please re-try later";
//            	response = new OperationResponse(OperationResponse.STATUS_FAILED, resultDescription);
//            	executor.getAsyncJobMgr().completeAsyncJob(executor.getJob().getId(),
//                		AsyncJobResult.STATUS_FAILED, 0, resultDescription);            	    	
//            	if(s_logger.isDebugEnabled())
//            		s_logger.debug("Execute asynchronize destroy VM command:" + resultDescription);            	
//                return response;
//            }
//            long childEventId = EventUtils.saveStartedEvent(param.getUserId(), param.getAccountId(),
//            		EventTypes.EVENT_VM_STOP, "stopping vm " + vm.getName(), 0);
//            param.setChildEventId(childEventId);
//            StopCommand cmd = new StopCommand(vm, vm.getInstanceName(), vm.getVnet());
//            try {
//    			long seq = _agentMgr.send(vm.getHostId(), new Command[] {cmd}, true,
//    				new VMOperationListener(executor, param, vm, 0));
//    			resultDescription = "Execute asynchronize destroy VM command: sending stop command to agent, seq - " + seq;
//            	if(s_logger.isDebugEnabled())
//            		s_logger.debug(resultDescription);
//            	response = new OperationResponse(OperationResponse.STATUS_IN_PROGRESS, resultDescription);
//            	return response;
//    		} catch (AgentUnavailableException e) {
//    			resultDescription = "Agent is not available";
//    			response = new OperationResponse(OperationResponse.STATUS_FAILED, resultDescription);
//            	executor.getAsyncJobMgr().completeAsyncJob(executor.getJob().getId(),
//            		AsyncJobResult.STATUS_FAILED, 0, resultDescription);
//            	return response;
//    		}
//        }
//        
//        Transaction txn = Transaction.currentTxn();
//        txn.start();        
//        
//        _accountMgr.decrementResourceCount(vm.getAccountId(), ResourceType.user_vm);
//        if (!_vmDao.updateIf(vm, VirtualMachine.Event.DestroyRequested, vm.getHostId()) ) {
//        	resultDescription = "Unable to destroy the vm because it is not in the correct state";
//            s_logger.debug(resultDescription + vm.toString());
//            
//            txn.rollback();
//            response = new OperationResponse(OperationResponse.STATUS_FAILED, resultDescription);
//        	executor.getAsyncJobMgr().completeAsyncJob(executor.getJob().getId(),
//            		AsyncJobResult.STATUS_FAILED, 0, resultDescription);
//            return response;
//        }
//
//        // Now that the VM is destroyed, clean the network rules associated with it.
//        cleanNetworkRules(param.getUserId(), vm.getId());
//
//        // Mark the VM's root disk as destroyed
//        List<VolumeVO> volumes = _volsDao.findByInstanceAndType(vm.getId(), VolumeType.ROOT);
//        for (VolumeVO volume : volumes) {
//        	_storageMgr.destroyVolume(volume);
//        }
//        
//        // Mark the VM's data disks as detached
//        volumes = _volsDao.findByInstanceAndType(vm.getId(), VolumeType.DATADISK);
//        for (VolumeVO volume : volumes) {
//        	_volsDao.detachVolume(volume.getId());
//        }
//        
//        txn.commit();
//        response = new OperationResponse(OperationResponse.STATUS_SUCCEEDED, resultDescription);
//    	executor.getAsyncJobMgr().completeAsyncJob(executor.getJob().getId(),
//    		AsyncJobResult.STATUS_SUCCEEDED, 0, "success");
//    	return response;
//    }
    
    @Override @DB
    public boolean recoverVirtualMachine(RecoverVMCmd cmd) throws ResourceAllocationException, InternalErrorException {
    	
        Long vmId = cmd.getId();
        Account accountHandle = (Account)UserContext.current().getAccountObject();
   
        //if account is removed, return error
        if(accountHandle!=null && accountHandle.getRemoved() != null)
        	throw new ServerApiException(BaseCmd.ACCOUNT_ERROR, "The account " + accountHandle.getId()+" is removed");
        	
        // Verify input parameters
        UserVmVO vm = _vmDao.findById(vmId.longValue());
        
        if (vm == null) {
        	throw new ServerApiException(BaseCmd.VM_INVALID_PARAM_ERROR, "unable to find a virtual machine with id " + vmId);
        }

        if ((accountHandle != null) && !_domainDao.isChildDomain(accountHandle.getDomainId(), vm.getDomainId())) {
            // the domain in which the VM lives is not in the admin's domain tree
            throw new ServerApiException(BaseCmd.PARAM_ERROR, "Unable to recover virtual machine with id " + vmId + ", invalid id given.");
        }

        if (vm.getRemoved() != null) {
            if (s_logger.isDebugEnabled()) {
                s_logger.debug("Unable to find vm or vm is removed: " + vmId);
            }
            return false;
        }
        
        if (vm.getState() != State.Destroyed) {
            if (s_logger.isDebugEnabled()) {
                s_logger.debug("vm is not in the right state: " + vmId);
            }
        	return true;
        }

        if (s_logger.isDebugEnabled()) {
            s_logger.debug("Recovering vm " + vmId);
        }

        EventVO event = new EventVO();
        event.setUserId(1L);
        event.setAccountId(vm.getAccountId());
        event.setType(EventTypes.EVENT_VM_CREATE);
        event.setParameters("id="+vm.getId() + "\nvmName=" + vm.getName() + "\nsoId=" + vm.getServiceOfferingId() + "\ntId=" + vm.getTemplateId() + "\ndcId=" + vm.getDataCenterId());
        
        Transaction txn = Transaction.currentTxn();
        AccountVO account = null;
    	txn.start();

        account = _accountDao.lock(vm.getAccountId(), true);
        
        //if the account is deleted, throw error
        if(account.getRemoved()!=null)
        	throw new InternalErrorException("Unable to recover VM as the account is deleted");
        
    	// First check that the maximum number of UserVMs for the given accountId will not be exceeded
        if (_accountMgr.resourceLimitExceeded(account, ResourceType.user_vm)) {
        	ResourceAllocationException rae = new ResourceAllocationException("Maximum number of virtual machines for account: " + account.getAccountName() + " has been exceeded.");
        	rae.setResourceType("vm");
        	event.setLevel(EventVO.LEVEL_ERROR);
        	if(!vm.getName().equals(vm.getDisplayName()))
        		event.setDescription("Failed to recover VM instance : " + vm.getName()+"("+vm.getDisplayName()+")" + "; the resource limit for account: " + account.getAccountName() + " has been exceeded.");
        	else
        		event.setDescription("Failed to recover VM instance : " + vm.getName() + "; the resource limit for account: " + account.getAccountName() + " has been exceeded.");
        	_eventDao.persist(event);
        	txn.commit();
        	throw rae;
        }
        
        _haMgr.cancelDestroy(vm, vm.getHostId());

        _accountMgr.incrementResourceCount(account.getId(), ResourceType.user_vm);

        if (!_vmDao.updateIf(vm, Event.RecoveryRequested, null)) {
            s_logger.debug("Unable to recover the vm because it is not in the correct state: " + vmId);
            return false;
        }
        
        // Recover the VM's disks
        List<VolumeVO> volumes = _volsDao.findByInstanceIdDestroyed(vmId);
        for (VolumeVO volume : volumes) {
        	_volsDao.recoverVolume(volume.getId());
            // Create an event
            long templateId = -1;
            long diskOfferingId = -1;
            if(volume.getTemplateId() !=null){
                templateId = volume.getTemplateId();
            }
            diskOfferingId = volume.getDiskOfferingId();
            long sizeMB = volume.getSize()/(1024*1024);
            String eventParams = "id=" + volume.getId() +"\ndoId="+diskOfferingId+"\ntId="+templateId+"\ndcId="+volume.getDataCenterId()+"\nsize="+sizeMB;
            EventVO volEvent = new EventVO();
            volEvent.setAccountId(volume.getAccountId());
            volEvent.setUserId(1L);
            volEvent.setType(EventTypes.EVENT_VOLUME_CREATE);
            volEvent.setParameters(eventParams);
            StoragePoolVO pool = _storagePoolDao.findById(volume.getPoolId());
            volEvent.setDescription("Created volume: "+ volume.getName() +" with size: " + sizeMB + " MB in pool: " + pool.getName());
            _eventDao.persist(volEvent);
        }
        
        _accountMgr.incrementResourceCount(account.getId(), ResourceType.volume, new Long(volumes.size()));
        
        event.setLevel(EventVO.LEVEL_INFO);
        if(!vm.getName().equals(vm.getDisplayName()))
        	event.setDescription("successfully recovered VM instance : " + vm.getName()+"("+vm.getDisplayName()+")");
        else
            event.setDescription("successfully recovered VM instance : " + vm.getName());
        _eventDao.persist(event);
        
        txn.commit();
        
        return true;
    }

    @Override
    public boolean configure(String name, Map<String, Object> params) throws ConfigurationException {
        _name = name;

        ComponentLocator locator = ComponentLocator.getCurrentLocator();
        _configDao = locator.getDao(ConfigurationDao.class);
        if (_configDao == null) {
            throw new ConfigurationException("Unable to get the configuration dao.");
        }

        Map<String, String> configs = _configDao.getConfiguration("AgentManager", params);

        String value = configs.get("start.retry");
        _retry = NumbersUtil.parseInt(value, 2);

        _instance = configs.get("instance.name");
        if (_instance == null) {
            _instance = "DEFAULT";
        }
        
        String workers = configs.get("expunge.workers");
        int wrks = NumbersUtil.parseInt(workers, 10);
        
        String time = configs.get("expunge.interval");
        _expungeInterval = NumbersUtil.parseInt(time, 86400);
        
        time = configs.get("expunge.delay");
        _expungeDelay = NumbersUtil.parseInt(time, _expungeInterval);
        
        String maxCap = configs.get("cpu.uservm.cap");
        _userVMCap = NumbersUtil.parseInt(maxCap, 0);
        
        _executor = Executors.newScheduledThreadPool(wrks, new NamedThreadFactory("UserVm-Scavenger"));
        
        _haMgr.registerHandler(Type.User, this);
        
        s_logger.info("User VM Manager is configured.");

        Adapters<IpAddrAllocator> ipAllocators = locator.getAdapters(IpAddrAllocator.class);
        if (ipAllocators != null && ipAllocators.isSet()) {
        	Enumeration<IpAddrAllocator> it = ipAllocators.enumeration();
        	_IpAllocator = it.nextElement();
        }
                
        return true;
    }

    @Override
    public String getName() {
        return _name;
    }

    @Override
    public boolean start() {
    	_executor.scheduleWithFixedDelay(new ExpungeTask(this), _expungeInterval, _expungeInterval, TimeUnit.SECONDS);
        return true;
    }

    @Override
    public boolean stop() {
    	_executor.shutdown();
        return true;
    }

    protected UserVmManagerImpl() {
    }

    @Override
    public Command cleanup(UserVmVO vm, String vmName) {
        if (vmName != null) {
            return new StopCommand(vm, vmName, VirtualMachineName.getVnet(vmName));
        } else if (vm != null) {
            return new StopCommand(vm, vm.getVnet());
        } else {
            throw new CloudRuntimeException("Shouldn't even be here!");
        }
    }

    @Override
    public void completeStartCommand(UserVmVO vm) {
    	_vmDao.updateIf(vm, Event.AgentReportRunning, vm.getHostId());
        _networkGroupManager.handleVmStateTransition(vm, State.Running);

    }
    
    @Override
    public void completeStopCommand(UserVmVO instance) {
    	completeStopCommand(1L, instance, Event.AgentReportStopped, 0);
    }
    
    @Override
    @DB
    public void completeStopCommand(long userId, UserVmVO vm, Event e, long startEventId) {
        Transaction txn = Transaction.currentTxn();
        try {
        	String vnet = vm.getVnet();
            vm.setVnet(null);
            vm.setProxyAssignTime(null);
            vm.setProxyId(null);

            txn.start();
            
            if (!_vmDao.updateIf(vm, e, null)) {
            	s_logger.debug("Unable to update ");
            	return;
            }
            
            if ((vm.getDomainRouterId() != null) && _vmDao.listBy(vm.getDomainRouterId(), State.Starting, State.Running).size() == 0) {
            	DomainRouterVO router = _routerDao.findById(vm.getDomainRouterId());
            	if (router.getState().equals(State.Stopped)) {
            		_dcDao.releaseVnet(vnet, router.getDataCenterId(), router.getAccountId());
            	}
            }
            
            txn.commit();
            _networkGroupManager.handleVmStateTransition(vm, State.Stopped);
        } catch (Throwable th) {
            s_logger.error("Error during stop: ", th);
            throw new CloudRuntimeException("Error during stop: ", th);
        }

        EventVO event = new EventVO();
        event.setUserId(userId);
        event.setAccountId(vm.getAccountId());
        event.setType(EventTypes.EVENT_VM_STOP);
        event.setState(EventState.Completed);
        event.setStartId(startEventId);
        event.setParameters("id="+vm.getId() + "\n" + "vmName=" + vm.getName() + "\nsoId=" + vm.getServiceOfferingId() + "\ntId=" + vm.getTemplateId() + "\ndcId=" + vm.getDataCenterId());
        if(!vm.getName().equals(vm.getDisplayName()))
        	event.setDescription("Successfully stopped VM instance : " + vm.getName()+"("+vm.getDisplayName()+")");
        else
        	event.setDescription("Successfully stopped VM instance : " + vm.getName());
        _eventDao.persist(event);

        if (_storageMgr.unshare(vm, null) == null) {
            s_logger.warn("Unable to set share to false for " + vm.toString());
        }
    }

    @Override
    public UserVmVO get(long id) {
        return getVirtualMachine(id);
    }
    
    public String getRandomPrivateTemplateName() {
    	return UUID.randomUUID().toString();
    }

    @Override
    public Long convertToId(String vmName) {
        if (!VirtualMachineName.isValidVmName(vmName, _instance)) {
            return null;
        }
        return VirtualMachineName.getVmId(vmName);
    }

    @Override
    public UserVmVO start(long vmId, long startEventId) throws StorageUnavailableException, ConcurrentOperationException, ExecutionException {
        return start(1L, vmId, null, null, startEventId);
    }

    @Override
    public boolean stop(UserVmVO vm, long startEventId) {
        return stop(1L, vm, startEventId);
    }

    private boolean stop(long userId, UserVmVO vm, long startEventId) {
        State state = vm.getState();
        if (state == State.Stopped) {
            if (s_logger.isDebugEnabled()) {
                s_logger.debug("VM is already stopped: " + vm.toString());
            }
            return true;
        }
        
        if (state == State.Creating || state == State.Destroyed || state == State.Expunging) {
        	s_logger.warn("Stopped called on " + vm.toString() + " but the state is " + state.toString());
        	return true;
        }
        
        if (!_vmDao.updateIf(vm, Event.StopRequested, vm.getHostId())) {
            s_logger.debug("VM is not in a state to stop: " + vm.getState().toString());
            return false;
        }
        
        if (vm.getHostId() == null) {
        	s_logger.debug("Host id is null so we can't stop it.  How did we get into here?");
        	return false;
        }

        EventVO event = new EventVO();
        event.setUserId(userId);
        event.setAccountId(vm.getAccountId());
        event.setType(EventTypes.EVENT_VM_STOP);
        event.setStartId(startEventId);
        event.setParameters("id="+vm.getId() + "\n" + "vmName=" + vm.getName() + "\nsoId=" + vm.getServiceOfferingId() + "\ntId=" + vm.getTemplateId() + "\ndcId=" + vm.getDataCenterId());

        StopCommand stop = new StopCommand(vm, vm.getInstanceName(), vm.getVnet());

        boolean stopped = false;
        try {
            Answer answer = _agentMgr.send(vm.getHostId(), stop);
            if (!answer.getResult()) {
                s_logger.warn("Unable to stop vm " + vm.getName() + " due to " + answer.getDetails());
            } else {
            	stopped = true;
            }
        } catch(AgentUnavailableException e) {
            s_logger.warn("Agent is not available to stop vm " + vm.toString());
        } catch(OperationTimedoutException e) {
        	s_logger.warn("operation timed out " + vm.toString());
        }

        if (stopped) {
        	completeStopCommand(userId, vm, Event.OperationSucceeded, 0);
        } else
        {
        	if(!vm.getName().equals(vm.getDisplayName()))
        		event.setDescription("failed to stop VM instance : " + vm.getName()+"("+vm.getDisplayName()+")");
        	else
        		event.setDescription("failed to stop VM instance : " + vm.getName());
            event.setLevel(EventVO.LEVEL_ERROR);
            _eventDao.persist(event);
            _vmDao.updateIf(vm, Event.OperationFailed, vm.getHostId());
            s_logger.error("Unable to stop vm " + vm.getName());
        }

        return stopped;
    }

    @Override @DB
    public boolean destroy(UserVmVO vm) {
        if (s_logger.isDebugEnabled()) {
            s_logger.debug("Destroying vm " + vm.toString());
        }
        if (!_vmDao.updateIf(vm, VirtualMachine.Event.DestroyRequested, vm.getHostId())) {
            s_logger.debug("Unable to destroy the vm because it is not in the correct state: " + vm.toString());
            return false;
        }

        return true;
    }

    @Override
    public HostVO prepareForMigration(UserVmVO vm) throws StorageUnavailableException {
        long vmId = vm.getId();
        boolean mirroredVols = vm.isMirroredVols();
        DataCenterVO dc = _dcDao.findById(vm.getDataCenterId());
        HostPodVO pod = _podDao.findById(vm.getPodId());
        ServiceOfferingVO offering = _offeringDao.findById(vm.getServiceOfferingId());
        VMTemplateVO template = _templateDao.findById(vm.getTemplateId());
        List<StoragePoolVO> sps = _storageMgr.getStoragePoolsForVm(vm.getId());
        StoragePoolVO sp = sps.get(0); // FIXME
       

        List<VolumeVO> vols = _volsDao.findCreatedByInstance(vmId);

        String [] storageIps = new String[2];
        VolumeVO vol = vols.get(0);
        storageIps[0] = vol.getHostIp();
        if (mirroredVols && (vols.size() == 2)) {
            storageIps[1] = vols.get(1).getHostIp();
        }

        PrepareForMigrationCommand cmd = new PrepareForMigrationCommand(vm.getInstanceName(), vm.getVnet(), storageIps, vols, mirroredVols);

        HostVO vmHost = null;
        HashSet<Host> avoid = new HashSet<Host>();

        HostVO fromHost = _hostDao.findById(vm.getHostId());
        if (fromHost.getClusterId() == null) {
            s_logger.debug("The host is not in a cluster");
            return null;
        }
        avoid.add(fromHost);

        while ((vmHost = (HostVO)_agentMgr.findHost(Host.Type.Routing, dc, pod, sp, offering, template, vm, null, avoid)) != null) {
            avoid.add(vmHost);

            if (s_logger.isDebugEnabled()) {
                s_logger.debug("Trying to migrate router to host " + vmHost.getName());
            }
            
            if( !_storageMgr.share(vm, vols, vmHost, false) ) {
                s_logger.warn("Can not share " + vm.toString() + " on host " + vmHost.getId());
                throw new StorageUnavailableException("Can not share " + vm.toString() + " on host " + vmHost.getId());
            }

            Answer answer = _agentMgr.easySend(vmHost.getId(), cmd);
            if (answer != null && answer.getResult()) {
                return vmHost;
            }

            _storageMgr.unshare(vm, vols, vmHost);

        }

        return null;
    }

    @Override
    public boolean migrate(UserVmVO vm, HostVO host) throws AgentUnavailableException, OperationTimedoutException {
        HostVO fromHost = _hostDao.findById(vm.getHostId());

    	if (!_vmDao.updateIf(vm, Event.MigrationRequested, vm.getHostId())) {
    		s_logger.debug("State for " + vm.toString() + " has changed so migration can not take place.");
    		return false;
    	}
        boolean isWindows = _guestOSCategoryDao.findById(_guestOSDao.findById(vm.getGuestOSId()).getCategoryId()).getName().equalsIgnoreCase("Windows");
        MigrateCommand cmd = new MigrateCommand(vm.getInstanceName(), host.getPrivateIpAddress(), isWindows);
        Answer answer = _agentMgr.send(fromHost.getId(), cmd);
        if (answer == null) {
            return false;
        }

        List<VolumeVO> vols = _volsDao.findCreatedByInstance(vm.getId());
        if (vols.size() == 0) {
            return true;
        }

        _storageMgr.unshare(vm, vols, fromHost);

        return true;
    }

    @DB
    public void expunge() {
    	List<UserVmVO> vms = _vmDao.findDestroyedVms(new Date(System.currentTimeMillis() - ((long)_expungeDelay << 10)));
    	s_logger.info("Found " + vms.size() + " vms to expunge.");
    	for (UserVmVO vm : vms) {
    		long vmId = vm.getId();
    		releaseGuestIpAddress(vm);
            vm.setGuestNetmask(null);
            vm.setGuestMacAddress(null);
    		if (!_vmDao.updateIf(vm, Event.ExpungeOperation, null)) {
    			s_logger.info("vm " + vmId + " is skipped because it is no longer in Destroyed state");
    			continue;
    		}
    		
            List<VolumeVO> vols = null;
            try {
                vols = _volsDao.findByInstanceIdDestroyed(vmId);
                _storageMgr.destroy(vm, vols);
                
                _vmDao.remove(vm.getId());
                _networkGroupManager.removeInstanceFromGroups(vm.getId());
                removeInstanceFromGroup(vm.getId());
                
                s_logger.debug("vm is destroyed");
            } catch (Exception e) {
            	s_logger.info("VM " + vmId +" expunge failed due to " + e.getMessage());
			}
    	}
    	
    	List<VolumeVO> destroyedVolumes = _volsDao.findByDetachedDestroyed();
    	s_logger.info("Found " + destroyedVolumes.size() + " detached volumes to expunge.");
		_storageMgr.destroy(null, destroyedVolumes);
    }

    @Override @DB
    public boolean completeMigration(UserVmVO vm, HostVO host) throws AgentUnavailableException, OperationTimedoutException {
        CheckVirtualMachineCommand cvm = new CheckVirtualMachineCommand(vm.getInstanceName());
        CheckVirtualMachineAnswer answer = (CheckVirtualMachineAnswer)_agentMgr.send(host.getId(), cvm);
        if (!answer.getResult()) {
            s_logger.debug("Unable to complete migration for " + vm.toString());
            _vmDao.updateIf(vm, Event.AgentReportStopped, null);
            return false;
        }

        State state = answer.getState();
        if (state == State.Stopped) {
            s_logger.warn("Unable to complete migration as we can not detect it on " + host.toString());
            _vmDao.updateIf(vm, Event.AgentReportStopped, null);
            return false;
        }

        if (s_logger.isDebugEnabled()) {
            s_logger.debug("Marking port " + answer.getVncPort() + " on " + host.getId());
        }

        Transaction txn = Transaction.currentTxn();
        try {
            txn.start();
            _vmDao.updateIf(vm, Event.OperationSucceeded, host.getId());
            txn.commit();
            
            return true;
        } catch(Exception e) {
            s_logger.warn("Exception during completion of migration process " + vm.toString());
            return false;
        }
    }

    @Override
    public boolean destroyTemplateSnapshot(Long userId, long snapshotId) {
        boolean success = false;
        SnapshotVO snapshot = _snapshotDao.findById(Long.valueOf(snapshotId));
        if (snapshot != null) {
            VolumeVO volume = _volsDao.findById(snapshot.getVolumeId());
            ManageSnapshotCommand cmd = new ManageSnapshotCommand(snapshotId, snapshot.getPath());

            Answer answer = null;
            String basicErrMsg = "Failed to destroy template snapshot: " + snapshot.getName();
            Long storagePoolId = volume.getPoolId();
            answer = _storageMgr.sendToHostsOnStoragePool(storagePoolId, cmd, basicErrMsg);

            if ((answer != null) && answer.getResult()) {
                // delete the snapshot from the database
                _snapshotDao.expunge(snapshotId);
                success = true;
            }
            if (answer != null) {
                s_logger.error(answer.getDetails());
            }
        }

        return success;
    }
    
    
    @Override
    public void cleanNetworkRules(long userId, long instanceId) {
        UserVmVO vm = _vmDao.findById(instanceId);
        String guestIpAddr = vm.getGuestIpAddress();
        long accountId = vm.getAccountId();

        // clean up any load balancer rules and security group mappings for this VM
        List<SecurityGroupVMMapVO> securityGroupMappings = _securityGroupVMMapDao.listByInstanceId(vm.getId());
        for (SecurityGroupVMMapVO securityGroupMapping : securityGroupMappings) {
            String ipAddress = securityGroupMapping.getIpAddress();

            // find the router from the ipAddress
            DomainRouterVO router = null;
            if (vm.getDomainRouterId() != null)
            	router = _routerDao.findById(vm.getDomainRouterId());
            else 
            	continue;
            // grab all the firewall rules
            List<FirewallRuleVO> fwRules = _rulesDao.listForwardingByPubAndPrivIp(true, ipAddress, vm.getGuestIpAddress());
            for (FirewallRuleVO fwRule : fwRules) {
                fwRule.setEnabled(false);
            }

            List<FirewallRuleVO> updatedRules = _networkMgr.updateFirewallRules(ipAddress, fwRules, router);

            // Save and create the event
            String description;
            String type = EventTypes.EVENT_NET_RULE_DELETE;
            String ruleName = "ip forwarding";
            String level = EventVO.LEVEL_INFO;

            if (updatedRules != null) {
                _securityGroupVMMapDao.remove(securityGroupMapping.getId());
                for (FirewallRuleVO updatedRule : updatedRules) {
                _rulesDao.remove(updatedRule.getId());

                    description = "deleted " + ruleName + " rule [" + updatedRule.getPublicIpAddress() + ":" + updatedRule.getPublicPort() +
                              "]->[" + updatedRule.getPrivateIpAddress() + ":" + updatedRule.getPrivatePort() + "]" + " " + updatedRule.getProtocol();

                EventVO fwRuleEvent = new EventVO();
                fwRuleEvent.setUserId(userId);
                fwRuleEvent.setAccountId(accountId);
                fwRuleEvent.setType(type);
                fwRuleEvent.setDescription(description);
                    fwRuleEvent.setLevel(level);
                _eventDao.persist(fwRuleEvent);
            }
            // save off an event for removing the security group
            EventVO event = new EventVO();
            event.setUserId(userId);
            event.setAccountId(vm.getAccountId());
            event.setType(EventTypes.EVENT_PORT_FORWARDING_SERVICE_REMOVE);
            event.setDescription("Successfully removed port forwarding service " + securityGroupMapping.getSecurityGroupId() + " from virtual machine " + vm.getName());
            event.setLevel(EventVO.LEVEL_INFO);
            String params = "sgId="+securityGroupMapping.getSecurityGroupId()+"\nvmId="+vm.getId();
            event.setParameters(params);
            _eventDao.persist(event);
            }
        }

        List<LoadBalancerVMMapVO> loadBalancerMappings = _loadBalancerVMMapDao.listByInstanceId(vm.getId());
        for (LoadBalancerVMMapVO loadBalancerMapping : loadBalancerMappings) {
            List<FirewallRuleVO> lbRules = _rulesDao.listByLoadBalancerId(loadBalancerMapping.getLoadBalancerId());
            FirewallRuleVO targetLbRule = null;
            for (FirewallRuleVO lbRule : lbRules) {
                if (lbRule.getPrivateIpAddress().equals(guestIpAddr)) {
                    targetLbRule = lbRule;
                    targetLbRule.setEnabled(false);
                    break;
                }
            }

            if (targetLbRule != null) {
                String ipAddress = targetLbRule.getPublicIpAddress();
                DomainRouterVO router = _routerDao.findById(vm.getDomainRouterId());
                _networkMgr.updateFirewallRules(ipAddress, lbRules, router);

                // now that the rule has been disabled, delete it, also remove the mapping from the load balancer mapping table
                _rulesDao.remove(targetLbRule.getId());
                _loadBalancerVMMapDao.remove(loadBalancerMapping.getId());

                // save off the event for deleting the LB rule
                EventVO lbRuleEvent = new EventVO();
                lbRuleEvent.setUserId(userId);
                lbRuleEvent.setAccountId(accountId);
                lbRuleEvent.setType(EventTypes.EVENT_NET_RULE_DELETE);
                lbRuleEvent.setDescription("deleted load balancer rule [" + targetLbRule.getPublicIpAddress() + ":" + targetLbRule.getPublicPort() +
                        "]->[" + targetLbRule.getPrivateIpAddress() + ":" + targetLbRule.getPrivatePort() + "]" + " " + targetLbRule.getAlgorithm());
                lbRuleEvent.setLevel(EventVO.LEVEL_INFO);
                _eventDao.persist(lbRuleEvent);
            }
        }
    }
<<<<<<< HEAD
=======
    
    @Override
    public VMTemplateVO createPrivateTemplateRecord(Long userId, long volumeId, String name, String description, long guestOSId, Boolean requiresHvm, Integer bits, Boolean passwordEnabled, boolean isPublic, boolean featured)
    	throws InvalidParameterValueException {
>>>>>>> cde98c9b

    @Override
    public VMTemplateVO createPrivateTemplateRecord(CreateTemplateCmd cmd) throws InvalidParameterValueException, PermissionDeniedException {
        Long userId = UserContext.current().getUserId();
        if (userId == null) {
            userId = User.UID_SYSTEM;
        }

        Account account = (Account)UserContext.current().getAccountObject();
        boolean isAdmin = ((account == null) || isAdmin(account.getType()));
        
    	VMTemplateVO privateTemplate = null;

    	UserVO user = _userDao.findById(userId);
    	
    	if (user == null) {
    		throw new InvalidParameterValueException("User " + userId + " does not exist");
    	}

    	Long volumeId = cmd.getVolumeId();
    	Long snapshotId = cmd.getSnapshotId();
    	if (volumeId == null) {
    	    if (snapshotId == null) {
                throw new InvalidParameterValueException("Failed to create private template record, neither volume ID nor snapshot ID were specified.");
    	    }
    	    SnapshotVO snapshot = _snapshotDao.findById(snapshotId);
    	    if (snapshot == null) {
                throw new InvalidParameterValueException("Failed to create private template record, unable to find snapshot " + snapshotId);
    	    }
    	    volumeId = snapshot.getVolumeId();
    	} else {
    	    if (snapshotId != null) {
                throw new InvalidParameterValueException("Failed to create private template record, please specify only one of volume ID (" + volumeId + ") and snapshot ID (" + snapshotId + ")");
    	    }
    	}

    	VolumeVO volume = _volsDao.findById(volumeId);
    	if (volume == null) {
            throw new InvalidParameterValueException("Volume with ID: " + volumeId + " does not exist");
    	}

<<<<<<< HEAD
        if (!isAdmin) {
            if (account.getId() != volume.getAccountId()) {
                throw new PermissionDeniedException("Unable to create a template from volume with id " + volumeId + ", permission denied.");
            }
        } else if ((account != null) && !_domainDao.isChildDomain(account.getDomainId(), volume.getDomainId())) {
            throw new PermissionDeniedException("Unable to create a template from volume with id " + volumeId + ", permission denied.");
        }

        String name = cmd.getTemplateName();
        if ((name == null) || (name.length() > 32)) {
            throw new InvalidParameterValueException("Template name cannot be null and should be less than 32 characters");
        }

        if (!name.matches("^[\\p{Alnum} ._-]+")) {
            throw new InvalidParameterValueException("Only alphanumeric, space, dot, dashes and underscore characters allowed");
        }
        String uniqueName = Long.valueOf((userId == null)?1:userId).toString() + Long.valueOf(volumeId).toString() + UUID.nameUUIDFromBytes(name.getBytes()).toString();

        VMTemplateVO existingTemplate = _templateDao.findByTemplateNameAccountId(name, volume.getAccountId());
        if (existingTemplate != null) {
            throw new InvalidParameterValueException("Failed to create private template " + name + ", a template with that name already exists.");
        }

        // do some parameter defaulting
    	Integer bits = cmd.getBits();
    	Boolean requiresHvm = cmd.getRequiresHvm();
    	Boolean passwordEnabled = cmd.isPasswordEnabled();
    	Boolean isPublic = cmd.isPublic();
    	Boolean featured = cmd.isFeatured();

=======
    	HypervisorType hyperType = _volsDao.getHypervisorType(volumeId);
>>>>>>> cde98c9b
    	int bitsValue = ((bits == null) ? 64 : bits.intValue());
    	boolean requiresHvmValue = ((requiresHvm == null) ? true : requiresHvm.booleanValue());
    	boolean passwordEnabledValue = ((passwordEnabled == null) ? false : passwordEnabled.booleanValue());
        if (isPublic == null) {
            isPublic = Boolean.FALSE;
        }   
        
        if (!isAdmin || featured == null) {
            featured = Boolean.FALSE;
        }

        boolean allowPublicUserTemplates = Boolean.parseBoolean(_configDao.getValue("allow.public.user.templates"));        
        if (!isAdmin && !allowPublicUserTemplates && isPublic) {
            throw new PermissionDeniedException("Failed to create template " + name + ", only private templates can be created.");
        }

        // if the volume is a root disk, try to find out requiresHvm and bits if possible
    	if (Volume.VolumeType.ROOT.equals(volume.getVolumeType())) {
    	    Long instanceId = volume.getInstanceId();
    	    if (instanceId != null) {
    	        UserVm vm = _vmDao.findById(instanceId);
    	        if (vm != null) {
    	            VMTemplateVO origTemplate = _templateDao.findById(vm.getTemplateId());
    	            if (!ImageFormat.ISO.equals(origTemplate.getFormat()) && !ImageFormat.RAW.equals(origTemplate.getFormat())) {
    	                bitsValue = origTemplate.getBits();
    	                requiresHvmValue = origTemplate.requiresHvm();
    	            }
    	        }
    	    }
    	}

    	Long guestOSId = cmd.getOsTypeId();
    	GuestOSVO guestOS = _guestOSDao.findById(guestOSId);
    	if (guestOS == null) {
    		throw new InvalidParameterValueException("GuestOS with ID: " + guestOSId + " does not exist.");
    	}

    	Long nextTemplateId = _templateDao.getNextInSequence(Long.class, "id");
    	String description = cmd.getDisplayText();

        privateTemplate = new VMTemplateVO(nextTemplateId,
                                           uniqueName,
                                           name,
                                           ImageFormat.RAW,
                                           isPublic,
                                           featured,
                                           null,
                                           null,
                                           null,
                                           requiresHvmValue,
                                           bitsValue,
                                           volume.getAccountId(),
                                           null,
                                           description,
                                           passwordEnabledValue,
                                           guestOS.getId(),
                                           true,
                                           hyperType);

        // FIXME:  scheduled events should get saved when the command is actually scheduled, not when it starts executing, need another callback
        //         for when the command is scheduled?  Could this fit into the setup / execute / response lifecycle?  Right after setup you would
        //         know your job is being scheduled, so you could save this kind of event in setup after verifying params.
        /*long eventId = */EventUtils.saveScheduledEvent(userId, volume.getAccountId(), EventTypes.EVENT_TEMPLATE_CREATE, "creating template" +name);

        return _templateDao.persist(privateTemplate);
    }

    @Override @DB
<<<<<<< HEAD
    public VMTemplateVO createPrivateTemplate(CreateTemplateCmd command) throws InternalErrorException {
        Long userId = UserContext.current().getUserId();
        if (userId == null) {
            userId = User.UID_SYSTEM;
        }

        Long volumeId = command.getVolumeId();
        Long snapshotId = command.getSnapshotId();
        SnapshotVO snapshot = null;

        // Verify input parameters
        if (snapshotId != null) {
            snapshot = _snapshotDao.findById(snapshotId);

            // Set the volumeId to that of the snapshot. All further input parameter checks will be done w.r.t the volume.
            volumeId = snapshot.getVolumeId();
        } else {
            // We are create private template from volume. Create a snapshot, copy the vhd chain of the disk to secondary storage. 
            // For template snapshot, we use a separate snapshot method.
            snapshot = createTemplateSnapshot(userId, volumeId);
            snapshotId = snapshot.getId();
        }
        
        // The volume below could be destroyed or removed.
        VolumeVO volume = _volsDao.findById(volumeId);

        // If private template is created from Volume, check that the volume will not be active when the private template is created
        if (snapshotId == null && !_storageMgr.volumeInactive(volume)) {
            String msg = "Unable to create private template for volume: " + volume.getName() + "; volume is attached to a non-stopped VM.";

            if (s_logger.isInfoEnabled()) {
                s_logger.info(msg);
            }

            throw new InternalErrorException(msg);
        }

        VMTemplateVO privateTemplate = null;
    	long templateId = command.getId();
        if (snapshotId != null) {
            volume = _volsDao.findById(volumeId);
            StringBuilder userFolder = new StringBuilder();
            Formatter userFolderFormat = new Formatter(userFolder);
            userFolderFormat.format("u%06d", snapshot.getAccountId());

            String uniqueName = getRandomPrivateTemplateName();
            String name = command.getTemplateName();

            long zoneId = volume.getDataCenterId();
            HostVO secondaryStorageHost = _storageMgr.getSecondaryStorageHost(zoneId);
=======
    public VMTemplateVO createPrivateTemplate(VMTemplateVO template, Long userId, Long snapshotId, Long volumeId, String name, String description) {
        String uniqueName = getRandomPrivateTemplateName();
        VMTemplateVO privateTemplate = null;
        long templateId = template.getId();
        VolumeVO volume = null;
        long zoneId;
        HostVO secondaryStorageHost;
        
        Command cmd = null;
        if( snapshotId != null ) {
            SnapshotVO snapshot = _snapshotDao.findById(snapshotId);
            if( snapshot == null ) {
                throw new CloudRuntimeException("Unable to find snapshot for Id " + snapshotId);
            }
            String backupSnapshotUUID = snapshot.getBackupSnapshotId();
            if (backupSnapshotUUID == null) {
                throw new CloudRuntimeException("Unable to create private template from snapshot " + snapshotId + " due to there is no backupSnapshotUUID for this snapshot");
            }
            Long origVolumeId = snapshot.getVolumeId();
            volume = _volsDao.findById(volumeId);
            zoneId = volume.getDataCenterId();
            secondaryStorageHost = _storageMgr.getSecondaryStorageHost(zoneId);
>>>>>>> cde98c9b
            String secondaryStorageURL = _storageMgr.getSecondaryStorageURL(zoneId);

            if (secondaryStorageHost == null || secondaryStorageURL == null) {
                throw new CloudRuntimeException("Did not find the secondary storage URL in the database for zoneId "
                        + zoneId);
            }

<<<<<<< HEAD
                
                if (ImageFormat.ISO != _snapshotMgr.getImageFormat(volumeId)) {
                    Long origTemplateId = volume.getTemplateId();
                    VMTemplateHostVO vmTemplateHostVO = _templateHostDao.findByHostTemplate(secondaryStorageHost.getId(), origTemplateId);
                    origTemplateInstallPath = vmTemplateHostVO.getInstallPath();
                }
                
                cmd = new CreatePrivateTemplateFromSnapshotCommand(_storageMgr.getPrimaryStorageNameLabel(volume),
                                                                   secondaryStorageURL,
                                                                   dcId,
                                                                   accountId,
                                                                   volumeId,
                                                                   backupSnapshotUUID,
                                                                   snapshot.getName(),
                                                                   origTemplateInstallPath,
                                                                   templateId,
                                                                   name);
            } else {
                cmd = new CreatePrivateTemplateCommand(secondaryStorageURL,
                                                       templateId,
                                                       volume.getAccountId(),
                                                       name,
                                                       uniqueName,
                                                       _storageMgr.getPrimaryStorageNameLabel(volume),
                                                       snapshot.getPath(),
                                                       snapshot.getName(),
                                                       userFolder.toString());
=======
            // We are creating a private template from a snapshot which has been
            // backed up to secondary storage.
            Long dcId = volume.getDataCenterId();
            Long accountId = volume.getAccountId();

            String origTemplateInstallPath = null;

            cmd = new CreatePrivateTemplateFromSnapshotCommand(_storageMgr.getPrimaryStorageNameLabel(volume),
                    secondaryStorageURL, dcId, accountId, origVolumeId, backupSnapshotUUID, snapshot.getName(),
                    origTemplateInstallPath, templateId, name);
        } else if( volumeId != null ) {
            volume = _volsDao.findById(volumeId);
            if( volume == null ) {
                throw new CloudRuntimeException("Unable to find volume for Id " + volumeId);
            }
            long instanceId = volume.getInstanceId();
            VMInstanceVO vm = _vmDao.findById(instanceId);
            State vmState = vm.getState();
            if( !vmState.equals(State.Stopped) && !vmState.equals(State.Destroyed)) {
                throw new CloudRuntimeException("Please put VM " + vm.getName() + " into Stopped state first");
>>>>>>> cde98c9b
            }
            
            zoneId = volume.getDataCenterId();
            secondaryStorageHost = _storageMgr.getSecondaryStorageHost(zoneId);
            String secondaryStorageURL = _storageMgr.getSecondaryStorageURL(zoneId);

            if (secondaryStorageHost == null || secondaryStorageURL == null) {
                throw new CloudRuntimeException("Did not find the secondary storage URL in the database for zoneId " + zoneId);
            }
            cmd = new CreatePrivateTemplateFromVolumeCommand(secondaryStorageURL, templateId, volume.getAccountId(),
                    name, uniqueName, volume.getPath());

        } else {
            throw new CloudRuntimeException("Creating private Template need to specify snapshotId or volumeId");
        }
        // FIXME: before sending the command, check if there's enough capacity
        // on the storage server to create the template

        // This can be sent to a KVM host too.
        CreatePrivateTemplateAnswer answer = (CreatePrivateTemplateAnswer) _storageMgr.sendToHostsOnStoragePool(volume
                .getPoolId(), cmd, null);

        if ((answer != null) && answer.getResult()) {

<<<<<<< HEAD
                _templateDao.update(templateId, privateTemplate);

                // add template zone ref for this template
                _templateDao.addTemplateToZone(privateTemplate, zoneId);
                VMTemplateHostVO templateHostVO = new VMTemplateHostVO(secondaryStorageHost.getId(), templateId);
                templateHostVO.setDownloadPercent(100);
                templateHostVO.setDownloadState(Status.DOWNLOADED);
                templateHostVO.setInstallPath(answer.getPath());
                templateHostVO.setLastUpdated(new Date());
                templateHostVO.setSize(answer.getVirtualSize());
                _templateHostDao.persist(templateHostVO);                
                
                // Increment the number of templates
                _accountMgr.incrementResourceCount(volume.getAccountId(), ResourceType.template);
            } else {                
                // Remove the template record
                _templateDao.remove(templateId);
            }
=======
            privateTemplate = _templateDao.findById(templateId);
            Long origTemplateId = volume.getTemplateId();
            VMTemplateVO origTemplate = null;
            if (origTemplateId != null) {
                origTemplate = _templateDao.findById(origTemplateId);
            }

            if ((origTemplate != null) && !Storage.ImageFormat.ISO.equals(origTemplate.getFormat())) {
                privateTemplate.setRequiresHvm(origTemplate.requiresHvm());
                privateTemplate.setBits(origTemplate.getBits());
            } else {
                privateTemplate.setRequiresHvm(true);
                privateTemplate.setBits(64);
            }

            String answerUniqueName = answer.getUniqueName();
            if (answerUniqueName != null) {
                privateTemplate.setUniqueName(answerUniqueName);
            } else {
                privateTemplate.setUniqueName(uniqueName);
            }
            ImageFormat format = answer.getImageFormat();
            if (format != null) {
                privateTemplate.setFormat(format);
            } else {
                // This never occurs.
                // Specify RAW format makes it unusable for snapshots.
                privateTemplate.setFormat(ImageFormat.RAW);
            }

            _templateDao.update(templateId, privateTemplate);

            // add template zone ref for this template
            _templateDao.addTemplateToZone(privateTemplate, zoneId);
            VMTemplateHostVO templateHostVO = new VMTemplateHostVO(secondaryStorageHost.getId(), templateId);
            templateHostVO.setDownloadPercent(100);
            templateHostVO.setDownloadState(Status.DOWNLOADED);
            templateHostVO.setInstallPath(answer.getPath());
            templateHostVO.setLastUpdated(new Date());
            templateHostVO.setSize(answer.getVirtualSize());
            _templateHostDao.persist(templateHostVO);

            // Increment the number of templates
            _accountMgr.incrementResourceCount(volume.getAccountId(), ResourceType.template);

        } else {

            // Remove the template record
            _templateDao.remove(templateId);
            throw new CloudRuntimeException("Creating private Template failed due to " + answer.getDetails());
>>>>>>> cde98c9b
        }

        return privateTemplate;
    }
    
    @DB
    @Override
	public UserVmVO createDirectlyAttachedVM(Long vmId, long userId, AccountVO account, DataCenterVO dc, ServiceOfferingVO offering, VMTemplateVO template, DiskOfferingVO diskOffering, String displayName, String userData, List<StoragePoolVO> a, List<NetworkGroupVO>  networkGroups, long startEventId, long size) throws InternalErrorException, ResourceAllocationException {
    	
    	long accountId = account.getId();
	    long dataCenterId = dc.getId();
	    long serviceOfferingId = offering.getId();
	    long templateId = -1;
	    if (template != null)
	    	templateId = template.getId();
	    
	    if (s_logger.isDebugEnabled()) {
	        s_logger.debug("Creating directly attached vm for account id=" + account.getId() +
	        	", name="+ account.getAccountName() + "; dc=" + dc.getName() +
	        	"; offering=" + offering.getId() + "; diskOffering=" + ((diskOffering != null) ? diskOffering.getName() : "none") +
	        	"; template=" + templateId);
	    }
	    
	    // Determine the Guest OS Id
        long guestOSId;
        if (template != null) {
        	guestOSId = template.getGuestOSId();
        } else {
        	throw new InternalErrorException("No template or ISO was specified for the VM.");
        }
	    
	    Transaction txn = Transaction.currentTxn();
        txn.start();
        
        account = _accountDao.lock(accountId, true);
        if (account == null) {
            throw new InternalErrorException("Unable to lock up the account: " + accountId);
        }

        // First check that the maximum number of UserVMs for the given accountId will not be exceeded
        if (_accountMgr.resourceLimitExceeded(account, ResourceType.user_vm)) {
            ResourceAllocationException rae = new ResourceAllocationException("Maximum number of virtual machines for account: " + account.getAccountName() + " has been exceeded.");
            rae.setResourceType("vm");
            throw rae;
        }
        _accountMgr.incrementResourceCount(account.getId(), ResourceType.user_vm);
        boolean isIso = Storage.ImageFormat.ISO.equals(template.getFormat());
        long numVolumes = (isIso || (diskOffering == null)) ? 1 : 2;
        _accountMgr.incrementResourceCount(account.getId(), ResourceType.volume, numVolumes);
        txn.commit();
        
	    try {
	        UserVmVO vm = null;
	    	
	    	final String name = VirtualMachineName.getVmName(vmId, accountId, _instance);
	
	        final String[] macAddresses = _dcDao.getNextAvailableMacAddressPair(dc.getId());
	        long routerId = -1;
	        long poolId = 0;
	        Pair<HostPodVO, Long> pod = null;
	        DomainRouterVO router = null;
            Set<Long> avoids = new HashSet<Long>();
            VlanVO guestVlan = null;
            List<VlanVO> vlansForAccount = _vlanDao.listVlansForAccountByType(dc.getId(), account.getId(), VlanType.DirectAttached);
            List<VlanVO> vlansForPod = null;
            List<VlanVO> zoneWideVlans = null;
            
            boolean forAccount = false;
            boolean forZone = false;
            if (vlansForAccount.size() > 0) {
            	forAccount = true;
            	guestVlan = vlansForAccount.get(0);//FIXME: iterate over all vlans
            }
            else 
            {
            	//list zone wide vlans that are direct attached and tagged
            	//if exists pick random one
            	//set forZone = true
            	
            	//note the dao method below does a NEQ on vlan id, hence passing untagged
            	zoneWideVlans = _vlanDao.searchForZoneWideVlans(dc.getId(),VlanType.DirectAttached.toString(),"untagged");
            	
            	if(zoneWideVlans!=null && zoneWideVlans.size()>0){
            		forZone = true;
            		guestVlan = zoneWideVlans.get(0);//FIXME: iterate over all vlans
            	}
            }
            
            while ((pod = _agentMgr.findPod(template, offering, dc, account.getId(), avoids)) != null) {
                if (s_logger.isDebugEnabled()) {
                    s_logger.debug("Attempting to create direct attached vm in pod " + pod.first().getName());
                }
                if (!forAccount && !forZone) {
                	vlansForPod = _vlanDao.listVlansForPodByType(pod.first().getId(), VlanType.DirectAttached);
                	if (vlansForPod.size() < 1) {
                		avoids.add(pod.first().getId());
                		if (s_logger.isDebugEnabled()) {
                			s_logger.debug("No direct attached vlans available in pod " + pod.first().getName() + " (id:" + pod.first().getId() + "), checking other pods");
                		}
                		continue;
                	}
                	guestVlan = vlansForPod.get(0);//FIXME: iterate over all vlans
                }
                
                List<DomainRouterVO> rtrs = _routerDao.listByVlanDbId(guestVlan.getId());
                assert rtrs.size() < 2 : "How did we get more than one router per vlan?";
                if (rtrs.size() > 0) {
                	router =  rtrs.get(0);
                	routerId = router.getId();
                } else if (rtrs.size() == 0) {
                	router = _networkMgr.createDhcpServerForDirectlyAttachedGuests(userId, accountId, dc, pod.first(), pod.second(), guestVlan);
                	if (router == null) {
                		avoids.add(pod.first().getId());
    	                if (s_logger.isDebugEnabled()) {
    	                    s_logger.debug("Unable to create DHCP server in vlan " + guestVlan.getVlanId() + ", pod=" + pod.first().getName() + " (podid:" + pod.first().getId() + "), checking other pods");
    	                }
                		continue;
                	}
                	routerId = router.getId();
                }
                String guestIp = null;
                
                if(forAccount)
                {
                	for(VlanVO vlanForAcc : vlansForAccount)
                	{
                		guestIp = _ipAddressDao.assignIpAddress(accountId, account.getDomainId(), vlanForAcc.getId(), false);
                		if(guestIp!=null)
                			break; //got an ip
                	}
                }
                else if(!forAccount && !forZone)
                {
                	//i.e. for pod
                	for(VlanVO vlanForPod : vlansForPod)
                	{
                		guestIp = _ipAddressDao.assignIpAddress(accountId, account.getDomainId(), vlanForPod.getId(), false);
                		if(guestIp!=null)
                			break;//got an ip
                	}
                }
                else
                {
                	//for zone
                	for(VlanVO vlanForZone : zoneWideVlans)
                	{
                		guestIp = _ipAddressDao.assignIpAddress(accountId, account.getDomainId(), vlanForZone.getId(), false);
                		if(guestIp!=null)
                			break;//found an ip
                	}
                }
                
                if (guestIp == null) {
                	s_logger.debug("No guest IP available in pod id=" + pod.first().getId());
                	avoids.add(pod.first().getId());
                	continue;
                }
                s_logger.debug("Acquired a guest IP, ip=" + guestIp);
                String guestMacAddress = macAddresses[0];
                String externalMacAddress = macAddresses[1];
                Long externalVlanDbId = null;
            
	            vm = new UserVmVO(vmId, name, templateId, guestOSId, accountId, account.getDomainId(),
	            		serviceOfferingId, guestMacAddress, guestIp, guestVlan.getVlanNetmask(),
	            		null, externalMacAddress, externalVlanDbId,
	            		routerId, pod.first().getId(), dataCenterId,
	            		offering.getOfferHA(), displayName, userData);
	            
	            if (diskOffering != null) {
                	vm.setMirroredVols(diskOffering.isMirrored());
                }
	
	            vm.setLastHostId(pod.second());
	            vm = _vmDao.persist(vm);
	            boolean addedToGroups = _networkGroupManager.addInstanceToGroups(vmId, networkGroups);
	            if (!addedToGroups) {
	            	s_logger.warn("Not all specified network groups can be found");
	            	_vmDao.expunge(vm.getId());
	            	throw new InvalidParameterValueException("Not all specified network groups can be found");
	            }
	            
	            vm = _vmDao.findById(vmId);
	            try {
	            	poolId = _storageMgr.createUserVM(account,  vm, template, dc, pod.first(), offering, diskOffering, a,size);
	            } catch (CloudRuntimeException e) {
	            	_vmDao.expunge(vmId);
	                _ipAddressDao.unassignIpAddress(guestIp);
	                s_logger.debug("Released a guest ip address because we could not find storage: ip=" + guestIp);
	                guestIp = null;
	                if (s_logger.isDebugEnabled()) {
	                    s_logger.debug("Unable to find storage host in pod " + pod.first().getName() + " (id:" + pod.first().getId() + "), checking other pods");
	                }
                	avoids.add(pod.first().getId());
	                continue; // didn't find a storage host in pod, go to the next pod
	            }
	            
	            EventVO event = new EventVO();
		        event.setUserId(userId);
		        event.setAccountId(accountId);
		        event.setType(EventTypes.EVENT_NET_IP_ASSIGN);
		        event.setParameters("guestIPaddress=" + guestIp + "\nvmName=" + vm.getName() +  "\ndcId=" + vm.getDataCenterId());
	            event.setDescription("acquired a public ip: " + guestIp);
	            _eventDao.persist(event);
	            
	            break; // if we got here, we found a host and can stop searching the pods
	        }
	
	        if (poolId == 0) {
	        	if(vm != null && vm.getName()!=null && vm.getDisplayName() != null)
	        	{
	        		if(!vm.getName().equals(vm.getDisplayName()))
	        			s_logger.debug("failed to create VM instance : " + name+"("+vm.getInstanceName()+")");
	        		else
	        			s_logger.debug("failed to create VM instance : " + name);
	        	}
	        	else
	        	{
	        		s_logger.debug("failed to create VM instance : " + name);
	        		throw new InternalErrorException("We could not find a suitable pool for creating this directly attached vm");
	        		
	        	}
	            _accountMgr.decrementResourceCount(account.getId(), ResourceType.user_vm);
	            _accountMgr.decrementResourceCount(account.getId(), ResourceType.volume, numVolumes);
	            return null;
	        }
	        
	        txn.start();
	        EventVO event = new EventVO();
	        event.setUserId(userId);
	        event.setAccountId(accountId);
	        event.setType(EventTypes.EVENT_VM_CREATE);
	        event.setStartId(startEventId);
	        event.setState(EventState.Completed);
	        String diskOfferingIdentifier = (diskOffering != null) ? String.valueOf(diskOffering.getId()) : "-1";
	        String eventParams = "id=" + vm.getId() + "\nvmName=" + vm.getName() + "\nsoId=" + vm.getServiceOfferingId() + "\ndoId=" + diskOfferingIdentifier + "\ntId=" + vm.getTemplateId() + "\ndcId=" + vm.getDataCenterId();
	        event.setParameters(eventParams);
	        if(!vm.getName().equals(vm.getDisplayName()))
	        	event.setDescription("successfully created VM instance : " + vm.getName()+"("+vm.getInstanceName()+")");
	        else
	        	event.setDescription("successfully created VM instance : " + vm.getName());
	        _eventDao.persist(event);
	        
	        _vmDao.updateIf(vm, Event.OperationSucceeded, null);
	        if (s_logger.isDebugEnabled()) {
	            s_logger.debug("vm created " + vmId);
	        }
	        txn.commit();
	
	        return _vmDao.findById(vmId);
	    } catch (Throwable th) {
            _accountMgr.decrementResourceCount(account.getId(), ResourceType.user_vm);
            _accountMgr.decrementResourceCount(account.getId(), ResourceType.volume, numVolumes);

	        s_logger.error("Unable to create vm", th);
	        throw new CloudRuntimeException("Unable to create vm: "+th.getMessage(), th);
	    }
	}
    
    @DB
    @Override
	public UserVmVO createDirectlyAttachedVMExternal(Long vmId, long userId, AccountVO account, DataCenterVO dc, ServiceOfferingVO offering, VMTemplateVO template, DiskOfferingVO diskOffering, String displayName, String userData, List<StoragePoolVO> a, List<NetworkGroupVO>  networkGroups, long startEventId, long size) throws InternalErrorException, ResourceAllocationException {
	    long accountId = account.getId();
	    long dataCenterId = dc.getId();
	    long serviceOfferingId = offering.getId();
	    long templateId = -1;
	    if (template != null)
	    	templateId = template.getId();
	    
	    if (s_logger.isDebugEnabled()) {
	        s_logger.debug("Creating directly attached vm for account id=" + account.getId() +
	        	", name="+ account.getAccountName() + "; dc=" + dc.getName() +
	        	"; offering=" + offering.getId() + "; diskOffering=" + ((diskOffering != null) ? diskOffering.getName() : "none") +
	        	"; template=" + templateId);
	    }
	    
	    // Determine the Guest OS Id
        long guestOSId;
        if (template != null) {
        	guestOSId = template.getGuestOSId();
        } else {
        	throw new InternalErrorException("No template or ISO was specified for the VM.");
        }
	    
        boolean isIso = Storage.ImageFormat.ISO.equals(template.getFormat());
        long numVolumes = (isIso || (diskOffering == null)) ? 1 : 2;
        
	    Transaction txn = Transaction.currentTxn();
	    try {
	        UserVmVO vm = null;
	        txn.start();
	        
	    	account = _accountDao.lock(accountId, true);
	    	if (account == null) {
	    		throw new InternalErrorException("Unable to lock up the account: " + accountId);
	    	}
	
	        // First check that the maximum number of UserVMs for the given accountId will not be exceeded
	        if (_accountMgr.resourceLimitExceeded(account, ResourceType.user_vm)) {
	        	ResourceAllocationException rae = new ResourceAllocationException("Maximum number of virtual machines for account: " + account.getAccountName() + " has been exceeded.");
	        	rae.setResourceType("vm");
	        	throw rae;
	        }
	    	
	    	final String name = VirtualMachineName.getVmName(vmId, accountId, _instance);
	
	        final String[] macAddresses = _dcDao.getNextAvailableMacAddressPair(dc.getId());
	        Long routerId = null;
	        long poolId = 0;
	        Pair<HostPodVO, Long> pod = null;
            Set<Long> avoids = new HashSet<Long>();
            while ((pod = _agentMgr.findPod(template, offering, dc, account.getId(), avoids)) != null) {
                if (s_logger.isDebugEnabled()) {
                    s_logger.debug("Attempting to create direct attached vm in pod " + pod.first().getName());
                }
              
                String guestMacAddress = macAddresses[0];
                String externalMacAddress = macAddresses[1];
                
                IpAddrAllocator.IpAddr publicIp = _IpAllocator.getPrivateIpAddress(guestMacAddress, dc.getId(), pod.first().getId());
                String publicIpAddr = null;
                String publicIpNetMask = null;
                if (publicIp == null) {
                	s_logger.debug("Failed to get public ip address from external dhcp server");
                } else {
                	publicIpAddr = publicIp.ipaddr;
                	publicIpNetMask = publicIp.netMask;
                }
	            vm = new UserVmVO(vmId, name, templateId, guestOSId, accountId, account.getDomainId(),
	            		serviceOfferingId, guestMacAddress, publicIpAddr, publicIpNetMask,
	            		null, externalMacAddress, null,
	            		routerId, pod.first().getId(), dataCenterId,
	            		offering.getOfferHA(), displayName, userData);
	            
	            if (diskOffering != null) {
                	vm.setMirroredVols(diskOffering.isMirrored());
                }
	
	            vm.setLastHostId(pod.second());
	            _vmDao.persist(vm);
	            _networkGroupManager.addInstanceToGroups(vmId, networkGroups);
	            
	            _accountMgr.incrementResourceCount(account.getId(), ResourceType.user_vm);
	            _accountMgr.incrementResourceCount(account.getId(), ResourceType.volume, numVolumes);
	            txn.commit();
	
	            vm = _vmDao.findById(vmId);
	            try {
	            	poolId = _storageMgr.createUserVM(account,  vm, template, dc, pod.first(), offering, diskOffering,a,size);
	            } catch (CloudRuntimeException e) {
	            	_vmDao.expunge(vmId);
	                _accountMgr.decrementResourceCount(account.getId(), ResourceType.user_vm);
	                _accountMgr.decrementResourceCount(account.getId(), ResourceType.volume, numVolumes);
	                if (s_logger.isDebugEnabled()) {
	                    s_logger.debug("Unable to find storage host in pod " + pod.first().getName() + " (id:" + pod.first().getId() + "), checking other pods");
	                }
                	avoids.add(pod.first().getId());
	                continue; // didn't find a storage host in pod, go to the next pod
	            }
	            break; // if we got here, we found a host and can stop searching the pods
	        }
	
	        if (poolId == 0) {
	        	if(vm != null && vm.getName()!=null && vm.getDisplayName() != null)
	        	{
	        		if(!vm.getName().equals(vm.getDisplayName()))
	        			s_logger.debug("failed to create VM instance : " + name+"("+vm.getDisplayName()+")");
	        		else
	        			s_logger.debug("failed to create VM instance : " + name);
	        	}
	        	else
	        	{
	        		s_logger.debug("failed to create VM instance : " + name);
	        	}

	            _accountMgr.decrementResourceCount(account.getId(), ResourceType.user_vm);
	            _accountMgr.decrementResourceCount(account.getId(), ResourceType.volume, numVolumes);
	            txn.commit();
	            return null;
	        }
	        txn.start();
	    	
	        EventVO event = new EventVO();
	        event.setUserId(userId);
	        event.setAccountId(accountId);
	        event.setType(EventTypes.EVENT_VM_CREATE);
	        event.setStartId(startEventId);
            event.setState(EventState.Completed);
	        String diskOfferingIdentifier = (diskOffering != null) ? String.valueOf(diskOffering.getId()) : "-1";
	        String eventParams = "id=" + vm.getId() + "\nvmName=" + vm.getName() + "\nsoId=" + vm.getServiceOfferingId() + "\ndoId=" + diskOfferingIdentifier + "\ntId=" + vm.getTemplateId() + "\ndcId=" + vm.getDataCenterId();
	        event.setParameters(eventParams);
	        if(!vm.getName().equals(vm.getDisplayName()))
	        	event.setDescription("successfully created VM instance : " + vm.getName()+"("+vm.getDisplayName()+")");
	        else
	        	event.setDescription("successfully created VM instance : " + vm.getName());
	        _eventDao.persist(event);
	        
	        _vmDao.updateIf(vm, Event.OperationSucceeded, null);
	        if (s_logger.isDebugEnabled()) {
	            s_logger.debug("vm created " + vmId);
	        }
	        txn.commit();
	
	        return _vmDao.findById(vmId);
	    } catch (ResourceAllocationException rae) {
            _accountMgr.decrementResourceCount(account.getId(), ResourceType.user_vm);
            _accountMgr.decrementResourceCount(account.getId(), ResourceType.volume, numVolumes);
	        if (s_logger.isInfoEnabled()) {
	            s_logger.info("Failed to create VM for account " + accountId + " due to maximum number of virtual machines exceeded.");
	        }
	    	throw rae;
	    } catch (Throwable th) {
            _accountMgr.decrementResourceCount(account.getId(), ResourceType.user_vm);
            _accountMgr.decrementResourceCount(account.getId(), ResourceType.volume, numVolumes);
	        s_logger.error("Unable to create vm", th);
	        throw new CloudRuntimeException("Unable to create vm", th);
	    }
	}

	protected class ExpungeTask implements Runnable {
    	UserVmManagerImpl _vmMgr;
    	public ExpungeTask(UserVmManagerImpl vmMgr) {
    		_vmMgr = vmMgr;
    	}

		@Override
        public void run() {
			GlobalLock scanLock = GlobalLock.getInternLock("UserVMExpunge");
			try {
				if(scanLock.lock(ACQUIRE_GLOBAL_LOCK_TIMEOUT_FOR_COOPERATION)) {
					try {
						reallyRun();
					} finally {
						scanLock.unlock();
					}
				}
			} finally {
				scanLock.releaseRef();
			}
		}
    	
    	public void reallyRun() {
    		try {
    			s_logger.info("UserVm Expunge Thread is running.");
				_vmMgr.expunge();
    		} catch (Exception e) {
    			s_logger.error("Caught the following Exception", e);
    		}
    	}
    }

	private static boolean isAdmin(short accountType) {
	    return ((accountType == Account.ACCOUNT_TYPE_ADMIN) ||
	            (accountType == Account.ACCOUNT_TYPE_DOMAIN_ADMIN) ||
	            (accountType == Account.ACCOUNT_TYPE_READ_ONLY_ADMIN));
	}
	
    @Override
    public void updateVirtualMachine(UpdateVMCmd cmd) {
        String displayName = cmd.getDisplayName();
        Boolean ha = cmd.getHaEnable();
        Long id = cmd.getId();
        Account account = (Account)UserContext.current().getAccountObject();
        Long userId = UserContext.current().getUserId();
    
        //Input validation
        UserVmVO vmInstance = null;
        
        // Verify input parameters
        try 
        {
        	vmInstance = _vmDao.findById(id.longValue());
        } 
        catch (Exception ex1) 
        {
        	throw new ServerApiException(BaseCmd.INTERNAL_ERROR, "unable to find virtual machine by id");
        }

        if (vmInstance == null) {
            throw new ServerApiException(BaseCmd.PARAM_ERROR, "unable to find virtual machine with id " + id);
        }

        userId = accountAndUserValidation(id, account, userId,vmInstance);  

    	if (displayName == null) {
    		displayName = vmInstance.getDisplayName();
    	}
    	
    	if (ha == null) {
    		ha = vmInstance.isHaEnabled();
    	}

    	long accountId = vmInstance.getAccountId();
        UserVmVO vm = _vmDao.findById(id);
        if (vm == null) {
            throw new CloudRuntimeException("Unable to find virual machine with id " + id);
        }

        boolean haEnabled = vm.isHaEnabled();
        _vmDao.updateVM(id, displayName, ha);
        if (haEnabled != ha) {
            String description = null;
            String type = null;
            if (ha) {
                description = "Successfully enabled HA for virtual machine " + vm.getName();
                type = EventTypes.EVENT_VM_ENABLE_HA;
            } else {
                description = "Successfully disabled HA for virtual machine " + vm.getName();
                type = EventTypes.EVENT_VM_DISABLE_HA;
            }
            // create a event for the change in HA Enabled flag
            EventUtils.saveEvent(userId, accountId, EventVO.LEVEL_INFO, type, description, null);
        }
    }

	@Override
	public boolean stopVirtualMachine(StopVMCmd cmd) throws ServerApiException{
		
		//Input validation
		Account account = (Account)UserContext.current().getAccountObject();
		Long userId = UserContext.current().getUserId();
		Long id = cmd.getId();
		
        //if account is removed, return error
        if(account!=null && account.getRemoved() != null)
        	throw new ServerApiException(BaseCmd.ACCOUNT_ERROR, "The account " + account.getId()+" is removed");
        		
        UserVmVO vmInstance = _vmDao.findById(id.longValue());
        if (vmInstance == null) {
        	throw new ServerApiException(BaseCmd.VM_INVALID_PARAM_ERROR, "unable to find a virtual machine with id " + id);
        }
        
        long eventId = EventUtils.saveScheduledEvent(userId, vmInstance.getAccountId(), EventTypes.EVENT_VM_STOP, "stopping Vm with Id: "+id);
        
        userId = accountAndUserValidation(id, account, userId, vmInstance);
   
        return stopVirtualMachine(userId, id, eventId);
	}

	@Override
	public UserVmVO startVirtualMachine(StartVMCmd cmd) throws StorageUnavailableException, ExecutionException, ConcurrentOperationException {
		//Input validation
		Account account = (Account)UserContext.current().getAccountObject();
		Long userId = UserContext.current().getUserId();
		Long id = cmd.getId();
		
        //if account is removed, return error
        if(account!=null && account.getRemoved() != null)
        	throw new ServerApiException(BaseCmd.ACCOUNT_ERROR, "The account " + account.getId()+" is removed");
        		
        UserVmVO vmInstance = _vmDao.findById(id.longValue());
        if (vmInstance == null) {
        	throw new ServerApiException(BaseCmd.VM_INVALID_PARAM_ERROR, "unable to find a virtual machine with id " + id);
        }

        long eventId = EventUtils.saveScheduledEvent(userId, vmInstance.getAccountId(), EventTypes.EVENT_VM_START, "Starting Vm with Id: "+id);
        
        userId = accountAndUserValidation(id, account, userId, vmInstance);
        
        return startVirtualMachine(userId, id, null, null, eventId);
		
	}

	@Override
	public boolean rebootVirtualMachine(RebootVMCmd cmd) {
        Account account = (Account)UserContext.current().getAccountObject();
        Long userId = UserContext.current().getUserId();
        Long vmId = cmd.getId();
        
        //Verify input parameters
        UserVmVO vmInstance = _vmDao.findById(vmId.longValue());
        if (vmInstance == null) {
        	throw new ServerApiException(BaseCmd.VM_INVALID_PARAM_ERROR, "unable to find a virtual machine with id " + vmId);
        }

        userId = accountAndUserValidation(vmId, account, userId, vmInstance);
        
        EventUtils.saveScheduledEvent(userId, vmInstance.getAccountId(), EventTypes.EVENT_VM_REBOOT, "Rebooting Vm with Id: "+vmId);
        
        boolean status = rebootVirtualMachine(userId, vmId);
        
        if(status)
        {
        	EventUtils.saveEvent(userId, vmInstance.getAccountId(), EventTypes.EVENT_VM_REBOOT, "Successfully rebooted vm with id:"+vmId);
        	return status;
        }
        else
        {
        	EventUtils.saveEvent(userId, vmInstance.getAccountId(), EventTypes.EVENT_VM_REBOOT, "Failed to reboot vm with id:"+vmId);
        	return status;
        }
	}

	@Override
	public boolean destroyVm(DestroyVMCmd cmd) {
	
        Account account = (Account)UserContext.current().getAccountObject();
        Long userId = UserContext.current().getUserId();
        Long vmId = cmd.getId();
        
        //Verify input parameters
        UserVmVO vmInstance = _vmDao.findById(vmId.longValue());
        if (vmInstance == null) {
        	throw new ServerApiException(BaseCmd.VM_INVALID_PARAM_ERROR, "unable to find a virtual machine with id " + vmId);
        }

        userId = accountAndUserValidation(vmId, account, userId, vmInstance);
        
        EventUtils.saveScheduledEvent(userId, vmInstance.getAccountId(), EventTypes.EVENT_VM_DESTROY, "Destroying Vm with Id: "+vmId);
        
        boolean status = destroyVirtualMachine(userId, vmId);
        
        if(status)
        {
        	EventUtils.saveEvent(userId, vmInstance.getAccountId(), EventTypes.EVENT_VM_DESTROY, "Successfully destroyed vm with id:"+vmId);
        	return status;
        }
        else
        {
        	EventUtils.saveEvent(userId, vmInstance.getAccountId(), EventTypes.EVENT_VM_DESTROY, "Failed to destroy vm with id:"+vmId);
        	return status;
        }
	}

    @Override @DB
    public InstanceGroupVO createVmGroup(CreateVMGroupCmd cmd) throws InvalidParameterValueException, PermissionDeniedException {
        Account account = (Account)UserContext.current().getAccountObject();
        Long domainId = cmd.getDomainId();
        String accountName = cmd.getAccountName();
        Long accountId = null;
        String groupName = cmd.getGroupName();

        if (account != null) {
            if (isAdmin(account.getType())) {
                if ((domainId != null) && (accountName != null)) {
                    if (!_domainDao.isChildDomain(account.getDomainId(), domainId)) {
                        throw new PermissionDeniedException("Unable to create vm group in domain " + domainId + ", permission denied.");
                    }

                    Account userAccount = _accountDao.findActiveAccount(accountName, domainId);
                    if (userAccount != null) {
                        accountId = userAccount.getId();
                    } else {
                        throw new InvalidParameterValueException("Failed to create vm group " + groupName + ", unable to find account " + accountName + " in domain " + domainId);
                    }
                } else {
                    // the admin must be creating the vm group
                    accountId = account.getId();
                }
            } else {
                accountId = account.getId();
            }
        }

        if (accountId == null) {
            throw new InvalidParameterValueException("Failed to create vm group " + groupName + ", unable to find account for which to create a group.");
        }

        //Check if name is already in use by this account
        boolean isNameInUse = _vmGroupDao.isNameInUse(accountId, groupName);

        if (isNameInUse) {
            throw new InvalidParameterValueException("Unable to create vm group, a group with name " + groupName + " already exisits for account " + accountId);
        }

        return createVmGroup(groupName, accountId);
    }

    @DB
	private InstanceGroupVO createVmGroup(String groupName, long accountId) {
        Account account = null;
	    final Transaction txn = Transaction.currentTxn();
		txn.start();
		try {
			account = _accountDao.acquire(accountId); //to ensure duplicate vm group names are not created.
			if (account == null) {
				s_logger.warn("Failed to acquire lock on account");
				return null;
			}
			InstanceGroupVO group = _vmGroupDao.findByAccountAndName(accountId, groupName);
			if (group == null){
				group = new InstanceGroupVO(groupName, accountId);
				group =  _vmGroupDao.persist(group);
			}
			return group;
		} finally {
			if (account != null) {
				_accountDao.release(accountId);
			}
			txn.commit();
		}
    }

    @Override
    public boolean deleteVmGroup(DeleteVMGroupCmd cmd) throws InvalidParameterValueException, PermissionDeniedException {
        Account account = (Account)UserContext.current().getAccountObject();
        Long groupId = cmd.getId();

        // Verify input parameters
        InstanceGroupVO group = _vmGroupDao.findById(groupId);
        if ((group == null) || (group.getRemoved() != null)) {
            throw new InvalidParameterValueException("unable to find a vm group with id " + groupId);
        }

        if (account != null) {
            Account tempAccount = _accountDao.findById(group.getAccountId());
            if (!isAdmin(account.getType()) && (account.getId() != group.getAccountId())) {
                throw new PermissionDeniedException("unable to find a group with id " + groupId);
            } else if (!_domainDao.isChildDomain(account.getDomainId(), tempAccount.getDomainId())) {
                throw new PermissionDeniedException("Invalid group id (" + groupId + ") given, unable to update the group.");
            }
        }

        return deleteVmGroup(groupId);
    }

    @Override
    public boolean deleteVmGroup(long groupId) {    	
    	//delete all the mappings from group_vm_map table
        List<InstanceGroupVMMapVO> groupVmMaps = _groupVMMapDao.listByGroupId(groupId);
        for (InstanceGroupVMMapVO groupMap : groupVmMaps) {
	        SearchCriteria<InstanceGroupVMMapVO> sc = _groupVMMapDao.createSearchCriteria();
	        sc.addAnd("instanceId", SearchCriteria.Op.EQ, groupMap.getInstanceId());
	        _groupVMMapDao.expunge(sc);
        }
    	
    	if (_vmGroupDao.remove(groupId)) {
    		return true;
    	} else {
    		return false;
    	}
    }

	@Override @DB
	public boolean addInstanceToGroup(long userVmId, String groupName) {		
		UserVmVO vm = _vmDao.findById(userVmId);

        InstanceGroupVO group = _vmGroupDao.findByAccountAndName(vm.getAccountId(), groupName);
    	//Create vm group if the group doesn't exist for this account
        if (group == null) {
        	group = createVmGroup(groupName, vm.getAccountId());
        }

		if (group != null) {
			final Transaction txn = Transaction.currentTxn();
			txn.start();
			UserVm userVm = _vmDao.acquire(userVmId);
			if (userVm == null) {
				s_logger.warn("Failed to acquire lock on user vm id=" + userVmId);
			}
			try {
				//don't let the group be deleted when we are assigning vm to it.
				InstanceGroupVO ngrpLock = _vmGroupDao.lock(group.getId(), false);
				if (ngrpLock == null) {
					s_logger.warn("Failed to acquire lock on vm group id=" + group.getId() + " name=" + group.getName());
					txn.rollback();
					return false;
				}
				
				//Currently don't allow to assign a vm to more than one group
				if (_groupVMMapDao.listByInstanceId(userVmId) != null) {
					//Delete all mappings from group_vm_map table
			        List<InstanceGroupVMMapVO> groupVmMaps = _groupVMMapDao.listByInstanceId(userVmId);
			        for (InstanceGroupVMMapVO groupMap : groupVmMaps) {
				        SearchCriteria<InstanceGroupVMMapVO> sc = _groupVMMapDao.createSearchCriteria();
				        sc.addAnd("instanceId", SearchCriteria.Op.EQ, groupMap.getInstanceId());
				        _groupVMMapDao.expunge(sc);
			        }
				}
				InstanceGroupVMMapVO groupVmMapVO = new InstanceGroupVMMapVO(group.getId(), userVmId);
				_groupVMMapDao.persist(groupVmMapVO);
				
				txn.commit();
				return true;
			} finally {
				if (userVm != null) {
					_vmDao.release(userVmId);
				}
			}
	    }
		return false;
	}
	
	@Override
	public InstanceGroupVO getGroupForVm(long vmId) {
		//TODO - in future releases vm can be assigned to multiple groups; but currently return just one group per vm
		try {
			List<InstanceGroupVMMapVO> groupsToVmMap =  _groupVMMapDao.listByInstanceId(vmId);

            if(groupsToVmMap != null && groupsToVmMap.size() != 0){
            	InstanceGroupVO group = _vmGroupDao.findById(groupsToVmMap.get(0).getGroupId());
            	return group;
            } else {
            	return null;
            }
		}
		catch (Exception e){
			s_logger.warn("Error trying to get group for a vm: "+e);
			return null;
		}
	}
	
	@Override
	public void removeInstanceFromGroup(long vmId) {
		try {
			List<InstanceGroupVMMapVO> groupVmMaps = _groupVMMapDao.listByInstanceId(vmId);
	        for (InstanceGroupVMMapVO groupMap : groupVmMaps) {
		        SearchCriteria<InstanceGroupVMMapVO> sc = _groupVMMapDao.createSearchCriteria();
		        sc.addAnd("instanceId", SearchCriteria.Op.EQ, groupMap.getInstanceId());
		        _groupVMMapDao.expunge(sc);
	        }
		} catch (Exception e){
			s_logger.warn("Error trying to remove vm from group: "+e);
		}
	}
}<|MERGE_RESOLUTION|>--- conflicted
+++ resolved
@@ -20,6 +20,7 @@
 import java.util.ArrayList;
 import java.util.Date;
 import java.util.Enumeration;
+import java.util.Formatter;
 import java.util.HashMap;
 import java.util.HashSet;
 import java.util.Iterator;
@@ -49,21 +50,17 @@
 import com.cloud.agent.api.CreatePrivateTemplateFromVolumeCommand;
 import com.cloud.agent.api.GetVmStatsAnswer;
 import com.cloud.agent.api.GetVmStatsCommand;
-import com.cloud.agent.api.ManageSnapshotAnswer;
 import com.cloud.agent.api.ManageSnapshotCommand;
 import com.cloud.agent.api.MigrateCommand;
 import com.cloud.agent.api.PrepareForMigrationCommand;
 import com.cloud.agent.api.RebootAnswer;
 import com.cloud.agent.api.RebootCommand;
+import com.cloud.agent.api.SnapshotCommand;
 import com.cloud.agent.api.StartCommand;
 import com.cloud.agent.api.StopCommand;
 import com.cloud.agent.api.VmStatsEntry;
 import com.cloud.agent.api.storage.CreatePrivateTemplateAnswer;
-<<<<<<< HEAD
-import com.cloud.agent.api.storage.CreatePrivateTemplateCommand;
 import com.cloud.agent.manager.AgentManager;
-=======
->>>>>>> cde98c9b
 import com.cloud.alert.AlertManager;
 import com.cloud.api.BaseCmd;
 import com.cloud.api.ServerApiException;
@@ -125,7 +122,6 @@
 import com.cloud.host.HostVO;
 import com.cloud.host.dao.DetailsDao;
 import com.cloud.host.dao.HostDao;
-import com.cloud.hypervisor.Hypervisor;
 import com.cloud.hypervisor.Hypervisor.HypervisorType;
 import com.cloud.network.FirewallRuleVO;
 import com.cloud.network.IPAddressVO;
@@ -148,8 +144,6 @@
 import com.cloud.service.dao.ServiceOfferingDao;
 import com.cloud.storage.DiskOfferingVO;
 import com.cloud.storage.GuestOSVO;
-import com.cloud.storage.Snapshot;
-import com.cloud.storage.Snapshot.SnapshotType;
 import com.cloud.storage.SnapshotVO;
 import com.cloud.storage.Storage;
 import com.cloud.storage.Storage.ImageFormat;
@@ -171,9 +165,9 @@
 import com.cloud.storage.dao.VMTemplateDao;
 import com.cloud.storage.dao.VMTemplateHostDao;
 import com.cloud.storage.dao.VolumeDao;
-import com.cloud.user.Account;
 import com.cloud.storage.snapshot.SnapshotManager;
 import com.cloud.template.VirtualMachineTemplate.BootloaderType;
+import com.cloud.user.Account;
 import com.cloud.user.AccountManager;
 import com.cloud.user.AccountVO;
 import com.cloud.user.User;
@@ -183,7 +177,6 @@
 import com.cloud.user.dao.UserDao;
 import com.cloud.user.dao.UserStatisticsDao;
 import com.cloud.uservm.UserVm;
-import com.cloud.utils.DateUtil;
 import com.cloud.utils.NumbersUtil;
 import com.cloud.utils.Pair;
 import com.cloud.utils.PasswordGenerator;
@@ -680,14 +673,11 @@
     	Answer answer = null;
     	
     	if (sendCommand) {
-<<<<<<< HEAD
 			AttachVolumeCommand cmd = new AttachVolumeCommand(false, vm.getInstanceName(), volume.getPoolType(), volume.getFolder(), volume.getPath(), volume.getName(), cmmd.getDeviceId() != null ? cmmd.getDeviceId() : volume.getDeviceId());
-=======
-			AttachVolumeCommand cmd = new AttachVolumeCommand(false, vm.getInstanceName(), volume.getPoolType(), volume.getFolder(), volume.getPath(), volume.getName(), deviceId!=0 ? deviceId : volume.getDeviceId());
-    			StoragePoolVO volumePool = _storagePoolDao.findById(volume.getPoolId());
+
+			StoragePoolVO volumePool = _storagePoolDao.findById(volume.getPoolId());
 			cmd.setPoolUuid(volumePool.getUuid());
->>>>>>> cde98c9b
-			
+
 			try {
     			answer = _agentMgr.send(vm.getHostId(), cmd);
     		} catch (Exception e) {
@@ -2670,13 +2660,6 @@
             }
         }
     }
-<<<<<<< HEAD
-=======
-    
-    @Override
-    public VMTemplateVO createPrivateTemplateRecord(Long userId, long volumeId, String name, String description, long guestOSId, Boolean requiresHvm, Integer bits, Boolean passwordEnabled, boolean isPublic, boolean featured)
-    	throws InvalidParameterValueException {
->>>>>>> cde98c9b
 
     @Override
     public VMTemplateVO createPrivateTemplateRecord(CreateTemplateCmd cmd) throws InvalidParameterValueException, PermissionDeniedException {
@@ -2718,7 +2701,6 @@
             throw new InvalidParameterValueException("Volume with ID: " + volumeId + " does not exist");
     	}
 
-<<<<<<< HEAD
         if (!isAdmin) {
             if (account.getId() != volume.getAccountId()) {
                 throw new PermissionDeniedException("Unable to create a template from volume with id " + volumeId + ", permission denied.");
@@ -2749,9 +2731,7 @@
     	Boolean isPublic = cmd.isPublic();
     	Boolean featured = cmd.isFeatured();
 
-=======
     	HypervisorType hyperType = _volsDao.getHypervisorType(volumeId);
->>>>>>> cde98c9b
     	int bitsValue = ((bits == null) ? 64 : bits.intValue());
     	boolean requiresHvmValue = ((requiresHvm == null) ? true : requiresHvm.booleanValue());
     	boolean passwordEnabledValue = ((passwordEnabled == null) ? false : passwordEnabled.booleanValue());
@@ -2820,7 +2800,6 @@
     }
 
     @Override @DB
-<<<<<<< HEAD
     public VMTemplateVO createPrivateTemplate(CreateTemplateCmd command) throws InternalErrorException {
         Long userId = UserContext.current().getUserId();
         if (userId == null) {
@@ -2837,11 +2816,6 @@
 
             // Set the volumeId to that of the snapshot. All further input parameter checks will be done w.r.t the volume.
             volumeId = snapshot.getVolumeId();
-        } else {
-            // We are create private template from volume. Create a snapshot, copy the vhd chain of the disk to secondary storage. 
-            // For template snapshot, we use a separate snapshot method.
-            snapshot = createTemplateSnapshot(userId, volumeId);
-            snapshotId = snapshot.getId();
         }
         
         // The volume below could be destroyed or removed.
@@ -2858,79 +2832,31 @@
             throw new InternalErrorException(msg);
         }
 
+        SnapshotCommand cmd = null;        
         VMTemplateVO privateTemplate = null;
     	long templateId = command.getId();
+    	long zoneId = volume.getDataCenterId();
+    	String uniqueName = getRandomPrivateTemplateName();
+
+    	HostVO secondaryStorageHost = _storageMgr.getSecondaryStorageHost(zoneId);
+        String secondaryStorageURL = _storageMgr.getSecondaryStorageURL(zoneId);
+        if (secondaryStorageHost == null || secondaryStorageURL == null) {
+            throw new CloudRuntimeException("Did not find the secondary storage URL in the database for zoneId "
+                    + zoneId);
+        }
+
         if (snapshotId != null) {
             volume = _volsDao.findById(volumeId);
             StringBuilder userFolder = new StringBuilder();
             Formatter userFolderFormat = new Formatter(userFolder);
             userFolderFormat.format("u%06d", snapshot.getAccountId());
 
-            String uniqueName = getRandomPrivateTemplateName();
             String name = command.getTemplateName();
-
-            long zoneId = volume.getDataCenterId();
-            HostVO secondaryStorageHost = _storageMgr.getSecondaryStorageHost(zoneId);
-=======
-    public VMTemplateVO createPrivateTemplate(VMTemplateVO template, Long userId, Long snapshotId, Long volumeId, String name, String description) {
-        String uniqueName = getRandomPrivateTemplateName();
-        VMTemplateVO privateTemplate = null;
-        long templateId = template.getId();
-        VolumeVO volume = null;
-        long zoneId;
-        HostVO secondaryStorageHost;
-        
-        Command cmd = null;
-        if( snapshotId != null ) {
-            SnapshotVO snapshot = _snapshotDao.findById(snapshotId);
-            if( snapshot == null ) {
-                throw new CloudRuntimeException("Unable to find snapshot for Id " + snapshotId);
-            }
             String backupSnapshotUUID = snapshot.getBackupSnapshotId();
             if (backupSnapshotUUID == null) {
                 throw new CloudRuntimeException("Unable to create private template from snapshot " + snapshotId + " due to there is no backupSnapshotUUID for this snapshot");
             }
-            Long origVolumeId = snapshot.getVolumeId();
-            volume = _volsDao.findById(volumeId);
-            zoneId = volume.getDataCenterId();
-            secondaryStorageHost = _storageMgr.getSecondaryStorageHost(zoneId);
->>>>>>> cde98c9b
-            String secondaryStorageURL = _storageMgr.getSecondaryStorageURL(zoneId);
-
-            if (secondaryStorageHost == null || secondaryStorageURL == null) {
-                throw new CloudRuntimeException("Did not find the secondary storage URL in the database for zoneId "
-                        + zoneId);
-            }
-
-<<<<<<< HEAD
-                
-                if (ImageFormat.ISO != _snapshotMgr.getImageFormat(volumeId)) {
-                    Long origTemplateId = volume.getTemplateId();
-                    VMTemplateHostVO vmTemplateHostVO = _templateHostDao.findByHostTemplate(secondaryStorageHost.getId(), origTemplateId);
-                    origTemplateInstallPath = vmTemplateHostVO.getInstallPath();
-                }
-                
-                cmd = new CreatePrivateTemplateFromSnapshotCommand(_storageMgr.getPrimaryStorageNameLabel(volume),
-                                                                   secondaryStorageURL,
-                                                                   dcId,
-                                                                   accountId,
-                                                                   volumeId,
-                                                                   backupSnapshotUUID,
-                                                                   snapshot.getName(),
-                                                                   origTemplateInstallPath,
-                                                                   templateId,
-                                                                   name);
-            } else {
-                cmd = new CreatePrivateTemplateCommand(secondaryStorageURL,
-                                                       templateId,
-                                                       volume.getAccountId(),
-                                                       name,
-                                                       uniqueName,
-                                                       _storageMgr.getPrimaryStorageNameLabel(volume),
-                                                       snapshot.getPath(),
-                                                       snapshot.getName(),
-                                                       userFolder.toString());
-=======
+
             // We are creating a private template from a snapshot which has been
             // backed up to secondary storage.
             Long dcId = volume.getDataCenterId();
@@ -2939,9 +2865,9 @@
             String origTemplateInstallPath = null;
 
             cmd = new CreatePrivateTemplateFromSnapshotCommand(_storageMgr.getPrimaryStorageNameLabel(volume),
-                    secondaryStorageURL, dcId, accountId, origVolumeId, backupSnapshotUUID, snapshot.getName(),
+                    secondaryStorageURL, dcId, accountId, snapshot.getVolumeId(), backupSnapshotUUID, snapshot.getName(),
                     origTemplateInstallPath, templateId, name);
-        } else if( volumeId != null ) {
+        } else if (volumeId != null) {
             volume = _volsDao.findById(volumeId);
             if( volume == null ) {
                 throw new CloudRuntimeException("Unable to find volume for Id " + volumeId);
@@ -2951,18 +2877,10 @@
             State vmState = vm.getState();
             if( !vmState.equals(State.Stopped) && !vmState.equals(State.Destroyed)) {
                 throw new CloudRuntimeException("Please put VM " + vm.getName() + " into Stopped state first");
->>>>>>> cde98c9b
-            }
-            
-            zoneId = volume.getDataCenterId();
-            secondaryStorageHost = _storageMgr.getSecondaryStorageHost(zoneId);
-            String secondaryStorageURL = _storageMgr.getSecondaryStorageURL(zoneId);
-
-            if (secondaryStorageHost == null || secondaryStorageURL == null) {
-                throw new CloudRuntimeException("Did not find the secondary storage URL in the database for zoneId " + zoneId);
-            }
+            }
+
             cmd = new CreatePrivateTemplateFromVolumeCommand(secondaryStorageURL, templateId, volume.getAccountId(),
-                    name, uniqueName, volume.getPath());
+                    command.getTemplateName(), uniqueName, volume.getPath());
 
         } else {
             throw new CloudRuntimeException("Creating private Template need to specify snapshotId or volumeId");
@@ -2975,27 +2893,6 @@
                 .getPoolId(), cmd, null);
 
         if ((answer != null) && answer.getResult()) {
-
-<<<<<<< HEAD
-                _templateDao.update(templateId, privateTemplate);
-
-                // add template zone ref for this template
-                _templateDao.addTemplateToZone(privateTemplate, zoneId);
-                VMTemplateHostVO templateHostVO = new VMTemplateHostVO(secondaryStorageHost.getId(), templateId);
-                templateHostVO.setDownloadPercent(100);
-                templateHostVO.setDownloadState(Status.DOWNLOADED);
-                templateHostVO.setInstallPath(answer.getPath());
-                templateHostVO.setLastUpdated(new Date());
-                templateHostVO.setSize(answer.getVirtualSize());
-                _templateHostDao.persist(templateHostVO);                
-                
-                // Increment the number of templates
-                _accountMgr.incrementResourceCount(volume.getAccountId(), ResourceType.template);
-            } else {                
-                // Remove the template record
-                _templateDao.remove(templateId);
-            }
-=======
             privateTemplate = _templateDao.findById(templateId);
             Long origTemplateId = volume.getTemplateId();
             VMTemplateVO origTemplate = null;
@@ -3046,7 +2943,6 @@
             // Remove the template record
             _templateDao.remove(templateId);
             throw new CloudRuntimeException("Creating private Template failed due to " + answer.getDetails());
->>>>>>> cde98c9b
         }
 
         return privateTemplate;
