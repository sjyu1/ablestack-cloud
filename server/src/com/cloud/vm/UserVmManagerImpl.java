// Licensed to the Apache Software Foundation (ASF) under one
// or more contributor license agreements.  See the NOTICE file
// distributed with this work for additional information
// regarding copyright ownership.  The ASF licenses this file
// to you under the Apache License, Version 2.0 (the
// "License"); you may not use this file except in compliance
// with the License.  You may obtain a copy of the License at
//
//   http://www.apache.org/licenses/LICENSE-2.0
//
// Unless required by applicable law or agreed to in writing,
// software distributed under the License is distributed on an
// "AS IS" BASIS, WITHOUT WARRANTIES OR CONDITIONS OF ANY
// KIND, either express or implied.  See the License for the
// specific language governing permissions and limitations
// under the License.
package com.cloud.vm;

import java.util.ArrayList;
import java.util.Date;
import java.util.HashMap;
import java.util.HashSet;
import java.util.List;
import java.util.Map;
import java.util.Set;
import java.util.UUID;
import java.util.concurrent.Executors;
import java.util.concurrent.ScheduledExecutorService;
import java.util.concurrent.TimeUnit;

import javax.ejb.Local;
import javax.inject.Inject;
import javax.naming.ConfigurationException;

import org.apache.cloudstack.acl.ControlledEntity.ACLType;
import org.apache.cloudstack.acl.SecurityChecker.AccessType;
import org.apache.cloudstack.affinity.AffinityGroupVO;
import org.apache.cloudstack.affinity.dao.AffinityGroupDao;
import org.apache.cloudstack.affinity.dao.AffinityGroupVMMapDao;
import org.apache.cloudstack.api.BaseCmd.HTTPMethod;
import org.apache.cloudstack.api.command.admin.vm.AssignVMCmd;
import org.apache.cloudstack.api.command.admin.vm.RecoverVMCmd;
import org.apache.cloudstack.api.command.user.vm.AddNicToVMCmd;
import org.apache.cloudstack.api.command.user.vm.DeployVMCmd;
import org.apache.cloudstack.api.command.user.vm.DestroyVMCmd;
import org.apache.cloudstack.api.command.user.vm.RebootVMCmd;
import org.apache.cloudstack.api.command.user.vm.RemoveNicFromVMCmd;
import org.apache.cloudstack.api.command.user.vm.ResetVMPasswordCmd;
import org.apache.cloudstack.api.command.user.vm.ResetVMSSHKeyCmd;
import org.apache.cloudstack.api.command.user.vm.RestoreVMCmd;
import org.apache.cloudstack.api.command.user.vm.ScaleVMCmd;
import org.apache.cloudstack.api.command.user.vm.StartVMCmd;
import org.apache.cloudstack.api.command.user.vm.UpdateDefaultNicForVMCmd;
import org.apache.cloudstack.api.command.user.vm.UpdateVMCmd;
import org.apache.cloudstack.api.command.user.vm.UpgradeVMCmd;
import org.apache.cloudstack.api.command.user.vmgroup.CreateVMGroupCmd;
import org.apache.cloudstack.api.command.user.vmgroup.DeleteVMGroupCmd;
import org.apache.cloudstack.engine.cloud.entity.api.VirtualMachineEntity;
import org.apache.cloudstack.engine.service.api.OrchestrationService;
import org.apache.cloudstack.storage.datastore.db.PrimaryDataStoreDao;
import org.apache.cloudstack.storage.datastore.db.StoragePoolVO;
import org.apache.commons.codec.binary.Base64;
import org.apache.log4j.Logger;

import com.cloud.agent.AgentManager;
import com.cloud.agent.AgentManager.OnError;
import com.cloud.agent.api.Answer;
import com.cloud.agent.api.GetVmStatsAnswer;
import com.cloud.agent.api.GetVmStatsCommand;
import com.cloud.agent.api.PlugNicAnswer;
import com.cloud.agent.api.PlugNicCommand;
import com.cloud.agent.api.StartAnswer;
import com.cloud.agent.api.StopAnswer;
import com.cloud.agent.api.UnPlugNicAnswer;
import com.cloud.agent.api.UnPlugNicCommand;
import com.cloud.agent.api.VmStatsEntry;
import com.cloud.agent.api.to.NicTO;
import com.cloud.agent.api.to.VirtualMachineTO;
import com.cloud.agent.api.to.VolumeTO;
import com.cloud.agent.manager.Commands;
import com.cloud.alert.AlertManager;
import com.cloud.api.ApiDBUtils;
import com.cloud.api.query.dao.UserVmJoinDao;
import com.cloud.api.query.vo.UserVmJoinVO;
import com.cloud.async.AsyncJobManager;
import com.cloud.capacity.CapacityManager;
import com.cloud.configuration.Config;
import com.cloud.configuration.ConfigurationManager;
import com.cloud.configuration.Resource.ResourceType;
import com.cloud.configuration.dao.ConfigurationDao;
import com.cloud.dc.DataCenter;
import com.cloud.dc.DataCenter.NetworkType;
import com.cloud.dc.DataCenterVO;
import com.cloud.dc.HostPodVO;
import com.cloud.dc.dao.ClusterDao;
import com.cloud.dc.dao.DataCenterDao;
import com.cloud.dc.dao.HostPodDao;
import com.cloud.deploy.DataCenterDeployment;
import com.cloud.deploy.DeployDestination;
import com.cloud.deploy.DeployPlannerSelector;
import com.cloud.deploy.DeploymentPlanner.ExcludeList;
import com.cloud.domain.DomainVO;
import com.cloud.domain.dao.DomainDao;
import com.cloud.event.ActionEvent;
import com.cloud.event.EventTypes;
import com.cloud.event.UsageEventUtils;
import com.cloud.event.dao.UsageEventDao;
import com.cloud.exception.AgentUnavailableException;
import com.cloud.exception.CloudException;
import com.cloud.exception.ConcurrentOperationException;
import com.cloud.exception.InsufficientCapacityException;
import com.cloud.exception.InvalidParameterValueException;
import com.cloud.exception.ManagementServerException;
import com.cloud.exception.OperationTimedoutException;
import com.cloud.exception.PermissionDeniedException;
import com.cloud.exception.ResourceAllocationException;
import com.cloud.exception.ResourceUnavailableException;
import com.cloud.exception.StorageUnavailableException;
import com.cloud.exception.VirtualMachineMigrationException;
import com.cloud.ha.HighAvailabilityManager;
import com.cloud.host.Host;
import com.cloud.host.HostVO;
import com.cloud.host.dao.HostDao;
import com.cloud.hypervisor.Hypervisor.HypervisorType;
import com.cloud.hypervisor.HypervisorCapabilitiesVO;
import com.cloud.hypervisor.dao.HypervisorCapabilitiesDao;
import com.cloud.network.Network;
import com.cloud.network.Network.IpAddresses;
import com.cloud.network.Network.Provider;
import com.cloud.network.Network.Service;
import com.cloud.network.NetworkManager;
import com.cloud.network.NetworkModel;
import com.cloud.network.Networks.TrafficType;
import com.cloud.network.PhysicalNetwork;
import com.cloud.network.dao.FirewallRulesDao;
import com.cloud.network.dao.IPAddressDao;
import com.cloud.network.dao.IPAddressVO;
import com.cloud.network.dao.LoadBalancerVMMapDao;
import com.cloud.network.dao.LoadBalancerVMMapVO;
import com.cloud.network.dao.NetworkDao;
import com.cloud.network.dao.NetworkServiceMapDao;
import com.cloud.network.dao.NetworkVO;
import com.cloud.network.dao.PhysicalNetworkDao;
import com.cloud.network.element.UserDataServiceProvider;
import com.cloud.network.guru.NetworkGuru;
import com.cloud.network.lb.LoadBalancingRulesManager;
import com.cloud.network.rules.FirewallManager;
import com.cloud.network.rules.FirewallRuleVO;
import com.cloud.network.rules.PortForwardingRuleVO;
import com.cloud.network.rules.RulesManager;
import com.cloud.network.rules.dao.PortForwardingRulesDao;
import com.cloud.network.security.SecurityGroup;
import com.cloud.network.security.SecurityGroupManager;
import com.cloud.network.security.dao.SecurityGroupDao;
import com.cloud.network.security.dao.SecurityGroupVMMapDao;
import com.cloud.network.vpc.VpcManager;
import com.cloud.network.vpc.dao.VpcDao;
import com.cloud.offering.NetworkOffering;
import com.cloud.offering.NetworkOffering.Availability;
import com.cloud.offering.ServiceOffering;
import com.cloud.offerings.NetworkOfferingVO;
import com.cloud.offerings.dao.NetworkOfferingDao;
import com.cloud.org.Cluster;
import com.cloud.org.Grouping;
import com.cloud.projects.Project.ListProjectResourcesCriteria;
import com.cloud.projects.ProjectManager;
import com.cloud.resource.ResourceManager;
import com.cloud.resource.ResourceState;
import com.cloud.server.Criteria;
import com.cloud.service.ServiceOfferingVO;
import com.cloud.service.dao.ServiceOfferingDao;
import com.cloud.storage.DiskOfferingVO;
import com.cloud.storage.GuestOSCategoryVO;
import com.cloud.storage.GuestOSVO;
import com.cloud.storage.SnapshotVO;
import com.cloud.storage.Storage;
import com.cloud.storage.Storage.ImageFormat;
import com.cloud.storage.Storage.StoragePoolType;
import com.cloud.storage.Storage.TemplateType;
import com.cloud.storage.StorageManager;
import com.cloud.storage.StoragePool;
import com.cloud.storage.StoragePoolStatus;
import com.cloud.storage.VMTemplateVO;
import com.cloud.storage.VMTemplateZoneVO;
import com.cloud.storage.Volume;
import com.cloud.storage.VolumeManager;
import com.cloud.storage.VolumeVO;
import com.cloud.storage.dao.DiskOfferingDao;
import com.cloud.storage.dao.GuestOSCategoryDao;
import com.cloud.storage.dao.GuestOSDao;
import com.cloud.storage.dao.SnapshotDao;
import com.cloud.storage.dao.VMTemplateDao;
import com.cloud.storage.dao.VMTemplateDetailsDao;
import com.cloud.storage.dao.VMTemplateZoneDao;
import com.cloud.storage.dao.VolumeDao;
import com.cloud.storage.dao.VolumeHostDao;
import com.cloud.storage.snapshot.SnapshotManager;
import com.cloud.tags.dao.ResourceTagDao;
import com.cloud.template.TemplateManager;
import com.cloud.template.VirtualMachineTemplate;
import com.cloud.template.VirtualMachineTemplate.BootloaderType;
import com.cloud.user.Account;
import com.cloud.user.AccountManager;
import com.cloud.user.AccountService;
import com.cloud.user.AccountVO;
import com.cloud.user.ResourceLimitService;
import com.cloud.user.SSHKeyPair;
import com.cloud.user.SSHKeyPairVO;
import com.cloud.user.User;
import com.cloud.user.UserContext;
import com.cloud.user.UserVO;
import com.cloud.user.dao.AccountDao;
import com.cloud.user.dao.SSHKeyPairDao;
import com.cloud.user.dao.UserDao;
import com.cloud.uservm.UserVm;
import com.cloud.utils.Journal;
import com.cloud.utils.NumbersUtil;
import com.cloud.utils.Pair;
import com.cloud.utils.PasswordGenerator;
import com.cloud.utils.component.ManagerBase;
import com.cloud.utils.concurrency.NamedThreadFactory;
import com.cloud.utils.crypt.RSAHelper;
import com.cloud.utils.db.DB;
import com.cloud.utils.db.Filter;
import com.cloud.utils.db.GlobalLock;
import com.cloud.utils.db.SearchBuilder;
import com.cloud.utils.db.SearchCriteria;
import com.cloud.utils.db.SearchCriteria.Func;
import com.cloud.utils.db.Transaction;
import com.cloud.utils.exception.CloudRuntimeException;
import com.cloud.utils.exception.ExecutionException;
import com.cloud.utils.fsm.NoTransitionException;
import com.cloud.utils.net.NetUtils;
import com.cloud.vm.VirtualMachine.State;
import com.cloud.vm.dao.InstanceGroupDao;
import com.cloud.vm.dao.InstanceGroupVMMapDao;
import com.cloud.vm.dao.NicDao;
import com.cloud.vm.dao.UserVmCloneSettingDao;
import com.cloud.vm.dao.UserVmDao;
import com.cloud.vm.dao.UserVmDetailsDao;
import com.cloud.vm.dao.VMInstanceDao;
import com.cloud.vm.snapshot.VMSnapshot;
import com.cloud.vm.snapshot.VMSnapshotManager;
import com.cloud.vm.snapshot.VMSnapshotVO;
import com.cloud.vm.snapshot.dao.VMSnapshotDao;

@Local(value = { UserVmManager.class, UserVmService.class })
public class UserVmManagerImpl extends ManagerBase implements UserVmManager, UserVmService {
    private static final Logger s_logger = Logger
            .getLogger(UserVmManagerImpl.class);

    private static final int ACQUIRE_GLOBAL_LOCK_TIMEOUT_FOR_COOPERATION = 3; // 3
    // seconds

    public enum UserVmCloneType {
        full,
        linked
    }

    @Inject
    protected HostDao _hostDao = null;
    @Inject
    protected ServiceOfferingDao _offeringDao = null;
    @Inject
    protected DiskOfferingDao _diskOfferingDao = null;
    @Inject
    protected VMTemplateDao _templateDao = null;
    @Inject
    protected VMTemplateDetailsDao _templateDetailsDao = null;
    @Inject
    protected VMTemplateZoneDao _templateZoneDao = null;
    @Inject
    protected DomainDao _domainDao = null;
    @Inject
    protected UserVmCloneSettingDao _vmCloneSettingDao = null;
    @Inject
    protected UserVmDao _vmDao = null;
    @Inject
    protected UserVmJoinDao _vmJoinDao = null;
    @Inject
    protected VolumeDao _volsDao = null;
    @Inject
    protected DataCenterDao _dcDao = null;
    @Inject
    protected FirewallRulesDao _rulesDao = null;
    @Inject
    protected LoadBalancerVMMapDao _loadBalancerVMMapDao = null;
    @Inject
    protected PortForwardingRulesDao _portForwardingDao;
    @Inject
    protected IPAddressDao _ipAddressDao = null;
    @Inject
    protected HostPodDao _podDao = null;
    @Inject
    protected NetworkModel _networkModel = null;
    @Inject
    protected NetworkManager _networkMgr = null;
    @Inject
    protected StorageManager _storageMgr = null;
    @Inject
    protected SnapshotManager _snapshotMgr = null;
    @Inject
    protected AgentManager _agentMgr = null;
    @Inject
    protected ConfigurationManager _configMgr = null;
    @Inject
    protected AccountDao _accountDao = null;
    @Inject
    protected UserDao _userDao = null;
    @Inject
    protected SnapshotDao _snapshotDao = null;
    @Inject
    protected GuestOSDao _guestOSDao = null;
    @Inject
    protected HighAvailabilityManager _haMgr = null;
    @Inject
    protected AlertManager _alertMgr = null;
    @Inject
    protected AccountManager _accountMgr;
    @Inject
    protected AccountService _accountService;
    @Inject
    protected AsyncJobManager _asyncMgr;
    @Inject
    protected ClusterDao _clusterDao;
    @Inject
    protected PrimaryDataStoreDao _storagePoolDao;
    @Inject
    protected SecurityGroupManager _securityGroupMgr;
    @Inject
    protected ServiceOfferingDao _serviceOfferingDao;
    @Inject
    protected NetworkOfferingDao _networkOfferingDao;
    @Inject
    protected InstanceGroupDao _vmGroupDao;
    @Inject
    protected InstanceGroupVMMapDao _groupVMMapDao;
    @Inject
    protected VirtualMachineManager _itMgr;
    @Inject
    protected NetworkDao _networkDao;
    @Inject
    protected NicDao _nicDao;
    @Inject
    protected VpcDao _vpcDao;
    @Inject
    protected RulesManager _rulesMgr;
    @Inject
    protected LoadBalancingRulesManager _lbMgr;
    @Inject
    protected SSHKeyPairDao _sshKeyPairDao;
    @Inject
    protected UserVmDetailsDao _vmDetailsDao;
    @Inject
    protected HypervisorCapabilitiesDao _hypervisorCapabilitiesDao;
    @Inject
    protected SecurityGroupDao _securityGroupDao;
    @Inject
    protected CapacityManager _capacityMgr;
    @Inject
    protected VMInstanceDao _vmInstanceDao;
    @Inject
    protected ResourceLimitService _resourceLimitMgr;
    @Inject
    protected FirewallManager _firewallMgr;
    @Inject
    protected ProjectManager _projectMgr;
    @Inject
    protected ResourceManager _resourceMgr;

    @Inject
    protected NetworkServiceMapDao _ntwkSrvcDao;
    @Inject
    SecurityGroupVMMapDao _securityGroupVMMapDao;
    @Inject
    protected ItWorkDao _workDao;
    @Inject
    ResourceTagDao _resourceTagDao;
    @Inject
    PhysicalNetworkDao _physicalNetworkDao;
    @Inject
    VpcManager _vpcMgr;
    @Inject
    TemplateManager templateMgr;
    @Inject
    protected GuestOSCategoryDao _guestOSCategoryDao;
    @Inject
    UsageEventDao _usageEventDao;
    @Inject
    protected VMSnapshotDao _vmSnapshotDao;
    @Inject
    protected VMSnapshotManager _vmSnapshotMgr;

    @Inject
    AffinityGroupVMMapDao _affinityGroupVMMapDao;
    @Inject
    AffinityGroupDao _affinityGroupDao;

    @Inject
    List<DeployPlannerSelector> plannerSelectors;

    protected ScheduledExecutorService _executor = null;
    protected int _expungeInterval;
    protected int _expungeDelay;

    protected String _name;
    protected String _instance;
    protected String _zone;
    protected boolean _instanceNameFlag;
    protected int _scaleRetry;

    @Inject ConfigurationDao _configDao;
    private int _createprivatetemplatefromvolumewait;
    private int _createprivatetemplatefromsnapshotwait;
    private final int MAX_VM_NAME_LEN = 80;
    private final int MAX_HTTP_GET_LENGTH = 2 * MAX_USER_DATA_LENGTH_BYTES;
    private final int MAX_HTTP_POST_LENGTH = 16 * MAX_USER_DATA_LENGTH_BYTES;

    @Inject
    protected OrchestrationService _orchSrvc;

    @Inject VolumeManager volumeMgr;

    @Override
    public UserVmVO getVirtualMachine(long vmId) {
        return _vmDao.findById(vmId);
    }

    @Override
    public List<? extends UserVm> getVirtualMachines(long hostId) {
        return _vmDao.listByHostId(hostId);
    }

    protected void resourceLimitCheck (Account owner, Long cpu, Long memory) throws ResourceAllocationException {
        _resourceLimitMgr.checkResourceLimit(owner, ResourceType.user_vm);
        _resourceLimitMgr.checkResourceLimit(owner, ResourceType.cpu, cpu);
        _resourceLimitMgr.checkResourceLimit(owner, ResourceType.memory, memory);
    }

    protected void resourceCountIncrement (long accountId, Long cpu, Long memory) {
        _resourceLimitMgr.incrementResourceCount(accountId, ResourceType.user_vm);
        _resourceLimitMgr.incrementResourceCount(accountId, ResourceType.cpu, cpu);
        _resourceLimitMgr.incrementResourceCount(accountId, ResourceType.memory, memory);
    }

    protected void resourceCountDecrement (long accountId, Long cpu, Long memory) {
        _resourceLimitMgr.decrementResourceCount(accountId, ResourceType.user_vm);
        _resourceLimitMgr.decrementResourceCount(accountId, ResourceType.cpu, cpu);
        _resourceLimitMgr.decrementResourceCount(accountId, ResourceType.memory, memory);
    }

    @Override
    @ActionEvent(eventType = EventTypes.EVENT_VM_RESETPASSWORD, eventDescription = "resetting Vm password", async = true)
    public UserVm resetVMPassword(ResetVMPasswordCmd cmd, String password)
            throws ResourceUnavailableException, InsufficientCapacityException {
        Account caller = UserContext.current().getCaller();
        Long vmId = cmd.getId();
        UserVmVO userVm = _vmDao.findById(cmd.getId());
        _vmDao.loadDetails(userVm);

        // Do parameters input validation
        if (userVm == null) {
            throw new InvalidParameterValueException(
                    "unable to find a virtual machine with id " + cmd.getId());
        }

        VMTemplateVO template = _templateDao.findByIdIncludingRemoved(userVm
                .getTemplateId());
        if (template == null || !template.getEnablePassword()) {
            throw new InvalidParameterValueException(
                    "Fail to reset password for the virtual machine, the template is not password enabled");
        }

        if (userVm.getState() == State.Error
                || userVm.getState() == State.Expunging) {
            s_logger.error("vm is not in the right state: " + vmId);
            throw new InvalidParameterValueException("Vm with id " + vmId
                    + " is not in the right state");
        }

        _accountMgr.checkAccess(caller, null, true, userVm);

        boolean result = resetVMPasswordInternal(vmId, password);

        if (result) {
            userVm.setPassword(password);
            // update the password in vm_details table too
            // Check if an SSH key pair was selected for the instance and if so
            // use it to encrypt & save the vm password
            String sshPublicKey = userVm.getDetail("SSH.PublicKey");
            if (sshPublicKey != null && !sshPublicKey.equals("")
                    && password != null && !password.equals("saved_password")) {
                String encryptedPasswd = RSAHelper.encryptWithSSHPublicKey(
                        sshPublicKey, password);
                if (encryptedPasswd == null) {
                    throw new CloudRuntimeException("Error encrypting password");
                }

                userVm.setDetail("Encrypted.Password", encryptedPasswd);
                _vmDao.saveDetails(userVm);
            }
        } else {
            throw new CloudRuntimeException(
                    "Failed to reset password for the virtual machine ");
        }

        return userVm;
    }

    private boolean resetVMPasswordInternal(Long vmId,
            String password) throws ResourceUnavailableException,
            InsufficientCapacityException {
        Long userId = UserContext.current().getCallerUserId();
        VMInstanceVO vmInstance = _vmDao.findById(vmId);

        if (password == null || password.equals("")) {
            return false;
        }

        VMTemplateVO template = _templateDao
                .findByIdIncludingRemoved(vmInstance.getTemplateId());
        if (template.getEnablePassword()) {
            Nic defaultNic = _networkModel.getDefaultNic(vmId);
            if (defaultNic == null) {
                s_logger.error("Unable to reset password for vm " + vmInstance
                        + " as the instance doesn't have default nic");
                return false;
            }

            Network defaultNetwork = _networkDao.findById(defaultNic.getNetworkId());
            NicProfile defaultNicProfile = new NicProfile(defaultNic, defaultNetwork, null, null, null, _networkModel.isSecurityGroupSupportedInNetwork(defaultNetwork), _networkModel.getNetworkTag(template.getHypervisorType(), defaultNetwork));
            VirtualMachineProfile<VMInstanceVO> vmProfile = new VirtualMachineProfileImpl<VMInstanceVO>(vmInstance);
            vmProfile.setParameter(VirtualMachineProfile.Param.VmPassword, password);

            UserDataServiceProvider element = _networkMgr.getPasswordResetProvider(defaultNetwork);
            if (element == null) {
                throw new CloudRuntimeException(
                        "Can't find network element for "
                                + Service.UserData.getName()
                                + " provider needed for password reset");
            }

            boolean result = element.savePassword(defaultNetwork,
                    defaultNicProfile, vmProfile);

            // Need to reboot the virtual machine so that the password gets
            // redownloaded from the DomR, and reset on the VM
            if (!result) {
                s_logger.debug("Failed to reset password for the virutal machine; no need to reboot the vm");
                return false;
            } else {
                if (vmInstance.getState() == State.Stopped) {
                    s_logger.debug("Vm "
                            + vmInstance
                            + " is stopped, not rebooting it as a part of password reset");
                    return true;
                }

                if (rebootVirtualMachine(userId, vmId) == null) {
                    s_logger.warn("Failed to reboot the vm " + vmInstance);
                    return false;
                } else {
                    s_logger.debug("Vm "
                            + vmInstance
                            + " is rebooted successfully as a part of password reset");
                    return true;
                }
            }
        } else {
            if (s_logger.isDebugEnabled()) {
                s_logger.debug("Reset password called for a vm that is not using a password enabled template");
            }
            return false;
        }
    }

    @Override
    @ActionEvent(eventType = EventTypes.EVENT_VM_RESETSSHKEY, eventDescription = "resetting Vm SSHKey", async = true)
    public UserVm resetVMSSHKey(ResetVMSSHKeyCmd cmd)
            throws ResourceUnavailableException, InsufficientCapacityException {

        Account caller = UserContext.current().getCaller();
        Account owner = _accountMgr.finalizeOwner(caller, cmd.getAccountName(), cmd.getDomainId(), cmd.getProjectId());
        Long vmId = cmd.getId();

        UserVmVO userVm = _vmDao.findById(cmd.getId());
        _vmDao.loadDetails(userVm);
        VMTemplateVO template = _templateDao.findByIdIncludingRemoved(userVm.getTemplateId());

        // Do parameters input validation

        if (userVm == null) {
            throw new InvalidParameterValueException("unable to find a virtual machine by id" + cmd.getId());
        }

        if (userVm.getState() == State.Error || userVm.getState() == State.Expunging) {
            s_logger.error("vm is not in the right state: " + vmId);
            throw new InvalidParameterValueException("Vm with specified id is not in the right state");
        }
        if (userVm.getState() != State.Stopped) {
            s_logger.error("vm is not in the right state: " + vmId);
            throw new InvalidParameterValueException("Vm " + userVm + " should be stopped to do SSH Key reset");
        }

        SSHKeyPairVO s = _sshKeyPairDao.findByName(owner.getAccountId(), owner.getDomainId(), cmd.getName());
        if (s == null) {
            throw new InvalidParameterValueException("A key pair with name '" + cmd.getName() + "' does not exist for account " + owner.getAccountName() + " in specified domain id");
        }

        _accountMgr.checkAccess(caller, null, true, userVm);
        String password = null;
        String sshPublicKey = s.getPublicKey();
        if (template != null && template.getEnablePassword()) {
            password = generateRandomPassword();
        }

        boolean result = resetVMSSHKeyInternal(vmId, sshPublicKey, password);

        if (result) {
            userVm.setDetail("SSH.PublicKey", sshPublicKey);
            if (template != null && template.getEnablePassword()) {
                userVm.setPassword(password);
                //update the encrypted password in vm_details table too
                if (sshPublicKey != null && !sshPublicKey.equals("") && password != null && !password.equals("saved_password")) {
                    String encryptedPasswd = RSAHelper.encryptWithSSHPublicKey(sshPublicKey, password);
                    if (encryptedPasswd == null) {
                        throw new CloudRuntimeException("Error encrypting password");
                    }
                    userVm.setDetail("Encrypted.Password", encryptedPasswd);
                }
            }
            _vmDao.saveDetails(userVm);
        } else {
            throw new CloudRuntimeException("Failed to reset SSH Key for the virtual machine ");
        }
        return userVm;
    }

    private boolean resetVMSSHKeyInternal(Long vmId, String SSHPublicKey, String password) throws ResourceUnavailableException, InsufficientCapacityException {
        Long userId = UserContext.current().getCallerUserId();
        VMInstanceVO vmInstance = _vmDao.findById(vmId);

        VMTemplateVO template = _templateDao.findByIdIncludingRemoved(vmInstance.getTemplateId());
        Nic defaultNic = _networkModel.getDefaultNic(vmId);
        if (defaultNic == null) {
            s_logger.error("Unable to reset SSH Key for vm " + vmInstance + " as the instance doesn't have default nic");
            return false;
        }

        Network defaultNetwork = _networkDao.findById(defaultNic.getNetworkId());
        NicProfile defaultNicProfile = new NicProfile(defaultNic, defaultNetwork, null, null, null,
                _networkModel.isSecurityGroupSupportedInNetwork(defaultNetwork),
                _networkModel.getNetworkTag(template.getHypervisorType(), defaultNetwork));

        VirtualMachineProfile<VMInstanceVO> vmProfile = new VirtualMachineProfileImpl<VMInstanceVO>(vmInstance);

        if (template != null && template.getEnablePassword()) {
            vmProfile.setParameter(VirtualMachineProfile.Param.VmPassword, password);
        }

        UserDataServiceProvider element = _networkMgr.getSSHKeyResetProvider(defaultNetwork);
        if (element == null) {
            throw new CloudRuntimeException("Can't find network element for " + Service.UserData.getName() + " provider needed for SSH Key reset");
        }
        boolean result = element.saveSSHKey(defaultNetwork, defaultNicProfile, vmProfile, SSHPublicKey);

        // Need to reboot the virtual machine so that the password gets redownloaded from the DomR, and reset on the VM
        if (!result) {
            s_logger.debug("Failed to reset SSH Key for the virutal machine; no need to reboot the vm");
            return false;
        } else {
            if (vmInstance.getState() == State.Stopped) {
                s_logger.debug("Vm " + vmInstance + " is stopped, not rebooting it as a part of SSH Key reset");
                return true;
            }
            if (rebootVirtualMachine(userId, vmId) == null) {
                s_logger.warn("Failed to reboot the vm " + vmInstance);
                return false;
            } else {
                s_logger.debug("Vm " + vmInstance + " is rebooted successfully as a part of SSH Key reset");
                return true;
            }
        }
    }


    @Override
    public boolean stopVirtualMachine(long userId, long vmId) {
        boolean status = false;
        if (s_logger.isDebugEnabled()) {
            s_logger.debug("Stopping vm=" + vmId);
        }
        UserVmVO vm = _vmDao.findById(vmId);
        if (vm == null || vm.getRemoved() != null) {
            if (s_logger.isDebugEnabled()) {
                s_logger.debug("VM is either removed or deleted.");
            }
            return true;
        }

        User user = _userDao.findById(userId);
        Account account = _accountDao.findById(user.getAccountId());

        try {
            VirtualMachineEntity vmEntity = _orchSrvc.getVirtualMachine(vm.getUuid());
            status = vmEntity.stop(new Long(userId).toString());
        } catch (ResourceUnavailableException e) {
            s_logger.debug("Unable to stop due to ", e);
            status = false;
        } catch (CloudException e) {
            throw new CloudRuntimeException(
                    "Unable to contact the agent to stop the virtual machine "
                            + vm, e);
        }

        if (status) {
            return status;
        } else {
            return status;
        }
    }

    private UserVm rebootVirtualMachine(long userId, long vmId)
            throws InsufficientCapacityException, ResourceUnavailableException {
        UserVmVO vm = _vmDao.findById(vmId);
        User caller = _accountMgr.getActiveUser(userId);
        Account owner = _accountMgr.getAccount(vm.getAccountId());

        if (vm == null || vm.getState() == State.Destroyed
                || vm.getState() == State.Expunging || vm.getRemoved() != null) {
            s_logger.warn("Vm id=" + vmId + " doesn't exist");
            return null;
        }

        if (vm.getState() == State.Running && vm.getHostId() != null) {
            return _itMgr.reboot(vm, null, caller, owner);
        } else {
            s_logger.error("Vm id=" + vmId
                    + " is not in Running state, failed to reboot");
            return null;
        }
    }

    @Override
    @ActionEvent(eventType = EventTypes.EVENT_VM_UPGRADE, eventDescription = "upgrading Vm")
    /*
     * TODO: cleanup eventually - Refactored API call
     */
    public UserVm upgradeVirtualMachine(UpgradeVMCmd cmd) throws ResourceAllocationException {
        Long vmId = cmd.getId();
        Long svcOffId = cmd.getServiceOfferingId();
        Account caller = UserContext.current().getCaller();

        // Verify input parameters
        UserVmVO vmInstance = _vmDao.findById(vmId);
        if (vmInstance == null) {
            throw new InvalidParameterValueException(
                    "unable to find a virtual machine with id " + vmId);
        }

        _accountMgr.checkAccess(caller, null, true, vmInstance);

        // Check resource limits for CPU and Memory.
        ServiceOfferingVO newServiceOffering = _offeringDao.findById(svcOffId);
        ServiceOfferingVO currentServiceOffering = _offeringDao.findByIdIncludingRemoved(vmInstance.getServiceOfferingId());

        int newCpu = newServiceOffering.getCpu();
        int newMemory = newServiceOffering.getRamSize();
        int currentCpu = currentServiceOffering.getCpu();
        int currentMemory = currentServiceOffering.getRamSize();

        if (newCpu > currentCpu) {
            _resourceLimitMgr.checkResourceLimit(caller, ResourceType.cpu,
                    newCpu - currentCpu);
        }
        if (newMemory > currentMemory) {
            _resourceLimitMgr.checkResourceLimit(caller, ResourceType.memory,
                    newMemory - currentMemory);
        }

        // Check that the specified service offering ID is valid
        _itMgr.checkIfCanUpgrade(vmInstance, svcOffId);

        // remove diskAndMemory VM snapshots
        List<VMSnapshotVO> vmSnapshots = _vmSnapshotDao.findByVm(vmId);
        for (VMSnapshotVO vmSnapshotVO : vmSnapshots) {
            if(vmSnapshotVO.getType() == VMSnapshot.Type.DiskAndMemory){
                if(!_vmSnapshotMgr.deleteAllVMSnapshots(vmId, VMSnapshot.Type.DiskAndMemory)){
                    String errMsg = "Failed to remove VM snapshot during upgrading, snapshot id " + vmSnapshotVO.getId();
                    s_logger.debug(errMsg);
                    throw new CloudRuntimeException(errMsg);
                }

            }
        }

        _itMgr.upgradeVmDb(vmId, svcOffId);

        // Increment or decrement CPU and Memory count accordingly.
        if (newCpu > currentCpu) {
            _resourceLimitMgr.incrementResourceCount(caller.getAccountId(), ResourceType.cpu, new Long (newCpu - currentCpu));
        } else if (currentCpu > newCpu) {
            _resourceLimitMgr.decrementResourceCount(caller.getAccountId(), ResourceType.cpu, new Long (currentCpu - newCpu));
        }
        if (newMemory > currentMemory) {
            _resourceLimitMgr.incrementResourceCount(caller.getAccountId(), ResourceType.memory, new Long (newMemory - currentMemory));
        } else if (currentMemory > newMemory) {
            _resourceLimitMgr.decrementResourceCount(caller.getAccountId(), ResourceType.memory, new Long (currentMemory - newMemory));
        }

        return _vmDao.findById(vmInstance.getId());
    }

    @Override
    public UserVm addNicToVirtualMachine(AddNicToVMCmd cmd) throws InvalidParameterValueException, PermissionDeniedException, CloudRuntimeException {
        Long vmId = cmd.getVmId();
        Long networkId = cmd.getNetworkId();
        String ipAddress = cmd.getIpAddress();
        Account caller = UserContext.current().getCaller();

        UserVmVO vmInstance = _vmDao.findById(vmId);
        if(vmInstance == null) {
            throw new InvalidParameterValueException("unable to find a virtual machine with id " + vmId);
        }
        NetworkVO network = _networkDao.findById(networkId);
        if(network == null) {
            throw new InvalidParameterValueException("unable to find a network with id " + networkId);
        }
        NicProfile profile = new NicProfile(null, null);
        if(ipAddress != null) {
            profile = new NicProfile(ipAddress, null);
        }

        // Perform permission check on VM
        _accountMgr.checkAccess(caller, null, true, vmInstance);

        // Verify that zone is not Basic
        DataCenterVO dc = _dcDao.findById(vmInstance.getDataCenterId());
        if (dc.getNetworkType() == DataCenter.NetworkType.Basic) {
            throw new CloudRuntimeException("Zone " + vmInstance.getDataCenterId() + ", has a NetworkType of Basic. Can't add a new NIC to a VM on a Basic Network");
        }

        // Perform account permission check on network
        if (network.getGuestType() != Network.GuestType.Shared) {
            // Check account permissions
            List<NetworkVO> networkMap = _networkDao.listBy(caller.getId(), network.getId());
            if ((networkMap == null || networkMap.isEmpty() ) && caller.getType() != Account.ACCOUNT_TYPE_ADMIN) {
                throw new PermissionDeniedException("Unable to modify a vm using network with id " + network.getId() + ", permission denied");
            }
        }

        //ensure network belongs in zone
        if (network.getDataCenterId() != vmInstance.getDataCenterId()) {
            throw new CloudRuntimeException(vmInstance + " is in zone:" + vmInstance.getDataCenterId() + " but " + network + " is in zone:" + network.getDataCenterId());
        }

        if(_networkModel.getNicInNetwork(vmInstance.getId(),network.getId()) != null){
            s_logger.debug(vmInstance + " already in " + network + " going to add another NIC");
        } else {
            //* get all vms hostNames in the network
            List<String> hostNames = _vmInstanceDao.listDistinctHostNames(network.getId());
            //* verify that there are no duplicates
            if (hostNames.contains(vmInstance.getHostName())) {
                throw new CloudRuntimeException(network + " already has a vm with host name: '" + vmInstance.getHostName());
            }
        }

        NicProfile guestNic = null;

        try {
            guestNic = _itMgr.addVmToNetwork(vmInstance, network, profile);
        } catch (ResourceUnavailableException e) {
            throw new CloudRuntimeException("Unable to add NIC to " + vmInstance + ": " + e);
        } catch (InsufficientCapacityException e) {
            throw new CloudRuntimeException("Insufficient capacity when adding NIC to " + vmInstance + ": " + e);
        } catch (ConcurrentOperationException e) {
            throw new CloudRuntimeException("Concurrent operations on adding NIC to " + vmInstance + ": " +e);
        }
        if (guestNic == null) {
            throw new CloudRuntimeException("Unable to add NIC to " + vmInstance);
        }

        s_logger.debug("Successful addition of " + network + " from " + vmInstance);
        return _vmDao.findById(vmInstance.getId());
    }

    @Override
    public UserVm removeNicFromVirtualMachine(RemoveNicFromVMCmd cmd) throws InvalidParameterValueException, PermissionDeniedException, CloudRuntimeException {
        Long vmId = cmd.getVmId();
        Long nicId = cmd.getNicId();
        Account caller = UserContext.current().getCaller();

        UserVmVO vmInstance = _vmDao.findById(vmId);
        if(vmInstance == null) {
            throw new InvalidParameterValueException("unable to find a virtual machine with id " + vmId);
        }
        NicVO nic = _nicDao.findById(nicId);
        if (nic == null){
            throw new InvalidParameterValueException("unable to find a nic with id " + nicId);
        }
        NetworkVO network = _networkDao.findById(nic.getNetworkId());
        if(network == null) {
            throw new InvalidParameterValueException("unable to find a network with id " + nic.getNetworkId());
        }

        // Perform permission check on VM
        _accountMgr.checkAccess(caller, null, true, vmInstance);

        // Verify that zone is not Basic
        DataCenterVO dc = _dcDao.findById(vmInstance.getDataCenterId());
        if (dc.getNetworkType() == DataCenter.NetworkType.Basic) {
            throw new CloudRuntimeException("Zone " + vmInstance.getDataCenterId() + ", has a NetworkType of Basic. Can't remove a NIC from a VM on a Basic Network");
        }

        //check to see if nic is attached to VM
        if (nic.getInstanceId() != vmId) {
            throw new InvalidParameterValueException(nic + " is not a nic on  " + vmInstance);
        }

        // Perform account permission check on network
        if (network.getGuestType() != Network.GuestType.Shared) {
            // Check account permissions
            List<NetworkVO> networkMap = _networkDao.listBy(caller.getId(), network.getId());
            if ((networkMap == null || networkMap.isEmpty() ) && caller.getType() != Account.ACCOUNT_TYPE_ADMIN) {
                throw new PermissionDeniedException("Unable to modify a vm using network with id " + network.getId() + ", permission denied");
            }
        }

        boolean nicremoved = false;

        try {
            nicremoved = _itMgr.removeNicFromVm(vmInstance, nic);
        } catch (ResourceUnavailableException e) {
            throw new CloudRuntimeException("Unable to remove " + network + " from " + vmInstance +": " + e);

        } catch (ConcurrentOperationException e) {
            throw new CloudRuntimeException("Concurrent operations on removing " + network + " from " + vmInstance + ": " + e);
        }

        if (!nicremoved) {
            throw new CloudRuntimeException("Unable to remove " + network +  " from " + vmInstance );
        }

        s_logger.debug("Successful removal of " + network + " from " + vmInstance);
        return _vmDao.findById(vmInstance.getId());


    }

    @Override
    public UserVm updateDefaultNicForVirtualMachine(UpdateDefaultNicForVMCmd cmd) throws InvalidParameterValueException, CloudRuntimeException {
        Long vmId = cmd.getVmId();
        Long nicId = cmd.getNicId();
        Account caller = UserContext.current().getCaller();

        UserVmVO vmInstance = _vmDao.findById(vmId);
        if (vmInstance == null){
            throw new InvalidParameterValueException("unable to find a virtual machine with id " + vmId);
        }
        NicVO nic = _nicDao.findById(nicId);
        if (nic == null){
            throw new InvalidParameterValueException("unable to find a nic with id " + nicId);
        }
        NetworkVO network = _networkDao.findById(nic.getNetworkId());
        if (network == null){
            throw new InvalidParameterValueException("unable to find a network with id " + nic.getNetworkId());
        }

        // Perform permission check on VM
        _accountMgr.checkAccess(caller, null, true, vmInstance);

        // Verify that zone is not Basic
        DataCenterVO dc = _dcDao.findById(vmInstance.getDataCenterId());
        if (dc.getNetworkType() == DataCenter.NetworkType.Basic) {
            throw new CloudRuntimeException("Zone " + vmInstance.getDataCenterId() + ", has a NetworkType of Basic. Can't change default NIC on a Basic Network");
        }

        // no need to check permissions for network, we'll enumerate the ones they already have access to
        Network existingdefaultnet = _networkModel.getDefaultNetworkForVm(vmId);

        //check to see if nic is attached to VM
        if (nic.getInstanceId() != vmId) {
            throw new InvalidParameterValueException(nic + " is not a nic on  " + vmInstance);
        }
        // if current default equals chosen new default, Throw an exception
        if (nic.isDefaultNic()){
            throw new CloudRuntimeException("refusing to set default nic because chosen nic is already the default");
        }

        //make sure the VM is Running or Stopped
        if ((vmInstance.getState() != State.Running) && (vmInstance.getState() != State.Stopped)) {
            throw new CloudRuntimeException("refusing to set default " + vmInstance + " is not Running or Stopped");
        }

        NicProfile existing = null;
        List<NicProfile> nicProfiles = _networkMgr.getNicProfiles(vmInstance);
        for (NicProfile nicProfile : nicProfiles) {
            if(nicProfile.isDefaultNic() && nicProfile.getNetworkId() == existingdefaultnet.getId()){
                existing = nicProfile;
                continue;
            }
        }

        if (existing == null){
            s_logger.warn("Failed to update default nic, no nic profile found for existing default network");
            throw new CloudRuntimeException("Failed to find a nic profile for the existing default network. This is bad and probably means some sort of configuration corruption");
        }

        NicVO existingVO = _nicDao.findById(existing.id);
        Integer chosenID = nic.getDeviceId();
        Integer existingID = existing.getDeviceId();

        nic.setDefaultNic(true);
        nic.setDeviceId(existingID);
        existingVO.setDefaultNic(false);
        existingVO.setDeviceId(chosenID);

        nic = _nicDao.persist(nic);
        existingVO = _nicDao.persist(existingVO);

        Network newdefault = null;
        newdefault = _networkModel.getDefaultNetworkForVm(vmId);

        if (newdefault == null){
            nic.setDefaultNic(false);
            nic.setDeviceId(chosenID);
            existingVO.setDefaultNic(true);
            existingVO.setDeviceId(existingID);

            nic = _nicDao.persist(nic);
            existingVO = _nicDao.persist(existingVO);

            newdefault = _networkModel.getDefaultNetworkForVm(vmId);
            if (newdefault.getId() == existingdefaultnet.getId()) {
                throw new CloudRuntimeException("Setting a default nic failed, and we had no default nic, but we were able to set it back to the original");
            }
            throw new CloudRuntimeException("Failed to change default nic to " + nic + " and now we have no default");
        } else if (newdefault.getId() == nic.getNetworkId()) {
            s_logger.debug("successfully set default network to " + network + " for " + vmInstance);
            return _vmDao.findById(vmInstance.getId());
        }

        throw new CloudRuntimeException("something strange happened, new default network(" + newdefault.getId() + ") is not null, and is not equal to the network(" + nic.getNetworkId() + ") of the chosen nic");
    }

    @Override
    @ActionEvent(eventType = EventTypes.EVENT_VM_SCALE, eventDescription = "scaling Vm")
    public boolean
    upgradeVirtualMachine(ScaleVMCmd cmd) throws InvalidParameterValueException {
        Long vmId = cmd.getId();
        Long newServiceOfferingId = cmd.getServiceOfferingId();
        Account caller = UserContext.current().getCaller();

        // Verify input parameters
        VMInstanceVO vmInstance = _vmInstanceDao.findById(vmId);
        if(vmInstance.getHypervisorType() != HypervisorType.XenServer){
            throw new InvalidParameterValueException("This operation not permitted for this hypervisor of the vm");
        }

        _accountMgr.checkAccess(caller, null, true, vmInstance);

        // Check that the specified service offering ID is valid
        _itMgr.checkIfCanUpgrade(vmInstance, newServiceOfferingId);

        //Check if its a scale "up"
        ServiceOffering newServiceOffering = _configMgr.getServiceOffering(newServiceOfferingId);
        ServiceOffering oldServiceOffering = _configMgr.getServiceOffering(vmInstance.getServiceOfferingId());
        if(newServiceOffering.getSpeed() <= oldServiceOffering.getSpeed()
                && newServiceOffering.getRamSize() <= oldServiceOffering.getRamSize()){
            throw new InvalidParameterValueException("Only scaling up the vm is supported, new service offering should have both cpu and memory greater than the old values");
        }

        // Dynamically upgrade the running vms
        boolean success = false;
        if(vmInstance.getState().equals(State.Running)){
            int retry = _scaleRetry;
            while (retry-- != 0) { // It's != so that it can match -1.
                try{
                    // #1 Check existing host has capacity
                    boolean existingHostHasCapacity = _capacityMgr.checkIfHostHasCapacity(vmInstance.getHostId(), newServiceOffering.getSpeed() - oldServiceOffering.getSpeed(),
                            (newServiceOffering.getRamSize() - oldServiceOffering.getRamSize()) * 1024L * 1024L, false, ApiDBUtils.getCpuOverprovisioningFactor(), 1f,  false); // TO DO fill it with mem.

                    // #2 migrate the vm if host doesn't have capacity
                    if (!existingHostHasCapacity){
                        vmInstance = _itMgr.findHostAndMigrate(vmInstance.getType(), vmInstance, newServiceOfferingId);
                    }

                    // #3 scale the vm now
                    _itMgr.upgradeVmDb(vmId, newServiceOfferingId);
                    vmInstance = _vmInstanceDao.findById(vmId);
                    vmInstance = _itMgr.reConfigureVm(vmInstance, oldServiceOffering, existingHostHasCapacity);
                    success = true;
                    return success;
                }catch(InsufficientCapacityException e ){
                    s_logger.warn("Received exception while scaling ",e);
                } catch (ResourceUnavailableException e) {
                    s_logger.warn("Received exception while scaling ",e);
                } catch (ConcurrentOperationException e) {
                    s_logger.warn("Received exception while scaling ",e);
                } catch (VirtualMachineMigrationException e) {
                    s_logger.warn("Received exception while scaling ",e);
                } catch (ManagementServerException e) {
                    s_logger.warn("Received exception while scaling ",e);
                }finally{
                    if(!success){
                        _itMgr.upgradeVmDb(vmId, oldServiceOffering.getId()); // rollback
                    }
                }
            }
        }

        return success;

    }

    @Override
    public HashMap<Long, VmStatsEntry> getVirtualMachineStatistics(long hostId,
            String hostName, List<Long> vmIds) throws CloudRuntimeException {
        HashMap<Long, VmStatsEntry> vmStatsById = new HashMap<Long, VmStatsEntry>();

        if (vmIds.isEmpty()) {
            return vmStatsById;
        }

        List<String> vmNames = new ArrayList<String>();

        for (Long vmId : vmIds) {
            UserVmVO vm = _vmDao.findById(vmId);
            vmNames.add(vm.getInstanceName());
        }

        Answer answer = _agentMgr.easySend(hostId, new GetVmStatsCommand(
                vmNames, _hostDao.findById(hostId).getGuid(), hostName));
        if (answer == null || !answer.getResult()) {
            s_logger.warn("Unable to obtain VM statistics.");
            return null;
        } else {
            HashMap<String, VmStatsEntry> vmStatsByName = ((GetVmStatsAnswer) answer)
                    .getVmStatsMap();

            if (vmStatsByName == null) {
                s_logger.warn("Unable to obtain VM statistics.");
                return null;
            }

            for (String vmName : vmStatsByName.keySet()) {
                vmStatsById.put(vmIds.get(vmNames.indexOf(vmName)),
                        vmStatsByName.get(vmName));
            }
        }

        return vmStatsById;
    }

    @Override
    @DB
    public UserVm recoverVirtualMachine(RecoverVMCmd cmd)
            throws ResourceAllocationException, CloudRuntimeException {

        Long vmId = cmd.getId();
        Account caller = UserContext.current().getCaller();

        // Verify input parameters
        UserVmVO vm = _vmDao.findById(vmId.longValue());

        if (vm == null) {
            throw new InvalidParameterValueException(
                    "unable to find a virtual machine with id " + vmId);
        }

        // check permissions
        _accountMgr.checkAccess(caller, null, true, vm);

        if (vm.getRemoved() != null) {
            if (s_logger.isDebugEnabled()) {
                s_logger.debug("Unable to find vm or vm is removed: " + vmId);
            }
            throw new InvalidParameterValueException("Unable to find vm by id "
                    + vmId);
        }

        if (vm.getState() != State.Destroyed) {
            if (s_logger.isDebugEnabled()) {
                s_logger.debug("vm is not in the right state: " + vmId);
            }
            throw new InvalidParameterValueException("Vm with id " + vmId
                    + " is not in the right state");
        }

        if (s_logger.isDebugEnabled()) {
            s_logger.debug("Recovering vm " + vmId);
        }

        Transaction txn = Transaction.currentTxn();
        AccountVO account = null;
        txn.start();

        account = _accountDao.lockRow(vm.getAccountId(), true);

        // if the account is deleted, throw error
        if (account.getRemoved() != null) {
            throw new CloudRuntimeException(
                    "Unable to recover VM as the account is deleted");
        }

        // Get serviceOffering for Virtual Machine
        ServiceOfferingVO serviceOffering = _serviceOfferingDao.findById(vm.getServiceOfferingId());

        // First check that the maximum number of UserVMs, CPU and Memory limit for the given
        // accountId will not be exceeded
        resourceLimitCheck(account, new Long(serviceOffering.getCpu()), new Long(serviceOffering.getRamSize()));

        _haMgr.cancelDestroy(vm, vm.getHostId());

        try {
            if (!_itMgr.stateTransitTo(vm,
                    VirtualMachine.Event.RecoveryRequested, null)) {
                s_logger.debug("Unable to recover the vm because it is not in the correct state: "
                        + vmId);
                throw new InvalidParameterValueException(
                        "Unable to recover the vm because it is not in the correct state: "
                                + vmId);
            }
        } catch (NoTransitionException e) {
            throw new InvalidParameterValueException(
                    "Unable to recover the vm because it is not in the correct state: "
                            + vmId);
        }

        // Recover the VM's disks
        List<VolumeVO> volumes = _volsDao.findByInstance(vmId);
        for (VolumeVO volume : volumes) {
            if (volume.getVolumeType().equals(Volume.Type.ROOT)) {
                // Create an event
                Long templateId = volume.getTemplateId();
                Long diskOfferingId = volume.getDiskOfferingId();
                Long offeringId = null;
                if (diskOfferingId != null) {
                    DiskOfferingVO offering = _diskOfferingDao
                            .findById(diskOfferingId);
                    if (offering != null
                            && (offering.getType() == DiskOfferingVO.Type.Disk)) {
                        offeringId = offering.getId();
                    }
                }
                UsageEventUtils.publishUsageEvent(EventTypes.EVENT_VOLUME_CREATE, volume.getAccountId(),
                        volume.getDataCenterId(), volume.getId(), volume.getName(), offeringId, templateId,
                        volume.getSize(), Volume.class.getName(), volume.getUuid());
            }
        }

        //Update Resource Count for the given account
        _resourceLimitMgr.incrementResourceCount(account.getId(),
                ResourceType.volume, new Long(volumes.size()));
        resourceCountIncrement(account.getId(), new Long(serviceOffering.getCpu()),
                new Long(serviceOffering.getRamSize()));
        txn.commit();

        return _vmDao.findById(vmId);
    }

    @Override
    public boolean configure(String name, Map<String, Object> params)
            throws ConfigurationException {
        _name = name;

        if (_configDao == null) {
            throw new ConfigurationException(
                    "Unable to get the configuration dao.");
        }

        Map<String, String> configs = _configDao.getConfiguration(
                "AgentManager", params);

        _instance = configs.get("instance.name");
        if (_instance == null) {
            _instance = "DEFAULT";
        }

        String value = _configDao
                .getValue(Config.CreatePrivateTemplateFromVolumeWait.toString());
        _createprivatetemplatefromvolumewait = NumbersUtil.parseInt(value,
                Integer.parseInt(Config.CreatePrivateTemplateFromVolumeWait
                        .getDefaultValue()));

        value = _configDao
                .getValue(Config.CreatePrivateTemplateFromSnapshotWait
                        .toString());
        _createprivatetemplatefromsnapshotwait = NumbersUtil.parseInt(value,
                Integer.parseInt(Config.CreatePrivateTemplateFromSnapshotWait
                        .getDefaultValue()));

        String workers = configs.get("expunge.workers");
        int wrks = NumbersUtil.parseInt(workers, 10);

        String time = configs.get("expunge.interval");
        _expungeInterval = NumbersUtil.parseInt(time, 86400);
        time = configs.get("expunge.delay");
        _expungeDelay = NumbersUtil.parseInt(time, _expungeInterval);

        _executor = Executors.newScheduledThreadPool(wrks, new NamedThreadFactory("UserVm-Scavenger"));

        _itMgr.registerGuru(VirtualMachine.Type.User, this);

        VirtualMachine.State.getStateMachine().registerListener(
                new UserVmStateListener(_usageEventDao, _networkDao, _nicDao));

        value = _configDao.getValue(Config.SetVmInternalNameUsingDisplayName.key());

        if(value == null) {
            _instanceNameFlag = false;
        }
        else
        {
            _instanceNameFlag = Boolean.parseBoolean(value);
        }

       _scaleRetry = NumbersUtil.parseInt(configs.get(Config.ScaleRetry.key()), 2);

        s_logger.info("User VM Manager is configured.");

        return true;
    }

    @Override
    public String getName() {
        return _name;
    }

    @Override
    public boolean start() {
        _executor.scheduleWithFixedDelay(new ExpungeTask(), _expungeInterval,
                _expungeInterval, TimeUnit.SECONDS);
        return true;
    }

    @Override
    public boolean stop() {
        _executor.shutdown();
        return true;
    }

    protected UserVmManagerImpl() {
    }

    public String getRandomPrivateTemplateName() {
        return UUID.randomUUID().toString();
    }

    @Override
    public Long convertToId(String vmName) {
        if (!VirtualMachineName.isValidVmName(vmName, _instance)) {
            return null;
        }
        return VirtualMachineName.getVmId(vmName);
    }

    @Override
    public boolean expunge(UserVmVO vm, long callerUserId, Account caller) {
        UserContext ctx = UserContext.current();
        ctx.setAccountId(vm.getAccountId());

        try {
            // expunge the vm
            if (!_itMgr.advanceExpunge(vm, _accountMgr.getSystemUser(), caller)) {
                s_logger.info("Did not expunge " + vm);
                return false;
            }

            // Only if vm is not expunged already, cleanup it's resources
            if (vm != null && vm.getRemoved() == null) {
                // Cleanup vm resources - all the PF/LB/StaticNat rules
                // associated with vm
                s_logger.debug("Starting cleaning up vm " + vm
                        + " resources...");
                if (cleanupVmResources(vm.getId())) {
                    s_logger.debug("Successfully cleaned up vm " + vm
                            + " resources as a part of expunge process");
                } else {
                    s_logger.warn("Failed to cleanup resources as a part of vm "
                            + vm + " expunge");
                    return false;
                }

                _itMgr.remove(vm, _accountMgr.getSystemUser(), caller);
            }

            return true;

        } catch (ResourceUnavailableException e) {
            s_logger.warn("Unable to expunge  " + vm, e);
            return false;
        } catch (OperationTimedoutException e) {
            s_logger.warn("Operation time out on expunging " + vm, e);
            return false;
        } catch (ConcurrentOperationException e) {
            s_logger.warn("Concurrent operations on expunging " + vm, e);
            return false;
        }
    }

    private boolean cleanupVmResources(long vmId) {
        boolean success = true;
        // Remove vm from security groups
        _securityGroupMgr.removeInstanceFromGroups(vmId);

        // Remove vm from instance group
        removeInstanceFromInstanceGroup(vmId);

        // cleanup firewall rules
        if (_firewallMgr.revokeFirewallRulesForVm(vmId)) {
            s_logger.debug("Firewall rules are removed successfully as a part of vm id="
                    + vmId + " expunge");
        } else {
            success = false;
            s_logger.warn("Fail to remove firewall rules as a part of vm id="
                    + vmId + " expunge");
        }

        // cleanup port forwarding rules
        if (_rulesMgr.revokePortForwardingRulesForVm(vmId)) {
            s_logger.debug("Port forwarding rules are removed successfully as a part of vm id="
                    + vmId + " expunge");
        } else {
            success = false;
            s_logger.warn("Fail to remove port forwarding rules as a part of vm id="
                    + vmId + " expunge");
        }

        // cleanup load balancer rules
        if (_lbMgr.removeVmFromLoadBalancers(vmId)) {
            s_logger.debug("Removed vm id=" + vmId
                    + " from all load balancers as a part of expunge process");
        } else {
            success = false;
            s_logger.warn("Fail to remove vm id=" + vmId
                    + " from load balancers as a part of expunge process");
        }

        // If vm is assigned to static nat, disable static nat for the ip
        // address and disassociate ip if elasticIP is enabled
        IPAddressVO ip = _ipAddressDao.findByAssociatedVmId(vmId);
        try {
            if (ip != null) {
                if (_rulesMgr.disableStaticNat(ip.getId(),
                        _accountMgr.getAccount(Account.ACCOUNT_ID_SYSTEM),
                        User.UID_SYSTEM, true)) {
                    s_logger.debug("Disabled 1-1 nat for ip address " + ip
                            + " as a part of vm id=" + vmId + " expunge");
                } else {
                    s_logger.warn("Failed to disable static nat for ip address "
                            + ip + " as a part of vm id=" + vmId + " expunge");
                    success = false;
                }
            }
        } catch (ResourceUnavailableException e) {
            success = false;
            s_logger.warn("Failed to disable static nat for ip address " + ip
                    + " as a part of vm id=" + vmId
                    + " expunge because resource is unavailable", e);
        }

        return success;
    }

    @Override
    public void deletePrivateTemplateRecord(Long templateId) {
        if (templateId != null) {
            _templateDao.remove(templateId);
        }
    }

    // used for vm transitioning to error state
    private void updateVmStateForFailedVmCreation(Long vmId, Long hostId) {

        UserVmVO vm = _vmDao.findById(vmId);

        if (vm != null) {
            if (vm.getState().equals(State.Stopped)) {
                s_logger.debug("Destroying vm " + vm + " as it failed to create on Host with Id:" + hostId);
                try {
                    _itMgr.stateTransitTo(vm,
                            VirtualMachine.Event.OperationFailedToError, null);
                } catch (NoTransitionException e1) {
                    s_logger.warn(e1.getMessage());
                }
                // destroy associated volumes for vm in error state
                // get all volumes in non destroyed state
                List<VolumeVO> volumesForThisVm = _volsDao
                        .findUsableVolumesForInstance(vm.getId());
                for (VolumeVO volume : volumesForThisVm) {
                    if (volume.getState() != Volume.State.Destroy) {
                        this.volumeMgr.destroyVolume(volume);
                    }
                }
                String msg = "Failed to deploy Vm with Id: " + vmId + ", on Host with Id: " + hostId;
                _alertMgr.sendAlert(AlertManager.ALERT_TYPE_USERVM, vm.getDataCenterId(), vm.getPodIdToDeployIn(), msg, msg);

                // Get serviceOffering for Virtual Machine
                ServiceOfferingVO offering = _serviceOfferingDao.findById(vm.getServiceOfferingId());

                // Update Resource Count for the given account
                resourceCountDecrement(vm.getAccountId(), new Long(offering.getCpu()),
                        new Long(offering.getRamSize()));
            }
        }
    }

    protected class ExpungeTask implements Runnable {
        public ExpungeTask() {
        }

        @Override
        public void run() {
            UserContext.registerContext(_accountMgr.getSystemUser().getId(), _accountMgr.getSystemAccount(), null, false);
            GlobalLock scanLock = GlobalLock.getInternLock("UserVMExpunge");
            try {
                if (scanLock.lock(ACQUIRE_GLOBAL_LOCK_TIMEOUT_FOR_COOPERATION)) {
                    try {
                        List<UserVmVO> vms = _vmDao.findDestroyedVms(new Date(
                                System.currentTimeMillis()
                                - ((long) _expungeDelay << 10)));
                        if (s_logger.isInfoEnabled()) {
                            if (vms.size() == 0) {
                                s_logger.trace("Found " + vms.size()
                                        + " vms to expunge.");
                            } else {
                                s_logger.info("Found " + vms.size()
                                        + " vms to expunge.");
                            }
                        }
                        for (UserVmVO vm : vms) {
                            try {
                                expunge(vm,
                                        _accountMgr.getSystemUser().getId(),
                                        _accountMgr.getSystemAccount());
                            } catch (Exception e) {
                                s_logger.warn("Unable to expunge " + vm, e);
                            }
                        }
                    } catch (Exception e) {
                        s_logger.error("Caught the following Exception", e);
                    } finally {
                        scanLock.unlock();
                    }
                }
            } finally {
                scanLock.releaseRef();
                UserContext.unregisterContext();
            }
        }
    }

    private static boolean isAdmin(short accountType) {
        return ((accountType == Account.ACCOUNT_TYPE_ADMIN)
                || (accountType == Account.ACCOUNT_TYPE_RESOURCE_DOMAIN_ADMIN)
                || (accountType == Account.ACCOUNT_TYPE_DOMAIN_ADMIN) || (accountType == Account.ACCOUNT_TYPE_READ_ONLY_ADMIN));
    }

    @Override
    @ActionEvent(eventType = EventTypes.EVENT_VM_UPDATE, eventDescription = "updating Vm")
    public UserVm updateVirtualMachine(UpdateVMCmd cmd)
            throws ResourceUnavailableException, InsufficientCapacityException {
        String displayName = cmd.getDisplayName();
        String group = cmd.getGroup();
        Boolean ha = cmd.getHaEnable();
        Long id = cmd.getId();
        Long osTypeId = cmd.getOsTypeId();
        String userData = cmd.getUserData();

        // Input validation
        UserVmVO vmInstance = null;

        // Verify input parameters
        vmInstance = _vmDao.findById(id.longValue());

        if (vmInstance == null) {
            throw new InvalidParameterValueException(
                    "unable to find virtual machine with id " + id);
        }

        ServiceOffering offering = _serviceOfferingDao.findById(vmInstance
                .getServiceOfferingId());
        if (!offering.getOfferHA() && ha != null && ha) {
            throw new InvalidParameterValueException(
                    "Can't enable ha for the vm as it's created from the Service offering having HA disabled");
        }

        _accountMgr.checkAccess(UserContext.current().getCaller(), null, true,
                vmInstance);

        if (displayName == null) {
            displayName = vmInstance.getDisplayName();
        }

        if (ha == null) {
            ha = vmInstance.isHaEnabled();
        }

        UserVmVO vm = _vmDao.findById(id);
        if (vm == null) {
            throw new CloudRuntimeException(
                    "Unable to find virual machine with id " + id);
        }

        if (vm.getState() == State.Error || vm.getState() == State.Expunging) {
            s_logger.error("vm is not in the right state: " + id);
            throw new InvalidParameterValueException("Vm with id " + id
                    + " is not in the right state");
        }

        boolean updateUserdata = false;
        if (userData != null) {
            // check and replace newlines
            userData = userData.replace("\\n", "");
            validateUserData(userData, cmd.getHttpMethod());
            // update userData on domain router.
            updateUserdata = true;
        } else {
            userData = vmInstance.getUserData();
        }

        String description = "";

        if (displayName != vmInstance.getDisplayName()) {
            description += "New display name: " + displayName + ". ";
        }

        if (ha != vmInstance.isHaEnabled()) {
            if (ha) {
                description += "Enabled HA. ";
            } else {
                description += "Disabled HA. ";
            }
        }
        if (osTypeId == null) {
            osTypeId = vmInstance.getGuestOSId();
        } else {
            description += "Changed Guest OS Type to " + osTypeId + ". ";
        }

        if (group != null) {
            if (addInstanceToGroup(id, group)) {
                description += "Added to group: " + group + ".";
            }
        }

        _vmDao.updateVM(id, displayName, ha, osTypeId, userData);

        if (updateUserdata) {
            boolean result = updateUserDataInternal(_vmDao.findById(id));
            if (result) {
                s_logger.debug("User data successfully updated for vm id="+id);
            } else {
                throw new CloudRuntimeException("Failed to reset userdata for the virtual machine ");
            }
        }

        return _vmDao.findById(id);
    }

    private boolean updateUserDataInternal(UserVm vm)
            throws ResourceUnavailableException, InsufficientCapacityException {
        VMTemplateVO template = _templateDao.findByIdIncludingRemoved(vm.getTemplateId());
        Nic defaultNic = _networkModel.getDefaultNic(vm.getId());
        if (defaultNic == null) {
            s_logger.error("Unable to update userdata for vm id=" + vm.getId() + " as the instance doesn't have default nic");
            return false;
        }

        Network defaultNetwork = _networkDao.findById(defaultNic.getNetworkId());
        NicProfile defaultNicProfile = new NicProfile(defaultNic, defaultNetwork, null, null, null,
                _networkModel.isSecurityGroupSupportedInNetwork(defaultNetwork),
                _networkModel.getNetworkTag(template.getHypervisorType(), defaultNetwork));

        VirtualMachineProfile<VMInstanceVO> vmProfile = new VirtualMachineProfileImpl<VMInstanceVO>((VMInstanceVO)vm);

        UserDataServiceProvider element = _networkModel.getUserDataUpdateProvider(defaultNetwork);
        if (element == null) {
            throw new CloudRuntimeException("Can't find network element for " + Service.UserData.getName() + " provider needed for UserData update");
        }
        boolean result = element.saveUserData(defaultNetwork, defaultNicProfile, vmProfile);

        return true;
    }

    @Override
    @ActionEvent(eventType = EventTypes.EVENT_VM_START, eventDescription = "starting Vm", async = true)
    public UserVm startVirtualMachine(StartVMCmd cmd)
            throws ExecutionException, ConcurrentOperationException,
            ResourceUnavailableException, InsufficientCapacityException {
        return startVirtualMachine(cmd.getId(), cmd.getHostId(), null).first();
    }

    @Override
    @ActionEvent(eventType = EventTypes.EVENT_VM_REBOOT, eventDescription = "rebooting Vm", async = true)
    public UserVm rebootVirtualMachine(RebootVMCmd cmd)
            throws InsufficientCapacityException, ResourceUnavailableException {
        Account caller = UserContext.current().getCaller();
        Long vmId = cmd.getId();

        // Verify input parameters
        UserVmVO vmInstance = _vmDao.findById(vmId.longValue());
        if (vmInstance == null) {
            throw new InvalidParameterValueException(
                    "unable to find a virtual machine with id " + vmId);
        }

        _accountMgr.checkAccess(caller, null, true, vmInstance);

        // If the VM is Volatile in nature, on reboot discard the VM's root disk and create a new root disk for it: by calling restoreVM
        long serviceOfferingId = vmInstance.getServiceOfferingId();
        ServiceOfferingVO offering = _serviceOfferingDao.findById(serviceOfferingId);
        if(offering != null && offering.getRemoved() == null) {
            if(offering.getVolatileVm()){
                return restoreVMInternal(caller, vmInstance, null);
            }
        } else {
            throw new InvalidParameterValueException("Unable to find service offering: " + serviceOfferingId + " corresponding to the vm");
        }

        return rebootVirtualMachine(UserContext.current().getCallerUserId(),
                vmId);
    }

    @Override
    @ActionEvent(eventType = EventTypes.EVENT_VM_DESTROY, eventDescription = "destroying Vm", async = true)
    public UserVm destroyVm(DestroyVMCmd cmd)
            throws ResourceUnavailableException, ConcurrentOperationException {
        return destroyVm(cmd.getId());
    }

    @Override
    @DB
    public InstanceGroupVO createVmGroup(CreateVMGroupCmd cmd) {
        Account caller = UserContext.current().getCaller();
        Long domainId = cmd.getDomainId();
        String accountName = cmd.getAccountName();
        String groupName = cmd.getGroupName();
        Long projectId = cmd.getProjectId();

        Account owner = _accountMgr.finalizeOwner(caller, accountName,
                domainId, projectId);
        long accountId = owner.getId();

        // Check if name is already in use by this account
        boolean isNameInUse = _vmGroupDao.isNameInUse(accountId, groupName);

        if (isNameInUse) {
            throw new InvalidParameterValueException(
                    "Unable to create vm group, a group with name " + groupName
                    + " already exisits for account " + accountId);
        }

        return createVmGroup(groupName, accountId);
    }

    @DB
    protected InstanceGroupVO createVmGroup(String groupName, long accountId) {
        Account account = null;
        final Transaction txn = Transaction.currentTxn();
        txn.start();
        try {
            account = _accountDao.acquireInLockTable(accountId); // to ensure
            // duplicate
            // vm group
            // names are
            // not
            // created.
            if (account == null) {
                s_logger.warn("Failed to acquire lock on account");
                return null;
            }
            InstanceGroupVO group = _vmGroupDao.findByAccountAndName(accountId,
                    groupName);
            if (group == null) {
                group = new InstanceGroupVO(groupName, accountId);
                group = _vmGroupDao.persist(group);
            }
            return group;
        } finally {
            if (account != null) {
                _accountDao.releaseFromLockTable(accountId);
            }
            txn.commit();
        }
    }

    @Override
    public boolean deleteVmGroup(DeleteVMGroupCmd cmd) {
        Account caller = UserContext.current().getCaller();
        Long groupId = cmd.getId();

        // Verify input parameters
        InstanceGroupVO group = _vmGroupDao.findById(groupId);
        if ((group == null) || (group.getRemoved() != null)) {
            throw new InvalidParameterValueException(
                    "unable to find a vm group with id " + groupId);
        }

        _accountMgr.checkAccess(caller, null, true, group);

        return deleteVmGroup(groupId);
    }

    @Override
    public boolean deleteVmGroup(long groupId) {
        // delete all the mappings from group_vm_map table
        List<InstanceGroupVMMapVO> groupVmMaps = _groupVMMapDao
                .listByGroupId(groupId);
        for (InstanceGroupVMMapVO groupMap : groupVmMaps) {
            SearchCriteria<InstanceGroupVMMapVO> sc = _groupVMMapDao
                    .createSearchCriteria();
            sc.addAnd("instanceId", SearchCriteria.Op.EQ,
                    groupMap.getInstanceId());
            _groupVMMapDao.expunge(sc);
        }

        if (_vmGroupDao.remove(groupId)) {
            return true;
        } else {
            return false;
        }
    }

    @Override
    @DB
    public boolean addInstanceToGroup(long userVmId, String groupName) {
        UserVmVO vm = _vmDao.findById(userVmId);

        InstanceGroupVO group = _vmGroupDao.findByAccountAndName(
                vm.getAccountId(), groupName);
        // Create vm group if the group doesn't exist for this account
        if (group == null) {
            group = createVmGroup(groupName, vm.getAccountId());
        }

        if (group != null) {
            final Transaction txn = Transaction.currentTxn();
            txn.start();
            UserVm userVm = _vmDao.acquireInLockTable(userVmId);
            if (userVm == null) {
                s_logger.warn("Failed to acquire lock on user vm id="
                        + userVmId);
            }
            try {
                // don't let the group be deleted when we are assigning vm to
                // it.
                InstanceGroupVO ngrpLock = _vmGroupDao.lockRow(group.getId(),
                        false);
                if (ngrpLock == null) {
                    s_logger.warn("Failed to acquire lock on vm group id="
                            + group.getId() + " name=" + group.getName());
                    txn.rollback();
                    return false;
                }

                // Currently don't allow to assign a vm to more than one group
                if (_groupVMMapDao.listByInstanceId(userVmId) != null) {
                    // Delete all mappings from group_vm_map table
                    List<InstanceGroupVMMapVO> groupVmMaps = _groupVMMapDao
                            .listByInstanceId(userVmId);
                    for (InstanceGroupVMMapVO groupMap : groupVmMaps) {
                        SearchCriteria<InstanceGroupVMMapVO> sc = _groupVMMapDao
                                .createSearchCriteria();
                        sc.addAnd("instanceId", SearchCriteria.Op.EQ,
                                groupMap.getInstanceId());
                        _groupVMMapDao.expunge(sc);
                    }
                }
                InstanceGroupVMMapVO groupVmMapVO = new InstanceGroupVMMapVO(
                        group.getId(), userVmId);
                _groupVMMapDao.persist(groupVmMapVO);

                txn.commit();
                return true;
            } finally {
                if (userVm != null) {
                    _vmDao.releaseFromLockTable(userVmId);
                }
            }
        }
        return false;
    }

    @Override
    public InstanceGroupVO getGroupForVm(long vmId) {
        // TODO - in future releases vm can be assigned to multiple groups; but
        // currently return just one group per vm
        try {
            List<InstanceGroupVMMapVO> groupsToVmMap = _groupVMMapDao
                    .listByInstanceId(vmId);

            if (groupsToVmMap != null && groupsToVmMap.size() != 0) {
                InstanceGroupVO group = _vmGroupDao.findById(groupsToVmMap.get(
                        0).getGroupId());
                return group;
            } else {
                return null;
            }
        } catch (Exception e) {
            s_logger.warn("Error trying to get group for a vm: ", e);
            return null;
        }
    }

    @Override
    public void removeInstanceFromInstanceGroup(long vmId) {
        try {
            List<InstanceGroupVMMapVO> groupVmMaps = _groupVMMapDao
                    .listByInstanceId(vmId);
            for (InstanceGroupVMMapVO groupMap : groupVmMaps) {
                SearchCriteria<InstanceGroupVMMapVO> sc = _groupVMMapDao
                        .createSearchCriteria();
                sc.addAnd("instanceId", SearchCriteria.Op.EQ,
                        groupMap.getInstanceId());
                _groupVMMapDao.expunge(sc);
            }
        } catch (Exception e) {
            s_logger.warn("Error trying to remove vm from group: ", e);
        }
    }

    protected boolean validPassword(String password) {
        if (password == null || password.length() == 0) {
            return false;
        }
        for (int i = 0; i < password.length(); i++) {
            if (password.charAt(i) == ' ') {
                return false;
            }
        }
        return true;
    }

    @Override
    public UserVm createBasicSecurityGroupVirtualMachine(DataCenter zone, ServiceOffering serviceOffering, VirtualMachineTemplate template, List<Long> securityGroupIdList, Account owner,
            String hostName, String displayName, Long diskOfferingId, Long diskSize, String group,
	    HypervisorType hypervisor, HTTPMethod httpmethod, String userData, String sshKeyPair,
	    Map<Long, IpAddresses> requestedIps, IpAddresses defaultIps, String keyboard,
	    List<Long> affinityGroupIdList)
                    throws InsufficientCapacityException, ConcurrentOperationException, ResourceUnavailableException, StorageUnavailableException, ResourceAllocationException {

        Account caller = UserContext.current().getCaller();
        List<NetworkVO> networkList = new ArrayList<NetworkVO>();

        // Verify that caller can perform actions in behalf of vm owner
        _accountMgr.checkAccess(caller, null, true, owner);

        // Get default guest network in Basic zone
        Network defaultNetwork = _networkModel.getExclusiveGuestNetwork(zone.getId());

        if (defaultNetwork == null) {
            throw new InvalidParameterValueException(
                    "Unable to find a default network to start a vm");
        } else {
            networkList.add(_networkDao.findById(defaultNetwork.getId()));
        }

        boolean isVmWare = (template.getHypervisorType() == HypervisorType.VMware || (hypervisor != null && hypervisor == HypervisorType.VMware));

        if (securityGroupIdList != null && isVmWare) {
            throw new InvalidParameterValueException("Security group feature is not supported for vmWare hypervisor");
        } else if (!isVmWare && _networkModel.isSecurityGroupSupportedInNetwork(defaultNetwork) && _networkModel.canAddDefaultSecurityGroup()) {
            //add the default securityGroup only if no security group is specified
            if (securityGroupIdList == null || securityGroupIdList.isEmpty()) {
                if (securityGroupIdList == null) {
                    securityGroupIdList = new ArrayList<Long>();
                }
                SecurityGroup defaultGroup = _securityGroupMgr
                        .getDefaultSecurityGroup(owner.getId());
                if (defaultGroup != null) {
                    securityGroupIdList.add(defaultGroup.getId());
                } else {
                    // create default security group for the account
                    if (s_logger.isDebugEnabled()) {
                        s_logger.debug("Couldn't find default security group for the account "
                                + owner + " so creating a new one");
                    }
                    defaultGroup = _securityGroupMgr.createSecurityGroup(
                            SecurityGroupManager.DEFAULT_GROUP_NAME,
                            SecurityGroupManager.DEFAULT_GROUP_DESCRIPTION,
                            owner.getDomainId(), owner.getId(),
                            owner.getAccountName());
                    securityGroupIdList.add(defaultGroup.getId());
                }
            }
        }

        return createVirtualMachine(zone, serviceOffering, template, hostName, displayName, owner, diskOfferingId,
                diskSize, networkList, securityGroupIdList, group, httpmethod, userData, sshKeyPair, hypervisor,
		caller, requestedIps, defaultIps, keyboard, affinityGroupIdList);
    }

    @Override
    public UserVm createAdvancedSecurityGroupVirtualMachine(DataCenter zone, ServiceOffering serviceOffering, VirtualMachineTemplate template, List<Long> networkIdList,
            List<Long> securityGroupIdList, Account owner, String hostName, String displayName, Long diskOfferingId,
	    Long diskSize, String group, HypervisorType hypervisor, HTTPMethod httpmethod, String userData,
            String sshKeyPair, Map<Long, IpAddresses> requestedIps, IpAddresses defaultIps, String keyboard,
	    List<Long> affinityGroupIdList) throws InsufficientCapacityException, ConcurrentOperationException,
	    ResourceUnavailableException, StorageUnavailableException, ResourceAllocationException {

        Account caller = UserContext.current().getCaller();
        List<NetworkVO> networkList = new ArrayList<NetworkVO>();
        boolean isSecurityGroupEnabledNetworkUsed = false;
        boolean isVmWare = (template.getHypervisorType() == HypervisorType.VMware || (hypervisor != null && hypervisor == HypervisorType.VMware));

        // Verify that caller can perform actions in behalf of vm owner
        _accountMgr.checkAccess(caller, null, true, owner);

        // If no network is specified, find system security group enabled network
        if (networkIdList == null || networkIdList.isEmpty()) {
            Network networkWithSecurityGroup = _networkModel.getNetworkWithSecurityGroupEnabled(zone.getId());
            if (networkWithSecurityGroup == null) {
                throw new InvalidParameterValueException("No network with security enabled is found in zone id=" + zone.getId());
            }

            networkList.add(_networkDao.findById(networkWithSecurityGroup.getId()));
            isSecurityGroupEnabledNetworkUsed = true;

        } else if (securityGroupIdList != null && !securityGroupIdList.isEmpty()) {
            if (isVmWare) {
                throw new InvalidParameterValueException("Security group feature is not supported for vmWare hypervisor");
            }
            // Only one network can be specified, and it should be security group enabled
            if (networkIdList.size() > 1) {
                throw new InvalidParameterValueException("Only support one network per VM if security group enabled");
            }

            NetworkVO network = _networkDao.findById(networkIdList.get(0).longValue());

            if (network == null) {
                throw new InvalidParameterValueException(
                        "Unable to find network by id "
                                + networkIdList.get(0).longValue());
            }

            if (!_networkModel.isSecurityGroupSupportedInNetwork(network)) {
                throw new InvalidParameterValueException("Network is not security group enabled: " + network.getId());
            }

            networkList.add(network);
            isSecurityGroupEnabledNetworkUsed = true;

        } else {
            // Verify that all the networks are Shared/Guest; can't create combination of SG enabled and disabled networks
            for (Long networkId : networkIdList) {
                NetworkVO network = _networkDao.findById(networkId);

                if (network == null) {
                    throw new InvalidParameterValueException("Unable to find network by id " + networkIdList.get(0).longValue());
                }

                boolean isSecurityGroupEnabled = _networkModel.isSecurityGroupSupportedInNetwork(network);
                if (isSecurityGroupEnabled) {
                    if (networkIdList.size() > 1) {
                        throw new InvalidParameterValueException("Can't create a vm with multiple networks one of" +
                                " which is Security Group enabled");
                    }

                    isSecurityGroupEnabledNetworkUsed = true;
                }

                if (!(network.getTrafficType() == TrafficType.Guest && network.getGuestType() == Network.GuestType.Shared)) {
                    throw new InvalidParameterValueException("Can specify only Shared Guest networks when" +
                            " deploy vm in Advance Security Group enabled zone");
                }

                // Perform account permission check
                if (network.getAclType() == ACLType.Account) {
                    _accountMgr.checkAccess(caller, AccessType.UseNetwork, false, network);
                }
                networkList.add(network);
            }
        }

        // if network is security group enabled, and no security group is specified, then add the default security group automatically
        if (isSecurityGroupEnabledNetworkUsed && !isVmWare && _networkModel.canAddDefaultSecurityGroup()) {

            //add the default securityGroup only if no security group is specified
            if(securityGroupIdList == null || securityGroupIdList.isEmpty()){
                if (securityGroupIdList == null) {
                    securityGroupIdList = new ArrayList<Long>();
                }

                SecurityGroup defaultGroup = _securityGroupMgr
                        .getDefaultSecurityGroup(owner.getId());
                if (defaultGroup != null) {
                    securityGroupIdList.add(defaultGroup.getId());
                } else {
                    // create default security group for the account
                    if (s_logger.isDebugEnabled()) {
                        s_logger.debug("Couldn't find default security group for the account "
                                + owner + " so creating a new one");
                    }
                    defaultGroup = _securityGroupMgr.createSecurityGroup(
                            SecurityGroupManager.DEFAULT_GROUP_NAME,
                            SecurityGroupManager.DEFAULT_GROUP_DESCRIPTION,
                            owner.getDomainId(), owner.getId(),
                            owner.getAccountName());
                    securityGroupIdList.add(defaultGroup.getId());
                }
            }
        }

        return createVirtualMachine(zone, serviceOffering, template, hostName, displayName, owner, diskOfferingId,
                diskSize, networkList, securityGroupIdList, group, httpmethod, userData, sshKeyPair, hypervisor,
		caller, requestedIps, defaultIps, keyboard, affinityGroupIdList);
    }

    @Override
    public UserVm createAdvancedVirtualMachine(DataCenter zone, ServiceOffering serviceOffering, VirtualMachineTemplate template, List<Long> networkIdList, Account owner, String hostName,
            String displayName, Long diskOfferingId, Long diskSize, String group, HypervisorType hypervisor,
	    HTTPMethod httpmethod, String userData, String sshKeyPair, Map<Long, IpAddresses> requestedIps,
	    IpAddresses defaultIps, String keyboard, List<Long> affinityGroupIdList)
                    throws InsufficientCapacityException, ConcurrentOperationException, ResourceUnavailableException, StorageUnavailableException, ResourceAllocationException {

        Account caller = UserContext.current().getCaller();
        List<NetworkVO> networkList = new ArrayList<NetworkVO>();

        // Verify that caller can perform actions in behalf of vm owner
        _accountMgr.checkAccess(caller, null, true, owner);

        List<HypervisorType> vpcSupportedHTypes = _vpcMgr
                .getSupportedVpcHypervisors();
        if (networkIdList == null || networkIdList.isEmpty()) {
            NetworkVO defaultNetwork = null;

            // if no network is passed in
            // Check if default virtual network offering has
            // Availability=Required. If it's true, search for corresponding
            // network
            // * if network is found, use it. If more than 1 virtual network is
            // found, throw an error
            // * if network is not found, create a new one and use it

            List<NetworkOfferingVO> requiredOfferings = _networkOfferingDao
                    .listByAvailability(Availability.Required, false);
            if (requiredOfferings.size() < 1) {
                throw new InvalidParameterValueException(
                        "Unable to find network offering with availability="
                                + Availability.Required
                                + " to automatically create the network as a part of vm creation");
            }

            if (requiredOfferings.get(0).getState() == NetworkOffering.State.Enabled) {
                // get Virtual networks
                List<? extends Network> virtualNetworks = _networkModel.listNetworksForAccount(owner.getId(), zone.getId(), Network.GuestType.Isolated);
                if (virtualNetworks.isEmpty()) {
                    long physicalNetworkId = _networkModel.findPhysicalNetworkId(zone.getId(), requiredOfferings.get(0).getTags(), requiredOfferings.get(0).getTrafficType());
                    // Validate physical network
                    PhysicalNetwork physicalNetwork = _physicalNetworkDao
                            .findById(physicalNetworkId);
                    if (physicalNetwork == null) {
                        throw new InvalidParameterValueException("Unable to find physical network with id: "+physicalNetworkId   + " and tag: " +requiredOfferings.get(0).getTags());
                    }
                    s_logger.debug("Creating network for account " + owner + " from the network offering id=" +requiredOfferings.get(0).getId() + " as a part of deployVM process");
                    Network newNetwork = _networkMgr.createGuestNetwork(requiredOfferings.get(0).getId(),
                            owner.getAccountName() + "-network", owner.getAccountName() + "-network", null, null,
                            null, null, owner, null, physicalNetwork, zone.getId(), ACLType.Account, null, null, null, null);
                    defaultNetwork = _networkDao.findById(newNetwork.getId());
                } else if (virtualNetworks.size() > 1) {
                    throw new InvalidParameterValueException(
                            "More than 1 default Isolated networks are found for account "
                                    + owner + "; please specify networkIds");
                } else {
                    defaultNetwork = _networkDao.findById(virtualNetworks.get(0).getId());
                }
            } else {
                throw new InvalidParameterValueException(
                        "Required network offering id="
                                + requiredOfferings.get(0).getId()
                                + " is not in " + NetworkOffering.State.Enabled);
            }

            networkList.add(defaultNetwork);

        } else {
            for (Long networkId : networkIdList) {
                NetworkVO network = _networkDao.findById(networkId);
                if (network == null) {
                    throw new InvalidParameterValueException(
                            "Unable to find network by id "
                                    + networkIdList.get(0).longValue());
                }
                if (network.getVpcId() != null) {
                    // Only ISOs, XenServer, KVM, and VmWare template types are
                    // supported for vpc networks
                    if (template.getFormat() != ImageFormat.ISO
                            && !vpcSupportedHTypes.contains(template
                                    .getHypervisorType())) {
                        throw new InvalidParameterValueException(
                                "Can't create vm from template with hypervisor "
                                        + template.getHypervisorType()
                                        + " in vpc network " + network);
                    }

                    // Only XenServer, KVM, and VMware hypervisors are supported
                    // for vpc networks
                    if (!vpcSupportedHTypes.contains(hypervisor)) {
                        throw new InvalidParameterValueException(
                                "Can't create vm of hypervisor type "
                                        + hypervisor + " in vpc network");
                    }

                }

                _networkModel.checkNetworkPermissions(owner, network);

                // don't allow to use system networks
                NetworkOffering networkOffering = _configMgr
                        .getNetworkOffering(network.getNetworkOfferingId());
                if (networkOffering.isSystemOnly()) {
                    throw new InvalidParameterValueException(
                            "Network id="
                                    + networkId
                                    + " is system only and can't be used for vm deployment");
                }
                networkList.add(network);
            }
        }

        return createVirtualMachine(zone, serviceOffering, template, hostName, displayName, owner, diskOfferingId,
		diskSize, networkList, null, group, httpmethod, userData, sshKeyPair, hypervisor, caller, requestedIps,
		defaultIps, keyboard, affinityGroupIdList);
    }


    public void checkNameForRFCCompliance(String name) {
        if (!NetUtils.verifyDomainNameLabel(name, true)) {
            throw new InvalidParameterValueException("Invalid name. Vm name can contain ASCII letters 'a' through 'z', the digits '0' through '9', "
                    + "and the hyphen ('-'), must be between 1 and 63 characters long, and can't start or end with \"-\" and can't start with digit");
        }
    }

    @DB @ActionEvent(eventType = EventTypes.EVENT_VM_CREATE, eventDescription = "deploying Vm", create = true)
    protected UserVm createVirtualMachine(DataCenter zone, ServiceOffering serviceOffering, VirtualMachineTemplate template, String hostName, String displayName, Account owner, Long diskOfferingId,
            Long diskSize, List<NetworkVO> networkList, List<Long> securityGroupIdList, String group, HTTPMethod httpmethod,
	    String userData, String sshKeyPair, HypervisorType hypervisor, Account caller, Map<Long, IpAddresses> requestedIps,
	    IpAddresses defaultIps, String keyboard, List<Long> affinityGroupIdList)
                    throws InsufficientCapacityException, ResourceUnavailableException, ConcurrentOperationException, StorageUnavailableException, ResourceAllocationException {

        _accountMgr.checkAccess(caller, null, true, owner);

        if (owner.getState() == Account.State.disabled) {
            throw new PermissionDeniedException(
                    "The owner of vm to deploy is disabled: " + owner);
        }

        long accountId = owner.getId();

        assert !(requestedIps != null && (defaultIps.getIp4Address() != null || defaultIps.getIp6Address() != null)) : "requestedIp list and defaultNetworkIp should never be specified together";

        if (Grouping.AllocationState.Disabled == zone.getAllocationState()
                && !_accountMgr.isRootAdmin(caller.getType())) {
            throw new PermissionDeniedException(
                    "Cannot perform this operation, Zone is currently disabled: "
                            + zone.getId());
        }

        if (zone.getDomainId() != null) {
            DomainVO domain = _domainDao.findById(zone.getDomainId());
            if (domain == null) {
                throw new CloudRuntimeException("Unable to find the domain "
                        + zone.getDomainId() + " for the zone: " + zone);
            }
            // check that caller can operate with domain
            _configMgr.checkZoneAccess(caller, zone);
            // check that vm owner can create vm in the domain
            _configMgr.checkZoneAccess(owner, zone);
        }

        ServiceOfferingVO offering = _serviceOfferingDao.findById(serviceOffering.getId());

        // check if account/domain is with in resource limits to create a new vm
        boolean isIso = Storage.ImageFormat.ISO == template.getFormat();
        long size = _templateHostDao.findByTemplateId(template.getId()).getSize();
        if (diskOfferingId != null) {
            size += _diskOfferingDao.findById(diskOfferingId).getDiskSize();
        }
        resourceLimitCheck(owner, new Long(offering.getCpu()), new Long(offering.getRamSize()));
        _resourceLimitMgr.checkResourceLimit(owner, ResourceType.volume, (isIso
                || diskOfferingId == null ? 1 : 2));
        _resourceLimitMgr.checkResourceLimit(owner, ResourceType.primary_storage, new Long (size));

        // verify security group ids
        if (securityGroupIdList != null) {
            for (Long securityGroupId : securityGroupIdList) {
                SecurityGroup sg = _securityGroupDao.findById(securityGroupId);
                if (sg == null) {
                    throw new InvalidParameterValueException(
                            "Unable to find security group by id "
                                    + securityGroupId);
                } else {
                    // verify permissions
                    _accountMgr.checkAccess(caller, null, true, owner, sg);
                }
            }
        }

        // check that the affinity groups exist
        if (affinityGroupIdList != null) {
            for (Long affinityGroupId : affinityGroupIdList) {
                AffinityGroupVO ag = _affinityGroupDao.findById(affinityGroupId);
                if (ag == null) {
                    throw new InvalidParameterValueException("Unable to find affinity group by id " + affinityGroupId);
                } else {
                    // verify permissions
                    _accountMgr.checkAccess(caller, null, true, owner, ag);
                }
            }
        }

        if (template.getHypervisorType() != null && template.getHypervisorType() != HypervisorType.BareMetal) {
            // check if we have available pools for vm deployment
            long availablePools = _storagePoolDao.countPoolsByStatus(StoragePoolStatus.Up);
            if (availablePools < 1) {
                throw new StorageUnavailableException("There are no available pools in the UP state for vm deployment", -1);
            }
        }

        if (template.getTemplateType().equals(TemplateType.SYSTEM)) {
            throw new InvalidParameterValueException(
                    "Unable to use system template " + template.getId()
                    + " to deploy a user vm");
        }
        List<VMTemplateZoneVO> listZoneTemplate = _templateZoneDao
                .listByZoneTemplate(zone.getId(), template.getId());
        if (listZoneTemplate == null || listZoneTemplate.isEmpty()) {
            throw new InvalidParameterValueException("The template "
                    + template.getId() + " is not available for use");
        }

        if (isIso && !template.isBootable()) {
            throw new InvalidParameterValueException(
                    "Installing from ISO requires an ISO that is bootable: "
                            + template.getId());
        }

        // Check templates permissions
        if (!template.isPublicTemplate()) {
            Account templateOwner = _accountMgr.getAccount(template
                    .getAccountId());
            _accountMgr.checkAccess(owner, null, true, templateOwner);
        }

        // check if the user data is correct
        validateUserData(userData, httpmethod);

        // Find an SSH public key corresponding to the key pair name, if one is
        // given
        String sshPublicKey = null;
        if (sshKeyPair != null && !sshKeyPair.equals("")) {
            SSHKeyPair pair = _sshKeyPairDao.findByName(owner.getAccountId(),
                    owner.getDomainId(), sshKeyPair);
            if (pair == null) {
                throw new InvalidParameterValueException(
                        "A key pair with name '" + sshKeyPair
                        + "' was not found.");
            }

            sshPublicKey = pair.getPublicKey();
        }

        List<Pair<NetworkVO, NicProfile>> networks = new ArrayList<Pair<NetworkVO, NicProfile>>();

        Map<String, NicProfile> networkNicMap = new HashMap<String, NicProfile>();

        short defaultNetworkNumber = 0;
        boolean securityGroupEnabled = false;
        boolean vpcNetwork = false;
        for (NetworkVO network : networkList) {
            if (network.getDataCenterId() != zone.getId()) {
                throw new InvalidParameterValueException("Network id="
                        + network.getId() + " doesn't belong to zone "
                        + zone.getId());
            }

            IpAddresses requestedIpPair = null;
            if (requestedIps != null && !requestedIps.isEmpty()) {
                requestedIpPair = requestedIps.get(network.getId());
            }

            if (requestedIpPair == null) {
                requestedIpPair = new IpAddresses(null, null);
            } else {
                _networkModel.checkRequestedIpAddresses(network.getId(), requestedIpPair.getIp4Address(), requestedIpPair.getIp6Address());
            }

            NicProfile profile = new NicProfile(requestedIpPair.getIp4Address(), requestedIpPair.getIp6Address());

            if (defaultNetworkNumber == 0) {
                defaultNetworkNumber++;
                // if user requested specific ip for default network, add it
                if (defaultIps.getIp4Address() != null || defaultIps.getIp6Address() != null) {
                    _networkModel.checkRequestedIpAddresses(network.getId(), defaultIps.getIp4Address(), defaultIps.getIp6Address());
                    profile = new NicProfile(defaultIps.getIp4Address(), defaultIps.getIp6Address());
                }

                profile.setDefaultNic(true);
            }

            networks.add(new Pair<NetworkVO, NicProfile>(network, profile));

            if (_networkModel.isSecurityGroupSupportedInNetwork(network)) {
                securityGroupEnabled = true;
            }

            // vm can't be a part of more than 1 VPC network
            if (network.getVpcId() != null) {
                if (vpcNetwork) {
                    throw new InvalidParameterValueException(
                            "Vm can't be a part of more than 1 VPC network");
                }
                vpcNetwork = true;
            }

            networkNicMap.put(network.getUuid(), profile);
        }

        if (securityGroupIdList != null && !securityGroupIdList.isEmpty()
                && !securityGroupEnabled) {
            throw new InvalidParameterValueException(
                    "Unable to deploy vm with security groups as SecurityGroup service is not enabled for the vm's network");
        }

        // Verify network information - network default network has to be set;
        // and vm can't have more than one default network
        // This is a part of business logic because default network is required
        // by Agent Manager in order to configure default
        // gateway for the vm
        if (defaultNetworkNumber == 0) {
            throw new InvalidParameterValueException(
                    "At least 1 default network has to be specified for the vm");
        } else if (defaultNetworkNumber > 1) {
            throw new InvalidParameterValueException(
                    "Only 1 default network per vm is supported");
        }

        long id = _vmDao.getNextInSequence(Long.class, "id");

        String instanceName;
        if (_instanceNameFlag && displayName != null) {
            // Check if the displayName conforms to RFC standards.
            checkNameForRFCCompliance(displayName);
            instanceName = VirtualMachineName.getVmName(id, owner.getId(), displayName);
            if (instanceName.length() > MAX_VM_NAME_LEN) {
                throw new InvalidParameterValueException("Specified display name " + displayName + " causes VM name to exceed 80 characters in length");
            }
            // Search whether there is already an instance with the same instance name
            // that is not in the destroyed or expunging state.
            VMInstanceVO vm = _vmInstanceDao.findVMByInstanceName(instanceName);
            if (vm != null && vm.getState() != VirtualMachine.State.Expunging) {
                throw new InvalidParameterValueException("There already exists a VM by the display name supplied");
            }
        } else {
            instanceName = VirtualMachineName.getVmName(id, owner.getId(), _instance);
        }

        String uuidName = UUID.randomUUID().toString();

        // verify hostname information
        if (hostName == null) {
            hostName = uuidName;
        } else {
            //1) check is hostName is RFC compliant
            checkNameForRFCCompliance(hostName);
            // 2) hostName has to be unique in the network domain
            Map<String, List<Long>> ntwkDomains = new HashMap<String, List<Long>>();
            for (NetworkVO network : networkList) {
                String ntwkDomain = network.getNetworkDomain();
                if (!ntwkDomains.containsKey(ntwkDomain)) {
                    List<Long> ntwkIds = new ArrayList<Long>();
                    ntwkIds.add(network.getId());
                    ntwkDomains.put(ntwkDomain, ntwkIds);
                } else {
                    List<Long> ntwkIds = ntwkDomains.get(ntwkDomain);
                    ntwkIds.add(network.getId());
                    ntwkDomains.put(ntwkDomain, ntwkIds);
                }
            }

            for (String ntwkDomain : ntwkDomains.keySet()) {
                for (Long ntwkId : ntwkDomains.get(ntwkDomain)) {
                    // * get all vms hostNames in the network
                    List<String> hostNames = _vmInstanceDao
                            .listDistinctHostNames(ntwkId);
                    // * verify that there are no duplicates
                    if (hostNames.contains(hostName)) {
                        throw new InvalidParameterValueException("The vm with hostName " + hostName
                                + " already exists in the network domain: " + ntwkDomain + "; network="
                                + _networkModel.getNetwork(ntwkId));
                    }
                }
            }
        }

        HypervisorType hypervisorType = null;
        if (template == null || template.getHypervisorType() == null
                || template.getHypervisorType() == HypervisorType.None) {
            hypervisorType = hypervisor;
        } else {
            hypervisorType = template.getHypervisorType();
        }
        Transaction txn = Transaction.currentTxn();
        txn.start();
        UserVmVO vm = new UserVmVO(id, instanceName, displayName,
                template.getId(), hypervisorType, template.getGuestOSId(),
                offering.getOfferHA(), offering.getLimitCpuUse(),
                owner.getDomainId(), owner.getId(), offering.getId(), userData,
                hostName, diskOfferingId);
        vm.setUuid(uuidName);

        if (sshPublicKey != null) {
            vm.setDetail("SSH.PublicKey", sshPublicKey);
        }

        if (keyboard != null && !keyboard.isEmpty())
            vm.setDetail(VmDetailConstants.KEYBOARD, keyboard);

        if (isIso) {
            vm.setIsoId(template.getId());
        }

        // If hypervisor is vSphere, check for clone type setting.
        if (hypervisorType.equals(HypervisorType.VMware)) {
            // retrieve clone flag.
            UserVmCloneType cloneType = UserVmCloneType.linked;
            String value = _configDao.getValue(Config.VmwareCreateFullClone.key());
            if (value != null) {
                if (Boolean.parseBoolean(value) == true)
                    cloneType = UserVmCloneType.full;
            }
            UserVmCloneSettingVO vmCloneSettingVO = new UserVmCloneSettingVO(id, cloneType.toString());
            _vmCloneSettingDao.persist(vmCloneSettingVO);
        }

        long guestOSId = template.getGuestOSId();
        GuestOSVO guestOS = _guestOSDao.findById(guestOSId);
        long guestOSCategoryId = guestOS.getCategoryId();
        GuestOSCategoryVO guestOSCategory = _guestOSCategoryDao.findById(guestOSCategoryId);


        // If hypervisor is vSphere and OS is OS X, set special settings.
        if (hypervisorType.equals(HypervisorType.VMware)) {
            if (guestOS.getDisplayName().toLowerCase().contains("apple mac os")){
                vm.setDetail("smc.present", "TRUE");
                vm.setDetail(VmDetailConstants.ROOK_DISK_CONTROLLER, "scsi");
                vm.setDetail("firmware", "efi");
                s_logger.info("guestOS is OSX : overwrite root disk controller to scsi, use smc and efi");
            }
       }

        _vmDao.persist(vm);
        _vmDao.saveDetails(vm);

        s_logger.debug("Allocating in the DB for vm");
        DataCenterDeployment plan = new DataCenterDeployment(zone.getId());

        List<String> computeTags = new ArrayList<String>();
        computeTags.add(offering.getHostTag());

        List<String> rootDiskTags =	new ArrayList<String>();
        rootDiskTags.add(offering.getTags());

        if(isIso){
            VirtualMachineEntity vmEntity = _orchSrvc.createVirtualMachineFromScratch(vm.getUuid(), new Long(owner.getAccountId()).toString(), vm.getIsoId().toString(), hostName, displayName, hypervisor.name(), guestOSCategory.getName(), offering.getCpu(), offering.getSpeed(), offering.getRamSize(), diskSize,  computeTags, rootDiskTags, networkNicMap, plan);
        }else {
            VirtualMachineEntity vmEntity = _orchSrvc.createVirtualMachine(vm.getUuid(), new Long(owner.getAccountId()).toString(), new Long(template.getId()).toString(), hostName, displayName, hypervisor.name(), offering.getCpu(),  offering.getSpeed(), offering.getRamSize(), diskSize, computeTags, rootDiskTags, networkNicMap, plan);
        }



        if (s_logger.isDebugEnabled()) {
            s_logger.debug("Successfully allocated DB entry for " + vm);
        }
        UserContext.current().setEventDetails("Vm Id: " + vm.getId());

        UsageEventUtils.publishUsageEvent(EventTypes.EVENT_VM_CREATE, accountId, zone.getId(), vm.getId(),
                vm.getHostName(), offering.getId(), template.getId(), hypervisorType.toString(),
                VirtualMachine.class.getName(), vm.getUuid());

        //Update Resource Count for the given account
        resourceCountIncrement(accountId, new Long(offering.getCpu()),
                new Long(offering.getRamSize()));

        txn.commit();

        // Assign instance to the group
        try {
            if (group != null) {
                boolean addToGroup = addInstanceToGroup(Long.valueOf(id), group);
                if (!addToGroup) {
                    throw new CloudRuntimeException(
                            "Unable to assign Vm to the group " + group);
                }
            }
        } catch (Exception ex) {
            throw new CloudRuntimeException("Unable to assign Vm to the group "
                    + group);
        }

        _securityGroupMgr.addInstanceToGroups(vm.getId(), securityGroupIdList);

        if (affinityGroupIdList != null && !affinityGroupIdList.isEmpty()) {
            _affinityGroupVMMapDao.updateMap(vm.getId(), affinityGroupIdList);
        }

        return vm;
    }

    private void validateUserData(String userData, HTTPMethod httpmethod) {
        byte[] decodedUserData = null;
        if (userData != null) {
            if (!Base64.isBase64(userData)) {
                throw new InvalidParameterValueException(
                        "User data is not base64 encoded");
            }
            // If GET, use 4K. If POST, support upto 32K.
            if (httpmethod.equals(HTTPMethod.GET)) {
                if (userData.length() >= MAX_HTTP_GET_LENGTH) {
                    throw new InvalidParameterValueException(
                            "User data is too long for an http GET request");
                }
                decodedUserData = Base64.decodeBase64(userData.getBytes());
                if (decodedUserData.length > MAX_HTTP_GET_LENGTH) {
                    throw new InvalidParameterValueException(
                        "User data is too long for GET request");
                }
            } else if (httpmethod.equals(HTTPMethod.POST)) {
                if (userData.length() >= MAX_HTTP_POST_LENGTH) {
                    throw new InvalidParameterValueException(
                            "User data is too long for an http POST request");
                }
                decodedUserData = Base64.decodeBase64(userData.getBytes());
                if (decodedUserData.length > MAX_HTTP_POST_LENGTH) {
                    throw new InvalidParameterValueException(
                        "User data is too long for POST request");
                }
            }

            if (decodedUserData.length < 1) {
                throw new InvalidParameterValueException(
                        "User data is too short");
            }
        }
    }

    @Override
    @ActionEvent(eventType = EventTypes.EVENT_VM_CREATE, eventDescription = "starting Vm", async = true)
    public UserVm startVirtualMachine(DeployVMCmd cmd)
            throws ResourceUnavailableException, InsufficientCapacityException,
            ConcurrentOperationException {
        return startVirtualMachine(cmd, null);
    }

    protected UserVm startVirtualMachine(DeployVMCmd cmd,
            Map<VirtualMachineProfile.Param, Object> additonalParams)
                    throws ResourceUnavailableException, InsufficientCapacityException,
                    ConcurrentOperationException {

        long vmId = cmd.getEntityId();
        Long hostId = cmd.getHostId();
        UserVmVO vm = _vmDao.findById(vmId);

        Pair<UserVmVO, Map<VirtualMachineProfile.Param, Object>> vmParamPair = null;
        try {
            vmParamPair = startVirtualMachine(vmId, hostId, additonalParams);
            vm = vmParamPair.first();
        } finally {
            updateVmStateForFailedVmCreation(vm.getId(), hostId);
        }

        // Check that the password was passed in and is valid
        VMTemplateVO template = _templateDao.findByIdIncludingRemoved(vm
                .getTemplateId());
        if (template.getEnablePassword()) {
            // this value is not being sent to the backend; need only for api
            // display purposes
            vm.setPassword((String) vmParamPair.second().get(
                    VirtualMachineProfile.Param.VmPassword));
        }

        return vm;
    }

    @Override
    public boolean finalizeVirtualMachineProfile(
            VirtualMachineProfile<UserVmVO> profile, DeployDestination dest,
            ReservationContext context) {
        UserVmVO vm = profile.getVirtualMachine();
        Map<String, String> details = _vmDetailsDao.findDetails(vm.getId());
        vm.setDetails(details);

        if (vm.getIsoId() != null) {
            String isoPath = null;

            VirtualMachineTemplate template = _templateDao.findById(vm
                    .getIsoId());
            if (template == null || template.getFormat() != ImageFormat.ISO) {
                throw new CloudRuntimeException(
                        "Can not find ISO in vm_template table for id "
                                + vm.getIsoId());
            }

            Pair<String, String> isoPathPair = this.templateMgr.getAbsoluteIsoPath(
                    template.getId(), vm.getDataCenterId());

            if (template.getTemplateType() == TemplateType.PERHOST) {
                isoPath = template.getName();
            } else {
                if (isoPathPair == null) {
                    s_logger.warn("Couldn't get absolute iso path");
                    return false;
                } else {
                    isoPath = isoPathPair.first();
                }
            }

            if (template.isBootable()) {
                profile.setBootLoaderType(BootloaderType.CD);
            }
            GuestOSVO guestOS = _guestOSDao.findById(template.getGuestOSId());
            String displayName = null;
            if (guestOS != null) {
                displayName = guestOS.getDisplayName();
            }
            VolumeTO iso = new VolumeTO(profile.getId(), Volume.Type.ISO,
                    StoragePoolType.ISO, null, template.getName(), null,
                    isoPath, 0, null, displayName);

            iso.setDeviceId(3);
            profile.addDisk(iso);
        } else {
            VirtualMachineTemplate template = profile.getTemplate();
            /* create a iso placeholder */
            VolumeTO iso = new VolumeTO(profile.getId(), Volume.Type.ISO,
                    StoragePoolType.ISO, null, template.getName(), null, null,
                    0, null);
            iso.setDeviceId(3);
            profile.addDisk(iso);
        }

        return true;
    }

    @Override
    public boolean finalizeDeployment(Commands cmds,
            VirtualMachineProfile<UserVmVO> profile, DeployDestination dest,
            ReservationContext context) {
        UserVmVO userVm = profile.getVirtualMachine();
        List<NicVO> nics = _nicDao.listByVmId(userVm.getId());
        for (NicVO nic : nics) {
            NetworkVO network = _networkDao.findById(nic.getNetworkId());
            if (network.getTrafficType() == TrafficType.Guest
                    || network.getTrafficType() == TrafficType.Public) {
                userVm.setPrivateIpAddress(nic.getIp4Address());
                userVm.setPrivateMacAddress(nic.getMacAddress());
            }
        }
        return true;
    }

    @Override
    public boolean finalizeCommandsOnStart(Commands cmds,
            VirtualMachineProfile<UserVmVO> profile) {
        return true;
    }

    @Override
    public boolean finalizeStart(VirtualMachineProfile<UserVmVO> profile,
            long hostId, Commands cmds, ReservationContext context) {
        UserVmVO vm = profile.getVirtualMachine();

        Answer[] answersToCmds = cmds.getAnswers();
        if (answersToCmds == null) {
            if (s_logger.isDebugEnabled()) {
                s_logger.debug("Returning from finalizeStart() since there are no answers to read");
            }
            return true;
        }
        Answer startAnswer = cmds.getAnswer(StartAnswer.class);
        String returnedIp = null;
        String originalIp = null;
        if (startAnswer != null) {
            StartAnswer startAns = (StartAnswer) startAnswer;
            VirtualMachineTO vmTO = startAns.getVirtualMachine();
            for (NicTO nicTO : vmTO.getNics()) {
                if (nicTO.getType() == TrafficType.Guest) {
                    returnedIp = nicTO.getIp();
                }
            }
        }

        List<NicVO> nics = _nicDao.listByVmId(vm.getId());
        NicVO guestNic = null;
        NetworkVO guestNetwork = null;
        for (NicVO nic : nics) {
            NetworkVO network = _networkDao.findById(nic.getNetworkId());
            long isDefault = (nic.isDefaultNic()) ? 1 : 0;
            UsageEventUtils.publishUsageEvent(EventTypes.EVENT_NETWORK_OFFERING_ASSIGN, vm.getAccountId(),
                    vm.getDataCenterId(), vm.getId(), Long.toString(nic.getId()), network.getNetworkOfferingId(),
                    null, isDefault, VirtualMachine.class.getName(), vm.getUuid());
            if (network.getTrafficType() == TrafficType.Guest) {
                originalIp = nic.getIp4Address();
                guestNic = nic;
                guestNetwork = network;
            }
        }
        boolean ipChanged = false;
        if (originalIp != null && !originalIp.equalsIgnoreCase(returnedIp)) {
            if (returnedIp != null && guestNic != null) {
                guestNic.setIp4Address(returnedIp);
                ipChanged = true;
            }
        }
        if (returnedIp != null && !returnedIp.equalsIgnoreCase(originalIp)) {
            if (guestNic != null) {
                guestNic.setIp4Address(returnedIp);
                ipChanged = true;
            }
        }
        if (ipChanged) {
            DataCenterVO dc = _dcDao.findById(vm.getDataCenterId());
            UserVmVO userVm = profile.getVirtualMachine();
            // dc.getDhcpProvider().equalsIgnoreCase(Provider.ExternalDhcpServer.getName())
            if (_ntwkSrvcDao.canProviderSupportServiceInNetwork(
                    guestNetwork.getId(), Service.Dhcp,
                    Provider.ExternalDhcpServer)) {
                _nicDao.update(guestNic.getId(), guestNic);
                userVm.setPrivateIpAddress(guestNic.getIp4Address());
                _vmDao.update(userVm.getId(), userVm);

                s_logger.info("Detected that ip changed in the answer, updated nic in the db with new ip "
                        + returnedIp);
            }
        }

        // get system ip and create static nat rule for the vm
        try {
            _rulesMgr.getSystemIpAndEnableStaticNatForVm(
                    profile.getVirtualMachine(), false);
        } catch (Exception ex) {
            s_logger.warn(
                    "Failed to get system ip and enable static nat for the vm "
                            + profile.getVirtualMachine()
                            + " due to exception ", ex);
            return false;
        }

        return true;
    }

    @Override
    public void finalizeExpunge(UserVmVO vm) {
    }

    @Override
    public UserVmVO persist(UserVmVO vm) {
        return _vmDao.persist(vm);
    }

    @Override
    public UserVmVO findById(long id) {
        return _vmDao.findById(id);
    }

    @Override
    public UserVmVO findByName(String name) {
        if (!VirtualMachineName.isValidVmName(name)) {
            return null;
        }
        return findById(VirtualMachineName.getVmId(name));
    }

    @Override
    @ActionEvent(eventType = EventTypes.EVENT_VM_STOP, eventDescription = "stopping Vm", async = true)
    public UserVm stopVirtualMachine(long vmId, boolean forced)
            throws ConcurrentOperationException {
        // Input validation
        Account caller = UserContext.current().getCaller();
        Long userId = UserContext.current().getCallerUserId();

        // if account is removed, return error
        if (caller != null && caller.getRemoved() != null) {
            throw new PermissionDeniedException("The account " + caller.getId()
                    + " is removed");
        }

        UserVmVO vm = _vmDao.findById(vmId);
        if (vm == null) {
            throw new InvalidParameterValueException(
                    "unable to find a virtual machine with id " + vmId);
        }

        UserVO user = _userDao.findById(userId);
        boolean status = false;
        try {
            VirtualMachineEntity vmEntity = _orchSrvc.getVirtualMachine(vm.getUuid());
<<<<<<< HEAD
            vmEntity.stop(new Long(userId).toString());
=======
            status = vmEntity.stop(new Long(userId).toString());
            if (status) {
               return _vmDao.findById(vmId);
            } else {
               return null;
            }
>>>>>>> 3c597476
        } catch (ResourceUnavailableException e) {
            throw new CloudRuntimeException(
                    "Unable to contact the agent to stop the virtual machine "
                            + vm, e);
        } catch (CloudException e) {
            throw new CloudRuntimeException(
                    "Unable to contact the agent to stop the virtual machine "
                            + vm, e);
        }
    }

    @Override
    public void finalizeStop(VirtualMachineProfile<UserVmVO> profile,
            StopAnswer answer) {
        // release elastic IP here
        IPAddressVO ip = _ipAddressDao.findByAssociatedVmId(profile.getId());
        if (ip != null && ip.getSystem()) {
            UserContext ctx = UserContext.current();
            try {
                long networkId = ip.getAssociatedWithNetworkId();
                Network guestNetwork = _networkDao.findById(networkId);
                NetworkOffering offering = _configMgr.getNetworkOffering(guestNetwork.getNetworkOfferingId());
                assert (offering.getAssociatePublicIP() == true) : "User VM should not have system owned public IP associated with it when offering configured not to associate public IP.";
                _rulesMgr.disableStaticNat(ip.getId(), ctx.getCaller(), ctx.getCallerUserId(), true);
            } catch (Exception ex) {
                s_logger.warn(
                        "Failed to disable static nat and release system ip "
                                + ip + " as a part of vm "
                                + profile.getVirtualMachine()
                                + " stop due to exception ", ex);
            }
        }
    }

    public String generateRandomPassword() {
        return PasswordGenerator.generateRandomPassword(6);
    }

    @Override
    public Pair<UserVmVO, Map<VirtualMachineProfile.Param, Object>> startVirtualMachine(
            long vmId, Long hostId,
            Map<VirtualMachineProfile.Param, Object> additionalParams)
                    throws ConcurrentOperationException, ResourceUnavailableException,
                    InsufficientCapacityException {
        // Input validation
        Account callerAccount = UserContext.current().getCaller();
        UserVO callerUser = _userDao.findById(UserContext.current()
                .getCallerUserId());

        // if account is removed, return error
        if (callerAccount != null && callerAccount.getRemoved() != null) {
            throw new InvalidParameterValueException("The account "
                    + callerAccount.getId() + " is removed");
        }

        UserVmVO vm = _vmDao.findById(vmId);
        if (vm == null) {
            throw new InvalidParameterValueException(
                    "unable to find a virtual machine with id " + vmId);
        }

        _accountMgr.checkAccess(callerAccount, null, true, vm);

        Account owner = _accountDao.findById(vm.getAccountId());

        if (owner == null) {
            throw new InvalidParameterValueException("The owner of " + vm
                    + " does not exist: " + vm.getAccountId());
        }

        if (owner.getState() == Account.State.disabled) {
            throw new PermissionDeniedException("The owner of " + vm
                    + " is disabled: " + vm.getAccountId());
        }

        Host destinationHost = null;
        if (hostId != null) {
            Account account = UserContext.current().getCaller();
            if (!_accountService.isRootAdmin(account.getType())) {
                throw new PermissionDeniedException(
                        "Parameter hostid can only be specified by a Root Admin, permission denied");
            }
            destinationHost = _hostDao.findById(hostId);
            if (destinationHost == null) {
                throw new InvalidParameterValueException(
                        "Unable to find the host to deploy the VM, host id="
                                + hostId);
            }
        }

        // check if vm is security group enabled
        if (_securityGroupMgr.isVmSecurityGroupEnabled(vmId) && _securityGroupMgr.getSecurityGroupsForVm(vmId).isEmpty() && !_securityGroupMgr.isVmMappedToDefaultSecurityGroup(vmId) && _networkModel.canAddDefaultSecurityGroup()) {
            // if vm is not mapped to security group, create a mapping
            if (s_logger.isDebugEnabled()) {
                s_logger.debug("Vm "
                        + vm
                        + " is security group enabled, but not mapped to default security group; creating the mapping automatically");
            }

            SecurityGroup defaultSecurityGroup = _securityGroupMgr
                    .getDefaultSecurityGroup(vm.getAccountId());
            if (defaultSecurityGroup != null) {
                List<Long> groupList = new ArrayList<Long>();
                groupList.add(defaultSecurityGroup.getId());
                _securityGroupMgr.addInstanceToGroups(vmId, groupList);
            }
        }

        DataCenterDeployment plan = null;
        if (destinationHost != null) {
            s_logger.debug("Destination Host to deploy the VM is specified, specifying a deployment plan to deploy the VM");
            plan = new DataCenterDeployment(vm.getDataCenterId(),
                    destinationHost.getPodId(), destinationHost.getClusterId(),
                    destinationHost.getId(), null, null);
        }

        // Set parameters
        Map<VirtualMachineProfile.Param, Object> params = null;
        VMTemplateVO template = null;
        if (vm.isUpdateParameters()) {
            _vmDao.loadDetails(vm);
            // Check that the password was passed in and is valid
            template = _templateDao
                    .findByIdIncludingRemoved(vm.getTemplateId());

            String password = "saved_password";
            if (template.getEnablePassword()) {
                password = generateRandomPassword();
            }

            if (!validPassword(password)) {
                throw new InvalidParameterValueException(
                        "A valid password for this virtual machine was not provided.");
            }

            // Check if an SSH key pair was selected for the instance and if so
            // use it to encrypt & save the vm password
            String sshPublicKey = vm.getDetail("SSH.PublicKey");
            if (sshPublicKey != null && !sshPublicKey.equals("")
                    && password != null && !password.equals("saved_password")) {
                String encryptedPasswd = RSAHelper.encryptWithSSHPublicKey(
                        sshPublicKey, password);
                if (encryptedPasswd == null) {
                    throw new CloudRuntimeException("Error encrypting password");
                }

                vm.setDetail("Encrypted.Password", encryptedPasswd);
                _vmDao.saveDetails(vm);
            }

            params = new HashMap<VirtualMachineProfile.Param, Object>();
            if (additionalParams != null) {
                params.putAll(additionalParams);
            }
            params.put(VirtualMachineProfile.Param.VmPassword, password);
        }

        VirtualMachineEntity vmEntity = _orchSrvc.getVirtualMachine(vm.getUuid());

        String plannerName = null;
        for (DeployPlannerSelector dps : plannerSelectors) {
            plannerName = dps.selectPlanner(vm);
            if (plannerName != null) {
                break;
            }
        }
        if (plannerName == null) {
            throw new CloudRuntimeException(String.format("cannot find DeployPlannerSelector for vm[uuid:%s, hypervisorType:%s]", vm.getUuid(), vm.getHypervisorType()));
        }

        String reservationId = vmEntity.reserve(plannerName, plan, new ExcludeList(), new Long(callerUser.getId()).toString());
        vmEntity.deploy(reservationId, new Long(callerUser.getId()).toString(), params);

        Pair<UserVmVO, Map<VirtualMachineProfile.Param, Object>> vmParamPair = new Pair(vm, params);
        if (vm != null && vm.isUpdateParameters()) {
            // this value is not being sent to the backend; need only for api
            // display purposes
            if (template.getEnablePassword()) {
                vm.setPassword((String) vmParamPair.second().get(VirtualMachineProfile.Param.VmPassword));
                vm.setUpdateParameters(false);
                _vmDao.update(vm.getId(), vm);
            }
        }

        return vmParamPair;
    }

    @Override
    public UserVm destroyVm(long vmId) throws ResourceUnavailableException,
    ConcurrentOperationException {
        Account caller = UserContext.current().getCaller();
        Long userId = UserContext.current().getCallerUserId();

        // Verify input parameters
        UserVmVO vm = _vmDao.findById(vmId);
        if (vm == null || vm.getRemoved() != null) {
            InvalidParameterValueException ex = new InvalidParameterValueException(
                    "Unable to find a virtual machine with specified vmId");
            ex.addProxyObject(vm, vmId, "vmId");
            throw ex;
        }

        if (vm.getState() == State.Destroyed
                || vm.getState() == State.Expunging) {
            s_logger.trace("Vm id=" + vmId + " is already destroyed");
            return vm;
        }

        _accountMgr.checkAccess(caller, null, true, vm);
        User userCaller = _userDao.findById(userId);

        boolean status;
        State vmState = vm.getState();

        try {
            VirtualMachineEntity vmEntity = _orchSrvc.getVirtualMachine(vm.getUuid());
            status = vmEntity.destroy(new Long(userId).toString());
        } catch (CloudException e) {
            CloudRuntimeException ex = new CloudRuntimeException(
                    "Unable to destroy with specified vmId", e);
            ex.addProxyObject(vm, vmId, "vmId");
            throw ex;
        }

        if (status) {
            // Mark the account's volumes as destroyed
            List<VolumeVO> volumes = _volsDao.findByInstance(vmId);
            for (VolumeVO volume : volumes) {
                if (volume.getVolumeType().equals(Volume.Type.ROOT)) {
                    UsageEventUtils.publishUsageEvent(EventTypes.EVENT_VOLUME_DELETE, volume.getAccountId(),
                            volume.getDataCenterId(), volume.getId(), volume.getName(), Volume.class.getName(),
                            volume.getUuid());
                }
            }

            if (vmState != State.Error) {
                // Get serviceOffering for Virtual Machine
                ServiceOfferingVO offering = _serviceOfferingDao.findByIdIncludingRemoved(vm.getServiceOfferingId());

                //Update Resource Count for the given account
                resourceCountDecrement(vm.getAccountId(), new Long(offering.getCpu()),
                        new Long(offering.getRamSize()));
            }
            return _vmDao.findById(vmId);
        } else {
            CloudRuntimeException ex = new CloudRuntimeException(
                    "Failed to destroy vm with specified vmId");
            ex.addProxyObject(vm, vmId, "vmId");
            throw ex;
        }
    }



    @Override
    public Pair<List<UserVmJoinVO>, Integer> searchForUserVMs(Criteria c, Account caller, Long domainId, boolean isRecursive,
            List<Long> permittedAccounts, boolean listAll, ListProjectResourcesCriteria listProjectResourcesCriteria, Map<String, String> tags) {
        Filter searchFilter = new Filter(UserVmJoinVO.class, c.getOrderBy(), c.getAscending(), c.getOffset(), c.getLimit());

        //first search distinct vm id by using query criteria and pagination
        SearchBuilder<UserVmJoinVO> sb = _vmJoinDao.createSearchBuilder();
        sb.select(null, Func.DISTINCT, sb.entity().getId()); // select distinct ids
        _accountMgr.buildACLViewSearchBuilder(sb, domainId, isRecursive, permittedAccounts, listProjectResourcesCriteria);

        Object id = c.getCriteria(Criteria.ID);
        Object name = c.getCriteria(Criteria.NAME);
        Object state = c.getCriteria(Criteria.STATE);
        Object notState = c.getCriteria(Criteria.NOTSTATE);
        Object zone = c.getCriteria(Criteria.DATACENTERID);
        Object pod = c.getCriteria(Criteria.PODID);
        Object hostId = c.getCriteria(Criteria.HOSTID);
        Object hostName = c.getCriteria(Criteria.HOSTNAME);
        Object keyword = c.getCriteria(Criteria.KEYWORD);
        Object isAdmin = c.getCriteria(Criteria.ISADMIN);
        assert c.getCriteria(Criteria.IPADDRESS) == null : "We don't support search by ip address on VM any more.  If you see this assert, it means we have to find a different way to search by the nic table.";
        Object groupId = c.getCriteria(Criteria.GROUPID);
        Object networkId = c.getCriteria(Criteria.NETWORKID);
        Object hypervisor = c.getCriteria(Criteria.HYPERVISOR);
        Object storageId = c.getCriteria(Criteria.STORAGE_ID);
        Object templateId = c.getCriteria(Criteria.TEMPLATE_ID);
        Object isoId = c.getCriteria(Criteria.ISO_ID);
        Object vpcId = c.getCriteria(Criteria.VPC_ID);

        sb.and("displayName", sb.entity().getDisplayName(),
                SearchCriteria.Op.LIKE);
        sb.and("id", sb.entity().getId(), SearchCriteria.Op.EQ);
        sb.and("name", sb.entity().getHostName(), SearchCriteria.Op.LIKE);
        sb.and("stateEQ", sb.entity().getState(), SearchCriteria.Op.EQ);
        sb.and("stateNEQ", sb.entity().getState(), SearchCriteria.Op.NEQ);
        sb.and("stateNIN", sb.entity().getState(), SearchCriteria.Op.NIN);
        sb.and("dataCenterId", sb.entity().getDataCenterId(), SearchCriteria.Op.EQ);
        sb.and("podId", sb.entity().getPodId(), SearchCriteria.Op.EQ);
        sb.and("hypervisorType", sb.entity().getHypervisorType(), SearchCriteria.Op.EQ);
        sb.and("hostIdEQ", sb.entity().getHostId(), SearchCriteria.Op.EQ);
        sb.and("hostName", sb.entity().getHostName(), SearchCriteria.Op.LIKE);
        sb.and("templateId", sb.entity().getTemplateId(), SearchCriteria.Op.EQ);
        sb.and("isoId", sb.entity().getIsoId(), SearchCriteria.Op.EQ);
        sb.and("instanceGroupId", sb.entity().getInstanceGroupId(), SearchCriteria.Op.EQ);

        if (groupId != null && (Long) groupId != -1) {
            sb.and("instanceGroupId", sb.entity().getInstanceGroupId(), SearchCriteria.Op.EQ);
        }

        if (tags != null && !tags.isEmpty()) {
            for (int count=0; count < tags.size(); count++) {
                sb.or().op("key" + String.valueOf(count), sb.entity().getTagKey(), SearchCriteria.Op.EQ);
                sb.and("value" + String.valueOf(count), sb.entity().getTagValue(), SearchCriteria.Op.EQ);
                sb.cp();
            }
        }

        if (networkId != null) {
            sb.and("networkId", sb.entity().getNetworkId(), SearchCriteria.Op.EQ);
        }

        if(vpcId != null && networkId == null){
            sb.and("vpcId", sb.entity().getVpcId(), SearchCriteria.Op.EQ);
        }

        if (storageId != null) {
            sb.and("poolId", sb.entity().getPoolId(), SearchCriteria.Op.EQ);
        }

        // populate the search criteria with the values passed in
        SearchCriteria<UserVmJoinVO> sc = sb.create();

        // building ACL condition
        _accountMgr.buildACLViewSearchCriteria(sc, domainId, isRecursive, permittedAccounts, listProjectResourcesCriteria);

        if (tags != null && !tags.isEmpty()) {
            int count = 0;
            for (String key : tags.keySet()) {
                sc.setParameters("key" + String.valueOf(count), key);
                sc.setParameters("value" + String.valueOf(count), tags.get(key));
                count++;
            }
        }

        if (groupId != null && (Long)groupId != -1) {
            sc.setParameters("instanceGroupId", groupId);
        }

        if (keyword != null) {
            SearchCriteria<UserVmJoinVO> ssc = _vmJoinDao.createSearchCriteria();
            ssc.addOr("displayName", SearchCriteria.Op.LIKE, "%" + keyword + "%");
            ssc.addOr("hostName", SearchCriteria.Op.LIKE, "%" + keyword + "%");
            ssc.addOr("instanceName", SearchCriteria.Op.LIKE, "%" + keyword
                    + "%");
            ssc.addOr("state", SearchCriteria.Op.EQ, keyword);

            sc.addAnd("displayName", SearchCriteria.Op.SC, ssc);
        }

        if (id != null) {
            sc.setParameters("id", id);
        }

        if (templateId != null) {
            sc.setParameters("templateId", templateId);
        }

        if (isoId != null) {
            sc.setParameters("isoId", isoId);
        }

        if (networkId != null) {
            sc.setParameters("networkId", networkId);
        }

        if(vpcId != null && networkId == null){
            sc.setParameters("vpcId", vpcId);
        }

        if (name != null) {
            sc.setParameters("name", "%" + name + "%");
        }

        if (state != null) {
            if (notState != null && (Boolean) notState == true) {
                sc.setParameters("stateNEQ", state);
            } else {
                sc.setParameters("stateEQ", state);
            }
        }

        if (hypervisor != null) {
            sc.setParameters("hypervisorType", hypervisor);
        }

        // Don't show Destroyed and Expunging vms to the end user
        if ((isAdmin != null) && ((Boolean) isAdmin != true)) {
            sc.setParameters("stateNIN", "Destroyed", "Expunging");
        }

        if (zone != null) {
            sc.setParameters("dataCenterId", zone);
        }
        if (pod != null) {
            sc.setParameters("podId", pod);

            if (state == null) {
                sc.setParameters("stateNEQ", "Destroyed");
            }
        }

        if (hostId != null) {
            sc.setParameters("hostIdEQ", hostId);
        } else {
            if (hostName != null) {
                sc.setParameters("hostName", hostName);
            }
        }

        if (storageId != null) {
            sc.setParameters("poolId", storageId);
        }

        // search vm details by ids
        Pair<List<UserVmJoinVO>, Integer> uniqueVmPair =  _vmJoinDao.searchAndCount(sc, searchFilter);
        Integer count = uniqueVmPair.second();
        if ( count.intValue() == 0 ){
            // handle empty result cases
            return uniqueVmPair;
        }
        List<UserVmJoinVO> uniqueVms = uniqueVmPair.first();
        Long[] vmIds = new Long[uniqueVms.size()];
        int i = 0;
        for (UserVmJoinVO v : uniqueVms ){
            vmIds[i++] = v.getId();
        }
        List<UserVmJoinVO> vms = _vmJoinDao.searchByIds(vmIds);
        return new Pair<List<UserVmJoinVO>, Integer>(vms, count);
    }

    @Override
    public HypervisorType getHypervisorTypeOfUserVM(long vmId) {
        UserVmVO userVm = _vmDao.findById(vmId);
        if (userVm == null) {
            InvalidParameterValueException ex = new InvalidParameterValueException(
                    "unable to find a virtual machine with specified id");
            ex.addProxyObject(userVm, vmId, "vmId");
            throw ex;
        }

        return userVm.getHypervisorType();
    }

    @Override
    public UserVm createVirtualMachine(DeployVMCmd cmd)
            throws InsufficientCapacityException, ResourceUnavailableException,
            ConcurrentOperationException, StorageUnavailableException,
            ResourceAllocationException {
        // TODO Auto-generated method stub
        return null;
    }

    @Override
    public UserVm getUserVm(long vmId) {
        return _vmDao.findById(vmId);
    }

    @Override
    public VirtualMachine vmStorageMigration(Long vmId, StoragePool destPool) {
        // access check - only root admin can migrate VM
        Account caller = UserContext.current().getCaller();
        if (caller.getType() != Account.ACCOUNT_TYPE_ADMIN) {
            if (s_logger.isDebugEnabled()) {
                s_logger.debug("Caller is not a root admin, permission denied to migrate the VM");
            }
            throw new PermissionDeniedException(
                    "No permission to migrate VM, Only Root Admin can migrate a VM!");
        }

        VMInstanceVO vm = _vmInstanceDao.findById(vmId);
        if (vm == null) {
            throw new InvalidParameterValueException(
                    "Unable to find the VM by id=" + vmId);
        }

        if (vm.getState() != State.Stopped) {
            InvalidParameterValueException ex = new InvalidParameterValueException(
                    "VM is not Stopped, unable to migrate the vm having the specified id");
            ex.addProxyObject(vm, vmId, "vmId");
            throw ex;
        }

        if (vm.getType() != VirtualMachine.Type.User) {
            throw new InvalidParameterValueException(
                    "can only do storage migration on user vm");
        }

        List<VolumeVO> vols = _volsDao.findByInstance(vm.getId());
        if (vols.size() > 1) {
            throw new InvalidParameterValueException(
                    "Data disks attached to the vm, can not migrate. Need to dettach data disks at first");
        }

        HypervisorType destHypervisorType = _clusterDao.findById(
                destPool.getClusterId()).getHypervisorType();
        if (vm.getHypervisorType() != destHypervisorType) {
            throw new InvalidParameterValueException(
                    "hypervisor is not compatible: dest: "
                            + destHypervisorType.toString() + ", vm: "
                            + vm.getHypervisorType().toString());
        }
        VMInstanceVO migratedVm = _itMgr.storageMigration(vm, destPool);
        return migratedVm;

    }

    private boolean isVMUsingLocalStorage(VMInstanceVO vm) {
        boolean usesLocalStorage = false;
        ServiceOfferingVO svcOffering = _serviceOfferingDao.findById(vm
                .getServiceOfferingId());
        if (svcOffering.getUseLocalStorage()) {
            usesLocalStorage = true;
        } else {
            List<VolumeVO> volumes = _volsDao.findByInstanceAndType(vm.getId(),
                    Volume.Type.DATADISK);
            for (VolumeVO vol : volumes) {
                DiskOfferingVO diskOffering = _diskOfferingDao.findById(vol
                        .getDiskOfferingId());
                if (diskOffering.getUseLocalStorage()) {
                    usesLocalStorage = true;
                    break;
                }
            }
        }
        return usesLocalStorage;
    }

    @Override
    @ActionEvent(eventType = EventTypes.EVENT_VM_MIGRATE, eventDescription = "migrating VM", async = true)
    public VirtualMachine migrateVirtualMachine(Long vmId, Host destinationHost)
            throws ResourceUnavailableException, ConcurrentOperationException,
            ManagementServerException, VirtualMachineMigrationException {
        // access check - only root admin can migrate VM
        Account caller = UserContext.current().getCaller();
        if (caller.getType() != Account.ACCOUNT_TYPE_ADMIN) {
            if (s_logger.isDebugEnabled()) {
                s_logger.debug("Caller is not a root admin, permission denied to migrate the VM");
            }
            throw new PermissionDeniedException(
                    "No permission to migrate VM, Only Root Admin can migrate a VM!");
        }

        VMInstanceVO vm = _vmInstanceDao.findById(vmId);
        if (vm == null) {
            throw new InvalidParameterValueException(
                    "Unable to find the VM by id=" + vmId);
        }
        // business logic
        if (vm.getState() != State.Running) {
            if (s_logger.isDebugEnabled()) {
                s_logger.debug("VM is not Running, unable to migrate the vm "
                        + vm);
            }
            InvalidParameterValueException ex = new InvalidParameterValueException(
                    "VM is not Running, unable to migrate the vm with specified id");
            ex.addProxyObject(vm, vmId, "vmId");
            throw ex;
        }
        if (!vm.getHypervisorType().equals(HypervisorType.XenServer)
                && !vm.getHypervisorType().equals(HypervisorType.VMware)
                && !vm.getHypervisorType().equals(HypervisorType.KVM)
                && !vm.getHypervisorType().equals(HypervisorType.Ovm)) {
            if (s_logger.isDebugEnabled()) {
                s_logger.debug(vm
                        + " is not XenServer/VMware/KVM/Ovm, cannot migrate this VM.");
            }
            throw new InvalidParameterValueException(
                    "Unsupported Hypervisor Type for VM migration, we support XenServer/VMware/KVM only");
        }

        if (isVMUsingLocalStorage(vm)) {
            if (s_logger.isDebugEnabled()) {
                s_logger.debug(vm
                        + " is using Local Storage, cannot migrate this VM.");
            }
            throw new InvalidParameterValueException(
                    "Unsupported operation, VM uses Local storage, cannot migrate");
        }

        // check if migrating to same host
        long srcHostId = vm.getHostId();
        if (destinationHost.getId() == srcHostId) {
            throw new InvalidParameterValueException(
                    "Cannot migrate VM, VM is already presnt on this host, please specify valid destination host to migrate the VM");
        }

        // check if host is UP
        if (destinationHost.getStatus() != com.cloud.host.Status.Up
                || destinationHost.getResourceState() != ResourceState.Enabled) {
            throw new InvalidParameterValueException(
                    "Cannot migrate VM, destination host is not in correct state, has status: "
                            + destinationHost.getStatus() + ", state: "
                            + destinationHost.getResourceState());
        }

        // call to core process
        DataCenterVO dcVO = _dcDao.findById(destinationHost.getDataCenterId());
        HostPodVO pod = _podDao.findById(destinationHost.getPodId());
        Cluster cluster = _clusterDao.findById(destinationHost.getClusterId());
        DeployDestination dest = new DeployDestination(dcVO, pod, cluster,
                destinationHost);

        // check max guest vm limit for the destinationHost
        HostVO destinationHostVO = _hostDao.findById(destinationHost.getId());
        if (_capacityMgr.checkIfHostReachMaxGuestLimit(destinationHostVO)) {
            if (s_logger.isDebugEnabled()) {
                s_logger.debug("Host name: "
                        + destinationHost.getName()
                        + ", hostId: "
                        + destinationHost.getId()
                        + " already has max Running VMs(count includes system VMs), cannot migrate to this host");
            }
            throw new VirtualMachineMigrationException(
                    "Destination host, hostId: "
                            + destinationHost.getId()
                            + " already has max Running VMs(count includes system VMs), cannot migrate to this host");
        }

        VMInstanceVO migratedVm = _itMgr.migrate(vm, srcHostId, dest);
        return migratedVm;
    }

    @Override
    @ActionEvent(eventType = EventTypes.EVENT_VM_MIGRATE, eventDescription = "migrating VM", async = true)
    public VirtualMachine migrateVirtualMachineWithVolume(Long vmId, Host destinationHost,
            Map<String, String> volumeToPool) throws ResourceUnavailableException, ConcurrentOperationException,
            ManagementServerException, VirtualMachineMigrationException {
        // Access check - only root administrator can migrate VM.
        Account caller = UserContext.current().getCaller();
        if (caller.getType() != Account.ACCOUNT_TYPE_ADMIN) {
            if (s_logger.isDebugEnabled()) {
                s_logger.debug("Caller is not a root admin, permission denied to migrate the VM");
            }
            throw new PermissionDeniedException("No permission to migrate VM, Only Root Admin can migrate a VM!");
        }

        VMInstanceVO vm = _vmInstanceDao.findById(vmId);
        if (vm == null) {
            throw new InvalidParameterValueException("Unable to find the vm by id " + vmId);
        }

        if (vm.getState() != State.Running) {
            if (s_logger.isDebugEnabled()) {
                s_logger.debug("VM is not Running, unable to migrate the vm " + vm);
            }
            CloudRuntimeException ex = new CloudRuntimeException("VM is not Running, unable to migrate the vm with" +
                    " specified id");
            ex.addProxyObject(vm, vmId, "vmId");
            throw ex;
        }

        if (!vm.getHypervisorType().equals(HypervisorType.XenServer) &&
                !vm.getHypervisorType().equals(HypervisorType.VMware) &&
                !vm.getHypervisorType().equals(HypervisorType.KVM) &&
                !vm.getHypervisorType().equals(HypervisorType.Ovm)) {
            throw new InvalidParameterValueException("Unsupported hypervisor type for vm migration, we support" +
                    " XenServer/VMware/KVM only");
        }

        long srcHostId = vm.getHostId();
        Host srcHost = _resourceMgr.getHost(srcHostId);
        // Check if src and destination hosts are valid and migrating to same host
        if (destinationHost.getId() == srcHostId) {
            throw new InvalidParameterValueException("Cannot migrate VM, VM is already present on this host, please" +
                    " specify valid destination host to migrate the VM");
        }

        // Check if the source and destination hosts are of the same type and support storage motion.
        if (!(srcHost.getHypervisorType().equals(destinationHost.getHypervisorType()) &&
            srcHost.getHypervisorVersion().equals(destinationHost.getHypervisorVersion()))) {
            throw new CloudRuntimeException("The source and destination hosts are not of the same type and version. " +
                "Source hypervisor type and version: " + srcHost.getHypervisorType().toString() + " " +
                srcHost.getHypervisorVersion() + ", Destination hypervisor type and version: " +
                destinationHost.getHypervisorType().toString() + " " + destinationHost.getHypervisorVersion());
        }

        HypervisorCapabilitiesVO capabilities = _hypervisorCapabilitiesDao.findByHypervisorTypeAndVersion(
                srcHost.getHypervisorType(), srcHost.getHypervisorVersion());
        if (!capabilities.isStorageMotionSupported()) {
            throw new CloudRuntimeException("Migration with storage isn't supported on hypervisor " +
                    srcHost.getHypervisorType() + " of version " + srcHost.getHypervisorVersion());
        }

        // Check if destination host is up.
        if (destinationHost.getStatus() != com.cloud.host.Status.Up ||
                destinationHost.getResourceState() != ResourceState.Enabled){
            throw new CloudRuntimeException("Cannot migrate VM, destination host is not in correct state, has " +
                    "status: " + destinationHost.getStatus() + ", state: " + destinationHost.getResourceState());
        }

        List<VolumeVO> vmVolumes = _volsDao.findUsableVolumesForInstance(vm.getId());
        Map<VolumeVO, StoragePoolVO> volToPoolObjectMap = new HashMap<VolumeVO, StoragePoolVO>();
        if (!isVMUsingLocalStorage(vm) && destinationHost.getClusterId() == srcHost.getClusterId()) {
            if (volumeToPool.isEmpty()) {
                // If the destination host is in the same cluster and volumes do not have to be migrated across pools
                // then fail the call. migrateVirtualMachine api should have been used.
                throw new InvalidParameterValueException("Migration of the vm " + vm + "from host " + srcHost +
                        " to destination host " + destinationHost + " doesn't involve migrating the volumes.");
            }
        }

        if (!volumeToPool.isEmpty()) {
            // Check if all the volumes and pools passed as parameters are valid.
            for (Map.Entry<String, String> entry : volumeToPool.entrySet()) {
                VolumeVO volume = _volsDao.findByUuid(entry.getKey());
                StoragePoolVO pool = _storagePoolDao.findByUuid(entry.getValue());
                if (volume == null) {
                    throw new InvalidParameterValueException("There is no volume present with the given id " +
                            entry.getKey());
                } else if (pool == null) {
                    throw new InvalidParameterValueException("There is no storage pool present with the given id " +
                            entry.getValue());
                } else {
                    // Verify the volume given belongs to the vm.
                    if (!vmVolumes.contains(volume)) {
                        throw new InvalidParameterValueException("There volume " + volume + " doesn't belong to " +
                                "the virtual machine "+ vm + " that has to be migrated");
                    }
                    volToPoolObjectMap.put(volume, pool);
                }
            }
        }

        // Check if all the volumes are in the correct state.
        for (VolumeVO volume : vmVolumes) {
            if (volume.getState() != Volume.State.Ready) {
                throw new CloudRuntimeException("Volume " + volume + " of the VM is not in Ready state. Cannot " +
                        "migrate the vm with its volumes.");
            }
        }

        // Check max guest vm limit for the destinationHost.
        HostVO destinationHostVO = _hostDao.findById(destinationHost.getId());
        if(_capacityMgr.checkIfHostReachMaxGuestLimit(destinationHostVO)){
            throw new VirtualMachineMigrationException("Host name: " + destinationHost.getName() + ", hostId: " +
                    destinationHost.getId() + " already has max running vms (count includes system VMs). Cannot" +
                    " migrate to this host");
        }

        VMInstanceVO migratedVm = _itMgr.migrateWithStorage(vm, srcHostId, destinationHost.getId(), volToPoolObjectMap);
        return migratedVm;
    }

    @DB
    @Override
    @ActionEvent(eventType = EventTypes.EVENT_VM_MOVE, eventDescription = "move VM to another user", async = false)
    public UserVm moveVMToUser(AssignVMCmd cmd)
            throws ResourceAllocationException, ConcurrentOperationException,
            ResourceUnavailableException, InsufficientCapacityException {
        // VERIFICATIONS and VALIDATIONS

        // VV 1: verify the two users
        Account caller = UserContext.current().getCaller();
        if (caller.getType() != Account.ACCOUNT_TYPE_ADMIN
                && caller.getType() != Account.ACCOUNT_TYPE_DOMAIN_ADMIN) { // only
            // root
            // admin
            // can
            // assign
            // VMs
            throw new InvalidParameterValueException(
                    "Only domain admins are allowed to assign VMs and not "
                            + caller.getType());
        }

        // get and check the valid VM
        UserVmVO vm = _vmDao.findById(cmd.getVmId());
        if (vm == null) {
            throw new InvalidParameterValueException(
                    "There is no vm by that id " + cmd.getVmId());
        } else if (vm.getState() == State.Running) { // VV 3: check if vm is
            // running
            if (s_logger.isDebugEnabled()) {
                s_logger.debug("VM is Running, unable to move the vm " + vm);
            }
            InvalidParameterValueException ex = new InvalidParameterValueException(
                    "VM is Running, unable to move the vm with specified vmId");
            ex.addProxyObject(vm, cmd.getVmId(), "vmId");
            throw ex;
        }

        Account oldAccount = _accountService.getActiveAccountById(vm
                .getAccountId());
        if (oldAccount == null) {
            throw new InvalidParameterValueException("Invalid account for VM "
                    + vm.getAccountId() + " in domain.");
        }
        // don't allow to move the vm from the project
        if (oldAccount.getType() == Account.ACCOUNT_TYPE_PROJECT) {
            InvalidParameterValueException ex = new InvalidParameterValueException(
                    "Specified Vm id belongs to the project and can't be moved");
            ex.addProxyObject(vm, cmd.getVmId(), "vmId");
            throw ex;
        }
        Account newAccount = _accountService.getActiveAccountByName(
                cmd.getAccountName(), cmd.getDomainId());
        if (newAccount == null
                || newAccount.getType() == Account.ACCOUNT_TYPE_PROJECT) {
            throw new InvalidParameterValueException("Invalid accountid="
                    + cmd.getAccountName() + " in domain " + cmd.getDomainId());
        }

        if (newAccount.getState() == Account.State.disabled) {
            throw new InvalidParameterValueException("The new account owner "
                    + cmd.getAccountName() + " is disabled.");
        }

        // make sure the accounts are under same domain
        if (oldAccount.getDomainId() != newAccount.getDomainId()) {
            throw new InvalidParameterValueException(
                    "The account should be under same domain for moving VM between two accounts. Old owner domain ="
                            + oldAccount.getDomainId()
                            + " New owner domain="
                            + newAccount.getDomainId());
        }

        // make sure the accounts are not same
        if (oldAccount.getAccountId() == newAccount.getAccountId()) {
            throw new InvalidParameterValueException(
                    "The account should be same domain for moving VM between two accounts. Account id ="
                            + oldAccount.getAccountId());
        }

        // don't allow to move the vm if there are existing PF/LB/Static Nat
        // rules, or vm is assigned to static Nat ip
        List<PortForwardingRuleVO> pfrules = _portForwardingDao.listByVm(cmd
                .getVmId());
        if (pfrules != null && pfrules.size() > 0) {
            throw new InvalidParameterValueException(
                    "Remove the Port forwarding rules for this VM before assigning to another user.");
        }
        List<FirewallRuleVO> snrules = _rulesDao
                .listStaticNatByVmId(vm.getId());
        if (snrules != null && snrules.size() > 0) {
            throw new InvalidParameterValueException(
                    "Remove the StaticNat rules for this VM before assigning to another user.");
        }
        List<LoadBalancerVMMapVO> maps = _loadBalancerVMMapDao
                .listByInstanceId(vm.getId());
        if (maps != null && maps.size() > 0) {
            throw new InvalidParameterValueException(
                    "Remove the load balancing rules for this VM before assigning to another user.");
        }
        // check for one on one nat
        IPAddressVO ip = _ipAddressDao.findByAssociatedVmId(cmd.getVmId());
        if (ip != null) {
            if (ip.isOneToOneNat()) {
                throw new InvalidParameterValueException(
                        "Remove the one to one nat rule for this VM for ip "
                                + ip.toString());
            }
        }

        DataCenterVO zone = _dcDao.findById(vm.getDataCenterId());

        // Get serviceOffering and Volumes for Virtual Machine
        ServiceOfferingVO offering = _serviceOfferingDao.findByIdIncludingRemoved(vm.getServiceOfferingId());
        List<VolumeVO> volumes = _volsDao.findByInstance(cmd.getVmId());

        //Remove vm from instance group
        removeInstanceFromInstanceGroup(cmd.getVmId());

        // VV 2: check if account/domain is with in resource limits to create a new vm
        resourceLimitCheck(newAccount, new Long(offering.getCpu()), new Long(offering.getRamSize()));

        // VV 3: check if volumes and primary storage space are with in resource limits
        _resourceLimitMgr.checkResourceLimit(newAccount, ResourceType.volume,
                _volsDao.findByInstance(cmd.getVmId()).size());
        Long totalVolumesSize = (long) 0;
        for (VolumeVO volume : volumes) {
            totalVolumesSize += volume.getSize();
        }
        _resourceLimitMgr.checkResourceLimit(newAccount, ResourceType.primary_storage, totalVolumesSize);

        // VV 4: Check if new owner can use the vm template
        VirtualMachineTemplate template = _templateDao.findById(vm
                .getTemplateId());
        if (!template.isPublicTemplate()) {
            Account templateOwner = _accountMgr.getAccount(template
                    .getAccountId());
            _accountMgr.checkAccess(newAccount, null, true, templateOwner);
        }

        // VV 5: check the new account can create vm in the domain
        DomainVO domain = _domainDao.findById(cmd.getDomainId());
        _accountMgr.checkAccess(newAccount, domain);

        Transaction txn = Transaction.currentTxn();
        txn.start();
        //generate destroy vm event for usage
        UsageEventUtils.publishUsageEvent(EventTypes.EVENT_VM_DESTROY, vm.getAccountId(), vm.getDataCenterId(), vm.getId(),
                vm.getHostName(), vm.getServiceOfferingId(), vm.getTemplateId(), vm.getHypervisorType().toString(),
                VirtualMachine.class.getName(), vm.getUuid());

        // update resource counts for old account
        resourceCountDecrement(oldAccount.getAccountId(), new Long(offering.getCpu()),
                new Long(offering.getRamSize()));

        // OWNERSHIP STEP 1: update the vm owner
        vm.setAccountId(newAccount.getAccountId());
        vm.setDomainId(cmd.getDomainId());
        _vmDao.persist(vm);

        // OS 2: update volume
        for (VolumeVO volume : volumes) {
            UsageEventUtils.publishUsageEvent(EventTypes.EVENT_VOLUME_DELETE, volume.getAccountId(),
                    volume.getDataCenterId(), volume.getId(), volume.getName(), Volume.class.getName(), volume.getUuid());
            _resourceLimitMgr.decrementResourceCount(oldAccount.getAccountId(), ResourceType.volume);
            _resourceLimitMgr.decrementResourceCount(oldAccount.getAccountId(), ResourceType.primary_storage,
                    new Long(volume.getSize()));
            volume.setAccountId(newAccount.getAccountId());
            _volsDao.persist(volume);
            _resourceLimitMgr.incrementResourceCount(newAccount.getAccountId(), ResourceType.volume);
            _resourceLimitMgr.incrementResourceCount(newAccount.getAccountId(), ResourceType.primary_storage,
                    new Long(volume.getSize()));
            UsageEventUtils.publishUsageEvent(EventTypes.EVENT_VOLUME_CREATE, volume.getAccountId(),
                    volume.getDataCenterId(), volume.getId(), volume.getName(),
                    volume.getDiskOfferingId(), volume.getTemplateId(), volume.getSize(), Volume.class.getName(),
                    volume.getUuid());
            //snapshots: mark these removed in db
            List<SnapshotVO> snapshots = _snapshotDao.listByVolumeIdIncludingRemoved(volume.getId());
            for (SnapshotVO snapshot: snapshots){
                _snapshotDao.remove(snapshot.getId());
            }
        }

        //update resource count of new account
        resourceCountIncrement(newAccount.getAccountId(), new Long(offering.getCpu()), new Long(offering.getRamSize()));

        //generate usage events to account for this change
        UsageEventUtils.publishUsageEvent(EventTypes.EVENT_VM_CREATE, vm.getAccountId(), vm.getDataCenterId(), vm.getId(),
                vm.getHostName(), vm.getServiceOfferingId(), vm.getTemplateId(), vm.getHypervisorType().toString(),
                VirtualMachine.class.getName(), vm.getUuid());

        txn.commit();

        VMInstanceVO vmoi = _itMgr.findByIdAndType(vm.getType(), vm.getId());
        VirtualMachineProfileImpl<VMInstanceVO> vmOldProfile = new VirtualMachineProfileImpl<VMInstanceVO>(
                vmoi);

        // OS 3: update the network
        List<Long> networkIdList = cmd.getNetworkIds();
        List<Long> securityGroupIdList = cmd.getSecurityGroupIdList();

        if (zone.getNetworkType() == NetworkType.Basic) {
            if (networkIdList != null && !networkIdList.isEmpty()) {
                throw new InvalidParameterValueException(
                        "Can't move vm with network Ids; this is a basic zone VM");
            }
            // cleanup the old security groups
            _securityGroupMgr.removeInstanceFromGroups(cmd.getVmId());
            // cleanup the network for the oldOwner
            _networkMgr.cleanupNics(vmOldProfile);
            _networkMgr.expungeNics(vmOldProfile);
            // security groups will be recreated for the new account, when the
            // VM is started
            List<NetworkVO> networkList = new ArrayList<NetworkVO>();

            // Get default guest network in Basic zone
            Network defaultNetwork = _networkModel.getExclusiveGuestNetwork(zone.getId());

            if (defaultNetwork == null) {
                throw new InvalidParameterValueException(
                        "Unable to find a default network to start a vm");
            } else {
                networkList.add(_networkDao.findById(defaultNetwork.getId()));
            }

            boolean isVmWare = (template.getHypervisorType() == HypervisorType.VMware);

            if (securityGroupIdList != null && isVmWare) {
                throw new InvalidParameterValueException("Security group feature is not supported for vmWare hypervisor");
            } else if (!isVmWare && _networkModel.isSecurityGroupSupportedInNetwork(defaultNetwork) && _networkModel.canAddDefaultSecurityGroup()) {
                if (securityGroupIdList == null) {
                    securityGroupIdList = new ArrayList<Long>();
                }
                SecurityGroup defaultGroup = _securityGroupMgr
                        .getDefaultSecurityGroup(newAccount.getId());
                if (defaultGroup != null) {
                    // check if security group id list already contains Default
                    // security group, and if not - add it
                    boolean defaultGroupPresent = false;
                    for (Long securityGroupId : securityGroupIdList) {
                        if (securityGroupId.longValue() == defaultGroup.getId()) {
                            defaultGroupPresent = true;
                            break;
                        }
                    }

                    if (!defaultGroupPresent) {
                        securityGroupIdList.add(defaultGroup.getId());
                    }

                } else {
                    // create default security group for the account
                    if (s_logger.isDebugEnabled()) {
                        s_logger.debug("Couldn't find default security group for the account "
                                + newAccount + " so creating a new one");
                    }
                    defaultGroup = _securityGroupMgr.createSecurityGroup(
                            SecurityGroupManager.DEFAULT_GROUP_NAME,
                            SecurityGroupManager.DEFAULT_GROUP_DESCRIPTION,
                            newAccount.getDomainId(), newAccount.getId(),
                            newAccount.getAccountName());
                    securityGroupIdList.add(defaultGroup.getId());
                }
            }

            List<Pair<NetworkVO, NicProfile>> networks = new ArrayList<Pair<NetworkVO, NicProfile>>();
            NicProfile profile = new NicProfile();
            profile.setDefaultNic(true);
            networks.add(new Pair<NetworkVO, NicProfile>(networkList.get(0),
                    profile));

            VMInstanceVO vmi = _itMgr.findByIdAndType(vm.getType(), vm.getId());
            VirtualMachineProfileImpl<VMInstanceVO> vmProfile = new VirtualMachineProfileImpl<VMInstanceVO>(
                    vmi);
            _networkMgr.allocate(vmProfile, networks);

            _securityGroupMgr.addInstanceToGroups(vm.getId(),
                    securityGroupIdList);

            s_logger.debug("AssignVM: Basic zone, adding security groups no "
                    + securityGroupIdList.size() + " to "
                    + vm.getInstanceName());
        } else {
            if (zone.isSecurityGroupEnabled())  {
                throw new InvalidParameterValueException(
                        "Not yet implemented for SecurityGroupEnabled advanced networks.");
            } else {
                if (securityGroupIdList != null
                        && !securityGroupIdList.isEmpty()) {
                    throw new InvalidParameterValueException(
                            "Can't move vm with security groups; security group feature is not enabled in this zone");
                }
                // cleanup the network for the oldOwner
                _networkMgr.cleanupNics(vmOldProfile);
                _networkMgr.expungeNics(vmOldProfile);

                Set<NetworkVO> applicableNetworks = new HashSet<NetworkVO>();

                if (networkIdList != null && !networkIdList.isEmpty()) {
                    // add any additional networks
                    for (Long networkId : networkIdList) {
                        NetworkVO network = _networkDao.findById(networkId);
                        if (network == null) {
                            InvalidParameterValueException ex = new InvalidParameterValueException(
                                    "Unable to find specified network id");
                            ex.addProxyObject(network, networkId, "networkId");
                            throw ex;
                        }

                        _networkModel.checkNetworkPermissions(newAccount, network);

                        // don't allow to use system networks
                        NetworkOffering networkOffering = _configMgr
                                .getNetworkOffering(network
                                        .getNetworkOfferingId());
                        if (networkOffering.isSystemOnly()) {
                            InvalidParameterValueException ex = new InvalidParameterValueException(
                                    "Specified Network id is system only and can't be used for vm deployment");
                            ex.addProxyObject(network, networkId, "networkId");
                            throw ex;
                        }
                        applicableNetworks.add(network);
                    }
                } else {
                    NetworkVO defaultNetwork = null;
                    List<NetworkOfferingVO> requiredOfferings = _networkOfferingDao
                            .listByAvailability(Availability.Required, false);
                    if (requiredOfferings.size() < 1) {
                        throw new InvalidParameterValueException(
                                "Unable to find network offering with availability="
                                        + Availability.Required
                                        + " to automatically create the network as a part of vm creation");
                    }
                    if (requiredOfferings.get(0).getState() == NetworkOffering.State.Enabled) {
                        // get Virtual networks
                        List<? extends Network> virtualNetworks = _networkModel.listNetworksForAccount(newAccount.getId(), zone.getId(), Network.GuestType.Isolated);
                        if (virtualNetworks.isEmpty()) {
                            long physicalNetworkId = _networkModel.findPhysicalNetworkId(zone.getId(), requiredOfferings.get(0).getTags(), requiredOfferings.get(0).getTrafficType());
                            // Validate physical network
                            PhysicalNetwork physicalNetwork = _physicalNetworkDao
                                    .findById(physicalNetworkId);
                            if (physicalNetwork == null) {
                                throw new InvalidParameterValueException("Unable to find physical network with id: "+physicalNetworkId   + " and tag: " +requiredOfferings.get(0).getTags());
                            }
                            s_logger.debug("Creating network for account " + newAccount + " from the network offering id=" +
                                    requiredOfferings.get(0).getId() + " as a part of deployVM process");
                            Network newNetwork = _networkMgr.createGuestNetwork(requiredOfferings.get(0).getId(),
                                    newAccount.getAccountName() + "-network", newAccount.getAccountName() + "-network", null, null,
                                    null, null, newAccount, null, physicalNetwork, zone.getId(), ACLType.Account, null, null, null, null);
                            // if the network offering has persistent set to true, implement the network
                            if (requiredOfferings.get(0).getIsPersistent()) {
                                DeployDestination dest = new DeployDestination(zone, null, null, null);
                                UserVO callerUser = _userDao.findById(UserContext.current().getCallerUserId());
                                Journal journal = new Journal.LogJournal("Implementing " + newNetwork, s_logger);
                                ReservationContext context = new ReservationContextImpl(UUID.randomUUID().toString(),
                                        journal, callerUser, caller);
                                s_logger.debug("Implementing the network for account" + newNetwork + " as a part of" +
                                        " network provision for persistent networks");
                                try {
                                    Pair<NetworkGuru, NetworkVO> implementedNetwork = _networkMgr.implementNetwork(newNetwork.getId(), dest, context);
                                    if (implementedNetwork.first() == null) {
                                        s_logger.warn("Failed to implement the network " + newNetwork);
                                    }
                                    newNetwork = implementedNetwork.second();
                                } catch (Exception ex) {
                                    s_logger.warn("Failed to implement network " + newNetwork + " elements and" +
                                            " resources as a part of network provision for persistent network due to ", ex);
                                    CloudRuntimeException e = new CloudRuntimeException("Failed to implement network" +
                                            " (with specified id) elements and resources as a part of network provision");
                                    e.addProxyObject(newNetwork, newNetwork.getId(), "networkId");
                                    throw e;
                                }
                            }
                            defaultNetwork = _networkDao.findById(newNetwork.getId());
                        } else if (virtualNetworks.size() > 1) {
                            throw new InvalidParameterValueException(
                                    "More than 1 default Isolated networks are found "
                                            + "for account " + newAccount
                                            + "; please specify networkIds");
                        } else {
                            defaultNetwork = _networkDao.findById(virtualNetworks.get(0).getId());
                        }
                    } else {
                        throw new InvalidParameterValueException(
                                "Required network offering id="
                                        + requiredOfferings.get(0).getId()
                                        + " is not in "
                                        + NetworkOffering.State.Enabled);
                    }

                    applicableNetworks.add(defaultNetwork);
                }

                // add the new nics
                List<Pair<NetworkVO, NicProfile>> networks = new ArrayList<Pair<NetworkVO, NicProfile>>();
                int toggle = 0;
                for (NetworkVO appNet : applicableNetworks) {
                    NicProfile defaultNic = new NicProfile();
                    if (toggle == 0) {
                        defaultNic.setDefaultNic(true);
                        toggle++;
                    }
                    networks.add(new Pair<NetworkVO, NicProfile>(appNet,
                            defaultNic));
                }
                VMInstanceVO vmi = _itMgr.findByIdAndType(vm.getType(),
                        vm.getId());
                VirtualMachineProfileImpl<VMInstanceVO> vmProfile = new VirtualMachineProfileImpl<VMInstanceVO>(
                        vmi);
                _networkMgr.allocate(vmProfile, networks);
                s_logger.debug("AssignVM: Advance virtual, adding networks no "
                        + networks.size() + " to " + vm.getInstanceName());
            } // END IF NON SEC GRP ENABLED
        } // END IF ADVANCED
        s_logger.info("AssignVM: vm " + vm.getInstanceName()
                + " now belongs to account " + cmd.getAccountName());
        return vm;
    }

    @Override
    public UserVm restoreVM(RestoreVMCmd cmd) throws InsufficientCapacityException, ResourceUnavailableException {
        // Input validation
        Account caller = UserContext.current().getCaller();

        long vmId = cmd.getVmId();
        Long newTemplateId = cmd.getTemplateId();
        UserVmVO vm = _vmDao.findById(vmId);
        if (vm == null) {
            InvalidParameterValueException ex = new InvalidParameterValueException("Cannot find VM with ID " + vmId);
            ex.addProxyObject(vm, vmId, "vmId");
            throw ex;
        }

        _accountMgr.checkAccess(caller, null, true, vm);

        return restoreVMInternal(caller, vm, newTemplateId);
    }

    public UserVm restoreVMInternal(Account caller, UserVmVO vm, Long newTemplateId) throws InsufficientCapacityException, ResourceUnavailableException {

        Long userId = caller.getId();
        Account owner = _accountDao.findById(vm.getAccountId());
        UserVO user = _userDao.findById(userId);
        long vmId = vm.getId();
        boolean needRestart = false;

        // Input validation
        if (owner == null) {
            throw new InvalidParameterValueException("The owner of " + vm
                    + " does not exist: " + vm.getAccountId());
        }

        if (owner.getState() == Account.State.disabled) {
            throw new PermissionDeniedException("The owner of " + vm
                    + " is disabled: " + vm.getAccountId());
        }

        if (vm.getState() != VirtualMachine.State.Running
                && vm.getState() != VirtualMachine.State.Stopped) {
            throw new CloudRuntimeException(
                    "Vm "
                            + vm.getUuid()
                            + " currently in "
                            + vm.getState()
                            + " state, restore vm can only execute when VM in Running or Stopped");
        }

        if (vm.getState() == VirtualMachine.State.Running) {
            needRestart = true;
        }

        List<VolumeVO> rootVols = _volsDao.findByInstanceAndType(vmId, Volume.Type.ROOT);
        if (rootVols.isEmpty()) {
            InvalidParameterValueException ex = new InvalidParameterValueException(
                    "Can not find root volume for VM " + vm.getUuid());
            ex.addProxyObject(vm, vmId, "vmId");
            throw ex;
        }

        VolumeVO root = rootVols.get(0);
        Long templateId = root.getTemplateId();
        if(templateId == null) {
            InvalidParameterValueException ex = new InvalidParameterValueException("Currently there is no support to reset a vm that is deployed using ISO " + vm.getUuid());
            ex.addProxyObject(vm, vmId, "vmId");
            throw ex;
        }

        VMTemplateVO template = null;
        if(newTemplateId != null) {
            template = _templateDao.findById(newTemplateId);
            _accountMgr.checkAccess(caller, null, true, template);
        } else {
            template = _templateDao.findById(templateId);
            if (template == null) {
                InvalidParameterValueException ex = new InvalidParameterValueException(
                        "Cannot find template for specified volumeid and vmId");
                ex.addProxyObject(vm, vmId, "vmId");
                ex.addProxyObject(root, root.getId(), "volumeId");
                throw ex;
            }
        }

        if (needRestart) {
            try {
                _itMgr.stop(vm, user, caller);
            } catch (ResourceUnavailableException e) {
                s_logger.debug("Stop vm " + vm.getUuid() + " failed", e);
                CloudRuntimeException ex = new CloudRuntimeException(
                        "Stop vm failed for specified vmId");
                ex.addProxyObject(vm, vmId, "vmId");
                throw ex;
            }
        }

        /* If new template is provided allocate a new volume from new template otherwise allocate new volume from original template */
        VolumeVO newVol = null;
        if (newTemplateId != null){
            newVol = volumeMgr.allocateDuplicateVolume(root, newTemplateId);
            vm.setGuestOSId(template.getGuestOSId());
            vm.setTemplateId(newTemplateId);
            _vmDao.update(vmId, vm);
        } else {
            newVol = volumeMgr.allocateDuplicateVolume(root, null);
        }

        _volsDao.attachVolume(newVol.getId(), vmId, newVol.getDeviceId());

        /* Detach and destory the old root volume */

        _volsDao.detachVolume(root.getId());
        this.volumeMgr.destroyVolume(root);

        if (template.getEnablePassword()) {
            String password = generateRandomPassword();
            boolean result = resetVMPasswordInternal(vmId, password);
            if (result) {
                vm.setPassword(password);
                _vmDao.loadDetails(vm);
                // update the password in vm_details table too
                // Check if an SSH key pair was selected for the instance and if so
                // use it to encrypt & save the vm password
                String sshPublicKey = vm.getDetail("SSH.PublicKey");
                if (sshPublicKey != null && !sshPublicKey.equals("") && password != null && !password.equals("saved_password")) {
                    String encryptedPasswd = RSAHelper.encryptWithSSHPublicKey(sshPublicKey, password);
                    if (encryptedPasswd == null) {
                        throw new CloudRuntimeException("VM reset is completed but error occurred when encrypting newly created password");
                    }
                    vm.setDetail("Encrypted.Password", encryptedPasswd);
                    _vmDao.saveDetails(vm);
                }
            } else {
                throw new CloudRuntimeException("VM reset is completed but failed to reset password for the virtual machine ");
            }
        }

        if (needRestart) {
            try {
                _itMgr.start(vm, null, user, caller);
            } catch (Exception e) {
                s_logger.debug("Unable to start VM " + vm.getUuid(), e);
                CloudRuntimeException ex = new CloudRuntimeException(
                        "Unable to start VM with specified id" + e.getMessage());
                ex.addProxyObject(vm, vmId, "vmId");
                throw ex;
            }
        }

        s_logger.debug("Restore VM " + vmId + " with template "
                + template.getUuid() + " done successfully");
        return vm;

    }

    @Override
    public boolean plugNic(Network network, NicTO nic, VirtualMachineTO vm,
            ReservationContext context, DeployDestination dest)
                    throws ConcurrentOperationException, ResourceUnavailableException,
                    InsufficientCapacityException {
        UserVmVO vmVO = _vmDao.findById(vm.getId());
        if (vmVO.getState() == State.Running) {
            try {
                PlugNicCommand plugNicCmd = new PlugNicCommand(nic,vm.getName());
                Commands cmds = new Commands(OnError.Stop);
                cmds.addCommand("plugnic",plugNicCmd);
                _agentMgr.send(dest.getHost().getId(),cmds);
                PlugNicAnswer plugNicAnswer = cmds.getAnswer(PlugNicAnswer.class);
                if (!(plugNicAnswer != null && plugNicAnswer.getResult())) {
                    s_logger.warn("Unable to plug nic for " + vmVO);
                    return false;
                }
            } catch (OperationTimedoutException e) {
                throw new AgentUnavailableException("Unable to plug nic for " + vmVO + " in network " + network, dest.getHost().getId(), e);
            }
        } else if (vmVO.getState() == State.Stopped || vmVO.getState() == State.Stopping) {
            s_logger.warn(vmVO + " is Stopped, not sending PlugNicCommand.  Currently " + vmVO.getState());
        } else {
            s_logger.warn("Unable to plug nic, " + vmVO + " is not in the right state " + vmVO.getState());
            throw new ResourceUnavailableException("Unable to plug nic on the backend," +
                    vmVO + " is not in the right state", DataCenter.class, vmVO.getDataCenterId());
        }
        return true;
    }

    @Override
    public boolean unplugNic(Network network, NicTO nic, VirtualMachineTO vm,
            ReservationContext context, DeployDestination dest) throws ConcurrentOperationException, ResourceUnavailableException {
        UserVmVO vmVO = _vmDao.findById(vm.getId());
        if (vmVO.getState() == State.Running) {
            try {
                UnPlugNicCommand unplugNicCmd = new UnPlugNicCommand(nic,vm.getName());
                Commands cmds = new Commands(OnError.Stop);
                cmds.addCommand("unplugnic",unplugNicCmd);
                _agentMgr.send(dest.getHost().getId(),cmds);
                UnPlugNicAnswer unplugNicAnswer = cmds.getAnswer(UnPlugNicAnswer.class);
                if (!(unplugNicAnswer != null && unplugNicAnswer.getResult())) {
                    s_logger.warn("Unable to unplug nic for " + vmVO);
                    return false;
                }
            } catch (OperationTimedoutException e) {
                throw new AgentUnavailableException("Unable to unplug nic for " + vmVO + " in network " + network, dest.getHost().getId(), e);
            }
        } else if (vmVO.getState() == State.Stopped || vmVO.getState() == State.Stopping) {
            s_logger.warn(vmVO + " is Stopped, not sending UnPlugNicCommand.  Currently " + vmVO.getState());
        } else {
            s_logger.warn("Unable to unplug nic, " + vmVO + " is not in the right state " + vmVO.getState());
            throw new ResourceUnavailableException("Unable to unplug nic on the backend," +
                    vmVO + " is not in the right state", DataCenter.class, vmVO.getDataCenterId());
        }
        return true;
    }

    @Override
    public void prepareStop(VirtualMachineProfile<UserVmVO> profile) {
    }

}<|MERGE_RESOLUTION|>--- conflicted
+++ resolved
@@ -2274,7 +2274,7 @@
 
         // check if account/domain is with in resource limits to create a new vm
         boolean isIso = Storage.ImageFormat.ISO == template.getFormat();
-        long size = _templateHostDao.findByTemplateId(template.getId()).getSize();
+        long size = _templateDao.findById(template.getId()).getSize();
         if (diskOfferingId != null) {
             size += _diskOfferingDao.findById(diskOfferingId).getDiskSize();
         }
@@ -2897,16 +2897,12 @@
         boolean status = false;
         try {
             VirtualMachineEntity vmEntity = _orchSrvc.getVirtualMachine(vm.getUuid());
-<<<<<<< HEAD
-            vmEntity.stop(new Long(userId).toString());
-=======
             status = vmEntity.stop(new Long(userId).toString());
             if (status) {
                return _vmDao.findById(vmId);
             } else {
                return null;
             }
->>>>>>> 3c597476
         } catch (ResourceUnavailableException e) {
             throw new CloudRuntimeException(
                     "Unable to contact the agent to stop the virtual machine "
