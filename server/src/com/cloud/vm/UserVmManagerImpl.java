/**
 *  Copyright (C) 2010 Cloud.com, Inc.  All rights reserved.
 * 
 * This software is licensed under the GNU General Public License v3 or later.
 * 
 * It is free software: you can redistribute it and/or modify
 * it under the terms of the GNU General Public License as published by
 * the Free Software Foundation, either version 3 of the License, or any later version.
 * This program is distributed in the hope that it will be useful,
 * but WITHOUT ANY WARRANTY; without even the implied warranty of
 * MERCHANTABILITY or FITNESS FOR A PARTICULAR PURPOSE.  See the
 * GNU General Public License for more details.
 * 
 * You should have received a copy of the GNU General Public License
 * along with this program.  If not, see <http://www.gnu.org/licenses/>.
 * 
 */
package com.cloud.vm;

import java.util.ArrayList;
import java.util.Collection;
import java.util.Date;
import java.util.HashMap;
import java.util.Iterator;
import java.util.List;
import java.util.Map;
import java.util.UUID;
import java.util.concurrent.Executors;
import java.util.concurrent.ScheduledExecutorService;
import java.util.concurrent.TimeUnit;

import javax.ejb.Local;
import javax.naming.ConfigurationException;

import org.apache.log4j.Logger;

import com.cloud.agent.AgentManager;
import com.cloud.agent.api.Answer;
import com.cloud.agent.api.AttachIsoCommand;
import com.cloud.agent.api.AttachVolumeAnswer;
import com.cloud.agent.api.AttachVolumeCommand;
import com.cloud.agent.api.ComputeChecksumCommand;
import com.cloud.agent.api.CreatePrivateTemplateFromSnapshotCommand;
import com.cloud.agent.api.CreatePrivateTemplateFromVolumeCommand;
import com.cloud.agent.api.GetVmStatsAnswer;
import com.cloud.agent.api.GetVmStatsCommand;
import com.cloud.agent.api.SnapshotCommand;
import com.cloud.agent.api.StartAnswer;
import com.cloud.agent.api.StopAnswer;
import com.cloud.agent.api.UpgradeSnapshotCommand;
import com.cloud.agent.api.VmStatsEntry;
import com.cloud.agent.api.storage.CreatePrivateTemplateAnswer;
import com.cloud.agent.api.to.NicTO;
import com.cloud.agent.api.to.VirtualMachineTO;
import com.cloud.agent.api.to.VolumeTO;
import com.cloud.agent.manager.Commands;
import com.cloud.alert.AlertManager;
import com.cloud.api.ApiDBUtils;
import com.cloud.api.BaseCmd;
import com.cloud.api.commands.AttachVolumeCmd;
import com.cloud.api.commands.CreateTemplateCmd;
import com.cloud.api.commands.CreateVMGroupCmd;
import com.cloud.api.commands.DeleteVMGroupCmd;
import com.cloud.api.commands.DeployVMCmd;
import com.cloud.api.commands.DestroyVMCmd;
import com.cloud.api.commands.DetachVolumeCmd;
import com.cloud.api.commands.ListVMsCmd;
import com.cloud.api.commands.MoveUserVMCmd;
import com.cloud.api.commands.RebootVMCmd;
import com.cloud.api.commands.RecoverVMCmd;
import com.cloud.api.commands.ResetVMPasswordCmd;
import com.cloud.api.commands.StartVMCmd;
import com.cloud.api.commands.UpdateVMCmd;
import com.cloud.api.commands.UpgradeVMCmd;
import com.cloud.async.AsyncJobExecutor;
import com.cloud.async.AsyncJobManager;
import com.cloud.async.AsyncJobVO;
import com.cloud.async.BaseAsyncJobExecutor;
import com.cloud.capacity.dao.CapacityDao;
import com.cloud.configuration.ConfigurationManager;
import com.cloud.configuration.ResourceCount.ResourceType;
import com.cloud.configuration.dao.ConfigurationDao;
import com.cloud.configuration.dao.ResourceLimitDao;
import com.cloud.dc.DataCenter;
import com.cloud.dc.DataCenter.NetworkType;
import com.cloud.dc.DataCenterVO;
import com.cloud.dc.HostPodVO;
import com.cloud.dc.dao.AccountVlanMapDao;
import com.cloud.dc.dao.ClusterDao;
import com.cloud.dc.dao.DataCenterDao;
import com.cloud.dc.dao.HostPodDao;
import com.cloud.dc.dao.VlanDao;
import com.cloud.deploy.DataCenterDeployment;
import com.cloud.deploy.DeployDestination;
import com.cloud.domain.DomainVO;
import com.cloud.domain.dao.DomainDao;
import com.cloud.event.ActionEvent;
import com.cloud.event.EventTypes;
import com.cloud.event.UsageEventVO;
import com.cloud.event.dao.EventDao;
import com.cloud.event.dao.UsageEventDao;
import com.cloud.exception.ConcurrentOperationException;
import com.cloud.exception.InsufficientCapacityException;
import com.cloud.exception.InvalidParameterValueException;
import com.cloud.exception.ManagementServerException;
import com.cloud.exception.OperationTimedoutException;
import com.cloud.exception.PermissionDeniedException;
import com.cloud.exception.ResourceAllocationException;
import com.cloud.exception.ResourceUnavailableException;
import com.cloud.exception.StorageUnavailableException;
import com.cloud.exception.VirtualMachineMigrationException;
import com.cloud.ha.HighAvailabilityManager;
import com.cloud.host.Host;
import com.cloud.host.HostVO;
import com.cloud.host.dao.HostDao;
import com.cloud.host.dao.HostDetailsDao;
import com.cloud.hypervisor.Hypervisor.HypervisorType;
import com.cloud.network.IPAddressVO;
import com.cloud.network.Network;
import com.cloud.network.Network.GuestIpType;
import com.cloud.network.Network.Provider;
import com.cloud.network.NetworkManager;
import com.cloud.network.NetworkVO;
import com.cloud.network.Networks.TrafficType;
import com.cloud.network.dao.FirewallRulesDao;
import com.cloud.network.dao.IPAddressDao;
import com.cloud.network.dao.LoadBalancerDao;
import com.cloud.network.dao.LoadBalancerVMMapDao;
import com.cloud.network.dao.NetworkDao;
import com.cloud.network.lb.LoadBalancingRulesManager;
import com.cloud.network.router.VirtualNetworkApplianceManager;
import com.cloud.network.rules.RulesManager;
import com.cloud.network.security.SecurityGroup;
import com.cloud.network.security.SecurityGroupManager;
import com.cloud.network.security.dao.SecurityGroupDao;
import com.cloud.network.vpn.PasswordResetElement;
import com.cloud.offering.NetworkOffering;
import com.cloud.offering.NetworkOffering.Availability;
import com.cloud.offering.ServiceOffering;
import com.cloud.offerings.NetworkOfferingVO;
import com.cloud.offerings.dao.NetworkOfferingDao;
import com.cloud.org.Cluster;
import com.cloud.org.Grouping;
import com.cloud.server.Criteria;
import com.cloud.service.ServiceOfferingVO;
import com.cloud.service.dao.ServiceOfferingDao;
import com.cloud.storage.DiskOfferingVO;
import com.cloud.storage.GuestOSVO;
import com.cloud.storage.Snapshot;
import com.cloud.storage.SnapshotVO;
import com.cloud.storage.Storage;
import com.cloud.storage.Storage.ImageFormat;
import com.cloud.storage.Storage.StoragePoolType;
import com.cloud.storage.Storage.TemplateType;
import com.cloud.storage.StorageManager;
import com.cloud.storage.StoragePoolStatus;
import com.cloud.storage.StoragePoolVO;
import com.cloud.storage.VMTemplateHostVO;
import com.cloud.storage.VMTemplateStorageResourceAssoc.Status;
import com.cloud.storage.VMTemplateVO;
import com.cloud.storage.VMTemplateZoneVO;
import com.cloud.storage.Volume;
import com.cloud.storage.Volume.Type;
import com.cloud.storage.VolumeVO;
import com.cloud.storage.dao.DiskOfferingDao;
import com.cloud.storage.dao.GuestOSCategoryDao;
import com.cloud.storage.dao.GuestOSDao;
import com.cloud.storage.dao.SnapshotDao;
import com.cloud.storage.dao.StoragePoolDao;
import com.cloud.storage.dao.VMTemplateDao;
import com.cloud.storage.dao.VMTemplateHostDao;
import com.cloud.storage.dao.VMTemplateZoneDao;
import com.cloud.storage.dao.VolumeDao;
import com.cloud.storage.snapshot.SnapshotManager;
import com.cloud.template.VirtualMachineTemplate;
import com.cloud.template.VirtualMachineTemplate.BootloaderType;
import com.cloud.user.Account;
import com.cloud.user.AccountManager;
import com.cloud.user.AccountService;
import com.cloud.user.AccountVO;
import com.cloud.user.SSHKeyPair;
import com.cloud.user.User;
import com.cloud.user.UserContext;
import com.cloud.user.UserVO;
import com.cloud.user.dao.AccountDao;
import com.cloud.user.dao.SSHKeyPairDao;
import com.cloud.user.dao.UserDao;
import com.cloud.user.dao.UserStatisticsDao;
import com.cloud.uservm.UserVm;
import com.cloud.utils.NumbersUtil;
import com.cloud.utils.Pair;
import com.cloud.utils.PasswordGenerator;
import com.cloud.utils.component.ComponentLocator;
import com.cloud.utils.component.Inject;
import com.cloud.utils.component.Manager;
import com.cloud.utils.concurrency.NamedThreadFactory;
import com.cloud.utils.crypt.RSAHelper;
import com.cloud.utils.db.DB;
import com.cloud.utils.db.Filter;
import com.cloud.utils.db.GlobalLock;
import com.cloud.utils.db.JoinBuilder;
import com.cloud.utils.db.SearchBuilder;
import com.cloud.utils.db.SearchCriteria;
import com.cloud.utils.db.Transaction;
import com.cloud.utils.exception.CloudRuntimeException;
import com.cloud.utils.exception.ExecutionException;
import com.cloud.utils.fsm.NoTransitionException;
import com.cloud.utils.net.NetUtils;
import com.cloud.vm.VirtualMachine.State;
import com.cloud.vm.dao.DomainRouterDao;
import com.cloud.vm.dao.InstanceGroupDao;
import com.cloud.vm.dao.InstanceGroupVMMapDao;
import com.cloud.vm.dao.NicDao;
import com.cloud.vm.dao.UserVmDao;
import com.cloud.vm.dao.UserVmDetailsDao;

@Local(value = { UserVmManager.class, UserVmService.class })
public class UserVmManagerImpl implements UserVmManager, UserVmService, Manager {
    private static final Logger s_logger = Logger.getLogger(UserVmManagerImpl.class);

    private static final int ACQUIRE_GLOBAL_LOCK_TIMEOUT_FOR_COOPERATION = 3; // 3 seconds

    @Inject
    protected HostDao _hostDao = null;
    @Inject
    protected HostDetailsDao _detailsDao = null;
    @Inject
    protected DomainRouterDao _routerDao = null;
    @Inject
    protected ServiceOfferingDao _offeringDao = null;
    @Inject
    protected DiskOfferingDao _diskOfferingDao = null;
    @Inject
    protected UserStatisticsDao _userStatsDao = null;
    @Inject
    protected VMTemplateDao _templateDao = null;
    @Inject
    protected VMTemplateHostDao _templateHostDao = null;
    @Inject
    protected VMTemplateZoneDao _templateZoneDao = null;
    @Inject
    protected DomainDao _domainDao = null;
    @Inject
    protected ResourceLimitDao _limitDao = null;
    @Inject
    protected UserVmDao _vmDao = null;
    @Inject
    protected VolumeDao _volsDao = null;
    @Inject
    protected DataCenterDao _dcDao = null;
    @Inject
    protected FirewallRulesDao _rulesDao = null;
    @Inject
    protected LoadBalancerVMMapDao _loadBalancerVMMapDao = null;
    @Inject
    protected LoadBalancerDao _loadBalancerDao = null;
    @Inject
    protected IPAddressDao _ipAddressDao = null;
    @Inject
    protected HostPodDao _podDao = null;
    @Inject
    protected CapacityDao _capacityDao = null;
    @Inject
    protected NetworkManager _networkMgr = null;
    @Inject
    protected StorageManager _storageMgr = null;
    @Inject
    protected SnapshotManager _snapshotMgr = null;
    @Inject
    protected AgentManager _agentMgr = null;
    @Inject
    protected ConfigurationManager _configMgr = null;
    @Inject
    protected AccountDao _accountDao = null;
    @Inject
    protected UserDao _userDao = null;
    @Inject
    protected SnapshotDao _snapshotDao = null;
    @Inject
    protected GuestOSDao _guestOSDao = null;
    @Inject
    protected GuestOSCategoryDao _guestOSCategoryDao = null;
    @Inject
    protected HighAvailabilityManager _haMgr = null;
    @Inject
    protected AlertManager _alertMgr = null;
    @Inject
    protected AccountManager _accountMgr;
    @Inject
    protected AccountService _accountService;
    @Inject
    protected AsyncJobManager _asyncMgr;
    @Inject
    protected VlanDao _vlanDao;
    @Inject
    protected ClusterDao _clusterDao;
    @Inject
    protected AccountVlanMapDao _accountVlanMapDao;
    @Inject
    protected StoragePoolDao _storagePoolDao;
    @Inject
    protected VMTemplateHostDao _vmTemplateHostDao;
    @Inject
    protected SecurityGroupManager _securityGroupMgr;
    @Inject
    protected ServiceOfferingDao _serviceOfferingDao;
    @Inject
    protected NetworkOfferingDao _networkOfferingDao;
    @Inject
    protected EventDao _eventDao = null;
    @Inject
    protected InstanceGroupDao _vmGroupDao;
    @Inject
    protected InstanceGroupVMMapDao _groupVMMapDao;
    @Inject
    protected VirtualMachineManager _itMgr;
    @Inject
    protected NetworkDao _networkDao;
    @Inject
    protected VirtualNetworkApplianceManager _routerMgr;
    @Inject
    protected NicDao _nicDao;
    @Inject
    protected RulesManager _rulesMgr;
    @Inject
    protected LoadBalancingRulesManager _lbMgr;
    @Inject
    protected UsageEventDao _usageEventDao;
    @Inject
    protected SSHKeyPairDao _sshKeyPairDao;
    @Inject
    protected UserVmDetailsDao _vmDetailsDao;
    @Inject
    protected SecurityGroupDao _securityGroupDao;

    protected ScheduledExecutorService _executor = null;
    protected int _expungeInterval;
    protected int _expungeDelay;

    protected String _name;
    protected String _instance;
    protected String _zone;

    private ConfigurationDao _configDao;

    @Override
    public UserVmVO getVirtualMachine(long vmId) {
        return _vmDao.findById(vmId);
    }

    @Override
    public List<? extends UserVm> getVirtualMachines(long hostId) {
        return _vmDao.listByHostId(hostId);
    }

    @Override
    @ActionEvent(eventType = EventTypes.EVENT_VM_RESETPASSWORD, eventDescription = "resetting Vm password", async = true)
    public UserVm resetVMPassword(ResetVMPasswordCmd cmd, String password) throws ResourceUnavailableException, InsufficientCapacityException {
        Account account = UserContext.current().getCaller();
        Long userId = UserContext.current().getCallerUserId();
        Long vmId = cmd.getId();
        UserVmVO userVm = _vmDao.findById(cmd.getId());

        // Do parameters input validation
        if (userVm == null) {
            throw new InvalidParameterValueException("unable to find a virtual machine with id " + cmd.getId());
        }

        VMTemplateVO template = _templateDao.findByIdIncludingRemoved(userVm.getTemplateId());
        if (template == null || !template.getEnablePassword()) {
            throw new InvalidParameterValueException("Fail to reset password for the virtual machine, the template is not password enabled");
        }

        if (userVm.getState() == State.Error || userVm.getState() == State.Expunging) {
            s_logger.error("vm is not in the right state: " + vmId);
            throw new InvalidParameterValueException("Vm with id " + vmId + " is not in the right state");
        }

        userId = accountAndUserValidation(vmId, account, userId, userVm);

        boolean result = resetVMPasswordInternal(cmd, password);

        if (result) {
            userVm.setPassword(password);
        }

        return userVm;
    }

    private boolean resetVMPasswordInternal(ResetVMPasswordCmd cmd, String password) throws ResourceUnavailableException, InsufficientCapacityException {
        Long vmId = cmd.getId();
        Long userId = UserContext.current().getCallerUserId();
        VMInstanceVO vmInstance = _vmDao.findById(vmId);

        if (password == null || password.equals("")) {
            return false;
        }

        VMTemplateVO template = _templateDao.findByIdIncludingRemoved(vmInstance.getTemplateId());
        if (template.getEnablePassword()) {
            Nic defaultNic = _networkMgr.getDefaultNic(vmId);
            if (defaultNic == null) {
                s_logger.error("Unable to reset password for vm " + vmInstance + " as the instance doesn't have default nic");
                return false;
            }

            Network defaultNetwork = _networkDao.findById(defaultNic.getNetworkId());
            NicProfile defaultNicProfile = new NicProfile(defaultNic, defaultNetwork, null, null, null);
            VirtualMachineProfile<VMInstanceVO> vmProfile = new VirtualMachineProfileImpl<VMInstanceVO>(vmInstance);
            vmProfile.setParameter(VirtualMachineProfile.Param.VmPassword, password);

            List<? extends PasswordResetElement> elements = _networkMgr.getPasswordResetElements();

            boolean result = true;
            for (PasswordResetElement element : elements) {
                if (!element.savePassword(defaultNetwork, defaultNicProfile, vmProfile)) {
                    result = false;
                }
            }

            // Need to reboot the virtual machine so that the password gets redownloaded from the DomR, and reset on the VM
            if (!result) {
                s_logger.debug("Failed to reset password for the virutal machine; no need to reboot the vm");
                return false;
            } else {
                if (rebootVirtualMachine(userId, vmId) == null) {
                    if (vmInstance.getState() == State.Stopped) {
                        s_logger.debug("Vm " + vmInstance + " is stopped, not rebooting it as a part of password reset");
                        return true;
                    }
                    s_logger.warn("Failed to reboot the vm " + vmInstance);
                    return false;
                } else {
                    s_logger.debug("Vm " + vmInstance + " is rebooted successfully as a part of password reset");
                    return true;
                }
            }
        } else {
            if (s_logger.isDebugEnabled()) {
                s_logger.debug("Reset password called for a vm that is not using a password enabled template");
            }
            return false;
        }
    }

    @Override
    public boolean stopVirtualMachine(long userId, long vmId) {
        boolean status = false;
        if (s_logger.isDebugEnabled()) {
            s_logger.debug("Stopping vm=" + vmId);
        }
        UserVmVO vm = _vmDao.findById(vmId);
        if (vm == null || vm.getRemoved() != null) {
            if (s_logger.isDebugEnabled()) {
                s_logger.debug("VM is either removed or deleted.");
            }
            return true;
        }

        User user = _userDao.findById(userId);
        Account account = _accountDao.findById(user.getAccountId());

        try {
            status = _itMgr.stop(vm, user, account);
        } catch (ResourceUnavailableException e) {
            s_logger.debug("Unable to stop due to ", e);
            status = false;
        }

        if (status) {
            return status;
        } else {
            return status;
        }
    }

    @Override
    @ActionEvent(eventType = EventTypes.EVENT_VOLUME_ATTACH, eventDescription = "attaching volume", async = true)
    public Volume attachVolumeToVM(AttachVolumeCmd command) {
        Long vmId = command.getVirtualMachineId();
        Long volumeId = command.getId();
        Long deviceId = command.getDeviceId();
        Account account = UserContext.current().getCaller();

        // Check that the volume ID is valid
        VolumeVO volume = _volsDao.findById(volumeId);
        // Check that the volume is a data volume
        if (volume == null || volume.getVolumeType() != Volume.Type.DATADISK) {
            throw new InvalidParameterValueException("Please specify a valid data volume.");
        }

        // Check that the volume is stored on shared storage
        if (!Volume.State.Allocated.equals(volume.getState()) && !_storageMgr.volumeOnSharedStoragePool(volume)) {
            throw new InvalidParameterValueException("Please specify a volume that has been created on a shared storage pool.");
        }

        // Check that the volume is not currently attached to any VM
        if (volume.getInstanceId() != null) {
            throw new InvalidParameterValueException("Please specify a volume that is not attached to any VM.");
        }

        // Check that the volume is not destroyed
        if (volume.getState() == Volume.State.Destroy) {
            throw new InvalidParameterValueException("Please specify a volume that is not destroyed.");
        }

        // Check that the virtual machine ID is valid and it's a user vm
        UserVmVO vm = _vmDao.findById(vmId);
        if (vm == null || vm.getType() != VirtualMachine.Type.User) {
            throw new InvalidParameterValueException("Please specify a valid User VM.");
        }

        // Check that the VM is in the correct state
        if (vm.getState() != State.Running && vm.getState() != State.Stopped) {
            throw new InvalidParameterValueException("Please specify a VM that is either running or stopped.");
        }

        // Check that the device ID is valid
        if (deviceId != null) {
            if (deviceId.longValue() == 0) {
                throw new InvalidParameterValueException("deviceId can't be 0, which is used by Root device");
            }
        }

        // Check that the VM has less than 6 data volumes attached
        List<VolumeVO> existingDataVolumes = _volsDao.findByInstanceAndType(vmId, Volume.Type.DATADISK);
        if (existingDataVolumes.size() >= 6) {
            throw new InvalidParameterValueException("The specified VM already has the maximum number of data disks (6). Please specify another VM.");
        }

        // Check that the VM and the volume are in the same zone
        if (vm.getDataCenterIdToDeployIn() != volume.getDataCenterId()) {
            throw new InvalidParameterValueException("Please specify a VM that is in the same zone as the volume.");
        }

        // Verify account information
        if (volume.getAccountId() != vm.getAccountId()) {
            throw new PermissionDeniedException("Virtual machine and volume belong to different accounts, can not attach. Permission denied.");
        }

        // If the account is not an admin, check that the volume and the virtual machine are owned by the account that was
        // passed in
        _accountMgr.checkAccess(account, volume);
        /*
         * if (account != null) { if (!isAdmin(account.getType())) { if (account.getId() != volume.getAccountId()) { throw new
         * PermissionDeniedException("Unable to find volume with ID: " + volumeId + " for account: " + account.getAccountName()
         * + ". Permission denied."); }
         * 
         * if (account.getId() != vm.getAccountId()) { throw new PermissionDeniedException("Unable to find VM with ID: " + vmId
         * + " for account: " + account.getAccountName() + ". Permission denied"); } } else { if
         * (!_domainDao.isChildDomain(account.getDomainId(), volume.getDomainId()) ||
         * !_domainDao.isChildDomain(account.getDomainId(), vm.getDomainId())) { throw new
         * PermissionDeniedException("Unable to attach volume " + volumeId + " to virtual machine instance " + vmId +
         * ". Permission denied."); } } }
         */

        VolumeVO rootVolumeOfVm = null;
        List<VolumeVO> rootVolumesOfVm = _volsDao.findByInstanceAndType(vmId, Volume.Type.ROOT);
        if (rootVolumesOfVm.size() != 1) {
            throw new CloudRuntimeException("The VM " + vm.getHostName() + " has more than one ROOT volume and is in an invalid state. Please contact Cloud Support.");
        } else {
            rootVolumeOfVm = rootVolumesOfVm.get(0);
        }

        HypervisorType rootDiskHyperType = _volsDao.getHypervisorType(rootVolumeOfVm.getId());

        if (volume.getState().equals(Volume.State.Allocated)) {
            /* Need to create the volume */
            VMTemplateVO rootDiskTmplt = _templateDao.findById(vm.getTemplateId());
<<<<<<< HEAD
            DataCenterVO dcVO = _dcDao.findById(vm.getDataCenterIdToDeployIn());
            HostPodVO pod = _podDao.findById(vm.getPodIdToDeployIn());
=======
            DataCenterVO dcVO = _dcDao.findById(vm.getDataCenterId());
            HostPodVO pod = _podDao.findById(rootVolumeOfVm.getPodId());
>>>>>>> c8942532
            StoragePoolVO rootDiskPool = _storagePoolDao.findById(rootVolumeOfVm.getPoolId());
            ServiceOfferingVO svo = _serviceOfferingDao.findById(vm.getServiceOfferingId());
            DiskOfferingVO diskVO = _diskOfferingDao.findById(volume.getDiskOfferingId());

            volume = _storageMgr.createVolume(volume, vm, rootDiskTmplt, dcVO, pod, rootDiskPool.getClusterId(), svo, diskVO, new ArrayList<StoragePoolVO>(), volume.getSize(), rootDiskHyperType);

            if (volume == null) {
                throw new CloudRuntimeException("Failed to create volume when attaching it to VM: " + vm.getHostName());
            }
        }

        HypervisorType dataDiskHyperType = _volsDao.getHypervisorType(volume.getId());
        if (rootDiskHyperType != dataDiskHyperType) {
            throw new InvalidParameterValueException("Can't attach a volume created by: " + dataDiskHyperType + " to a " + rootDiskHyperType + " vm");
        }

        List<VolumeVO> vols = _volsDao.findByInstance(vmId);
        if (deviceId != null) {
            if (deviceId.longValue() > 15 || deviceId.longValue() == 0 || deviceId.longValue() == 3) {
                throw new RuntimeException("deviceId should be 1,2,4-15");
            }
            for (VolumeVO vol : vols) {
                if (vol.getDeviceId().equals(deviceId)) {
                    throw new RuntimeException("deviceId " + deviceId + " is used by VM " + vm.getHostName());
                }
            }
        } else {
            // allocate deviceId here
            List<String> devIds = new ArrayList<String>();
            for (int i = 1; i < 15; i++) {
                devIds.add(String.valueOf(i));
            }
            devIds.remove("3");
            for (VolumeVO vol : vols) {
                devIds.remove(vol.getDeviceId().toString().trim());
            }
            deviceId = Long.parseLong(devIds.iterator().next());
        }

        StoragePoolVO vmRootVolumePool = _storagePoolDao.findById(rootVolumeOfVm.getPoolId());
        DiskOfferingVO volumeDiskOffering = _diskOfferingDao.findById(volume.getDiskOfferingId());
        String[] volumeTags = volumeDiskOffering.getTagsArray();

        StoragePoolVO sourcePool = _storagePoolDao.findById(volume.getPoolId());
        List<StoragePoolVO> sharedVMPools = _storagePoolDao.findPoolsByTags(vmRootVolumePool.getDataCenterId(), vmRootVolumePool.getPodId(), vmRootVolumePool.getClusterId(), volumeTags, true);
        boolean moveVolumeNeeded = true;
        if (sharedVMPools.size() == 0) {
            String poolType;
            if (vmRootVolumePool.getClusterId() != null) {
                poolType = "cluster";
            } else if (vmRootVolumePool.getPodId() != null) {
                poolType = "pod";
            } else {
                poolType = "zone";
            }
            throw new CloudRuntimeException("There are no storage pools in the VM's " + poolType + " with all of the volume's tags (" + volumeDiskOffering.getTags() + ").");
        } else {
            Long sourcePoolDcId = sourcePool.getDataCenterId();
            Long sourcePoolPodId = sourcePool.getPodId();
            Long sourcePoolClusterId = sourcePool.getClusterId();
            for (StoragePoolVO vmPool : sharedVMPools) {
                Long vmPoolDcId = vmPool.getDataCenterId();
                Long vmPoolPodId = vmPool.getPodId();
                Long vmPoolClusterId = vmPool.getClusterId();

                if (sourcePoolDcId == vmPoolDcId && sourcePoolPodId == vmPoolPodId && sourcePoolClusterId == vmPoolClusterId) {
                    moveVolumeNeeded = false;
                    break;
                }
            }
        }

        if (moveVolumeNeeded) {
            // Move the volume to a storage pool in the VM's zone, pod, or cluster
            volume = _storageMgr.moveVolume(volume, vmRootVolumePool.getDataCenterId(), vmRootVolumePool.getPodId(), vmRootVolumePool.getClusterId(), dataDiskHyperType);
        }

        AsyncJobExecutor asyncExecutor = BaseAsyncJobExecutor.getCurrentExecutor();
        if (asyncExecutor != null) {
            AsyncJobVO job = asyncExecutor.getJob();

            if (s_logger.isInfoEnabled()) {
                s_logger.info("Trying to attaching volume " + volumeId + " to vm instance:" + vm.getId() + ", update async job-" + job.getId() + " progress status");
            }

            _asyncMgr.updateAsyncJobAttachment(job.getId(), "volume", volumeId);
            _asyncMgr.updateAsyncJobStatus(job.getId(), BaseCmd.PROGRESS_INSTANCE_CREATED, volumeId);
        }

        String errorMsg = "Failed to attach volume: " + volume.getName() + " to VM: " + vm.getHostName();
        boolean sendCommand = (vm.getState() == State.Running);
        AttachVolumeAnswer answer = null;
        Long hostId = vm.getHostId();
        if (hostId == null) {
            hostId = vm.getLastHostId();
            HostVO host = _hostDao.findById(hostId);
            if (host != null && host.getHypervisorType() == HypervisorType.VMware) {
                sendCommand = true;
            }
        }

        if (sendCommand) {
            StoragePoolVO volumePool = _storagePoolDao.findById(volume.getPoolId());
            AttachVolumeCommand cmd = new AttachVolumeCommand(true, vm.getInstanceName(), volume.getPoolType(), volume.getFolder(), volume.getPath(), volume.getName(), deviceId, volume.getChainInfo());
            cmd.setPoolUuid(volumePool.getUuid());

            try {
                answer = (AttachVolumeAnswer) _agentMgr.send(hostId, cmd);
            } catch (Exception e) {
                throw new CloudRuntimeException(errorMsg + " due to: " + e.getMessage());
            }
        }

        if (!sendCommand || (answer != null && answer.getResult())) {
            // Mark the volume as attached
            if (sendCommand) {
                _volsDao.attachVolume(volume.getId(), vmId, answer.getDeviceId());
            } else {
                _volsDao.attachVolume(volume.getId(), vmId, deviceId);
            }
            return _volsDao.findById(volumeId);
        } else {
            if (answer != null) {
                String details = answer.getDetails();
                if (details != null && !details.isEmpty()) {
                    errorMsg += "; " + details;
                }
            }
            throw new CloudRuntimeException(errorMsg);
        }
    }

    @Override
    @ActionEvent(eventType = EventTypes.EVENT_VOLUME_DETACH, eventDescription = "detaching volume", async = true)
    public Volume detachVolumeFromVM(DetachVolumeCmd cmmd) {
        Account account = UserContext.current().getCaller();
        if ((cmmd.getId() == null && cmmd.getDeviceId() == null && cmmd.getVirtualMachineId() == null) || (cmmd.getId() != null && (cmmd.getDeviceId() != null || cmmd.getVirtualMachineId() != null))
                || (cmmd.getId() == null && (cmmd.getDeviceId() == null || cmmd.getVirtualMachineId() == null))) {
            throw new InvalidParameterValueException("Please provide either a volume id, or a tuple(device id, instance id)");
        }

        Long volumeId = cmmd.getId();
        VolumeVO volume = null;

        if (volumeId != null) {
            volume = _volsDao.findById(volumeId);
        } else {
            volume = _volsDao.findByInstanceAndDeviceId(cmmd.getVirtualMachineId(), cmmd.getDeviceId()).get(0);
        }

        Long vmId = null;

        if (cmmd.getVirtualMachineId() == null) {
            vmId = volume.getInstanceId();
        } else {
            vmId = cmmd.getVirtualMachineId();
        }

        boolean isAdmin;
        if (account == null) {
            // Admin API call
            isAdmin = true;
        } else {
            // User API call
            isAdmin = isAdmin(account.getType());
        }

        // Check that the volume ID is valid
        if (volume == null) {
            throw new InvalidParameterValueException("Unable to find volume with ID: " + volumeId);
        }

        // If the account is not an admin, check that the volume is owned by the account that was passed in
        _accountMgr.checkAccess(account, volume);
        /*
         * if (!isAdmin) { if (account.getId() != volume.getAccountId()) { throw new
         * InvalidParameterValueException("Unable to find volume with ID: " + volumeId + " for account: " +
         * account.getAccountName()); } } else if (account != null) { if (!_domainDao.isChildDomain(account.getDomainId(),
         * volume.getDomainId())) { throw new PermissionDeniedException("Unable to detach volume with ID: " + volumeId +
         * ", permission denied."); } }
         */

        // Check that the volume is a data volume
        if (volume.getVolumeType() != Volume.Type.DATADISK) {
            throw new InvalidParameterValueException("Please specify a data volume.");
        }

        // Check that the volume is stored on shared storage
        if (!_storageMgr.volumeOnSharedStoragePool(volume)) {
            throw new InvalidParameterValueException("Please specify a volume that has been created on a shared storage pool.");
        }

        // Check that the volume is currently attached to a VM
        if (vmId == null) {
            throw new InvalidParameterValueException("The specified volume is not attached to a VM.");
        }

        // Check that the VM is in the correct state
        UserVmVO vm = _vmDao.findById(vmId);
        if (vm.getState() != State.Running && vm.getState() != State.Stopped && vm.getState() != State.Destroyed) {
            throw new InvalidParameterValueException("Please specify a VM that is either running or stopped.");
        }

        AsyncJobExecutor asyncExecutor = BaseAsyncJobExecutor.getCurrentExecutor();
        if (asyncExecutor != null) {
            AsyncJobVO job = asyncExecutor.getJob();

            if (s_logger.isInfoEnabled()) {
                s_logger.info("Trying to attaching volume " + volumeId + "to vm instance:" + vm.getId() + ", update async job-" + job.getId() + " progress status");
            }

            _asyncMgr.updateAsyncJobAttachment(job.getId(), "volume", volumeId);
            _asyncMgr.updateAsyncJobStatus(job.getId(), BaseCmd.PROGRESS_INSTANCE_CREATED, volumeId);
        }

        String errorMsg = "Failed to detach volume: " + volume.getName() + " from VM: " + vm.getHostName();
        boolean sendCommand = (vm.getState() == State.Running);
        Answer answer = null;

        if (sendCommand) {
            AttachVolumeCommand cmd = new AttachVolumeCommand(false, vm.getInstanceName(), volume.getPoolType(), volume.getFolder(), volume.getPath(), volume.getName(),
                    cmmd.getDeviceId() != null ? cmmd.getDeviceId() : volume.getDeviceId(), volume.getChainInfo());

            StoragePoolVO volumePool = _storagePoolDao.findById(volume.getPoolId());
            cmd.setPoolUuid(volumePool.getUuid());

            try {
                answer = _agentMgr.send(vm.getHostId(), cmd);
            } catch (Exception e) {
                throw new CloudRuntimeException(errorMsg + " due to: " + e.getMessage());
            }
        }

        if (!sendCommand || (answer != null && answer.getResult())) {
            // Mark the volume as detached
            _volsDao.detachVolume(volume.getId());
            if (answer != null && answer instanceof AttachVolumeAnswer) {
                volume.setChainInfo(((AttachVolumeAnswer) answer).getChainInfo());
                _volsDao.update(volume.getId(), volume);
            }

            return _volsDao.findById(volumeId);
        } else {

            if (answer != null) {
                String details = answer.getDetails();
                if (details != null && !details.isEmpty()) {
                    errorMsg += "; " + details;
                }
            }

            throw new CloudRuntimeException(errorMsg);
        }
    }

    @Override
    public boolean attachISOToVM(long vmId, long isoId, boolean attach) {
        UserVmVO vm = _vmDao.findById(vmId);

        if (vm == null) {
            return false;
        } else if (vm.getState() != State.Running) {
            return true;
        }
        String isoPath;
        VMTemplateVO tmplt = _templateDao.findById(isoId);
        if (tmplt == null) {
            s_logger.warn("ISO: " + isoId + " does not exist");
            return false;
        }
        // Get the path of the ISO
        Pair<String, String> isoPathPair = null;
        if (tmplt.getTemplateType() == TemplateType.PERHOST) {
            isoPath = tmplt.getName();
        } else {
            isoPathPair = _storageMgr.getAbsoluteIsoPath(isoId, vm.getDataCenterIdToDeployIn());
            if (isoPathPair == null) {
                s_logger.warn("Couldn't get absolute iso path");
                return false;
            } else {
                isoPath = isoPathPair.first();
            }
        }

        String vmName = vm.getInstanceName();

        HostVO host = _hostDao.findById(vm.getHostId());
        if (host == null) {
            s_logger.warn("Host: " + vm.getHostId() + " does not exist");
            return false;
        }
        AttachIsoCommand cmd = new AttachIsoCommand(vmName, isoPath, attach);
        if (isoPathPair != null) {
            cmd.setStoreUrl(isoPathPair.second());
        }
        Answer a = _agentMgr.easySend(vm.getHostId(), cmd);
        
        return (a != null && a.getResult());
    }

    private UserVm rebootVirtualMachine(long userId, long vmId) throws InsufficientCapacityException, ResourceUnavailableException {
        UserVmVO vm = _vmDao.findById(vmId);
        User caller = _accountMgr.getActiveUser(userId);
        Account owner = _accountMgr.getAccount(vm.getAccountId());

        if (vm == null || vm.getState() == State.Destroyed || vm.getState() == State.Expunging || vm.getRemoved() != null) {
            s_logger.warn("Vm id=" + vmId + " doesn't exist");
            return null;
        }

        if (vm.getState() == State.Running && vm.getHostId() != null) {
            return _itMgr.reboot(vm, null, caller, owner);
        } else {
            s_logger.error("Vm id=" + vmId + " is not in Running state, failed to reboot");
            return null;
        }
    }

    @Override
    @ActionEvent(eventType = EventTypes.EVENT_VM_UPGRADE, eventDescription = "upgrading Vm")
    /*
     * TODO: cleanup eventually - Refactored API call
     */
    public UserVm upgradeVirtualMachine(UpgradeVMCmd cmd) {
        Long virtualMachineId = cmd.getId();
        Long serviceOfferingId = cmd.getServiceOfferingId();
        Account account = UserContext.current().getCaller();
        Long userId = UserContext.current().getCallerUserId();

        // Verify input parameters
        UserVmVO vmInstance = _vmDao.findById(virtualMachineId);
        if (vmInstance == null) {
            throw new InvalidParameterValueException("unable to find a virtual machine with id " + virtualMachineId);
        }

        userId = accountAndUserValidation(virtualMachineId, account, userId, vmInstance);

        // Check that the specified service offering ID is valid
        ServiceOfferingVO newServiceOffering = _offeringDao.findById(serviceOfferingId);
        if (newServiceOffering == null) {
            throw new InvalidParameterValueException("Unable to find a service offering with id " + serviceOfferingId);
        }

        // Check that the VM is stopped
        if (!vmInstance.getState().equals(State.Stopped)) {
            s_logger.warn("Unable to upgrade virtual machine " + vmInstance.toString() + " in state " + vmInstance.getState());
            throw new InvalidParameterValueException("Unable to upgrade virtual machine " + vmInstance.toString() + " in state " + vmInstance.getState()
                    + "; make sure the virtual machine is stopped and not in an error state before upgrading.");
        }

        // Check if the service offering being upgraded to is what the VM is already running with
        if (vmInstance.getServiceOfferingId() == newServiceOffering.getId()) {
            if (s_logger.isInfoEnabled()) {
                s_logger.info("Not upgrading vm " + vmInstance.toString() + " since it already has the requested service offering (" + newServiceOffering.getName() + ")");
            }

            throw new InvalidParameterValueException("Not upgrading vm " + vmInstance.toString() + " since it already has the requested service offering (" + newServiceOffering.getName() + ")");
        }

        ServiceOfferingVO currentServiceOffering = _offeringDao.findByIdIncludingRemoved(vmInstance.getServiceOfferingId());

        // Check that the service offering being upgraded to has the same Guest IP type as the VM's current service offering
        // NOTE: With the new network refactoring in 2.2, we shouldn't need the check for same guest IP type anymore.
        /*
         * if (!currentServiceOffering.getGuestIpType().equals(newServiceOffering.getGuestIpType())) { String errorMsg =
         * "The service offering being upgraded to has a guest IP type: " + newServiceOffering.getGuestIpType(); errorMsg +=
         * ". Please select a service offering with the same guest IP type as the VM's current service offering (" +
         * currentServiceOffering.getGuestIpType() + ")."; throw new InvalidParameterValueException(errorMsg); }
         */

        // Check that the service offering being upgraded to has the same storage pool preference as the VM's current service
        // offering
        if (currentServiceOffering.getUseLocalStorage() != newServiceOffering.getUseLocalStorage()) {
            throw new InvalidParameterValueException("Unable to upgrade virtual machine " + vmInstance.toString()
                    + ", cannot switch between local storage and shared storage service offerings.  Current offering useLocalStorage=" + currentServiceOffering.getUseLocalStorage()
                    + ", target offering useLocalStorage=" + newServiceOffering.getUseLocalStorage());
        }

        // Check that there are enough resources to upgrade the service offering
        if (!_itMgr.isVirtualMachineUpgradable(vmInstance, newServiceOffering)) {
            throw new InvalidParameterValueException("Unable to upgrade virtual machine, not enough resources available for an offering of " + newServiceOffering.getCpu() + " cpu(s) at "
                    + newServiceOffering.getSpeed() + " Mhz, and " + newServiceOffering.getRamSize() + " MB of memory");
        }

        // Check that the service offering being upgraded to has all the tags of the current service offering
        List<String> currentTags = _configMgr.csvTagsToList(currentServiceOffering.getTags());
        List<String> newTags = _configMgr.csvTagsToList(newServiceOffering.getTags());
        if (!newTags.containsAll(currentTags)) {
            throw new InvalidParameterValueException("Unable to upgrade virtual machine; the new service offering does not have all the tags of the "
                    + "current service offering. Current service offering tags: " + currentTags + "; " + "new service offering tags: " + newTags);
        }

        UserVmVO vmForUpdate = _vmDao.createForUpdate();
        vmForUpdate.setServiceOfferingId(serviceOfferingId);
        vmForUpdate.setHaEnabled(_serviceOfferingDao.findById(serviceOfferingId).getOfferHA());
        vmForUpdate.setLimitCpuUse(_serviceOfferingDao.findById(serviceOfferingId).getLimitCpuUse());
        _vmDao.update(vmInstance.getId(), vmForUpdate);

        return _vmDao.findById(vmInstance.getId());
    }

    private Long accountAndUserValidation(Long virtualMachineId, Account account, Long userId, UserVmVO vmInstance) {
        if (account != null) {
            if (!isAdmin(account.getType()) && (account.getId() != vmInstance.getAccountId())) {
                throw new InvalidParameterValueException("Unable to find a virtual machine with id " + virtualMachineId + " for this account");
            } else if (!_domainDao.isChildDomain(account.getDomainId(), vmInstance.getDomainId())) {
                throw new InvalidParameterValueException("Invalid virtual machine id (" + virtualMachineId + ") given, unable to upgrade virtual machine.");
            }
        }

        // If command is executed via 8096 port, set userId to the id of System account (1)
        if (userId == null) {
            userId = Long.valueOf(User.UID_SYSTEM);
        }
        return userId;
    }

    @Override
    public HashMap<Long, VmStatsEntry> getVirtualMachineStatistics(long hostId, String hostName, List<Long> vmIds) throws CloudRuntimeException {
        HashMap<Long, VmStatsEntry> vmStatsById = new HashMap<Long, VmStatsEntry>();

        if (vmIds.isEmpty()) {
            return vmStatsById;
        }

        List<String> vmNames = new ArrayList<String>();

        for (Long vmId : vmIds) {
            UserVmVO vm = _vmDao.findById(vmId);
            vmNames.add(vm.getInstanceName());
        }

        Answer answer = _agentMgr.easySend(hostId, new GetVmStatsCommand(vmNames, _hostDao.findById(hostId).getGuid(), hostName));
        if (answer == null || !answer.getResult()) {
            s_logger.warn("Unable to obtain VM statistics.");
            return null;
        } else {
            HashMap<String, VmStatsEntry> vmStatsByName = ((GetVmStatsAnswer) answer).getVmStatsMap();

            if (vmStatsByName == null) {
                s_logger.warn("Unable to obtain VM statistics.");
                return null;
            }

            for (String vmName : vmStatsByName.keySet()) {
                vmStatsById.put(vmIds.get(vmNames.indexOf(vmName)), vmStatsByName.get(vmName));
            }
        }

        return vmStatsById;
    }

    @Override
    @DB
    public UserVm recoverVirtualMachine(RecoverVMCmd cmd) throws ResourceAllocationException, CloudRuntimeException {

        Long vmId = cmd.getId();
        Account accountHandle = UserContext.current().getCaller();

        // if account is removed, return error
        if (accountHandle != null && accountHandle.getRemoved() != null) {
            throw new InvalidParameterValueException("The account " + accountHandle.getId() + " is removed");
        }

        // Verify input parameters
        UserVmVO vm = _vmDao.findById(vmId.longValue());

        if (vm == null) {
            throw new InvalidParameterValueException("unable to find a virtual machine with id " + vmId);
        }

        if ((accountHandle != null) && !_domainDao.isChildDomain(accountHandle.getDomainId(), vm.getDomainId())) {
            // the domain in which the VM lives is not in the admin's domain tree
            throw new InvalidParameterValueException("Unable to recover virtual machine with id " + vmId + ", invalid id given.");
        }

        if (vm.getRemoved() != null) {
            if (s_logger.isDebugEnabled()) {
                s_logger.debug("Unable to find vm or vm is removed: " + vmId);
            }
            throw new InvalidParameterValueException("Unable to find vm by id " + vmId);
        }

        if (vm.getState() != State.Destroyed) {
            if (s_logger.isDebugEnabled()) {
                s_logger.debug("vm is not in the right state: " + vmId);
            }
            throw new InvalidParameterValueException("Vm with id " + vmId + " is not in the right state");
        }

        if (s_logger.isDebugEnabled()) {
            s_logger.debug("Recovering vm " + vmId);
        }

        Transaction txn = Transaction.currentTxn();
        AccountVO account = null;
        txn.start();

        account = _accountDao.lockRow(vm.getAccountId(), true);

        // if the account is deleted, throw error
        if (account.getRemoved() != null) {
            throw new CloudRuntimeException("Unable to recover VM as the account is deleted");
        }

        // First check that the maximum number of UserVMs for the given accountId will not be exceeded
        if (_accountMgr.resourceLimitExceeded(account, ResourceType.user_vm)) {
            ResourceAllocationException rae = new ResourceAllocationException("Maximum number of virtual machines for account: " + account.getAccountName() + " has been exceeded.");
            rae.setResourceType("vm");
            txn.commit();
            throw rae;
        }

        _haMgr.cancelDestroy(vm, vm.getHostId());

        try {
            if (!_itMgr.stateTransitTo(vm, VirtualMachine.Event.RecoveryRequested, null)) {
                s_logger.debug("Unable to recover the vm because it is not in the correct state: " + vmId);
                throw new InvalidParameterValueException("Unable to recover the vm because it is not in the correct state: " + vmId);
            }
        } catch (NoTransitionException e) {
            throw new InvalidParameterValueException("Unable to recover the vm because it is not in the correct state: " + vmId);
        }

        // Recover the VM's disks
        List<VolumeVO> volumes = _volsDao.findByInstance(vmId);
        for (VolumeVO volume : volumes) {
            if (volume.getVolumeType().equals(Volume.Type.ROOT)) {
                // Create an event
                Long templateId = volume.getTemplateId();
                Long diskOfferingId = volume.getDiskOfferingId();
                Long offeringId = null;
                if (diskOfferingId != null) {
                    DiskOfferingVO offering = _diskOfferingDao.findById(diskOfferingId);
                    if (offering != null && (offering.getType() == DiskOfferingVO.Type.Disk)) {
                        offeringId = offering.getId();
                    }
                }
                UsageEventVO usageEvent = new UsageEventVO(EventTypes.EVENT_VOLUME_CREATE, volume.getAccountId(), volume.getDataCenterId(), volume.getId(), volume.getName(), offeringId, templateId,
                        volume.getSize());
                _usageEventDao.persist(usageEvent);
            }
        }

        _accountMgr.incrementResourceCount(account.getId(), ResourceType.volume, new Long(volumes.size()));

        _accountMgr.incrementResourceCount(account.getId(), ResourceType.user_vm);

        txn.commit();

        return _vmDao.findById(vmId);
    }

    @Override
    public boolean configure(String name, Map<String, Object> params) throws ConfigurationException {
        _name = name;

        ComponentLocator locator = ComponentLocator.getCurrentLocator();
        _configDao = locator.getDao(ConfigurationDao.class);
        if (_configDao == null) {
            throw new ConfigurationException("Unable to get the configuration dao.");
        }

        Map<String, String> configs = _configDao.getConfiguration("AgentManager", params);

        _instance = configs.get("instance.name");
        if (_instance == null) {
            _instance = "DEFAULT";
        }

        String workers = configs.get("expunge.workers");
        int wrks = NumbersUtil.parseInt(workers, 10);

        String time = configs.get("expunge.interval");
        _expungeInterval = NumbersUtil.parseInt(time, 86400);

        time = configs.get("expunge.delay");
        _expungeDelay = NumbersUtil.parseInt(time, _expungeInterval);

        _executor = Executors.newScheduledThreadPool(wrks, new NamedThreadFactory("UserVm-Scavenger"));

        _itMgr.registerGuru(VirtualMachine.Type.User, this);
        
        VirtualMachine.State.getStateMachine().registerListener(new UserVmStateListener(_usageEventDao, _networkDao, _nicDao));

        s_logger.info("User VM Manager is configured.");

        return true;
    }

    @Override
    public String getName() {
        return _name;
    }

    @Override
    public boolean start() {
        _executor.scheduleWithFixedDelay(new ExpungeTask(), _expungeInterval, _expungeInterval, TimeUnit.SECONDS);
        return true;
    }

    @Override
    public boolean stop() {
        _executor.shutdown();
        return true;
    }

    protected UserVmManagerImpl() {
    }

    public String getRandomPrivateTemplateName() {
        return UUID.randomUUID().toString();
    }

    @Override
    public Long convertToId(String vmName) {
        if (!VirtualMachineName.isValidVmName(vmName, _instance)) {
            return null;
        }
        return VirtualMachineName.getVmId(vmName);
    }

    @Override
    public boolean expunge(UserVmVO vm, long callerUserId, Account caller) {
        UserContext ctx = UserContext.current();
        ctx.setAccountId(vm.getAccountId());

        try {
            if (!_itMgr.advanceExpunge(vm, _accountMgr.getSystemUser(), caller)) {
                s_logger.info("Did not expunge " + vm);
                return false;
            }

            // Only if vm is not expunged already, cleanup it's resources
            if (vm != null && vm.getRemoved() == null) {
                // Cleanup vm resources - all the PF/LB/StaticNat rules associated with vm
                s_logger.debug("Starting cleaning up vm " + vm + " resources...");
                if (cleanupVmResources(vm.getId())) {
                    s_logger.debug("Successfully cleaned up vm " + vm + " resources as a part of expunge process");
                } else {
                    s_logger.warn("Failed to cleanup resources as a part of vm " + vm + " expunge");
                    return false;
                }

                _itMgr.remove(vm, _accountMgr.getSystemUser(), caller);
            }

            return true;

        } catch (ResourceUnavailableException e) {
            s_logger.warn("Unable to expunge  " + vm, e);
            return false;
        } catch (OperationTimedoutException e) {
            s_logger.warn("Operation time out on expunging " + vm, e);
            return false;
        } catch (ConcurrentOperationException e) {
            s_logger.warn("Concurrent operations on expunging " + vm, e);
            return false;
        }
    }

    private boolean cleanupVmResources(long vmId) {
        boolean success = true;
        //Remove vm from security groups
        _securityGroupMgr.removeInstanceFromGroups(vmId);
        
        //Remove vm from instance group
        removeInstanceFromInstanceGroup(vmId);

        // cleanup port forwarding rules
        if (_rulesMgr.revokePortForwardingRulesForVm(vmId)) {
            s_logger.debug("Port forwarding rules are removed successfully as a part of vm id=" + vmId + " expunge");
        } else {
            success = false;
            s_logger.warn("Fail to remove port forwarding rules as a part of vm id=" + vmId + " expunge");
        }

        // cleanup load balancer rules
        if (_lbMgr.removeVmFromLoadBalancers(vmId)) {
            s_logger.debug("Removed vm id=" + vmId + " from all load balancers as a part of expunge process");
        } else {
            success = false;
            s_logger.warn("Fail to remove vm id=" + vmId + " from load balancers as a part of expunge process");
        }

        // If vm is assigned to static nat, disable static nat for the ip address
        IPAddressVO ip = _ipAddressDao.findByAssociatedVmId(vmId);
        try {
            if (ip != null) {
                if (_rulesMgr.disableOneToOneNat(ip.getId())) {
                    s_logger.debug("Disabled 1-1 nat for ip address " + ip + " as a part of vm id=" + vmId + " expunge");
                } else {
                    s_logger.warn("Failed to disable static nat for ip address " + ip + " as a part of vm id=" + vmId + " expunge");
                    success = false;
                }
            }
        } catch (ResourceUnavailableException e) {
            success = false;
            s_logger.warn("Failed to disable static nat for ip address " + ip + " as a part of vm id=" + vmId + " expunge because resource is unavailable", e);
        }

        return success;
    }

    @Override
    public void deletePrivateTemplateRecord(Long templateId) {
        if (templateId != null) {
            _templateDao.remove(templateId);
        }
    }

    @Override
    @ActionEvent(eventType = EventTypes.EVENT_TEMPLATE_CREATE, eventDescription = "creating template", create = true)
    public VMTemplateVO createPrivateTemplateRecord(CreateTemplateCmd cmd) throws ResourceAllocationException {
        Long userId = UserContext.current().getCallerUserId();
        if (userId == null) {
            userId = User.UID_SYSTEM;
        }

        Account account = UserContext.current().getCaller();
        boolean isAdmin = ((account == null) || isAdmin(account.getType()));

        VMTemplateVO privateTemplate = null;

        UserVO user = _userDao.findById(userId);

        if (user == null) {
            throw new InvalidParameterValueException("User " + userId + " does not exist");
        }

        String name = cmd.getTemplateName();
        if ((name == null) || (name.length() > 32)) {
            throw new InvalidParameterValueException("Template name cannot be null and should be less than 32 characters");
        }

        // do some parameter defaulting
        Integer bits = cmd.getBits();
        Boolean requiresHvm = cmd.getRequiresHvm();
        Boolean passwordEnabled = cmd.isPasswordEnabled();
        Boolean isPublic = cmd.isPublic();
        Boolean featured = cmd.isFeatured();
        int bitsValue = ((bits == null) ? 64 : bits.intValue());
        boolean requiresHvmValue = ((requiresHvm == null) ? true : requiresHvm.booleanValue());
        boolean passwordEnabledValue = ((passwordEnabled == null) ? false : passwordEnabled.booleanValue());
        if (isPublic == null) {
            isPublic = Boolean.FALSE;
        }
        boolean allowPublicUserTemplates = Boolean.parseBoolean(_configDao.getValue("allow.public.user.templates"));
        if (!isAdmin && !allowPublicUserTemplates && isPublic) {
            throw new PermissionDeniedException("Failed to create template " + name + ", only private templates can be created.");
        }

        Long volumeId = cmd.getVolumeId();
        Long snapshotId = cmd.getSnapshotId();
        if ((volumeId == null) && (snapshotId == null)) {
            throw new InvalidParameterValueException("Failed to create private template record, neither volume ID nor snapshot ID were specified.");
        }
        if ((volumeId != null) && (snapshotId != null)) {
            throw new InvalidParameterValueException("Failed to create private template record, please specify only one of volume ID (" + volumeId + ") and snapshot ID (" + snapshotId + ")");
        }

        long domainId;
        long accountId;
        HypervisorType hyperType;
        VolumeVO volume = null;
        if (volumeId != null) { // create template from volume
            volume = _volsDao.findById(volumeId);
            if (volume == null) {
                throw new InvalidParameterValueException("Failed to create private template record, unable to find volume " + volumeId);
            }
            // If private template is created from Volume, check that the volume will not be active when the private template is
            // created
            if (!_storageMgr.volumeInactive(volume)) {
                String msg = "Unable to create private template for volume: " + volume.getName() + "; volume is attached to a non-stopped VM, please stop the VM first";
                if (s_logger.isInfoEnabled()) {
                    s_logger.info(msg);
                }
                throw new CloudRuntimeException(msg);
            }
            domainId = volume.getDomainId();
            accountId = volume.getAccountId();
            hyperType = _volsDao.getHypervisorType(volumeId);
        } else { // create template from snapshot
            SnapshotVO snapshot = _snapshotDao.findById(snapshotId);
            if (snapshot == null) {
                throw new InvalidParameterValueException("Failed to create private template record, unable to find snapshot " + snapshotId);
            }

            if (snapshot.getStatus() != Snapshot.Status.BackedUp) {
                throw new InvalidParameterValueException("Snapshot id=" + snapshotId + " is not in " + Snapshot.Status.BackedUp + " state yet and can't be used for template creation");
            }

            domainId = snapshot.getDomainId();
            accountId = snapshot.getAccountId();
            hyperType = snapshot.getHypervisorType();
            volume = _volsDao.findById(snapshot.getVolumeId());
        }

        if (!isAdmin) {
            if (account.getId() != accountId) {
                throw new PermissionDeniedException("Unable to create a template permission denied.");
            }
        } else if ((account != null) && !_domainDao.isChildDomain(account.getDomainId(), domainId)) {
            throw new PermissionDeniedException("Unable to create a template permission denied.");
        }

        VMTemplateVO existingTemplate = _templateDao.findByTemplateNameAccountId(name, accountId);
        if (existingTemplate != null) {
            throw new InvalidParameterValueException("Failed to create private template " + name + ", a template with that name already exists.");
        }

        AccountVO ownerAccount = _accountDao.findById(accountId);
        if (_accountMgr.resourceLimitExceeded(ownerAccount, ResourceType.template)) {
            ResourceAllocationException rae = new ResourceAllocationException("Maximum number of templates and ISOs for account: " + account.getAccountName() + " has been exceeded.");
            rae.setResourceType("template");
            throw rae;
        }

        if (!isAdmin || featured == null) {
            featured = Boolean.FALSE;
        }
        Long guestOSId = cmd.getOsTypeId();
        GuestOSVO guestOS = _guestOSDao.findById(guestOSId);
        if (guestOS == null) {
            throw new InvalidParameterValueException("GuestOS with ID: " + guestOSId + " does not exist.");
        }

        String uniqueName = Long.valueOf((userId == null) ? 1 : userId).toString() + UUID.nameUUIDFromBytes(name.getBytes()).toString();
        Long nextTemplateId = _templateDao.getNextInSequence(Long.class, "id");
        String description = cmd.getDisplayText();
        boolean isExtractable = false;
        Long sourceTemplateId = null;
        if (volume != null) {
            VMTemplateVO template = ApiDBUtils.findTemplateById(volume.getTemplateId());
            isExtractable = template != null && template.isExtractable() && template.getTemplateType() != Storage.TemplateType.SYSTEM;
            if (template != null){
            	sourceTemplateId = template.getId();
            }else if (volume.getVolumeType() == Type.ROOT){ //vm created out of blank template
            	UserVm userVm = ApiDBUtils.findUserVmById(volume.getInstanceId());
            	sourceTemplateId = userVm.getIsoId();
            }
        }
        privateTemplate = new VMTemplateVO(nextTemplateId, uniqueName, name, ImageFormat.RAW, isPublic, featured, isExtractable, TemplateType.USER, null, null, requiresHvmValue, bitsValue, accountId,
                null, description, passwordEnabledValue, guestOS.getId(), true, hyperType);
        if(sourceTemplateId != null){
            if(s_logger.isDebugEnabled()){
                s_logger.debug("This template is getting created from other template, setting source template Id to: "+sourceTemplateId);
            }
        }
        privateTemplate.setSourceTemplateId(sourceTemplateId);

        VMTemplateVO template = _templateDao.persist(privateTemplate);
        // Increment the number of templates
        if (template != null) {
            _accountMgr.incrementResourceCount(accountId, ResourceType.template);
        }

        return template;
    }

    @Override
    @DB
    @ActionEvent(eventType = EventTypes.EVENT_TEMPLATE_CREATE, eventDescription = "creating template", async = true)
    public VMTemplateVO createPrivateTemplate(CreateTemplateCmd command) throws CloudRuntimeException {
        Long userId = UserContext.current().getCallerUserId();
        if (userId == null) {
            userId = User.UID_SYSTEM;
        }
        long templateId = command.getEntityId();
        Long volumeId = command.getVolumeId();
        Long snapshotId = command.getSnapshotId();
        SnapshotCommand cmd = null;
        VMTemplateVO privateTemplate = null;

        String uniqueName = getRandomPrivateTemplateName();

        StoragePoolVO pool = null;
        HostVO secondaryStorageHost = null;
        long zoneId;
        Long accountId = null;

        try {
            if (snapshotId != null) { // create template from snapshot
                SnapshotVO snapshot = _snapshotDao.findById(snapshotId);
                if (snapshot == null) {
                    throw new CloudRuntimeException("Unable to find Snapshot for Id " + snapshotId);
                }
                zoneId = snapshot.getDataCenterId();
                secondaryStorageHost = _hostDao.findById(snapshot.getSecHostId());
                if (secondaryStorageHost == null) {
                    throw new CloudRuntimeException("Secondary storage " + snapshot.getSecHostId() + " doesn't exist");
                }
                String secondaryStorageURL = secondaryStorageHost.getStorageUrl();

                String name = command.getTemplateName();
                String backupSnapshotUUID = snapshot.getBackupSnapshotId();
                if (backupSnapshotUUID == null) {
                    throw new CloudRuntimeException("Unable to create private template from snapshot " + snapshotId + " due to there is no backupSnapshotUUID for this snapshot");
                }

                Long dcId = snapshot.getDataCenterId();
                accountId = snapshot.getAccountId();
                volumeId = snapshot.getVolumeId();

                String origTemplateInstallPath = null;
                List<StoragePoolVO> pools = _storageMgr.ListByDataCenterHypervisor(zoneId, snapshot.getHypervisorType());
                if (pools == null ||  pools.size() == 0 ) {
                    throw new CloudRuntimeException("Unable to find storage pools in zone " + zoneId);
                }
                pool = pools.get(0);
                if (snapshot.getVersion() != null && snapshot.getVersion().equalsIgnoreCase("2.1")) {
                    VolumeVO volume = _volsDao.findByIdIncludingRemoved(volumeId);
                    if (volume == null) {
                        throw new CloudRuntimeException("failed to upgrade snapshot " + snapshotId + " due to unable to find orignal volume:" + volumeId + ", try it later ");
                    }
                    if ( volume.getTemplateId() == null ) {
                        _snapshotDao.updateSnapshotVersion(volumeId, "2.1", "2.2");
                    } else {
                        VMTemplateVO template = _templateDao.findByIdIncludingRemoved(volume.getTemplateId());
                        if (template == null) {
                            throw new CloudRuntimeException("failed to upgrade snapshot " + snapshotId + " due to unalbe to find orignal template :" + volume.getTemplateId() + ", try it later ");
                        }
                        Long origTemplateId = template.getId();
                        Long origTmpltAccountId = template.getAccountId();
                        if (!_volsDao.lockInLockTable(volumeId.toString(), 10)) {
                            throw new CloudRuntimeException("failed to upgrade snapshot " + snapshotId + " due to volume:" + volumeId + " is being used, try it later ");
                        }
                        cmd = new UpgradeSnapshotCommand(null, secondaryStorageURL, dcId, accountId, volumeId, origTemplateId, origTmpltAccountId, null, snapshot.getBackupSnapshotId(),
                                snapshot.getName(), "2.1");
                        if (!_volsDao.lockInLockTable(volumeId.toString(), 10)) {
                            throw new CloudRuntimeException("Creating template failed due to volume:" + volumeId + " is being used, try it later ");
                        }
                        Answer answer = null;
                        try {
                            answer = _storageMgr.sendToPool(pool, cmd);
                            cmd = null;
                        } catch (StorageUnavailableException e) {
                        } finally {
                            _volsDao.unlockFromLockTable(volumeId.toString());
                        }
                        if ((answer != null) && answer.getResult()) {
                            _snapshotDao.updateSnapshotVersion(volumeId, "2.1", "2.2");
                        } else {
                            throw new CloudRuntimeException("Unable to upgrade snapshot");
                        }
                    }
                }
                if( snapshot.getSwiftName() != null ) {
                    _snapshotMgr.downloadSnapshotsFromSwift(snapshot);
                }
                cmd = new CreatePrivateTemplateFromSnapshotCommand(pool.getUuid(), secondaryStorageURL, dcId, accountId, snapshot.getVolumeId(), backupSnapshotUUID, snapshot.getName(),
                        origTemplateInstallPath, templateId, name);
            } else if (volumeId != null) {
                VolumeVO volume = _volsDao.findById(volumeId);
                if (volume == null) {
                    throw new CloudRuntimeException("Unable to find volume for Id " + volumeId);
                }
                accountId = volume.getAccountId();
                
                if (volume.getPoolId() == null) {
                    _templateDao.remove(templateId);
                    throw new CloudRuntimeException("Volume " + volumeId + " is empty, can't create template on it");
                }
                String vmName = _storageMgr.getVmNameOnVolume(volume);
                zoneId = volume.getDataCenterId();
                secondaryStorageHost = _storageMgr.getSecondaryStorageHost(zoneId);
                if (secondaryStorageHost == null) {
                    throw new CloudRuntimeException("Can not find the secondary storage for zoneId " + zoneId);
                }
                String secondaryStorageURL = secondaryStorageHost.getStorageUrl();

                pool = _storagePoolDao.findById(volume.getPoolId());
                cmd = new CreatePrivateTemplateFromVolumeCommand(secondaryStorageURL, templateId, accountId, command.getTemplateName(), uniqueName, volume.getPath(), vmName);

            } else {
                throw new CloudRuntimeException("Creating private Template need to specify snapshotId or volumeId");
            }
            // FIXME: before sending the command, check if there's enough capacity
            // on the storage server to create the template

            // This can be sent to a KVM host too.
            CreatePrivateTemplateAnswer answer = null;
            if (snapshotId != null) {
                if (!_snapshotDao.lockInLockTable(snapshotId.toString(), 10)) {
                    throw new CloudRuntimeException("Creating template from snapshot failed due to snapshot:" + snapshotId + " is being used, try it later ");
                }
            } else {
                if (!_volsDao.lockInLockTable(volumeId.toString(), 10)) {
                    throw new CloudRuntimeException("Creating template from volume failed due to volume:" + volumeId + " is being used, try it later ");
                }
            }
            try {
                answer = (CreatePrivateTemplateAnswer) _storageMgr.sendToPool(pool, cmd);
            } catch (StorageUnavailableException e) {
            } finally {
                if (snapshotId != null) {
                    _snapshotDao.unlockFromLockTable(snapshotId.toString());
                } else {
                    _volsDao.unlockFromLockTable(volumeId.toString());
                }
            }
            if ((answer != null) && answer.getResult()) {
                privateTemplate = _templateDao.findById(templateId);
                String answerUniqueName = answer.getUniqueName();
                if (answerUniqueName != null) {
                    privateTemplate.setUniqueName(answerUniqueName);
                } else {
                    privateTemplate.setUniqueName(uniqueName);
                }
                ImageFormat format = answer.getImageFormat();
                if (format != null) {
                    privateTemplate.setFormat(format);
                } else {
                    // This never occurs.
                    // Specify RAW format makes it unusable for snapshots.
                    privateTemplate.setFormat(ImageFormat.RAW);
                }
                
                String checkSum = getChecksum(secondaryStorageHost.getId(), answer.getPath());
                
                Transaction txn = Transaction.currentTxn();

                txn.start();

                privateTemplate.setChecksum(checkSum);
                _templateDao.update(templateId, privateTemplate);

                // add template zone ref for this template
                _templateDao.addTemplateToZone(privateTemplate, zoneId);
                VMTemplateHostVO templateHostVO = new VMTemplateHostVO(secondaryStorageHost.getId(), templateId);
                templateHostVO.setDownloadPercent(100);
                templateHostVO.setDownloadState(Status.DOWNLOADED);
                templateHostVO.setInstallPath(answer.getPath());
                templateHostVO.setLastUpdated(new Date());
                templateHostVO.setSize(answer.getVirtualSize());
                templateHostVO.setPhysicalSize(answer.getphysicalSize());
                _templateHostDao.persist(templateHostVO);

                UsageEventVO usageEvent = new UsageEventVO(EventTypes.EVENT_TEMPLATE_CREATE, privateTemplate.getAccountId(), secondaryStorageHost.getDataCenterId(), privateTemplate.getId(),
                        privateTemplate.getName(), null, privateTemplate.getSourceTemplateId(), templateHostVO.getSize());
                _usageEventDao.persist(usageEvent);
                txn.commit();
            }
        } finally {
            if (privateTemplate == null) {
                Transaction txn = Transaction.currentTxn();
                txn.start();
                // Remove the template record
                _templateDao.remove(templateId);

                // decrement resource count
                _accountMgr.decrementResourceCount(accountId, ResourceType.template);
                txn.commit();
            }
        }

        return privateTemplate;
    }

    @Override
    public String getChecksum(Long hostId, String templatePath){
        HostVO ssHost = _hostDao.findById(hostId);
        Host.Type type = ssHost.getType();
        if( type != Host.Type.SecondaryStorage && type != Host.Type.LocalSecondaryStorage ) {
            return null;
        }
        String secUrl = ssHost.getStorageUrl();
        Answer answer;
        answer = _agentMgr.sendToSecStorage(ssHost, new ComputeChecksumCommand(secUrl, templatePath));
        if(answer != null && answer.getResult()) {
            return answer.getDetails();
        }
        return null;
    }

    // used for vm transitioning to error state
    private void updateVmStateForFailedVmCreation(Long vmId) {
        UserVmVO vm = _vmDao.findById(vmId);
        if (vm != null) {
            if (vm.getState().equals(State.Stopped)) {
                try {
                    _itMgr.stateTransitTo(vm, VirtualMachine.Event.OperationFailedToError, null);
                } catch (NoTransitionException e1) {
                    s_logger.warn(e1.getMessage());
                }
                // destroy associated volumes for vm in error state
                // get all volumes in non destroyed state
                List<VolumeVO> volumesForThisVm = _volsDao.findUsableVolumesForInstance(vm.getId());
                for (VolumeVO volume : volumesForThisVm) {
                    try {
                        _storageMgr.destroyVolume(volume);
                        UsageEventVO usageEvent = new UsageEventVO(EventTypes.EVENT_VOLUME_DELETE, volume.getAccountId(), volume.getDataCenterId(), volume.getId(), volume.getName());
                        _usageEventDao.persist(usageEvent);
                    } catch (ConcurrentOperationException e) {
                        s_logger.warn("Unable to delete volume:" + volume.getId() + " for vm:" + vmId + " whilst transitioning to error state");
                    }
                }
                String msg = "Failed to deploy Vm with Id: " + vmId;
                _alertMgr.sendAlert(AlertManager.ALERT_TYPE_USERVM, vm.getDataCenterIdToDeployIn(), vm.getPodIdToDeployIn(), msg, msg);

                _accountMgr.decrementResourceCount(vm.getAccountId(), ResourceType.user_vm);
            }
        }
    }

    protected class ExpungeTask implements Runnable {
        public ExpungeTask() {
        }

        @Override
        public void run() {
            GlobalLock scanLock = GlobalLock.getInternLock("UserVMExpunge");
            try {
                if (scanLock.lock(ACQUIRE_GLOBAL_LOCK_TIMEOUT_FOR_COOPERATION)) {
                    try {
                        List<UserVmVO> vms = _vmDao.findDestroyedVms(new Date(System.currentTimeMillis() - ((long) _expungeDelay << 10)));
                        if (s_logger.isInfoEnabled()) {
                            if (vms.size() == 0) {
                                s_logger.trace("Found " + vms.size() + " vms to expunge.");
                            } else {
                                s_logger.info("Found " + vms.size() + " vms to expunge.");
                            }
                        }
                        for (UserVmVO vm : vms) {
                            try {
                                expunge(vm, _accountMgr.getSystemUser().getId(), _accountMgr.getSystemAccount());
                            } catch (Exception e) {
                                s_logger.warn("Unable to expunge " + vm, e);
                            }
                        }
                    } catch (Exception e) {
                        s_logger.error("Caught the following Exception", e);
                    } finally {
                        scanLock.unlock();
                    }
                }
            } finally {
                scanLock.releaseRef();
            }
        }
    }

    private static boolean isAdmin(short accountType) {
        return ((accountType == Account.ACCOUNT_TYPE_ADMIN) || (accountType == Account.ACCOUNT_TYPE_RESOURCE_DOMAIN_ADMIN) || (accountType == Account.ACCOUNT_TYPE_DOMAIN_ADMIN) || (accountType == Account.ACCOUNT_TYPE_READ_ONLY_ADMIN));
    }

    @Override
    @ActionEvent(eventType = EventTypes.EVENT_VM_UPDATE, eventDescription = "updating Vm")
    public UserVm updateVirtualMachine(UpdateVMCmd cmd) {
        String displayName = cmd.getDisplayName();
        String group = cmd.getGroup();
        Boolean ha = cmd.getHaEnable();
        Long id = cmd.getId();
        Long osTypeId = cmd.getOsTypeId();
        Account account = UserContext.current().getCaller();
        Long userId = UserContext.current().getCallerUserId();
        String userData = cmd.getUserData();

        // Input validation
        UserVmVO vmInstance = null;

        // Verify input parameters
        vmInstance = _vmDao.findById(id.longValue());

        if (vmInstance == null) {
            throw new InvalidParameterValueException("unable to find virtual machine with id " + id);
        }

        ServiceOffering offering = _serviceOfferingDao.findById(vmInstance.getServiceOfferingId());
        if (!offering.getOfferHA() && ha != null && ha) {
            throw new InvalidParameterValueException("Can't enable ha for the vm as it's created from the Service offering having HA disabled");
        }

        userId = accountAndUserValidation(id, account, userId, vmInstance);

        if (displayName == null) {
            displayName = vmInstance.getDisplayName();
        }

        if (ha == null) {
            ha = vmInstance.isHaEnabled();
        }

        UserVmVO vm = _vmDao.findById(id);
        if (vm == null) {
            throw new CloudRuntimeException("Unable to find virual machine with id " + id);
        }

        if (vm.getState() == State.Error || vm.getState() == State.Expunging) {
            s_logger.error("vm is not in the right state: " + id);
            throw new InvalidParameterValueException("Vm with id " + id + " is not in the right state");
        }

        if (userData != null) {
            validateUserData(userData);
            // update userData on domain router.
        } else {
            userData = vmInstance.getUserData();
        }

        String description = "";

        if (displayName != vmInstance.getDisplayName()) {
            description += "New display name: " + displayName + ". ";
        }

        if (ha != vmInstance.isHaEnabled()) {
            if (ha) {
                description += "Enabled HA. ";
            } else {
                description += "Disabled HA. ";
            }
        }
        if (osTypeId == null) {
            osTypeId = vmInstance.getGuestOSId();
        } else {
            description += "Changed Guest OS Type to " + osTypeId + ". ";
        }

        if (group != null) {
            if (addInstanceToGroup(id, group)) {
                description += "Added to group: " + group + ".";
            }
        }

        _vmDao.updateVM(id, displayName, ha, osTypeId, userData);

        return _vmDao.findById(id);
    }

    @Override
    @ActionEvent(eventType = EventTypes.EVENT_VM_START, eventDescription = "starting Vm", async = true)
    public UserVm startVirtualMachine(StartVMCmd cmd) throws ExecutionException, ConcurrentOperationException, ResourceUnavailableException, InsufficientCapacityException {
        return startVirtualMachine(cmd.getId());
    }

    @Override
    @ActionEvent(eventType = EventTypes.EVENT_VM_REBOOT, eventDescription = "rebooting Vm", async = true)
    public UserVm rebootVirtualMachine(RebootVMCmd cmd) throws InsufficientCapacityException, ResourceUnavailableException {
        Account account = UserContext.current().getCaller();
        Long userId = UserContext.current().getCallerUserId();
        Long vmId = cmd.getId();

        // Verify input parameters
        UserVmVO vmInstance = _vmDao.findById(vmId.longValue());
        if (vmInstance == null) {
            throw new InvalidParameterValueException("unable to find a virtual machine with id " + vmId);
        }

        userId = accountAndUserValidation(vmId, account, userId, vmInstance);

        return rebootVirtualMachine(userId, vmId);
    }

    @Override
    @ActionEvent(eventType = EventTypes.EVENT_VM_DESTROY, eventDescription = "destroying Vm", async = true)
    public UserVm destroyVm(DestroyVMCmd cmd) throws ResourceUnavailableException, ConcurrentOperationException {
        return destroyVm(cmd.getId());
    }

    @Override
    @DB
    public InstanceGroupVO createVmGroup(CreateVMGroupCmd cmd) {
        Account account = UserContext.current().getCaller();
        Long domainId = cmd.getDomainId();
        String accountName = cmd.getAccountName();
        Long accountId = null;
        String groupName = cmd.getGroupName();

        if (account == null) {
            account = _accountDao.findById(1L);
        }

        if (account != null) {
            if (isAdmin(account.getType())) {
                if ((domainId != null) && (accountName != null)) {
                    if (!_domainDao.isChildDomain(account.getDomainId(), domainId)) {
                        throw new PermissionDeniedException("Unable to create vm group in domain " + domainId + ", permission denied.");
                    }

                    Account userAccount = _accountDao.findActiveAccount(accountName, domainId);
                    if (userAccount != null) {
                        accountId = userAccount.getId();
                    } else {
                        throw new InvalidParameterValueException("Failed to create vm group " + groupName + ", unable to find account " + accountName + " in domain " + domainId);
                    }
                } else {
                    // the admin must be creating the vm group
                    accountId = account.getId();
                }
            } else {
                accountId = account.getId();
            }
        }

        if (accountId == null) {
            throw new InvalidParameterValueException("Failed to create vm group " + groupName + ", unable to find account for which to create a group.");
        }

        // Check if name is already in use by this account
        boolean isNameInUse = _vmGroupDao.isNameInUse(accountId, groupName);

        if (isNameInUse) {
            throw new InvalidParameterValueException("Unable to create vm group, a group with name " + groupName + " already exisits for account " + accountId);
        }

        return createVmGroup(groupName, accountId);
    }

    @DB
    private InstanceGroupVO createVmGroup(String groupName, long accountId) {
        Account account = null;
        final Transaction txn = Transaction.currentTxn();
        txn.start();
        try {
            account = _accountDao.acquireInLockTable(accountId); // to ensure duplicate vm group names are not created.
            if (account == null) {
                s_logger.warn("Failed to acquire lock on account");
                return null;
            }
            InstanceGroupVO group = _vmGroupDao.findByAccountAndName(accountId, groupName);
            if (group == null) {
                group = new InstanceGroupVO(groupName, accountId);
                group = _vmGroupDao.persist(group);
            }
            return group;
        } finally {
            if (account != null) {
                _accountDao.releaseFromLockTable(accountId);
            }
            txn.commit();
        }
    }

    @Override
    public boolean deleteVmGroup(DeleteVMGroupCmd cmd) {
        Account account = UserContext.current().getCaller();
        Long groupId = cmd.getId();

        // Verify input parameters
        InstanceGroupVO group = _vmGroupDao.findById(groupId);
        if ((group == null) || (group.getRemoved() != null)) {
            throw new InvalidParameterValueException("unable to find a vm group with id " + groupId);
        }

        if (account != null) {
            Account tempAccount = _accountDao.findById(group.getAccountId());
            if (!isAdmin(account.getType()) && (account.getId() != group.getAccountId())) {
                throw new PermissionDeniedException("unable to find a group with id " + groupId);
            } else if (!_domainDao.isChildDomain(account.getDomainId(), tempAccount.getDomainId())) {
                throw new PermissionDeniedException("Invalid group id (" + groupId + ") given, unable to update the group.");
            }
        }

        return deleteVmGroup(groupId);
    }

    @Override
    public boolean deleteVmGroup(long groupId) {
        // delete all the mappings from group_vm_map table
        List<InstanceGroupVMMapVO> groupVmMaps = _groupVMMapDao.listByGroupId(groupId);
        for (InstanceGroupVMMapVO groupMap : groupVmMaps) {
            SearchCriteria<InstanceGroupVMMapVO> sc = _groupVMMapDao.createSearchCriteria();
            sc.addAnd("instanceId", SearchCriteria.Op.EQ, groupMap.getInstanceId());
            _groupVMMapDao.expunge(sc);
        }

        if (_vmGroupDao.remove(groupId)) {
            return true;
        } else {
            return false;
        }
    }

    @Override
    @DB
    public boolean addInstanceToGroup(long userVmId, String groupName) {
        UserVmVO vm = _vmDao.findById(userVmId);

        InstanceGroupVO group = _vmGroupDao.findByAccountAndName(vm.getAccountId(), groupName);
        // Create vm group if the group doesn't exist for this account
        if (group == null) {
            group = createVmGroup(groupName, vm.getAccountId());
        }

        if (group != null) {
            final Transaction txn = Transaction.currentTxn();
            txn.start();
            UserVm userVm = _vmDao.acquireInLockTable(userVmId);
            if (userVm == null) {
                s_logger.warn("Failed to acquire lock on user vm id=" + userVmId);
            }
            try {
                // don't let the group be deleted when we are assigning vm to it.
                InstanceGroupVO ngrpLock = _vmGroupDao.lockRow(group.getId(), false);
                if (ngrpLock == null) {
                    s_logger.warn("Failed to acquire lock on vm group id=" + group.getId() + " name=" + group.getName());
                    txn.rollback();
                    return false;
                }

                // Currently don't allow to assign a vm to more than one group
                if (_groupVMMapDao.listByInstanceId(userVmId) != null) {
                    // Delete all mappings from group_vm_map table
                    List<InstanceGroupVMMapVO> groupVmMaps = _groupVMMapDao.listByInstanceId(userVmId);
                    for (InstanceGroupVMMapVO groupMap : groupVmMaps) {
                        SearchCriteria<InstanceGroupVMMapVO> sc = _groupVMMapDao.createSearchCriteria();
                        sc.addAnd("instanceId", SearchCriteria.Op.EQ, groupMap.getInstanceId());
                        _groupVMMapDao.expunge(sc);
                    }
                }
                InstanceGroupVMMapVO groupVmMapVO = new InstanceGroupVMMapVO(group.getId(), userVmId);
                _groupVMMapDao.persist(groupVmMapVO);

                txn.commit();
                return true;
            } finally {
                if (userVm != null) {
                    _vmDao.releaseFromLockTable(userVmId);
                }
            }
        }
        return false;
    }

    @Override
    public InstanceGroupVO getGroupForVm(long vmId) {
        // TODO - in future releases vm can be assigned to multiple groups; but currently return just one group per vm
        try {
            List<InstanceGroupVMMapVO> groupsToVmMap = _groupVMMapDao.listByInstanceId(vmId);

            if (groupsToVmMap != null && groupsToVmMap.size() != 0) {
                InstanceGroupVO group = _vmGroupDao.findById(groupsToVmMap.get(0).getGroupId());
                return group;
            } else {
                return null;
            }
        } catch (Exception e) {
            s_logger.warn("Error trying to get group for a vm: " + e);
            return null;
        }
    }

    @Override
    public void removeInstanceFromInstanceGroup(long vmId) {
        try {
            List<InstanceGroupVMMapVO> groupVmMaps = _groupVMMapDao.listByInstanceId(vmId);
            for (InstanceGroupVMMapVO groupMap : groupVmMaps) {
                SearchCriteria<InstanceGroupVMMapVO> sc = _groupVMMapDao.createSearchCriteria();
                sc.addAnd("instanceId", SearchCriteria.Op.EQ, groupMap.getInstanceId());
                _groupVMMapDao.expunge(sc);
            }
        } catch (Exception e) {
            s_logger.warn("Error trying to remove vm from group: " + e);
        }
    }

    protected boolean validPassword(String password) {
        if (password == null || password.length() == 0) {
            return false;
        }
        for (int i = 0; i < password.length(); i++) {
            if (password.charAt(i) == ' ') {
                return false;
            }
        }
        return true;
    }

    @Override
    public UserVm createBasicSecurityGroupVirtualMachine(DataCenter zone, ServiceOffering serviceOffering, VirtualMachineTemplate template, List<Long> securityGroupIdList, Account owner,
            String hostName, String displayName, Long diskOfferingId, Long diskSize, String group, HypervisorType hypervisor, String userData, String sshKeyPair, Map<Long, String> requestedIps, String defaultIp, String keyboard)
    throws InsufficientCapacityException, ConcurrentOperationException, ResourceUnavailableException, StorageUnavailableException, ResourceAllocationException {

        Account caller = UserContext.current().getCaller();
        List<NetworkVO> networkList = new ArrayList<NetworkVO>();

        // Verify that caller can perform actions in behalf of vm owner
        _accountMgr.checkAccess(caller, owner);

        // Get default guest network in Basic zone
        Network defaultNetwork = _networkMgr.getSystemNetworkByZoneAndTrafficType(zone.getId(), TrafficType.Guest);

        if (defaultNetwork == null) {
            throw new InvalidParameterValueException("Unable to find a default network to start a vm");
        } else {
            networkList.add(_networkDao.findById(defaultNetwork.getId()));
        }
        
        boolean isVmWare = (template.getHypervisorType() == HypervisorType.VMware || (hypervisor != null && hypervisor == HypervisorType.VMware));
        
        if (securityGroupIdList != null && isVmWare) {
            throw new InvalidParameterValueException("Security group feature is not supported for vmWare hypervisor");
        } else if (!isVmWare) {
            if (securityGroupIdList == null) {
                securityGroupIdList = new ArrayList<Long>();
            }
            SecurityGroup defaultGroup = _securityGroupMgr.getDefaultSecurityGroup(owner.getId());
            if (defaultGroup != null) {
              //check if security group id list already contains Default security group, and if not - add it
                boolean defaultGroupPresent = false;
                for (Long securityGroupId : securityGroupIdList) {
                    if (securityGroupId.longValue() == defaultGroup.getId()) {
                        defaultGroupPresent = true;
                        break;
                    }
                }
                
                if (!defaultGroupPresent) {
                    securityGroupIdList.add(defaultGroup.getId());
                }
              
            } else {
                //create default security group for the account
                if (s_logger.isDebugEnabled()) {
                    s_logger.debug("Couldn't find default security group for the account " + owner + " so creating a new one");
                }
                defaultGroup = _securityGroupMgr.createSecurityGroup(SecurityGroupManager.DEFAULT_GROUP_NAME, SecurityGroupManager.DEFAULT_GROUP_DESCRIPTION, owner.getDomainId(), owner.getId(), owner.getAccountName());
                securityGroupIdList.add(defaultGroup.getId());
            }
        }
        
        return createVirtualMachine(zone, serviceOffering, template, hostName, displayName, owner, diskOfferingId,
                                    diskSize, networkList, securityGroupIdList, group, userData, sshKeyPair, hypervisor, caller, requestedIps, defaultIp, keyboard);
    }

    @Override
    public UserVm createAdvancedSecurityGroupVirtualMachine(DataCenter zone, ServiceOffering serviceOffering, VirtualMachineTemplate template, List<Long> networkIdList,
            List<Long> securityGroupIdList, Account owner, String hostName, String displayName, Long diskOfferingId, Long diskSize, String group, HypervisorType hypervisor, String userData,
            String sshKeyPair, Map<Long, String> requestedIps, String defaultIp, String keyboard) throws InsufficientCapacityException, ConcurrentOperationException, ResourceUnavailableException, StorageUnavailableException,
            ResourceAllocationException {

        Account caller = UserContext.current().getCaller();
        List<NetworkVO> networkList = new ArrayList<NetworkVO>();
        boolean isSecurityGroupEnabledNetworkUsed = false;
        boolean isVmWare = (template.getHypervisorType() == HypervisorType.VMware || (hypervisor != null && hypervisor == HypervisorType.VMware));
        
        //Verify that caller can perform actions in behalf of vm owner
        _accountMgr.checkAccess(caller, owner);

        // If no network is specified, find system security group enabled network
        if (networkIdList == null || networkIdList.isEmpty()) {
            NetworkVO networkWithSecurityGroup = _networkMgr.getNetworkWithSecurityGroupEnabled(zone.getId());
            if (networkWithSecurityGroup == null) {
                throw new InvalidParameterValueException("No network with security enabled is found in zone id=" + zone.getId());
            }

            networkList.add(networkWithSecurityGroup);

        } else if (securityGroupIdList != null && !securityGroupIdList.isEmpty()) {
            if (isVmWare) {
                throw new InvalidParameterValueException("Security group feature is not supported for vmWare hypervisor");
            }
            // Only one network can be specified, and it should be security group enabled
            if (networkIdList.size() > 1) {
                throw new InvalidParameterValueException("Only support one network per VM if security group enabled");
            }

            NetworkVO network = _networkDao.findById(networkIdList.get(0).longValue());

            if (network == null) {
                throw new InvalidParameterValueException("Unable to find network by id " + networkIdList.get(0).longValue());
            }

            if (!network.isSecurityGroupEnabled()) {
                throw new InvalidParameterValueException("Network is not security group enabled: " + network.getId());
            }

            networkList.add(network);
            isSecurityGroupEnabledNetworkUsed = true;
            
        } else {
            // Verify that all the networks are Direct/Guest/AccountSpecific; can't create combination of SG enabled network and
            // regular networks
            for (Long networkId : networkIdList) {
                NetworkVO network = _networkDao.findById(networkId);

                if (network == null) {
                    throw new InvalidParameterValueException("Unable to find network by id " + networkIdList.get(0).longValue());
                }

                if (network.isSecurityGroupEnabled() && networkIdList.size() > 1) {
                    throw new InvalidParameterValueException("Can't create a vm with multiple networks one of which is Security Group enabled");
                }

                if (network.getTrafficType() != TrafficType.Guest || network.getGuestType() != GuestIpType.Direct || (network.getIsShared() && !network.isSecurityGroupEnabled())) {
                    throw new InvalidParameterValueException("Can specify only Direct Guest Account specific networks when deploy vm in Security Group enabled zone");
                }

                // Perform account permission check
                if (!network.getIsShared()) {
                    // Check account permissions
                    List<NetworkVO> networkMap = _networkDao.listBy(owner.getId(), network.getId());
                    if (networkMap == null || networkMap.isEmpty()) {
                        throw new PermissionDeniedException("Unable to create a vm using network with id " + network.getId() + ", permission denied");
                    }
                }

                networkList.add(network);
            }
        }
        
        // if network is security group enabled, and default security group is not present in the list of groups specified, add it automatically
        if (isSecurityGroupEnabledNetworkUsed && !isVmWare) {
            if (securityGroupIdList == null) {
                securityGroupIdList = new ArrayList<Long>();
            }
            
            SecurityGroup defaultGroup = _securityGroupMgr.getDefaultSecurityGroup(owner.getId());
            if (defaultGroup != null) {
              //check if security group id list already contains Default security group, and if not - add it
                boolean defaultGroupPresent = false;
                for (Long securityGroupId : securityGroupIdList) {
                    if (securityGroupId.longValue() == defaultGroup.getId()) {
                        defaultGroupPresent = true;
                        break;
                    }
                }
                
                if (!defaultGroupPresent) {
                    securityGroupIdList.add(defaultGroup.getId());
                }
              
            } else {
                //create default security group for the account
                if (s_logger.isDebugEnabled()) {
                    s_logger.debug("Couldn't find default security group for the account " + owner + " so creating a new one");
                }
                defaultGroup = _securityGroupMgr.createSecurityGroup(SecurityGroupManager.DEFAULT_GROUP_NAME, SecurityGroupManager.DEFAULT_GROUP_DESCRIPTION, owner.getDomainId(), owner.getId(), owner.getAccountName());
                securityGroupIdList.add(defaultGroup.getId());
            }
        }
        
        return createVirtualMachine(zone, serviceOffering, template, hostName, displayName, owner, diskOfferingId,
                diskSize, networkList, securityGroupIdList, group, userData, sshKeyPair, hypervisor, caller, requestedIps, defaultIp, keyboard);
    }

    @Override
    public UserVm createAdvancedVirtualMachine(DataCenter zone, ServiceOffering serviceOffering, VirtualMachineTemplate template, List<Long> networkIdList, Account owner, String hostName,
            String displayName, Long diskOfferingId, Long diskSize, String group, HypervisorType hypervisor, String userData, String sshKeyPair, Map<Long, String> requestedIps, String defaultIp, String keyboard)
    throws InsufficientCapacityException, ConcurrentOperationException, ResourceUnavailableException, StorageUnavailableException, ResourceAllocationException {

        Account caller = UserContext.current().getCaller();
        List<NetworkVO> networkList = new ArrayList<NetworkVO>();

        // Verify that caller can perform actions in behalf of vm owner
        _accountMgr.checkAccess(caller, owner);

        if (networkIdList == null || networkIdList.isEmpty()) {
            NetworkVO defaultNetwork = null;

            // if no network is passed in
            // 1) Check if default virtual network offering has Availability=Required. If it's true, search for corresponding
            // network
            // * if network is found, use it. If more than 1 virtual network is found, throw an error
            // * if network is not found, create a new one and use it
            // 2) If Availability=Optional, search for default networks for the account. If it's more than 1, throw an error.
            // If it's 0, and there are no default direct networks, create default Guest Virtual network

            List<NetworkOfferingVO> defaultVirtualOffering = _networkOfferingDao.listByTrafficTypeAndGuestType(false, TrafficType.Guest, GuestIpType.Virtual);
            if (defaultVirtualOffering.get(0).getAvailability() == Availability.Required) {
                // get Virtual netowrks
                List<NetworkVO> virtualNetworks = _networkMgr.listNetworksForAccount(owner.getId(), zone.getId(), GuestIpType.Virtual, true);

                if (virtualNetworks.isEmpty()) {
                    s_logger.debug("Creating default Virtual network for account " + owner + " as a part of deployVM process");
                    Network newNetwork = _networkMgr.createNetwork(defaultVirtualOffering.get(0).getId(), owner.getAccountName() + "-network", owner.getAccountName() + "-network", false, null,
                            zone.getId(), null, null, null, null, owner, false, null, null);
                    defaultNetwork = _networkDao.findById(newNetwork.getId());
                } else if (virtualNetworks.size() > 1) {
                    throw new InvalidParameterValueException("More than 1 default Virtaul networks are found for account " + owner + "; please specify networkIds");
                } else {
                    defaultNetwork = virtualNetworks.get(0);
                }
            } else {
                List<NetworkVO> defaultNetworks = _networkMgr.listNetworksForAccount(owner.getId(), zone.getId(), null, true);
                if (defaultNetworks.isEmpty()) {
                    if (defaultVirtualOffering.get(0).getAvailability() == Availability.Optional) {
                        s_logger.debug("Creating default Virtual network for account " + owner + " as a part of deployVM process");
                        Network newNetwork = _networkMgr.createNetwork(defaultVirtualOffering.get(0).getId(), owner.getAccountName() + "-network", owner.getAccountName() + "-network", false, null,
                                zone.getId(), null, null, null, null, owner, false, null, null);
                        defaultNetwork = _networkDao.findById(newNetwork.getId());
                    } else {
                        throw new InvalidParameterValueException("Unable to find default networks for account " + owner);
                    }

                } else if (defaultNetworks.size() > 1) {
                    throw new InvalidParameterValueException("More than 1 default network is found for account " + owner);
                } else {
                    defaultNetwork = defaultNetworks.get(0);
                }
            }

            // Check that network offering doesn't have Availability=Unavailable
            NetworkOffering networkOffering = _configMgr.getNetworkOffering(defaultNetwork.getNetworkOfferingId());

            if (networkOffering.getAvailability() == Availability.Unavailable) {
                throw new InvalidParameterValueException("Unable to find default network; please specify networkOfferingIds");
            }

            networkList.add(defaultNetwork);

        } else {

            boolean requiredNetworkOfferingIsPresent = false;
            List<NetworkOfferingVO> requiredOfferings = _networkOfferingDao.listByAvailability(Availability.Required, false);
            Long requiredOfferingId = null;

            if (!requiredOfferings.isEmpty()) {
                // in 2.2.x there can be only one required offering - default Virtual
                requiredOfferingId = requiredOfferings.get(0).getId();
            }

            for (Long networkId : networkIdList) {
                NetworkVO network = _networkDao.findById(networkId);
                if (network == null) {
                    throw new InvalidParameterValueException("Unable to find network by id " + networkIdList.get(0).longValue());
                }

                // Perform account permission check
                if (!network.getIsShared()) {
                    List<NetworkVO> networkMap = _networkDao.listBy(owner.getId(), network.getId());
                    if (networkMap == null || networkMap.isEmpty()) {
                        throw new PermissionDeniedException("Unable to create a vm using network with id " + network.getId() + ", permission denied");
                    }
                } else {
                    if (!_networkMgr.isNetworkAvailableInDomain(networkId, owner.getDomainId())) {
                        throw new PermissionDeniedException("Shared network id=" + networkId + " is not available in domain id=" + owner.getDomainId());
                    }
                }

                // check that corresponding offering is available
                NetworkOffering networkOffering = _configMgr.getNetworkOffering(network.getNetworkOfferingId());

                if (networkOffering.getAvailability() == Availability.Unavailable) {
                    throw new InvalidParameterValueException("Network id=" + network.getId() + " can't be used; corresponding network offering is " + Availability.Unavailable);
                }
                
                //don't allow to use system networks 
                if (networkOffering.isSystemOnly()) {
                    throw new InvalidParameterValueException("Network id=" + networkId + " is system only and can't be used for vm deployment");
                }

                if (requiredOfferingId != null && network.getNetworkOfferingId() == requiredOfferingId.longValue()) {
                    requiredNetworkOfferingIsPresent = true;
                }

                networkList.add(network);
            }

            // If default Virtual network offering is Required, it has to be specified in the network list
            if (requiredOfferingId != null && !requiredNetworkOfferingIsPresent) {
                throw new InvalidParameterValueException("Network created from the network offering id=" + requiredOfferingId
                        + " is required; change network offering availability to be Optional to relax this requirement");
            }
        }

        return createVirtualMachine(zone, serviceOffering, template, hostName, displayName, owner, diskOfferingId, diskSize, networkList, null, group, userData, sshKeyPair, hypervisor, caller, requestedIps, defaultIp, keyboard);
    }

    @DB @ActionEvent(eventType = EventTypes.EVENT_VM_CREATE, eventDescription = "deploying Vm", create = true)
    protected UserVm createVirtualMachine(DataCenter zone, ServiceOffering serviceOffering, VirtualMachineTemplate template, String hostName, String displayName, Account owner, Long diskOfferingId,
            Long diskSize, List<NetworkVO> networkList, List<Long> securityGroupIdList, String group, String userData, String sshKeyPair, HypervisorType hypervisor, Account caller, Map<Long, String> requestedIps, String defaultNetworkIp, String keyboard) throws InsufficientCapacityException, ResourceUnavailableException, ConcurrentOperationException, StorageUnavailableException, ResourceAllocationException {

        _accountMgr.checkAccess(caller, owner);
        long accountId = owner.getId();
        
        assert !(requestedIps != null && defaultNetworkIp != null) : "requestedIp list and defaultNetworkIp should never be specified together";

        if (Grouping.AllocationState.Disabled == zone.getAllocationState() && !_accountMgr.isRootAdmin(caller.getType())) {
            throw new PermissionDeniedException("Cannot perform this operation, Zone is currently disabled: " + zone.getId());
        }

        if (zone.getDomainId() != null) {
            DomainVO domain = _domainDao.findById(zone.getDomainId());
            if (domain == null) {
                throw new CloudRuntimeException("Unable to find the domain " + zone.getDomainId() + " for the zone: " + zone);
            }
            // check that caller can operate with domain
            _accountMgr.checkAccess(caller, domain);
            // check that vm owner can create vm in the domain
            _accountMgr.checkAccess(owner, domain);
        }

        // check if account/domain is with in resource limits to create a new vm
        if (_accountMgr.resourceLimitExceeded(owner, ResourceType.user_vm)) {
            UserContext.current().setEventDetails("Maximum number of virtual machines for account: " + owner.getAccountName() + " has been exceeded.");
            ResourceAllocationException rae = new ResourceAllocationException("Maximum number of virtual machines for account: " + owner.getAccountName() + " has been exceeded.");
            rae.setResourceType("vm");
            throw rae;
        }
        
        //verify security group ids
        if (securityGroupIdList != null) {
            for (Long securityGroupId : securityGroupIdList) {
                if (_securityGroupDao.findById(securityGroupId) == null) {
                    throw new InvalidParameterValueException("Unable to find security group by id " + securityGroupId);
                }
            }
        }
        
        // check if we have available pools for vm deployment
        List<StoragePoolVO> availablePools = _storagePoolDao.listPoolsByStatus(StoragePoolStatus.Up);

        if (availablePools == null || availablePools.size() < 1) {
            throw new StorageUnavailableException("There are no available pools in the UP state for vm deployment", -1);
        }

        ServiceOfferingVO offering = _serviceOfferingDao.findById(serviceOffering.getId());

        if (template.getTemplateType().equals(TemplateType.SYSTEM)) {
            throw new InvalidParameterValueException("Unable to use system template " + template.getId() + " to deploy a user vm");
        }
        List<VMTemplateZoneVO> listZoneTemplate = _templateZoneDao.listByZoneTemplate(zone.getId(), template.getId());
        if (listZoneTemplate == null || listZoneTemplate.isEmpty()) {
            throw new InvalidParameterValueException("The template " + template.getId() + " is not available for use");
        }
        boolean isIso = Storage.ImageFormat.ISO == template.getFormat();
        if (isIso && !template.isBootable()) {
            throw new InvalidParameterValueException("Installing from ISO requires an ISO that is bootable: " + template.getId());
        }

        // Check templates permissions
        if (!template.isPublicTemplate()) {
            Account templateOwner = _accountMgr.getAccount(template.getAccountId());
            _accountMgr.checkAccess(owner, templateOwner);
        }

        // If the template represents an ISO, a disk offering must be passed in, and will be used to create the root disk
        // Else, a disk offering is optional, and if present will be used to create the data disk
        Pair<DiskOfferingVO, Long> rootDiskOffering = new Pair<DiskOfferingVO, Long>(null, null);
        List<Pair<DiskOfferingVO, Long>> dataDiskOfferings = new ArrayList<Pair<DiskOfferingVO, Long>>();

        if (isIso) {
            if (diskOfferingId == null) {
                throw new InvalidParameterValueException("Installing from ISO requires a disk offering to be specified for the root disk.");
            }
            DiskOfferingVO diskOffering = _diskOfferingDao.findById(diskOfferingId);
            if (diskOffering == null) {
                throw new InvalidParameterValueException("Unable to find disk offering " + diskOfferingId);
            }
            Long size = null;
            if (diskOffering.getDiskSize() == 0) {
                size = diskSize;
                if (size == null) {
                    throw new InvalidParameterValueException("Disk offering " + diskOffering + " requires size parameter.");
                }
            }
            rootDiskOffering.first(diskOffering);
            rootDiskOffering.second(size);
        } else {
            rootDiskOffering.first(offering);
            if (diskOfferingId != null) {
                DiskOfferingVO diskOffering = _diskOfferingDao.findById(diskOfferingId);
                if (diskOffering == null) {
                    throw new InvalidParameterValueException("Unable to find disk offering " + diskOfferingId);
                }
                Long size = null;
                if (diskOffering.getDiskSize() == 0) {
                    size = diskSize;
                    if (size == null) {
                        throw new InvalidParameterValueException("Disk offering " + diskOffering + " requires size parameter.");
                    }
                }
                dataDiskOfferings.add(new Pair<DiskOfferingVO, Long>(diskOffering, size));
            }
        }

        validateUserData(userData);

        // Find an SSH public key corresponding to the key pair name, if one is given
        String sshPublicKey = null;
        if (sshKeyPair != null && !sshKeyPair.equals("")) {
            SSHKeyPair pair = _sshKeyPairDao.findByName(owner.getAccountId(), owner.getDomainId(), sshKeyPair);
            if (pair == null) {
                throw new InvalidParameterValueException("A key pair with name '" + sshKeyPair + "' was not found.");
            }

            sshPublicKey = pair.getPublicKey();
        }

        DataCenterDeployment plan = new DataCenterDeployment(zone.getId());
        
        List<Pair<NetworkVO, NicProfile>> networks = new ArrayList<Pair<NetworkVO, NicProfile>>();
        short defaultNetworkNumber = 0;
        for (NetworkVO network : networkList) {
            
            if (network.getDataCenterId() != zone.getId()) {
                throw new InvalidParameterValueException("Network id=" + network.getId() + " doesn't belong to zone " + zone.getId());
            }
            
            NicProfile profile = null;
            
            //Add requested ips
            if (requestedIps != null && requestedIps.get(network.getId()) != null) {
                profile = new NicProfile(requestedIps.get(network.getId()));
            } 

            if (network.isDefault()) {
                defaultNetworkNumber++;
                // if user requested specific ip for default network, add it
                if (defaultNetworkIp != null) {
                    profile = new NicProfile(defaultNetworkIp);
                }
            }
            
            networks.add(new Pair<NetworkVO, NicProfile>(network, profile));
        }

        // Verify network information - network default network has to be set; and vm can't have more than one default network
        // This is a part of business logic because default network is required by Agent Manager in order to configure default
        // gateway for the vm
        if (defaultNetworkNumber == 0) {
            throw new InvalidParameterValueException("At least 1 default network has to be specified for the vm");
        } else if (defaultNetworkNumber > 1) {
            throw new InvalidParameterValueException("Only 1 default network per vm is supported");
        }

        long id = _vmDao.getNextInSequence(Long.class, "id");

        String instanceName = VirtualMachineName.getVmName(id, owner.getId(), _instance);
        if (hostName == null) {
            hostName = instanceName;
        } else {
            // verify hostName (hostname doesn't have to be unique)
            if (!NetUtils.verifyDomainNameLabel(hostName, true)) {
                throw new InvalidParameterValueException("Invalid name. Vm name can contain ASCII letters 'a' through 'z', the digits '0' through '9', "
                        + "and the hyphen ('-'), must be between 1 and 63 characters long, and can't start or end with \"-\" and can't start with digit");
            }
        }

        HypervisorType hypervisorType = null;
        if (template == null || template.getHypervisorType() == null || template.getHypervisorType() == HypervisorType.None) {
            hypervisorType = hypervisor;
        } else {
            hypervisorType = template.getHypervisorType();
        }
        Transaction txn = Transaction.currentTxn();
        txn.start();
        UserVmVO vm = new UserVmVO(id, instanceName, displayName, template.getId(), hypervisorType, template.getGuestOSId(), offering.getOfferHA(), offering.getLimitCpuUse(), owner.getDomainId(), owner.getId(),
                offering.getId(), userData, hostName);

        if (sshPublicKey != null) {
            vm.setDetail("SSH.PublicKey", sshPublicKey);
        }
        
        if(keyboard != null && !keyboard.isEmpty())
        	vm.setDetail(VirtualMachine.PARAM_KEY_KEYBOARD, keyboard);

        if (isIso) {
            vm.setIsoId(template.getId());
        }
        
        s_logger.debug("Allocating in the DB for vm");

        if (_itMgr.allocate(vm, _templateDao.findById(template.getId()), offering, rootDiskOffering, dataDiskOfferings, networks, null, plan, hypervisorType, owner) == null) {
            return null;
        }

        _vmDao.saveDetails(vm);

        if (s_logger.isDebugEnabled()) {
            s_logger.debug("Successfully allocated DB entry for " + vm);
        }
        UserContext.current().setEventDetails("Vm Id: " + vm.getId());

        UsageEventVO usageEvent = new UsageEventVO(EventTypes.EVENT_VM_CREATE, accountId, zone.getId(), vm.getId(), vm.getHostName(), offering.getId(), template.getId(), hypervisorType.toString());
        _usageEventDao.persist(usageEvent);
        
        _accountMgr.incrementResourceCount(accountId, ResourceType.user_vm);
        txn.commit();
        // Assign instance to the group
        try {
            if (group != null) {
                boolean addToGroup = addInstanceToGroup(Long.valueOf(id), group);
                if (!addToGroup) {
                    throw new CloudRuntimeException("Unable to assign Vm to the group " + group);
                }
            }
        } catch (Exception ex) {
            throw new CloudRuntimeException("Unable to assign Vm to the group " + group);
        }

        
        _securityGroupMgr.addInstanceToGroups(vm.getId(), securityGroupIdList);
        
        return vm;
    }

    private void validateUserData(String userData) {
        byte[] decodedUserData = null;
        if (userData != null) {
            if (userData.length() >= 2 * MAX_USER_DATA_LENGTH_BYTES) {
                throw new InvalidParameterValueException("User data is too long");
            }
            decodedUserData = org.apache.commons.codec.binary.Base64.decodeBase64(userData.getBytes());
            if (decodedUserData.length > MAX_USER_DATA_LENGTH_BYTES) {
                throw new InvalidParameterValueException("User data is too long");
            }
            if (decodedUserData.length < 1) {
                throw new InvalidParameterValueException("User data is too short");
            }
        }
    }

    @Override
    @ActionEvent(eventType = EventTypes.EVENT_VM_CREATE, eventDescription = "starting Vm", async = true)
    public UserVm startVirtualMachine(DeployVMCmd cmd) throws ResourceUnavailableException, InsufficientCapacityException, ConcurrentOperationException {
        return startVirtualMachine(cmd, null);
    }

    protected UserVm startVirtualMachine(DeployVMCmd cmd, Map<VirtualMachineProfile.Param, Object> additonalParams) throws ResourceUnavailableException, InsufficientCapacityException,
    ConcurrentOperationException {

        Host destinationHost = null;
        if(cmd.getHostId() != null){
            Account account = UserContext.current().getCaller();
            if(!_accountService.isRootAdmin(account.getType())){
                throw new PermissionDeniedException("Parameter hostid can only be specified by a Root Admin, permission denied");
            }
            destinationHost = _hostDao.findById(cmd.getHostId());
            if (destinationHost == null) {
                throw new InvalidParameterValueException("Unable to find the host to deploy the VM, host id=" + cmd.getHostId());
            }
        }
        long vmId = cmd.getEntityId();
        UserVmVO vm = _vmDao.findById(vmId);
        _vmDao.loadDetails(vm);

        // Check that the password was passed in and is valid
        VMTemplateVO template = _templateDao.findByIdIncludingRemoved(vm.getTemplateId());

        String password = "saved_password";
        if (template.getEnablePassword()) {
            password = generateRandomPassword();
        }

        if (!validPassword(password)) {
            throw new InvalidParameterValueException("A valid password for this virtual machine was not provided.");
        }

        // Check if an SSH key pair was selected for the instance and if so use it to encrypt & save the vm password
        String sshPublicKey = vm.getDetail("SSH.PublicKey");
        if (sshPublicKey != null && !sshPublicKey.equals("") && password != null && !password.equals("saved_password")) {
            String encryptedPasswd = RSAHelper.encryptWithSSHPublicKey(sshPublicKey, password);
            if (encryptedPasswd == null) {
                throw new CloudRuntimeException("Error encrypting password");
            }

            vm.setDetail("Encrypted.Password", encryptedPasswd);
            _vmDao.saveDetails(vm);
        }

        long userId = UserContext.current().getCallerUserId();
        UserVO caller = _userDao.findById(userId);

        AccountVO owner = _accountDao.findById(vm.getAccountId());

        try {
            Map<VirtualMachineProfile.Param, Object> params = new HashMap<VirtualMachineProfile.Param, Object>();
            if (additonalParams != null) {
                params.putAll(additonalParams);
            }
            params.put(VirtualMachineProfile.Param.VmPassword, password);

            DataCenterDeployment plan = null;
            if (destinationHost != null) {
                s_logger.debug("Destination Host to deploy the VM is specified, specifying a deployment plan to deploy the VM");
                plan = new DataCenterDeployment(vm.getDataCenterIdToDeployIn(), destinationHost.getPodId(), destinationHost.getClusterId(), destinationHost.getId(), null);
            }

            vm = _itMgr.start(vm, params, caller, owner, plan);
        } finally {
            updateVmStateForFailedVmCreation(vm.getId());
        }

        if (template.getEnablePassword()) {
            // this value is not being sent to the backend; need only for api dispaly purposes
            vm.setPassword(password);
        }

        return vm;
    }

    @Override
    public boolean finalizeVirtualMachineProfile(VirtualMachineProfile<UserVmVO> profile, DeployDestination dest, ReservationContext context) {
        UserVmVO vm = profile.getVirtualMachine();
        Map<String, String> details = _vmDetailsDao.findDetails(vm.getId());
        vm.setDetails(details);
        
        Account owner = _accountDao.findById(vm.getAccountId());

        if (owner == null) {
            throw new PermissionDeniedException("The owner of " + vm + " does not exist: " + vm.getAccountId());
        }

        if (owner.getState() == Account.State.disabled) {
            throw new PermissionDeniedException("The owner of " + vm + " is disabled: " + vm.getAccountId());
        }
        
        if (vm.getIsoId() != null) {
<<<<<<< HEAD
            template = _templateDao.findById(vm.getIsoId());
        }
        if (template != null && template.getFormat() == ImageFormat.ISO && vm.getIsoId() != null) {
            String isoPath = null;
            Pair<String, String> isoPathPair = _storageMgr.getAbsoluteIsoPath(template.getId(), vm.getDataCenterIdToDeployIn());
=======
        	String isoPath = null;
        	
        	VirtualMachineTemplate template = _templateDao.findById(vm.getIsoId());
        	if (template == null || template.getFormat() != ImageFormat.ISO) {
        		throw new CloudRuntimeException("Can not find ISO in vm_template table for id " + vm.getIsoId());
        	}
        	
            Pair<String, String> isoPathPair = _storageMgr.getAbsoluteIsoPath(template.getId(), vm.getDataCenterId());
>>>>>>> c8942532
            if (isoPathPair == null) {
                s_logger.warn("Couldn't get absolute iso path");
                return false;
            } else {
                isoPath = isoPathPair.first();
            }
 
            if (template.isBootable()) {
                profile.setBootLoaderType(BootloaderType.CD);
            }
            GuestOSVO guestOS = _guestOSDao.findById(template.getGuestOSId());
            String displayName = null;
            if (guestOS != null) {
                displayName = guestOS.getDisplayName();
            }
            VolumeTO iso = new VolumeTO(profile.getId(), Volume.Type.ISO, StoragePoolType.ISO, null, template.getName(), null, isoPath, 0, null, displayName);

            iso.setDeviceId(3);
            profile.addDisk(iso);
        } else {
        	VirtualMachineTemplate template = profile.getTemplate();
            /* create a iso placeholder */
            VolumeTO iso = new VolumeTO(profile.getId(), Volume.Type.ISO, StoragePoolType.ISO, null, template.getName(), null, null, 0, null);
            iso.setDeviceId(3);
            profile.addDisk(iso);
        }
        
        return true;
    }

    @Override
    public boolean finalizeDeployment(Commands cmds, VirtualMachineProfile<UserVmVO> profile, DeployDestination dest, ReservationContext context) {
        UserVmVO userVm = profile.getVirtualMachine();
        List<NicVO> nics = _nicDao.listByVmId(userVm.getId());
        for (NicVO nic : nics) {
            NetworkVO network = _networkDao.findById(nic.getNetworkId());
            if (network.getTrafficType() == TrafficType.Guest || network.getTrafficType() == TrafficType.Public) {
                userVm.setPrivateIpAddress(nic.getIp4Address());
                userVm.setPrivateMacAddress(nic.getMacAddress());
            }
        }
        _vmDao.update(userVm.getId(), userVm);
        return true;
    }

    @Override
    public boolean finalizeCommandsOnStart(Commands cmds, VirtualMachineProfile<UserVmVO> profile) {
        return true;
    }

    @Override
    public boolean finalizeStart(VirtualMachineProfile<UserVmVO> profile, long hostId, Commands cmds, ReservationContext context) {
        UserVmVO vm = profile.getVirtualMachine();
        Answer startAnswer = cmds.getAnswer(StartAnswer.class);
        String returnedIp = null;
        String originalIp = null;
        if (startAnswer != null) {
            StartAnswer startAns = (StartAnswer) startAnswer;
            VirtualMachineTO vmTO = startAns.getVirtualMachine();
            for (NicTO nicTO: vmTO.getNics()) {
                if (nicTO.getType() == TrafficType.Guest) {
                    returnedIp = nicTO.getIp();
                }
            }
        }

        List<NicVO> nics = _nicDao.listByVmId(vm.getId());
        NicVO guestNic = null;
        for (NicVO nic : nics) {
            NetworkVO network = _networkDao.findById(nic.getNetworkId());
            long isDefault = (nic.isDefaultNic()) ? 1 : 0;
            UsageEventVO usageEvent = new UsageEventVO(EventTypes.EVENT_NETWORK_OFFERING_ASSIGN, vm.getAccountId(), vm.getDataCenterIdToDeployIn(), vm.getId(), vm.getHostName(), network.getNetworkOfferingId(), null, isDefault);
            _usageEventDao.persist(usageEvent);
            if (network.getTrafficType() == TrafficType.Guest) {
                originalIp = nic.getIp4Address();
                guestNic = nic;
            }
        }
        boolean ipChanged = false;
        if (originalIp != null && !originalIp.equalsIgnoreCase(returnedIp)) {
            if (returnedIp != null && guestNic != null) {
                guestNic.setIp4Address(returnedIp);
                ipChanged = true;
            }
        }
        if (returnedIp != null && !returnedIp.equalsIgnoreCase(originalIp)) {
            if (guestNic != null) {
                guestNic.setIp4Address(returnedIp);
                ipChanged = true;
            }
        }
        if (ipChanged) {
            DataCenterVO dc = _dcDao.findById(vm.getDataCenterIdToDeployIn());
            UserVmVO userVm = profile.getVirtualMachine();
            if (dc.getDhcpProvider().equalsIgnoreCase(Provider.ExternalDhcpServer.getName())){
                _nicDao.update(guestNic.getId(), guestNic);
                userVm.setPrivateIpAddress(guestNic.getIp4Address());
                _vmDao.update(userVm.getId(), userVm);

                s_logger.info("Detected that ip changed in the answer, updated nic in the db with new ip " + returnedIp);
            }
        }

        return true;
    }

    @Override
    public void finalizeExpunge(UserVmVO vm) {
    }

    @Override
    public UserVmVO persist(UserVmVO vm) {
        return _vmDao.persist(vm);
    }

    @Override
    public UserVmVO findById(long id) {
        return _vmDao.findById(id);
    }

    @Override
    public UserVmVO findByName(String name) {
        if (!VirtualMachineName.isValidVmName(name)) {
            return null;
        }
        return findById(VirtualMachineName.getVmId(name));
    }

    @Override
    @ActionEvent(eventType = EventTypes.EVENT_VM_STOP, eventDescription = "stopping Vm", async = true)
    public UserVm stopVirtualMachine(long vmId, boolean forced) throws ConcurrentOperationException {

        // Input validation
        Account caller = UserContext.current().getCaller();
        Long userId = UserContext.current().getCallerUserId();

        // if account is removed, return error
        if (caller != null && caller.getRemoved() != null) {
            throw new PermissionDeniedException("The account " + caller.getId() + " is removed");
        }

        UserVmVO vm = _vmDao.findById(vmId);
        if (vm == null) {
            throw new InvalidParameterValueException("unable to find a virtual machine with id " + vmId);
        }

        userId = accountAndUserValidation(vmId, caller, userId, vm);
        UserVO user = _userDao.findById(userId);

        try {
            _itMgr.advanceStop(vm, forced, user, caller);
        } catch (ResourceUnavailableException e) {
            throw new CloudRuntimeException("Unable to contact the agent to stop the virtual machine " + vm, e);
        } catch (OperationTimedoutException e) {
            throw new CloudRuntimeException("Unable to contact the agent to stop the virtual machine " + vm, e);
        }

        return _vmDao.findById(vmId);
    }

    @Override
    public void finalizeStop(VirtualMachineProfile<UserVmVO> profile, StopAnswer answer) {
    }

    public String generateRandomPassword() {
        return PasswordGenerator.generateRandomPassword(6);
    }

    @Override
    public UserVm startVirtualMachine(long vmId) throws ConcurrentOperationException, ResourceUnavailableException, InsufficientCapacityException {
        // Input validation
        Account account = UserContext.current().getCaller();
        Long userId = UserContext.current().getCallerUserId();

        // if account is removed, return error
        if (account != null && account.getRemoved() != null) {
            throw new PermissionDeniedException("The account " + account.getId() + " is removed");
        }

        UserVmVO vm = _vmDao.findById(vmId);
        if (vm == null) {
            throw new InvalidParameterValueException("unable to find a virtual machine with id " + vmId);
        }

        userId = accountAndUserValidation(vmId, account, userId, vm);
        UserVO user = _userDao.findById(userId);
        
        //check if vm is security group enabled
        if (_securityGroupMgr.isVmSecurityGroupEnabled(vmId) && !_securityGroupMgr.isVmMappedToDefaultSecurityGroup(vmId)) {
            //if vm is not mapped to security group, create a mapping
            if (s_logger.isDebugEnabled()) {
                s_logger.debug("Vm " + vm + " is security group enabled, but not mapped to default security group; creating the mapping automatically");
            }
            
            SecurityGroup defaultSecurityGroup = _securityGroupMgr.getDefaultSecurityGroup(vm.getAccountId());
            if (defaultSecurityGroup != null) {
                List<Long> groupList = new ArrayList<Long>();
                groupList.add(defaultSecurityGroup.getId());
                _securityGroupMgr.addInstanceToGroups(vmId, groupList);
            }
        }
  
        return _itMgr.start(vm, null, user, account);
    }

    @Override
    public UserVm destroyVm(long vmId) throws ResourceUnavailableException, ConcurrentOperationException {
        Account account = UserContext.current().getCaller();
        Long userId = UserContext.current().getCallerUserId();

        // Verify input parameters
        UserVmVO vm = _vmDao.findById(vmId);
        if (vm == null) {
            throw new InvalidParameterValueException("Unable to find a virtual machine with id " + vmId);
        }

        userId = accountAndUserValidation(vmId, account, userId, vm);
        User caller = _userDao.findById(userId);

        boolean status;
        State vmState = vm.getState();

        try {
            status = _itMgr.destroy(vm, caller, account);
        } catch (OperationTimedoutException e) {
            throw new CloudRuntimeException("Unable to destroy " + vm, e);
        }

        if (status) {
            // Mark the account's volumes as destroyed
            List<VolumeVO> volumes = _volsDao.findByInstance(vmId);
            for (VolumeVO volume : volumes) {
                if (volume.getVolumeType().equals(Volume.Type.ROOT)) {
                    UsageEventVO usageEvent = new UsageEventVO(EventTypes.EVENT_VOLUME_DELETE, volume.getAccountId(), volume.getDataCenterId(), volume.getId(), volume.getName());
                    _usageEventDao.persist(usageEvent);
                }
            }

            if (vmState != State.Error) {
                _accountMgr.decrementResourceCount(vm.getAccountId(), ResourceType.user_vm);
            }

            return _vmDao.findById(vmId);
        } else {
            throw new CloudRuntimeException("Failed to destroy vm with id " + vmId);
        }
    }

    @Override
    public List<UserVmVO> searchForUserVMs(ListVMsCmd cmd) {
        Account caller = UserContext.current().getCaller();
        Long domainId = cmd.getDomainId();
        String accountName = cmd.getAccountName();
        Boolean isRecursive = cmd.isRecursive();
        String hypervisor = cmd.getHypervisor();
        Long accountId = null;
        String path = null;

        if (isRecursive != null && isRecursive && domainId == null) {
            throw new InvalidParameterValueException("Please enter a parent domain id for listing vms recursively");
        }

        if (domainId != null) {
            // Verify if user is authorized to see instances belonging to the domain
            DomainVO domain = _domainDao.findById(domainId);
            if (domain == null) {
                throw new InvalidParameterValueException("Domain id=" + domainId + " doesn't exist");
            }
            _accountMgr.checkAccess(caller, domain);
        }

        boolean isAdmin = false;

        if (_accountMgr.isAdmin(caller.getType())) {
            isAdmin = true;
            if (accountName != null && domainId != null) {
                caller = _accountDao.findActiveAccount(accountName, domainId);
                if (caller == null) {
                    throw new InvalidParameterValueException("Unable to find account " + accountName + " in domain " + domainId);
                }
                accountId = caller.getId();
            }

            if (caller.getType() == Account.ACCOUNT_TYPE_DOMAIN_ADMIN || caller.getType() == Account.ACCOUNT_TYPE_RESOURCE_DOMAIN_ADMIN) {
                if (isRecursive == null) {
                    DomainVO domain = _domainDao.findById(caller.getDomainId());
                    path = domain.getPath();
                }
            }
        } else {
            //regular user can't specify any other domain rather than his own
            if (domainId != null && domainId.longValue() != caller.getDomainId()) {
                throw new PermissionDeniedException("Caller is not authorised to see domain id=" + domainId + " entries");
            }
            accountId = caller.getId();
        }

        if (isRecursive != null && isRecursive && isAdmin) {
            if (isRecursive) {
                DomainVO domain = _domainDao.findById(domainId);
                path = domain.getPath();
                domainId = null;
            }
        }

        Criteria c = new Criteria("id", Boolean.TRUE, cmd.getStartIndex(), cmd.getPageSizeVal());
        c.addCriteria(Criteria.KEYWORD, cmd.getKeyword());
        c.addCriteria(Criteria.ID, cmd.getId());
        c.addCriteria(Criteria.NAME, cmd.getInstanceName());
        c.addCriteria(Criteria.STATE, cmd.getState());
        c.addCriteria(Criteria.DATACENTERID, cmd.getZoneId());
        c.addCriteria(Criteria.GROUPID, cmd.getGroupId());
        c.addCriteria(Criteria.FOR_VIRTUAL_NETWORK, cmd.getForVirtualNetwork());
        c.addCriteria(Criteria.NETWORKID, cmd.getNetworkId());

        if (domainId != null) {
            c.addCriteria(Criteria.DOMAINID, domainId);
        }

        if (path != null) {
            c.addCriteria(Criteria.PATH, path);
        }

        if (HypervisorType.getType(hypervisor) != HypervisorType.None) {
            c.addCriteria(Criteria.HYPERVISOR, hypervisor);
        } else if (hypervisor != null) {
            throw new InvalidParameterValueException("Invalid HypervisorType " + hypervisor);
        }

        // ignore these search requests if it's not an admin
        if (isAdmin) {
            c.addCriteria(Criteria.PODID, cmd.getPodId());
            c.addCriteria(Criteria.HOSTID, cmd.getHostId());
            c.addCriteria(Criteria.STORAGE_ID, cmd.getStorageId());
        }

        if (accountId != null) {
            c.addCriteria(Criteria.ACCOUNTID, new Object[] { accountId });
        }
        c.addCriteria(Criteria.ISADMIN, isAdmin);

        return searchForUserVMs(c);
    }

    @Override
    public List<UserVmVO> searchForUserVMs(Criteria c) {
        Filter searchFilter = new Filter(UserVmVO.class, c.getOrderBy(), c.getAscending(), c.getOffset(), c.getLimit());

        SearchBuilder<UserVmVO> sb = _vmDao.createSearchBuilder();
        Object[] accountIds = (Object[]) c.getCriteria(Criteria.ACCOUNTID);
        Object domainId = c.getCriteria(Criteria.DOMAINID);
        Object id = c.getCriteria(Criteria.ID);
        Object name = c.getCriteria(Criteria.NAME);
        Object state = c.getCriteria(Criteria.STATE);
        Object notState = c.getCriteria(Criteria.NOTSTATE);
        Object zone = c.getCriteria(Criteria.DATACENTERID);
        Object pod = c.getCriteria(Criteria.PODID);
        Object hostId = c.getCriteria(Criteria.HOSTID);
        Object hostName = c.getCriteria(Criteria.HOSTNAME);
        Object keyword = c.getCriteria(Criteria.KEYWORD);
        Object isAdmin = c.getCriteria(Criteria.ISADMIN);
        assert c.getCriteria(Criteria.IPADDRESS) == null : "We don't support search by ip address on VM any more.  If you see this assert, it means we have to find a different way to search by the nic table.";
        Object groupId = c.getCriteria(Criteria.GROUPID);
        Object path = c.getCriteria(Criteria.PATH);
        Object networkId = c.getCriteria(Criteria.NETWORKID);
        Object hypervisor = c.getCriteria(Criteria.HYPERVISOR);
        Object storageId = c.getCriteria(Criteria.STORAGE_ID);

        sb.and("displayName", sb.entity().getDisplayName(), SearchCriteria.Op.LIKE);
        sb.and("id", sb.entity().getId(), SearchCriteria.Op.EQ);
        sb.and("accountIdEQ", sb.entity().getAccountId(), SearchCriteria.Op.EQ);
        sb.and("accountIdIN", sb.entity().getAccountId(), SearchCriteria.Op.IN);
        sb.and("name", sb.entity().getHostName(), SearchCriteria.Op.LIKE);
        sb.and("stateEQ", sb.entity().getState(), SearchCriteria.Op.EQ);
        sb.and("stateNEQ", sb.entity().getState(), SearchCriteria.Op.NEQ);
        sb.and("stateNIN", sb.entity().getState(), SearchCriteria.Op.NIN);
        sb.and("dataCenterId", sb.entity().getDataCenterIdToDeployIn(), SearchCriteria.Op.EQ);
        sb.and("podId", sb.entity().getPodIdToDeployIn(), SearchCriteria.Op.EQ);
        sb.and("hypervisorType", sb.entity().getHypervisorType(), SearchCriteria.Op.EQ);
        sb.and("hostIdEQ", sb.entity().getHostId(), SearchCriteria.Op.EQ);
        sb.and("hostIdIN", sb.entity().getHostId(), SearchCriteria.Op.IN);
        sb.and("domainId", sb.entity().getDomainId(), SearchCriteria.Op.EQ);

        if (path != null) {
            SearchBuilder<DomainVO> domainSearch = _domainDao.createSearchBuilder();
            domainSearch.and("path", domainSearch.entity().getPath(), SearchCriteria.Op.LIKE);
            sb.join("domainSearch", domainSearch, sb.entity().getDomainId(), domainSearch.entity().getId(), JoinBuilder.JoinType.INNER);
        }

        if (groupId != null && (Long) groupId == -1) {
            SearchBuilder<InstanceGroupVMMapVO> vmSearch = _groupVMMapDao.createSearchBuilder();
            vmSearch.and("instanceId", vmSearch.entity().getInstanceId(), SearchCriteria.Op.EQ);
            sb.join("vmSearch", vmSearch, sb.entity().getId(), vmSearch.entity().getInstanceId(), JoinBuilder.JoinType.LEFTOUTER);
        } else if (groupId != null) {
            SearchBuilder<InstanceGroupVMMapVO> groupSearch = _groupVMMapDao.createSearchBuilder();
            groupSearch.and("groupId", groupSearch.entity().getGroupId(), SearchCriteria.Op.EQ);
            sb.join("groupSearch", groupSearch, sb.entity().getId(), groupSearch.entity().getInstanceId(), JoinBuilder.JoinType.INNER);
        }

        if (networkId != null) {
            SearchBuilder<NicVO> nicSearch = _nicDao.createSearchBuilder();
            nicSearch.and("networkId", nicSearch.entity().getNetworkId(), SearchCriteria.Op.EQ);

            SearchBuilder<NetworkVO> networkSearch = _networkDao.createSearchBuilder();
            networkSearch.and("networkId", networkSearch.entity().getId(), SearchCriteria.Op.EQ);
            nicSearch.join("networkSearch", networkSearch, nicSearch.entity().getNetworkId(), networkSearch.entity().getId(), JoinBuilder.JoinType.INNER);

            sb.join("nicSearch", nicSearch, sb.entity().getId(), nicSearch.entity().getInstanceId(), JoinBuilder.JoinType.INNER);
        }

        if (storageId != null) {
            SearchBuilder<VolumeVO> volumeSearch = _volsDao.createSearchBuilder();
            volumeSearch.and("poolId", volumeSearch.entity().getPoolId(), SearchCriteria.Op.EQ);
            sb.join("volumeSearch", volumeSearch, sb.entity().getId(), volumeSearch.entity().getInstanceId(), JoinBuilder.JoinType.INNER);
        }

        // populate the search criteria with the values passed in
        SearchCriteria<UserVmVO> sc = sb.create();
        if (groupId != null && (Long) groupId == -1) {
            sc.setJoinParameters("vmSearch", "instanceId", (Object) null);
        } else if (groupId != null) {
            sc.setJoinParameters("groupSearch", "groupId", groupId);
        }

        if (keyword != null) {
            SearchCriteria<UserVmVO> ssc = _vmDao.createSearchCriteria();
            ssc.addOr("displayName", SearchCriteria.Op.LIKE, "%" + keyword + "%");
            ssc.addOr("hostName", SearchCriteria.Op.LIKE, "%" + keyword + "%");
            ssc.addOr("instanceName", SearchCriteria.Op.LIKE, "%" + keyword + "%");
            ssc.addOr("state", SearchCriteria.Op.EQ, keyword);

            sc.addAnd("displayName", SearchCriteria.Op.SC, ssc);
        }

        if (id != null) {
            sc.setParameters("id", id);
        }

        if (accountIds != null) {
            if (accountIds.length == 1) {
                if (accountIds[0] != null) {
                    sc.setParameters("accountIdEQ", accountIds[0]);
                }
            } else {
                sc.setParameters("accountIdIN", accountIds);
            }
        }

        if (domainId != null) {
            sc.setParameters("domainId", domainId);
        }

        if (path != null) {
            sc.setJoinParameters("domainSearch", "path", path + "%");
        }

        if (networkId != null) {
            sc.setJoinParameters("nicSearch", "networkId", networkId);
        }

        if (name != null) {
            sc.setParameters("name", "%" + name + "%");
        }

        if (state != null) {
            if (notState != null && (Boolean) notState == true) {
                sc.setParameters("stateNEQ", state);
            } else {
                sc.setParameters("stateEQ", state);
            }
        }

        if (hypervisor != null) {
            sc.setParameters("hypervisorType", hypervisor);
        }

        // Don't show Destroyed and Expunging vms to the end user
        if ((isAdmin != null) && ((Boolean) isAdmin != true)) {
            sc.setParameters("stateNIN", "Destroyed", "Expunging");
        }

        if (zone != null) {
            sc.setParameters("dataCenterId", zone);

            if (state == null) {
                sc.setParameters("stateNEQ", "Destroyed");
            }
        }
        if (pod != null) {
            sc.setParameters("podId", pod);

            if (state == null) {
                sc.setParameters("stateNEQ", "Destroyed");
            }
        }

        if (hostId != null) {
            sc.setParameters("hostIdEQ", hostId);
        } else {
            if (hostName != null) {
                List<HostVO> hosts = _hostDao.findHostsLike((String) hostName);
                if (hosts != null & !hosts.isEmpty()) {
                    Long[] hostIds = new Long[hosts.size()];
                    for (int i = 0; i < hosts.size(); i++) {
                        HostVO host = hosts.get(i);
                        hostIds[i] = host.getId();
                    }
                    sc.setParameters("hostIdIN", (Object[]) hostIds);
                } else {
                    return new ArrayList<UserVmVO>();
                }
            }
        }

        if (storageId != null) {
            sc.setJoinParameters("volumeSearch", "poolId", storageId);
        }

        return _vmDao.search(sc, searchFilter);
    }

    @Override
    public HypervisorType getHypervisorTypeOfUserVM(long vmid) {
        UserVmVO userVm = _vmDao.findById(vmid);
        if (userVm == null) {
            throw new InvalidParameterValueException("unable to find a virtual machine with id " + vmid);
        }

        return userVm.getHypervisorType();
    }

    @Override
    public UserVm createVirtualMachine(DeployVMCmd cmd) throws InsufficientCapacityException, ResourceUnavailableException, ConcurrentOperationException, StorageUnavailableException,
    ResourceAllocationException {
        // TODO Auto-generated method stub
        return null;
    }

    @Override
    public UserVm getUserVm(long vmId) {
        return _vmDao.findById(vmId);
    }

    @Override
    @ActionEvent(eventType = EventTypes.EVENT_VM_MIGRATE, eventDescription = "migrating VM", async = true)
    public UserVm migrateVirtualMachine(UserVm vm, Host destinationHost) throws ResourceUnavailableException, ConcurrentOperationException, ManagementServerException, VirtualMachineMigrationException {
        // access check - only root admin can migrate VM
        Account caller = UserContext.current().getCaller();
        if (caller.getType() != Account.ACCOUNT_TYPE_ADMIN) {
            if (s_logger.isDebugEnabled()) {
                s_logger.debug("Caller is not a root admin, permission denied to migrate the VM");
            }
            throw new PermissionDeniedException("No permission to migrate VM, Only Root Admin can migrate a VM!");
        }
        // business logic
        if (vm.getState() != State.Running) {
            if (s_logger.isDebugEnabled()) {
                s_logger.debug("VM is not Running, unable to migrate the vm " + vm);
            }
            throw new InvalidParameterValueException("VM is not Running, unable to migrate the vm " + vm);
        }
        if (!vm.getHypervisorType().equals(HypervisorType.XenServer)) {
            if (s_logger.isDebugEnabled()) {
                s_logger.debug(vm + " is not XenServer, cannot migrate this VM.");
            }
            throw new InvalidParameterValueException("Unsupported Hypervisor Type for VM migration, we support XenServer only");
        }

        ServiceOfferingVO svcOffering = _serviceOfferingDao.findById(vm.getServiceOfferingId());
        if (svcOffering.getUseLocalStorage()) {
            if (s_logger.isDebugEnabled()) {
                s_logger.debug(vm + " is using Local Storage, cannot migrate this VM.");
            }
            throw new InvalidParameterValueException("Unsupported operation, VM uses Local storage, cannot migrate");
        }

        // call to core process
        DataCenterVO dcVO = _dcDao.findById(destinationHost.getDataCenterId());
        HostPodVO pod = _podDao.findById(destinationHost.getPodId());
        long srcHostId = vm.getHostId();
        Cluster cluster = _clusterDao.findById(destinationHost.getClusterId());
        DeployDestination dest = new DeployDestination(dcVO, pod, cluster, destinationHost);

        UserVmVO migratedVm = _itMgr.migrate((UserVmVO) vm, srcHostId, dest);
        return migratedVm;
    }
    

    @Override
    @ActionEvent(eventType = EventTypes.EVENT_VM_MOVE, eventDescription = "move VM to another user", async = false)
    public UserVm moveVMToUser(MoveUserVMCmd cmd) throws ResourceAllocationException, ConcurrentOperationException, ResourceUnavailableException, InsufficientCapacityException {
        // VERIFICATIONS and VALIDATIONS
        
        //VV 1: verify the two users
        Account oldAccount = UserContext.current().getCaller();
        Account newAccount = _accountService.getAccount(cmd.getAccountId());
        if (newAccount == null) {
            throw new InvalidParameterValueException("Unable to find account " + newAccount + " in domain " + oldAccount.getDomainId());
        }

        //VV 2: check if account/domain is with in resource limits to create a new vm
        if (_accountMgr.resourceLimitExceeded(newAccount, ResourceType.user_vm)) {
            ResourceAllocationException rae = new ResourceAllocationException("Maximum number of virtual machines for account: " + newAccount.getAccountName() + " has been exceeded.");
            rae.setResourceType("vm");
            throw rae;
        }

        //get the VM
        UserVmVO vm = _vmDao.findById(cmd.getVmId());

        // VV 3: check if vm is running
        if (vm.getState() == State.Running) {
            if (s_logger.isDebugEnabled()) {
                s_logger.debug("VM is Running, unable to move the vm " + vm);
            }
            throw new InvalidParameterValueException("VM is Running, unable to move the vm " + vm);
        }
        
        // VV 4: Check if new owner can use the vm template
        VirtualMachineTemplate template = _templateDao.findById(vm.getTemplateId());
        if (!template.isPublicTemplate()) {
            Account templateOwner = _accountMgr.getAccount(template.getAccountId());
            _accountMgr.checkAccess(newAccount, templateOwner);
        }

        // VV 5: check that vm owner can create vm in the domain
        DomainVO domain = _domainDao.findById(oldAccount.getDomainId());
        _accountMgr.checkAccess(newAccount, domain);
       
        DataCenterVO zone = _dcDao.findById(vm.getDataCenterIdToDeployIn());
        VMInstanceVO vmoi = _itMgr.findById(vm.getType(), vm.getId());
        VirtualMachineProfileImpl<VMInstanceVO> vmOldProfile = new VirtualMachineProfileImpl<VMInstanceVO>(vmoi);
        
       
        // OWNERSHIP STEP 1: update the vm owner
        vm.setAccountId(newAccount.getAccountId());
        vm.setAccountId(newAccount.getId());
        _vmDao.persist(vm);
        
        // OS 2: update volume
        List<VolumeVO> volumes = _volsDao.findByInstance(cmd.getVmId());
        for (VolumeVO volume : volumes) {
            volume.setAccountId(cmd.getAccountId());
            _volsDao.persist(volume);
        }
        
        // OS 3: update the network
        if (zone.getNetworkType() == NetworkType.Advanced) { 
            //cleanup the network for the oldOwner
            _networkMgr.cleanupNics(vmOldProfile);
            _networkMgr.expungeNics(vmOldProfile);

            // add the new nics
            List<NetworkVO> networkList = new ArrayList<NetworkVO>();
            NetworkVO defaultNetwork = null; 
            
            List<NetworkVO> oldNetworks = new ArrayList<NetworkVO>();
            List<NetworkVO> zoneNetworks = _networkDao.listByZone(zone.getId());

            for (NetworkVO network : zoneNetworks) { // get the default networks for the account
                NetworkOfferingVO no = _networkOfferingDao.findById(network.getNetworkOfferingId());
                if (!no.isSystemOnly()) {
                    if (network.getIsShared() || !_networkDao.listBy(oldAccount.getId(), network.getId()).isEmpty()) {
                        if (network.isDefault()) {
                            oldNetworks.add(network);
                        }
                    }
                }
            }
            for (NetworkVO oldNet: oldNetworks){
                long networkOffering =  oldNet.getNetworkOfferingId();   
                List<NetworkVO> virtualNetworks = _networkMgr.listNetworksForAccount(newAccount.getId(), zone.getId(), GuestIpType.Virtual, true);
                if (virtualNetworks.isEmpty()) {
                    Network newNetwork = _networkMgr.createNetwork(networkOffering, newAccount.getAccountName() + "-network", newAccount.getAccountName() + "-network", false, null,
                            vm.getDataCenterIdToDeployIn(), null, null, null, null, newAccount, false, null, null);
                    defaultNetwork = _networkDao.findById(newNetwork.getId());
                } else if (virtualNetworks.size() > 1) {
                    throw new InvalidParameterValueException("More than 1 default Virtaul networks are found for account " + newAccount + "; please specify networkIds");
                } else {
                    defaultNetwork = virtualNetworks.get(0);
                }
    
                networkList.add(defaultNetwork);
                List<Pair<NetworkVO, NicProfile>> networks = new ArrayList<Pair<NetworkVO, NicProfile>>();
                short defaultNetworkNumber = 0;
                for (NetworkVO network : networkList) {
    
                    if (network.isDefault()) {
                        defaultNetworkNumber++;
                    }
    
                    networks.add(new Pair<NetworkVO, NicProfile>(network, null));
                }
                
                VMInstanceVO vmi = _itMgr.findById(vm.getType(), vm.getId());
                VirtualMachineProfileImpl<VMInstanceVO> vmProfile = new VirtualMachineProfileImpl<VMInstanceVO>(vmi);
                _networkMgr.allocate(vmProfile, networks);
            }
            
        }
                
        return vm;
    }



}<|MERGE_RESOLUTION|>--- conflicted
+++ resolved
@@ -567,13 +567,8 @@
         if (volume.getState().equals(Volume.State.Allocated)) {
             /* Need to create the volume */
             VMTemplateVO rootDiskTmplt = _templateDao.findById(vm.getTemplateId());
-<<<<<<< HEAD
             DataCenterVO dcVO = _dcDao.findById(vm.getDataCenterIdToDeployIn());
             HostPodVO pod = _podDao.findById(vm.getPodIdToDeployIn());
-=======
-            DataCenterVO dcVO = _dcDao.findById(vm.getDataCenterId());
-            HostPodVO pod = _podDao.findById(rootVolumeOfVm.getPodId());
->>>>>>> c8942532
             StoragePoolVO rootDiskPool = _storagePoolDao.findById(rootVolumeOfVm.getPoolId());
             ServiceOfferingVO svo = _serviceOfferingDao.findById(vm.getServiceOfferingId());
             DiskOfferingVO diskVO = _diskOfferingDao.findById(volume.getDiskOfferingId());
@@ -2675,22 +2670,14 @@
         }
         
         if (vm.getIsoId() != null) {
-<<<<<<< HEAD
-            template = _templateDao.findById(vm.getIsoId());
-        }
-        if (template != null && template.getFormat() == ImageFormat.ISO && vm.getIsoId() != null) {
             String isoPath = null;
+            
+            VirtualMachineTemplate template = _templateDao.findById(vm.getIsoId());
+            if (template == null || template.getFormat() != ImageFormat.ISO) {
+                throw new CloudRuntimeException("Can not find ISO in vm_template table for id " + vm.getIsoId());
+            }
             Pair<String, String> isoPathPair = _storageMgr.getAbsoluteIsoPath(template.getId(), vm.getDataCenterIdToDeployIn());
-=======
-        	String isoPath = null;
-        	
-        	VirtualMachineTemplate template = _templateDao.findById(vm.getIsoId());
-        	if (template == null || template.getFormat() != ImageFormat.ISO) {
-        		throw new CloudRuntimeException("Can not find ISO in vm_template table for id " + vm.getIsoId());
-        	}
-        	
-            Pair<String, String> isoPathPair = _storageMgr.getAbsoluteIsoPath(template.getId(), vm.getDataCenterId());
->>>>>>> c8942532
+
             if (isoPathPair == null) {
                 s_logger.warn("Couldn't get absolute iso path");
                 return false;
