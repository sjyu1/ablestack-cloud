--- conflicted
+++ resolved
@@ -92,9 +92,6 @@
      */    
     List<DomainRouterVO> listByStateAndNetworkType(State state, GuestIpType ipType);
     
-<<<<<<< HEAD
     List<DomainRouterVO> findByNetworkOutsideThePod(long networkId, long podId, State state);
-=======
     List<DomainRouterVO> listByNetworkAndState(long networkId, State state);
->>>>>>> fd1dbe96
 }