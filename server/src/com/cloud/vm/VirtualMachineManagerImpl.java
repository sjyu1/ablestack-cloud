--- conflicted
+++ resolved
@@ -488,7 +488,7 @@
 
     @DB
     protected <T extends VMInstanceVO> Ternary<T, ReservationContext, ItWorkVO> changeToStartState(VirtualMachineGuru<T> vmGuru, T vm, User caller, Account account)
-    throws ConcurrentOperationException {
+            throws ConcurrentOperationException {
         long vmId = vm.getId();
 
         ItWorkVO work = new ItWorkVO(UUID.randomUUID().toString(), _nodeId, State.Starting, vm.getType(), vm.getId());
@@ -554,19 +554,10 @@
         throw new ConcurrentOperationException("Unable to change the state of " + vm);
     }
 
-<<<<<<< HEAD
-    @DB
-    protected <T extends VMInstanceVO> boolean changeState(T vm, Event event, Long hostId, ItWorkVO work, Step step) throws NoTransitionException {
-        Transaction txn = Transaction.currentTxn();
-        txn.start();
-        if (!stateTransitTo(vm, event, hostId)) {
-            return false;
-        }
-=======
+
     protected <T extends VMInstanceVO> boolean changeState(T vm, Event event, Long hostId, ItWorkVO work, Step step) throws NoTransitionException {
         // FIXME: We should do this better.
         Step previousStep = work.getStep();
->>>>>>> b93c7bc6
         _workDao.updateStep(work, step);
         boolean result = false;
         try {
@@ -651,8 +642,6 @@
                         }
                         continue;
                     }
-<<<<<<< HEAD
-=======
 
                     StoragePoolVO pool = _storagePoolDao.findById(vol.getPoolId());
                     if (!pool.isInMaintenance()) {
@@ -682,37 +671,7 @@
                         }
                     }
                 }
->>>>>>> b93c7bc6
-
-                    StoragePoolVO pool = _storagePoolDao.findById(vol.getPoolId());
-                    if (!pool.isInMaintenance()) {
-                        if (s_logger.isDebugEnabled()) {
-                            s_logger.debug("Root volume is ready, need to place VM in volume's cluster");
-                        }
-                        long rootVolDcId = pool.getDataCenterId();
-                        Long rootVolPodId = pool.getPodId();
-                        Long rootVolClusterId = pool.getClusterId();
-                        if(planToDeploy != null && planToDeploy.getDataCenterId() != 0){
-                            Long clusterIdSpecified = planToDeploy.getClusterId();
-                            if(clusterIdSpecified != null && rootVolClusterId != null){
-                                if(rootVolClusterId.longValue() != clusterIdSpecified.longValue()){
-                                    //cannot satisfy the plan passed in to the planner
-                                    if (s_logger.isDebugEnabled()) {
-                                        s_logger.debug("Cannot satisfy the deployment plan passed in since the ready Root volume is in different cluster. volume's cluster: "+rootVolClusterId + ", cluster specified: "+clusterIdSpecified);
-                                    }
-                                    throw new ResourceUnavailableException("Root volume is ready in different cluster, Deployment plan provided cannot be satisfied, unable to create a deployment for " + vm, Cluster.class, clusterIdSpecified);
-                                }
-                            }
-                            plan = new DataCenterDeployment(planToDeploy.getDataCenterId(), planToDeploy.getPodId(), planToDeploy.getClusterId(), planToDeploy.getHostId(), vol.getPoolId());
-                        }else{
-                            plan = new DataCenterDeployment(rootVolDcId, rootVolPodId, rootVolClusterId, null, vol.getPoolId());
-                            if (s_logger.isDebugEnabled()) {
-                                s_logger.debug(vol + " is READY, changing deployment plan to use this pool's dcId: " + rootVolDcId + " , podId: " + rootVolPodId + " , and clusterId: " + rootVolClusterId);
-                            }
-                        }
-                    }
-                }
-                
+
                 VirtualMachineProfileImpl<T> vmProfile = new VirtualMachineProfileImpl<T>(vm, template, offering, account, params);
                 DeployDestination dest = null;
                 for (DeploymentPlanner planner : _planners) {
@@ -970,16 +929,6 @@
             return true;
         }
 
-        Long hostId = vm.getHostId();
-        if (hostId == null) {
-            try {
-                stateTransitTo(vm, Event.AgentReportStopped, null, null);
-            } catch (NoTransitionException e) {
-                s_logger.warn(e.getMessage());
-            }
-            return true;
-        }
-
         VirtualMachineGuru<T> vmGuru = getVmGuru(vm);
         VirtualMachineProfile<T> profile = new VirtualMachineProfileImpl<T>(vm);
 
@@ -1631,12 +1580,6 @@
         	}
         }
 
-<<<<<<< HEAD
-        // if (serverState == State.Migrating) {
-        // s_logger.debug("Skipping vm in migrating state: " + vm);
-        // return null;
-        // }
-=======
         // during VM migration time, don't sync state will agent status update
         if (serverState == State.Migrating) {
         	s_logger.debug("Skipping vm in migrating state: " + vm);
@@ -1659,7 +1602,6 @@
                 }
             }
         }
->>>>>>> b93c7bc6
 
         if (agentState == serverState) {
             if (s_logger.isDebugEnabled()) {
@@ -1717,15 +1659,9 @@
         } else if (agentState == State.Running) {
             if (serverState == State.Starting) {
                 if (fullSync) {
-<<<<<<< HEAD
-                	try {
-                		ensureVmRunningContext(hostId, vm, Event.AgentReportRunning);
-                	} catch (OperationTimedoutException e) {
-=======
                     try {
                         ensureVmRunningContext(hostId, vm, Event.AgentReportRunning);
                     } catch (OperationTimedoutException e) {
->>>>>>> b93c7bc6
                         s_logger.error("Exception during update for running vm: " + vm, e);
                         return null;
                     } catch (ResourceUnavailableException e) {
@@ -1762,7 +1698,6 @@
         s_logger.debug("VM's " + vm + " state is starting on full sync so updating it to Running");
         vm = vmGuru.findById(vm.getId());		// this should ensure vm has the most up to date info
 
-<<<<<<< HEAD
         VirtualMachineProfile<VMInstanceVO> profile = new VirtualMachineProfileImpl<VMInstanceVO>(vm);
         List<NicVO> nics = _nicsDao.listByVmId(profile.getId());
         for (NicVO nic : nics) {
@@ -1783,43 +1718,13 @@
                 stateTransitTo(vm, cause, vm.getHostId());
             } else {
                 s_logger.error("Unable to finish finialization for running vm: " + vm);
-=======
-    private void ensureVmRunningContext(long hostId, VMInstanceVO vm, Event cause) throws OperationTimedoutException, ResourceUnavailableException, NoTransitionException {
-        VirtualMachineGuru<VMInstanceVO> vmGuru = getVmGuru(vm);
-
-        s_logger.debug("VM state is starting on full sync so updating it to running");
-        vm = findById(vm.getType(), vm.getId());
-        try {
-            stateTransitTo(vm, cause, hostId);
-        } catch (NoTransitionException e1) {
-            s_logger.warn(e1.getMessage());
-        }
-
-        s_logger.debug("VM's " + vm + " state is starting on full sync so updating it to Running");
-        vm = vmGuru.findById(vm.getId());		// this should ensure vm has the most up to date info
-
-        VirtualMachineProfile<VMInstanceVO> profile = new VirtualMachineProfileImpl<VMInstanceVO>(vm);
-        List<NicVO> nics = _nicsDao.listByVmId(profile.getId());
-        for (NicVO nic : nics) {
-            Network network = _networkMgr.getNetwork(nic.getNetworkId());
-            NicProfile nicProfile = new NicProfile(nic, network, nic.getBroadcastUri(), nic.getIsolationUri(), null);
-            profile.addNic(nicProfile);
-        }
-
-        Commands cmds = new Commands(OnError.Stop);
-        s_logger.debug("Finalizing commands that need to be send to complete Start process for the vm " + vm);
-
-        if (vmGuru.finalizeCommandsOnStart(cmds, profile)) {
-            if (cmds.size() != 0) {
-                _agentMgr.send(vm.getHostId(), cmds);
->>>>>>> b93c7bc6
             }
         } else {
             s_logger.error("Unable to finalize commands on start for vm: " + vm);
         }
     }
 
-<<<<<<< HEAD
+
     public Commands fullSync(final long hostId, StartupRoutingCommand startup) {
 
         Commands commands = new Commands(OnError.Continue);
@@ -1864,7 +1769,6 @@
             s_logger.debug("Found " + vms.size() + " VMs for host " + hostId);
             for (VMInstanceVO vm : vms) {
                 AgentVmInfo info = infos.remove(vm.getId());
-
                 VMInstanceVO castedVm = null;
                 if (info == null) {
                     info = new AgentVmInfo(vm.getInstanceName(), getVmGuru(vm), vm, State.Stopped);
@@ -1873,71 +1777,6 @@
                     castedVm = info.vm;
                 }
 
-=======
-            if (vmGuru.finalizeStart(profile, vm.getHostId(), cmds, null)) {
-                stateTransitTo(vm, cause, vm.getHostId());
-            } else {
-                s_logger.error("Unable to finish finialization for running vm: " + vm);
-            }
-        } else {
-            s_logger.error("Unable to finalize commands on start for vm: " + vm);
-        }
-    }
-
-    public Commands fullSync(final long hostId, StartupRoutingCommand startup) {
-
-        Commands commands = new Commands(OnError.Continue);
-        Map<Long, AgentVmInfo> infos = convertToInfos(startup.getVmStates());
-        if( startup.isPoolSync()) {
-            long hId = 0;
-            Host host = _hostDao.findById(hostId);
-            long clusterId= host.getClusterId();
-            final List<? extends VMInstanceVO> vms = _vmDao.listByClusterId(clusterId);
-            s_logger.debug("Found " + vms.size() + " VMs for cluster " + clusterId);
-            for (VMInstanceVO vm : vms) {
-                AgentVmInfo info = infos.remove(vm.getId());
-                VMInstanceVO castedVm = null;
-                if (info == null) {
-                    info = new AgentVmInfo(vm.getInstanceName(), getVmGuru(vm), vm, State.Stopped);
-                    hId = 0;
-                    castedVm = info.guru.findById(vm.getId());
-                } else {
-                    castedVm = info.vm;
-                    String host_guid = info.getHost();
-                    host = _hostDao.findByGuid(host_guid);
-                    if ( host == null ) {
-                        infos.put(vm.getId(), info);
-                        continue;
-                    }
-                    hId = host.getId();
-                    HypervisorGuru hvGuru = _hvGuruMgr.getGuru(castedVm.getHypervisorType());
-
-                    Command command = compareState(hId, castedVm, info, true, hvGuru.trackVmHostChange());
-                    if (command != null) {
-                        commands.addCommand(command);
-                    }
-                }
-            }
-            for (final AgentVmInfo left : infos.values()) {
-                s_logger.warn("Stopping a VM that we have no record of: " + left.name);
-                commands.addCommand(cleanup(left.name));
-            }
-
-        } else {           
-            final List<? extends VMInstanceVO> vms = _vmDao.listByHostId(hostId);
-            s_logger.debug("Found " + vms.size() + " VMs for host " + hostId);
-            for (VMInstanceVO vm : vms) {
-                AgentVmInfo info = infos.remove(vm.getId());
-
-                VMInstanceVO castedVm = null;
-                if (info == null) {
-                    info = new AgentVmInfo(vm.getInstanceName(), getVmGuru(vm), vm, State.Stopped);
-                    castedVm = info.guru.findById(vm.getId());
-                } else {
-                    castedVm = info.vm;
-                }
-
->>>>>>> b93c7bc6
                 HypervisorGuru hvGuru = _hvGuruMgr.getGuru(castedVm.getHypervisorType());
 
                 Command command = compareState(hostId, castedVm, info, true, hvGuru.trackVmHostChange());
@@ -2139,9 +1978,4 @@
             return host;
         }
     }
-<<<<<<< HEAD
-    
-=======
-
->>>>>>> b93c7bc6
 }