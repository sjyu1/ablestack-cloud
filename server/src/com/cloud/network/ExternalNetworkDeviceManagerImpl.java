--- conflicted
+++ resolved
@@ -109,24 +109,19 @@
 
     ScheduledExecutorService _executor;
     int _externalNetworkStatsInterval;
-<<<<<<< HEAD
 
     // obsolete
     // private final static IdentityService _identityService = (IdentityService)ComponentLocator.getLocator(ManagementServer.Name).getManager(IdentityService.class); 
     
-=======
-    private final static IdentityService _identityService = (IdentityService)ComponentLocator.getLocator(ManagementServer.Name).getManager(IdentityService.class);
-
->>>>>>> 0a258842
     private static final org.apache.log4j.Logger s_logger = Logger.getLogger(ExternalNetworkDeviceManagerImpl.class);
     protected String _name;
-
+    
     @Override
     public boolean configure(String name, Map<String, Object> params) throws ConfigurationException {
         _name = name;
         return true;
     }
-
+    
     @Override
     public boolean start() {
         return true;
@@ -141,14 +136,14 @@
     public String getName() {
         return _name;
     }
-
+    
     @Override
     public Host addNetworkDevice(AddNetworkDeviceCmd cmd) {
         Map paramList = cmd.getParamList();
         if (paramList == null) {
             throw new CloudRuntimeException("Parameter list is null");
         }
-
+    
         Collection paramsCollection = paramList.values();
         HashMap params = (HashMap) (paramsCollection.toArray())[0];
         if (cmd.getDeviceType().equalsIgnoreCase(NetworkDevice.ExternalDhcp.getName())) {
@@ -222,7 +217,7 @@
         } else {
             throw new CloudRuntimeException("Unsupported network device type:" + host.getType());
         }
-
+        
         response.setId(device.getUuid());
         return response;
     }
@@ -240,18 +235,18 @@
 //            List<HostVO> devs = _hostDao.listBy(type, zoneId);
 //            res.addAll(devs);
  //       }
-
+        
  //       return res;
         return null;
     }
-
+    
     @Override
     public List<Host> listNetworkDevice(ListNetworkDeviceCmd cmd) {
         Map paramList = cmd.getParamList();
         if (paramList == null) {
             throw new CloudRuntimeException("Parameter list is null");
         }
-
+        
         List<Host> res;
         Collection paramsCollection = paramList.values();
         HashMap params = (HashMap) (paramsCollection.toArray())[0];
@@ -266,7 +261,7 @@
         } else if (cmd.getDeviceType() == null){
             Long zoneId = Long.parseLong((String) params.get(ApiConstants.ZONE_ID));
             Long podId = Long.parseLong((String)params.get(ApiConstants.POD_ID));
-            Long physicalNetworkId = (params.get(ApiConstants.PHYSICAL_NETWORK_ID)==null)?Long.parseLong((String)params.get(ApiConstants.PHYSICAL_NETWORK_ID)):null;
+            Long physicalNetworkId = (params.get(ApiConstants.PHYSICAL_NETWORK_ID)==null)?Long.parseLong((String)params.get(ApiConstants.PHYSICAL_NETWORK_ID)):null;            
             List<Host> res1 = listNetworkDevice(zoneId, physicalNetworkId, podId, Host.Type.PxeServer);
             List<Host> res2 = listNetworkDevice(zoneId, physicalNetworkId, podId, Host.Type.ExternalDhcp);
             List<Host> res3 = listNetworkDevice(zoneId, physicalNetworkId, podId, Host.Type.ExternalLoadBalancer);
@@ -280,7 +275,7 @@
         } else {
             throw new CloudRuntimeException("Unknown network device type:" + cmd.getDeviceType());
         }
-
+        
         return res;
     }
 
