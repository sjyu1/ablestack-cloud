--- conflicted
+++ resolved
@@ -25,13 +25,7 @@
 import javax.inject.Inject;
 import javax.persistence.TableGenerator;
 
-<<<<<<< HEAD
-import org.springframework.stereotype.Component;
-
-import com.cloud.acl.ControlledEntity.ACLType;
-=======
 import org.apache.cloudstack.acl.ControlledEntity.ACLType;
->>>>>>> 0a258842
 import com.cloud.network.Network;
 import com.cloud.network.Network.GuestType;
 import com.cloud.network.Network.Provider;
@@ -67,30 +61,6 @@
 @Local(value = NetworkDao.class)
 @DB(txn = false)
 public class NetworkDaoImpl extends GenericDaoBase<NetworkVO, Long> implements NetworkDao {
-<<<<<<< HEAD
-    SearchBuilder<NetworkVO> AllFieldsSearch;
-    SearchBuilder<NetworkVO> AccountSearch;
-    SearchBuilder<NetworkVO> RelatedConfigSearch;
-    SearchBuilder<NetworkVO> AccountNetworkSearch;
-    SearchBuilder<NetworkVO> ZoneBroadcastUriSearch;
-    SearchBuilder<NetworkVO> ZoneSecurityGroupSearch;
-    GenericSearchBuilder<NetworkVO, Integer> CountBy;
-    SearchBuilder<NetworkVO> PhysicalNetworkSearch;
-    SearchBuilder<NetworkVO> SecurityGroupSearch;
-    GenericSearchBuilder<NetworkVO, Long> NetworksRegularUserCanCreateSearch;
-    GenericSearchBuilder<NetworkVO, Integer> NetworksCount;
-    SearchBuilder<NetworkVO> SourceNATSearch;
-    GenericSearchBuilder<NetworkVO, Long>  CountByZoneAndURI;
-    GenericSearchBuilder<NetworkVO, Long> VpcNetworksCount;
-    
-    
-    @Inject ResourceTagsDaoImpl _tagsDao;
-    @Inject NetworkAccountDaoImpl _accountsDao;
-    @Inject NetworkDomainDaoImpl _domainsDao;
-    @Inject NetworkOpDaoImpl _opDao;
-    @Inject NetworkServiceMapDaoImpl _ntwkSvcMap;
-    @Inject NetworkOfferingDaoImpl _ntwkOffDao;
-=======
     final SearchBuilder<NetworkVO> AllFieldsSearch;
     final SearchBuilder<NetworkVO> AccountSearch;
     final SearchBuilder<NetworkVO> RelatedConfigSearch;
@@ -113,10 +83,9 @@
     NetworkOpDaoImpl _opDao = ComponentLocator.inject(NetworkOpDaoImpl.class);
     NetworkServiceMapDaoImpl _ntwkSvcMap = ComponentLocator.inject(NetworkServiceMapDaoImpl.class);
     NetworkOfferingDaoImpl _ntwkOffDao = ComponentLocator.inject(NetworkOfferingDaoImpl.class);
->>>>>>> 0a258842
-
-
-    TableGenerator _tgMacAddress;
+
+
+    final TableGenerator _tgMacAddress;
     Random _rand = new Random(System.currentTimeMillis());
     long _prefix = 0x2;
 
