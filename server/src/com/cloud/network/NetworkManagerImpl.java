--- conflicted
+++ resolved
@@ -2014,25 +2014,6 @@
                 if (_networksDao.countByZoneAndUri(zoneId, uri) > 0) {
                     throw new InvalidParameterValueException("Network with vlan " + vlanId + " already exists in zone " + zoneId);
                 } else {
-<<<<<<< HEAD
-                    DataCenterVnetVO dcVnet = _datacenterVnetDao.findVnet(zoneId, vlanId.toString()).get(0);
-                    // Fail network creation if specified vlan is dedicated to a different account
-                    if (dcVnet.getAccountGuestVlanMapId() != null) {
-                        Long accountGuestVlanMapId = dcVnet.getAccountGuestVlanMapId();
-                        AccountGuestVlanMapVO map = _accountGuestVlanMapDao.findById(accountGuestVlanMapId);
-                        if (map.getAccountId() != owner.getAccountId()) {
-                            throw new InvalidParameterValueException("Vlan " + vlanId + " is dedicated to a different account");
-                        }
-                    // Fail network creation if owner has a dedicated range of vlans but the specified vlan belongs to the system pool
-                    } else {
-                        List<AccountGuestVlanMapVO> maps = _accountGuestVlanMapDao.listAccountGuestVlanMapsByAccount(owner.getAccountId());
-                        if (maps != null && !maps.isEmpty()) {
-                            int vnetsAllocatedToAccount = _datacenterVnetDao.countVnetsAllocatedToAccount(zoneId, owner.getAccountId());
-                            int vnetsDedicatedToAccount = _datacenterVnetDao.countVnetsDedicatedToAccount(zoneId, owner.getAccountId());
-                            if (vnetsAllocatedToAccount < vnetsDedicatedToAccount) {
-                                throw new InvalidParameterValueException("Specified vlan " + vlanId + " doesn't belong" +
-                                        " to the vlan range dedicated to the owner "+ owner.getAccountName());
-=======
                     List<DataCenterVnetVO> dcVnets = _datacenterVnetDao.findVnet(zoneId, vlanId.toString());
                     //for the network that is created as part of private gateway,
                     //the vnet is not coming from the data center vnet table, so the list can be empty
@@ -2055,7 +2036,6 @@
                                     throw new InvalidParameterValueException("Specified vlan " + vlanId + " doesn't belong" +
                                             " to the vlan range dedicated to the owner "+ owner.getAccountName());
                                 }
->>>>>>> 738d35a6
                             }
                         }
                     }
