--- conflicted
+++ resolved
@@ -674,44 +674,8 @@
 
             txn.start();
 
-<<<<<<< HEAD
-            // If account has dedicated Public IP ranges, allocate IP from the dedicated range
-            List<AccountVlanMapVO> maps = _accountVlanMapDao.listAccountVlanMapsByAccount(ipOwner.getId());
-            for (AccountVlanMapVO map : maps) {
-                dedicatedVlanDbIds.add(map.getVlanDbId());
-            }
-            if (dedicatedVlanDbIds != null && !dedicatedVlanDbIds.isEmpty()) {
-                allocateFromDedicatedRange = true;
-            }
-
-            try {
-                if (allocateFromDedicatedRange) {
-                    ip = fetchNewPublicIp(zone.getId(), null, dedicatedVlanDbIds, ipOwner, vlanType, null,
-                            false, assign, null, isSystem, null);
-                }
-            } catch(InsufficientAddressCapacityException e) {
-                s_logger.warn("All IPs dedicated to account " + ipOwner.getId() + " has been acquired." +
-                        " Now acquiring from the system pool");
-                txn.close();
-                allocateFromDedicatedRange = false;
-            }
-
-            if (!allocateFromDedicatedRange) {
-                // Check that the maximum number of public IPs for the given
-                // accountId will not be exceeded
-                _resourceLimitMgr.checkResourceLimit(accountToLock, ResourceType.public_ip);
-
-                List<VlanVO> nonDedicatedVlans = _vlanDao.listZoneWideNonDedicatedVlans(zone.getId());
-                for (VlanVO nonDedicatedVlan : nonDedicatedVlans) {
-                    nonDedicatedVlanDbIds.add(nonDedicatedVlan.getId());
-                }
-                ip = fetchNewPublicIp(zone.getId(), null, nonDedicatedVlanDbIds, ipOwner, vlanType, null, false, assign, null,
-                       isSystem, null);
-            }
-=======
             ip = fetchNewPublicIp(zone.getId(), null, null, ipOwner, vlanType, null, false, assign, null,
                     isSystem, null);
->>>>>>> caf0dd22
 
             if (ip == null) {
                 InsufficientAddressCapacityException ex = new InsufficientAddressCapacityException
