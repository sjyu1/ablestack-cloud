--- conflicted
+++ resolved
@@ -5,7 +5,7 @@
 // to you under the Apache License, Version 2.0 (the
 // "License"); you may not use this file except in compliance
 // with the License.  You may obtain a copy of the License at
-//
+// 
 //   http://www.apache.org/licenses/LICENSE-2.0
 //
 // Unless required by applicable law or agreed to in writing,
@@ -723,15 +723,10 @@
             }
         }
 
-<<<<<<< HEAD
-        LoadBalancer result = _elbMgr.handleCreateLoadBalancerRule(lb, lbOwner, lb.getNetworkId());
-        boolean performedIpAssoc = false;
-=======
         // FIXME: breaking the dependency on ELB manager. This breaks functionality of ELB using virtual router
         // Bug CS-15411 opened to document this
         //LoadBalancer result = _elbMgr.handleCreateLoadBalancerRule(lb, lbOwner, lb.getNetworkId());
         LoadBalancer result = null;
->>>>>>> 57927c9f
         if (result == null) {
             IpAddress ip = null;
             Network guestNetwork = _networkMgr.getNetwork(lb.getNetworkId());
@@ -741,6 +736,7 @@
                 lb.setSourceIpAddressId(ip.getId());
             }
              
+            boolean performedIpAssoc = false;
             try {
                 if (ipAddressVO != null) {
                     if (ipAddressVO.getAssociatedWithNetworkId() == null) {
@@ -750,9 +746,10 @@
                         
                         s_logger.debug("The ip is not associated with the network id="+ lb.getNetworkId() + " so assigning");
                         ipAddressVO = _networkMgr.associateIPToGuestNetwork(ipAddrId, lb.getNetworkId());
-                        boolean perfomedIpAssoc = true;
+                        performedIpAssoc = true;
+                    } else {
+                        _networkMgr.checkIpForService(ipAddressVO, Service.Lb);
                     }
-                    _networkMgr.checkIpForService(ipAddressVO, Service.Lb);
                 }   
                
                 if (lb.getSourceIpAddressId() == null) {
