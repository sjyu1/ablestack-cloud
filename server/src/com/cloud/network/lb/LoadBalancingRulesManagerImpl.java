// Licensed to the Apache Software Foundation (ASF) under one
// or more contributor license agreements.  See the NOTICE file
// distributed with this work for additional information
// regarding copyright ownership.  The ASF licenses this file
// to you under the Apache License, Version 2.0 (the
// "License"); you may not use this file except in compliance
// with the License.  You may obtain a copy of the License at
//
//   http://www.apache.org/licenses/LICENSE-2.0
//
// Unless required by applicable law or agreed to in writing,
// software distributed under the License is distributed on an
// "AS IS" BASIS, WITHOUT WARRANTIES OR CONDITIONS OF ANY
// KIND, either express or implied.  See the License for the
// specific language governing permissions and limitations
// under the License.
package com.cloud.network.lb;

import java.security.InvalidParameterException;
import java.util.ArrayList;
import java.util.Arrays;
import java.util.Collection;
import java.util.HashMap;
import java.util.HashSet;
import java.util.Iterator;
import java.util.List;
import java.util.Map;
import java.util.Set;

import javax.ejb.Local;
import javax.inject.Inject;

import org.apache.cloudstack.api.ApiConstants;
import org.apache.cloudstack.api.command.user.loadbalancer.CreateLBHealthCheckPolicyCmd;
import org.apache.cloudstack.api.command.user.loadbalancer.CreateLBStickinessPolicyCmd;
import org.apache.cloudstack.api.command.user.loadbalancer.ListLBHealthCheckPoliciesCmd;
import org.apache.cloudstack.api.command.user.loadbalancer.ListLBStickinessPoliciesCmd;
import org.apache.cloudstack.api.command.user.loadbalancer.ListLoadBalancerRuleInstancesCmd;
import org.apache.cloudstack.api.command.user.loadbalancer.ListLoadBalancerRulesCmd;
import org.apache.cloudstack.api.command.user.loadbalancer.UpdateLoadBalancerRuleCmd;
import org.apache.cloudstack.api.response.ServiceResponse;
import org.apache.cloudstack.config.ApiServiceConfiguration;
import org.apache.cloudstack.context.CallContext;
import org.apache.cloudstack.engine.orchestration.service.NetworkOrchestrationService;
import org.apache.cloudstack.framework.config.dao.ConfigurationDao;
import org.apache.cloudstack.lb.ApplicationLoadBalancerRuleVO;
import org.apache.cloudstack.lb.dao.ApplicationLoadBalancerRuleDao;
import org.apache.log4j.Logger;

import com.cloud.agent.api.to.LoadBalancerTO;
import com.cloud.configuration.ConfigurationManager;
import com.cloud.dc.DataCenter;
import com.cloud.dc.DataCenter.NetworkType;
import com.cloud.dc.dao.DataCenterDao;
import com.cloud.dc.dao.VlanDao;
import com.cloud.domain.dao.DomainDao;
import com.cloud.event.ActionEvent;
import com.cloud.event.EventTypes;
import com.cloud.event.UsageEventUtils;
import com.cloud.event.dao.EventDao;
import com.cloud.event.dao.UsageEventDao;
import com.cloud.exception.InsufficientAddressCapacityException;
import com.cloud.exception.InvalidParameterValueException;
import com.cloud.exception.NetworkRuleConflictException;
import com.cloud.exception.PermissionDeniedException;
import com.cloud.exception.ResourceUnavailableException;
import com.cloud.network.ExternalDeviceUsageManager;
import com.cloud.network.IpAddress;
import com.cloud.network.IpAddressManager;
import com.cloud.network.LBHealthCheckPolicyVO;
import com.cloud.network.Network;
import com.cloud.network.Network.Capability;
import com.cloud.network.Network.Provider;
import com.cloud.network.Network.Service;
import com.cloud.network.NetworkModel;
import com.cloud.network.addr.PublicIp;
import com.cloud.network.as.AutoScalePolicy;
import com.cloud.network.as.AutoScalePolicyConditionMapVO;
import com.cloud.network.as.AutoScaleVmGroup;
import com.cloud.network.as.AutoScaleVmGroupPolicyMapVO;
import com.cloud.network.as.AutoScaleVmGroupVO;
import com.cloud.network.as.AutoScaleVmProfile;
import com.cloud.network.as.Condition;
import com.cloud.network.as.Counter;
import com.cloud.network.as.dao.AutoScalePolicyConditionMapDao;
import com.cloud.network.as.dao.AutoScalePolicyDao;
import com.cloud.network.as.dao.AutoScaleVmGroupDao;
import com.cloud.network.as.dao.AutoScaleVmGroupPolicyMapDao;
import com.cloud.network.as.dao.AutoScaleVmProfileDao;
import com.cloud.network.as.dao.ConditionDao;
import com.cloud.network.as.dao.CounterDao;
import com.cloud.network.dao.FirewallRulesCidrsDao;
import com.cloud.network.dao.FirewallRulesDao;
import com.cloud.network.dao.IPAddressDao;
import com.cloud.network.dao.IPAddressVO;
import com.cloud.network.dao.LBHealthCheckPolicyDao;
import com.cloud.network.dao.LBStickinessPolicyDao;
import com.cloud.network.dao.LBStickinessPolicyVO;
import com.cloud.network.dao.LoadBalancerCertMapDao;
import com.cloud.network.dao.LoadBalancerCertMapVO;
import com.cloud.network.dao.LoadBalancerDao;
import com.cloud.network.dao.LoadBalancerVMMapDao;
import com.cloud.network.dao.LoadBalancerVMMapVO;
import com.cloud.network.dao.LoadBalancerVO;
import com.cloud.network.dao.NetworkDao;
import com.cloud.network.dao.NetworkServiceMapDao;
import com.cloud.network.dao.NetworkVO;
import com.cloud.network.dao.SslCertVO;
import com.cloud.network.element.LoadBalancingServiceProvider;
import com.cloud.network.lb.LoadBalancingRule.LbAutoScalePolicy;
import com.cloud.network.lb.LoadBalancingRule.LbAutoScaleVmGroup;
import com.cloud.network.lb.LoadBalancingRule.LbAutoScaleVmProfile;
import com.cloud.network.lb.LoadBalancingRule.LbCondition;
import com.cloud.network.lb.LoadBalancingRule.LbDestination;
import com.cloud.network.lb.LoadBalancingRule.LbHealthCheckPolicy;
import com.cloud.network.lb.LoadBalancingRule.LbSslCert;
import com.cloud.network.lb.LoadBalancingRule.LbStickinessPolicy;
import com.cloud.network.rules.FirewallManager;
import com.cloud.network.rules.FirewallRule;
import com.cloud.network.rules.FirewallRule.FirewallRuleType;
import com.cloud.network.rules.FirewallRule.Purpose;
import com.cloud.network.rules.FirewallRuleVO;
import com.cloud.network.rules.HealthCheckPolicy;
import com.cloud.network.rules.LbStickinessMethod;
import com.cloud.network.rules.LbStickinessMethod.LbStickinessMethodParam;
import com.cloud.network.rules.LoadBalancer;
import com.cloud.network.rules.LoadBalancerContainer.Scheme;
import com.cloud.network.rules.RulesManager;
import com.cloud.network.rules.StickinessPolicy;
import com.cloud.network.vpc.VpcManager;
import com.cloud.offering.NetworkOffering;
import com.cloud.projects.Project.ListProjectResourcesCriteria;
import com.cloud.server.ResourceTag.ResourceObjectType;
import com.cloud.service.dao.ServiceOfferingDao;
import com.cloud.storage.dao.VMTemplateDao;
import com.cloud.tags.ResourceTagVO;
import com.cloud.tags.dao.ResourceTagDao;
import com.cloud.user.Account;
import com.cloud.user.AccountManager;
import com.cloud.user.DomainService;
import com.cloud.user.User;
import com.cloud.user.dao.AccountDao;
import com.cloud.user.dao.UserDao;
import com.cloud.uservm.UserVm;
import com.cloud.utils.Pair;
import com.cloud.utils.Ternary;
import com.cloud.utils.component.ManagerBase;
import com.cloud.utils.db.DB;
import com.cloud.utils.db.EntityManager;
import com.cloud.utils.db.Filter;
import com.cloud.utils.db.JoinBuilder;
import com.cloud.utils.db.SearchBuilder;
import com.cloud.utils.db.SearchCriteria;
import com.cloud.utils.db.Transaction;
import com.cloud.utils.db.TransactionCallback;
import com.cloud.utils.db.TransactionCallbackNoReturn;
import com.cloud.utils.db.TransactionCallbackWithException;
import com.cloud.utils.db.TransactionStatus;
import com.cloud.utils.exception.CloudRuntimeException;
import com.cloud.utils.net.Ip;
import com.cloud.utils.net.NetUtils;
import com.cloud.vm.Nic;
import com.cloud.vm.UserVmVO;
import com.cloud.vm.VirtualMachine.State;
import com.cloud.vm.dao.NicDao;
import com.cloud.vm.dao.UserVmDao;
import com.google.gson.Gson;
import com.google.gson.reflect.TypeToken;

@Local(value = {LoadBalancingRulesManager.class, LoadBalancingRulesService.class})
public class LoadBalancingRulesManagerImpl<Type> extends ManagerBase implements LoadBalancingRulesManager, LoadBalancingRulesService {
    private static final Logger s_logger = Logger.getLogger(LoadBalancingRulesManagerImpl.class);

    @Inject
    NetworkOrchestrationService _networkMgr;
    @Inject
    NetworkModel _networkModel;
    @Inject
    RulesManager _rulesMgr;
    @Inject
    AccountManager _accountMgr;
    @Inject
    IPAddressDao _ipAddressDao;
    @Inject
    LoadBalancerDao _lbDao;
    @Inject
    VlanDao _vlanDao;
    @Inject
    EventDao _eventDao;
    @Inject
    LoadBalancerVMMapDao _lb2VmMapDao;
    @Inject
    LBStickinessPolicyDao _lb2stickinesspoliciesDao;
    @Inject
    LBHealthCheckPolicyDao _lb2healthcheckDao;
    @Inject
    UserVmDao _vmDao;
    @Inject
    AccountDao _accountDao;
    @Inject
    DomainDao _domainDao;
    @Inject
    NicDao _nicDao;
    @Inject
    UsageEventDao _usageEventDao;
    @Inject
    FirewallRulesCidrsDao _firewallCidrsDao;
    @Inject
    FirewallManager _firewallMgr;
    @Inject
    NetworkDao _networkDao;
    @Inject
    FirewallRulesDao _firewallDao;
    @Inject
    DomainService _domainMgr;
    @Inject
    ConfigurationManager _configMgr;

    @Inject
    ExternalDeviceUsageManager _externalDeviceUsageMgr;
    @Inject
    NetworkServiceMapDao _ntwkSrvcDao;
    @Inject
    ResourceTagDao _resourceTagDao;
    @Inject
    VpcManager _vpcMgr;
    @Inject
    VMTemplateDao _templateDao;
    @Inject
    ServiceOfferingDao _offeringsDao;
    @Inject
    CounterDao _counterDao;
    @Inject
    ConditionDao _conditionDao;
    @Inject
    AutoScaleVmProfileDao _autoScaleVmProfileDao;
    @Inject
    AutoScalePolicyDao _autoScalePolicyDao;
    @Inject
    AutoScalePolicyConditionMapDao _autoScalePolicyConditionMapDao;
    @Inject
    AutoScaleVmGroupDao _autoScaleVmGroupDao;
    @Inject
    AutoScaleVmGroupPolicyMapDao _autoScaleVmGroupPolicyMapDao;
    @Inject
    ConfigurationDao _configDao;
    @Inject
    DataCenterDao _dcDao = null;
    @Inject
    UserDao _userDao;
    List<LoadBalancingServiceProvider> _lbProviders;
    @Inject
    ApplicationLoadBalancerRuleDao _appLbRuleDao;
    @Inject
    IpAddressManager _ipAddrMgr;
    @Inject
    EntityManager _entityMgr;
    @Inject
    LoadBalancerCertMapDao _lbCertMapDao;

    // Will return a string. For LB Stickiness this will be a json, for
    // autoscale this will be "," separated values
    @Override
    public String getLBCapability(long networkid, String capabilityName) {
        Map<Service, Map<Capability, String>> serviceCapabilitiesMap = _networkModel.getNetworkCapabilities(networkid);
        if (serviceCapabilitiesMap != null) {
            for (Service service : serviceCapabilitiesMap.keySet()) {
                ServiceResponse serviceResponse = new ServiceResponse();
                serviceResponse.setName(service.getName());
                if ("Lb".equalsIgnoreCase(service.getName())) {
                    Map<Capability, String> serviceCapabilities = serviceCapabilitiesMap.get(service);
                    if (serviceCapabilities != null) {
                        for (Capability capability : serviceCapabilities.keySet()) {
                            if (capabilityName.equals(capability.getName())) {
                                return serviceCapabilities.get(capability);
                            }
                        }
                    }
                }
            }
        }
        return null;
    }

    private LbAutoScaleVmGroup getLbAutoScaleVmGroup(AutoScaleVmGroupVO vmGroup, String currentState, LoadBalancerVO lb) {
        long lbNetworkId = lb.getNetworkId();
        String lbName = lb.getName();
        List<AutoScaleVmGroupPolicyMapVO> vmGroupPolicyMapList = _autoScaleVmGroupPolicyMapDao.listByVmGroupId(vmGroup.getId());
        List<LbAutoScalePolicy> autoScalePolicies = new ArrayList<LbAutoScalePolicy>();
        for (AutoScaleVmGroupPolicyMapVO vmGroupPolicyMap : vmGroupPolicyMapList) {
            AutoScalePolicy autoScalePolicy = _autoScalePolicyDao.findById(vmGroupPolicyMap.getPolicyId());
            List<AutoScalePolicyConditionMapVO> autoScalePolicyConditionMapList = _autoScalePolicyConditionMapDao.listByAll(autoScalePolicy.getId(), null);
            List<LbCondition> lbConditions = new ArrayList<LbCondition>();
            for (AutoScalePolicyConditionMapVO autoScalePolicyConditionMap : autoScalePolicyConditionMapList) {
                Condition condition = _conditionDao.findById(autoScalePolicyConditionMap.getConditionId());
                Counter counter = _counterDao.findById(condition.getCounterid());
                lbConditions.add(new LbCondition(counter, condition));
            }
            autoScalePolicies.add(new LbAutoScalePolicy(autoScalePolicy, lbConditions));
        }
        AutoScaleVmProfile autoScaleVmProfile = _autoScaleVmProfileDao.findById(vmGroup.getProfileId());
        Long autoscaleUserId = autoScaleVmProfile.getAutoScaleUserId();
        User user = _userDao.findByIdIncludingRemoved(autoscaleUserId);
        String apiKey = user.getApiKey();
        String secretKey = user.getSecretKey();
        String csUrl = ApiServiceConfiguration.ApiServletPath.value();
        String zoneId = _dcDao.findById(autoScaleVmProfile.getZoneId()).getUuid();
        String domainId = _domainDao.findById(autoScaleVmProfile.getDomainId()).getUuid();
        String serviceOfferingId = _offeringsDao.findById(autoScaleVmProfile.getServiceOfferingId()).getUuid();
        String templateId = _templateDao.findById(autoScaleVmProfile.getTemplateId()).getUuid();
        String vmName = "AutoScale-LB-" + lbName;
        String lbNetworkUuid = null;

        DataCenter zone = _entityMgr.findById(DataCenter.class, vmGroup.getZoneId());
        if (zone == null) {
            // This should never happen, but still a cautious check
            s_logger.warn("Unable to find zone while packaging AutoScale Vm Group, zoneid: " + vmGroup.getZoneId());
            throw new InvalidParameterValueException("Unable to find zone");
        } else {
            if (zone.getNetworkType() == NetworkType.Advanced) {
                NetworkVO lbNetwork = _networkDao.findById(lbNetworkId);
                lbNetworkUuid = lbNetwork.getUuid();
            }
        }

        if (apiKey == null) {
            throw new InvalidParameterValueException("apiKey for user: " + user.getUsername() + " is empty. Please generate it");
        }

        if (secretKey == null) {
            throw new InvalidParameterValueException("secretKey for user: " + user.getUsername() + " is empty. Please generate it");
        }

        if (csUrl == null || csUrl.contains("localhost")) {
            throw new InvalidParameterValueException("Global setting endpointe.url has to be set to the Management Server's API end point");
        }

        LbAutoScaleVmProfile lbAutoScaleVmProfile =
            new LbAutoScaleVmProfile(autoScaleVmProfile, apiKey, secretKey, csUrl, zoneId, domainId, serviceOfferingId, templateId, vmName, lbNetworkUuid);
        return new LbAutoScaleVmGroup(vmGroup, autoScalePolicies, lbAutoScaleVmProfile, currentState);
    }

    private boolean applyAutoScaleConfig(LoadBalancerVO lb, AutoScaleVmGroupVO vmGroup, String currentState) throws ResourceUnavailableException {
        LbAutoScaleVmGroup lbAutoScaleVmGroup = getLbAutoScaleVmGroup(vmGroup, currentState, lb);
        /*
         * Regular config like destinations need not be packed for applying
         * autoscale config as of today.
         */
        List<LbStickinessPolicy> policyList = getStickinessPolicies(lb.getId());
        Ip sourceIp = getSourceIp(lb);
        LoadBalancingRule rule = new LoadBalancingRule(lb, null, policyList, null, sourceIp, null, lb.getLbProtocol());
        rule.setAutoScaleVmGroup(lbAutoScaleVmGroup);

        if (!isRollBackAllowedForProvider(lb)) {
            // this is for Netscaler type of devices. if their is failure the db
            // entries will be rollbacked.
            return false;
        }

        List<LoadBalancingRule> rules = Arrays.asList(rule);

        if (!applyLbRules(rules, false)) {
            s_logger.debug("LB rules' autoscale config are not completely applied");
            return false;
        }

        return true;
    }

    private Ip getSourceIp(LoadBalancer lb) {
        Ip sourceIp = null;
        if (lb.getScheme() == Scheme.Public) {
            sourceIp = _networkModel.getPublicIpAddress(lb.getSourceIpAddressId()).getAddress();
        } else if (lb.getScheme() == Scheme.Internal) {
            ApplicationLoadBalancerRuleVO appLbRule = _appLbRuleDao.findById(lb.getId());
            sourceIp = appLbRule.getSourceIp();
        }
        return sourceIp;
    }

    @Override
    @DB
    public boolean configureLbAutoScaleVmGroup(final long vmGroupid, String currentState) throws ResourceUnavailableException {
        final AutoScaleVmGroupVO vmGroup = _autoScaleVmGroupDao.findById(vmGroupid);
        boolean success = false;

        final LoadBalancerVO loadBalancer = _lbDao.findById(vmGroup.getLoadBalancerId());

        FirewallRule.State backupState = loadBalancer.getState();

        if (vmGroup.getState().equals(AutoScaleVmGroup.State_New)) {
            loadBalancer.setState(FirewallRule.State.Add);
            _lbDao.persist(loadBalancer);
        } else if (loadBalancer.getState() == FirewallRule.State.Active && vmGroup.getState().equals(AutoScaleVmGroup.State_Revoke)) {
            loadBalancer.setState(FirewallRule.State.Add);
            _lbDao.persist(loadBalancer);
        }

        try {
            success = applyAutoScaleConfig(loadBalancer, vmGroup, currentState);
        } catch (ResourceUnavailableException e) {
            s_logger.warn("Unable to configure AutoScaleVmGroup to the lb rule: " + loadBalancer.getId() + " because resource is unavaliable:", e);
            if (isRollBackAllowedForProvider(loadBalancer)) {
                loadBalancer.setState(backupState);
                _lbDao.persist(loadBalancer);
                s_logger.debug("LB Rollback rule id: " + loadBalancer.getId() + " lb state rolback while creating AutoscaleVmGroup");
            }
            throw e;
        } finally {
            if (!success) {
                s_logger.warn("Failed to configure LB Auto Scale Vm Group with Id:" + vmGroupid);
            }
        }

        if (success) {
            if (vmGroup.getState().equals(AutoScaleVmGroup.State_New)) {
                Transaction.execute(new TransactionCallbackNoReturn() {
                    @Override
                    public void doInTransactionWithoutResult(TransactionStatus status) {
                        loadBalancer.setState(FirewallRule.State.Active);
                        s_logger.debug("LB rule " + loadBalancer.getId() + " state is set to Active");
                        _lbDao.persist(loadBalancer);
                        vmGroup.setState(AutoScaleVmGroup.State_Enabled);
                        _autoScaleVmGroupDao.persist(vmGroup);
                        s_logger.debug("LB Auto Scale Vm Group with Id: " + vmGroupid + " is set to Enabled state.");
                    }
                });
            }
            s_logger.info("Successfully configured LB Autoscale Vm Group with Id: " + vmGroupid);
        }
        return success;
    }

    private boolean validateHealthCheck(CreateLBHealthCheckPolicyCmd cmd) {
        LoadBalancerVO loadBalancer = _lbDao.findById(cmd.getLbRuleId());
        String capability = getLBCapability(loadBalancer.getNetworkId(), Capability.HealthCheckPolicy.getName());
        if (capability != null) {
            return true;
        }
        return false;
    }

    private boolean genericValidator(CreateLBStickinessPolicyCmd cmd) throws InvalidParameterValueException {
        LoadBalancerVO loadBalancer = _lbDao.findById(cmd.getLbRuleId());
        /* Validation : check for valid Method name and params */
        List<LbStickinessMethod> stickinessMethodList = getStickinessMethods(loadBalancer.getNetworkId());
        boolean methodMatch = false;

        if (stickinessMethodList == null) {
            throw new InvalidParameterValueException("Failed:  No Stickiness method available for LB rule:" + cmd.getLbRuleId());
        }
        for (LbStickinessMethod method : stickinessMethodList) {
            if (method.getMethodName().equalsIgnoreCase(cmd.getStickinessMethodName())) {
                methodMatch = true;
                Map apiParamList = cmd.getparamList();
                List<LbStickinessMethodParam> methodParamList = method.getParamList();
                Map<String, String> tempParamList = new HashMap<String, String>();

                /*
                 * validation-1: check for any extra params that are not
                 * required by the policymethod(capability), FIXME: make the
                 * below loop simple without using raw data type
                 */
                if (apiParamList != null) {
                    Collection userGroupCollection = apiParamList.values();
                    Iterator iter = userGroupCollection.iterator();
                    while (iter.hasNext()) {
                        HashMap<String, String> paramKVpair = (HashMap)iter.next();
                        String paramName = paramKVpair.get("name");
                        String paramValue = paramKVpair.get("value");

                        tempParamList.put(paramName, paramValue);
                        Boolean found = false;
                        for (LbStickinessMethodParam param : methodParamList) {
                            if (param.getParamName().equalsIgnoreCase(paramName)) {
                                if ((param.getIsflag() == false) && (paramValue == null)) {
                                    throw new InvalidParameterValueException("Failed : Value expected for the Param :" + param.getParamName());
                                }
                                found = true;
                                break;
                            }
                        }
                        if (!found) {
                            throw new InvalidParameterValueException("Failed : Stickiness policy does not support param name :" + paramName);
                        }
                    }
                }

                /* validation-2: check for mandatory params */
                for (LbStickinessMethodParam param : methodParamList) {
                    if (param.getRequired()) {
                        if (tempParamList.get(param.getParamName()) == null) {
                            throw new InvalidParameterValueException("Failed : Missing Manadatory Param :" + param.getParamName());
                        }
                    }
                }
                /* Successfully completed the Validation */
                break;
            }
        }
        if (methodMatch == false) {
            throw new InvalidParameterValueException("Failed to match Stickiness method name for LB rule:" + cmd.getLbRuleId());
        }

        /* Validation : check for the multiple policies to the rule id */
        List<LBStickinessPolicyVO> stickinessPolicies = _lb2stickinesspoliciesDao.listByLoadBalancerId(cmd.getLbRuleId(), false);
        if (stickinessPolicies.size() > 1) {
            throw new InvalidParameterValueException("Failed to create Stickiness policy: Already two policies attached " + cmd.getLbRuleId());
        }
        return true;
    }

    @SuppressWarnings("rawtypes")
    @Override
    @DB
    @ActionEvent(eventType = EventTypes.EVENT_LB_STICKINESSPOLICY_CREATE, eventDescription = "create lb stickinesspolicy to load balancer", create = true)
    public StickinessPolicy createLBStickinessPolicy(CreateLBStickinessPolicyCmd cmd) throws NetworkRuleConflictException {
        CallContext caller = CallContext.current();

        /* Validation : check corresponding load balancer rule exist */
        LoadBalancerVO loadBalancer = _lbDao.findById(cmd.getLbRuleId());
        if (loadBalancer == null) {
            throw new InvalidParameterValueException("Failed: LB rule id: " + cmd.getLbRuleId() + " not present ");
        }

        _accountMgr.checkAccess(caller.getCallingAccount(), null, true, loadBalancer);
        if (loadBalancer.getState() == FirewallRule.State.Revoke) {
            throw new InvalidParameterValueException("Failed:  LB rule id: " + cmd.getLbRuleId() + " is in deleting state: ");
        }

        /* Generic validations */
        if (!genericValidator(cmd)) {
            throw new InvalidParameterValueException("Failed to create Stickiness policy: Validation Failed " + cmd.getLbRuleId());
        }

        /*
         * Specific validations using network element validator for specific
         * validations
         */
        LBStickinessPolicyVO lbpolicy =
            new LBStickinessPolicyVO(loadBalancer.getId(), cmd.getLBStickinessPolicyName(), cmd.getStickinessMethodName(), cmd.getparamList(), cmd.getDescription());
        List<LbStickinessPolicy> policyList = new ArrayList<LbStickinessPolicy>();
        policyList.add(new LbStickinessPolicy(cmd.getStickinessMethodName(), lbpolicy.getParams()));
        Ip sourceIp = getSourceIp(loadBalancer);
        LoadBalancingRule lbRule =
            new LoadBalancingRule(loadBalancer, getExistingDestinations(lbpolicy.getId()), policyList, null, sourceIp, null, loadBalancer.getLbProtocol());
        if (!validateLbRule(lbRule)) {
            throw new InvalidParameterValueException("Failed to create Stickiness policy: Validation Failed " + cmd.getLbRuleId());
        }

        /* Finally Insert into DB */
        LBStickinessPolicyVO policy =
            new LBStickinessPolicyVO(loadBalancer.getId(), cmd.getLBStickinessPolicyName(), cmd.getStickinessMethodName(), cmd.getparamList(), cmd.getDescription());
        policy = _lb2stickinesspoliciesDao.persist(policy);

        return policy;
    }

    @Override
    @DB
    @ActionEvent(eventType = EventTypes.EVENT_LB_HEALTHCHECKPOLICY_CREATE, eventDescription = "create load balancer health check to load balancer", create = true)
    public HealthCheckPolicy createLBHealthCheckPolicy(CreateLBHealthCheckPolicyCmd cmd) {
        CallContext caller = CallContext.current();

        /*
         * Validation of cmd Monitor interval must be greater than response
         * timeout
         */
        Map<String, String> paramMap = cmd.getFullUrlParams();

        if (paramMap.containsKey(ApiConstants.HEALTHCHECK_RESPONSE_TIMEOUT) && paramMap.containsKey(ApiConstants.HEALTHCHECK_INTERVAL_TIME)) {
            if (cmd.getResponsTimeOut() > cmd.getHealthCheckInterval())
                throw new InvalidParameterValueException("Failed to create HealthCheck policy : Monitor interval must be greater than response timeout");
        }
        /* Validation : check corresponding load balancer rule exist */
        LoadBalancerVO loadBalancer = _lbDao.findById(cmd.getLbRuleId());
        if (loadBalancer == null) {
            throw new InvalidParameterValueException("Failed: LB rule id: " + cmd.getLbRuleId() + " not present ");
        }

        _accountMgr.checkAccess(caller.getCallingAccount(), null, true, loadBalancer);

        if (loadBalancer.getState() == FirewallRule.State.Revoke) {
            throw new InvalidParameterValueException("Failed:  LB rule id: " + cmd.getLbRuleId() + " is in deleting state: ");
        }

        /*
         * Validate Whether LB Provider has the capabilities to support Health
         * Checks
         */
        if (!validateHealthCheck(cmd)) {
            throw new InvalidParameterValueException(
                "Failed to create HealthCheck policy: Validation Failed (HealthCheck Policy is not supported by LB Provider for the LB rule id :)" + cmd.getLbRuleId());
        }

        /* Validation : check for the multiple hc policies to the rule id */
        List<LBHealthCheckPolicyVO> hcPolicies = _lb2healthcheckDao.listByLoadBalancerId(cmd.getLbRuleId(), false);
        if (hcPolicies.size() > 0) {
            throw new InvalidParameterValueException("Failed to create HealthCheck policy: Already policy attached  for the LB Rule id :" + cmd.getLbRuleId());
        }
        /*
         * Specific validations using network element validator for specific
         * validations
         */
        LBHealthCheckPolicyVO hcpolicy =
            new LBHealthCheckPolicyVO(loadBalancer.getId(), cmd.getPingPath(), cmd.getDescription(), cmd.getResponsTimeOut(), cmd.getHealthCheckInterval(),
                cmd.getHealthyThreshold(), cmd.getUnhealthyThreshold());

        List<LbHealthCheckPolicy> hcPolicyList = new ArrayList<LbHealthCheckPolicy>();
        hcPolicyList.add(new LbHealthCheckPolicy(hcpolicy.getpingpath(), hcpolicy.getDescription(), hcpolicy.getResponseTime(), hcpolicy.getHealthcheckInterval(),
            hcpolicy.getHealthcheckThresshold(), hcpolicy.getUnhealthThresshold()));

        // Finally Insert into DB
        LBHealthCheckPolicyVO policy =
            new LBHealthCheckPolicyVO(loadBalancer.getId(), cmd.getPingPath(), cmd.getDescription(), cmd.getResponsTimeOut(), cmd.getHealthCheckInterval(),
                cmd.getHealthyThreshold(), cmd.getUnhealthyThreshold());

        policy = _lb2healthcheckDao.persist(policy);
        return policy;
    }

    @Override
    public boolean validateLbRule(LoadBalancingRule lbRule) {
        Network network = _networkDao.findById(lbRule.getNetworkId());
        Purpose purpose = lbRule.getPurpose();
        if (purpose != Purpose.LoadBalancing) {
            s_logger.debug("Unable to validate network rules for purpose: " + purpose.toString());
            return false;
        }
        for (LoadBalancingServiceProvider ne : _lbProviders) {
            boolean validated = ne.validateLBRule(network, lbRule);
            if (!validated)
                return false;
        }
        return true;
    }

    @Override
    @DB
    @ActionEvent(eventType = EventTypes.EVENT_LB_STICKINESSPOLICY_CREATE, eventDescription = "Apply Stickinesspolicy to load balancer ", async = true)
    public boolean applyLBStickinessPolicy(CreateLBStickinessPolicyCmd cmd) {
        boolean success = true;
        FirewallRule.State backupState = null;
        long oldStickinessPolicyId = 0;

        LoadBalancerVO loadBalancer = _lbDao.findById(cmd.getLbRuleId());
        if (loadBalancer == null) {
            throw new InvalidParameterException("Invalid Load balancer Id:" + cmd.getLbRuleId());
        }
        List<LBStickinessPolicyVO> stickinessPolicies = _lb2stickinesspoliciesDao.listByLoadBalancerId(cmd.getLbRuleId(), false);
        for (LBStickinessPolicyVO stickinessPolicy : stickinessPolicies) {
            if (stickinessPolicy.getId() == cmd.getEntityId()) {
                backupState = loadBalancer.getState();
                loadBalancer.setState(FirewallRule.State.Add);
                _lbDao.persist(loadBalancer);
            } else {
                oldStickinessPolicyId = stickinessPolicy.getId();
                stickinessPolicy.setRevoke(true);
                _lb2stickinesspoliciesDao.persist(stickinessPolicy);
            }
        }
        try {
            applyLoadBalancerConfig(cmd.getLbRuleId());
        } catch (ResourceUnavailableException e) {
            s_logger.warn("Unable to apply Stickiness policy to the lb rule: " + cmd.getLbRuleId() + " because resource is unavaliable:", e);
            if (isRollBackAllowedForProvider(loadBalancer)) {
                loadBalancer.setState(backupState);
                _lbDao.persist(loadBalancer);
                deleteLBStickinessPolicy(cmd.getEntityId(), false);
                s_logger.debug("LB Rollback rule id: " + loadBalancer.getId() + " lb state rolback while creating sticky policy");
            } else {
                deleteLBStickinessPolicy(cmd.getEntityId(), false);
                if (oldStickinessPolicyId != 0) {
                    LBStickinessPolicyVO stickinessPolicy = _lb2stickinesspoliciesDao.findById(oldStickinessPolicyId);
                    stickinessPolicy.setRevoke(false);
                    _lb2stickinesspoliciesDao.persist(stickinessPolicy);
                    try {
                        if (backupState.equals(FirewallRule.State.Active))
                            applyLoadBalancerConfig(cmd.getLbRuleId());
                    } catch (ResourceUnavailableException e1) {
                    } finally {
                        loadBalancer.setState(backupState);
                        _lbDao.persist(loadBalancer);
                    }
                }
            }
            success = false;
        }

        return success;
    }

    @Override
    @DB
    @ActionEvent(eventType = EventTypes.EVENT_LB_HEALTHCHECKPOLICY_CREATE, eventDescription = "Apply HealthCheckPolicy to load balancer ", async = true)
    public boolean applyLBHealthCheckPolicy(CreateLBHealthCheckPolicyCmd cmd) {
        boolean success = true;

        LoadBalancerVO loadBalancer = _lbDao.findById(cmd.getLbRuleId());
        if (loadBalancer == null) {
            throw new InvalidParameterException("Invalid Load balancer Id:" + cmd.getLbRuleId());
        }
        FirewallRule.State backupState = loadBalancer.getState();
        loadBalancer.setState(FirewallRule.State.Add);
        _lbDao.persist(loadBalancer);
        try {
            applyLoadBalancerConfig(cmd.getLbRuleId());
        } catch (ResourceUnavailableException e) {
            s_logger.warn("Unable to apply healthcheck policy to the lb rule: " + cmd.getLbRuleId() + " because resource is unavaliable:", e);
            if (isRollBackAllowedForProvider(loadBalancer)) {
                loadBalancer.setState(backupState);
                _lbDao.persist(loadBalancer);
                s_logger.debug("LB Rollback rule id: " + loadBalancer.getId() + " lb state rolback while creating healthcheck policy");
            }
            deleteLBHealthCheckPolicy(cmd.getEntityId(), false);
            success = false;
        }
        return success;
    }

    @Override
    @ActionEvent(eventType = EventTypes.EVENT_LB_STICKINESSPOLICY_DELETE, eventDescription = "revoking LB Stickiness policy ", async = true)
    public boolean deleteLBStickinessPolicy(long stickinessPolicyId, boolean apply) {
        boolean success = true;

        CallContext caller = CallContext.current();
        LBStickinessPolicyVO stickinessPolicy = _lb2stickinesspoliciesDao.findById(stickinessPolicyId);

        if (stickinessPolicy == null) {
            throw new InvalidParameterException("Invalid Stickiness policy id value: " + stickinessPolicyId);
        }
        LoadBalancerVO loadBalancer = _lbDao.findById(Long.valueOf(stickinessPolicy.getLoadBalancerId()));
        if (loadBalancer == null) {
            throw new InvalidParameterException("Invalid Load balancer : " + stickinessPolicy.getLoadBalancerId() + " for Stickiness policy id: " + stickinessPolicyId);
        }
        long loadBalancerId = loadBalancer.getId();
        FirewallRule.State backupState = loadBalancer.getState();
        _accountMgr.checkAccess(caller.getCallingAccount(), null, true, loadBalancer);

        if (apply) {
            if (loadBalancer.getState() == FirewallRule.State.Active) {
                loadBalancer.setState(FirewallRule.State.Add);
                _lbDao.persist(loadBalancer);
            }

            boolean backupStickyState = stickinessPolicy.isRevoke();
            stickinessPolicy.setRevoke(true);
            _lb2stickinesspoliciesDao.persist(stickinessPolicy);
            s_logger.debug("Set load balancer rule for revoke: rule id " + loadBalancerId + ", stickinesspolicyID " + stickinessPolicyId);

            try {
                if (!applyLoadBalancerConfig(loadBalancerId)) {
                    s_logger.warn("Failed to remove load balancer rule id " + loadBalancerId + " for stickinesspolicyID " + stickinessPolicyId);
                    throw new CloudRuntimeException("Failed to remove load balancer rule id " + loadBalancerId + " for stickinesspolicyID " + stickinessPolicyId);
                }
            } catch (ResourceUnavailableException e) {
                if (isRollBackAllowedForProvider(loadBalancer)) {
                    stickinessPolicy.setRevoke(backupStickyState);
                    _lb2stickinesspoliciesDao.persist(stickinessPolicy);
                    loadBalancer.setState(backupState);
                    _lbDao.persist(loadBalancer);
                    s_logger.debug("LB Rollback rule id: " + loadBalancer.getId() + "  while deleting sticky policy: " + stickinessPolicyId);
                }
                s_logger.warn("Unable to apply the load balancer config because resource is unavaliable.", e);
                success = false;
            }
        } else {
            _lb2stickinesspoliciesDao.expunge(stickinessPolicyId);
        }
        return success;
    }

    @DB
    @Override
    @ActionEvent(eventType = EventTypes.EVENT_LB_HEALTHCHECKPOLICY_DELETE, eventDescription = "revoking LB HealthCheck policy ", async = true)
    public boolean deleteLBHealthCheckPolicy(long healthCheckPolicyId, boolean apply) {
        boolean success = true;

        CallContext caller = CallContext.current();
        LBHealthCheckPolicyVO healthCheckPolicy = _lb2healthcheckDao.findById(healthCheckPolicyId);

        if (healthCheckPolicy == null) {
            throw new InvalidParameterException("Invalid HealthCheck policy id value: " + healthCheckPolicyId);
        }
        LoadBalancerVO loadBalancer = _lbDao.findById(Long.valueOf(healthCheckPolicy.getLoadBalancerId()));
        if (loadBalancer == null) {
            throw new InvalidParameterException("Invalid Load balancer : " + healthCheckPolicy.getLoadBalancerId() + " for HealthCheck policy id: " + healthCheckPolicyId);
        }
        final long loadBalancerId = loadBalancer.getId();
        FirewallRule.State backupState = loadBalancer.getState();
        _accountMgr.checkAccess(caller.getCallingAccount(), null, true, loadBalancer);

        if (apply) {
            if (loadBalancer.getState() == FirewallRule.State.Active) {
                loadBalancer.setState(FirewallRule.State.Add);
                _lbDao.persist(loadBalancer);
            }

            boolean backupStickyState = healthCheckPolicy.isRevoke();
            healthCheckPolicy.setRevoke(true);
            _lb2healthcheckDao.persist(healthCheckPolicy);
            s_logger.debug("Set health check policy to revoke for loadbalancing rule id : " + loadBalancerId + ", healthCheckpolicyID " + healthCheckPolicyId);

            // removing the state of services set by the monitor.
            final List<LoadBalancerVMMapVO> maps = _lb2VmMapDao.listByLoadBalancerId(loadBalancerId);
            if (maps != null) {
                Transaction.execute(new TransactionCallbackNoReturn() {
                    @Override
                    public void doInTransactionWithoutResult(TransactionStatus status) {
                        s_logger.debug("Resetting health state policy for services in loadbalancing rule id : " + loadBalancerId);
                        for (LoadBalancerVMMapVO map : maps) {
                            map.setState(null);
                            _lb2VmMapDao.persist(map);
                        }
                    }
                });
            }

            try {
                if (!applyLoadBalancerConfig(loadBalancerId)) {
                    s_logger.warn("Failed to remove load balancer rule id " + loadBalancerId + " for healthCheckpolicyID " + healthCheckPolicyId);
                    throw new CloudRuntimeException("Failed to remove load balancer rule id " + loadBalancerId + " for healthCheckpolicyID " + healthCheckPolicyId);
                }
            } catch (ResourceUnavailableException e) {
                if (isRollBackAllowedForProvider(loadBalancer)) {
                    healthCheckPolicy.setRevoke(backupStickyState);
                    _lb2healthcheckDao.persist(healthCheckPolicy);
                    loadBalancer.setState(backupState);
                    _lbDao.persist(loadBalancer);
                    s_logger.debug("LB Rollback rule id: " + loadBalancer.getId() + "  while deleting healthcheck policy: " + healthCheckPolicyId);
                }
                s_logger.warn("Unable to apply the load balancer config because resource is unavaliable.", e);
                success = false;
            }
        } else {
            _lb2healthcheckDao.remove(healthCheckPolicy.getLoadBalancerId());
        }
        return success;
    }

    // This method will check the status of services which has monitors created
    // by CloudStack and update them in lbvmmap table
    @DB
    @Override
    public void updateLBHealthChecks(Scheme scheme) throws ResourceUnavailableException {
        List<LoadBalancerVO> rules = _lbDao.listAll();
        List<NetworkVO> networks = _networkDao.listAll();
        List<LoadBalancerTO> stateRules = null;
        boolean isHandled = false;
        for (NetworkVO ntwk : networks) {
            Network network = _networkDao.findById(ntwk.getId());
            String capability = getLBCapability(network.getId(), Capability.HealthCheckPolicy.getName());

            if (capability != null && capability.equalsIgnoreCase("true")) {
                /*
                 * s_logger.debug(
                 * "HealthCheck Manager :: LB Provider in the Network has the Healthcheck policy capability :: "
                 * + provider.get(0).getName());
                 */
                rules = _lbDao.listByNetworkIdAndScheme(network.getId(), scheme);
                if (rules != null && rules.size() > 0) {
                    List<LoadBalancingRule> lbrules = new ArrayList<LoadBalancingRule>();
                    for (LoadBalancerVO lb : rules) {
                        List<LbDestination> dstList = getExistingDestinations(lb.getId());
                        List<LbHealthCheckPolicy> hcPolicyList = getHealthCheckPolicies(lb.getId());
                        // adding to lbrules list only if the LB rule
                        // hashealtChecks
                        if (hcPolicyList != null && hcPolicyList.size() > 0) {
                            Ip sourceIp = getSourceIp(lb);
                            LoadBalancingRule loadBalancing = new LoadBalancingRule(lb, dstList, null, hcPolicyList, sourceIp, null, lb.getLbProtocol());
                            lbrules.add(loadBalancing);
                        }
                    }
                    if (lbrules.size() > 0) {
                        isHandled = false;
                        for (LoadBalancingServiceProvider lbElement : _lbProviders) {
                            stateRules = lbElement.updateHealthChecks(network, lbrules);
                            if (stateRules != null && stateRules.size() > 0) {
                                for (LoadBalancerTO lbto : stateRules) {
                                    LoadBalancerVO ulb = _lbDao.findByUuid(lbto.getUuid());
                                    List<LoadBalancerVMMapVO> lbVmMaps = _lb2VmMapDao.listByLoadBalancerId(ulb.getId());
                                    for (LoadBalancerVMMapVO lbVmMap : lbVmMaps) {
                                        UserVm vm = _vmDao.findById(lbVmMap.getInstanceId());
                                        Nic nic = _nicDao.findByInstanceIdAndNetworkIdIncludingRemoved(ulb.getNetworkId(), vm.getId());
                                        String dstIp = nic.getIp4Address();
                                        for (int i = 0; i < lbto.getDestinations().length; i++) {
                                            LoadBalancerTO.DestinationTO des = lbto.getDestinations()[i];
                                            if (dstIp.equalsIgnoreCase(lbto.getDestinations()[i].getDestIp())) {
                                                lbVmMap.setState(des.getMonitorState());
                                                _lb2VmMapDao.persist(lbVmMap);
                                                s_logger.debug("Updating the LB VM Map table with the service state");
                                            }
                                        }
                                    }
                                }
                                isHandled = true;
                            }
                            if (isHandled) {
                                break;
                            }
                        }
                    }
                }
            } else {
                // s_logger.debug("HealthCheck Manager :: LB Provider in the Network DNOT the Healthcheck policy capability ");
            }
        }
    }

    private boolean isRollBackAllowedForProvider(LoadBalancerVO loadBalancer) {
        Network network = _networkDao.findById(loadBalancer.getNetworkId());
        List<Provider> provider = _networkMgr.getProvidersForServiceInNetwork(network, Service.Lb);
        if (provider == null || provider.size() == 0) {
            return false;
        }
        if (provider.get(0) == Provider.Netscaler || provider.get(0) == Provider.F5BigIp ||
            provider.get(0) == Provider.VirtualRouter) {
            return true;
        }
        return false;
    }

    @Override
    @DB
    @ActionEvent(eventType = EventTypes.EVENT_ASSIGN_TO_LOAD_BALANCER_RULE, eventDescription = "assigning to load balancer", async = true)
    public boolean assignToLoadBalancer(long loadBalancerId, List<Long> instanceIds) {
        CallContext ctx = CallContext.current();
        Account caller = ctx.getCallingAccount();

        final LoadBalancerVO loadBalancer = _lbDao.findById(loadBalancerId);
        if (loadBalancer == null) {
            throw new InvalidParameterValueException("Failed to assign to load balancer " + loadBalancerId + ", the load balancer was not found.");
        }

        List<LoadBalancerVMMapVO> mappedInstances = _lb2VmMapDao.listByLoadBalancerId(loadBalancerId, false);
        Set<Long> mappedInstanceIds = new HashSet<Long>();
        for (LoadBalancerVMMapVO mappedInstance : mappedInstances) {
            mappedInstanceIds.add(Long.valueOf(mappedInstance.getInstanceId()));
        }

        final List<UserVm> vmsToAdd = new ArrayList<UserVm>();

        if (instanceIds == null || instanceIds.isEmpty()) {
            s_logger.warn("List of vms to assign to the lb, is empty");
            return false;
        }

        for (Long instanceId : instanceIds) {
            if (mappedInstanceIds.contains(instanceId)) {
                throw new InvalidParameterValueException("VM " + instanceId + " is already mapped to load balancer.");
            }

            UserVm vm = _vmDao.findById(instanceId);
            if (vm == null || vm.getState() == State.Destroyed || vm.getState() == State.Expunging) {
                InvalidParameterValueException ex = new InvalidParameterValueException("Invalid instance id specified");
                if (vm == null) {
                    ex.addProxyObject(instanceId.toString(), "instanceId");
                } else {
                    ex.addProxyObject(vm.getUuid(), "instanceId");
                }
                throw ex;
            }

            _rulesMgr.checkRuleAndUserVm(loadBalancer, vm, caller);

            if (vm.getAccountId() != loadBalancer.getAccountId()) {
                throw new PermissionDeniedException("Cannot add virtual machines that do not belong to the same owner.");
            }

            // Let's check to make sure the vm has a nic in the same network as
            // the load balancing rule.
            List<? extends Nic> nics = _networkModel.getNics(vm.getId());
            Nic nicInSameNetwork = null;
            for (Nic nic : nics) {
                if (nic.getNetworkId() == loadBalancer.getNetworkId()) {
                    nicInSameNetwork = nic;
                    break;
                }
            }

            if (nicInSameNetwork == null) {
                InvalidParameterValueException ex =
                        new InvalidParameterValueException("VM with id specified cannot be added because it doesn't belong in the same network.");
                ex.addProxyObject(vm.getUuid(), "instanceId");
                throw ex;
            }

            if (s_logger.isDebugEnabled()) {
                s_logger.debug("Adding " + vm + " to the load balancer pool");
            }
            vmsToAdd.add(vm);
        }

        Transaction.execute(new TransactionCallbackNoReturn() {
            @Override
            public void doInTransactionWithoutResult(TransactionStatus status) {
                for (UserVm vm : vmsToAdd) {
                    LoadBalancerVMMapVO map = new LoadBalancerVMMapVO(loadBalancer.getId(), vm.getId(), false);
                    map = _lb2VmMapDao.persist(map);
                }
            }
        });

        if (_autoScaleVmGroupDao.isAutoScaleLoadBalancer(loadBalancerId)) {
            // For autoscaled loadbalancer, the rules need not be applied,
            // meaning the call need not reach the resource layer.
            // We can consider the job done.
            return true;
        }
        boolean success = false;
        FirewallRule.State backupState = loadBalancer.getState();
        try {
            loadBalancer.setState(FirewallRule.State.Add);
            _lbDao.persist(loadBalancer);
            applyLoadBalancerConfig(loadBalancerId);
            success = true;
        } catch (ResourceUnavailableException e) {
            if (isRollBackAllowedForProvider(loadBalancer)) {
                final List<Long> vmInstanceIds = new ArrayList<Long>();
                Transaction.execute(new TransactionCallbackNoReturn() {
                    @Override
                    public void doInTransactionWithoutResult(TransactionStatus status) {
                        for (UserVm vm : vmsToAdd) {
                            vmInstanceIds.add(vm.getId());
                        }
                    }
                });
                if (!vmInstanceIds.isEmpty()) {
                    _lb2VmMapDao.remove(loadBalancer.getId(), vmInstanceIds, null);
                    s_logger.debug("LB Rollback rule id: " + loadBalancer.getId() + "  while attaching VM: " + vmInstanceIds);
                }
                loadBalancer.setState(backupState);
                _lbDao.persist(loadBalancer);
            }
            s_logger.warn("Unable to apply the load balancer config because resource is unavaliable.", e);
        }

        if (!success) {
            CloudRuntimeException ex = new CloudRuntimeException("Failed to add specified loadbalancerruleid for vms " + instanceIds);
            ex.addProxyObject(loadBalancer.getUuid(), "loadBalancerId");
            // TBD: Also pack in the instanceIds in the exception using the
            // right VO object or table name.
            throw ex;
        }

        return success;
    }

    @Override
    public boolean assignSSLCertToLoadBalancerRule(Long lbId, String certName, String publicCert, String privateKey) {
        s_logger.error("Calling the manager for LB");
        LoadBalancerVO loadBalancer = _lbDao.findById(lbId);

        return false;  //TODO
    }

    @Override
    @ActionEvent(eventType = EventTypes.EVENT_REMOVE_FROM_LOAD_BALANCER_RULE, eventDescription = "removing from load balancer", async = true)
    public boolean removeFromLoadBalancer(long loadBalancerId, List<Long> instanceIds) {
        return removeFromLoadBalancerInternal(loadBalancerId, instanceIds, true);
    }

    @Override
    public LbSslCert getLbSslCert(long lbRuleId) {
        LoadBalancerCertMapVO lbCertMap = _lbCertMapDao.findByLbRuleId(lbRuleId);

        if (lbCertMap == null)
            return null;

        SslCertVO certVO = _entityMgr.findById(SslCertVO.class, lbCertMap.getCertId());
        if (certVO == null) {
            s_logger.warn("Cert rule with cert ID " + lbCertMap.getCertId() + " but Cert is not found");
            return null;
        }

        return new LbSslCert(certVO.getCertificate(), certVO.getKey(), certVO.getPassword(), certVO.getChain(), certVO.getFingerPrint(), lbCertMap.isRevoke());
    }

    @Override
    @DB
    @ActionEvent(eventType = EventTypes.EVENT_LB_CERT_ASSIGN, eventDescription = "assigning certificate to load balancer", async = true)
    public boolean assignCertToLoadBalancer(long lbRuleId, Long certId) {
        CallContext caller = CallContext.current();

        LoadBalancerVO loadBalancer = _lbDao.findById(Long.valueOf(lbRuleId));
        if (loadBalancer == null) {
            throw new InvalidParameterException("Invalid load balancer id: " + lbRuleId);
        }

        SslCertVO certVO = _entityMgr.findById(SslCertVO.class, certId);
        if (certVO == null) {
            throw new InvalidParameterException("Invalid certificate id: " + certId);
        }

        _accountMgr.checkAccess(caller.getCallingAccount(), null, true, loadBalancer);

        // check if LB and Cert belong to the same account
        if (loadBalancer.getAccountId() != certVO.getAccountId()) {
            throw new InvalidParameterValueException("Access denied for account " + certVO.getAccountId());
        }

        String capability = getLBCapability(loadBalancer.getNetworkId(), Capability.SslTermination.getName());
        if (capability == null) {
            throw new InvalidParameterValueException("Ssl termination not supported by the loadbalancer");
        }

        //check if the lb is already bound
        LoadBalancerCertMapVO certMapRule = _lbCertMapDao.findByLbRuleId(loadBalancer.getId());
        if (certMapRule != null)
            throw new InvalidParameterValueException("Another certificate is already bound to the LB");

        //check for correct port
        if (loadBalancer.getLbProtocol() == null || !(loadBalancer.getLbProtocol().equals(NetUtils.SSL_PROTO)))
            throw new InvalidParameterValueException("Bad LB protocol: Expected ssl got " + loadBalancer.getLbProtocol());

        boolean success = false;
        FirewallRule.State backupState = loadBalancer.getState();

        try {

            loadBalancer.setState(FirewallRule.State.Add);
            _lbDao.persist(loadBalancer);
            LoadBalancerCertMapVO certMap = new LoadBalancerCertMapVO(lbRuleId, certId, false);
            _lbCertMapDao.persist(certMap);
            applyLoadBalancerConfig(loadBalancer.getId());
            success = true;
        } catch (ResourceUnavailableException e) {
            if (isRollBackAllowedForProvider(loadBalancer)) {

                loadBalancer.setState(backupState);
                _lbDao.persist(loadBalancer);
                LoadBalancerCertMapVO certMap = _lbCertMapDao.findByLbRuleId(lbRuleId);
                _lbCertMapDao.remove(certMap.getId());
                s_logger.debug("LB Rollback rule id: " + loadBalancer.getId() + " while adding cert");
            }
            s_logger.warn("Unable to apply the load balancer config because resource is unavaliable.", e);
        }
        return success;
    }

    @Override
    @DB
    @ActionEvent(eventType = EventTypes.EVENT_LB_CERT_REMOVE, eventDescription = "removing certificate from load balancer", async = true)
    public boolean removeCertFromLoadBalancer(long lbRuleId) {
        CallContext caller = CallContext.current();

        LoadBalancerVO loadBalancer = _lbDao.findById(lbRuleId);
        LoadBalancerCertMapVO lbCertMap = _lbCertMapDao.findByLbRuleId(lbRuleId);

        if (loadBalancer == null) {
            throw new InvalidParameterException("Invalid load balancer value: " + lbRuleId);
        }

        if (lbCertMap == null) {
            throw new InvalidParameterException("No certificate is bound to lb with id: " + lbRuleId);
        }

        _accountMgr.checkAccess(caller.getCallingAccount(), null, true, loadBalancer);

        boolean success = false;
        FirewallRule.State backupState = loadBalancer.getState();
        try {

            loadBalancer.setState(FirewallRule.State.Add);
            _lbDao.persist(loadBalancer);
            lbCertMap.setRevoke(true);
            _lbCertMapDao.persist(lbCertMap);

            if (!applyLoadBalancerConfig(lbRuleId)) {
                s_logger.warn("Failed to remove cert from load balancer rule id " + lbRuleId);
                CloudRuntimeException ex = new CloudRuntimeException("Failed to remove certificate load balancer rule id " + lbRuleId);
                ex.addProxyObject(loadBalancer.getUuid(), "loadBalancerId");
                throw ex;
            }
            success = true;
        } catch (ResourceUnavailableException e) {
            if (isRollBackAllowedForProvider(loadBalancer)) {
                lbCertMap.setRevoke(false);
                _lbCertMapDao.persist(lbCertMap);
                loadBalancer.setState(backupState);
                _lbDao.persist(loadBalancer);
                s_logger.debug("Rolled back certificate removal lb id " + lbRuleId);
            }
            s_logger.warn("Unable to apply the load balancer config because resource is unavaliable.", e);
            if (!success) {
                CloudRuntimeException ex = new CloudRuntimeException("Failed to remove certificate from load balancer rule id " + lbRuleId);
                ex.addProxyObject(loadBalancer.getUuid(), "loadBalancerId");
                throw ex;
            }
        }
        return success;
    }

    private boolean removeFromLoadBalancerInternal(long loadBalancerId, List<Long> instanceIds, boolean rollBack) {
        CallContext caller = CallContext.current();

        LoadBalancerVO loadBalancer = _lbDao.findById(Long.valueOf(loadBalancerId));
        if (loadBalancer == null) {
            throw new InvalidParameterException("Invalid load balancer value: " + loadBalancerId);
        }

        _accountMgr.checkAccess(caller.getCallingAccount(), null, true, loadBalancer);

        boolean success = false;
        FirewallRule.State backupState = loadBalancer.getState();
        try {
            loadBalancer.setState(FirewallRule.State.Add);
            _lbDao.persist(loadBalancer);

            for (long instanceId : instanceIds) {
                LoadBalancerVMMapVO map = _lb2VmMapDao.findByLoadBalancerIdAndVmId(loadBalancerId, instanceId);
                map.setRevoke(true);
                _lb2VmMapDao.persist(map);
                s_logger.debug("Set load balancer rule for revoke: rule id " + loadBalancerId + ", vmId " + instanceId);
            }

            if (_autoScaleVmGroupDao.isAutoScaleLoadBalancer(loadBalancerId)) {
                // For autoscaled loadbalancer, the rules need not be applied,
                // meaning the call need not reach the resource layer.
                // We can consider the job done and only need to remove the
                // rules in DB
                _lb2VmMapDao.remove(loadBalancer.getId(), instanceIds, null);
                return true;
            }

            if (!applyLoadBalancerConfig(loadBalancerId)) {
                s_logger.warn("Failed to remove load balancer rule id " + loadBalancerId + " for vms " + instanceIds);
                CloudRuntimeException ex = new CloudRuntimeException("Failed to remove specified load balancer rule id for vms " + instanceIds);
                ex.addProxyObject(loadBalancer.getUuid(), "loadBalancerId");
                throw ex;
            }
            success = true;
        } catch (ResourceUnavailableException e) {
            if (rollBack && isRollBackAllowedForProvider(loadBalancer)) {

                for (long instanceId : instanceIds) {
                    LoadBalancerVMMapVO map = _lb2VmMapDao.findByLoadBalancerIdAndVmId(loadBalancerId, instanceId);
                    map.setRevoke(false);
                    _lb2VmMapDao.persist(map);
                    s_logger.debug("LB Rollback rule id: " + loadBalancerId + ",while removing vmId " + instanceId);
                }

                loadBalancer.setState(backupState);
                _lbDao.persist(loadBalancer);
                s_logger.debug("LB Rollback rule id: " + loadBalancerId + " while removing vm instances");
            }
            s_logger.warn("Unable to apply the load balancer config because resource is unavaliable.", e);
        }
        if (!success) {
            CloudRuntimeException ex = new CloudRuntimeException("Failed to remove specified load balancer rule id for vms " + instanceIds);
            ex.addProxyObject(loadBalancer.getUuid(), "loadBalancerId");
            throw ex;
        }
        return success;
    }

    @Override
    public boolean removeVmFromLoadBalancers(long instanceId) {
        boolean success = true;
        List<LoadBalancerVMMapVO> maps = _lb2VmMapDao.listByInstanceId(instanceId);
        if (maps == null || maps.isEmpty()) {
            return true;
        }

        Map<Long, List<Long>> lbsToReconfigure = new HashMap<Long, List<Long>>();

        // first set all existing lb mappings with Revoke state
        for (LoadBalancerVMMapVO map : maps) {
            long lbId = map.getLoadBalancerId();
            List<Long> instances = lbsToReconfigure.get(lbId);
            if (instances == null) {
                instances = new ArrayList<Long>();
            }
            instances.add(map.getInstanceId());
            lbsToReconfigure.put(lbId, instances);

            map.setRevoke(true);
            _lb2VmMapDao.persist(map);
            s_logger.debug("Set load balancer rule for revoke: rule id " + map.getLoadBalancerId() + ", vmId " + instanceId);
        }

        // Reapply all lbs that had the vm assigned
        if (lbsToReconfigure != null) {
            for (Map.Entry<Long, List<Long>> lb : lbsToReconfigure.entrySet()) {
                if (!removeFromLoadBalancerInternal(lb.getKey(), lb.getValue(), false)) {
                    success = false;
                }
            }
        }
        return success;
    }

    @Override
    @ActionEvent(eventType = EventTypes.EVENT_LOAD_BALANCER_DELETE, eventDescription = "deleting load balancer", async = true)
    public boolean deleteLoadBalancerRule(long loadBalancerId, boolean apply) {
        CallContext ctx = CallContext.current();
        Account caller = ctx.getCallingAccount();

        LoadBalancerVO rule = _lbDao.findById(loadBalancerId);

        if (rule == null) {
            throw new InvalidParameterValueException("Unable to find load balancer rule " + loadBalancerId);
        }
        _accountMgr.checkAccess(caller, null, true, rule);

        boolean result = deleteLoadBalancerRule(loadBalancerId, apply, caller, ctx.getCallingUserId(), true);
        if (!result) {
            throw new CloudRuntimeException("Unable to remove load balancer rule " + loadBalancerId);
        }
        return result;
    }

    @DB
    public boolean deleteLoadBalancerRule(final long loadBalancerId, boolean apply, Account caller, long callerUserId, boolean rollBack) {
        final LoadBalancerVO lb = _lbDao.findById(loadBalancerId);
        FirewallRule.State backupState = lb.getState();

        List<LoadBalancerVMMapVO> backupMaps = Transaction.execute(new TransactionCallback<List<LoadBalancerVMMapVO>>() {
            @Override
            public List<LoadBalancerVMMapVO> doInTransaction(TransactionStatus status) {
                boolean generateUsageEvent = false;

                if (lb.getState() == FirewallRule.State.Staged) {
                    if (s_logger.isDebugEnabled()) {
                        s_logger.debug("Found a rule that is still in stage state so just removing it: " + lb);
                    }
                    generateUsageEvent = true;
                } else if (lb.getState() == FirewallRule.State.Add || lb.getState() == FirewallRule.State.Active) {
                    lb.setState(FirewallRule.State.Revoke);
                    _lbDao.persist(lb);
                    generateUsageEvent = true;
                }
                List<LoadBalancerVMMapVO> backupMaps = _lb2VmMapDao.listByLoadBalancerId(loadBalancerId);
                List<LoadBalancerVMMapVO> maps = _lb2VmMapDao.listByLoadBalancerId(loadBalancerId);
                if (maps != null) {
                    for (LoadBalancerVMMapVO map : maps) {
                        map.setRevoke(true);
                        _lb2VmMapDao.persist(map);
                        s_logger.debug("Set load balancer rule for revoke: rule id " + loadBalancerId + ", vmId " + map.getInstanceId());
                    }
                }

                List<LBHealthCheckPolicyVO> hcPolicies = _lb2healthcheckDao.listByLoadBalancerId(loadBalancerId);
                for (LBHealthCheckPolicyVO lbHealthCheck : hcPolicies) {
                    lbHealthCheck.setRevoke(true);
                    _lb2healthcheckDao.persist(lbHealthCheck);
                }

                if (generateUsageEvent) {
                    // Generate usage event right after all rules were marked for revoke
                    Network network = _networkModel.getNetwork(lb.getNetworkId());
                    UsageEventUtils.publishUsageEvent(EventTypes.EVENT_LOAD_BALANCER_DELETE, lb.getAccountId(), network.getDataCenterId(), lb.getId(),
                            null, LoadBalancingRule.class.getName(), lb.getUuid());
                }

                return backupMaps;
            }
        });

        // gather external network usage stats for this lb rule
        NetworkVO network = _networkDao.findById(lb.getNetworkId());
        if (network != null) {
            if (_networkModel.networkIsConfiguredForExternalNetworking(network.getDataCenterId(), network.getId())) {
                _externalDeviceUsageMgr.updateExternalLoadBalancerNetworkUsageStats(loadBalancerId);
            }
        }

        if (apply) {
            try {
                if (!applyLoadBalancerConfig(loadBalancerId)) {
                    s_logger.warn("Unable to apply the load balancer config");
                    return false;
                }
            } catch (ResourceUnavailableException e) {
                if (rollBack && isRollBackAllowedForProvider(lb)) {
                    if (backupMaps != null) {
                        for (LoadBalancerVMMapVO map : backupMaps) {
                            _lb2VmMapDao.persist(map);
                            s_logger.debug("LB Rollback rule id: " + loadBalancerId + ", vmId " + map.getInstanceId());
                        }
                    }
                    lb.setState(backupState);
                    _lbDao.persist(lb);
                    s_logger.debug("LB Rollback rule id: " + loadBalancerId + " while deleting LB rule.");
                } else {
                    s_logger.warn("Unable to apply the load balancer config because resource is unavaliable.", e);
                }
                return false;
            }
        }

        FirewallRuleVO relatedRule = _firewallDao.findByRelatedId(lb.getId());
        if (relatedRule != null) {
            s_logger.warn("Unable to remove firewall rule id=" + lb.getId() + " as it has related firewall rule id=" + relatedRule.getId() +
                "; leaving it in Revoke state");
            return false;
        } else {
            _firewallMgr.removeRule(lb);
        }

        // FIXME: breaking the dependency on ELB manager. This breaks
        // functionality of ELB using virtual router
        // Bug CS-15411 opened to document this
        // _elbMgr.handleDeleteLoadBalancerRule(lb, callerUserId, caller);

        s_logger.debug("Load balancer with id " + lb.getId() + " is removed successfully");

        return true;
    }

    @Override
    @ActionEvent(eventType = EventTypes.EVENT_LOAD_BALANCER_CREATE, eventDescription = "creating load balancer")
    public LoadBalancer createPublicLoadBalancerRule(String xId, String name, String description, int srcPortStart, int srcPortEnd, int defPortStart, int defPortEnd,
        Long ipAddrId, String protocol, String algorithm, long networkId, long lbOwnerId, boolean openFirewall, String lbProtocol, Boolean forDisplay) throws NetworkRuleConflictException,
        InsufficientAddressCapacityException {
        Account lbOwner = _accountMgr.getAccount(lbOwnerId);

        if (srcPortStart != srcPortEnd) {
            throw new InvalidParameterValueException("Port ranges are not supported by the load balancer");
        }

        IPAddressVO ipVO = null;
        if (ipAddrId != null) {
            ipVO = _ipAddressDao.findById(ipAddrId);
        }

        Network network = _networkModel.getNetwork(networkId);

        // FIXME: breaking the dependency on ELB manager. This breaks
        // functionality of ELB using virtual router
        // Bug CS-15411 opened to document this
        // LoadBalancer result = _elbMgr.handleCreateLoadBalancerRule(lb,
        // lbOwner, lb.getNetworkId());
        LoadBalancer result = null;
        if (result == null) {
            IpAddress systemIp = null;
            NetworkOffering off = _entityMgr.findById(NetworkOffering.class, network.getNetworkOfferingId());
            if (off.getElasticLb() && ipVO == null && network.getVpcId() == null) {
                systemIp = _ipAddrMgr.assignSystemIp(networkId, lbOwner, true, false);
                ipVO = _ipAddressDao.findById(systemIp.getId());
            }

            // Validate ip address
            if (ipVO == null) {
                throw new InvalidParameterValueException("Unable to create load balance rule; can't find/allocate source IP");
            } else if (ipVO.isOneToOneNat()) {
                throw new NetworkRuleConflictException("Can't do load balance on ip address: " + ipVO.getAddress());
            }

            boolean performedIpAssoc = false;
            try {
                if (ipVO.getAssociatedWithNetworkId() == null) {
                    boolean assignToVpcNtwk = network.getVpcId() != null && ipVO.getVpcId() != null && ipVO.getVpcId().longValue() == network.getVpcId();
                    if (assignToVpcNtwk) {
                        // set networkId just for verification purposes
                        _networkModel.checkIpForService(ipVO, Service.Lb, networkId);

                        s_logger.debug("The ip is not associated with the VPC network id=" + networkId + " so assigning");
                        ipVO = _ipAddrMgr.associateIPToGuestNetwork(ipAddrId, networkId, false);
                        performedIpAssoc = true;
                    }
                } else {
                    _networkModel.checkIpForService(ipVO, Service.Lb, null);
                }

                if (ipVO.getAssociatedWithNetworkId() == null) {
                    throw new InvalidParameterValueException("Ip address " + ipVO + " is not assigned to the network " + network);
                }

                result = createPublicLoadBalancer(xId, name, description, srcPortStart, defPortStart, ipVO.getId(), protocol, algorithm, openFirewall, CallContext.current(),
                        lbProtocol, forDisplay);
            } catch (Exception ex) {
                s_logger.warn("Failed to create load balancer due to ", ex);
                if (ex instanceof NetworkRuleConflictException) {
                    throw (NetworkRuleConflictException)ex;
                }
            } finally {
                if (result == null && systemIp != null) {
                    s_logger.debug("Releasing system IP address " + systemIp + " as corresponding lb rule failed to create");
                    _ipAddrMgr.handleSystemIpRelease(systemIp);
                }
                // release ip address if ipassoc was perfored
                if (performedIpAssoc) {
                    ipVO = _ipAddressDao.findById(ipVO.getId());
                    _vpcMgr.unassignIPFromVpcNetwork(ipVO.getId(), networkId);
                }
            }
        }

        if (result == null) {
            throw new CloudRuntimeException("Failed to create load balancer rule: " + name);
        }

        return result;
    }

    @DB
    @Override
    public LoadBalancer createPublicLoadBalancer(final String xId, final String name, final String description, final int srcPort, final int destPort,
<<<<<<< HEAD
        final long sourceIpId, final String protocol, final String algorithm, final boolean openFirewall, final CallContext caller, final String lbProtocol)
            throws NetworkRuleConflictException {
=======
 final long sourceIpId,
            final String protocol, final String algorithm, final boolean openFirewall, final CallContext caller, final String lbProtocol, final Boolean forDisplay)
        throws NetworkRuleConflictException {
>>>>>>> 63e3eea7

        if (!NetUtils.isValidPort(destPort)) {
            throw new InvalidParameterValueException("privatePort is an invalid value: " + destPort);
        }

        if ((algorithm == null) || !NetUtils.isValidAlgorithm(algorithm)) {
            throw new InvalidParameterValueException("Invalid algorithm: " + algorithm);
        }

        final IPAddressVO ipAddr = _ipAddressDao.findById(sourceIpId);
        // make sure ip address exists
        if (ipAddr == null || !ipAddr.readyToUse()) {
            InvalidParameterValueException ex = new InvalidParameterValueException("Unable to create load balancer rule, invalid IP address id specified");
            if (ipAddr == null) {
                ex.addProxyObject(String.valueOf(sourceIpId), "sourceIpId");
            } else {
                ex.addProxyObject(ipAddr.getUuid(), "sourceIpId");
            }
            throw ex;
        } else if (ipAddr.isOneToOneNat()) {
            InvalidParameterValueException ex = new InvalidParameterValueException("Unable to create load balancer rule; specified sourceip id has static nat enabled");
            ex.addProxyObject(ipAddr.getUuid(), "sourceIpId");
            throw ex;
        }

        _accountMgr.checkAccess(caller.getCallingAccount(), null, true, ipAddr);

        final Long networkId = ipAddr.getAssociatedWithNetworkId();
        if (networkId == null) {
            InvalidParameterValueException ex =
                new InvalidParameterValueException("Unable to create load balancer rule ; specified sourceip id is not associated with any network");
            ex.addProxyObject(ipAddr.getUuid(), "sourceIpId");
            throw ex;
        }

        // verify that lb service is supported by the network
        isLbServiceSupportedInNetwork(networkId, Scheme.Public);

        _firewallMgr.validateFirewallRule(caller.getCallingAccount(), ipAddr, srcPort, srcPort, protocol, Purpose.LoadBalancing, FirewallRuleType.User, networkId, null);

        LoadBalancerVO newRule =
            new LoadBalancerVO(xId, name, description, sourceIpId, srcPort, destPort, algorithm, networkId, ipAddr.getAllocatedToAccountId(),
                ipAddr.getAllocatedInDomainId(), lbProtocol);

        // verify rule is supported by Lb provider of the network
        Ip sourceIp = getSourceIp(newRule);
        LoadBalancingRule loadBalancing =
            new LoadBalancingRule(newRule, new ArrayList<LbDestination>(), new ArrayList<LbStickinessPolicy>(), new ArrayList<LbHealthCheckPolicy>(), sourceIp, null,
                lbProtocol);
        if (!validateLbRule(loadBalancing)) {
            throw new InvalidParameterValueException("LB service provider cannot support this rule");
        }

        return Transaction.execute(new TransactionCallbackWithException<LoadBalancerVO, NetworkRuleConflictException>() {
            @Override
            public LoadBalancerVO doInTransaction(TransactionStatus status) throws NetworkRuleConflictException {
                LoadBalancerVO newRule =
                    new LoadBalancerVO(xId, name, description, sourceIpId, srcPort, destPort, algorithm, networkId, ipAddr.getAllocatedToAccountId(),
                        ipAddr.getAllocatedInDomainId(), lbProtocol);

                if (forDisplay != null) {
                    newRule.setDisplay(forDisplay);
                }

                // verify rule is supported by Lb provider of the network
                Ip sourceIp = getSourceIp(newRule);
                LoadBalancingRule loadBalancing =
                    new LoadBalancingRule(newRule, new ArrayList<LbDestination>(), new ArrayList<LbStickinessPolicy>(), new ArrayList<LbHealthCheckPolicy>(), sourceIp,
                        null, lbProtocol);
                if (!validateLbRule(loadBalancing)) {
                    throw new InvalidParameterValueException("LB service provider cannot support this rule");
                }

                newRule = _lbDao.persist(newRule);

                //create rule for all CIDRs
                if (openFirewall) {
                    _firewallMgr.createRuleForAllCidrs(sourceIpId, caller.getCallingAccount(), srcPort, srcPort, protocol, null, null, newRule.getId(), networkId);
                }

                boolean success = true;

                try {
                    _firewallMgr.detectRulesConflict(newRule);
                    if (!_firewallDao.setStateToAdd(newRule)) {
                        throw new CloudRuntimeException("Unable to update the state to add for " + newRule);
                    }
                    s_logger.debug("Load balancer " + newRule.getId() + " for Ip address id=" + sourceIpId + ", public port " + srcPort + ", private port " + destPort +
                        " is added successfully.");
                    CallContext.current().setEventDetails("Load balancer Id: " + newRule.getId());
                    UsageEventUtils.publishUsageEvent(EventTypes.EVENT_LOAD_BALANCER_CREATE, ipAddr.getAllocatedToAccountId(), ipAddr.getDataCenterId(), newRule.getId(),
                        null, LoadBalancingRule.class.getName(), newRule.getUuid());

                    return newRule;
                } catch (Exception e) {
                    success = false;
                    if (e instanceof NetworkRuleConflictException) {
                        throw (NetworkRuleConflictException)e;
                    }
                    throw new CloudRuntimeException("Unable to add rule for ip address id=" + newRule.getSourceIpAddressId(), e);
                } finally {
                    if (!success && newRule != null) {
                        _firewallMgr.revokeRelatedFirewallRule(newRule.getId(), false);
                        removeLBRule(newRule);
                    }
                }
            }
        });

    }

    @Override
    public boolean applyLoadBalancerConfig(long lbRuleId) throws ResourceUnavailableException {
        LoadBalancerVO lb = _lbDao.findById(lbRuleId);
        List<LoadBalancerVO> lbs;
        if (isRollBackAllowedForProvider(lb)) {
            // this is for Netscalar type of devices. if their is failure the db
            // entries will be rollbacked.
            lbs = Arrays.asList(lb);
        } else {
            // get all rules in transition state
            lbs = _lbDao.listInTransitionStateByNetworkIdAndScheme(lb.getNetworkId(), lb.getScheme());
        }
        return applyLoadBalancerRules(lbs, true);
    }

    @Override
    public boolean revokeLoadBalancersForNetwork(long networkId, Scheme scheme) throws ResourceUnavailableException {
        List<LoadBalancerVO> lbs = _lbDao.listByNetworkIdAndScheme(networkId, scheme);
        if (s_logger.isDebugEnabled()) {
            s_logger.debug("Revoking " + lbs.size() + " " + scheme + " load balancing rules for network id=" + networkId);
        }
        if (lbs != null) {
            for (LoadBalancerVO lb : lbs) { // called during restart, not persisting state in db
                lb.setState(FirewallRule.State.Revoke);
            }
            return applyLoadBalancerRules(lbs, false); // called during restart, not persisting state in db
        } else {
            s_logger.info("Network id=" + networkId + " doesn't have load balancer rules, nothing to revoke");
            return true;
        }
    }

    @Override
    public boolean applyLoadBalancersForNetwork(long networkId, Scheme scheme) throws ResourceUnavailableException {
        List<LoadBalancerVO> lbs = _lbDao.listByNetworkIdAndScheme(networkId, scheme);
        if (lbs != null) {
            s_logger.debug("Applying load balancer rules of scheme " + scheme + " in network id=" + networkId);
            return applyLoadBalancerRules(lbs, true);
        } else {
            s_logger.info("Network id=" + networkId + " doesn't have load balancer rules of scheme " + scheme + ", nothing to apply");
            return true;
        }
    }

    protected boolean applyLbRules(Network network, List<LoadBalancingRule> rules) throws ResourceUnavailableException {
        boolean handled = false;
        for (LoadBalancingServiceProvider lbElement : _lbProviders) {
            Provider provider = lbElement.getProvider();
            boolean isLbProvider = _networkModel.isProviderSupportServiceInNetwork(network.getId(), Service.Lb, provider);
            if (!isLbProvider) {
                continue;
            }
            handled = lbElement.applyLBRules(network, rules);
            if (handled)
                break;
        }
        return handled;
    }

    private LoadBalancingRule getLoadBalancerRuleToApply(LoadBalancerVO lb) {

        List<LbStickinessPolicy> policyList = getStickinessPolicies(lb.getId());
        Ip sourceIp = getSourceIp(lb);
        LbSslCert sslCert = getLbSslCert(lb.getId());
        LoadBalancingRule loadBalancing = new LoadBalancingRule(lb, null, policyList, null, sourceIp, sslCert, lb.getLbProtocol());

        if (_autoScaleVmGroupDao.isAutoScaleLoadBalancer(lb.getId())) {
            // Get the associated VmGroup
            AutoScaleVmGroupVO vmGroup = _autoScaleVmGroupDao.listByAll(lb.getId(), null).get(0);
            LbAutoScaleVmGroup lbAutoScaleVmGroup = getLbAutoScaleVmGroup(vmGroup, vmGroup.getState(), lb);
            loadBalancing.setAutoScaleVmGroup(lbAutoScaleVmGroup);
        } else {
            List<LbDestination> dstList = getExistingDestinations(lb.getId());
            loadBalancing.setDestinations(dstList);
            List<LbHealthCheckPolicy> hcPolicyList = getHealthCheckPolicies(lb.getId());
            loadBalancing.setHealthCheckPolicies(hcPolicyList);
        }

        return loadBalancing;
    }

    @DB
    protected boolean applyLoadBalancerRules(List<LoadBalancerVO> lbs, boolean updateRulesInDB) throws ResourceUnavailableException {
        List<LoadBalancingRule> rules = new ArrayList<LoadBalancingRule>();
        for (LoadBalancerVO lb : lbs) {
            rules.add(getLoadBalancerRuleToApply(lb));
        }

        if (!applyLbRules(rules, false)) {
            s_logger.debug("LB rules are not completely applied");
            return false;
        }

        if (updateRulesInDB) {
            for (final LoadBalancerVO lb : lbs) {
                boolean checkForReleaseElasticIp = Transaction.execute(new TransactionCallback<Boolean>() {
                    @Override
                    public Boolean doInTransaction(TransactionStatus status) {
                        boolean checkForReleaseElasticIp = false;

                        if (lb.getState() == FirewallRule.State.Revoke) {
                            removeLBRule(lb);
                            s_logger.debug("LB " + lb.getId() + " is successfully removed");
                            checkForReleaseElasticIp = true;
                        } else if (lb.getState() == FirewallRule.State.Add) {
                            lb.setState(FirewallRule.State.Active);
                            s_logger.debug("LB rule " + lb.getId() + " state is set to Active");
                            _lbDao.persist(lb);
                        }

                        // remove LB-Vm mappings that were state to revoke
                        List<LoadBalancerVMMapVO> lbVmMaps = _lb2VmMapDao.listByLoadBalancerId(lb.getId(), true);
                        List<Long> instanceIds = new ArrayList<Long>();

                        for (LoadBalancerVMMapVO lbVmMap : lbVmMaps) {
                            instanceIds.add(lbVmMap.getInstanceId());
                        }

                        if (!instanceIds.isEmpty()) {
                            _lb2VmMapDao.remove(lb.getId(), instanceIds, null);
                            s_logger.debug("Load balancer rule id " + lb.getId() + " is removed for vms " + instanceIds);
                        }

                        if (_lb2VmMapDao.listByLoadBalancerId(lb.getId()).isEmpty()) {
                            lb.setState(FirewallRule.State.Add);
                            _lbDao.persist(lb);
                            s_logger.debug("LB rule " + lb.getId() + " state is set to Add as there are no more active LB-VM mappings");
                        }

                        // remove LB-Stickiness policy mapping that were state to revoke
                        List<LBStickinessPolicyVO> stickinesspolicies = _lb2stickinesspoliciesDao.listByLoadBalancerId(lb.getId(), true);
                        if (!stickinesspolicies.isEmpty()) {
                            _lb2stickinesspoliciesDao.remove(lb.getId(), true);
                            s_logger.debug("Load balancer rule id " + lb.getId() + " is removed stickiness policies");
                        }

                        // remove LB-HealthCheck policy mapping that were state to
                        // revoke
                        List<LBHealthCheckPolicyVO> healthCheckpolicies = _lb2healthcheckDao.listByLoadBalancerId(lb.getId(), true);
                        if (!healthCheckpolicies.isEmpty()) {
                            _lb2healthcheckDao.remove(lb.getId(), true);
                            s_logger.debug("Load balancer rule id " + lb.getId() + " is removed health check monitors policies");
                        }

                        LoadBalancerCertMapVO lbCertMap = _lbCertMapDao.findByLbRuleId(lb.getId());
                        if (lbCertMap != null && lbCertMap.isRevoke()) {
                            _lbCertMapDao.remove(lbCertMap.getId());
                            s_logger.debug("Load balancer rule id " + lb.getId() + " removed certificate mapping");
                        }

                        return checkForReleaseElasticIp;
                    }
                });

                if (checkForReleaseElasticIp && lb.getSourceIpAddressId() != null) {
                    boolean success = true;
                    long count = _firewallDao.countRulesByIpId(lb.getSourceIpAddressId());
                    if (count == 0) {
                        try {
                            success = handleSystemLBIpRelease(lb);
                        } catch (Exception ex) {
                            s_logger.warn("Failed to release system ip as a part of lb rule " + lb + " deletion due to exception ", ex);
                            success = false;
                        } finally {
                            if (!success) {
                                s_logger.warn("Failed to release system ip as a part of lb rule " + lb + " deletion");
                            }
                        }
                    }
                }
                // if the rule is the last one for the ip address assigned to
                // VPC, unassign it from the network
                if (lb.getSourceIpAddressId() != null) {
                    IpAddress ip = _ipAddressDao.findById(lb.getSourceIpAddressId());
                    _vpcMgr.unassignIPFromVpcNetwork(ip.getId(), lb.getNetworkId());
                }
            }
        }

        return true;
    }

    protected boolean handleSystemLBIpRelease(LoadBalancerVO lb) {
        IpAddress ip = _ipAddressDao.findById(lb.getSourceIpAddressId());
        boolean success = true;
        if (ip.getSystem()) {
            s_logger.debug("Releasing system ip address " + lb.getSourceIpAddressId() + " as a part of delete lb rule");
            if (!_ipAddrMgr.disassociatePublicIpAddress(lb.getSourceIpAddressId(), CallContext.current().getCallingUserId(), CallContext.current().getCallingAccount())) {
                s_logger.warn("Unable to release system ip address id=" + lb.getSourceIpAddressId() + " as a part of delete lb rule");
                success = false;
            } else {
                s_logger.warn("Successfully released system ip address id=" + lb.getSourceIpAddressId() + " as a part of delete lb rule");
            }
        }
        return success;
    }

    @Override
    public boolean removeAllLoadBalanacersForIp(long ipId, Account caller, long callerUserId) {
        List<FirewallRuleVO> rules = _firewallDao.listByIpAndPurposeAndNotRevoked(ipId, Purpose.LoadBalancing);
        if (rules != null)
            s_logger.debug("Found " + rules.size() + " lb rules to cleanup");
        for (FirewallRule rule : rules) {
            boolean result = deleteLoadBalancerRule(rule.getId(), true, caller, callerUserId, false);
            if (result == false) {
                s_logger.warn("Unable to remove load balancer rule " + rule.getId());
                return false;
            }
        }
        return true;
    }

    @Override
    public boolean removeAllLoadBalanacersForNetwork(long networkId, Account caller, long callerUserId) {
        List<FirewallRuleVO> rules = _firewallDao.listByNetworkAndPurposeAndNotRevoked(networkId, Purpose.LoadBalancing);
        if (rules != null)
            s_logger.debug("Found " + rules.size() + " lb rules to cleanup");
        for (FirewallRule rule : rules) {
            boolean result = deleteLoadBalancerRule(rule.getId(), true, caller, callerUserId, false);
            if (result == false) {
                s_logger.warn("Unable to remove load balancer rule " + rule.getId());
                return false;
            }
        }
        return true;
    }

    @Override
    public List<LbStickinessPolicy> getStickinessPolicies(long lbId) {
        List<LbStickinessPolicy> stickinessPolicies = new ArrayList<LbStickinessPolicy>();
        List<LBStickinessPolicyVO> sDbpolicies = _lb2stickinesspoliciesDao.listByLoadBalancerId(lbId, false);

        for (LBStickinessPolicyVO sDbPolicy : sDbpolicies) {
            LbStickinessPolicy sPolicy = new LbStickinessPolicy(sDbPolicy.getMethodName(), sDbPolicy.getParams(), sDbPolicy.isRevoke());
            stickinessPolicies.add(sPolicy);
        }
        return stickinessPolicies;
    }

    @Override
    public List<LbHealthCheckPolicy> getHealthCheckPolicies(long lbId) {
        List<LbHealthCheckPolicy> healthCheckPolicies = new ArrayList<LbHealthCheckPolicy>();
        List<LBHealthCheckPolicyVO> hcDbpolicies = _lb2healthcheckDao.listByLoadBalancerId(lbId);

        for (LBHealthCheckPolicyVO policy : hcDbpolicies) {
            String pingpath = policy.getpingpath();
            LbHealthCheckPolicy hDbPolicy =
                new LbHealthCheckPolicy(pingpath, policy.getDescription(), policy.getResponseTime(), policy.getHealthcheckInterval(), policy.getHealthcheckThresshold(),
                    policy.getUnhealthThresshold(), policy.isRevoke());
            healthCheckPolicies.add(hDbPolicy);
        }
        return healthCheckPolicies;
    }

    @Override
    public List<LbDestination> getExistingDestinations(long lbId) {
        List<LbDestination> dstList = new ArrayList<LbDestination>();
        List<LoadBalancerVMMapVO> lbVmMaps = _lb2VmMapDao.listByLoadBalancerId(lbId);
        LoadBalancerVO lb = _lbDao.findById(lbId);

        String dstIp = null;
        for (LoadBalancerVMMapVO lbVmMap : lbVmMaps) {
            UserVm vm = _vmDao.findById(lbVmMap.getInstanceId());
            Nic nic = _nicDao.findByInstanceIdAndNetworkIdIncludingRemoved(lb.getNetworkId(), vm.getId());
            dstIp = nic.getIp4Address();
            LbDestination lbDst = new LbDestination(lb.getDefaultPortStart(), lb.getDefaultPortEnd(), dstIp, lbVmMap.isRevoke());
            dstList.add(lbDst);
        }
        return dstList;
    }

    @Override
    @ActionEvent(eventType = EventTypes.EVENT_LOAD_BALANCER_UPDATE, eventDescription = "updating load balancer", async = true)
    public LoadBalancer updateLoadBalancerRule(UpdateLoadBalancerRuleCmd cmd) {
        Account caller = CallContext.current().getCallingAccount();
        Long lbRuleId = cmd.getId();
        String name = cmd.getLoadBalancerName();
        String description = cmd.getDescription();
        String algorithm = cmd.getAlgorithm();
        LoadBalancerVO lb = _lbDao.findById(lbRuleId);
        LoadBalancerVO lbBackup = _lbDao.findById(lbRuleId);
        String customId = cmd.getCustomId();
        Boolean forDisplay = cmd.getDisplay();

        if (lb == null) {
            throw new InvalidParameterValueException("Unable to find lb rule by id=" + lbRuleId);
        }

        // check permissions
        _accountMgr.checkAccess(caller, null, true, lb);

        if (name != null) {
            lb.setName(name);
        }

        if (description != null) {
            lb.setDescription(description);
        }

        if (algorithm != null) {
            lb.setAlgorithm(algorithm);
        }

        if (customId != null) {
            lb.setUuid(customId);
        }

        if (forDisplay != null) {
            lb.setDisplay(forDisplay);
        }

        boolean success = _lbDao.update(lbRuleId, lb);

        // If algorithm is changed, have to reapply the lb config
        if (algorithm != null) {
            try {
                lb.setState(FirewallRule.State.Add);
                _lbDao.persist(lb);
                applyLoadBalancerConfig(lbRuleId);
            } catch (ResourceUnavailableException e) {
                if (isRollBackAllowedForProvider(lb)) {
                    /*
                     * NOTE : We use lb object to update db instead of lbBackup
                     * object since db layer will fail to update if there is no
                     * change in the object.
                     */
                    if (lbBackup.getName() != null) {
                        lb.setName(lbBackup.getName());
                    }
                    if (lbBackup.getDescription() != null) {
                        lb.setDescription(lbBackup.getDescription());
                    }
                    if (lbBackup.getAlgorithm() != null) {
                        lb.setAlgorithm(lbBackup.getAlgorithm());
                    }
                    lb.setState(lbBackup.getState());
                    _lbDao.update(lb.getId(), lb);
                    _lbDao.persist(lb);

                    s_logger.debug("LB Rollback rule id: " + lbRuleId + " while updating LB rule.");
                }
                s_logger.warn("Unable to apply the load balancer config because resource is unavaliable.", e);
                success = false;
            }
        }

        if (!success) {
            throw new CloudRuntimeException("Failed to update load balancer rule: " + lbRuleId);
        }

        return lb;
    }

    @Override
    public Pair<List<? extends UserVm>, List<String>> listLoadBalancerInstances(ListLoadBalancerRuleInstancesCmd cmd) throws PermissionDeniedException {
        Account caller = CallContext.current().getCallingAccount();
        Long loadBalancerId = cmd.getId();
        Boolean applied = cmd.isApplied();

        if (applied == null) {
            applied = Boolean.TRUE;
        }

        LoadBalancerVO loadBalancer = _lbDao.findById(loadBalancerId);
        if (loadBalancer == null) {
            return null;
        }

        _accountMgr.checkAccess(caller, null, true, loadBalancer);

        List<UserVmVO> loadBalancerInstances = new ArrayList<UserVmVO>();
        List<String> serviceStates = new ArrayList<String>();
        List<LoadBalancerVMMapVO> vmLoadBalancerMappings = null;
        vmLoadBalancerMappings = _lb2VmMapDao.listByLoadBalancerId(loadBalancerId);
        if(vmLoadBalancerMappings == null) {
            String msg = "no VM Loadbalancer Mapping found";
            s_logger.error(msg);
            throw new CloudRuntimeException(msg);
        }
        Map<Long, String> vmServiceState = new HashMap<Long, String>(vmLoadBalancerMappings.size());
        List<Long> appliedInstanceIdList = new ArrayList<Long>();

        if ((vmLoadBalancerMappings != null) && !vmLoadBalancerMappings.isEmpty()) {
            for (LoadBalancerVMMapVO vmLoadBalancerMapping : vmLoadBalancerMappings) {
                appliedInstanceIdList.add(vmLoadBalancerMapping.getInstanceId());
                vmServiceState.put(vmLoadBalancerMapping.getInstanceId(), vmLoadBalancerMapping.getState());
            }
        }

        List<UserVmVO> userVms = _vmDao.listVirtualNetworkInstancesByAcctAndNetwork(loadBalancer.getAccountId(), loadBalancer.getNetworkId());

        for (UserVmVO userVm : userVms) {
            // if the VM is destroyed, being expunged, in an error state, or in
            // an unknown state, skip it
            switch (userVm.getState()) {
            case Destroyed:
            case Expunging:
            case Error:
            case Unknown:
                continue;
            }

            boolean isApplied = appliedInstanceIdList.contains(userVm.getId());
            if ((isApplied && applied) || (!isApplied && !applied)) {
                loadBalancerInstances.add(userVm);
                serviceStates.add(vmServiceState.get(userVm.getId()));
            }
        }
        return new Pair<List<? extends UserVm>, List<String>>(loadBalancerInstances, serviceStates);
    }

    @Override
    public List<LbStickinessMethod> getStickinessMethods(long networkid) {
        String capability = getLBCapability(networkid, Capability.SupportedStickinessMethods.getName());
        if (capability == null) {
            return null;
        }
        Gson gson = new Gson();
        java.lang.reflect.Type listType = new TypeToken<List<LbStickinessMethod>>() {
        }.getType();
        List<LbStickinessMethod> result = gson.fromJson(capability, listType);
        return result;
    }

    @Override
    public List<LBStickinessPolicyVO> searchForLBStickinessPolicies(ListLBStickinessPoliciesCmd cmd) throws PermissionDeniedException {
        Account caller = CallContext.current().getCallingAccount();
        Long loadBalancerId = cmd.getLbRuleId();
        LoadBalancerVO loadBalancer = _lbDao.findById(loadBalancerId);
        if (loadBalancer == null) {
            return null;
        }

        _accountMgr.checkAccess(caller, null, true, loadBalancer);

        List<LBStickinessPolicyVO> sDbpolicies = _lb2stickinesspoliciesDao.listByLoadBalancerId(cmd.getLbRuleId());

        return sDbpolicies;
    }

    @Override
    public List<LBHealthCheckPolicyVO> searchForLBHealthCheckPolicies(ListLBHealthCheckPoliciesCmd cmd) throws PermissionDeniedException {
        Account caller = CallContext.current().getCallingAccount();
        Long loadBalancerId = cmd.getLbRuleId();
        LoadBalancerVO loadBalancer = _lbDao.findById(loadBalancerId);
        if (loadBalancer == null) {
            return null;
        }
        _accountMgr.checkAccess(caller, null, true, loadBalancer);
        List<LBHealthCheckPolicyVO> hcDbpolicies = _lb2healthcheckDao.listByLoadBalancerId(cmd.getLbRuleId());
        return hcDbpolicies;
    }

    @Override
    public Pair<List<? extends LoadBalancer>, Integer> searchForLoadBalancers(ListLoadBalancerRulesCmd cmd) {
        Long ipId = cmd.getPublicIpId();
        Long zoneId = cmd.getZoneId();
        Long id = cmd.getId();
        String name = cmd.getLoadBalancerRuleName();
        String keyword = cmd.getKeyword();
        Long instanceId = cmd.getVirtualMachineId();
        Long networkId = cmd.getNetworkId();
        Map<String, String> tags = cmd.getTags();

        Account caller = CallContext.current().getCallingAccount();
        List<Long> permittedDomains = new ArrayList<Long>();
        List<Long> permittedAccounts = new ArrayList<Long>();
        List<Long> permittedResources = new ArrayList<Long>();

        Ternary<Long, Boolean, ListProjectResourcesCriteria> domainIdRecursiveListProject = new Ternary<Long, Boolean, ListProjectResourcesCriteria>(
                cmd.getDomainId(), cmd.isRecursive(), null);
        _accountMgr.buildACLSearchParameters(caller, id, cmd.getAccountName(), cmd.getProjectId(), permittedDomains, permittedAccounts, permittedResources,
                domainIdRecursiveListProject, cmd.listAll(), false, "listLoadBalancerRules");
        //Long domainId = domainIdRecursiveListProject.first();
        Boolean isRecursive = domainIdRecursiveListProject.second();
        ListProjectResourcesCriteria listProjectResourcesCriteria = domainIdRecursiveListProject.third();

        Filter searchFilter = new Filter(LoadBalancerVO.class, "id", true, cmd.getStartIndex(), cmd.getPageSizeVal());
        SearchBuilder<LoadBalancerVO> sb = _lbDao.createSearchBuilder();
        _accountMgr.buildACLSearchBuilder(sb, isRecursive, permittedDomains, permittedAccounts, permittedResources, listProjectResourcesCriteria);

        sb.and("id", sb.entity().getId(), SearchCriteria.Op.EQ);
        sb.and("name", sb.entity().getName(), SearchCriteria.Op.LIKE);
        sb.and("sourceIpAddress", sb.entity().getSourceIpAddressId(), SearchCriteria.Op.EQ);
        sb.and("networkId", sb.entity().getNetworkId(), SearchCriteria.Op.EQ);
        sb.and("scheme", sb.entity().getScheme(), SearchCriteria.Op.EQ);

        if (instanceId != null) {
            SearchBuilder<LoadBalancerVMMapVO> lbVMSearch = _lb2VmMapDao.createSearchBuilder();
            lbVMSearch.and("instanceId", lbVMSearch.entity().getInstanceId(), SearchCriteria.Op.EQ);
            sb.join("lbVMSearch", lbVMSearch, sb.entity().getId(), lbVMSearch.entity().getLoadBalancerId(), JoinBuilder.JoinType.INNER);
        }

        if (zoneId != null) {
            SearchBuilder<IPAddressVO> ipSearch = _ipAddressDao.createSearchBuilder();
            ipSearch.and("zoneId", ipSearch.entity().getDataCenterId(), SearchCriteria.Op.EQ);
            sb.join("ipSearch", ipSearch, sb.entity().getSourceIpAddressId(), ipSearch.entity().getId(), JoinBuilder.JoinType.INNER);
        }

        if (tags != null && !tags.isEmpty()) {
            SearchBuilder<ResourceTagVO> tagSearch = _resourceTagDao.createSearchBuilder();
            for (int count = 0; count < tags.size(); count++) {
                tagSearch.or().op("key" + String.valueOf(count), tagSearch.entity().getKey(), SearchCriteria.Op.EQ);
                tagSearch.and("value" + String.valueOf(count), tagSearch.entity().getValue(), SearchCriteria.Op.EQ);
                tagSearch.cp();
            }
            tagSearch.and("resourceType", tagSearch.entity().getResourceType(), SearchCriteria.Op.EQ);
            sb.groupBy(sb.entity().getId());
            sb.join("tagSearch", tagSearch, sb.entity().getId(), tagSearch.entity().getResourceId(), JoinBuilder.JoinType.INNER);
        }

        SearchCriteria<LoadBalancerVO> sc = sb.create();
        _accountMgr.buildACLSearchCriteria(sc, isRecursive, permittedDomains, permittedAccounts, permittedResources, listProjectResourcesCriteria);

        if (keyword != null) {
            SearchCriteria<LoadBalancerVO> ssc = _lbDao.createSearchCriteria();
            ssc.addOr("name", SearchCriteria.Op.LIKE, "%" + keyword + "%");
            ssc.addOr("description", SearchCriteria.Op.LIKE, "%" + keyword + "%");
            sc.addAnd("name", SearchCriteria.Op.SC, ssc);
        }

        if (name != null) {
            sc.setParameters("name", "%" + name + "%");
        }

        if (id != null) {
            sc.setParameters("id", id);
        }

        if (ipId != null) {
            sc.setParameters("sourceIpAddress", ipId);
        }

        if (instanceId != null) {
            sc.setJoinParameters("lbVMSearch", "instanceId", instanceId);
        }

        if (zoneId != null) {
            sc.setJoinParameters("ipSearch", "zoneId", zoneId);
        }

        if (networkId != null) {
            sc.setParameters("networkId", networkId);
        }

        if (tags != null && !tags.isEmpty()) {
            int count = 0;
            sc.setJoinParameters("tagSearch", "resourceType", ResourceObjectType.LoadBalancer.toString());
            for (String key : tags.keySet()) {
                sc.setJoinParameters("tagSearch", "key" + String.valueOf(count), key);
                sc.setJoinParameters("tagSearch", "value" + String.valueOf(count), tags.get(key));
                count++;
            }
        }

        //list only Public load balancers using this command
        sc.setParameters("scheme", Scheme.Public);

        Pair<List<LoadBalancerVO>, Integer> result = _lbDao.searchAndCount(sc, searchFilter);
        return new Pair<List<? extends LoadBalancer>, Integer>(result.first(), result.second());
    }

    @Override
    public LoadBalancerVO findById(long lbId) {
        return _lbDao.findById(lbId);
    }

    @Override
    public void removeLBRule(LoadBalancer rule) {
        // remove the rule
        _lbDao.remove(rule.getId());
    }

    public boolean applyLbRules(List<LoadBalancingRule> rules, boolean continueOnError) throws ResourceUnavailableException {
        if (rules == null || rules.size() == 0) {
            s_logger.debug("There are no Load Balancing Rules to forward to the network elements");
            return true;
        }

        boolean success = true;
        Network network = _networkModel.getNetwork(rules.get(0).getNetworkId());
        List<PublicIp> publicIps = new ArrayList<PublicIp>();

        // get the list of public ip's owned by the network
        List<IPAddressVO> userIps = _ipAddressDao.listByAssociatedNetwork(network.getId(), null);
        if (userIps != null && !userIps.isEmpty()) {
            for (IPAddressVO userIp : userIps) {
                PublicIp publicIp = PublicIp.createFromAddrAndVlan(userIp, _vlanDao.findById(userIp.getVlanId()));
                publicIps.add(publicIp);
            }
        }

        // rules can not programmed unless IP is associated with network
        // service provider, so run IP assoication for
        // the network so as to ensure IP is associated before applying
        // rules (in add state)
        _ipAddrMgr.applyIpAssociations(network, false, continueOnError, publicIps);

        try {
            applyLbRules(network, rules);
        } catch (ResourceUnavailableException e) {
            if (!continueOnError) {
                throw e;
            }
            s_logger.warn("Problems with applying load balancing rules but pushing on", e);
            success = false;
        }

        // if all the rules configured on public IP are revoked then
        // dis-associate IP with network service provider
        _ipAddrMgr.applyIpAssociations(network, true, continueOnError, publicIps);

        return success;
    }

    @Override
    public Map<Ip, UserVm> getLbInstances(long lbId) {
        Map<Ip, UserVm> dstList = new HashMap<Ip, UserVm>();
        List<LoadBalancerVMMapVO> lbVmMaps = _lb2VmMapDao.listByLoadBalancerId(lbId);
        LoadBalancerVO lb = _lbDao.findById(lbId);

        for (LoadBalancerVMMapVO lbVmMap : lbVmMaps) {
            UserVm vm = _vmDao.findById(lbVmMap.getInstanceId());
            Nic nic = _nicDao.findByInstanceIdAndNetworkIdIncludingRemoved(lb.getNetworkId(), vm.getId());
            Ip ip = new Ip(nic.getIp4Address());
            dstList.put(ip, vm);
        }
        return dstList;
    }

    @Override
    public void isLbServiceSupportedInNetwork(long networkId, Scheme scheme) {
        Network network = _networkDao.findById(networkId);

        //1) Check if the LB service is supported
        if (!_networkModel.areServicesSupportedInNetwork(network.getId(), Service.Lb)) {
            InvalidParameterValueException ex = new InvalidParameterValueException("LB service is not supported in specified network id");
            ex.addProxyObject(network.getUuid(), "networkId");
            throw ex;
        }

        //2) Check if the Scheme is supported\
        NetworkOffering off = _entityMgr.findById(NetworkOffering.class, network.getNetworkOfferingId());
        if (scheme == Scheme.Public) {
            if (!off.getPublicLb()) {
                throw new InvalidParameterValueException("Scheme " + scheme + " is not supported by the network offering " + off);
            }
        } else {
            if (!off.getInternalLb()) {
                throw new InvalidParameterValueException("Scheme " + scheme + " is not supported by the network offering " + off);
            }
        }

        //3) Check if the provider supports the scheme
        LoadBalancingServiceProvider lbProvider = _networkMgr.getLoadBalancingProviderForNetwork(network, scheme);
        if (lbProvider == null) {
            throw new InvalidParameterValueException("Lb rule with scheme " + scheme.toString() + " is not supported by lb providers in network " + network);
        }
    }

    public List<LoadBalancingServiceProvider> getLbProviders() {
        return _lbProviders;
    }

    @Inject
    public void setLbProviders(List<LoadBalancingServiceProvider> lbProviders) {
        this._lbProviders = lbProviders;
    }

}<|MERGE_RESOLUTION|>--- conflicted
+++ resolved
@@ -1497,14 +1497,9 @@
     @DB
     @Override
     public LoadBalancer createPublicLoadBalancer(final String xId, final String name, final String description, final int srcPort, final int destPort,
-<<<<<<< HEAD
-        final long sourceIpId, final String protocol, final String algorithm, final boolean openFirewall, final CallContext caller, final String lbProtocol)
-            throws NetworkRuleConflictException {
-=======
  final long sourceIpId,
             final String protocol, final String algorithm, final boolean openFirewall, final CallContext caller, final String lbProtocol, final Boolean forDisplay)
-        throws NetworkRuleConflictException {
->>>>>>> 63e3eea7
+            throws NetworkRuleConflictException {
 
         if (!NetUtils.isValidPort(destPort)) {
             throw new InvalidParameterValueException("privatePort is an invalid value: " + destPort);
