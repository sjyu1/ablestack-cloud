--- conflicted
+++ resolved
@@ -398,9 +398,6 @@
 
         List<VpnUserVO> users = _vpnUsersDao.listByAccount(vpnOwnerId);
         
-<<<<<<< HEAD
-        List<? extends RemoteAccessVpnElement> elements = _networkMgr.getRemoteAccessVpnElements();
-=======
         //If user is in Active state, we still have to resend them therefore their status has to be Add
         for (VpnUserVO user : users) {
             if (user.getState() == State.Active) {
@@ -410,7 +407,6 @@
         }
         
         List<? extends RemoteAccessVPNServiceProvider> elements = _networkMgr.getRemoteAccessVpnElements();
->>>>>>> 03531333
 
         boolean success = true;
 
