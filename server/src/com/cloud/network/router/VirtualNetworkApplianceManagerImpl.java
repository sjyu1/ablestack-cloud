--- conflicted
+++ resolved
@@ -848,7 +848,7 @@
             try {
                 final List<DomainRouterVO> routers = _routerDao.listVirtualByHostId(null);
                 s_logger.debug("Found " + routers.size() + " routers. ");
-
+                
                 updateRoutersRedundantState(routers);
 
                 /* FIXME assumed the a pair of redundant routers managed by same mgmt server,
@@ -857,7 +857,6 @@
             } catch (Exception ex) {
                 s_logger.error("Fail to complete the CheckRouterTask! ", ex);
             }
-<<<<<<< HEAD
         }
     }
 
@@ -878,28 +877,6 @@
         long dcId = dest.getDataCenter().getId();
         DataCenterDeployment plan = new DataCenterDeployment(dcId);
 
-=======
-        }
-    }
-
-    public static boolean isAdmin(short accountType) {
-        return ((accountType == Account.ACCOUNT_TYPE_ADMIN) || (accountType == Account.ACCOUNT_TYPE_DOMAIN_ADMIN) || (accountType == Account.ACCOUNT_TYPE_READ_ONLY_ADMIN) || (accountType == Account.ACCOUNT_TYPE_RESOURCE_DOMAIN_ADMIN));
-    }
-    
-    @DB
-    protected List<DomainRouterVO> findOrCreateVirtualRouters(Network guestNetwork, DeployDestination dest, Account owner, boolean isRedundant) throws ConcurrentOperationException, InsufficientCapacityException {
-        Transaction txn = Transaction.currentTxn();
-        txn.start();
-        
-        Network network = _networkDao.lockRow(guestNetwork.getId(), true);
-        if (network == null) {
-            throw new ConcurrentOperationException("Unable to lock network " + guestNetwork.getId());
-        }
-        
-        long dcId = dest.getDataCenter().getId();
-        DataCenterDeployment plan = new DataCenterDeployment(dcId);
-
->>>>>>> b93c7bc6
         List<DomainRouterVO> routers = _routerDao.findByNetwork(guestNetwork.getId());
         
         try {
@@ -1013,14 +990,10 @@
         for (DomainRouterVO rrouter : routerList) {
             if (rrouter.getHostId() != null && rrouter.getIsRedundantRouter() && rrouter.getState() == State.Running) {
                 if (routerToBeAvoid != null) {
-<<<<<<< HEAD
-                    throw new ResourceUnavailableException("There are already two redundant routers with IP " + router.getPublicIpAddress(), this.getClass(), 0);
-=======
                     throw new ResourceUnavailableException("There are already two redundant routers with IP " + router.getPublicIpAddress()
                             + ", they are " + rrouter.getInstanceName() + "(" + rrouter.getId() + ") and "
                             + routerToBeAvoid.getInstanceName() + "(" + routerToBeAvoid.getId() + ")",
                             this.getClass(), 0);
->>>>>>> b93c7bc6
                 }
                 routerToBeAvoid = rrouter;
             }
@@ -1123,11 +1096,7 @@
 
             // In Basic zone and Guest network we have to start domR per pod, not per network
             if (isPodBased) {
-<<<<<<< HEAD
                 routers = _routerDao.findByNetworkAndPod(guestNetwork.getId(), podId);
-=======
-                routers = _routerDao.listByNetworkAndPodAndRole(guestNetwork.getId(), podId, Role.DHCP_USERDATA);
->>>>>>> b93c7bc6
                 plan = new DataCenterDeployment(dcId, podId, null, null, null);
             } else {
                 routers = _routerDao.findByNetwork(guestNetwork.getId());
@@ -1135,14 +1104,6 @@
             }
 
             if (!routers.isEmpty()) {
-<<<<<<< HEAD
-                //for Basic zone, add all Running routers - we have to send Dhcp/vmData/password info to them when network.dns.basiczone.updates is set to "all"
-                if (isPodBased) {
-                    List<DomainRouterVO> allRunningRoutersOutsideThePod = _routerDao.findByNetworkOutsideThePod(guestNetwork.getId(), podId, State.Running);
-                    routers.addAll(allRunningRoutersOutsideThePod);
-                }
-=======
->>>>>>> b93c7bc6
                 return routers;
             }
 
@@ -1198,10 +1159,7 @@
                 _networkDao.releaseFromLockTable(network.getId());
             }
         }
-<<<<<<< HEAD
-=======
-        
->>>>>>> b93c7bc6
+
         return routers;
     }
 
@@ -1267,13 +1225,8 @@
         buf.append(" template=domP type=" + type);
         buf.append(" name=").append(profile.getHostName());
 
-<<<<<<< HEAD
-        NetworkOffering offering = _networkOfferingDao.findById(network.getNetworkOfferingId());
-        if (offering.getRedundantRouter()) {
-=======
         boolean isRedundant = _configDao.getValue("network.redundantrouter").equals("true");
         if (isRedundant) {
->>>>>>> b93c7bc6
             buf.append(" redundant_router=1");
         }
         NicProfile controlNic = null;
@@ -1328,11 +1281,7 @@
                 }
 
                 controlNic = nic;
-<<<<<<< HEAD
-            } else if (nic.getTrafficType() == TrafficType.Guest && offering.getRedundantRouter()) {
-=======
             } else if (nic.getTrafficType() == TrafficType.Guest && isRedundant) {
->>>>>>> b93c7bc6
                 Network net = _networkMgr.getNetwork(nic.getNetworkId());
                 buf.append(" guestgw=").append(net.getGateway());
                 String brd = NetUtils.long2Ip(NetUtils.ip2Long(nic.getIp4Address()) | ~NetUtils.ip2Long(nic.getNetmask()));
@@ -1585,14 +1534,9 @@
 
     @Override
     public boolean startRemoteAccessVpn(Network network, RemoteAccessVpn vpn) throws ResourceUnavailableException {
-<<<<<<< HEAD
-        List<DomainRouterVO> routers = _routerDao.findByNetwork(network.getId());
-        if (routers.size() == 0) {
-=======
 
         List<DomainRouterVO> routers = _routerDao.findByNetwork(network.getId());
         if (routers == null || routers.isEmpty()) {
->>>>>>> b93c7bc6
             s_logger.warn("Failed to start remote access VPN: no router found for account and zone");
             throw new ResourceUnavailableException("Failed to start remote access VPN: no router found for account and zone", DataCenter.class, network.getDataCenterId());
         }
@@ -1602,18 +1546,10 @@
                 s_logger.warn("Failed to start remote access VPN: router not in right state " + router.getState());
                 throw new ResourceUnavailableException("Failed to start remote access VPN: router not in right state " + router.getState(), DataCenter.class, network.getDataCenterId());
             }
-<<<<<<< HEAD
 
             Commands cmds = new Commands(OnError.Stop);
             createApplyVpnCommands(vpn, router, cmds);
-            
-=======
-
-            Commands cmds = new Commands(OnError.Stop);
-
-            createApplyVpnCommands(vpn, router, cmds);
-
->>>>>>> b93c7bc6
+
             try {
                 _agentMgr.send(router.getHostId(), cmds);
             } catch (OperationTimedoutException e) {
@@ -1634,10 +1570,7 @@
                 throw new ResourceUnavailableException("Unable to start vpn in zone " + router.getDataCenterIdToDeployIn() + " for account " + vpn.getAccountId() + " on domR: " + router.getInstanceName()
                         + " due to " + answer.getDetails(), DataCenter.class, router.getDataCenterIdToDeployIn());
             }
-<<<<<<< HEAD
-=======
-            
->>>>>>> b93c7bc6
+
         }
         return true;
     }
@@ -1645,14 +1578,9 @@
 
     @Override
     public boolean deleteRemoteAccessVpn(Network network, RemoteAccessVpn vpn) throws ResourceUnavailableException {
-<<<<<<< HEAD
-        List<DomainRouterVO> routers = getRouters(vpn.getAccountId(), network.getDataCenterId());
-        if (routers.size() == 0) {
-=======
 
         List<DomainRouterVO> routers = _routerDao.findByNetwork(network.getId());
         if (routers == null || routers.isEmpty()) {
->>>>>>> b93c7bc6
             s_logger.warn("Failed to delete remote access VPN: no router found for account and zone");
             throw new ResourceUnavailableException("Failed to delete remote access VPN", DataCenter.class, network.getDataCenterId());
         }
@@ -1668,15 +1596,7 @@
 
             RemoteAccessVpnCfgCommand removeVpnCmd = new RemoteAccessVpnCfgCommand(false, ip.getAddress().addr(), vpn.getLocalIp(), vpn.getIpRange(), vpn.getIpsecPresharedKey());
             removeVpnCmd.setAccessDetail(NetworkElementCommand.ROUTER_IP, router.getPrivateIpAddress());
-<<<<<<< HEAD
-            removeVpnCmd.setAccessDetail(NetworkElementCommand.ROUTER_NAME, router.getInstanceName());
-            DataCenterVO dcVo = _dcDao.findById(router.getDataCenterIdToDeployIn());
-            removeVpnCmd.setAccessDetail(NetworkElementCommand.ZONE_NETWORK_TYPE, dcVo.getNetworkType().toString());
-
-            cmds.addCommand(removeVpnCmd);
-            result = result && sendCommandsToRouter(router, cmds);
-        }
-=======
+
             removeVpnCmd.setAccessDetail(NetworkElementCommand.ROUTER_GUEST_IP, router.getGuestIpAddress());
             removeVpnCmd.setAccessDetail(NetworkElementCommand.ROUTER_NAME, router.getInstanceName());
 
@@ -1687,8 +1607,7 @@
 
             result = result && sendCommandsToRouter(router, cmds);
         }
-        
->>>>>>> b93c7bc6
+
         return result;
     }
         
@@ -1723,101 +1642,7 @@
 
         List<VirtualRouter> rets = new ArrayList<VirtualRouter>(routers.size());
 
-<<<<<<< HEAD
-        for (DomainRouterVO router : routers) {
-            if (router.getState() != State.Running) {
-                s_logger.warn("Unable to add virtual machine " + profile.getVirtualMachine() + " to the router " + router + " as the router is not in Running state");
-                continue;
-            }
-            boolean sendPasswordAndVmData = true;
-            boolean sendDnsDhcpData = true;
-            _userVmDao.loadDetails((UserVmVO) profile.getVirtualMachine());
-            
-            //for basic zone: 
-            //1) send vm data/password information only to the dhcp in the same pod
-            //2) send dhcp/dns information to all routers in the cloudstack only when _dnsBasicZoneUpdates is set to "all" value
-            DataCenter dc = dest.getDataCenter();
-            Long podId = null;
-            if (dc.getNetworkType() == NetworkType.Basic) {
-                podId = dest.getPod().getId();
-                if (router.getPodIdToDeployIn().longValue() != podId.longValue()) {
-                    sendPasswordAndVmData = false;
-                    if (_dnsBasicZoneUpdates.equalsIgnoreCase("pod")) {
-                        sendDnsDhcpData = false;
-                    }
-                }
-            }
-
-            Commands cmds = new Commands(OnError.Stop);
-
-            String routerControlIpAddress = null;
-            List<NicVO> nics = _nicDao.listByVmId(router.getId());
-            for (NicVO n : nics) {
-                NetworkVO nc = _networkDao.findById(n.getNetworkId());
-                if (nc.getTrafficType() == TrafficType.Control) {
-                    routerControlIpAddress = n.getIp4Address();
-                }
-            }
-
-            if (sendDnsDhcpData) {
-                DhcpEntryCommand dhcpCommand = new DhcpEntryCommand(nic.getMacAddress(), nic.getIp4Address(), profile.getVirtualMachine().getHostName());
-                dhcpCommand.setAccessDetail(NetworkElementCommand.ROUTER_IP, routerControlIpAddress);
-                dhcpCommand.setAccessDetail(NetworkElementCommand.ROUTER_GUEST_IP, router.getGuestIpAddress());
-                dhcpCommand.setAccessDetail(NetworkElementCommand.ROUTER_NAME, router.getInstanceName());
-                
-                dhcpCommand.setAccessDetail(NetworkElementCommand.ZONE_NETWORK_TYPE, dc.getNetworkType().toString());
-                
-                cmds.addCommand("dhcp", dhcpCommand);
-            }
-	
-            if (sendPasswordAndVmData) {
-                String password = (String) profile.getParameter(VirtualMachineProfile.Param.VmPassword);
-                String userData = profile.getVirtualMachine().getUserData();
-                String sshPublicKey = profile.getVirtualMachine().getDetail("SSH.PublicKey");
-                
-                // password should be set only on default network element
-                if (password != null && network.isDefault()) {
-                    final String encodedPassword = PasswordGenerator.rot13(password);
-                    SavePasswordCommand cmd = new SavePasswordCommand(encodedPassword, nic.getIp4Address(), profile.getVirtualMachine().getHostName());
-                    cmd.setAccessDetail(NetworkElementCommand.ROUTER_IP, router.getPrivateIpAddress());
-                    cmd.setAccessDetail(NetworkElementCommand.ROUTER_GUEST_IP, router.getGuestIpAddress());
-                    cmd.setAccessDetail(NetworkElementCommand.ROUTER_NAME, router.getInstanceName());
-                    cmd.setAccessDetail(NetworkElementCommand.ZONE_NETWORK_TYPE, dc.getNetworkType().toString());
-                    
-                    cmds.addCommand("password", cmd);
-                }
-
-                String serviceOffering = _serviceOfferingDao.findByIdIncludingRemoved(profile.getServiceOfferingId()).getDisplayText();
-                String zoneName = _dcDao.findById(network.getDataCenterId()).getName();
-
-                cmds.addCommand(
-                        "vmdata",
-                        generateVmDataCommand(router, nic.getIp4Address(), userData, serviceOffering, zoneName, nic.getIp4Address(), profile.getVirtualMachine().getHostName(), profile.getVirtualMachine()
-                                .getInstanceName(), profile.getId(), sshPublicKey));
-            }
-
-            if (cmds.size() > 0) {
-                boolean podLevelException = false;
-                //for user vm in Basic zone we should try to re-deploy vm in a diff pod if it fails to deploy in original pod; so throwing exception with Pod scope
-                if (dc.getNetworkType() == NetworkType.Basic && podId != null && profile.getVirtualMachine().getType() == VirtualMachine.Type.User && network.getTrafficType() == TrafficType.Guest && network.getGuestType() == GuestIpType.Direct) {
-                    podLevelException = true;
-                }
-                try {
-                    _agentMgr.send(router.getHostId(), cmds);
-                } catch (OperationTimedoutException e) {
-                    throw new AgentUnavailableException("Unable to reach the agent ", router.getHostId(), e);
-                }
-
-                Answer answer = cmds.getAnswer("dhcp");
-                if (!answer.getResult()) {
-                    s_logger.error("Unable to set dhcp entry for " + profile + " on domR: " + router.getHostName() + " due to " + answer.getDetails());
-                    if (podLevelException) {
-                        throw new ResourceUnavailableException("Unable to set dhcp entry for " + profile + " due to " + answer.getDetails(), Pod.class, podId);
-                    }
-                    throw new ResourceUnavailableException("Unable to set dhcp entry for " + profile + " due to " + answer.getDetails(), DataCenter.class, router.getDataCenterIdToDeployIn());
-                }
-
-=======
+
         boolean sendPasswordAndVmData = true;
         boolean sendDnsDhcpData = true;
         _userVmDao.loadDetails((UserVmVO) profile.getVirtualMachine());
@@ -1915,7 +1740,6 @@
                     throw new ResourceUnavailableException("Unable to set dhcp entry for " + profile + " due to " + answer.getDetails(), DataCenter.class, router.getDataCenterIdToDeployIn());
                 }
 
->>>>>>> b93c7bc6
                 answer = cmds.getAnswer("password");
                 if (answer != null && !answer.getResult()) {
                     s_logger.error("Unable to set password for " + profile + " due to " + answer.getDetails());
@@ -1952,12 +1776,9 @@
             s_logger.warn("Failed to add/remove VPN users: no router found for account and zone");
             throw new ResourceUnavailableException("Unable to assign ip addresses, domR doesn't exist for network " + network.getId(), DataCenter.class, network.getDataCenterId());
         }
-<<<<<<< HEAD
+
         boolean agentResults = true;
-=======
-        
-        String[] result = new String[users.size()];
->>>>>>> b93c7bc6
+
         for (DomainRouterVO router : routers) {
             if (router.getState() != State.Running) {
                 s_logger.warn("Failed to add/remove VPN users: router not in running state");
@@ -1974,7 +1795,6 @@
                     removeUsers.add(user);
                 }
             }
-<<<<<<< HEAD
                         
 	        VpnUsersCfgCommand cmd = new VpnUsersCfgCommand(addUsers, removeUsers);
 	        cmd.setAccessDetail(NetworkElementCommand.ACCOUNT_ID, String.valueOf(router.getAccountId()));
@@ -1986,22 +1806,11 @@
 	        cmd.setAccessDetail(NetworkElementCommand.ZONE_NETWORK_TYPE, dcVo.getNetworkType().toString());
 	        
 	        cmds.addCommand(cmd);
-=======
-
-            VpnUsersCfgCommand cmd = new VpnUsersCfgCommand(addUsers, removeUsers);
-            cmd.setAccessDetail(NetworkElementCommand.ROUTER_IP, router.getPrivateIpAddress());
-            cmd.setAccessDetail(NetworkElementCommand.ROUTER_GUEST_IP, router.getGuestIpAddress());
-            cmd.setAccessDetail(NetworkElementCommand.ROUTER_NAME, router.getInstanceName());
-            DataCenterVO dcVo = _dcDao.findById(router.getPodIdToDeployIn());
-            cmd.setAccessDetail(NetworkElementCommand.ZONE_NETWORK_TYPE, dcVo.getNetworkType().toString());
-            
-            cmds.addCommand(cmd);
->>>>>>> b93c7bc6
+
 
             // Currently we receive just one answer from the agent. In the future we have to parse individual answers and set
             // results accordingly
             boolean agentResult = sendCommandsToRouter(router, cmds);
-<<<<<<< HEAD
             agentResults = agentResults && agentResult;
         }
         
@@ -2012,17 +1821,6 @@
             } else {
                 result[i] = String.valueOf(agentResults);
             }
-=======
-            
-            for (int i = 0; i < result.length; i++) {
-                // the result of the command is true only when it got applied successfully on all domain routers
-                if (agentResult && result[i] == null) {
-                    result[i] = null;
-                } else {
-                    result[i] = String.valueOf(agentResult);
-                }
-            }    
->>>>>>> b93c7bc6
         }
         
         return result;
@@ -2134,11 +1932,8 @@
 
                 String vmGuestAddress = null;
 
-<<<<<<< HEAD
-                IpAddressTO ip = new IpAddressTO(ipAddr.getAccountId(), ipAddr.getAddress().addr(), add, firstIP, sourceNat, vlanId, vlanGateway, vlanNetmask, vifMacAddress, vmGuestAddress, networkRate);
-=======
-                IpAddressTO ip = new IpAddressTO(ipAddr.getAddress().addr(), add, firstIP, sourceNat, vlanId, vlanGateway, vlanNetmask, vifMacAddress, vmGuestAddress, networkRate, ipAddr.isOneToOneNat());
->>>>>>> b93c7bc6
+                IpAddressTO ip = new IpAddressTO(ipAddr.getAccountId(), ipAddr.getAddress().addr(), add, firstIP, sourceNat, vlanId, vlanGateway, vlanNetmask, vifMacAddress, vmGuestAddress, networkRate, ipAddr.isOneToOneNat());
+
                 ip.setTrafficType(network.getTrafficType());
                 ip.setNetworkTags(network.getTags());
                 ipsToSend[i++] = ip;
@@ -2204,15 +1999,11 @@
             boolean revoked = (rule.getState().equals(FirewallRule.State.Revoke));
             String protocol = rule.getProtocol();
             String algorithm = rule.getAlgorithm();
-<<<<<<< HEAD
-            List<String>  sourceCidrs = rule.getSourceCidrList();
-
-=======
->>>>>>> b93c7bc6
+
             String srcIp = _networkMgr.getIp(rule.getSourceIpAddressId()).getAddress().addr();
             int srcPort = rule.getSourcePortStart();
             List<LbDestination> destinations = rule.getDestinations();
-            LoadBalancerTO lb = new LoadBalancerTO(srcIp, srcPort, protocol, sourceCidrs, algorithm, revoked, false, destinations);
+            LoadBalancerTO lb = new LoadBalancerTO(srcIp, srcPort, protocol, algorithm, revoked, false, destinations);
             lbs[i++] = lb;
         }
 
@@ -2356,15 +2147,11 @@
                 s_logger.warn("Unable to associate ip addresses, virtual router is not in the right state " + router.getState());
                 throw new ResourceUnavailableException("Unable to assign ip addresses, domR is not in right state " + router.getState(), DataCenter.class, network.getDataCenterId());
             }
-<<<<<<< HEAD
-=======
-            
+
             //If rules fail to apply on one domR, no need to proceed with the rest
             if (!result) {
                 throw new ResourceUnavailableException("Unable to apply firewall rules on router ", VirtualRouter.class, router.getId());
             }
-            
->>>>>>> b93c7bc6
         }
         return result;
     }
@@ -2373,13 +2160,8 @@
     public boolean applyFirewallRules(Network network, List<? extends FirewallRule> rules) throws ResourceUnavailableException {
         List<DomainRouterVO> routers = _routerDao.findByNetwork(network.getId());
         if (routers == null || routers.isEmpty()) {
-<<<<<<< HEAD
-            s_logger.warn("Unable to apply lb rules, virtual router doesn't exist in the network " + network.getId());
-            throw new ResourceUnavailableException("Unable to apply lb rules", DataCenter.class, network.getDataCenterId());
-=======
             s_logger.warn("Unable to apply firewall rules, virtual router doesn't exist in the network " + network.getId());
             throw new ResourceUnavailableException("Unable to apply firewall rules", DataCenter.class, network.getDataCenterId());
->>>>>>> b93c7bc6
         }
 
         boolean result = true;
@@ -2391,26 +2173,11 @@
                         List<LoadBalancerVO> lbs = _loadBalancerDao.listByNetworkId(network.getId());
                         List<LoadBalancingRule> lbRules = new ArrayList<LoadBalancingRule>();
                         for (LoadBalancerVO lb : lbs) {
-<<<<<<< HEAD
-                            List<LbDestination> dstList = _lbMgr.getExistingDestinations(lb.getId());                            
-                            if (dstList != null && !dstList.isEmpty()) {
-                            	// load the cidrs, 
-                                lb.setSourceCidrList(_firewallCidrsDao.getSourceCidrs(lb.getId())); 
-                                LoadBalancingRule loadBalancing = new LoadBalancingRule(lb, dstList);
-                                lbRules.add(loadBalancing);
-                            }
-                        }
-                        
-                        if (!lbRules.isEmpty()) {
-                        	result = result && applyLBRules(router, lbRules);
-                        }
-=======
                             List<LbDestination> dstList = _lbMgr.getExistingDestinations(lb.getId());
                             LoadBalancingRule loadBalancing = new LoadBalancingRule(lb, dstList);
                             lbRules.add(loadBalancing);
                         }
                         result = result && applyLBRules(router, lbRules);
->>>>>>> b93c7bc6
                     } else if (rules.get(0).getPurpose() == Purpose.PortForwarding) {
                         result = result && applyPortForwardingRules(router, (List<PortForwardingRule>) rules);
                     } else if (rules.get(0).getPurpose() == Purpose.StaticNat) {
@@ -2422,15 +2189,11 @@
                         result = false;
                     }
                 }
-<<<<<<< HEAD
-=======
                 
                 //If rules fail to apply on one domR, no need to proceed with the rest
                 if (!result) {
                     throw new ResourceUnavailableException("Unable to apply firewall rules on router ", VirtualRouter.class, router.getId());
                 }
-                
->>>>>>> b93c7bc6
             } else if (router.getState() == State.Stopped || router.getState() == State.Stopping) {
                 s_logger.debug("Router is in " + router.getState() + ", so not sending apply firewall rules commands to the backend");
             } else {
@@ -2438,10 +2201,6 @@
                 throw new ResourceUnavailableException("Unable to apply firewall rules, virtual router is not in the right state", VirtualRouter.class, router.getId());
             }
         }
-<<<<<<< HEAD
-=======
-        
->>>>>>> b93c7bc6
         return result;
     }
 
@@ -2482,11 +2241,7 @@
             rulesTO = new ArrayList<FirewallRuleTO>();
             for (FirewallRule rule : rules) {
                 IpAddress sourceIp = _networkMgr.getIp(rule.getSourceIpAddressId());
-<<<<<<< HEAD
                 FirewallRuleTO ruleTO = new FirewallRuleTO(rule, null, sourceIp.getAddress().addr());
-=======
-                FirewallRuleTO ruleTO = new FirewallRuleTO(rule, sourceIp.getAddress().addr());
->>>>>>> b93c7bc6
                 rulesTO.add(ruleTO);
             }
         }
@@ -2506,8 +2261,6 @@
         createFirewallRulesCommands(rules, router, cmds);
         // Send commands to router
         return sendCommandsToRouter(router, cmds);
-<<<<<<< HEAD
-=======
     }
     
     @Override
@@ -2572,6 +2325,5 @@
         DataCenterVO dcVo = _dcDao.findById(router.getDataCenterIdToDeployIn());
         cmd.setAccessDetail(NetworkElementCommand.ZONE_NETWORK_TYPE, dcVo.getNetworkType().toString());
         cmds.addCommand(cmd);
->>>>>>> b93c7bc6
     }
 }