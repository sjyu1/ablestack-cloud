// Licensed to the Apache Software Foundation (ASF) under one
// or more contributor license agreements.  See the NOTICE file
// distributed with this work for additional information
// regarding copyright ownership.  The ASF licenses this file
// to you under the Apache License, Version 2.0 (the
// "License"); you may not use this file except in compliance
// with the License.  You may obtain a copy of the License at
// 
//   http://www.apache.org/licenses/LICENSE-2.0
//
// Unless required by applicable law or agreed to in writing,
// software distributed under the License is distributed on an
// "AS IS" BASIS, WITHOUT WARRANTIES OR CONDITIONS OF ANY
// KIND, either express or implied.  See the License for the
// specific language governing permissions and limitations
// under the License.

package com.cloud.network.router;

import com.cloud.agent.AgentManager;
import com.cloud.agent.AgentManager.OnError;
import com.cloud.agent.Listener;
import com.cloud.agent.api.AgentControlAnswer;
import com.cloud.agent.api.AgentControlCommand;
import com.cloud.agent.api.Answer;
import com.cloud.agent.api.BumpUpPriorityCommand;
import com.cloud.agent.api.CheckRouterAnswer;
import com.cloud.agent.api.CheckRouterCommand;
import com.cloud.agent.api.CheckS2SVpnConnectionsAnswer;
import com.cloud.agent.api.CheckS2SVpnConnectionsCommand;
import com.cloud.agent.api.Command;
import com.cloud.agent.api.GetDomRVersionAnswer;
import com.cloud.agent.api.GetDomRVersionCmd;
import com.cloud.agent.api.ModifySshKeysCommand;
import com.cloud.agent.api.NetworkUsageAnswer;
import com.cloud.agent.api.NetworkUsageCommand;
import com.cloud.agent.api.PvlanSetupCommand;
import com.cloud.agent.api.StartupCommand;
import com.cloud.agent.api.StopAnswer;
import com.cloud.agent.api.check.CheckSshAnswer;
import com.cloud.agent.api.check.CheckSshCommand;
import com.cloud.agent.api.routing.CreateIpAliasCommand;
import com.cloud.agent.api.routing.DeleteIpAliasCommand;
import com.cloud.agent.api.routing.DhcpEntryCommand;
import com.cloud.agent.api.routing.DnsMasqConfigCommand;
import com.cloud.agent.api.routing.IpAliasTO;
import com.cloud.agent.api.routing.IpAssocCommand;
import com.cloud.agent.api.routing.LoadBalancerConfigCommand;
import com.cloud.agent.api.routing.NetworkElementCommand;
import com.cloud.agent.api.routing.RemoteAccessVpnCfgCommand;
import com.cloud.agent.api.routing.SavePasswordCommand;
import com.cloud.agent.api.routing.SetFirewallRulesCommand;
import com.cloud.agent.api.routing.SetPortForwardingRulesCommand;
import com.cloud.agent.api.routing.SetPortForwardingRulesVpcCommand;
import com.cloud.agent.api.routing.SetStaticNatRulesCommand;
import com.cloud.agent.api.routing.VmDataCommand;
import com.cloud.agent.api.routing.VpnUsersCfgCommand;
import com.cloud.agent.api.to.DnsmasqTO;
import com.cloud.agent.api.to.FirewallRuleTO;
import com.cloud.agent.api.to.IpAddressTO;
import com.cloud.agent.api.to.LoadBalancerTO;
import com.cloud.agent.api.to.NicTO;
import com.cloud.agent.api.to.PortForwardingRuleTO;
import com.cloud.agent.api.to.StaticNatRuleTO;
import com.cloud.agent.api.to.VirtualMachineTO;
import com.cloud.agent.manager.Commands;
import com.cloud.alert.AlertManager;
import com.cloud.cluster.ManagementServerHostVO;
import com.cloud.cluster.ManagementServerNode;
import com.cloud.cluster.dao.ManagementServerHostDao;
import com.cloud.configuration.Config;
import com.cloud.configuration.ConfigurationManager;
import com.cloud.configuration.ZoneConfig;
import com.cloud.configuration.dao.ConfigurationDao;
import com.cloud.dc.ClusterVO;
import com.cloud.dc.DataCenter;
import com.cloud.dc.DataCenter.NetworkType;
import com.cloud.dc.DataCenterVO;
import com.cloud.dc.HostPodVO;
import com.cloud.dc.Pod;
import com.cloud.dc.Vlan;
import com.cloud.dc.VlanVO;
import com.cloud.dc.dao.ClusterDao;
import com.cloud.dc.dao.DataCenterDao;
import com.cloud.dc.dao.HostPodDao;
import com.cloud.dc.dao.VlanDao;
import com.cloud.deploy.DataCenterDeployment;
import com.cloud.deploy.DeployDestination;
import com.cloud.deploy.DeploymentPlan;
import com.cloud.deploy.DeploymentPlanner.ExcludeList;
import com.cloud.event.ActionEvent;
import com.cloud.event.EventTypes;
import com.cloud.exception.AgentUnavailableException;
import com.cloud.exception.ConcurrentOperationException;
import com.cloud.exception.ConnectionException;
import com.cloud.exception.InsufficientAddressCapacityException;
import com.cloud.exception.InsufficientCapacityException;
import com.cloud.exception.InsufficientServerCapacityException;
import com.cloud.exception.InsufficientVirtualNetworkCapcityException;
import com.cloud.exception.InvalidParameterValueException;
import com.cloud.exception.OperationTimedoutException;
import com.cloud.exception.ResourceUnavailableException;
import com.cloud.exception.StorageUnavailableException;
import com.cloud.host.HostVO;
import com.cloud.host.Status;
import com.cloud.host.dao.HostDao;
import com.cloud.hypervisor.Hypervisor.HypervisorType;
import com.cloud.network.IpAddress;
import com.cloud.network.Network;
import com.cloud.network.Network.GuestType;
import com.cloud.network.Network.Provider;
import com.cloud.network.Network.Service;
import com.cloud.network.NetworkManager;
import com.cloud.network.NetworkModel;
import com.cloud.network.Networks.BroadcastDomainType;
import com.cloud.network.Networks.IsolationType;
import com.cloud.network.Networks.TrafficType;
import com.cloud.network.PhysicalNetworkServiceProvider;
import com.cloud.network.PublicIpAddress;
import com.cloud.network.RemoteAccessVpn;
import com.cloud.network.Site2SiteCustomerGateway;
import com.cloud.network.Site2SiteVpnConnection;
import com.cloud.network.SshKeysDistriMonitor;
import com.cloud.network.VirtualNetworkApplianceService;
import com.cloud.network.VirtualRouterProvider;
import com.cloud.network.VirtualRouterProvider.VirtualRouterProviderType;
import com.cloud.network.VpnUser;
import com.cloud.network.VpnUserVO;
import com.cloud.network.addr.PublicIp;
import com.cloud.network.dao.FirewallRulesDao;
import com.cloud.network.dao.IPAddressDao;
import com.cloud.network.dao.IPAddressVO;
import com.cloud.network.dao.LoadBalancerDao;
import com.cloud.network.dao.LoadBalancerVMMapDao;
import com.cloud.network.dao.LoadBalancerVO;
import com.cloud.network.dao.NetworkDao;
import com.cloud.network.dao.NetworkVO;
import com.cloud.network.dao.PhysicalNetworkServiceProviderDao;
import com.cloud.network.dao.RemoteAccessVpnDao;
import com.cloud.network.dao.Site2SiteCustomerGatewayDao;
import com.cloud.network.dao.Site2SiteVpnConnectionDao;
import com.cloud.network.dao.Site2SiteVpnConnectionVO;
import com.cloud.network.dao.Site2SiteVpnGatewayDao;
import com.cloud.network.dao.UserIpv6AddressDao;
import com.cloud.network.dao.VirtualRouterProviderDao;
import com.cloud.network.dao.VpnUserDao;
import com.cloud.network.lb.LoadBalancingRule;
import com.cloud.network.lb.LoadBalancingRule.LbDestination;
import com.cloud.network.lb.LoadBalancingRule.LbHealthCheckPolicy;
import com.cloud.network.lb.LoadBalancingRule.LbStickinessPolicy;
import com.cloud.network.lb.LoadBalancingRulesManager;
import com.cloud.network.router.VirtualRouter.RedundantState;
import com.cloud.network.router.VirtualRouter.Role;
import com.cloud.network.rules.FirewallRule;
import com.cloud.network.rules.FirewallRule.Purpose;
import com.cloud.network.rules.LoadBalancerContainer.Scheme;
import com.cloud.network.rules.PortForwardingRule;
import com.cloud.network.rules.RulesManager;
import com.cloud.network.rules.StaticNat;
import com.cloud.network.rules.StaticNatImpl;
import com.cloud.network.rules.StaticNatRule;
import com.cloud.network.rules.dao.PortForwardingRulesDao;
import com.cloud.network.vpn.Site2SiteVpnManager;
import com.cloud.offering.NetworkOffering;
import com.cloud.offering.ServiceOffering;
import com.cloud.offerings.dao.NetworkOfferingDao;
import com.cloud.resource.ResourceManager;
import com.cloud.server.ConfigurationServer;
import com.cloud.service.ServiceOfferingVO;
import com.cloud.service.dao.ServiceOfferingDao;
import com.cloud.storage.GuestOSVO;
import com.cloud.storage.VMTemplateVO;
import com.cloud.storage.Volume.Type;
import com.cloud.storage.VolumeVO;
import com.cloud.storage.dao.GuestOSDao;
import com.cloud.storage.dao.VMTemplateDao;
import com.cloud.storage.dao.VolumeDao;
import com.cloud.user.Account;
import com.cloud.user.AccountManager;
import com.cloud.user.User;
import com.cloud.user.UserContext;
import com.cloud.user.UserStatisticsVO;
import com.cloud.user.UserStatsLogVO;
import com.cloud.user.UserVO;
import com.cloud.user.dao.UserDao;
import com.cloud.user.dao.UserStatisticsDao;
import com.cloud.user.dao.UserStatsLogDao;
import com.cloud.uservm.UserVm;
import com.cloud.utils.NumbersUtil;
import com.cloud.utils.Pair;
import com.cloud.utils.PasswordGenerator;
import com.cloud.utils.StringUtils;
import com.cloud.utils.component.ManagerBase;
import com.cloud.utils.concurrency.NamedThreadFactory;
import com.cloud.utils.db.DB;
import com.cloud.utils.db.Filter;
import com.cloud.utils.db.GlobalLock;
import com.cloud.utils.db.JoinBuilder;
import com.cloud.utils.db.SearchBuilder;
import com.cloud.utils.db.SearchCriteria;
import com.cloud.utils.db.Transaction;
import com.cloud.utils.exception.CloudRuntimeException;
import com.cloud.utils.net.Ip;
import com.cloud.utils.net.MacAddress;
import com.cloud.utils.net.NetUtils;
import com.cloud.vm.DomainRouterVO;
import com.cloud.vm.Nic;
import com.cloud.vm.NicIpAlias;
import com.cloud.vm.NicProfile;
import com.cloud.vm.NicVO;
import com.cloud.vm.ReservationContext;
import com.cloud.vm.ReservationContextImpl;
import com.cloud.vm.UserVmVO;
import com.cloud.vm.VMInstanceVO;
import com.cloud.vm.VirtualMachine;
import com.cloud.vm.VirtualMachine.State;
import com.cloud.vm.VirtualMachineGuru;
import com.cloud.vm.VirtualMachineManager;
import com.cloud.vm.VirtualMachineName;
import com.cloud.vm.VirtualMachineProfile;
import com.cloud.vm.VirtualMachineProfile.Param;
import com.cloud.vm.dao.DomainRouterDao;
import com.cloud.vm.dao.NicDao;
import com.cloud.vm.dao.NicIpAliasDao;
import com.cloud.vm.dao.NicIpAliasVO;
import com.cloud.vm.dao.UserVmDao;
import com.cloud.vm.dao.UserVmDetailsDao;
import com.cloud.vm.dao.VMInstanceDao;
import org.apache.cloudstack.api.command.admin.router.UpgradeRouterCmd;
import org.apache.log4j.Logger;
import org.springframework.stereotype.Component;

import javax.ejb.Local;
import javax.inject.Inject;
import javax.naming.ConfigurationException;
import java.util.ArrayList;
import java.util.Calendar;
import java.util.Collections;
import java.util.Comparator;
import java.util.Date;
import java.util.HashMap;
import java.util.HashSet;
import java.util.Iterator;
import java.util.List;
import java.util.Map;
import java.util.Set;
import java.util.TimeZone;
import java.util.concurrent.BlockingQueue;
import java.util.concurrent.ExecutorService;
import java.util.concurrent.Executors;
import java.util.concurrent.LinkedBlockingQueue;
import java.util.concurrent.ScheduledExecutorService;
import java.util.concurrent.TimeUnit;

/**
 * VirtualNetworkApplianceManagerImpl manages the different types of virtual network appliances available in the Cloud Stack.
 */
@Component
@Local(value = { VirtualNetworkApplianceManager.class, VirtualNetworkApplianceService.class })
public class VirtualNetworkApplianceManagerImpl extends ManagerBase implements VirtualNetworkApplianceManager, VirtualNetworkApplianceService, 
                            VirtualMachineGuru<DomainRouterVO>, Listener {
    private static final Logger s_logger = Logger.getLogger(VirtualNetworkApplianceManagerImpl.class);

    @Inject
    DataCenterDao _dcDao = null;
    @Inject
    VlanDao _vlanDao = null;
    @Inject
    FirewallRulesDao _rulesDao = null;
    @Inject
    LoadBalancerDao _loadBalancerDao = null;
    @Inject
    LoadBalancerVMMapDao _loadBalancerVMMapDao = null;
    @Inject
    IPAddressDao _ipAddressDao = null;
    @Inject
    VMTemplateDao _templateDao = null;
    @Inject
    DomainRouterDao _routerDao = null;
    @Inject
    UserDao _userDao = null;
    @Inject
    UserStatisticsDao _userStatsDao = null;
    @Inject
    HostDao _hostDao = null;
    @Inject
    ConfigurationDao _configDao;
    @Inject
    HostPodDao _podDao = null;
    @Inject
    UserStatsLogDao _userStatsLogDao = null;
    @Inject
    AgentManager _agentMgr;
    @Inject
    AlertManager _alertMgr;
    @Inject
    AccountManager _accountMgr;
    @Inject
    ConfigurationManager _configMgr;
    @Inject
    ConfigurationServer _configServer;
    @Inject
    ServiceOfferingDao _serviceOfferingDao = null;
    @Inject
    UserVmDao _userVmDao;
    @Inject VMInstanceDao _vmDao;
    @Inject
    NetworkOfferingDao _networkOfferingDao = null;
    @Inject
    GuestOSDao _guestOSDao = null;
    @Inject
    NetworkManager _networkMgr;
    @Inject
    NetworkModel _networkModel;
    @Inject
    VirtualMachineManager _itMgr;
    @Inject
    VpnUserDao _vpnUsersDao;
    @Inject
    RulesManager _rulesMgr;
    @Inject
    NetworkDao _networkDao;
    @Inject
    LoadBalancingRulesManager _lbMgr;
    @Inject
    PortForwardingRulesDao _pfRulesDao;
    @Inject
    RemoteAccessVpnDao _vpnDao;
    @Inject
    NicDao _nicDao;
    @Inject
    NicIpAliasDao _nicIpAliasDao;
    @Inject
    VolumeDao _volumeDao = null;
    @Inject
    UserVmDetailsDao _vmDetailsDao;
    @Inject
    ClusterDao _clusterDao;
    @Inject
    ResourceManager _resourceMgr;
    @Inject
    PhysicalNetworkServiceProviderDao _physicalProviderDao;
    @Inject
    VirtualRouterProviderDao _vrProviderDao;
    @Inject
    ManagementServerHostDao _msHostDao;
    @Inject
    Site2SiteCustomerGatewayDao _s2sCustomerGatewayDao;
    @Inject
    Site2SiteVpnGatewayDao _s2sVpnGatewayDao;
    @Inject
    Site2SiteVpnConnectionDao _s2sVpnConnectionDao;
    @Inject
    Site2SiteVpnManager _s2sVpnMgr;
    @Inject
    UserIpv6AddressDao _ipv6Dao;

    
    int _routerRamSize;
    int _routerCpuMHz;
    int _retry = 2;
    String _instance;
    String _mgmt_host;
    String _mgmt_cidr;

    int _routerStatsInterval = 300;
    int _routerCheckInterval = 30;
    int _rvrStatusUpdatePoolSize = 10;
    protected ServiceOfferingVO _offering;
    private String _dnsBasicZoneUpdates = "all";
    private Set<String> _guestOSNeedGatewayOnNonDefaultNetwork = new HashSet<String>();

    private boolean _disable_rp_filter = false;
    int _routerExtraPublicNics = 2;
    private int _usageAggregationRange = 1440;
    private String _usageTimeZone = "GMT";
    private final long mgmtSrvrId = MacAddress.getMacAddress().toLong();
    private static final int ACQUIRE_GLOBAL_LOCK_TIMEOUT_FOR_COOPERATION = 5;    // 5 seconds
    private static final int USAGE_AGGREGATION_RANGE_MIN = 10; // 10 minutes, same as com.cloud.usage.UsageManagerImpl.USAGE_AGGREGATION_RANGE_MIN
    private boolean _dailyOrHourly = false;

    ScheduledExecutorService _executor;
    ScheduledExecutorService _checkExecutor;
    ScheduledExecutorService _networkStatsUpdateExecutor;
    ExecutorService _rvrStatusUpdateExecutor;

    Account _systemAcct;

    BlockingQueue<Long> _vrUpdateQueue = null;

    @Override
    public boolean sendSshKeysToHost(Long hostId, String pubKey, String prvKey) {
        ModifySshKeysCommand cmd = new ModifySshKeysCommand(pubKey, prvKey);
        final Answer answer = _agentMgr.easySend(hostId, cmd);

        if (answer != null) {
            return true;
        } else {
            return false;
        }
    }

    

    @Override
    public VirtualRouter destroyRouter(final long routerId, Account caller, Long callerUserId) throws ResourceUnavailableException, ConcurrentOperationException {

        if (s_logger.isDebugEnabled()) {
            s_logger.debug("Attempting to destroy router " + routerId);
        }

        DomainRouterVO router = _routerDao.findById(routerId);
        if (router == null) {
            return null;
        }

        _accountMgr.checkAccess(caller, null, true, router);

        boolean result = _itMgr.expunge(router, _accountMgr.getActiveUser(callerUserId), _accountMgr.getAccount(router.getAccountId()));

        if (result) {
            return router;
        }
        return null;
    }

    @Override
    @DB
    public VirtualRouter upgradeRouter(UpgradeRouterCmd cmd) {
        Long routerId = cmd.getId();
        Long serviceOfferingId = cmd.getServiceOfferingId();
        Account caller = UserContext.current().getCaller();

        DomainRouterVO router = _routerDao.findById(routerId);
        if (router == null) {
            throw new InvalidParameterValueException("Unable to find router with id " + routerId);
        }

        _accountMgr.checkAccess(caller, null, true, router);

        if (router.getServiceOfferingId() == serviceOfferingId) {
            s_logger.debug("Router: " + routerId + "already has service offering: " + serviceOfferingId);
            return _routerDao.findById(routerId);
        }

        ServiceOffering newServiceOffering = _configMgr.getServiceOffering(serviceOfferingId);
        if (newServiceOffering == null) {
            throw new InvalidParameterValueException("Unable to find service offering with id " + serviceOfferingId);
        }

        // check if it is a system service offering, if yes return with error as it cannot be used for user vms
        if (!newServiceOffering.getSystemUse()) {
            throw new InvalidParameterValueException("Cannot upgrade router vm to a non system service offering " + serviceOfferingId);
        }

        // Check that the router is stopped
        if (!router.getState().equals(State.Stopped)) {
            s_logger.warn("Unable to upgrade router " + router.toString() + " in state " + router.getState());
            throw new InvalidParameterValueException("Unable to upgrade router " + router.toString() + " in state " + router.getState()
                    + "; make sure the router is stopped and not in an error state before upgrading.");
        }

        ServiceOfferingVO currentServiceOffering = _serviceOfferingDao.findById(router.getServiceOfferingId());

        // Check that the service offering being upgraded to has the same storage pool preference as the VM's current service
        // offering
        if (currentServiceOffering.getUseLocalStorage() != newServiceOffering.getUseLocalStorage()) {
            throw new InvalidParameterValueException("Can't upgrade, due to new local storage status : " + 
        newServiceOffering.getUseLocalStorage() + " is different from "
                    + "curruent local storage status: " + currentServiceOffering.getUseLocalStorage());
        }

        router.setServiceOfferingId(serviceOfferingId);
        if (_routerDao.update(routerId, router)) {
            return _routerDao.findById(routerId);
        } else {
            throw new CloudRuntimeException("Unable to upgrade router " + routerId);
        }

    }

    @Override
    public boolean savePasswordToRouter(Network network, final NicProfile nic, VirtualMachineProfile<UserVm> profile, List<? extends VirtualRouter> routers) throws ResourceUnavailableException {
        _userVmDao.loadDetails((UserVmVO) profile.getVirtualMachine());

        final VirtualMachineProfile<UserVm> updatedProfile = profile;

        return applyRules(network, routers, "save password entry", false, null, false, new RuleApplier() {
            @Override
            public boolean execute(Network network, VirtualRouter router) throws ResourceUnavailableException {
                // for basic zone, send vm data/password information only to the router in the same pod
                Commands cmds = new Commands(OnError.Stop);
                NicVO nicVo = _nicDao.findById(nic.getId());
                createPasswordCommand(router, updatedProfile, nicVo, cmds);
                return sendCommandsToRouter(router, cmds);
            }
        });
    }

    @Override
    public boolean saveSSHPublicKeyToRouter(Network network, final NicProfile nic, VirtualMachineProfile<UserVm> profile, List<? extends VirtualRouter> routers, final String SSHPublicKey) throws ResourceUnavailableException {
        _userVmDao.loadDetails((UserVmVO) profile.getVirtualMachine());

        final VirtualMachineProfile<UserVm> updatedProfile = profile;

        return applyRules(network, routers, "save SSHkey entry", false, null, false, new RuleApplier() {
            @Override
            public boolean execute(Network network, VirtualRouter router) throws ResourceUnavailableException {
                // for basic zone, send vm data/password information only to the router in the same pod
                Commands cmds = new Commands(OnError.Stop);
                NicVO nicVo = _nicDao.findById(nic.getId());
                VMTemplateVO template = _templateDao.findByIdIncludingRemoved(updatedProfile.getTemplateId());
                if(template != null && template.getEnablePassword()) {
			createPasswordCommand(router, updatedProfile, nicVo, cmds);
                }
                createVmDataCommand(router, updatedProfile.getVirtualMachine(), nicVo, SSHPublicKey, cmds);
                return sendCommandsToRouter(router, cmds);
            }
        });
    }

    @Override
    public boolean saveUserDataToRouter(Network network, final NicProfile nic, VirtualMachineProfile<UserVm> profile, List<? extends VirtualRouter> routers) throws ResourceUnavailableException {
        _userVmDao.loadDetails((UserVmVO) profile.getVirtualMachine());

        final VirtualMachineProfile<UserVm> updatedProfile = profile;

        return applyRules(network, routers, "save userdata entry", false, null, false, new RuleApplier() {
            @Override
            public boolean execute(Network network, VirtualRouter router) throws ResourceUnavailableException {
                // for basic zone, send vm data/password information only to the router in the same pod
                Commands cmds = new Commands(OnError.Stop);
                NicVO nicVo = _nicDao.findById(nic.getId());
                createVmDataCommand(router, updatedProfile.getVirtualMachine(), nicVo, null, cmds);
                return sendCommandsToRouter(router, cmds);
            }
        });
    }

    @Override @ActionEvent(eventType = EventTypes.EVENT_ROUTER_STOP, eventDescription = "stopping router Vm", async = true)
    public VirtualRouter stopRouter(long routerId, boolean forced) throws ResourceUnavailableException, ConcurrentOperationException {
        UserContext context = UserContext.current();
        Account account = context.getCaller();

        // verify parameters
        DomainRouterVO router = _routerDao.findById(routerId);
        if (router == null) {
            throw new InvalidParameterValueException("Unable to find router by id " + routerId + ".");
        }

        _accountMgr.checkAccess(account, null, true, router);

        UserVO user = _userDao.findById(UserContext.current().getCallerUserId());

        VirtualRouter virtualRouter = stop(router, forced, user, account);
        if(virtualRouter == null){
            throw new CloudRuntimeException("Failed to stop router with id " + routerId);
        }
        
        // Clear stop pending flag after stopped successfully
        if (router.isStopPending()) {
            s_logger.info("Clear the stop pending flag of router " + router.getHostName() + " after stop router successfully");
            router.setStopPending(false);
            router = _routerDao.persist(router);
            virtualRouter.setStopPending(false);
        }
        return virtualRouter;
    }

    @DB
    public void processStopOrRebootAnswer(final DomainRouterVO router, Answer answer) {
        final Transaction txn = Transaction.currentTxn();
        try {
            txn.start();
            //FIXME!!! - UserStats command should grab bytesSent/Received for all guest interfaces of the VR
            List<Long> routerGuestNtwkIds = _routerDao.getRouterNetworks(router.getId());
            for (Long guestNtwkId : routerGuestNtwkIds) {
                final UserStatisticsVO userStats = _userStatsDao.lock(router.getAccountId(), router.getDataCenterId(),
                        guestNtwkId, null, router.getId(), router.getType().toString());
            if (userStats != null) {
                final long currentBytesRcvd = userStats.getCurrentBytesReceived();
                userStats.setCurrentBytesReceived(0);
                userStats.setNetBytesReceived(userStats.getNetBytesReceived() + currentBytesRcvd);

                final long currentBytesSent = userStats.getCurrentBytesSent();
                userStats.setCurrentBytesSent(0);
                userStats.setNetBytesSent(userStats.getNetBytesSent() + currentBytesSent);
                _userStatsDao.update(userStats.getId(), userStats);
                s_logger.debug("Successfully updated user statistics as a part of domR " + router + " reboot/stop");
            } else {
                s_logger.warn("User stats were not created for account " + router.getAccountId() + " and dc " + router.getDataCenterId());
            }
            }
            
            txn.commit();
        } catch (final Exception e) {
            txn.rollback();
            throw new CloudRuntimeException("Problem updating stats after reboot/stop ", e);
        }
    }

    @Override @ActionEvent(eventType = EventTypes.EVENT_ROUTER_REBOOT, eventDescription = "rebooting router Vm", async = true)
    public VirtualRouter rebootRouter(long routerId, boolean reprogramNetwork) throws ConcurrentOperationException, 
    ResourceUnavailableException, InsufficientCapacityException {
        Account caller = UserContext.current().getCaller();

        // verify parameters
        DomainRouterVO router = _routerDao.findById(routerId);
        if (router == null) {
            throw new InvalidParameterValueException("Unable to find domain router with id " + routerId + ".");
        }

        _accountMgr.checkAccess(caller, null, true, router);

        // Can reboot domain router only in Running state
        if (router == null || router.getState() != State.Running) {
            s_logger.warn("Unable to reboot, virtual router is not in the right state " + router.getState());
            throw new ResourceUnavailableException("Unable to reboot domR, it is not in right state " + router.getState(),
                    DataCenter.class, router.getDataCenterId());
        }

        UserVO user = _userDao.findById(UserContext.current().getCallerUserId());
        s_logger.debug("Stopping and starting router " + router + " as a part of router reboot");

        if (stop(router, false, user, caller) != null) {
            return startRouter(routerId, reprogramNetwork);
        } else {
            throw new CloudRuntimeException("Failed to reboot router " + router);
        }
    }

    @Override
    public boolean configure(final String name, final Map<String, Object> params) throws ConfigurationException {

        _executor = Executors.newScheduledThreadPool(1, new NamedThreadFactory("RouterMonitor"));
        _checkExecutor = Executors.newScheduledThreadPool(1, new NamedThreadFactory("RouterStatusMonitor"));
        _networkStatsUpdateExecutor = Executors.newScheduledThreadPool(1, new NamedThreadFactory("NetworkStatsUpdater"));

        final Map<String, String> configs = _configDao.getConfiguration("AgentManager", params);

        _mgmt_host = configs.get("host");
        _routerRamSize = NumbersUtil.parseInt(configs.get("router.ram.size"), DEFAULT_ROUTER_VM_RAMSIZE);
        _routerCpuMHz = NumbersUtil.parseInt(configs.get("router.cpu.mhz"), DEFAULT_ROUTER_CPU_MHZ);

        _routerExtraPublicNics = NumbersUtil.parseInt(_configDao.getValue(Config.RouterExtraPublicNics.key()), 2);

        String guestOSString = configs.get("network.dhcp.nondefaultnetwork.setgateway.guestos");
        if (guestOSString != null) {
            String[] guestOSList = guestOSString.split(",");
            for (String os : guestOSList) {
                _guestOSNeedGatewayOnNonDefaultNetwork.add(os);
            }
        }
        
        String value = configs.get("start.retry");
        _retry = NumbersUtil.parseInt(value, 2);

        value = configs.get("router.stats.interval");
        _routerStatsInterval = NumbersUtil.parseInt(value, 300);

        value = configs.get("router.check.interval");
        _routerCheckInterval = NumbersUtil.parseInt(value, 30);
        
        value = configs.get("router.check.poolsize");
        _rvrStatusUpdatePoolSize = NumbersUtil.parseInt(value, 10);

        /* 
         * We assume that one thread can handle 20 requests in 1 minute in normal situation, so here we give the queue size up to 50 minutes.
         * It's mostly for buffer, since each time CheckRouterTask running, it would add all the redundant networks in the queue immediately
         */
        _vrUpdateQueue = new LinkedBlockingQueue<Long>(_rvrStatusUpdatePoolSize * 1000); 

        _rvrStatusUpdateExecutor = Executors.newFixedThreadPool(_rvrStatusUpdatePoolSize, new NamedThreadFactory("RedundantRouterStatusMonitor"));

        _instance = configs.get("instance.name");
        if (_instance == null) {
            _instance = "DEFAULT";
        }

        String rpValue = configs.get("network.disable.rpfilter");
        if (rpValue != null && rpValue.equalsIgnoreCase("true")) {
            _disable_rp_filter = true;
        }

        _dnsBasicZoneUpdates = String.valueOf(_configDao.getValue(Config.DnsBasicZoneUpdates.key()));

        s_logger.info("Router configurations: " + "ramsize=" + _routerRamSize);

        _agentMgr.registerForHostEvents(new SshKeysDistriMonitor(_agentMgr, _hostDao, _configDao), true, false, false);
        _itMgr.registerGuru(VirtualMachine.Type.DomainRouter, this);

        boolean useLocalStorage = Boolean.parseBoolean(configs.get(Config.SystemVMUseLocalStorage.key()));
        _offering = new ServiceOfferingVO("System Offering For Software Router", 1, _routerRamSize, _routerCpuMHz, null,
                null, true, null, useLocalStorage, true, null, true, VirtualMachine.Type.DomainRouter, true);
        _offering.setUniqueName(ServiceOffering.routerDefaultOffUniqueName);
        _offering = _serviceOfferingDao.persistSystemServiceOffering(_offering);

        // this can sometimes happen, if DB is manually or programmatically manipulated
        if(_offering == null) {
            String msg = "Data integrity problem : System Offering For Software router VM has been removed?";
            s_logger.error(msg);
            throw new ConfigurationException(msg);
        }

        _systemAcct = _accountMgr.getSystemAccount();

        String aggregationRange = configs.get("usage.stats.job.aggregation.range");
        _usageAggregationRange  = NumbersUtil.parseInt(aggregationRange, 1440);
        _usageTimeZone = configs.get("usage.aggregation.timezone");
        if(_usageTimeZone == null){
            _usageTimeZone = "GMT";
        }

        _agentMgr.registerForHostEvents(this, true, false, false);

        s_logger.info("DomainRouterManager is configured.");

        return true;
    }

    @Override
    public boolean start() {
        if (_routerStatsInterval > 0){
            _executor.scheduleAtFixedRate(new NetworkUsageTask(), _routerStatsInterval, _routerStatsInterval, TimeUnit.SECONDS);
        }else{
            s_logger.debug("router.stats.interval - " + _routerStatsInterval+ " so not scheduling the router stats thread");
        }

        //Schedule Network stats update task
        TimeZone usageTimezone = TimeZone.getTimeZone(_usageTimeZone);
        Calendar cal = Calendar.getInstance(usageTimezone);
        cal.setTime(new Date());
        long endDate = 0;
        int HOURLY_TIME = 60;
        final int DAILY_TIME = 60 * 24;
        if (_usageAggregationRange == DAILY_TIME) {
            cal.roll(Calendar.DAY_OF_YEAR, false);
            cal.set(Calendar.HOUR_OF_DAY, 0);
            cal.set(Calendar.MINUTE, 0);
            cal.set(Calendar.SECOND, 0);
            cal.set(Calendar.MILLISECOND, 0);
            cal.roll(Calendar.DAY_OF_YEAR, true);
            cal.add(Calendar.MILLISECOND, -1);
            endDate = cal.getTime().getTime();
            _dailyOrHourly = true;
        } else if (_usageAggregationRange == HOURLY_TIME) {
            cal.roll(Calendar.HOUR_OF_DAY, false);
            cal.set(Calendar.MINUTE, 0);
            cal.set(Calendar.SECOND, 0);
            cal.set(Calendar.MILLISECOND, 0);
            cal.roll(Calendar.HOUR_OF_DAY, true);
            cal.add(Calendar.MILLISECOND, -1);
            endDate = cal.getTime().getTime();
            _dailyOrHourly = true;
        } else {
            endDate = cal.getTime().getTime();
            _dailyOrHourly = false;
        }

        if (_usageAggregationRange < USAGE_AGGREGATION_RANGE_MIN) {
            s_logger.warn("Usage stats job aggregation range is to small, using the minimum value of " + USAGE_AGGREGATION_RANGE_MIN);
            _usageAggregationRange = USAGE_AGGREGATION_RANGE_MIN;
        }

        _networkStatsUpdateExecutor.scheduleAtFixedRate(new NetworkStatsUpdateTask(), (endDate - System.currentTimeMillis()),
                (_usageAggregationRange * 60 * 1000), TimeUnit.MILLISECONDS);
        
        if (_routerCheckInterval > 0) {
            _checkExecutor.scheduleAtFixedRate(new CheckRouterTask(), _routerCheckInterval, _routerCheckInterval, TimeUnit.SECONDS);
            for (int i = 0; i < _rvrStatusUpdatePoolSize; i++) {
                _rvrStatusUpdateExecutor.execute(new RvRStatusUpdateTask());
            }
        } else {
            s_logger.debug("router.check.interval - " + _routerCheckInterval+ " so not scheduling the redundant router checking thread");
        }

        return true;
    }

    @Override
    public boolean stop() {
        return true;
    }

    protected VirtualNetworkApplianceManagerImpl() {
    }

    @Override
    public Long convertToId(final String vmName) {
        if (!VirtualMachineName.isValidRouterName(vmName, _instance)) {
            return null;
        }

        return VirtualMachineName.getRouterId(vmName);
    }

    private VmDataCommand generateVmDataCommand(VirtualRouter router, String vmPrivateIpAddress, String userData, 
            String serviceOffering, String zoneName, String guestIpAddress, String vmName,
            String vmInstanceName, long vmId, String vmUuid, String publicKey, long guestNetworkId) {
        VmDataCommand cmd = new VmDataCommand(vmPrivateIpAddress, vmName);

        cmd.setAccessDetail(NetworkElementCommand.ROUTER_IP, getRouterControlIp(router.getId()));
        cmd.setAccessDetail(NetworkElementCommand.ROUTER_GUEST_IP, getRouterIpInNetwork(guestNetworkId, router.getId()));
        cmd.setAccessDetail(NetworkElementCommand.ROUTER_NAME, router.getInstanceName());

        DataCenterVO dcVo = _dcDao.findById(router.getDataCenterId());
        cmd.setAccessDetail(NetworkElementCommand.ZONE_NETWORK_TYPE, dcVo.getNetworkType().toString());

        cmd.addVmData("userdata", "user-data", userData);
        cmd.addVmData("metadata", "service-offering", StringUtils.unicodeEscape(serviceOffering));
        cmd.addVmData("metadata", "availability-zone", StringUtils.unicodeEscape(zoneName));
        cmd.addVmData("metadata", "local-ipv4", guestIpAddress);
        cmd.addVmData("metadata", "local-hostname", StringUtils.unicodeEscape(vmName));
        if (dcVo.getNetworkType() == NetworkType.Basic) {
            cmd.addVmData("metadata", "public-ipv4", guestIpAddress);
            cmd.addVmData("metadata", "public-hostname",  StringUtils.unicodeEscape(vmName));
        } else{
            if (router.getPublicIpAddress() == null) {
                cmd.addVmData("metadata", "public-ipv4", guestIpAddress);
            } else {
                cmd.addVmData("metadata", "public-ipv4", router.getPublicIpAddress());
            }
            cmd.addVmData("metadata", "public-hostname", router.getPublicIpAddress());
        }
        if (vmUuid == null) {
            setVmInstanceId(vmInstanceName, vmId, cmd);
        } else {
            setVmInstanceId(vmUuid, cmd);
        }
        cmd.addVmData("metadata", "public-keys", publicKey);

        String cloudIdentifier = _configDao.getValue("cloud.identifier");
        if (cloudIdentifier == null) {
            cloudIdentifier = "";
        } else {
            cloudIdentifier = "CloudStack-{" + cloudIdentifier + "}";
        }
        cmd.addVmData("metadata", "cloud-identifier", cloudIdentifier);

        return cmd;
    }

        private void setVmInstanceId(String vmUuid, VmDataCommand cmd) {
            cmd.addVmData("metadata", "instance-id", vmUuid);
            cmd.addVmData("metadata", "vm-id", vmUuid);
        }

        private void setVmInstanceId(String vmInstanceName, long vmId,VmDataCommand cmd) {
            cmd.addVmData("metadata", "instance-id", vmInstanceName);
            cmd.addVmData("metadata", "vm-id", String.valueOf(vmId));
        }


    protected class NetworkUsageTask implements Runnable {

        public NetworkUsageTask() {
        }

        @Override
        public void run() {
            try{
                final List<DomainRouterVO> routers = _routerDao.listByStateAndNetworkType(State.Running, GuestType.Isolated, mgmtSrvrId);
                s_logger.debug("Found " + routers.size() + " running routers. ");

                for (DomainRouterVO router : routers) {
                    String privateIP = router.getPrivateIpAddress();

                    if (privateIP != null) {
                        boolean forVpc = router.getVpcId() != null;
                        List<? extends Nic> routerNics = _nicDao.listByVmId(router.getId());
                        for (Nic routerNic : routerNics) {
                            Network network = _networkModel.getNetwork(routerNic.getNetworkId());
                            //Send network usage command for public nic in VPC VR
                            //Send network usage command for isolated guest nic of non VPC VR                            
                            if ((forVpc && network.getTrafficType() == TrafficType.Public) || (!forVpc && network.getTrafficType() == TrafficType.Guest && network.getGuestType() == Network.GuestType.Isolated)) {
                                final NetworkUsageCommand usageCmd = new NetworkUsageCommand(privateIP, router.getHostName(),
                                        forVpc, routerNic.getIp4Address());
                                String routerType = router.getType().toString();
                                UserStatisticsVO previousStats = _userStatsDao.findBy(router.getAccountId(),
                                        router.getDataCenterId(), network.getId(), (forVpc ? routerNic.getIp4Address() : null), router.getId(), routerType);
                                NetworkUsageAnswer answer = null;
                                try {
                                    answer = (NetworkUsageAnswer) _agentMgr.easySend(router.getHostId(), usageCmd);
                                } catch (Exception e) {
                                    s_logger.warn("Error while collecting network stats from router: " + router.getInstanceName() + " from host: " + router.getHostId(), e);
                                    continue;
                                }

                                if (answer != null) {
                                    if (!answer.getResult()) {
                                        s_logger.warn("Error while collecting network stats from router: " + router.getInstanceName() + " from host: " + router.getHostId() + "; details: " + answer.getDetails());
                                        continue;
                                    }
                                    Transaction txn = Transaction.open(Transaction.CLOUD_DB);
                                    try {
                                        if ((answer.getBytesReceived() == 0) && (answer.getBytesSent() == 0)) {
                                            s_logger.debug("Recieved and Sent bytes are both 0. Not updating user_statistics");
                                            continue;
                                        }
                                        txn.start();
                                        UserStatisticsVO stats = _userStatsDao.lock(router.getAccountId(),
                                                router.getDataCenterId(), network.getId(), (forVpc ? routerNic.getIp4Address() : null), router.getId(), routerType);
                                        if (stats == null) {
                                            s_logger.warn("unable to find stats for account: " + router.getAccountId());
                                            continue;
                                        }

                                        if (previousStats != null
                                                && ((previousStats.getCurrentBytesReceived() != stats.getCurrentBytesReceived())
                                                || (previousStats.getCurrentBytesSent() != stats.getCurrentBytesSent()))) {
                                            s_logger.debug("Router stats changed from the time NetworkUsageCommand was sent. " +
                                                    "Ignoring current answer. Router: " + answer.getRouterName() + " Rcvd: " +
                                                    answer.getBytesReceived() + "Sent: " + answer.getBytesSent());
                                            continue;
                                        }

                                        if (stats.getCurrentBytesReceived() > answer.getBytesReceived()) {
                                            if (s_logger.isDebugEnabled()) {
                                                s_logger.debug("Received # of bytes that's less than the last one.  " +
                                                        "Assuming something went wrong and persisting it. Router: " +
                                                        answer.getRouterName() + " Reported: " + answer.getBytesReceived()
                                                        + " Stored: " + stats.getCurrentBytesReceived());
                                            }
                                            stats.setNetBytesReceived(stats.getNetBytesReceived() + stats.getCurrentBytesReceived());
                                        }
                                        stats.setCurrentBytesReceived(answer.getBytesReceived());
                                        if (stats.getCurrentBytesSent() > answer.getBytesSent()) {
                                            if (s_logger.isDebugEnabled()) {
                                                s_logger.debug("Received # of bytes that's less than the last one.  " +
                                                        "Assuming something went wrong and persisting it. Router: " +
                                                        answer.getRouterName() + " Reported: " + answer.getBytesSent()
                                                        + " Stored: " + stats.getCurrentBytesSent());
                                            }
                                            stats.setNetBytesSent(stats.getNetBytesSent() + stats.getCurrentBytesSent());
                                        }
                                        stats.setCurrentBytesSent(answer.getBytesSent());
                                        if (! _dailyOrHourly) {
                                            //update agg bytes
                                            stats.setAggBytesSent(stats.getNetBytesSent() + stats.getCurrentBytesSent());
                                            stats.setAggBytesReceived(stats.getNetBytesReceived() + stats.getCurrentBytesReceived());
                                        }
                                        _userStatsDao.update(stats.getId(), stats);
                                        txn.commit();
                                    } catch (Exception e) {
                                        txn.rollback();
                                        s_logger.warn("Unable to update user statistics for account: " + router.getAccountId()
                                                + " Rx: " + answer.getBytesReceived() + "; Tx: " + answer.getBytesSent());
                                    } finally {
                                        txn.close();
                                    }
                                }
                            }
                        }
                    }
                }
            } catch (Exception e) {
                s_logger.warn("Error while collecting network stats", e);
            }
        }
    }

    protected class NetworkStatsUpdateTask implements Runnable {

        public NetworkStatsUpdateTask() {
        }

        @Override
        public void run() {
            GlobalLock scanLock = GlobalLock.getInternLock("network.stats");
            try {
                if(scanLock.lock(ACQUIRE_GLOBAL_LOCK_TIMEOUT_FOR_COOPERATION)) {
                    //Check for ownership
                    //msHost in UP state with min id should run the job
                    ManagementServerHostVO msHost = _msHostDao.findOneInUpState(new Filter(ManagementServerHostVO.class, "id", true, 0L, 1L));
                    if(msHost == null || (msHost.getMsid() != mgmtSrvrId)){
                        s_logger.debug("Skipping aggregate network stats update");
                        scanLock.unlock();
                        return;
                    }
                    Transaction txn = Transaction.open(Transaction.CLOUD_DB);
                    try {
                        txn.start();
                        //get all stats with delta > 0
                        List<UserStatisticsVO> updatedStats = _userStatsDao.listUpdatedStats();
                        Date updatedTime = new Date();
                        for(UserStatisticsVO stat : updatedStats){
                            //update agg bytes                    
                            stat.setAggBytesReceived(stat.getCurrentBytesReceived() + stat.getNetBytesReceived());
                            stat.setAggBytesSent(stat.getCurrentBytesSent() + stat.getNetBytesSent());
                            _userStatsDao.update(stat.getId(), stat);
                            //insert into op_user_stats_log
                            UserStatsLogVO statsLog = new UserStatsLogVO(stat.getId(), stat.getNetBytesReceived(), stat.getNetBytesSent(), stat.getCurrentBytesReceived(), 
                                                                         stat.getCurrentBytesSent(), stat.getAggBytesReceived(), stat.getAggBytesSent(), updatedTime);
                            _userStatsLogDao.persist(statsLog);
                        }
                        s_logger.debug("Successfully updated aggregate network stats");
                        txn.commit();
                    } catch (Exception e){
                        txn.rollback();
                        s_logger.debug("Failed to update aggregate network stats", e);
                    } finally {
                        scanLock.unlock();
                        txn.close();
                    }
                }
            } catch (Exception e){
                s_logger.debug("Exception while trying to acquire network stats lock", e);
            }  finally {
                scanLock.releaseRef();
            }
        }
    }

    @DB
    protected void updateSite2SiteVpnConnectionState(List<DomainRouterVO> routers) {
        for (DomainRouterVO router : routers) {
            List<Site2SiteVpnConnectionVO> conns = _s2sVpnMgr.getConnectionsForRouter(router);
            if (conns == null || conns.isEmpty()) {
                continue;
            }
            if (router.getState() != State.Running) {
                for (Site2SiteVpnConnectionVO conn : conns) {
                    if (conn.getState() != Site2SiteVpnConnection.State.Error) {
                        conn.setState(Site2SiteVpnConnection.State.Disconnected);
                        _s2sVpnConnectionDao.persist(conn);
                    }
                }
                continue;
            }
            List<String> ipList = new ArrayList<String>();
            for (Site2SiteVpnConnectionVO conn : conns) {
                if (conn.getState() != Site2SiteVpnConnection.State.Connected &&
                        conn.getState() != Site2SiteVpnConnection.State.Disconnected) {
                    continue;
                }
                Site2SiteCustomerGateway gw = _s2sCustomerGatewayDao.findById(conn.getCustomerGatewayId());
                ipList.add(gw.getGatewayIp());
            }
            String privateIP = router.getPrivateIpAddress();
            HostVO host = _hostDao.findById(router.getHostId());
            if (host == null || host.getStatus() != Status.Up) {
                continue;
            } else if (host.getManagementServerId() != ManagementServerNode.getManagementServerId()) {
                /* Only cover hosts managed by this management server */
                continue;
            } else if (privateIP != null) {
                final CheckS2SVpnConnectionsCommand command = new CheckS2SVpnConnectionsCommand(ipList);
                command.setAccessDetail(NetworkElementCommand.ROUTER_IP, getRouterControlIp(router.getId()));
                command.setAccessDetail(NetworkElementCommand.ROUTER_NAME, router.getInstanceName());
                command.setWait(30);
                final Answer origAnswer = _agentMgr.easySend(router.getHostId(), command);
                CheckS2SVpnConnectionsAnswer answer = null;
                if (origAnswer instanceof CheckS2SVpnConnectionsAnswer) {
                    answer = (CheckS2SVpnConnectionsAnswer)origAnswer;
                } else {
                    s_logger.warn("Unable to update router " + router.getHostName() + "'s VPN connection status");
                    continue;
                }
                if (!answer.getResult()) {
                    s_logger.warn("Unable to update router " + router.getHostName() + "'s VPN connection status");
                    continue;
                }
                for (Site2SiteVpnConnectionVO conn : conns) {
                    Site2SiteVpnConnectionVO lock = _s2sVpnConnectionDao.acquireInLockTable(conn.getId());
                    if (lock == null) {
                        throw new CloudRuntimeException("Unable to acquire lock on " + lock);
                    }
                    try {
                        if (conn.getState() != Site2SiteVpnConnection.State.Connected &&
                                conn.getState() != Site2SiteVpnConnection.State.Disconnected) {
                            continue;
                        }
                        Site2SiteVpnConnection.State oldState = conn.getState();
                        Site2SiteCustomerGateway gw = _s2sCustomerGatewayDao.findById(conn.getCustomerGatewayId());
                        if (answer.isConnected(gw.getGatewayIp())) {
                            conn.setState(Site2SiteVpnConnection.State.Connected);
                        } else {
                            conn.setState(Site2SiteVpnConnection.State.Disconnected);
                        }
                        _s2sVpnConnectionDao.persist(conn);
                        if (oldState != conn.getState()) {
                            String title = "Site-to-site Vpn Connection to " + gw.getName() +
                                    " just switch from " + oldState + " to " + conn.getState();
                            String context = "Site-to-site Vpn Connection to " + gw.getName() + " on router " + router.getHostName() + 
                                    "(id: " + router.getId() + ") " + " just switch from " + oldState + " to " + conn.getState();
                            s_logger.info(context);
                            _alertMgr.sendAlert(AlertManager.ALERT_TYPE_DOMAIN_ROUTER,
                                    router.getDataCenterId(), router.getPodIdToDeployIn(), title, context);
                        }
                    } finally {
                        _s2sVpnConnectionDao.releaseFromLockTable(lock.getId());
                    }
                }
            }
        }
    }
    
    protected void updateRoutersRedundantState(List<DomainRouterVO> routers) {
        boolean updated = false;
        for (DomainRouterVO router : routers) {
            updated = false;
            if (!router.getIsRedundantRouter()) {
                continue;
            }
            RedundantState prevState = router.getRedundantState();
            if (router.getState() != State.Running) {
                router.setRedundantState(RedundantState.UNKNOWN);
                router.setIsPriorityBumpUp(false);
                updated = true;
            } else {
                String privateIP = router.getPrivateIpAddress();
                HostVO host = _hostDao.findById(router.getHostId());
                if (host == null || host.getStatus() != Status.Up) {
                    router.setRedundantState(RedundantState.UNKNOWN);
                    updated = true;
                } else if (privateIP != null) {
                    final CheckRouterCommand command = new CheckRouterCommand();
                    command.setAccessDetail(NetworkElementCommand.ROUTER_IP, getRouterControlIp(router.getId()));
                    command.setAccessDetail(NetworkElementCommand.ROUTER_NAME, router.getInstanceName());
                    command.setWait(30);
                    final Answer origAnswer = _agentMgr.easySend(router.getHostId(), command);
                    CheckRouterAnswer answer = null;
                    if (origAnswer instanceof CheckRouterAnswer) {
                        answer = (CheckRouterAnswer)origAnswer;
                    } else {
                        s_logger.warn("Unable to update router " + router.getHostName() + "'s status");
                    }
                    RedundantState state = RedundantState.UNKNOWN;
                    boolean isBumped = router.getIsPriorityBumpUp();
                    if (answer != null && answer.getResult()) {
                        state = answer.getState();
                        isBumped = answer.isBumped();
                    }
                    router.setRedundantState(state);
                    router.setIsPriorityBumpUp(isBumped);
                    updated = true;
                }
            }
            if (updated) {
                Transaction txn = Transaction.open(Transaction.CLOUD_DB);
                try {
                    txn.start();
                    _routerDao.update(router.getId(), router);
                    txn.commit();
                } catch (Exception e) {
                    txn.rollback();
                    s_logger.warn("Unable to update router status for account: " + router.getAccountId());
                } finally {
                    txn.close();
                }
            }
            RedundantState currState = router.getRedundantState();
            if (prevState != currState) {
                String title = "Redundant virtual router " + router.getInstanceName() +
                        " just switch from " + prevState + " to " + currState;
                String context =  "Redundant virtual router (name: " + router.getHostName() + ", id: " + router.getId() + ") " +
                        " just switch from " + prevState + " to " + currState;
                s_logger.info(context);
                if (currState == RedundantState.MASTER) {
                    _alertMgr.sendAlert(AlertManager.ALERT_TYPE_DOMAIN_ROUTER,
                            router.getDataCenterId(), router.getPodIdToDeployIn(), title, context);
                }
            }
        }
    }

    //Ensure router status is update to date before execute this function. The function would try best to recover all routers except MASTER
    protected void recoverRedundantNetwork(DomainRouterVO masterRouter, DomainRouterVO backupRouter) {
        UserContext context = UserContext.current();
        context.setAccountId(1);                            
        if (masterRouter.getState() == State.Running && backupRouter.getState() == State.Running) {
            HostVO masterHost = _hostDao.findById(masterRouter.getHostId());
            HostVO backupHost = _hostDao.findById(backupRouter.getHostId());
            if (masterHost.getStatus() == Status.Up && backupHost.getStatus() == Status.Up) {
                String title =  "Reboot " + backupRouter.getInstanceName() + " to ensure redundant virtual routers work";
                if (s_logger.isDebugEnabled()) {
                    s_logger.debug(title);
                }
                _alertMgr.sendAlert(AlertManager.ALERT_TYPE_DOMAIN_ROUTER,
                        backupRouter.getDataCenterId(), backupRouter.getPodIdToDeployIn(), title, title);
                try {
                    rebootRouter(backupRouter.getId(), false);
                } catch (ConcurrentOperationException e) {
                    s_logger.warn("Fail to reboot " + backupRouter.getInstanceName(), e);
                } catch (ResourceUnavailableException e) {
                    s_logger.warn("Fail to reboot " + backupRouter.getInstanceName(), e);
                } catch (InsufficientCapacityException e) {
                    s_logger.warn("Fail to reboot " + backupRouter.getInstanceName(), e);
                }
            }
        }
    }

    private int getRealPriority(DomainRouterVO router) {
        int priority = router.getPriority();
        if (router.getIsPriorityBumpUp()) {
            priority += DEFAULT_DELTA;
        }
        return priority;
    }

    protected class RvRStatusUpdateTask implements Runnable {

        public RvRStatusUpdateTask() {
        }

        /*
         * In order to make fail-over works well at any time, we have to ensure:
         * 1. Backup router's priority = Master's priority - DELTA + 1
         * 2. Backup router's priority hasn't been bumped up.
         */
        private void checkSanity(List<DomainRouterVO> routers) {
            Set<Long> checkedNetwork = new HashSet<Long>();
            for (DomainRouterVO router : routers) {
                if (!router.getIsRedundantRouter()) {
                    continue;
                }
                
                List<Long> routerGuestNtwkIds = _routerDao.getRouterNetworks(router.getId());
                
                for (Long routerGuestNtwkId : routerGuestNtwkIds) {
                    if (checkedNetwork.contains(routerGuestNtwkId)) {
                    continue;
                }
                    checkedNetwork.add(routerGuestNtwkId);
                    List<DomainRouterVO> checkingRouters = _routerDao.listByNetworkAndRole(routerGuestNtwkId, Role.VIRTUAL_ROUTER);
                if (checkingRouters.size() != 2) {
                    continue;
                }
                DomainRouterVO masterRouter = null;
                DomainRouterVO backupRouter = null;
                for (DomainRouterVO r : checkingRouters) {
                    if (r.getRedundantState() == RedundantState.MASTER) {
                        if (masterRouter == null) {
                            masterRouter = r;
                        } else {
                            //Duplicate master! We give up, until the admin fix duplicate MASTER issue
                            break;
                        }
                    } else if (r.getRedundantState() == RedundantState.BACKUP) {
                        if (backupRouter == null) {
                            backupRouter = r;
                        } else {
                            break;
                        }
                    }
                }
                if (masterRouter != null && backupRouter != null) {
                    if (getRealPriority(masterRouter) - DEFAULT_DELTA + 1 != getRealPriority(backupRouter) || backupRouter.getIsPriorityBumpUp()) {
                        recoverRedundantNetwork(masterRouter, backupRouter);
                    }
                }
            }
        }
        }

        private void checkDuplicateMaster(List <DomainRouterVO> routers) {
            Map<Long, DomainRouterVO> networkRouterMaps = new HashMap<Long, DomainRouterVO>();
            for (DomainRouterVO router : routers) {
                List<Long> routerGuestNtwkIds = _routerDao.getRouterNetworks(router.getId());
                 
                for (Long routerGuestNtwkId : routerGuestNtwkIds) {
                if (router.getRedundantState() == RedundantState.MASTER) {
                        if (networkRouterMaps.containsKey(routerGuestNtwkId)) {
                            DomainRouterVO dupRouter = networkRouterMaps.get(routerGuestNtwkId);
                        String title = "More than one redundant virtual router is in MASTER state! Router " + router.getHostName() + " and router " + dupRouter.getHostName();
                        String context =  "Virtual router (name: " + router.getHostName() + ", id: " + router.getId() + " and router (name: "
                                + dupRouter.getHostName() + ", id: " + router.getId() + ") are both in MASTER state! If the problem persist, restart both of routers. ";
                        _alertMgr.sendAlert(AlertManager.ALERT_TYPE_DOMAIN_ROUTER, router.getDataCenterId(), router.getPodIdToDeployIn(), title, context);
                        _alertMgr.sendAlert(AlertManager.ALERT_TYPE_DOMAIN_ROUTER, dupRouter.getDataCenterId(), dupRouter.getPodIdToDeployIn(), title, context);
                        s_logger.warn(context);
                    } else {
                            networkRouterMaps.put(routerGuestNtwkId, router);
                        }
                    }
                }
            }
        }

        @Override
        public void run() {
            while (true) {
            try {
                    Long networkId = _vrUpdateQueue.take();
                    List <DomainRouterVO> routers = _routerDao.listByNetworkAndRole(networkId, Role.VIRTUAL_ROUTER);

                    if (routers.size() != 2) {
                        continue;
                    }
                    /*
                     * We update the router pair which the lower id router owned by this mgmt server, in order
                     * to prevent duplicate update of router status from cluster mgmt servers
                     */
                    DomainRouterVO router0 = routers.get(0);
                    DomainRouterVO router1 = routers.get(1);
                    DomainRouterVO router = router0;
                    if ((router0.getId() < router1.getId()) && router0.getHostId() != null) {
                    	router = router0;
                    } else {
                    	router = router1;
                    }
                    if (router.getHostId() == null) {
                    	s_logger.debug("Skip router pair (" + router0.getInstanceName() + "," + router1.getInstanceName() + ") due to can't find host");
                    	continue;
                    }
                    HostVO host = _hostDao.findById(router.getHostId());
                    if (host == null || host.getManagementServerId() == null ||
                            host.getManagementServerId() != ManagementServerNode.getManagementServerId()) {
                    	s_logger.debug("Skip router pair (" + router0.getInstanceName() + "," + router1.getInstanceName() + ") due to not belong to this mgmt server");
                        continue;
                    }
                updateRoutersRedundantState(routers);
                checkDuplicateMaster(routers);
                checkSanity(routers);
            } catch (Exception ex) {
                    s_logger.error("Fail to complete the RvRStatusUpdateTask! ", ex);
                }
            }
        }
        
    }
    
    protected class CheckRouterTask implements Runnable {

        public CheckRouterTask() {
        }

        @Override
        public void run() {
            try {
                final List<DomainRouterVO> routers = _routerDao.listIsolatedByHostId(null);
                s_logger.debug("Found " + routers.size() + " routers to update status. ");

                updateSite2SiteVpnConnectionState(routers);

                final List<NetworkVO> networks = _networkDao.listRedundantNetworks();
                s_logger.debug("Found " + networks.size() + " networks to update RvR status. ");
                for (NetworkVO network : networks) {
                    if (!_vrUpdateQueue.offer(network.getId(), 500, TimeUnit.MILLISECONDS)) {
                        s_logger.warn("Cannot insert into virtual router update queue! Adjustment of router.check.interval and router.check.poolsize maybe needed.");
                        break;
                    }
                }
            } catch (Exception ex) {
                s_logger.error("Fail to complete the CheckRouterTask! ", ex);
            }
        }
    }


    private final int DEFAULT_PRIORITY = 100;
    private final int DEFAULT_DELTA = 2;

    protected int getUpdatedPriority(Network guestNetwork, List<DomainRouterVO> routers, DomainRouterVO exclude) throws InsufficientVirtualNetworkCapcityException {
        int priority;
        if (routers.size() == 0) {
            priority = DEFAULT_PRIORITY;
        } else {
            int maxPriority = 0;
            for (DomainRouterVO r : routers) {
                if (!r.getIsRedundantRouter()) {
                    throw new CloudRuntimeException("Redundant router is mixed with single router in one network!");
                }
                //FIXME Assume the maxPriority one should be running or just created.
                if (r.getId() != exclude.getId() && getRealPriority(r) > maxPriority) {
                    maxPriority = getRealPriority(r);
                }
            }
            if (maxPriority == 0) {
                return DEFAULT_PRIORITY;
            }
            if (maxPriority < 20) {
                s_logger.error("Current maximum priority is too low!");
                throw new InsufficientVirtualNetworkCapcityException("Current maximum priority is too low as " + maxPriority + "!",
                        guestNetwork.getId());
            } else if (maxPriority > 200) {
                s_logger.error("Too many times fail-over happened! Current maximum priority is too high as " + maxPriority + "!");
                throw new InsufficientVirtualNetworkCapcityException("Too many times fail-over happened! Current maximum priority is too high as "
                        + maxPriority + "!", guestNetwork.getId());
            }
            priority = maxPriority - DEFAULT_DELTA + 1;
        }
        return priority;
    }

    /*
     * Ovm won't support any system. So we have to choose a partner cluster in the same pod to start domain router for us
     */
    private HypervisorType getClusterToStartDomainRouterForOvm(long podId) {
        List<ClusterVO> clusters = _clusterDao.listByPodId(podId);
        for (ClusterVO cv : clusters) {
            if (cv.getHypervisorType() == HypervisorType.Ovm || cv.getHypervisorType() == HypervisorType.BareMetal) {
                continue;
            }

            List<HostVO> hosts = _resourceMgr.listAllHostsInCluster(cv.getId());
            if (hosts == null || hosts.isEmpty()) {
                continue;
            }

            for (HostVO h : hosts) {
                if (h.getStatus() == Status.Up) {
                    s_logger.debug("Pick up host that has hypervisor type " + h.getHypervisorType() + " in cluster " + 
                                cv.getId() + " to start domain router for OVM");
                    return h.getHypervisorType();
                }
            }
        }

        String errMsg = "Cannot find an available cluster in Pod "
                + podId
                + " to start domain router for Ovm. \n Ovm won't support any system vm including domain router, " +
                "please make sure you have a cluster with hypervisor type of any of xenserver/KVM/Vmware in the same pod" +
                " with Ovm cluster. And there is at least one host in UP status in that cluster.";
        throw new CloudRuntimeException(errMsg);
    }

    @DB
    protected List<DomainRouterVO> findOrDeployVirtualRouterInGuestNetwork(Network guestNetwork, DeployDestination dest, Account owner,
            boolean isRedundant, Map<Param, Object> params) throws ConcurrentOperationException, 
            InsufficientCapacityException, ResourceUnavailableException {

        List<DomainRouterVO> routers = new ArrayList<DomainRouterVO>();
        Network lock = _networkDao.acquireInLockTable(guestNetwork.getId(), _networkMgr.getNetworkLockTimeout());
        if (lock == null) {
            throw new ConcurrentOperationException("Unable to lock network " + guestNetwork.getId());
        }
        
        if (s_logger.isDebugEnabled()) {
            s_logger.debug("Lock is acquired for network id " + lock.getId() + " as a part of router startup in " + dest);
        }
        
        try {

            assert guestNetwork.getState() == Network.State.Implemented || guestNetwork.getState() == Network.State.Setup ||
                    guestNetwork.getState() == Network.State.Implementing : "Network is not yet fully implemented: "
                    + guestNetwork;
            assert guestNetwork.getTrafficType() == TrafficType.Guest;
        
            // 1) Get deployment plan and find out the list of routers
            boolean isPodBased = (dest.getDataCenter().getNetworkType() == NetworkType.Basic ||
                    _networkModel.areServicesSupportedInNetwork(guestNetwork.getId(), Service.SecurityGroup))
                    && guestNetwork.getTrafficType() == TrafficType.Guest;
        
            // dest has pod=null, for Basic Zone findOrDeployVRs for all Pods
            List<DeployDestination> destinations = new ArrayList<DeployDestination>();

            if (dest.getDataCenter().getNetworkType() == NetworkType.Basic) {
                // Find all pods in the data center with running or starting user vms
                long dcId = dest.getDataCenter().getId();
                List<HostPodVO> pods = listByDataCenterIdVMTypeAndStates(dcId, VirtualMachine.Type.User, VirtualMachine.State.Starting, VirtualMachine.State.Running);

                // Loop through all the pods skip those with running or starting VRs
                for (HostPodVO pod: pods) {
                    // Get list of VRs in starting or running state
                    long podId = pod.getId();
                    List<DomainRouterVO> virtualRouters = _routerDao.listByPodIdAndStates(podId, VirtualMachine.State.Starting, VirtualMachine.State.Running);

                    assert (virtualRouters.size() <= 1) : "Pod can have utmost one VR in Basic Zone, please check!";

                    // Add virtualRouters to the routers, this avoids the situation when
                    // all routers are skipped and VirtualRouterElement throws exception
                    routers.addAll(virtualRouters);

                    // If List size is one, we already have a starting or running VR, skip deployment
                    if (virtualRouters.size() == 1) {
                        s_logger.debug("Skipping VR deployment: Found a running or starting VR in Pod "
                                + pod.getName() + " id=" + podId);
                        continue;
                    }
                    // Add new DeployDestination for this pod
                    destinations.add(new DeployDestination(dest.getDataCenter(), pod, null, null));
                }
            }
            else {
                // Else, just add the supplied dest
                destinations.add(dest);
            }

            // Except for Basic Zone, the for loop will iterate only once
            for (DeployDestination destination: destinations) {
                Pair<DeploymentPlan, List<DomainRouterVO>> planAndRouters = getDeploymentPlanAndRouters(isPodBased, destination, guestNetwork.getId());
            routers = planAndRouters.second();
        
            // 2) Figure out required routers count
            int routerCount = 1;
            if (isRedundant) {
                routerCount = 2;
            }
        
                // If old network is redundant but new is single router, then routers.size() = 2 but routerCount = 1
            if (routers.size() >= routerCount) {
                return routers;
            }
        
            if (routers.size() >= 5) {
                s_logger.error("Too much redundant routers!");
            }

            // Check if providers are supported in the physical networks
            VirtualRouterProviderType type = VirtualRouterProviderType.VirtualRouter;
                Long physicalNetworkId = _networkModel.getPhysicalNetworkId(guestNetwork);
            PhysicalNetworkServiceProvider provider = _physicalProviderDao.findByServiceProvider(physicalNetworkId, type.toString());
            if (provider == null) {
                throw new CloudRuntimeException("Cannot find service provider " + type.toString() + " in physical network " + physicalNetworkId);
            }
            VirtualRouterProvider vrProvider = _vrProviderDao.findByNspIdAndType(provider.getId(), type);
            if (vrProvider == null) {
                    throw new CloudRuntimeException("Cannot find virtual router provider " + type.toString() + " as service provider " + provider.getId());
            }

                if (_networkModel.isNetworkSystem(guestNetwork) || guestNetwork.getGuestType() == Network.GuestType.Shared) {
                owner = _accountMgr.getAccount(Account.ACCOUNT_ID_SYSTEM);
            }

                // Check if public network has to be set on VR
            boolean publicNetwork = false;
                if (_networkModel.isProviderSupportServiceInNetwork(guestNetwork.getId(), Service.SourceNat, Provider.VirtualRouter)) {
                publicNetwork = true;
            }
            if (isRedundant && !publicNetwork) {
                s_logger.error("Didn't support redundant virtual router without public network!");
                return null;
            }

            Long offeringId = _networkOfferingDao.findById(guestNetwork.getNetworkOfferingId()).getServiceOfferingId();
            if (offeringId == null) {
                offeringId = _offering.getId();
            }

            PublicIp sourceNatIp = null;
            if (publicNetwork) {
                sourceNatIp = _networkMgr.assignSourceNatIpAddressToGuestNetwork(owner, guestNetwork);
            }

                // 3) deploy virtual router(s)
                int count = routerCount - routers.size();
                DeploymentPlan plan = planAndRouters.first();
                for (int i = 0; i < count; i++) {
                List<Pair<NetworkVO, NicProfile>> networks = createRouterNetworks(owner, isRedundant, plan, guestNetwork,
                        new Pair<Boolean, PublicIp>(publicNetwork, sourceNatIp));
                    //don't start the router as we are holding the network lock that needs to be released at the end of router allocation
                    DomainRouterVO router = deployRouter(owner, destination, plan, params, isRedundant, vrProvider, offeringId,
                        null, networks, false, null);

                    if (router != null) {
                        _routerDao.addRouterToGuestNetwork(router, guestNetwork);
                        routers.add(router);
                    }
                }
            }
        } finally {
            if (lock != null) {
                _networkDao.releaseFromLockTable(lock.getId());
                if (s_logger.isDebugEnabled()) {
                    s_logger.debug("Lock is released for network id " + lock.getId() + " as a part of router startup in " + dest);
                }
            }
        }
        return routers;
    }
    
    protected List<HostPodVO> listByDataCenterIdVMTypeAndStates(long id, VirtualMachine.Type type, VirtualMachine.State... states) {
        SearchBuilder<VMInstanceVO> vmInstanceSearch = _vmDao.createSearchBuilder();
        vmInstanceSearch.and("type", vmInstanceSearch.entity().getType(), SearchCriteria.Op.EQ);
        vmInstanceSearch.and("states", vmInstanceSearch.entity().getState(), SearchCriteria.Op.IN);

        SearchBuilder<HostPodVO> podIdSearch = _podDao.createSearchBuilder();
        podIdSearch.and("dc", podIdSearch.entity().getDataCenterId(), SearchCriteria.Op.EQ);
        podIdSearch.select(null, SearchCriteria.Func.DISTINCT, podIdSearch.entity().getId());
        podIdSearch.join("vmInstanceSearch", vmInstanceSearch, podIdSearch.entity().getId(),
                vmInstanceSearch.entity().getPodIdToDeployIn(), JoinBuilder.JoinType.INNER);
        podIdSearch.done();

        SearchCriteria<HostPodVO> sc = podIdSearch.create();
        sc.setParameters("dc", id);
        sc.setJoinParameters("vmInstanceSearch", "type", type);
        sc.setJoinParameters("vmInstanceSearch", "states", (Object[]) states);
        return _podDao.search(sc, null);
    }
 

    protected DomainRouterVO deployRouter(Account owner, DeployDestination dest, DeploymentPlan plan, Map<Param, Object> params,
            boolean isRedundant, VirtualRouterProvider vrProvider, long svcOffId,
            Long vpcId, List<Pair<NetworkVO, NicProfile>> networks, boolean startRouter, List<HypervisorType> supportedHypervisors) throws ConcurrentOperationException,
            InsufficientAddressCapacityException, InsufficientServerCapacityException, InsufficientCapacityException,
            StorageUnavailableException, ResourceUnavailableException {
        
        long id = _routerDao.getNextInSequence(Long.class, "id");
        if (s_logger.isDebugEnabled()) {
            s_logger.debug("Creating the router " + id + " in datacenter "  + dest.getDataCenter());
        }

        ServiceOfferingVO routerOffering = _serviceOfferingDao.findById(svcOffId);

        // Router is the network element, we don't know the hypervisor type yet.
        // Try to allocate the domR twice using diff hypervisors, and when failed both times, throw the exception up
        List<HypervisorType> hypervisors = getHypervisors(dest, plan, supportedHypervisors);

        int allocateRetry = 0;
        int startRetry = 0;
        DomainRouterVO router = null;
        for (Iterator<HypervisorType> iter = hypervisors.iterator(); iter.hasNext();) {
            HypervisorType hType = iter.next();
            try {
                s_logger.debug("Allocating the domR with the hypervisor type " + hType);
                String templateName = null;
                switch (hType) {
                    case XenServer:
                        templateName = _configServer.getConfigValue(Config.RouterTemplateXen.key(), Config.ConfigurationParameterScope.zone.toString(), dest.getDataCenter().getId());
                        break;
                    case KVM:
                        templateName = _configServer.getConfigValue(Config.RouterTemplateKVM.key(), Config.ConfigurationParameterScope.zone.toString(), dest.getDataCenter().getId());
                        break;
                    case VMware:
                        templateName = _configServer.getConfigValue(Config.RouterTemplateVmware.key(), Config.ConfigurationParameterScope.zone.toString(), dest.getDataCenter().getId());
                        break;
                    case Hyperv:
                        templateName = _configServer.getConfigValue(Config.RouterTemplateHyperv.key(), Config.ConfigurationParameterScope.zone.toString(), dest.getDataCenter().getId());
                        break;
                    case LXC:
                        templateName = _configServer.getConfigValue(Config.RouterTemplateLXC.key(), Config.ConfigurationParameterScope.zone.toString(), dest.getDataCenter().getId());
                        break;
                    default: break;
                }
                VMTemplateVO template = _templateDao.findRoutingTemplate(hType, templateName);

                if (template == null) {
                    s_logger.debug(hType + " won't support system vm, skip it");
                    continue;
                }
                
                boolean offerHA = routerOffering.getOfferHA();
                /* We don't provide HA to redundant router VMs, admin should own it all, and redundant router themselves are HA */
                if (isRedundant) {
                    offerHA = false;
                }

                router = new DomainRouterVO(id, routerOffering.getId(), vrProvider.getId(), 
                VirtualMachineName.getRouterName(id, _instance), template.getId(), template.getHypervisorType(),
                template.getGuestOSId(), owner.getDomainId(), owner.getId(), isRedundant, 0, false, 
                RedundantState.UNKNOWN, offerHA, false, vpcId);
                router.setRole(Role.VIRTUAL_ROUTER);
                router = _itMgr.allocate(router, template, routerOffering, networks, plan, null, owner);
            } catch (InsufficientCapacityException ex) {
                if (allocateRetry < 2 && iter.hasNext()) {
                    s_logger.debug("Failed to allocate the VR with hypervisor type " + hType + ", retrying one more time");
                    continue;
                } else {
                    throw ex;
                }
            } finally {
                allocateRetry++;
            }


            if (startRouter) {
                try {
                    router = startVirtualRouter(router, _accountMgr.getSystemUser(), _accountMgr.getSystemAccount(), params);
                    break;
                } catch (InsufficientCapacityException ex) {
                    if (startRetry < 2 && iter.hasNext()) {
                        s_logger.debug("Failed to start the VR  " + router + " with hypervisor type " + hType + ", " +
                                "destroying it and recreating one more time");
                        // destroy the router
                        destroyRouter(router.getId(), _accountMgr.getAccount(Account.ACCOUNT_ID_SYSTEM), User.UID_SYSTEM);
                        continue;
                    } else {
                        throw ex;
                    }
                } finally {
                    startRetry++;
                }
            } else {
                //return stopped router
                return router;
            }
        }
                
        return router;
    }


    protected List<HypervisorType> getHypervisors(DeployDestination dest, DeploymentPlan plan, 
            List<HypervisorType> supportedHypervisors) throws InsufficientServerCapacityException {
        List<HypervisorType> hypervisors = new ArrayList<HypervisorType>();

        if (dest.getCluster() != null) {
            if (dest.getCluster().getHypervisorType() == HypervisorType.Ovm) {
                hypervisors.add(getClusterToStartDomainRouterForOvm(dest.getCluster().getPodId()));
            } else {
                hypervisors.add(dest.getCluster().getHypervisorType());
            }
        } else {
            HypervisorType defaults = _resourceMgr.getDefaultHypervisor(dest.getDataCenter().getId());
            if (defaults != HypervisorType.None) {
                hypervisors.add(defaults);
            } else {
                //if there is no default hypervisor, get it from the cluster
            hypervisors = _resourceMgr.getSupportedHypervisorTypes(dest.getDataCenter().getId(), true,
                    plan.getPodId());
        }
        }

        //keep only elements defined in supported hypervisors
        StringBuilder hTypesStr = new StringBuilder();
        if (supportedHypervisors != null && !supportedHypervisors.isEmpty()) {
            hypervisors.retainAll(supportedHypervisors);
            for (HypervisorType hType : supportedHypervisors) {
                hTypesStr.append(hType).append(" ");
            }
        }

        if (hypervisors.isEmpty()) {
            String errMsg = (hTypesStr.capacity() > 0) ? "supporting hypervisors " + hTypesStr.toString() : "";
            if (plan.getPodId() != null) {
                throw new InsufficientServerCapacityException("Unable to create virtual router, " +
                        "there are no clusters in the pod " + errMsg, Pod.class, plan.getPodId());
            }
            throw new InsufficientServerCapacityException("Unable to create virtual router, " +
                    "there are no clusters in the zone " + errMsg, DataCenter.class, dest.getDataCenter().getId());
        }
        return hypervisors;
    }

    protected List<Pair<NetworkVO, NicProfile>> createRouterNetworks(Account owner, boolean isRedundant,
            DeploymentPlan plan, Network guestNetwork, Pair<Boolean, PublicIp> publicNetwork) throws ConcurrentOperationException,
            InsufficientAddressCapacityException {

        
        boolean setupPublicNetwork = false;
        if (publicNetwork != null) {
            setupPublicNetwork = publicNetwork.first();
        }
        
        //Form networks
        List<Pair<NetworkVO, NicProfile>> networks = new ArrayList<Pair<NetworkVO, NicProfile>>(3);
        
        //1) Guest network
        boolean hasGuestNetwork = false;
        if (guestNetwork != null) {
            s_logger.debug("Adding nic for Virtual Router in Guest network " + guestNetwork);
            String defaultNetworkStartIp = null, defaultNetworkStartIpv6 = null;
            if (!setupPublicNetwork) {
            	if (guestNetwork.getCidr() != null) {
            	    Nic placeholder = _networkModel.getPlaceholderNicForRouter(guestNetwork, plan.getPodId());
            	    if (placeholder != null) {
            	        s_logger.debug("Requesting ip address " + placeholder.getIp4Address() + " stored in placeholder nic for the network " + guestNetwork);
            	        defaultNetworkStartIp = placeholder.getIp4Address();
            	    } else {
            	        String startIp = _networkModel.getStartIpAddress(guestNetwork.getId());
                        if (startIp != null && _ipAddressDao.findByIpAndSourceNetworkId(guestNetwork.getId(), startIp).getAllocatedTime() == null) {
                            defaultNetworkStartIp = startIp;
                        } else if (s_logger.isDebugEnabled()){
                            s_logger.debug("First ip " + startIp + " in network id=" + guestNetwork.getId() + 
                                    " is already allocated, can't use it for domain router; will get random ip address from the range");
                        }
            	    }
            	}
            	
            	//FIXME - get ipv6 stored in the placeholder
            	if (guestNetwork.getIp6Cidr() != null) {
            		String startIpv6 = _networkModel.getStartIpv6Address(guestNetwork.getId());
            		if (startIpv6 != null && _ipv6Dao.findByNetworkIdAndIp(guestNetwork.getId(), startIpv6) == null) {
            			defaultNetworkStartIpv6 = startIpv6;
            		} else if (s_logger.isDebugEnabled()){
            			s_logger.debug("First ipv6 " + startIpv6 + " in network id=" + guestNetwork.getId() + 
            					" is already allocated, can't use it for domain router; will get random ipv6 address from the range");
            		}
            	}
            }

            NicProfile gatewayNic = new NicProfile(defaultNetworkStartIp, defaultNetworkStartIpv6);
            if (setupPublicNetwork) {
                if (isRedundant) {
                    gatewayNic.setIp4Address(_networkMgr.acquireGuestIpAddress(guestNetwork, null));
                } else {
                    gatewayNic.setIp4Address(guestNetwork.getGateway());
                }
                gatewayNic.setBroadcastUri(guestNetwork.getBroadcastUri());
                gatewayNic.setBroadcastType(guestNetwork.getBroadcastDomainType());
                gatewayNic.setIsolationUri(guestNetwork.getBroadcastUri());
                gatewayNic.setMode(guestNetwork.getMode());
                String gatewayCidr = guestNetwork.getCidr();
                gatewayNic.setNetmask(NetUtils.getCidrNetmask(gatewayCidr));
            } else {
                gatewayNic.setDefaultNic(true);
            }
            
            networks.add(new Pair<NetworkVO, NicProfile>((NetworkVO) guestNetwork, gatewayNic));
            hasGuestNetwork = true;
        }

        //2) Control network
        s_logger.debug("Adding nic for Virtual Router in Control network ");
        List<? extends NetworkOffering> offerings = _networkModel.getSystemAccountNetworkOfferings(NetworkOffering.SystemControlNetwork);
        NetworkOffering controlOffering = offerings.get(0);
        NetworkVO controlConfig = _networkMgr.setupNetwork(_systemAcct, controlOffering, plan, null, null, false).get(0);
        networks.add(new Pair<NetworkVO, NicProfile>(controlConfig, null));
        
        
        //3) Public network
        if (setupPublicNetwork) {
            PublicIp sourceNatIp = publicNetwork.second();
            s_logger.debug("Adding nic for Virtual Router in Public network ");
            //if source nat service is supported by the network, get the source nat ip address
            NicProfile defaultNic = new NicProfile();
            defaultNic.setDefaultNic(true);
            defaultNic.setIp4Address(sourceNatIp.getAddress().addr());
            defaultNic.setGateway(sourceNatIp.getGateway());
            defaultNic.setNetmask(sourceNatIp.getNetmask());
            defaultNic.setMacAddress(sourceNatIp.getMacAddress());
            defaultNic.setBroadcastType(BroadcastDomainType.Vlan);
            defaultNic.setBroadcastUri(BroadcastDomainType.Vlan.toUri(sourceNatIp.getVlanTag()));
            defaultNic.setIsolationUri(IsolationType.Vlan.toUri(sourceNatIp.getVlanTag()));
            if (hasGuestNetwork) {
                defaultNic.setDeviceId(2);
            }
            NetworkOffering publicOffering = _networkModel.getSystemAccountNetworkOfferings(NetworkOffering.SystemPublicNetwork).get(0);
            List<NetworkVO> publicNetworks = _networkMgr.setupNetwork(_systemAcct, publicOffering, plan, null, null, false);
            String publicIp = defaultNic.getIp4Address();
            // We want to use the identical MAC address for RvR on public interface if possible
            NicVO peerNic = _nicDao.findByIp4AddressAndNetworkId(publicIp, publicNetworks.get(0).getId());
            if (peerNic != null) {
                s_logger.info("Use same MAC as previous RvR, the MAC is " + peerNic.getMacAddress());
                defaultNic.setMacAddress(peerNic.getMacAddress());
            }
            networks.add(new Pair<NetworkVO, NicProfile>(publicNetworks.get(0), defaultNic));
        }

        return networks;
    }

    
    protected Pair<DeploymentPlan, List<DomainRouterVO>> getDeploymentPlanAndRouters(boolean isPodBased, 
            DeployDestination dest, long guestNetworkId) {
        long dcId = dest.getDataCenter().getId();
        List<DomainRouterVO> routers = null;
        DeploymentPlan plan = new DataCenterDeployment(dcId);
        if (isPodBased) {
            Pod pod = dest.getPod();
            Long podId = null;
            if (pod != null) {
                podId = pod.getId();
            } else {
                throw new CloudRuntimeException("Pod id is expected in deployment destination");
            }
            routers = _routerDao.listByNetworkAndPodAndRole(guestNetworkId, podId, Role.VIRTUAL_ROUTER);
            plan = new DataCenterDeployment(dcId, podId, null, null, null, null);
        } else {
            routers = _routerDao.listByNetworkAndRole(guestNetworkId, Role.VIRTUAL_ROUTER);
        }
        
        return new Pair<DeploymentPlan, List<DomainRouterVO>>(plan, routers);
    }
    
    
    private DomainRouterVO startVirtualRouter(DomainRouterVO router, User user, Account caller, Map<Param, Object> params) 
            throws StorageUnavailableException, InsufficientCapacityException,
    ConcurrentOperationException, ResourceUnavailableException {
        
        if (router.getRole() != Role.VIRTUAL_ROUTER || !router.getIsRedundantRouter()) {
            return this.start(router, user, caller, params, null);
        }

        if (router.getState() == State.Running) {
            s_logger.debug("Redundant router " + router.getInstanceName() + " is already running!");
            return router;
        }

        DataCenterDeployment plan = new DataCenterDeployment(0, null, null, null, null, null);
        DomainRouterVO result = null;
        assert router.getIsRedundantRouter();
        List<Long> networkIds = _routerDao.getRouterNetworks(router.getId());
        //Not support VPC now
        if (networkIds.size() > 1) {
            throw new ResourceUnavailableException("Unable to support more than one guest network for redundant router now!",
                    DataCenter.class, router.getDataCenterId());
        }
        DomainRouterVO routerToBeAvoid = null;
        if (networkIds.size() != 0)  {
            List<DomainRouterVO> routerList = _routerDao.findByNetwork(networkIds.get(0));
            for (DomainRouterVO rrouter : routerList) {
                if (rrouter.getHostId() != null && rrouter.getIsRedundantRouter() && rrouter.getState() == State.Running) {
                    if (routerToBeAvoid != null) {
                        throw new ResourceUnavailableException("Try to start router " + router.getInstanceName() + "(" + router.getId() + ")"
                                + ", but there are already two redundant routers with IP " + router.getPublicIpAddress()
                                + ", they are " + rrouter.getInstanceName() + "(" + rrouter.getId() + ") and "
                                + routerToBeAvoid.getInstanceName() + "(" + routerToBeAvoid.getId() + ")",
                                DataCenter.class, rrouter.getDataCenterId());
                    }
                    routerToBeAvoid = rrouter;
                }
            }
        }
        if (routerToBeAvoid == null) {
            return this.start(router, user, caller, params, null); 
        }
        // We would try best to deploy the router to another place
        int retryIndex = 5;
        ExcludeList[] avoids = new ExcludeList[5];
        avoids[0] = new ExcludeList();
        avoids[0].addPod(routerToBeAvoid.getPodIdToDeployIn());
        avoids[1] = new ExcludeList();
        avoids[1].addCluster(_hostDao.findById(routerToBeAvoid.getHostId()).getClusterId());
        avoids[2] = new ExcludeList();
        List<VolumeVO> volumes = _volumeDao.findByInstanceAndType(routerToBeAvoid.getId(), Type.ROOT);
        if (volumes != null && volumes.size() != 0) {
            avoids[2].addPool(volumes.get(0).getPoolId());
        }
        avoids[2].addHost(routerToBeAvoid.getHostId());
        avoids[3] = new ExcludeList();
        avoids[3].addHost(routerToBeAvoid.getHostId());
        avoids[4] = new ExcludeList();

        for (int i = 0; i < retryIndex; i++) {
            if (s_logger.isTraceEnabled()) {
                s_logger.trace("Try to deploy redundant virtual router:" + router.getHostName() + ", for " + i + " time");
            }
            plan.setAvoids(avoids[i]);
            try {
                result = this.start(router, user, caller, params, plan);
            } catch (InsufficientServerCapacityException ex) {
                result = null;
            }
            if (result != null) {
                break;
            }
        }
        return result;
    }

    @Override
    public List<DomainRouterVO> deployVirtualRouterInGuestNetwork(Network guestNetwork, DeployDestination dest, Account owner, 
            Map<Param, Object> params, boolean isRedundant) throws InsufficientCapacityException,
    ConcurrentOperationException, ResourceUnavailableException {

        List<DomainRouterVO> routers = findOrDeployVirtualRouterInGuestNetwork
                (guestNetwork, dest, owner, isRedundant, params);
        
        return startRouters(params, routers);
    }

    protected List<DomainRouterVO> startRouters(Map<Param, Object> params, List<DomainRouterVO> routers) throws StorageUnavailableException, InsufficientCapacityException, ConcurrentOperationException,
            ResourceUnavailableException {
        List<DomainRouterVO> runningRouters = null;

        if (routers != null) {
            runningRouters = new ArrayList<DomainRouterVO>();
        }

        for (DomainRouterVO router : routers) {
            boolean skip = false;
            State state = router.getState();
            if (router.getHostId() != null && state != State.Running) {
                HostVO host = _hostDao.findById(router.getHostId());
                if (host == null || host.getStatus() != Status.Up) {
                    skip = true;
                }
            }
            if (!skip) {
                if (state != State.Running) {
                    router = startVirtualRouter(router, _accountMgr.getSystemUser(), _accountMgr.getSystemAccount(), params);
                }
                if (router != null) {
                    runningRouters.add(router);
                }
            }
        }
        return runningRouters;
    }

    @Override
    public boolean finalizeVirtualMachineProfile(VirtualMachineProfile<DomainRouterVO> profile, DeployDestination dest, 
            ReservationContext context) {
        
        boolean dnsProvided = true;
        boolean dhcpProvided = true;
        boolean publicNetwork = false;
        DataCenterVO dc = _dcDao.findById(dest.getDataCenter().getId());
        _dcDao.loadDetails(dc);

        //1) Set router details
        DomainRouterVO router = profile.getVirtualMachine();
        Map<String, String> details = _vmDetailsDao.findDetails(router.getId());
        router.setDetails(details);

        //2) Prepare boot loader elements related with Control network

        StringBuilder buf = profile.getBootArgsBuilder();
        buf.append(" template=domP");
        buf.append(" name=").append(profile.getHostName());

        if (Boolean.valueOf(_configDao.getValue("system.vm.random.password"))) {
            buf.append(" vmpassword=").append(_configDao.getValue("system.vm.password"));
        }
        
        NicProfile controlNic = null;
        String defaultDns1 = null;
        String defaultDns2 = null;
        String defaultIp6Dns1 = null;
        String defaultIp6Dns2 = null;
        for (NicProfile nic : profile.getNics()) {
            int deviceId = nic.getDeviceId();
            boolean ipv4 = false, ipv6 = false;
            if (nic.getIp4Address() != null) {
            	ipv4 = true;
            buf.append(" eth").append(deviceId).append("ip=").append(nic.getIp4Address());
            buf.append(" eth").append(deviceId).append("mask=").append(nic.getNetmask());
            }
            if (nic.getIp6Address() != null) {
            	ipv6 = true;
            	buf.append(" eth").append(deviceId).append("ip6=").append(nic.getIp6Address());
            	buf.append(" eth").append(deviceId).append("ip6prelen=").append(NetUtils.getIp6CidrSize(nic.getIp6Cidr()));
            }
            
            if (nic.isDefaultNic()) {
            	if (ipv4) {
                buf.append(" gateway=").append(nic.getGateway());
            	}
            	if (ipv6) {
            		buf.append(" ip6gateway=").append(nic.getIp6Gateway());
            	}
                defaultDns1 = nic.getDns1();
                defaultDns2 = nic.getDns2();
                defaultIp6Dns1 = nic.getIp6Dns1();
                defaultIp6Dns2 = nic.getIp6Dns2();
            }

            if (nic.getTrafficType() == TrafficType.Management) {
                buf.append(" localgw=").append(dest.getPod().getGateway());
            } else if (nic.getTrafficType() == TrafficType.Control) {
                controlNic = nic;
                // DOMR control command is sent over management server in VMware
                if (dest.getHost().getHypervisorType() == HypervisorType.VMware) {
                    if (s_logger.isInfoEnabled()) {
                        s_logger.info("Check if we need to add management server explicit route to DomR. pod cidr: " 
                    + dest.getPod().getCidrAddress() + "/" + dest.getPod().getCidrSize()
                                + ", pod gateway: " + dest.getPod().getGateway() + ", management host: " + _mgmt_host);
                    }

                    if (s_logger.isInfoEnabled()) {
                        s_logger.info("Add management server explicit route to DomR.");
                    }

                    // always add management explicit route, for basic networking setup, DomR may have two interfaces while both
                    // are on the same subnet
                    _mgmt_cidr = _configDao.getValue(Config.ManagementNetwork.key());
                    if (NetUtils.isValidCIDR(_mgmt_cidr)) {
                        buf.append(" mgmtcidr=").append(_mgmt_cidr);
                        buf.append(" localgw=").append(dest.getPod().getGateway());
                    }


                    if (dc.getNetworkType() == NetworkType.Basic) {
                        // ask domR to setup SSH on guest network
                        buf.append(" sshonguest=true");
                    }

                }
            }  else if (nic.getTrafficType() == TrafficType.Guest) {
                dnsProvided = _networkModel.isProviderSupportServiceInNetwork(nic.getNetworkId(), Service.Dns, Provider.VirtualRouter);
                dhcpProvided = _networkModel.isProviderSupportServiceInNetwork(nic.getNetworkId(), Service.Dhcp, Provider.VirtualRouter);
                //build bootloader parameter for the guest
                buf.append(createGuestBootLoadArgs(nic, defaultDns1, defaultDns2, router));
            } else if (nic.getTrafficType() == TrafficType.Public) {
                publicNetwork = true;
            }
        }

        if (controlNic == null) {
            throw new CloudRuntimeException("Didn't start a control port");
        }
        
        String rpValue = _configDao.getValue(Config.NetworkRouterRpFilter.key());
        if (rpValue != null && rpValue.equalsIgnoreCase("true")) {
            _disable_rp_filter = true;
        }else {
            _disable_rp_filter = false;
        }

        String rpFilter = " ";
        String type = null;
        if (router.getVpcId() != null) {
            type = "vpcrouter";
            if (_disable_rp_filter) {
                rpFilter=" disable_rp_filter=true";
        }
        } else if (!publicNetwork) {
            type = "dhcpsrvr";
        } else {
            type = "router";
            if (_disable_rp_filter) {
                rpFilter=" disable_rp_filter=true";
        }  
        }
        
        if (_disable_rp_filter) {
            rpFilter=" disable_rp_filter=true";
        }
        
        buf.append(" type=" + type + rpFilter);

        String domain_suffix = dc.getDetail(ZoneConfig.DnsSearchOrder.getName());
        if (domain_suffix != null) {
            buf.append(" dnssearchorder=").append(domain_suffix);
        }

        if (profile.getHypervisorType() == HypervisorType.VMware) {
            buf.append(" extra_pubnics=" + _routerExtraPublicNics);
        }
        
        /* If virtual router didn't provide DNS service but provide DHCP service, we need to override the DHCP response 
         * to return DNS server rather than 
         * virtual router itself. */
        if (dnsProvided || dhcpProvided) {
            if (defaultDns1 != null) {
                buf.append(" dns1=").append(defaultDns1);
            }
            if (defaultDns2 != null) {
                buf.append(" dns2=").append(defaultDns2);
            }
            if (defaultIp6Dns1 != null) {
                buf.append(" ip6dns1=").append(defaultIp6Dns1);
            }
            if (defaultIp6Dns2 != null) {
                buf.append(" ip6dns2=").append(defaultIp6Dns2);
            }

            boolean useExtDns = !dnsProvided;
            /* For backward compatibility */
            String use_external_dns = _configServer.getConfigValue(Config.UseExternalDnsServers.key(), Config.ConfigurationParameterScope.zone.toString(), dc.getId());
            if (use_external_dns != null && use_external_dns.equals("true")) {
                useExtDns = true;
            }

            if (useExtDns) {
                buf.append(" useextdns=true");
            }
        }

        if (s_logger.isDebugEnabled()) {
            s_logger.debug("Boot Args for " + profile + ": " + buf.toString());
        }

        return true;
        }

    
    protected StringBuilder createGuestBootLoadArgs(NicProfile guestNic, String defaultDns1, 
            String defaultDns2, DomainRouterVO router) {
        long guestNetworkId = guestNic.getNetworkId();
        NetworkVO guestNetwork = _networkDao.findById(guestNetworkId);
        String dhcpRange = null;
        DataCenterVO dc = _dcDao.findById(guestNetwork.getDataCenterId());

        StringBuilder buf = new StringBuilder();
        
        boolean isRedundant = router.getIsRedundantRouter();
        if (isRedundant) {
            buf.append(" redundant_router=1");
            List<DomainRouterVO> routers = _routerDao.listByNetworkAndRole(guestNetwork.getId(), Role.VIRTUAL_ROUTER);
            try {
                int priority = getUpdatedPriority(guestNetwork, routers, router);
                router.setPriority(priority);
            } catch (InsufficientVirtualNetworkCapcityException e) {
                s_logger.error("Failed to get update priority!", e);
                throw new CloudRuntimeException("Failed to get update priority!");
            }
            Network net = _networkModel.getNetwork(guestNic.getNetworkId());
            buf.append(" guestgw=").append(net.getGateway());
            String brd = NetUtils.long2Ip(NetUtils.ip2Long(guestNic.getIp4Address()) | ~NetUtils.ip2Long(guestNic.getNetmask()));
            buf.append(" guestbrd=").append(brd);
            buf.append(" guestcidrsize=").append(NetUtils.getCidrSize(guestNic.getNetmask()));
            buf.append(" router_pr=").append(router.getPriority());
        }

        //setup network domain
        String domain = guestNetwork.getNetworkDomain();
        if (domain != null) {
            buf.append(" domain=" + domain);
        }
        
        //setup dhcp range
        if (dc.getNetworkType() == NetworkType.Basic) {
            if (guestNic.isDefaultNic()) {
                long cidrSize = NetUtils.getCidrSize(guestNic.getNetmask());
                String cidr = NetUtils.getCidrSubNet(guestNic.getGateway(), cidrSize);
                if (cidr != null) {
                    dhcpRange = NetUtils.getIpRangeStartIpFromCidr(cidr, cidrSize);
                }
            }  
        } else if (dc.getNetworkType() == NetworkType.Advanced) {
            String cidr = guestNetwork.getCidr();
            if (cidr != null) {
                dhcpRange = NetUtils.getDhcpRange(cidr);
            }
        }
        
        if (dhcpRange != null) {
            buf.append(" dhcprange=" + dhcpRange);
        }
        
        return buf;
    }


    protected String getGuestDhcpRange(NicProfile guestNic, Network guestNetwork, DataCenter dc) {
        String dhcpRange = null;
        //setup dhcp range
        if (dc.getNetworkType() == NetworkType.Basic) {
            long cidrSize = NetUtils.getCidrSize(guestNic.getNetmask());
            String cidr = NetUtils.getCidrSubNet(guestNic.getGateway(), cidrSize);
            if (cidr != null) {
                dhcpRange = NetUtils.getIpRangeStartIpFromCidr(cidr, cidrSize);
            }
        } else if (dc.getNetworkType() == NetworkType.Advanced) {
            String cidr = guestNetwork.getCidr();
            if (cidr != null) {
                dhcpRange = NetUtils.getDhcpRange(cidr);
            }
        }
        return dhcpRange;
    }

    private boolean setupDhcpForPvlan(boolean add, DomainRouterVO router, Nic nic) {
    	if (!nic.getBroadcastUri().getScheme().equals("pvlan")) {
    		return false;
    	}
    	String op = "add";
    	if (!add) {
    		op = "delete";
    	}
    	Network network = _networkDao.findById(nic.getNetworkId());
    	String networkTag = _networkModel.getNetworkTag(router.getHypervisorType(), network);
    	PvlanSetupCommand cmd = PvlanSetupCommand.createDhcpSetup(op, nic.getBroadcastUri(), networkTag, router.getInstanceName(), nic.getMacAddress(), nic.getIp4Address());
    	Commands cmds = new Commands(cmd);
    	// In fact we send command to the host of router, we're not programming router but the host
    	try {
			sendCommandsToRouter(router, cmds);
		} catch (AgentUnavailableException e) {
            s_logger.warn("Agent Unavailable ", e);
			return false;
		}
    	return true;
    }
    
    @Override
    public boolean finalizeDeployment(Commands cmds, VirtualMachineProfile<DomainRouterVO> profile, 
            DeployDestination dest, ReservationContext context) throws ResourceUnavailableException {
        DomainRouterVO router = profile.getVirtualMachine();

        List<NicProfile> nics = profile.getNics();
        for (NicProfile nic : nics) {
            if (nic.getTrafficType() == TrafficType.Public) {
                router.setPublicIpAddress(nic.getIp4Address());
                router.setPublicNetmask(nic.getNetmask());
                router.setPublicMacAddress(nic.getMacAddress());
            } else if (nic.getTrafficType() == TrafficType.Control) {
                router.setPrivateIpAddress(nic.getIp4Address());
                router.setPrivateMacAddress(nic.getMacAddress());
            }
        }
        _routerDao.update(router.getId(), router);

        finalizeCommandsOnStart(cmds, profile);
        return true;
    }

    @Override
    public boolean finalizeCommandsOnStart(Commands cmds, VirtualMachineProfile<DomainRouterVO> profile) {
        DomainRouterVO router = profile.getVirtualMachine();
        NicProfile controlNic = getControlNic(profile);

        if (controlNic == null) {
            s_logger.error("Control network doesn't exist for the router " + router);
            return false;
        }

        finalizeSshAndVersionAndNetworkUsageOnStart(cmds, profile, router, controlNic);

        // restart network if restartNetwork = false is not specified in profile parameters
        boolean reprogramGuestNtwks = true;
        if (profile.getParameter(Param.ReProgramGuestNetworks) != null 
                && (Boolean) profile.getParameter(Param.ReProgramGuestNetworks) == false) {
            reprogramGuestNtwks = false;
        }

        VirtualRouterProvider vrProvider = _vrProviderDao.findById(router.getElementId());
        if (vrProvider == null) {
            throw new CloudRuntimeException("Cannot find related virtual router provider of router: " + router.getHostName());
        }
        Provider provider = Network.Provider.getProvider(vrProvider.getType().toString());
        if (provider == null) {
            throw new CloudRuntimeException("Cannot find related provider of virtual router provider: " + vrProvider.getType().toString());
        }

        List<Long> routerGuestNtwkIds = _routerDao.getRouterNetworks(router.getId());
        for (Long guestNetworkId : routerGuestNtwkIds) {
            if (reprogramGuestNtwks) {
                finalizeIpAssocForNetwork(cmds, router, provider, guestNetworkId, null);
                finalizeNetworkRulesForNetwork(cmds, router, provider, guestNetworkId);
            }

            finalizeUserDataAndDhcpOnStart(cmds, router, provider, guestNetworkId);
        }

        return true;
    }

    protected NicProfile getControlNic(VirtualMachineProfile<DomainRouterVO> profile) {
        DomainRouterVO router = profile.getVirtualMachine();
        DataCenterVO dcVo = _dcDao.findById(router.getDataCenterId());
        NicProfile controlNic = null;
        if (profile.getHypervisorType() == HypervisorType.VMware && dcVo.getNetworkType() == NetworkType.Basic) {
            // TODO this is a ugly to test hypervisor type here
            // for basic network mode, we will use the guest NIC for control NIC
            for (NicProfile nic : profile.getNics()) {
                if (nic.getTrafficType() == TrafficType.Guest && nic.getIp4Address() != null) {
                    controlNic = nic;
                }
            }
        } else {
            for (NicProfile nic : profile.getNics()) {
                if (nic.getTrafficType() == TrafficType.Control && nic.getIp4Address() != null) {
                    controlNic = nic;
                }
            }
        }
        return controlNic;
    }

    protected void finalizeSshAndVersionAndNetworkUsageOnStart(Commands cmds, VirtualMachineProfile<DomainRouterVO> profile, DomainRouterVO router, NicProfile controlNic) {
        cmds.addCommand("checkSsh", new CheckSshCommand(profile.getInstanceName(), controlNic.getIp4Address(), 3922));

        // Update router template/scripts version
        final GetDomRVersionCmd command = new GetDomRVersionCmd();
        command.setAccessDetail(NetworkElementCommand.ROUTER_IP, controlNic.getIp4Address());
        command.setAccessDetail(NetworkElementCommand.ROUTER_NAME, router.getInstanceName());
        cmds.addCommand("getDomRVersion", command);

        // Network usage command to create iptables rules
        boolean forVpc = profile.getVirtualMachine().getVpcId() != null;
        cmds.addCommand("networkUsage", new NetworkUsageCommand(controlNic.getIp4Address(), router.getHostName(), "create", forVpc));
    }

    protected void finalizeUserDataAndDhcpOnStart(Commands cmds, DomainRouterVO router, Provider provider, Long guestNetworkId) {
        if (_networkModel.isProviderSupportServiceInNetwork(guestNetworkId, Service.Dhcp, provider)) {
            // Resend dhcp
            s_logger.debug("Reapplying dhcp entries as a part of domR " + router + " start...");
            createDhcpEntryCommandsForVMs(router, cmds, guestNetworkId);
        }
   
        if (_networkModel.isProviderSupportServiceInNetwork(guestNetworkId, Service.UserData, provider)) {
            // Resend user data
            s_logger.debug("Reapplying vm data (userData and metaData) entries as a part of domR " + router + " start...");
            createVmDataCommandForVMs(router, cmds, guestNetworkId);
        }
    }

    protected void finalizeNetworkRulesForNetwork(Commands cmds, DomainRouterVO router, Provider provider, Long guestNetworkId) {
        s_logger.debug("Resending ipAssoc, port forwarding, load balancing rules as a part of Virtual router start");
      
        ArrayList<? extends PublicIpAddress> publicIps = getPublicIpsToApply(router, provider, guestNetworkId);
        List<FirewallRule> firewallRulesEgress = new ArrayList<FirewallRule>();

        //  Fetch firewall Egress rules.
        if (_networkModel.isProviderSupportServiceInNetwork(guestNetworkId, Service.Firewall, provider)) {
            firewallRulesEgress.addAll(_rulesDao.listByNetworkPurposeTrafficType(guestNetworkId, Purpose.Firewall,FirewallRule.TrafficType.Egress));
        }

        // Re-apply firewall Egress rules
        s_logger.debug("Found " + firewallRulesEgress.size() + " firewall Egress rule(s) to apply as a part of domR " + router + " start.");
        if (!firewallRulesEgress.isEmpty()) {
            createFirewallRulesCommands(firewallRulesEgress, router, cmds, guestNetworkId);
        }

        if (publicIps != null && !publicIps.isEmpty()) {
            List<RemoteAccessVpn> vpns = new ArrayList<RemoteAccessVpn>();
            List<PortForwardingRule> pfRules = new ArrayList<PortForwardingRule>();
            List<FirewallRule> staticNatFirewallRules = new ArrayList<FirewallRule>();
            List<StaticNat> staticNats = new ArrayList<StaticNat>();
            List<FirewallRule> firewallRulesIngress = new ArrayList<FirewallRule>();
      
            //Get information about all the rules (StaticNats and StaticNatRules; PFVPN to reapply on domR start)
            for (PublicIpAddress ip : publicIps) {
                if (_networkModel.isProviderSupportServiceInNetwork(guestNetworkId, Service.PortForwarding, provider)) {
                    pfRules.addAll(_pfRulesDao.listForApplication(ip.getId()));
                }
                if (_networkModel.isProviderSupportServiceInNetwork(guestNetworkId, Service.StaticNat, provider)) {
                    staticNatFirewallRules.addAll(_rulesDao.listByIpAndPurpose(ip.getId(), Purpose.StaticNat));
                }
                if (_networkModel.isProviderSupportServiceInNetwork(guestNetworkId, Service.Firewall, provider)) {
                    firewallRulesIngress.addAll(_rulesDao.listByIpAndPurpose(ip.getId(), Purpose.Firewall));
                }
      
                if (_networkModel.isProviderSupportServiceInNetwork(guestNetworkId, Service.Vpn, provider)) {
                    RemoteAccessVpn vpn = _vpnDao.findByPublicIpAddress(ip.getId());
                    if (vpn != null) {
                        vpns.add(vpn);
                    }
                }
      
                if (_networkModel.isProviderSupportServiceInNetwork(guestNetworkId, Service.StaticNat, provider)) {
                    if (ip.isOneToOneNat()) {
                            StaticNatImpl staticNat = new StaticNatImpl(ip.getAccountId(), ip.getDomainId(), guestNetworkId, ip.getId(), ip.getVmIp(), false);
                        staticNats.add(staticNat);
                    }
                }
            }
   
            // Re-apply static nats
            s_logger.debug("Found " + staticNats.size() + " static nat(s) to apply as a part of domR " + router + " start.");
            if (!staticNats.isEmpty()) {
                createApplyStaticNatCommands(staticNats, router, cmds, guestNetworkId);
            }
       
            // Re-apply firewall Ingress rules
            s_logger.debug("Found " + firewallRulesIngress.size() + " firewall Ingress rule(s) to apply as a part of domR " + router + " start.");
            if (!firewallRulesIngress.isEmpty()) {
                createFirewallRulesCommands(firewallRulesIngress, router, cmds, guestNetworkId);
            }
       
            // Re-apply port forwarding rules
            s_logger.debug("Found " + pfRules.size() + " port forwarding rule(s) to apply as a part of domR " + router + " start.");
            if (!pfRules.isEmpty()) {
                createApplyPortForwardingRulesCommands(pfRules, router, cmds, guestNetworkId);
            }
       
            // Re-apply static nat rules
            s_logger.debug("Found " + staticNatFirewallRules.size() + " static nat rule(s) to apply as a part of domR " + router + " start.");
            if (!staticNatFirewallRules.isEmpty()) {
                List<StaticNatRule> staticNatRules = new ArrayList<StaticNatRule>();
                for (FirewallRule rule : staticNatFirewallRules) {
                    staticNatRules.add(_rulesMgr.buildStaticNatRule(rule, false));
                }
                createApplyStaticNatRulesCommands(staticNatRules, router, cmds, guestNetworkId);
            }
   
            // Re-apply vpn rules
            s_logger.debug("Found " + vpns.size() + " vpn(s) to apply as a part of domR " + router + " start.");
            if (!vpns.isEmpty()) {
                for (RemoteAccessVpn vpn : vpns) {
                    createApplyVpnCommands(vpn, router, cmds);
                }
            }
   
            List<LoadBalancerVO> lbs = _loadBalancerDao.listByNetworkIdAndScheme(guestNetworkId, Scheme.Public);
            List<LoadBalancingRule> lbRules = new ArrayList<LoadBalancingRule>();
            if (_networkModel.isProviderSupportServiceInNetwork(guestNetworkId, Service.Lb, provider)) {
                // Re-apply load balancing rules
                for (LoadBalancerVO lb : lbs) {
                    List<LbDestination> dstList = _lbMgr.getExistingDestinations(lb.getId());
                    List<LbStickinessPolicy> policyList = _lbMgr.getStickinessPolicies(lb.getId());
                    List<LbHealthCheckPolicy> hcPolicyList = _lbMgr.getHealthCheckPolicies(lb.getId());
                    Ip sourceIp = _networkModel.getPublicIpAddress(lb.getSourceIpAddressId()).getAddress();
                    LoadBalancingRule loadBalancing = new LoadBalancingRule(lb, dstList, policyList, hcPolicyList, sourceIp);
                    lbRules.add(loadBalancing);
                }
            }

            s_logger.debug("Found " + lbRules.size() + " load balancing rule(s) to apply as a part of domR " + router + " start.");
            if (!lbRules.isEmpty()) {
                    createApplyLoadBalancingRulesCommands(lbRules, router, cmds, guestNetworkId);
            }
        }
        //Reapply dhcp and dns configuration.
        if (_networkModel.isProviderSupportServiceInNetwork(guestNetworkId, Service.Dhcp, provider)) {
            List<NicIpAliasVO> revokedIpAliasVOs = _nicIpAliasDao.listByNetworkIdAndState(guestNetworkId, NicIpAlias.state.revoked);
            s_logger.debug("Found" + revokedIpAliasVOs.size() + "ip Aliases to apply on the router as a part of dhco configuration");
            List<IpAliasTO> revokedIpAliasTOs = new ArrayList<IpAliasTO>();
            for (NicIpAliasVO revokedAliasVO : revokedIpAliasVOs) {
                revokedIpAliasTOs.add(new IpAliasTO(revokedAliasVO.getIp4Address(), revokedAliasVO.getNetmask(), revokedAliasVO.getAliasCount().toString()));
            }
            List<NicIpAliasVO> aliasVOs = _nicIpAliasDao.listByNetworkIdAndState(guestNetworkId, NicIpAlias.state.active);
            s_logger.debug("Found" + aliasVOs.size() + "ip Aliases to apply on the router as a part of dhco configuration");
            List<IpAliasTO> activeIpAliasTOs = new ArrayList<IpAliasTO>();
            for (NicIpAliasVO aliasVO : aliasVOs) {
                   activeIpAliasTOs.add(new IpAliasTO(aliasVO.getIp4Address(), aliasVO.getNetmask(), aliasVO.getAliasCount().toString()));
            }
            createDeleteIpAliasCommand(router, revokedIpAliasTOs, activeIpAliasTOs, guestNetworkId, cmds);

        }
    }

    protected void finalizeIpAssocForNetwork(Commands cmds, VirtualRouter router, Provider provider, 
            Long guestNetworkId, Map<String, String> vlanMacAddress) {
        
        ArrayList<? extends PublicIpAddress> publicIps = getPublicIpsToApply(router, provider, guestNetworkId);
        
        if (publicIps != null && !publicIps.isEmpty()) {
            s_logger.debug("Found " + publicIps.size() + " ip(s) to apply as a part of domR " + router + " start.");
            // Re-apply public ip addresses - should come before PF/LB/VPN
            if (_networkModel.isProviderSupportServiceInNetwork(guestNetworkId, Service.Firewall, provider)) {
                createAssociateIPCommands(router, publicIps, cmds, 0);
            }
        }
    }

    protected ArrayList<? extends PublicIpAddress> getPublicIpsToApply(VirtualRouter router, Provider provider, 
            Long guestNetworkId, com.cloud.network.IpAddress.State... skipInStates) {
        long ownerId = router.getAccountId();
        final List<? extends IpAddress> userIps = _networkModel.listPublicIpsAssignedToGuestNtwk(ownerId, guestNetworkId, null);
        List<PublicIp> allPublicIps = new ArrayList<PublicIp>();
        if (userIps != null && !userIps.isEmpty()) {
            boolean addIp = true;
            for (IpAddress userIp : userIps) {
                if (skipInStates != null) {
                    for (IpAddress.State stateToSkip : skipInStates) {
                        if (userIp.getState() == stateToSkip) {
                            s_logger.debug("Skipping ip address " + userIp + " in state " + userIp.getState());
                            addIp = false;
                            break;
                        }
                    }
                }
                
                if (addIp) {
                    IPAddressVO ipVO = _ipAddressDao.findById(userIp.getId());
                    PublicIp publicIp = PublicIp.createFromAddrAndVlan(ipVO, _vlanDao.findById(userIp.getVlanId()));
                    allPublicIps.add(publicIp);
                }
            }
        }
        
        //Get public Ips that should be handled by router
        Network network = _networkDao.findById(guestNetworkId);
        Map<PublicIpAddress, Set<Service>> ipToServices = _networkModel.getIpToServices(allPublicIps, false, true);
        Map<Provider, ArrayList<PublicIpAddress>> providerToIpList = _networkModel.getProviderToIpList(network, ipToServices);
        // Only cover virtual router for now, if ELB use it this need to be modified
      
        ArrayList<PublicIpAddress> publicIps = providerToIpList.get(provider);
        return publicIps;
    }

    @Override
    public boolean finalizeStart(VirtualMachineProfile<DomainRouterVO> profile, long hostId, Commands cmds,
            ReservationContext context) {
        DomainRouterVO router = profile.getVirtualMachine();
        
        boolean result = true;

        Answer answer = cmds.getAnswer("checkSsh");
        if (answer != null && answer instanceof CheckSshAnswer) {
            CheckSshAnswer sshAnswer = (CheckSshAnswer) answer;
            if (sshAnswer == null || !sshAnswer.getResult()) {
                s_logger.warn("Unable to ssh to the VM: " + sshAnswer.getDetails());
                result = false;
            }
        } else {
            result = false;
        }
        if (result == false) {
            return result;
        }
        
        //Get guest networks info
        List<Network> guestNetworks = new ArrayList<Network>();
        
        List<? extends Nic> routerNics = _nicDao.listByVmId(profile.getId());
        for (Nic nic : routerNics) {
        	Network network = _networkModel.getNetwork(nic.getNetworkId());
            if (network.getTrafficType() == TrafficType.Guest) {
                guestNetworks.add(network);
<<<<<<< HEAD
            }
=======
                if (nic.getBroadcastUri().getScheme().equals("pvlan")) {
                	result = setupDhcpForPvlan(true, router, nic);
                }
            }
        }
        
        if (!result) {
        	return result;
>>>>>>> 2bcf7163
        }
        
        answer = cmds.getAnswer("getDomRVersion");
        if (answer != null && answer instanceof GetDomRVersionAnswer) {
            GetDomRVersionAnswer versionAnswer = (GetDomRVersionAnswer)answer;
            if (answer == null || !answer.getResult()) {
                s_logger.warn("Unable to get the template/scripts version of router " + router.getInstanceName() +
                        " due to: " + versionAnswer.getDetails());
                result = false;
            } else {
                router.setTemplateVersion(versionAnswer.getTemplateVersion());
                router.setScriptsVersion(versionAnswer.getScriptsVersion());
                router = _routerDao.persist(router, guestNetworks);
            }
        } else {
            result = false;
        }

        return result;
    }

    @Override
    public void finalizeStop(VirtualMachineProfile<DomainRouterVO> profile, StopAnswer answer) {
        if (answer != null) {
            VMInstanceVO vm = profile.getVirtualMachine();
            DomainRouterVO domR = _routerDao.findById(vm.getId());
            processStopOrRebootAnswer(domR, answer);
            List<? extends Nic> routerNics = _nicDao.listByVmId(profile.getId());
            for (Nic nic : routerNics) {
            	Network network = _networkModel.getNetwork(nic.getNetworkId());
            	if (network.getTrafficType() == TrafficType.Guest && nic.getBroadcastUri().getScheme().equals("pvlan")) {
            		setupDhcpForPvlan(false, domR, nic);
            	}
            }

        }
    }

    @Override
    public void finalizeExpunge(DomainRouterVO vm) {
    }


    @Override
    public boolean startRemoteAccessVpn(Network network, RemoteAccessVpn vpn, List<? extends VirtualRouter> routers) 
            throws ResourceUnavailableException {
        if (routers == null || routers.isEmpty()) {
            s_logger.warn("Failed to start remote access VPN: no router found for account and zone");
            throw new ResourceUnavailableException("Failed to start remote access VPN: no router found for account and zone",
                    DataCenter.class, network.getDataCenterId());
        }

        for (VirtualRouter router : routers) {
            if (router.getState() != State.Running) {
                s_logger.warn("Failed to start remote access VPN: router not in right state " + router.getState());
                throw new ResourceUnavailableException("Failed to start remote access VPN: router not in right state " 
                + router.getState(), DataCenter.class, network.getDataCenterId());
            }

            Commands cmds = new Commands(OnError.Stop);
            createApplyVpnCommands(vpn, router, cmds);

            try {
                _agentMgr.send(router.getHostId(), cmds);
            } catch (OperationTimedoutException e) {
                s_logger.debug("Failed to start remote access VPN: ", e);
                throw new AgentUnavailableException("Unable to send commands to virtual router ", router.getHostId(), e);
            }
            Answer answer = cmds.getAnswer("users");
            if (!answer.getResult()) {
                s_logger.error("Unable to start vpn: unable add users to vpn in zone " + router.getDataCenterId() 
                        + " for account " + vpn.getAccountId() + " on domR: " + router.getInstanceName()
                        + " due to " + answer.getDetails());
                throw new ResourceUnavailableException("Unable to start vpn: Unable to add users to vpn in zone " + 
                        router.getDataCenterId() + " for account " + vpn.getAccountId() + " on domR: "
                        + router.getInstanceName() + " due to " + answer.getDetails(), DataCenter.class, router.getDataCenterId());
            }
            answer = cmds.getAnswer("startVpn");
            if (!answer.getResult()) {
                s_logger.error("Unable to start vpn in zone " + router.getDataCenterId() + " for account " + 
            vpn.getAccountId() + " on domR: " + router.getInstanceName() + " due to "
                        + answer.getDetails());
                throw new ResourceUnavailableException("Unable to start vpn in zone " + router.getDataCenterId()
                        + " for account " + vpn.getAccountId() + " on domR: " + router.getInstanceName()
                        + " due to " + answer.getDetails(), DataCenter.class, router.getDataCenterId());
            }

        }
        return true;
    }


    @Override
    public boolean deleteRemoteAccessVpn(Network network, RemoteAccessVpn vpn, List<? extends VirtualRouter> routers) 
            throws ResourceUnavailableException {
        if (routers == null || routers.isEmpty()) {
            s_logger.warn("Failed to delete remote access VPN: no router found for account and zone");
            throw new ResourceUnavailableException("Failed to delete remote access VPN", DataCenter.class, network.getDataCenterId());
        }

        boolean result = true;
        for (VirtualRouter router : routers) {
            if (router.getState() == State.Running) {
                Commands cmds = new Commands(OnError.Continue);
                IpAddress ip = _networkModel.getIp(vpn.getServerAddressId());

                RemoteAccessVpnCfgCommand removeVpnCmd = new RemoteAccessVpnCfgCommand(false, ip.getAddress().addr(), 
                        vpn.getLocalIp(), vpn.getIpRange(), vpn.getIpsecPresharedKey());
                removeVpnCmd.setAccessDetail(NetworkElementCommand.ROUTER_IP, getRouterControlIp(router.getId()));
                removeVpnCmd.setAccessDetail(NetworkElementCommand.ROUTER_GUEST_IP, getRouterIpInNetwork(network.getId(), router.getId()));
                removeVpnCmd.setAccessDetail(NetworkElementCommand.ROUTER_NAME, router.getInstanceName());

                DataCenterVO dcVo = _dcDao.findById(router.getDataCenterId());
                removeVpnCmd.setAccessDetail(NetworkElementCommand.ZONE_NETWORK_TYPE, dcVo.getNetworkType().toString());

                cmds.addCommand(removeVpnCmd);

                result = result && sendCommandsToRouter(router, cmds);
            } else if (router.getState() == State.Stopped) {
                s_logger.debug("Router " + router + " is in Stopped state, not sending deleteRemoteAccessVpn command to it");
                continue;
            } else {
                s_logger.warn("Failed to delete remote access VPN: domR " + router + " is not in right state " + router.getState());
                throw new ResourceUnavailableException("Failed to delete remote access VPN: domR is not in right state " + 
                router.getState(), DataCenter.class, network.getDataCenterId());
            }
        }

        return result;
    }


    private DomainRouterVO start(DomainRouterVO router, User user, Account caller, Map<Param, Object> params, DeploymentPlan planToDeploy) 
            throws StorageUnavailableException, InsufficientCapacityException,
    ConcurrentOperationException, ResourceUnavailableException {
        s_logger.debug("Starting router " + router);
        if (_itMgr.start(router, params, user, caller, planToDeploy) != null) {
            if (router.isStopPending()) {
                s_logger.info("Clear the stop pending flag of router " + router.getHostName() + " after start router successfully!");
                router.setStopPending(false);
                router = _routerDao.persist(router);
            }
            // We don't want the failure of VPN Connection affect the status of router, so we try to make connection
            // only after router start successfully
            Long vpcId = router.getVpcId();
            if (vpcId != null) {
                _s2sVpnMgr.reconnectDisconnectedVpnByVpc(vpcId);
            }
            return _routerDao.findById(router.getId());
        } else {
            return null;
        }
    }

    @Override
    public DomainRouterVO stop(VirtualRouter router, boolean forced, User user, Account caller) throws ConcurrentOperationException, ResourceUnavailableException {
        s_logger.debug("Stopping router " + router);
        try {
            if (_itMgr.advanceStop((DomainRouterVO) router, forced, user, caller)) {
                return _routerDao.findById(router.getId());
            } else {
                return null;
            }
        } catch (OperationTimedoutException e) {
            throw new CloudRuntimeException("Unable to stop " + router, e);
        }
    }

    @Override
    public boolean configDhcpForSubnet(Network network, final NicProfile nic, VirtualMachineProfile<UserVm> profile, DeployDestination dest, List<DomainRouterVO> routers) throws ResourceUnavailableException {
        _userVmDao.loadDetails((UserVmVO) profile.getVirtualMachine());

        final VirtualMachineProfile<UserVm> updatedProfile = profile;
        final boolean isZoneBasic = (dest.getDataCenter().getNetworkType() == NetworkType.Basic);
        final Long podId = isZoneBasic ? dest.getPod().getId() : null;

        //Asuming we have only one router per network For Now.
        DomainRouterVO router = routers.get(0);
        if (router.getState() != State.Running) {
            s_logger.warn("Failed to add/remove VPN users: router not in running state");
            throw new ResourceUnavailableException("Unable to assign ip addresses, domR is not in right state " +
                    router.getState(), DataCenter.class, network.getDataCenterId());
        }
        //check if this is not the primary subnet.


        //check if the the ip Alias is configured on the virtualrouter.
        UserVm vm = updatedProfile.getVirtualMachine();
        NicVO domr_guest_nic = _nicDao.findByInstanceIdAndIpAddressAndVmtype(router.getId(), _nicDao.getIpAddress(nic.getNetworkId(), router.getId()), VirtualMachine.Type.DomainRouter);
        //check if the router ip address and the vm ip address belong to same subnet.
        //if they do not belong to same netwoek check for the alias ips. if not create one.
        // This should happen only in case of Basic and Advanced SG enabled networks.
        if (!NetUtils.sameSubnet(domr_guest_nic.getIp4Address(), nic.getIp4Address(), nic.getNetmask())){
            List<NicIpAliasVO> aliasIps = _nicIpAliasDao.listByNetworkIdAndState(domr_guest_nic.getNetworkId(), NicIpAlias.state.active);
            boolean ipInVmsubnet =false;
            for (NicIpAliasVO alias : aliasIps) {
                //check if any of the alias ips belongs to the Vm's subnet.
                if (NetUtils.sameSubnet(alias.getIp4Address(),nic.getIp4Address(),nic.getNetmask())){
                    ipInVmsubnet = true;
                    break;
                }
            }
            PublicIp routerPublicIP = null;
            String routerAliasIp =null;
            DataCenter dc = _dcDao.findById(router.getDataCenterId());
            if (ipInVmsubnet == false) {
                try {
                    if (network.getTrafficType() == TrafficType.Guest && network.getGuestType() == GuestType.Shared) {
                        Pod pod = _podDao.findById(vm.getPodIdToDeployIn());
                        Account caller = UserContext.current().getCaller();
                        List<VlanVO> vlanList = _vlanDao.listVlansByNetworkIdAndGateway(network.getId(), nic.getGateway());
                        List<Long>   vlanDbIdList = new ArrayList<Long>();
                        for (VlanVO vlan : vlanList) {
                            vlanDbIdList.add(vlan.getId());
                        }
                        routerPublicIP = _networkMgr.assignPublicIpAddressFromVlans(router.getDataCenterId(), vm.getPodIdToDeployIn(), caller, Vlan.VlanType.DirectAttached, vlanDbIdList, nic.getNetworkId(), null, false);
                        routerAliasIp = routerPublicIP.getAddress().addr();
                    }
                }
                catch (InsufficientAddressCapacityException e){
                    s_logger.info(e.getMessage());
                    s_logger.info("unable to configure dhcp for this VM.");
                    return false;
                }
                //this means we did not create a ip alis on the router.
                NicIpAliasVO alias = new NicIpAliasVO(domr_guest_nic.getId(), routerAliasIp, router.getId(), UserContext.current().getAccountId(), network.getDomainId(), nic.getNetworkId(),nic.getGateway(), nic.getNetmask());
                alias.setAliasCount((routerPublicIP.getIpMacAddress()));
                _nicIpAliasDao.persist(alias);
                List<IpAliasTO> ipaliasTo = new ArrayList<IpAliasTO>();
                ipaliasTo.add(new IpAliasTO(routerAliasIp, alias.getNetmask(), alias.getAliasCount().toString()));
                Commands cmds = new Commands(OnError.Stop);
                createIpAlias(router, ipaliasTo, alias.getNetworkId(), cmds);
                //also add the required configuration to the dnsmasq for supporting dhcp and dns on the new ip.
                configDnsMasq(router, network, cmds);
                boolean result = sendCommandsToRouter(router, cmds);
                if (result == false) {
                    NicIpAliasVO ipAliasVO = _nicIpAliasDao.findByInstanceIdAndNetworkId(network.getId(), router.getId());
                    _nicIpAliasDao.expunge(ipAliasVO.getId());
                    _ipAddressDao.unassignIpAddress(routerPublicIP.getId());
                    throw new CloudRuntimeException("failed to configure ip alias on the router as a part of dhcp config");
                }
            }
            return true;
        }
        return true;
    }

    @Override
    public boolean removeDhcpSupportForSubnet(Network network,  List<DomainRouterVO> routers) throws ResourceUnavailableException {
        if (routers == null || routers.isEmpty()) {
            s_logger.warn("Failed to add/remove VPN users: no router found for account and zone");
            throw new ResourceUnavailableException("Unable to assign ip addresses, domR doesn't exist for network " +
                    network.getId(), DataCenter.class, network.getDataCenterId());
        }

        boolean agentResults = true;

        for (DomainRouterVO router : routers) {
            if (router.getState() != State.Running) {
                s_logger.warn("Failed to add/remove VPN users: router not in running state");
                throw new ResourceUnavailableException("Unable to assign ip addresses, domR is not in right state " +
                        router.getState(), DataCenter.class, network.getDataCenterId());
            }

            Commands cmds = new Commands(OnError.Continue);
            List<NicIpAliasVO> revokedIpAliasVOs = _nicIpAliasDao.listByNetworkIdAndState(network.getId(), NicIpAlias.state.revoked);
            s_logger.debug("Found" + revokedIpAliasVOs.size() + "ip Aliases to apply on the router as a part of dhco configuration");
            List<IpAliasTO> revokedIpAliasTOs = new ArrayList<IpAliasTO>();
            for (NicIpAliasVO revokedAliasVO : revokedIpAliasVOs) {
                revokedIpAliasTOs.add(new IpAliasTO(revokedAliasVO.getIp4Address(), revokedAliasVO.getNetmask(), revokedAliasVO.getAliasCount().toString()));
            }
            List<NicIpAliasVO> aliasVOs = _nicIpAliasDao.listByNetworkIdAndState(network.getId(), NicIpAlias.state.active);
            s_logger.debug("Found" + aliasVOs.size() + "ip Aliases to apply on the router as a part of dhco configuration");
            List<IpAliasTO> activeIpAliasTOs = new ArrayList<IpAliasTO>();
            for (NicIpAliasVO aliasVO : aliasVOs) {
                activeIpAliasTOs.add(new IpAliasTO(aliasVO.getIp4Address(), aliasVO.getNetmask(), aliasVO.getAliasCount().toString()));
            }
            createDeleteIpAliasCommand(router, revokedIpAliasTOs, activeIpAliasTOs, network.getId(), cmds);
            configDnsMasq(router, network, cmds);
            boolean result = sendCommandsToRouter(router, cmds);
            if (result) {
                for (NicIpAliasVO revokedAliasVO : revokedIpAliasVOs) {
                    _nicIpAliasDao.expunge(revokedAliasVO.getId());
                }
            }
        }
        return  false;
    }


    @Override
    public boolean applyDhcpEntry(Network network, final NicProfile nic, VirtualMachineProfile<UserVm> profile, 
            DeployDestination dest, List<DomainRouterVO> routers)
            throws ResourceUnavailableException {
        _userVmDao.loadDetails((UserVmVO) profile.getVirtualMachine());
        
        final VirtualMachineProfile<UserVm> updatedProfile = profile;
        final boolean isZoneBasic = (dest.getDataCenter().getNetworkType() == NetworkType.Basic);
        final Long podId = isZoneBasic ? dest.getPod().getId() : null;
        
        boolean podLevelException = false;
        //for user vm in Basic zone we should try to re-deploy vm in a diff pod if it fails to deploy in original pod; so throwing exception with Pod scope
        if (isZoneBasic && podId != null && updatedProfile.getVirtualMachine().getType() == VirtualMachine.Type.User 
                && network.getTrafficType() == TrafficType.Guest && network.getGuestType() == Network.GuestType.Shared) {
            podLevelException = true;
        }
        
        return applyRules(network, routers, "dhcp entry", podLevelException, podId, true, new RuleApplier() {
            @Override
            public boolean execute(Network network, VirtualRouter router) throws ResourceUnavailableException {
                //for basic zone, send dhcp/dns information to all routers in the basic network only when _dnsBasicZoneUpdates is set to "all" value
                Commands cmds = new Commands(OnError.Stop);
                if (!(isZoneBasic && router.getPodIdToDeployIn().longValue() != podId.longValue() && _dnsBasicZoneUpdates.equalsIgnoreCase("pod"))) {
                    NicVO nicVo = _nicDao.findById(nic.getId());
                    createDhcpEntryCommand(router, updatedProfile.getVirtualMachine(), nicVo, cmds);
                    return sendCommandsToRouter(router, cmds);
                }
                return true;
            }
        });
    }

    private void createDeleteIpAliasCommand(DomainRouterVO router, List<IpAliasTO> deleteIpAliasTOs, List<IpAliasTO> createIpAliasTos, long networkId, Commands cmds) {
        String routerip = getRouterIpInNetwork(networkId, router.getId());
        DataCenterVO dcVo = _dcDao.findById(router.getDataCenterId());
        DeleteIpAliasCommand deleteIpaliasCmd = new DeleteIpAliasCommand(routerip, deleteIpAliasTOs, createIpAliasTos);
        deleteIpaliasCmd.setAccessDetail(NetworkElementCommand.ROUTER_IP, getRouterControlIp(router.getId()));
        deleteIpaliasCmd.setAccessDetail(NetworkElementCommand.ROUTER_NAME, router.getInstanceName());
        deleteIpaliasCmd.setAccessDetail(NetworkElementCommand.ROUTER_GUEST_IP,routerip);
        deleteIpaliasCmd.setAccessDetail(NetworkElementCommand.ZONE_NETWORK_TYPE, dcVo.getNetworkType().toString());

        cmds.addCommand("deleteIpalias", deleteIpaliasCmd);
    }

    private NicVO findDefaultDnsIp(long userVmId) {
        NicVO defaultNic = _nicDao.findDefaultNicForVM(userVmId);
        
        //check if DNS provider is the domR
        if (!_networkModel.isProviderSupportServiceInNetwork(defaultNic.getNetworkId(), Service.Dns, Provider.VirtualRouter)) {
            return null;
        }
        
        NetworkOffering offering = _networkOfferingDao.findById(_networkDao.findById(defaultNic.getNetworkId()).getNetworkOfferingId());
        if (offering.getRedundantRouter()) {
            return findGatewayIp(userVmId);
        }
        
        DataCenter dc = _dcDao.findById(_networkModel.getNetwork(defaultNic.getNetworkId()).getDataCenterId());
        boolean isZoneBasic = (dc.getNetworkType() == NetworkType.Basic);
        
        //find domR's nic in the network
        NicVO domrDefaultNic;
        if (isZoneBasic){
            domrDefaultNic = _nicDao.findByNetworkIdTypeAndGateway(defaultNic.getNetworkId(), VirtualMachine.Type.DomainRouter, defaultNic.getGateway());
        } else{
            domrDefaultNic = _nicDao.findByNetworkIdAndType(defaultNic.getNetworkId(), VirtualMachine.Type.DomainRouter);
        }
        return domrDefaultNic;
    }

    private NicVO findGatewayIp(long userVmId) {
        NicVO defaultNic = _nicDao.findDefaultNicForVM(userVmId);
        return defaultNic;
     }

    @Override
    public boolean applyUserData(Network network, final NicProfile nic, VirtualMachineProfile<UserVm> profile, DeployDestination dest, List<DomainRouterVO> routers)
            throws ResourceUnavailableException {
        _userVmDao.loadDetails((UserVmVO) profile.getVirtualMachine());
        
        final VirtualMachineProfile<UserVm> updatedProfile = profile;
        final boolean isZoneBasic = (dest.getDataCenter().getNetworkType() == NetworkType.Basic);
        final Long podId = isZoneBasic ? dest.getPod().getId() : null;
        
        boolean podLevelException = false;
        //for user vm in Basic zone we should try to re-deploy vm in a diff pod if it fails to deploy in original pod; so throwing exception with Pod scope
        if (isZoneBasic && podId != null && updatedProfile.getVirtualMachine().getType() == VirtualMachine.Type.User 
                && network.getTrafficType() == TrafficType.Guest && network.getGuestType() == Network.GuestType.Shared) {
            podLevelException = true;
        }
        
        return applyRules(network, routers, "userdata and password entry", podLevelException, podId, false, new RuleApplier() {
            @Override
            public boolean execute(Network network, VirtualRouter router) throws ResourceUnavailableException {
                //for basic zone, send vm data/password information only to the router in the same pod
                Commands cmds = new Commands(OnError.Stop);
                if (!(isZoneBasic && router.getPodIdToDeployIn().longValue() != podId.longValue())) {
                    NicVO nicVo = _nicDao.findById(nic.getId());
                    createPasswordCommand(router, updatedProfile, nicVo, cmds);
                    createVmDataCommand(router, updatedProfile.getVirtualMachine(), nicVo, updatedProfile.getVirtualMachine().getDetail("SSH.PublicKey"), cmds);
                    return sendCommandsToRouter(router, cmds);
                }
                return true;
            }
        });
    }

    @Override
    public DomainRouterVO persist(DomainRouterVO router) {
        DomainRouterVO virtualRouter =  _routerDao.persist(router);
        return virtualRouter;
    }

    @Override
    //FIXME add partial success and STOP state support
    public String[] applyVpnUsers(Network network, List<? extends VpnUser> users, List<DomainRouterVO> routers) throws ResourceUnavailableException {
        if (routers == null || routers.isEmpty()) {
            s_logger.warn("Failed to add/remove VPN users: no router found for account and zone");
            throw new ResourceUnavailableException("Unable to assign ip addresses, domR doesn't exist for network " + 
            network.getId(), DataCenter.class, network.getDataCenterId());
        }

        boolean agentResults = true;

        for (DomainRouterVO router : routers) {
            if (router.getState() != State.Running) {
                s_logger.warn("Failed to add/remove VPN users: router not in running state");
                throw new ResourceUnavailableException("Unable to assign ip addresses, domR is not in right state " + 
                router.getState(), DataCenter.class, network.getDataCenterId());
            }

            Commands cmds = new Commands(OnError.Continue);
            List<VpnUser> addUsers = new ArrayList<VpnUser>();
            List<VpnUser> removeUsers = new ArrayList<VpnUser>();
            for (VpnUser user : users) {
                if (user.getState() == VpnUser.State.Add || user.getState() == VpnUser.State.Active) {
                    addUsers.add(user);
                } else if (user.getState() == VpnUser.State.Revoke) {
                    removeUsers.add(user);
                }
            }

            VpnUsersCfgCommand cmd = new VpnUsersCfgCommand(addUsers, removeUsers);
            cmd.setAccessDetail(NetworkElementCommand.ACCOUNT_ID, String.valueOf(router.getAccountId()));
            cmd.setAccessDetail(NetworkElementCommand.GUEST_NETWORK_CIDR, network.getCidr());
            cmd.setAccessDetail(NetworkElementCommand.ROUTER_IP, getRouterControlIp(router.getId()));
            cmd.setAccessDetail(NetworkElementCommand.ROUTER_GUEST_IP, getRouterIpInNetwork(network.getId(), router.getId()));
            cmd.setAccessDetail(NetworkElementCommand.ROUTER_NAME, router.getInstanceName());
            DataCenterVO dcVo = _dcDao.findById(router.getDataCenterId());
            cmd.setAccessDetail(NetworkElementCommand.ZONE_NETWORK_TYPE, dcVo.getNetworkType().toString());

            cmds.addCommand(cmd);


            // Currently we receive just one answer from the agent. In the future we have to parse individual answers and set
            // results accordingly
            boolean agentResult = sendCommandsToRouter(router, cmds);
            agentResults = agentResults && agentResult;
        }

        String[] result = new String[users.size()];
        for (int i = 0; i < result.length; i++) {
            if (agentResults) {
                result[i] = null;
            } else {
                result[i] = String.valueOf(agentResults);
            }
        }

        return result;
    }

    @Override
    public DomainRouterVO findById(long id) {
        return _routerDao.findById(id);
    }

    @Override
    public DomainRouterVO findByName(String name) {
        if (!VirtualMachineName.isValidRouterName(name)) {
            return null;
        }

        return _routerDao.findById(VirtualMachineName.getRouterId(name));
    }

    @Override @ActionEvent(eventType = EventTypes.EVENT_ROUTER_START, eventDescription = "starting router Vm", async = true)
    public VirtualRouter startRouter(long id) throws ResourceUnavailableException, InsufficientCapacityException, ConcurrentOperationException{
        return startRouter(id, true);
    }

    @Override
    public VirtualRouter startRouter(long routerId, boolean reprogramNetwork) throws ResourceUnavailableException, 
    InsufficientCapacityException, ConcurrentOperationException {
        Account caller = UserContext.current().getCaller();
        User callerUser = _accountMgr.getActiveUser(UserContext.current().getCallerUserId());

        // verify parameters
        DomainRouterVO router = _routerDao.findById(routerId);
        if (router == null) {
            throw new InvalidParameterValueException("Unable to find router by id " + routerId + ".");
        }
        _accountMgr.checkAccess(caller, null, true, router);

        Account owner = _accountMgr.getAccount(router.getAccountId());

        // Check if all networks are implemented for the domR; if not - implement them
        DataCenter dc = _dcDao.findById(router.getDataCenterId());
        HostPodVO pod = null;
        if (router.getPodIdToDeployIn() != null) {
            pod = _podDao.findById(router.getPodIdToDeployIn());
        }
        DeployDestination dest = new DeployDestination(dc, pod, null, null);

        ReservationContext context = new ReservationContextImpl(null, null, callerUser, owner);

        List<NicVO> nics = _nicDao.listByVmId(routerId);

        for (NicVO nic : nics) {
            if (!_networkMgr.startNetwork(nic.getNetworkId(), dest, context)) {
                s_logger.warn("Failed to start network id=" + nic.getNetworkId() + " as a part of domR start");
                throw new CloudRuntimeException("Failed to start network id=" + nic.getNetworkId() + " as a part of domR start");
            }
        }

        //After start network, check if it's already running
        router = _routerDao.findById(routerId);
        if (router.getState() == State.Running) {
            return router;
        }

        UserVO user = _userDao.findById(UserContext.current().getCallerUserId());
        Map<Param, Object> params = new HashMap<Param, Object>();
        if (reprogramNetwork) {
            params.put(Param.ReProgramGuestNetworks, true);
        } else {
            params.put(Param.ReProgramGuestNetworks, false);
        }
        VirtualRouter virtualRouter = startVirtualRouter(router, user, caller, params);
        if(virtualRouter == null){
            throw new CloudRuntimeException("Failed to start router with id " + routerId);
        }
        return virtualRouter;
    }

    private void createAssociateIPCommands(final VirtualRouter router, final List<? extends PublicIpAddress> ips, Commands cmds, long vmId) {

        // Ensure that in multiple vlans case we first send all ip addresses of vlan1, then all ip addresses of vlan2, etc..
        Map<String, ArrayList<PublicIpAddress>> vlanIpMap = new HashMap<String, ArrayList<PublicIpAddress>>();
        for (final PublicIpAddress ipAddress : ips) {
            String vlanTag = ipAddress.getVlanTag();
            ArrayList<PublicIpAddress> ipList = vlanIpMap.get(vlanTag);
            if (ipList == null) {
                ipList = new ArrayList<PublicIpAddress>();
            }
            //domR doesn't support release for sourceNat IP address; so reset the state
            if (ipAddress.isSourceNat() && ipAddress.getState() == IpAddress.State.Releasing) {
                ipAddress.setState(IpAddress.State.Allocated);
            }
            ipList.add(ipAddress);
            vlanIpMap.put(vlanTag, ipList);
        }

        for (Map.Entry<String, ArrayList<PublicIpAddress>> vlanAndIp : vlanIpMap.entrySet()) {
            List<PublicIpAddress> ipAddrList = vlanAndIp.getValue();
            // Source nat ip address should always be sent first
            Collections.sort(ipAddrList, new Comparator<PublicIpAddress>() {
                @Override
                public int compare(PublicIpAddress o1, PublicIpAddress o2) {
                    boolean s1 = o1.isSourceNat();
                    boolean s2 = o2.isSourceNat();
                    return (s1 ^ s2) ? ((s1 ^ true) ? 1 : -1) : 0;
                }
            });

            // Get network rate - required for IpAssoc
            Integer networkRate = _networkModel.getNetworkRate(ipAddrList.get(0).getNetworkId(), router.getId());
            Network network = _networkModel.getNetwork(ipAddrList.get(0).getNetworkId());

            IpAddressTO[] ipsToSend = new IpAddressTO[ipAddrList.size()];
            int i = 0;
            boolean firstIP = true;

            for (final PublicIpAddress ipAddr : ipAddrList) {

                boolean add = (ipAddr.getState() == IpAddress.State.Releasing ? false : true);
                boolean sourceNat = ipAddr.isSourceNat();
                /* enable sourceNAT for the first ip of the public interface */
                if (firstIP) {
                    sourceNat = true;
                }
                String vlanId = ipAddr.getVlanTag();
                String vlanGateway = ipAddr.getGateway();
                String vlanNetmask = ipAddr.getNetmask();
                String vifMacAddress = ipAddr.getMacAddress();

                IpAddressTO ip = new IpAddressTO(ipAddr.getAccountId(), ipAddr.getAddress().addr(), add, firstIP, 
                        sourceNat, vlanId, vlanGateway, vlanNetmask, vifMacAddress, networkRate, ipAddr.isOneToOneNat());

                ip.setTrafficType(network.getTrafficType());
                ip.setNetworkName(_networkModel.getNetworkTag(router.getHypervisorType(), network));
                ipsToSend[i++] = ip;
                /* send the firstIP = true for the first Add, this is to create primary on interface*/
                if (!firstIP || add)  {
                    firstIP = false;
                }
            }
            IpAssocCommand cmd = new IpAssocCommand(ipsToSend);
            cmd.setAccessDetail(NetworkElementCommand.ROUTER_IP, getRouterControlIp(router.getId()));
            cmd.setAccessDetail(NetworkElementCommand.ROUTER_GUEST_IP, getRouterIpInNetwork(ipAddrList.get(0).getAssociatedWithNetworkId(), router.getId()));
            cmd.setAccessDetail(NetworkElementCommand.ROUTER_NAME, router.getInstanceName());
            DataCenterVO dcVo = _dcDao.findById(router.getDataCenterId());
            cmd.setAccessDetail(NetworkElementCommand.ZONE_NETWORK_TYPE, dcVo.getNetworkType().toString());

            cmds.addCommand("IPAssocCommand", cmd);
        }
    }

    private void createApplyPortForwardingRulesCommands(List<? extends PortForwardingRule> rules, VirtualRouter router, Commands cmds, long guestNetworkId) {
        List<PortForwardingRuleTO> rulesTO = null;
        if (rules != null) {
            rulesTO = new ArrayList<PortForwardingRuleTO>();
            for (PortForwardingRule rule : rules) {
                IpAddress sourceIp = _networkModel.getIp(rule.getSourceIpAddressId());
                PortForwardingRuleTO ruleTO = new PortForwardingRuleTO(rule, null, sourceIp.getAddress().addr());
                rulesTO.add(ruleTO);
            }
        }

        SetPortForwardingRulesCommand cmd = null;
        
        if (router.getVpcId() != null) {
            cmd = new SetPortForwardingRulesVpcCommand(rulesTO);
        } else {
            cmd = new SetPortForwardingRulesCommand(rulesTO);
        }
        
        cmd.setAccessDetail(NetworkElementCommand.ROUTER_IP, getRouterControlIp(router.getId()));
        cmd.setAccessDetail(NetworkElementCommand.ROUTER_GUEST_IP, getRouterIpInNetwork(guestNetworkId, router.getId()));
        cmd.setAccessDetail(NetworkElementCommand.ROUTER_NAME, router.getInstanceName());
        DataCenterVO dcVo = _dcDao.findById(router.getDataCenterId());
        cmd.setAccessDetail(NetworkElementCommand.ZONE_NETWORK_TYPE, dcVo.getNetworkType().toString());

        cmds.addCommand(cmd);
    }

    private void createApplyStaticNatRulesCommands(List<? extends StaticNatRule> rules, VirtualRouter router, Commands cmds, long guestNetworkId) {
        List<StaticNatRuleTO> rulesTO = null;
        if (rules != null) {
            rulesTO = new ArrayList<StaticNatRuleTO>();
            for (StaticNatRule rule : rules) {
                IpAddress sourceIp = _networkModel.getIp(rule.getSourceIpAddressId());
                StaticNatRuleTO ruleTO = new StaticNatRuleTO(rule, null, sourceIp.getAddress().addr(), rule.getDestIpAddress());
                rulesTO.add(ruleTO);
            }
        }

        SetStaticNatRulesCommand cmd = new SetStaticNatRulesCommand(rulesTO, router.getVpcId());
        cmd.setAccessDetail(NetworkElementCommand.ROUTER_IP, getRouterControlIp(router.getId()));
        cmd.setAccessDetail(NetworkElementCommand.ROUTER_GUEST_IP, getRouterIpInNetwork(guestNetworkId, router.getId()));
        cmd.setAccessDetail(NetworkElementCommand.ROUTER_NAME, router.getInstanceName());
        DataCenterVO dcVo = _dcDao.findById(router.getDataCenterId());
        cmd.setAccessDetail(NetworkElementCommand.ZONE_NETWORK_TYPE, dcVo.getNetworkType().toString());
        cmds.addCommand(cmd);
    }

    private void createApplyLoadBalancingRulesCommands(List<LoadBalancingRule> rules, VirtualRouter router, Commands cmds, long guestNetworkId) {

        LoadBalancerTO[] lbs = new LoadBalancerTO[rules.size()];
        int i = 0;
        // We don't support VR to be inline currently
        boolean inline = false;
        for (LoadBalancingRule rule : rules) {
            boolean revoked = (rule.getState().equals(FirewallRule.State.Revoke));
            String protocol = rule.getProtocol();
            String algorithm = rule.getAlgorithm();
            String uuid = rule.getUuid();

            String srcIp = rule.getSourceIp().addr();
            int srcPort = rule.getSourcePortStart();
            List<LbDestination> destinations = rule.getDestinations();
            List<LbStickinessPolicy> stickinessPolicies = rule.getStickinessPolicies();
            LoadBalancerTO lb = new LoadBalancerTO(uuid, srcIp, srcPort, protocol, algorithm, revoked, false, inline, destinations, stickinessPolicies);
            lbs[i++] = lb;
        }
        String routerPublicIp = null;

        if (router instanceof DomainRouterVO) {
            DomainRouterVO domr = _routerDao.findById(router.getId());
            routerPublicIp = domr.getPublicIpAddress();
        }
        
        Network guestNetwork = _networkModel.getNetwork(guestNetworkId);
        Nic nic = _nicDao.findByNtwkIdAndInstanceId(guestNetwork.getId(), router.getId());
        NicProfile nicProfile = new NicProfile(nic, guestNetwork, nic.getBroadcastUri(), nic.getIsolationUri(), 
                _networkModel.getNetworkRate(guestNetwork.getId(), router.getId()), 
                _networkModel.isSecurityGroupSupportedInNetwork(guestNetwork), 
                _networkModel.getNetworkTag(router.getHypervisorType(), guestNetwork));

        LoadBalancerConfigCommand cmd = new LoadBalancerConfigCommand(lbs,routerPublicIp, 
                getRouterIpInNetwork(guestNetworkId, router.getId()),router.getPrivateIpAddress(), 
                _itMgr.toNicTO(nicProfile, router.getHypervisorType()), router.getVpcId());

        cmd.lbStatsVisibility = _configDao.getValue(Config.NetworkLBHaproxyStatsVisbility.key());
        cmd.lbStatsUri = _configDao.getValue(Config.NetworkLBHaproxyStatsUri.key());
        cmd.lbStatsAuth = _configDao.getValue(Config.NetworkLBHaproxyStatsAuth.key());
        cmd.lbStatsPort = _configDao.getValue(Config.NetworkLBHaproxyStatsPort.key());


        cmd.setAccessDetail(NetworkElementCommand.ROUTER_IP, getRouterControlIp(router.getId()));
        cmd.setAccessDetail(NetworkElementCommand.ROUTER_GUEST_IP, getRouterIpInNetwork(guestNetworkId, router.getId()));
        cmd.setAccessDetail(NetworkElementCommand.ROUTER_NAME, router.getInstanceName());
        DataCenterVO dcVo = _dcDao.findById(router.getDataCenterId());
        cmd.setAccessDetail(NetworkElementCommand.ZONE_NETWORK_TYPE, dcVo.getNetworkType().toString());
        cmds.addCommand(cmd);

    }

    private void createApplyVpnCommands(RemoteAccessVpn vpn, VirtualRouter router, Commands cmds) {
        List<VpnUserVO> vpnUsers = _vpnUsersDao.listByAccount(vpn.getAccountId());
        List<VpnUser> addUsers = new ArrayList<VpnUser>();
        List<VpnUser> removeUsers = new ArrayList<VpnUser>();
        for (VpnUser user : vpnUsers) {
            if (user.getState() == VpnUser.State.Add) {
                addUsers.add(user);
            } else if (user.getState() == VpnUser.State.Revoke) {
                removeUsers.add(user);
            }
        }

        VpnUsersCfgCommand addUsersCmd = new VpnUsersCfgCommand(addUsers, removeUsers);
        addUsersCmd.setAccessDetail(NetworkElementCommand.ROUTER_IP, getRouterControlIp(router.getId()));
        addUsersCmd.setAccessDetail(NetworkElementCommand.ROUTER_GUEST_IP, getRouterIpInNetwork(vpn.getNetworkId(), router.getId()));
        addUsersCmd.setAccessDetail(NetworkElementCommand.ROUTER_NAME, router.getInstanceName());

        IpAddress ip = _networkModel.getIp(vpn.getServerAddressId());

        RemoteAccessVpnCfgCommand startVpnCmd = new RemoteAccessVpnCfgCommand(true, ip.getAddress().addr(), 
                vpn.getLocalIp(), vpn.getIpRange(), vpn.getIpsecPresharedKey());
        startVpnCmd.setAccessDetail(NetworkElementCommand.ROUTER_IP, getRouterControlIp(router.getId()));
        startVpnCmd.setAccessDetail(NetworkElementCommand.ROUTER_GUEST_IP, getRouterIpInNetwork(vpn.getNetworkId(), router.getId()));
        startVpnCmd.setAccessDetail(NetworkElementCommand.ROUTER_NAME, router.getInstanceName());
        DataCenterVO dcVo = _dcDao.findById(router.getDataCenterId());
        startVpnCmd.setAccessDetail(NetworkElementCommand.ZONE_NETWORK_TYPE, dcVo.getNetworkType().toString());

        cmds.addCommand("users", addUsersCmd);
        cmds.addCommand("startVpn", startVpnCmd);
    }
    
    private void createPasswordCommand(VirtualRouter router, VirtualMachineProfile<UserVm> profile, NicVO nic, Commands cmds) {
        String password = (String) profile.getParameter(VirtualMachineProfile.Param.VmPassword);
        DataCenterVO dcVo = _dcDao.findById(router.getDataCenterId());

        // password should be set only on default network element
        if (password != null && nic.isDefaultNic()) {
            final String encodedPassword = PasswordGenerator.rot13(password);
            SavePasswordCommand cmd = new SavePasswordCommand(encodedPassword, nic.getIp4Address(), profile.getVirtualMachine().getHostName());
            cmd.setAccessDetail(NetworkElementCommand.ROUTER_IP, getRouterControlIp(router.getId()));
            cmd.setAccessDetail(NetworkElementCommand.ROUTER_GUEST_IP, getRouterIpInNetwork(nic.getNetworkId(), router.getId()));
            cmd.setAccessDetail(NetworkElementCommand.ROUTER_NAME, router.getInstanceName());
            cmd.setAccessDetail(NetworkElementCommand.ZONE_NETWORK_TYPE, dcVo.getNetworkType().toString());

            cmds.addCommand("password", cmd);
        }
        
    }
    
    private void createVmDataCommand(VirtualRouter router, UserVm vm, NicVO nic, String publicKey, Commands cmds) {
        String serviceOffering = _serviceOfferingDao.findByIdIncludingRemoved(vm.getServiceOfferingId()).getDisplayText();
        String zoneName = _dcDao.findById(router.getDataCenterId()).getName();
        cmds.addCommand("vmdata",
                generateVmDataCommand(router, nic.getIp4Address(), vm.getUserData(), serviceOffering, zoneName, nic.getIp4Address(),
                        vm.getHostName(), vm.getInstanceName(), vm.getId(), vm.getUuid(), publicKey, nic.getNetworkId()));
        
    }

    private void createVmDataCommandForVMs(DomainRouterVO router, Commands cmds, long guestNetworkId) {
        List<UserVmVO> vms = _userVmDao.listByNetworkIdAndStates(guestNetworkId, State.Running, State.Migrating, State.Stopping);
        DataCenterVO dc = _dcDao.findById(router.getDataCenterId());
        for (UserVmVO vm : vms) {
            boolean createVmData = true;
            if (dc.getNetworkType() == NetworkType.Basic && router.getPodIdToDeployIn().longValue() != vm.getPodIdToDeployIn().longValue()) {
                createVmData = false;
            }

            if (createVmData) {
                NicVO nic = _nicDao.findByNtwkIdAndInstanceId(guestNetworkId, vm.getId());
                if (nic != null) {
                    s_logger.debug("Creating user data entry for vm " + vm + " on domR " + router);
                    createVmDataCommand(router, vm, nic, null, cmds);
                }
            }
        }
    }
    
    private void createDhcpEntryCommand(VirtualRouter router, UserVm vm, NicVO nic, Commands cmds) {
        DhcpEntryCommand dhcpCommand = new DhcpEntryCommand(nic.getMacAddress(), nic.getIp4Address(), vm.getHostName(), nic.getIp6Address());
        DataCenterVO dcVo = _dcDao.findById(router.getDataCenterId());
        Nic defaultNic = findGatewayIp(vm.getId());
        String gatewayIp = defaultNic.getGateway();
        boolean needGateway = true;
        if (gatewayIp != null && !gatewayIp.equals(nic.getGateway())) {
            needGateway = false;
            GuestOSVO guestOS = _guestOSDao.findById(vm.getGuestOSId());
            // Do set dhcp:router option for non-default nic on certain OS(including Windows), and leave other OS unset.
            // Because some OS(e.g. CentOS) would set routing on wrong interface
            for (String name : _guestOSNeedGatewayOnNonDefaultNetwork) {
                if (guestOS.getDisplayName().startsWith(name)) {
                    needGateway = true;
                    break;
                }
            }
        }
        if (!needGateway) {
            gatewayIp = "0.0.0.0";
        }
        dhcpCommand.setDefaultRouter(gatewayIp);
        dhcpCommand.setIp6Gateway(nic.getIp6Gateway());
        String ipaddress=null;
        NicVO domrDefaultNic =  findDefaultDnsIp(vm.getId());
        if (domrDefaultNic != null){
            ipaddress  = domrDefaultNic.getIp4Address();
        }
        dhcpCommand.setDefaultDns(ipaddress);
        dhcpCommand.setDuid(NetUtils.getDuidLL(nic.getMacAddress()));
        dhcpCommand.setDefault(nic.isDefaultNic());

        dhcpCommand.setAccessDetail(NetworkElementCommand.ROUTER_IP, getRouterControlIp(router.getId()));
        dhcpCommand.setAccessDetail(NetworkElementCommand.ROUTER_NAME, router.getInstanceName());
        dhcpCommand.setAccessDetail(NetworkElementCommand.ROUTER_GUEST_IP, getRouterIpInNetwork(nic.getNetworkId(), router.getId()));
        dhcpCommand.setAccessDetail(NetworkElementCommand.ZONE_NETWORK_TYPE, dcVo.getNetworkType().toString());

        cmds.addCommand("dhcp", dhcpCommand);
    }

    private void configDnsMasq(VirtualRouter router, Network network, Commands cmds) {
        DataCenterVO dcVo = _dcDao.findById(router.getDataCenterId());
        List<NicIpAliasVO> ipAliasVOList = _nicIpAliasDao.getAliasIpForVm(router.getId());
        List<DnsmasqTO> ipList = new ArrayList<DnsmasqTO>();

        NicVO router_guest_ip = _nicDao.findByNtwkIdAndInstanceId(network.getId(), router.getId());
        ipList.add(new DnsmasqTO(router_guest_ip.getIp4Address(),router_guest_ip.getGateway(),router_guest_ip.getNetmask()));
        for (NicIpAliasVO ipAliasVO : ipAliasVOList) {
             DnsmasqTO dnsmasqTO = new DnsmasqTO(ipAliasVO.getStartIpOfSubnet(), ipAliasVO.getGateway(), ipAliasVO.getNetmask());
             ipList.add(dnsmasqTO);
        }
        DataCenterVO dcvo = _dcDao.findById(router.getDataCenterId());
        DnsMasqConfigCommand dnsMasqConfigCmd = new DnsMasqConfigCommand(network.getNetworkDomain(),ipList, dcvo.getDns1(), dcvo.getDns2(), dcvo.getInternalDns1(), dcvo.getInternalDns2());
        dnsMasqConfigCmd.setAccessDetail(NetworkElementCommand.ROUTER_IP, getRouterControlIp(router.getId()));
        dnsMasqConfigCmd.setAccessDetail(NetworkElementCommand.ROUTER_NAME, router.getInstanceName());
        dnsMasqConfigCmd.setAccessDetail(NetworkElementCommand.ROUTER_GUEST_IP, getRouterIpInNetwork(network.getId(), router.getId()));
        dnsMasqConfigCmd.setAccessDetail(NetworkElementCommand.ZONE_NETWORK_TYPE, dcVo.getNetworkType().toString());

        cmds.addCommand("dhcpConfig" ,dnsMasqConfigCmd);
        //To change body of created methods use File | Settings | File Templates.
    }


    private void createIpAlias(VirtualRouter router, List<IpAliasTO> ipAliasTOs, Long networkid, Commands cmds) {

        String routerip = getRouterIpInNetwork(networkid, router.getId());
        DataCenterVO dcVo = _dcDao.findById(router.getDataCenterId());
        CreateIpAliasCommand ipaliasCmd = new CreateIpAliasCommand(routerip, ipAliasTOs);
        ipaliasCmd.setAccessDetail(NetworkElementCommand.ROUTER_IP, getRouterControlIp(router.getId()));
        ipaliasCmd.setAccessDetail(NetworkElementCommand.ROUTER_NAME, router.getInstanceName());
        ipaliasCmd.setAccessDetail(NetworkElementCommand.ROUTER_GUEST_IP,routerip);
        ipaliasCmd.setAccessDetail(NetworkElementCommand.ZONE_NETWORK_TYPE, dcVo.getNetworkType().toString());

        cmds.addCommand("ipalias", ipaliasCmd);
    }

    private void createDhcpEntryCommandsForVMs(DomainRouterVO router, Commands cmds, long guestNetworkId) {
        List<UserVmVO> vms = _userVmDao.listByNetworkIdAndStates(guestNetworkId, State.Running, State.Migrating, State.Stopping);
        DataCenterVO dc = _dcDao.findById(router.getDataCenterId());
        for (UserVmVO vm : vms) {
            boolean createDhcp = true;
            if (dc.getNetworkType() == NetworkType.Basic && router.getPodIdToDeployIn().longValue() != vm.getPodIdToDeployIn().longValue()
                    && _dnsBasicZoneUpdates.equalsIgnoreCase("pod")) {
                createDhcp = false;
            }
            if (createDhcp) {
                NicVO nic = _nicDao.findByNtwkIdAndInstanceId(guestNetworkId, vm.getId());
                if (nic != null) {
                    s_logger.debug("Creating dhcp entry for vm " + vm + " on domR " + router + ".");
                    createDhcpEntryCommand(router, vm, nic, cmds);
                }
            }
        }
    }

    protected boolean sendCommandsToRouter(final VirtualRouter router, Commands cmds) throws AgentUnavailableException {
        Answer[] answers = null;
        try {
            answers = _agentMgr.send(router.getHostId(), cmds);
        } catch (OperationTimedoutException e) {
            s_logger.warn("Timed Out", e);
            throw new AgentUnavailableException("Unable to send commands to virtual router ", router.getHostId(), e);
        }

        if (answers == null) {
            return false;
        }

        if (answers.length != cmds.size()) {
            return false;
        }

        // FIXME: Have to return state for individual command in the future
        boolean result = true;
        if (answers.length > 0) {
            for (Answer answer : answers) {
                if (!answer.getResult()) {
                    result = false;
                    break;
                }
            }
        }
        return result;
    }

    protected void handleSingleWorkingRedundantRouter(List<? extends VirtualRouter> connectedRouters, List<? extends VirtualRouter> disconnectedRouters, String reason) throws ResourceUnavailableException
    {
        if (connectedRouters.isEmpty() || disconnectedRouters.isEmpty()) {
            return;
        }
        if (connectedRouters.size() != 1 || disconnectedRouters.size() != 1) {
            s_logger.warn("How many redundant routers do we have?? ");
            return;
        }
        if (!connectedRouters.get(0).getIsRedundantRouter()) {
            throw new ResourceUnavailableException("Who is calling this with non-redundant router or non-domain router?",
                    DataCenter.class, connectedRouters.get(0).getDataCenterId());
        }
        if (!disconnectedRouters.get(0).getIsRedundantRouter()) {
            throw new ResourceUnavailableException("Who is calling this with non-redundant router or non-domain router?",
                    DataCenter.class, disconnectedRouters.get(0).getDataCenterId());
        }

        DomainRouterVO connectedRouter = (DomainRouterVO)connectedRouters.get(0);
        DomainRouterVO disconnectedRouter = (DomainRouterVO)disconnectedRouters.get(0);

        if (s_logger.isDebugEnabled()) {
            s_logger.debug("About to stop the router " + disconnectedRouter.getInstanceName() + " due to: " + reason);
        }
        String title = "Virtual router " + disconnectedRouter.getInstanceName() + " would be stopped after connecting back, due to " + reason;
        String context =  "Virtual router (name: " + disconnectedRouter.getInstanceName() + ", id: " + disconnectedRouter.getId() + ") would be stopped after connecting back, due to: " + reason;
        _alertMgr.sendAlert(AlertManager.ALERT_TYPE_DOMAIN_ROUTER,
                disconnectedRouter.getDataCenterId(), disconnectedRouter.getPodIdToDeployIn(), title, context);
        disconnectedRouter.setStopPending(true);
        disconnectedRouter = _routerDao.persist(disconnectedRouter);

        int connRouterPR = getRealPriority(connectedRouter);
        int disconnRouterPR = getRealPriority(disconnectedRouter);
        if (connRouterPR < disconnRouterPR) {
            //connRouterPR < disconnRouterPR, they won't equal at anytime
            if (!connectedRouter.getIsPriorityBumpUp()) {
                final BumpUpPriorityCommand command = new BumpUpPriorityCommand();
                command.setAccessDetail(NetworkElementCommand.ROUTER_IP, getRouterControlIp(connectedRouter.getId()));
                command.setAccessDetail(NetworkElementCommand.ROUTER_NAME, connectedRouter.getInstanceName());
                final Answer answer = _agentMgr.easySend(connectedRouter.getHostId(), command);
                if (!answer.getResult()) {
                    s_logger.error("Failed to bump up " + connectedRouter.getInstanceName() + "'s priority! " + answer.getDetails());
                }
            } else {
                String t = "Can't bump up virtual router " + connectedRouter.getInstanceName() + "'s priority due to it's already bumped up!";
                _alertMgr.sendAlert(AlertManager.ALERT_TYPE_DOMAIN_ROUTER,
                        connectedRouter.getDataCenterId(), connectedRouter.getPodIdToDeployIn(), t, t);
            }
        }
    }

    @Override
    public boolean associatePublicIP(Network network, final List<? extends PublicIpAddress> ipAddress, List<? extends VirtualRouter> routers)
            throws ResourceUnavailableException {
        if (ipAddress == null || ipAddress.isEmpty()) {
            s_logger.debug("No ip association rules to be applied for network " + network.getId());
            return true;
        }
        return applyRules(network, routers, "ip association", false, null, false, new RuleApplier() {
            @Override
            public boolean execute(Network network, VirtualRouter router) throws ResourceUnavailableException {
                Commands cmds = new Commands(OnError.Continue);
                createAssociateIPCommands(router, ipAddress, cmds, 0);
                return sendCommandsToRouter(router, cmds);
            }
        });
    }

    @Override
    public boolean applyFirewallRules(Network network, final List<? extends FirewallRule> rules, List<? extends VirtualRouter> routers) throws ResourceUnavailableException {
        if (rules == null || rules.isEmpty()) {
            s_logger.debug("No firewall rules to be applied for network " + network.getId());
            return true;
        }
        return applyRules(network, routers, "firewall rules", false, null, false, new RuleApplier() {
            @Override
            public boolean execute(Network network, VirtualRouter router) throws ResourceUnavailableException {
                if (rules.get(0).getPurpose() == Purpose.LoadBalancing) {
                    // for load balancer we have to resend all lb rules for the network
                    List<LoadBalancerVO> lbs = _loadBalancerDao.listByNetworkIdAndScheme(network.getId(), Scheme.Public);
                    List<LoadBalancingRule> lbRules = new ArrayList<LoadBalancingRule>();
                    for (LoadBalancerVO lb : lbs) {
                        List<LbDestination> dstList = _lbMgr.getExistingDestinations(lb.getId());
                        List<LbStickinessPolicy> policyList = _lbMgr.getStickinessPolicies(lb.getId());
                        List<LbHealthCheckPolicy> hcPolicyList = _lbMgr.getHealthCheckPolicies(lb.getId());
                        Ip sourceIp = _networkModel.getPublicIpAddress(lb.getSourceIpAddressId()).getAddress();
                        LoadBalancingRule loadBalancing = new LoadBalancingRule(lb, dstList, policyList, hcPolicyList, sourceIp);
                        lbRules.add(loadBalancing);
                    }
                    return sendLBRules(router, lbRules, network.getId());
                } else if (rules.get(0).getPurpose() == Purpose.PortForwarding) {
                    return sendPortForwardingRules(router, (List<PortForwardingRule>) rules, network.getId());
                } else if (rules.get(0).getPurpose() == Purpose.StaticNat) {
                    return sendStaticNatRules(router, (List<StaticNatRule>) rules, network.getId());
                } else if (rules.get(0).getPurpose() == Purpose.Firewall) {
                    return sendFirewallRules(router, (List<FirewallRule>) rules, network.getId());
                } else {
                    s_logger.warn("Unable to apply rules of purpose: " + rules.get(0).getPurpose());
                    return false;
                }
            }
        });
    }
    
    
    @Override
    public boolean applyLoadBalancingRules(Network network, final List<? extends LoadBalancingRule> rules, List<? extends VirtualRouter> routers) throws ResourceUnavailableException {
        if (rules == null || rules.isEmpty()) {
            s_logger.debug("No lb rules to be applied for network " + network.getId());
            return true;
        }
        return applyRules(network, routers, "loadbalancing rules", false, null, false, new RuleApplier() {
            @Override
            public boolean execute(Network network, VirtualRouter router) throws ResourceUnavailableException {
                // for load balancer we have to resend all lb rules for the network
                List<LoadBalancerVO> lbs = _loadBalancerDao.listByNetworkIdAndScheme(network.getId(), Scheme.Public);
                List<LoadBalancingRule> lbRules = new ArrayList<LoadBalancingRule>();
                for (LoadBalancerVO lb : lbs) {
                    List<LbDestination> dstList = _lbMgr.getExistingDestinations(lb.getId());
                    List<LbStickinessPolicy> policyList = _lbMgr.getStickinessPolicies(lb.getId());
                    List<LbHealthCheckPolicy> hcPolicyList = _lbMgr.getHealthCheckPolicies(lb.getId());
                    Ip sourceIp = _networkModel.getPublicIpAddress(lb.getSourceIpAddressId()).getAddress();
                    LoadBalancingRule loadBalancing = new LoadBalancingRule(lb, dstList, policyList, hcPolicyList, sourceIp);
                    lbRules.add(loadBalancing);
                }
                return sendLBRules(router, lbRules, network.getId());  
            }
        });
    }

    protected boolean sendLBRules(VirtualRouter router, List<LoadBalancingRule> rules, long guestNetworkId) throws ResourceUnavailableException {
        Commands cmds = new Commands(OnError.Continue);
        createApplyLoadBalancingRulesCommands(rules, router, cmds, guestNetworkId);
        return sendCommandsToRouter(router, cmds);
    }

    protected boolean sendPortForwardingRules(VirtualRouter router, List<PortForwardingRule> rules, long guestNetworkId) throws ResourceUnavailableException {
        Commands cmds = new Commands(OnError.Continue);
        createApplyPortForwardingRulesCommands(rules, router, cmds, guestNetworkId);
        return sendCommandsToRouter(router, cmds);
    }

    protected boolean sendStaticNatRules(VirtualRouter router, List<StaticNatRule> rules, long guestNetworkId) throws ResourceUnavailableException {
        Commands cmds = new Commands(OnError.Continue);
        createApplyStaticNatRulesCommands(rules, router, cmds, guestNetworkId);
        return sendCommandsToRouter(router, cmds);
    }

    @Override
    public List<VirtualRouter> getRoutersForNetwork(long networkId) {
        List<DomainRouterVO> routers = _routerDao.findByNetwork(networkId);
        List<VirtualRouter> vrs = new ArrayList<VirtualRouter>(routers.size());
        for (DomainRouterVO router : routers) {
            vrs.add(router);
        }
        return vrs;
    }

    private void createFirewallRulesCommands(List<? extends FirewallRule> rules, VirtualRouter router, Commands cmds, long guestNetworkId) {
        List<FirewallRuleTO> rulesTO = null;
        if (rules != null) {
            rulesTO = new ArrayList<FirewallRuleTO>();
            for (FirewallRule rule : rules) {
                FirewallRule.TrafficType traffictype = rule.getTrafficType();
                if(traffictype == FirewallRule.TrafficType.Ingress){
                IpAddress sourceIp = _networkModel.getIp(rule.getSourceIpAddressId());
                        FirewallRuleTO ruleTO = new FirewallRuleTO(rule, null, sourceIp.getAddress().addr(),Purpose.Firewall,traffictype);
                rulesTO.add(ruleTO);
            }
                else if (rule.getTrafficType() == FirewallRule.TrafficType.Egress){
                        assert (rule.getSourceIpAddressId()==null) : "ipAddressId should be null for egress firewall rule. ";
                        FirewallRuleTO ruleTO = new FirewallRuleTO(rule, null,"",Purpose.Firewall,traffictype);
                        rulesTO.add(ruleTO);
                }
            }
        }

        SetFirewallRulesCommand cmd = new SetFirewallRulesCommand(rulesTO);
        cmd.setAccessDetail(NetworkElementCommand.ROUTER_IP, getRouterControlIp(router.getId()));
        cmd.setAccessDetail(NetworkElementCommand.ROUTER_GUEST_IP, getRouterIpInNetwork(guestNetworkId, router.getId()));
        cmd.setAccessDetail(NetworkElementCommand.ROUTER_NAME, router.getInstanceName());
        DataCenterVO dcVo = _dcDao.findById(router.getDataCenterId());
        cmd.setAccessDetail(NetworkElementCommand.ZONE_NETWORK_TYPE, dcVo.getNetworkType().toString());
        cmds.addCommand(cmd);
    }


    protected boolean sendFirewallRules(VirtualRouter router, List<FirewallRule> rules, long guestNetworkId) throws ResourceUnavailableException {
        Commands cmds = new Commands(OnError.Continue);
        createFirewallRulesCommands(rules, router, cmds, guestNetworkId);
        return sendCommandsToRouter(router, cmds);
    }

    @Override
    public String getDnsBasicZoneUpdate() {
        return _dnsBasicZoneUpdates;
    }
    
    protected interface RuleApplier {
        boolean execute(Network network, VirtualRouter router) throws ResourceUnavailableException;
    }
    
    protected boolean applyRules(Network network, List<? extends VirtualRouter> routers, String typeString, 
            boolean isPodLevelException, Long podId, boolean failWhenDisconnect, RuleApplier applier) throws ResourceUnavailableException {
        if (routers == null || routers.isEmpty()) {
            s_logger.warn("Unable to apply " + typeString + ", virtual router doesn't exist in the network " + network.getId());
            throw new ResourceUnavailableException("Unable to apply " + typeString , DataCenter.class, network.getDataCenterId());
        }

        DataCenter dc = _dcDao.findById(network.getDataCenterId());
        boolean isZoneBasic = (dc.getNetworkType() == NetworkType.Basic);
        
        // isPodLevelException and podId is only used for basic zone
        assert !((!isZoneBasic && isPodLevelException) || (isZoneBasic && isPodLevelException && podId == null));
        
        List<VirtualRouter> connectedRouters = new ArrayList<VirtualRouter>();
        List<VirtualRouter> disconnectedRouters = new ArrayList<VirtualRouter>();
        boolean result = true;
        String msg = "Unable to apply " + typeString + " on disconnected router ";
        for (VirtualRouter router : routers) {
            if (router.getState() == State.Running) {
                s_logger.debug("Applying " + typeString + " in network " + network);

                if (router.isStopPending()) {
                    if (_hostDao.findById(router.getHostId()).getStatus() == Status.Up) {
                        throw new ResourceUnavailableException("Unable to process due to the stop pending router " + 
                    router.getInstanceName() + " haven't been stopped after it's host coming back!",
                                DataCenter.class, router.getDataCenterId());
                    }
                    s_logger.debug("Router " + router.getInstanceName() + " is stop pending, so not sending apply " + 
                    typeString + " commands to the backend");
                    continue;
                }
                try {
                    result = applier.execute(network, router);
                    connectedRouters.add(router);
                } catch (AgentUnavailableException e) {
                    s_logger.warn(msg + router.getInstanceName(), e);
                    disconnectedRouters.add(router);
                }

                //If rules fail to apply on one domR and not due to disconnection, no need to proceed with the rest
                if (!result) {
                    if (isZoneBasic && isPodLevelException) {
                        throw new ResourceUnavailableException("Unable to apply " + typeString + " on router ", Pod.class, podId);
                    }
                    throw new ResourceUnavailableException("Unable to apply " + typeString + " on router ", DataCenter.class,
                            router.getDataCenterId());
                }

            } else if (router.getState() == State.Stopped || router.getState() == State.Stopping) {
                s_logger.debug("Router " + router.getInstanceName() + " is in " + router.getState() + 
                        ", so not sending apply " + typeString + " commands to the backend");
            } else {
                s_logger.warn("Unable to apply " + typeString +", virtual router is not in the right state " + router.getState());
                if (isZoneBasic && isPodLevelException) {
                    throw new ResourceUnavailableException("Unable to apply " + typeString + 
                            ", virtual router is not in the right state", Pod.class, podId);
                }
                throw new ResourceUnavailableException("Unable to apply " + typeString + 
                        ", virtual router is not in the right state", DataCenter.class, router.getDataCenterId());
            }
        }

        if (!connectedRouters.isEmpty()) {
            if (!isZoneBasic && !disconnectedRouters.isEmpty() && disconnectedRouters.get(0).getIsRedundantRouter()) {
                // These disconnected redundant virtual routers are out of sync now, stop them for synchronization
                handleSingleWorkingRedundantRouter(connectedRouters, disconnectedRouters, msg);
            }
        } else if (!disconnectedRouters.isEmpty()) {
            for (VirtualRouter router : disconnectedRouters) {
                if (s_logger.isDebugEnabled()) {
                    s_logger.debug(msg + router.getInstanceName() + "(" + router.getId() + ")");
                }
            }
            if (isZoneBasic && isPodLevelException) {
                throw new ResourceUnavailableException(msg, Pod.class, podId);
            }
            throw new ResourceUnavailableException(msg, DataCenter.class, disconnectedRouters.get(0).getDataCenterId());
        }

        result = true;
        if (failWhenDisconnect) {
            result = !connectedRouters.isEmpty();
        }
        return result;
    }

    @Override
    public boolean applyStaticNats(Network network, final List<? extends StaticNat> rules, List<? extends VirtualRouter> routers) throws ResourceUnavailableException {
        if (rules == null || rules.isEmpty()) {
            s_logger.debug("No static nat rules to be applied for network " + network.getId());
            return true;
        }
        return applyRules(network, routers, "static nat rules", false, null, false, new RuleApplier() {
            @Override
            public boolean execute(Network network, VirtualRouter router) throws ResourceUnavailableException {
                return applyStaticNat(router, rules, network.getId());
            }
        });
    }


    protected boolean applyStaticNat(VirtualRouter router, List<? extends StaticNat> rules, long guestNetworkId) throws ResourceUnavailableException {
        Commands cmds = new Commands(OnError.Continue);
        createApplyStaticNatCommands(rules, router, cmds, guestNetworkId);
        return sendCommandsToRouter(router, cmds);
    }

    private void createApplyStaticNatCommands(List<? extends StaticNat> rules, VirtualRouter router, Commands cmds,
            long guestNetworkId) {
        List<StaticNatRuleTO> rulesTO = null;
        if (rules != null) {
            rulesTO = new ArrayList<StaticNatRuleTO>();
            for (StaticNat rule : rules) {
                IpAddress sourceIp = _networkModel.getIp(rule.getSourceIpAddressId());
                StaticNatRuleTO ruleTO = new StaticNatRuleTO(0, sourceIp.getAddress().addr(), null, 
                        null, rule.getDestIpAddress(), null, null, null, rule.isForRevoke(), false);
                rulesTO.add(ruleTO);
            }
        }

        SetStaticNatRulesCommand cmd = new SetStaticNatRulesCommand(rulesTO, router.getVpcId());
        cmd.setAccessDetail(NetworkElementCommand.ROUTER_IP, getRouterControlIp(router.getId()));
        cmd.setAccessDetail(NetworkElementCommand.ROUTER_GUEST_IP, getRouterIpInNetwork(guestNetworkId, router.getId()));
        cmd.setAccessDetail(NetworkElementCommand.ROUTER_NAME, router.getInstanceName());
        DataCenterVO dcVo = _dcDao.findById(router.getDataCenterId());
        cmd.setAccessDetail(NetworkElementCommand.ZONE_NETWORK_TYPE, dcVo.getNetworkType().toString());
        cmds.addCommand(cmd);
    }

    @Override
    public int getTimeout() {
        return -1;
    }

    @Override
    public boolean isRecurring() {
        return false;
    }

    @Override
    public boolean processAnswers(long agentId, long seq, Answer[] answers) {
        return false;
    }

    @Override
    public boolean processCommands(long agentId, long seq, Command[] commands) {
        return false;
    }

    @Override
    public void processConnect(HostVO host, StartupCommand cmd, boolean forRebalance) throws ConnectionException {
        UserContext context = UserContext.current();
        context.setAccountId(1);
        List<DomainRouterVO> routers = _routerDao.listIsolatedByHostId(host.getId());
        for (DomainRouterVO router : routers) {
            if (router.isStopPending()) {
                s_logger.info("Stopping router " + router.getInstanceName() + " due to stop pending flag found!");
                State state = router.getState();
                if (state != State.Stopped && state != State.Destroyed) {
                    try {
                        stopRouter(router.getId(), false);
                    } catch (ResourceUnavailableException e) {
                        s_logger.warn("Fail to stop router " + router.getInstanceName(), e);
                        throw new ConnectionException(false, "Fail to stop router " + router.getInstanceName());
                    } catch (ConcurrentOperationException e) {
                        s_logger.warn("Fail to stop router " + router.getInstanceName(), e);
                        throw new ConnectionException(false, "Fail to stop router " + router.getInstanceName());
                    }
                }
                router.setStopPending(false);
                router = _routerDao.persist(router);
            }
        }
    }

    @Override
    public AgentControlAnswer processControlCommand(long agentId, AgentControlCommand cmd) {
        return null;
    }

    @Override
    
    public boolean processDisconnect(long agentId, Status state) {
        return false;
    }

    @Override
    public boolean processTimeout(long agentId, long seq) {
        return false;
    }

    protected String getRouterControlIp(long routerId) {
        String routerControlIpAddress = null;
        List<NicVO> nics = _nicDao.listByVmId(routerId);
        for (NicVO n : nics) {
            NetworkVO nc = _networkDao.findById(n.getNetworkId());
            if (nc.getTrafficType() == TrafficType.Control) {
                routerControlIpAddress = n.getIp4Address();
            }
        }
        
        if(routerControlIpAddress == null) {
            s_logger.warn("Unable to find router's control ip in its attached NICs!. routerId: " + routerId);
            DomainRouterVO router = _routerDao.findById(routerId);
            return router.getPrivateIpAddress();
        }
            
        return routerControlIpAddress;
    }
    
    
    protected String getRouterIpInNetwork(long networkId, long instanceId) {
        return _nicDao.getIpAddress(networkId, instanceId);
    }


    @Override
    public boolean plugNic(Network network, NicTO nic, VirtualMachineTO vm, ReservationContext context, DeployDestination dest)
            throws ConcurrentOperationException, ResourceUnavailableException,
            InsufficientCapacityException {
        //not supported
        throw new UnsupportedOperationException("Plug nic is not supported for vm of type " + vm.getType());
    }

    @Override
    public boolean unplugNic(Network network, NicTO nic, VirtualMachineTO vm, ReservationContext context, DeployDestination dest)
            throws ConcurrentOperationException, ResourceUnavailableException {
      //not supported
        throw new UnsupportedOperationException("Unplug nic is not supported for vm of type " + vm.getType());
    }
    
    @Override
    public void prepareStop(VirtualMachineProfile<DomainRouterVO> profile){
        //Collect network usage before stopping Vm
        VMInstanceVO vm = profile.getVirtualMachine();

        DomainRouterVO router = _routerDao.findById(vm.getId());
        if(router == null){
            return;
        }

        String privateIP = router.getPrivateIpAddress();

        if (privateIP != null) {
            boolean forVpc = router.getVpcId() != null;
            List<? extends Nic> routerNics = _nicDao.listByVmId(router.getId());
            for (Nic routerNic : routerNics) {
                Network network = _networkModel.getNetwork(routerNic.getNetworkId());
                //Send network usage command for public nic in VPC VR
                //Send network usage command for isolated guest nic of non VPC VR
                if ((forVpc && network.getTrafficType() == TrafficType.Public) || (!forVpc && network.getTrafficType() == TrafficType.Guest && network.getGuestType() == Network.GuestType.Isolated)) {
                    final NetworkUsageCommand usageCmd = new NetworkUsageCommand(privateIP, router.getHostName(),
                            forVpc, routerNic.getIp4Address());
                    String routerType = router.getType().toString();
                    UserStatisticsVO previousStats = _userStatsDao.findBy(router.getAccountId(),
                            router.getDataCenterId(), network.getId(), (forVpc ? routerNic.getIp4Address() : null), router.getId(), routerType);
                    NetworkUsageAnswer answer = null;
                    try {
                        answer = (NetworkUsageAnswer) _agentMgr.easySend(router.getHostId(), usageCmd);
                    } catch (Exception e) {
                        s_logger.warn("Error while collecting network stats from router: " + router.getInstanceName() + " from host: " + router.getHostId(), e);
                        continue;
                    }

                    if (answer != null) {
                        if (!answer.getResult()) {
                            s_logger.warn("Error while collecting network stats from router: " + router.getInstanceName() + " from host: " + router.getHostId() + "; details: " + answer.getDetails());
                            continue;
                        }
                        Transaction txn = Transaction.open(Transaction.CLOUD_DB);
                        try {
                            if ((answer.getBytesReceived() == 0) && (answer.getBytesSent() == 0)) {
                                s_logger.debug("Recieved and Sent bytes are both 0. Not updating user_statistics");
                                continue;
                            }
                            txn.start();
                            UserStatisticsVO stats = _userStatsDao.lock(router.getAccountId(),
                                    router.getDataCenterId(), network.getId(), (forVpc ? routerNic.getIp4Address() : null), router.getId(), routerType);
                            if (stats == null) {
                                s_logger.warn("unable to find stats for account: " + router.getAccountId());
                                continue;
                            }

                            if (previousStats != null
                                    && ((previousStats.getCurrentBytesReceived() != stats.getCurrentBytesReceived())
                                    || (previousStats.getCurrentBytesSent() != stats.getCurrentBytesSent()))){
                                s_logger.debug("Router stats changed from the time NetworkUsageCommand was sent. " +
                                        "Ignoring current answer. Router: " + answer.getRouterName() + " Rcvd: " +
                                        answer.getBytesReceived() + "Sent: " + answer.getBytesSent());
                                continue;
                            }

                            if (stats.getCurrentBytesReceived() > answer.getBytesReceived()) {
                                if (s_logger.isDebugEnabled()) {
                                    s_logger.debug("Received # of bytes that's less than the last one.  " +
                                            "Assuming something went wrong and persisting it. Router: " +
                                            answer.getRouterName() + " Reported: " + answer.getBytesReceived()
                                            + " Stored: " + stats.getCurrentBytesReceived());
                                }
                                stats.setNetBytesReceived(stats.getNetBytesReceived() + stats.getCurrentBytesReceived());
                            }
                            stats.setCurrentBytesReceived(answer.getBytesReceived());
                            if (stats.getCurrentBytesSent() > answer.getBytesSent()) {
                                if (s_logger.isDebugEnabled()) {
                                    s_logger.debug("Received # of bytes that's less than the last one.  " +
                                            "Assuming something went wrong and persisting it. Router: " +
                                            answer.getRouterName() + " Reported: " + answer.getBytesSent()
                                            + " Stored: " + stats.getCurrentBytesSent());
                                }
                                stats.setNetBytesSent(stats.getNetBytesSent() + stats.getCurrentBytesSent());
                            }
                            stats.setCurrentBytesSent(answer.getBytesSent());
                            if (! _dailyOrHourly) {
                                //update agg bytes
                                stats.setAggBytesSent(stats.getNetBytesSent() + stats.getCurrentBytesSent());
                                stats.setAggBytesReceived(stats.getNetBytesReceived() + stats.getCurrentBytesReceived());
                            }
                            _userStatsDao.update(stats.getId(), stats);
                            txn.commit();
                        } catch (Exception e) {
                            txn.rollback();
                            s_logger.warn("Unable to update user statistics for account: " + router.getAccountId()
                                    + " Rx: " + answer.getBytesReceived() + "; Tx: " + answer.getBytesSent());
                        } finally {
                            txn.close();
                        }
                    }
                }
            }
        }
    }



    @Override
    public VirtualRouter findRouter(long routerId) {
        return _routerDao.findById(routerId);
    }
}<|MERGE_RESOLUTION|>--- conflicted
+++ resolved
@@ -2562,9 +2562,6 @@
         	Network network = _networkModel.getNetwork(nic.getNetworkId());
             if (network.getTrafficType() == TrafficType.Guest) {
                 guestNetworks.add(network);
-<<<<<<< HEAD
-            }
-=======
                 if (nic.getBroadcastUri().getScheme().equals("pvlan")) {
                 	result = setupDhcpForPvlan(true, router, nic);
                 }
@@ -2573,7 +2570,6 @@
         
         if (!result) {
         	return result;
->>>>>>> 2bcf7163
         }
         
         answer = cmds.getAnswer("getDomRVersion");
