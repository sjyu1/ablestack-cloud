// Licensed to the Apache Software Foundation (ASF) under one
// or more contributor license agreements.  See the NOTICE file
// distributed with this work for additional information
// regarding copyright ownership.  The ASF licenses this file
// to you under the Apache License, Version 2.0 (the
// "License"); you may not use this file except in compliance
// with the License.  You may obtain a copy of the License at
//
//   http://www.apache.org/licenses/LICENSE-2.0
//
// Unless required by applicable law or agreed to in writing,
// software distributed under the License is distributed on an
// "AS IS" BASIS, WITHOUT WARRANTIES OR CONDITIONS OF ANY
// KIND, either express or implied.  See the License for the
// specific language governing permissions and limitations
// under the License.

package com.cloud.network.router;

import java.util.ArrayList;
import java.util.Calendar;
import java.util.Collections;
import java.util.Comparator;
import java.util.Date;
import java.util.HashMap;
import java.util.HashSet;
import java.util.Iterator;
import java.util.List;
import java.util.Map;
import java.util.Set;
import java.util.TimeZone;
import java.util.concurrent.BlockingQueue;
import java.util.concurrent.ExecutorService;
import java.util.concurrent.Executors;
import java.util.concurrent.LinkedBlockingQueue;
import java.util.concurrent.ScheduledExecutorService;
import java.util.concurrent.TimeUnit;

import javax.ejb.Local;
import javax.inject.Inject;
import javax.naming.ConfigurationException;

import org.apache.log4j.Logger;
import org.springframework.stereotype.Component;

import org.apache.cloudstack.api.command.admin.router.UpgradeRouterCmd;
import org.apache.cloudstack.context.CallContext;

import com.cloud.agent.AgentManager;
import com.cloud.agent.AgentManager.OnError;
import com.cloud.agent.Listener;
import com.cloud.agent.api.AgentControlAnswer;
import com.cloud.agent.api.AgentControlCommand;
import com.cloud.agent.api.Answer;
import com.cloud.agent.api.BumpUpPriorityCommand;
import com.cloud.agent.api.CheckRouterAnswer;
import com.cloud.agent.api.CheckRouterCommand;
import com.cloud.agent.api.CheckS2SVpnConnectionsAnswer;
import com.cloud.agent.api.CheckS2SVpnConnectionsCommand;
import com.cloud.agent.api.Command;
import com.cloud.agent.api.GetDomRVersionAnswer;
import com.cloud.agent.api.GetDomRVersionCmd;
import com.cloud.agent.api.ModifySshKeysCommand;
import com.cloud.agent.api.NetworkUsageAnswer;
import com.cloud.agent.api.NetworkUsageCommand;
import com.cloud.agent.api.PvlanSetupCommand;
import com.cloud.agent.api.StartupCommand;
import com.cloud.agent.api.StopAnswer;
import com.cloud.agent.api.check.CheckSshAnswer;
import com.cloud.agent.api.check.CheckSshCommand;
import com.cloud.agent.api.routing.CreateIpAliasCommand;
import com.cloud.agent.api.routing.DeleteIpAliasCommand;
import com.cloud.agent.api.routing.DhcpEntryCommand;
import com.cloud.agent.api.routing.DnsMasqConfigCommand;
import com.cloud.agent.api.routing.IpAliasTO;
import com.cloud.agent.api.routing.IpAssocCommand;
import com.cloud.agent.api.routing.LoadBalancerConfigCommand;
import com.cloud.agent.api.routing.NetworkElementCommand;
import com.cloud.agent.api.routing.RemoteAccessVpnCfgCommand;
import com.cloud.agent.api.routing.SavePasswordCommand;
import com.cloud.agent.api.routing.SetFirewallRulesCommand;
import com.cloud.agent.api.routing.SetPortForwardingRulesCommand;
import com.cloud.agent.api.routing.SetPortForwardingRulesVpcCommand;
import com.cloud.agent.api.routing.SetStaticNatRulesCommand;
import com.cloud.agent.api.routing.VmDataCommand;
import com.cloud.agent.api.routing.VpnUsersCfgCommand;
import com.cloud.agent.api.to.DnsmasqTO;
import com.cloud.agent.api.to.FirewallRuleTO;
import com.cloud.agent.api.to.IpAddressTO;
import com.cloud.agent.api.to.LoadBalancerTO;
import com.cloud.agent.api.to.PortForwardingRuleTO;
import com.cloud.agent.api.to.StaticNatRuleTO;
import com.cloud.agent.manager.Commands;
import com.cloud.alert.AlertManager;
import com.cloud.cluster.ManagementServerHostVO;
import com.cloud.cluster.ManagementServerNode;
import com.cloud.cluster.dao.ManagementServerHostDao;
import com.cloud.configuration.Config;
import com.cloud.configuration.ConfigurationManager;
import com.cloud.configuration.ZoneConfig;
import com.cloud.configuration.dao.ConfigurationDao;
import com.cloud.dc.ClusterVO;
import com.cloud.dc.DataCenter;
import com.cloud.dc.DataCenter.NetworkType;
import com.cloud.dc.DataCenterVO;
import com.cloud.dc.HostPodVO;
import com.cloud.dc.Pod;
import com.cloud.dc.Vlan;
import com.cloud.dc.VlanVO;
import com.cloud.dc.dao.ClusterDao;
import com.cloud.dc.dao.DataCenterDao;
import com.cloud.dc.dao.HostPodDao;
import com.cloud.dc.dao.VlanDao;
import com.cloud.deploy.DataCenterDeployment;
import com.cloud.deploy.DeployDestination;
import com.cloud.deploy.DeploymentPlan;
import com.cloud.deploy.DeploymentPlanner.ExcludeList;
import com.cloud.event.ActionEvent;
import com.cloud.event.EventTypes;
import com.cloud.exception.AgentUnavailableException;
import com.cloud.exception.ConcurrentOperationException;
import com.cloud.exception.ConnectionException;
import com.cloud.exception.InsufficientAddressCapacityException;
import com.cloud.exception.InsufficientCapacityException;
import com.cloud.exception.InsufficientServerCapacityException;
import com.cloud.exception.InsufficientVirtualNetworkCapcityException;
import com.cloud.exception.InvalidParameterValueException;
import com.cloud.exception.OperationTimedoutException;
import com.cloud.exception.ResourceUnavailableException;
import com.cloud.exception.StorageUnavailableException;
import com.cloud.host.HostVO;
import com.cloud.host.Status;
import com.cloud.host.dao.HostDao;
import com.cloud.hypervisor.Hypervisor.HypervisorType;
import com.cloud.network.IpAddress;
import com.cloud.network.Network;
import com.cloud.network.Network.GuestType;
import com.cloud.network.Network.Provider;
import com.cloud.network.Network.Service;
import com.cloud.network.NetworkManager;
import com.cloud.network.NetworkModel;
import com.cloud.network.Networks.BroadcastDomainType;
import com.cloud.network.Networks.IsolationType;
import com.cloud.network.Networks.TrafficType;
import com.cloud.network.PhysicalNetworkServiceProvider;
import com.cloud.network.PublicIpAddress;
import com.cloud.network.RemoteAccessVpn;
import com.cloud.network.Site2SiteCustomerGateway;
import com.cloud.network.Site2SiteVpnConnection;
import com.cloud.network.SshKeysDistriMonitor;
import com.cloud.network.VirtualNetworkApplianceService;
import com.cloud.network.VirtualRouterProvider;
import com.cloud.network.VirtualRouterProvider.VirtualRouterProviderType;
import com.cloud.network.VpnUser;
import com.cloud.network.VpnUserVO;
import com.cloud.network.addr.PublicIp;
import com.cloud.network.dao.FirewallRulesDao;
import com.cloud.network.dao.IPAddressDao;
import com.cloud.network.dao.IPAddressVO;
import com.cloud.network.dao.LoadBalancerDao;
import com.cloud.network.dao.LoadBalancerVMMapDao;
import com.cloud.network.dao.LoadBalancerVO;
import com.cloud.network.dao.NetworkDao;
import com.cloud.network.dao.NetworkVO;
import com.cloud.network.dao.PhysicalNetworkServiceProviderDao;
import com.cloud.network.dao.RemoteAccessVpnDao;
import com.cloud.network.dao.Site2SiteCustomerGatewayDao;
import com.cloud.network.dao.Site2SiteVpnConnectionDao;
import com.cloud.network.dao.Site2SiteVpnConnectionVO;
import com.cloud.network.dao.Site2SiteVpnGatewayDao;
import com.cloud.network.dao.UserIpv6AddressDao;
import com.cloud.network.dao.VirtualRouterProviderDao;
import com.cloud.network.dao.VpnUserDao;
import com.cloud.network.lb.LoadBalancingRule;
import com.cloud.network.lb.LoadBalancingRule.LbDestination;
import com.cloud.network.lb.LoadBalancingRule.LbHealthCheckPolicy;
import com.cloud.network.lb.LoadBalancingRule.LbStickinessPolicy;
import com.cloud.network.lb.LoadBalancingRulesManager;
import com.cloud.network.router.VirtualRouter.RedundantState;
import com.cloud.network.router.VirtualRouter.Role;
import com.cloud.network.rules.FirewallRule;
import com.cloud.network.rules.FirewallRule.Purpose;
import com.cloud.network.rules.LoadBalancerContainer.Scheme;
import com.cloud.network.rules.PortForwardingRule;
import com.cloud.network.rules.RulesManager;
import com.cloud.network.rules.StaticNat;
import com.cloud.network.rules.StaticNatImpl;
import com.cloud.network.rules.StaticNatRule;
import com.cloud.network.rules.dao.PortForwardingRulesDao;
import com.cloud.network.vpn.Site2SiteVpnManager;
import com.cloud.offering.NetworkOffering;
import com.cloud.offering.ServiceOffering;
import com.cloud.offerings.dao.NetworkOfferingDao;
import com.cloud.resource.ResourceManager;
import com.cloud.server.ConfigurationServer;
import com.cloud.service.ServiceOfferingVO;
import com.cloud.service.dao.ServiceOfferingDao;
import com.cloud.storage.VMTemplateVO;
import com.cloud.storage.Volume.Type;
import com.cloud.storage.VolumeVO;
import com.cloud.storage.dao.GuestOSDao;
import com.cloud.storage.dao.VMTemplateDao;
import com.cloud.storage.dao.VolumeDao;
import com.cloud.user.Account;
import com.cloud.user.AccountManager;
import com.cloud.user.User;
import com.cloud.user.UserStatisticsVO;
import com.cloud.user.UserStatsLogVO;
import com.cloud.user.UserVO;
import com.cloud.user.dao.UserDao;
import com.cloud.user.dao.UserStatisticsDao;
import com.cloud.user.dao.UserStatsLogDao;
import com.cloud.uservm.UserVm;
import com.cloud.utils.NumbersUtil;
import com.cloud.utils.Pair;
import com.cloud.utils.PasswordGenerator;
import com.cloud.utils.StringUtils;
import com.cloud.utils.component.ManagerBase;
import com.cloud.utils.concurrency.NamedThreadFactory;
import com.cloud.utils.db.DB;
import com.cloud.utils.db.EntityManager;
import com.cloud.utils.db.Filter;
import com.cloud.utils.db.GlobalLock;
import com.cloud.utils.db.JoinBuilder;
import com.cloud.utils.db.SearchBuilder;
import com.cloud.utils.db.SearchCriteria;
import com.cloud.utils.db.Transaction;
import com.cloud.utils.exception.CloudRuntimeException;
import com.cloud.utils.net.Ip;
import com.cloud.utils.net.MacAddress;
import com.cloud.utils.net.NetUtils;
import com.cloud.vm.DomainRouterVO;
import com.cloud.vm.Nic;
import com.cloud.vm.NicIpAlias;
import com.cloud.vm.NicProfile;
import com.cloud.vm.NicVO;
import com.cloud.vm.ReservationContext;
import com.cloud.vm.ReservationContextImpl;
import com.cloud.vm.UserVmVO;
import com.cloud.vm.VMInstanceVO;
import com.cloud.vm.VirtualMachine;
import com.cloud.vm.VirtualMachine.State;
import com.cloud.vm.VirtualMachineGuru;
import com.cloud.vm.VirtualMachineManager;
import com.cloud.vm.VirtualMachineName;
import com.cloud.vm.VirtualMachineProfile;
import com.cloud.vm.VirtualMachineProfile.Param;
import com.cloud.vm.dao.DomainRouterDao;
import com.cloud.vm.dao.NicDao;
import com.cloud.vm.dao.NicIpAliasDao;
import com.cloud.vm.dao.NicIpAliasVO;
import com.cloud.vm.dao.UserVmDao;
import com.cloud.vm.dao.UserVmDetailsDao;
import com.cloud.vm.dao.VMInstanceDao;

/**
 * VirtualNetworkApplianceManagerImpl manages the different types of virtual network appliances available in the Cloud Stack.
 */
@Component
@Local(value = {VirtualNetworkApplianceManager.class, VirtualNetworkApplianceService.class})
public class VirtualNetworkApplianceManagerImpl extends ManagerBase implements VirtualNetworkApplianceManager, VirtualNetworkApplianceService,
        VirtualMachineGuru, Listener {
    private static final Logger s_logger = Logger.getLogger(VirtualNetworkApplianceManagerImpl.class);

    @Inject
    DataCenterDao _dcDao = null;
    @Inject
    VlanDao _vlanDao = null;
    @Inject
    FirewallRulesDao _rulesDao = null;
    @Inject
    LoadBalancerDao _loadBalancerDao = null;
    @Inject
    LoadBalancerVMMapDao _loadBalancerVMMapDao = null;
    @Inject
    IPAddressDao _ipAddressDao = null;
    @Inject
    VMTemplateDao _templateDao = null;
    @Inject
    DomainRouterDao _routerDao = null;
    @Inject
    UserDao _userDao = null;
    @Inject
    UserStatisticsDao _userStatsDao = null;
    @Inject
    HostDao _hostDao = null;
    @Inject
    ConfigurationDao _configDao;
    @Inject
    HostPodDao _podDao = null;
    @Inject
    UserStatsLogDao _userStatsLogDao = null;
    @Inject
    AgentManager _agentMgr;
    @Inject
    AlertManager _alertMgr;
    @Inject
    AccountManager _accountMgr;
    @Inject
    ConfigurationManager _configMgr;
    @Inject
    ConfigurationServer _configServer;
    @Inject
    ServiceOfferingDao _serviceOfferingDao = null;
    @Inject
    UserVmDao _userVmDao;
    @Inject
    VMInstanceDao _vmDao;
    @Inject
    NetworkOfferingDao _networkOfferingDao = null;
    @Inject
    GuestOSDao _guestOSDao = null;
    @Inject
    NetworkManager _networkMgr;
    @Inject
    NetworkModel _networkModel;
    @Inject
    VirtualMachineManager _itMgr;
    @Inject
    VpnUserDao _vpnUsersDao;
    @Inject
    RulesManager _rulesMgr;
    @Inject
    NetworkDao _networkDao;
    @Inject
    LoadBalancingRulesManager _lbMgr;
    @Inject
    PortForwardingRulesDao _pfRulesDao;
    @Inject
    RemoteAccessVpnDao _vpnDao;
    @Inject
    NicDao _nicDao;
    @Inject
    NicIpAliasDao _nicIpAliasDao;
    @Inject
    VolumeDao _volumeDao = null;
    @Inject
    UserVmDetailsDao _vmDetailsDao;
    @Inject
    ClusterDao _clusterDao;
    @Inject
    ResourceManager _resourceMgr;
    @Inject
    PhysicalNetworkServiceProviderDao _physicalProviderDao;
    @Inject
    VirtualRouterProviderDao _vrProviderDao;
    @Inject
    ManagementServerHostDao _msHostDao;
    @Inject
    Site2SiteCustomerGatewayDao _s2sCustomerGatewayDao;
    @Inject
    Site2SiteVpnGatewayDao _s2sVpnGatewayDao;
    @Inject
    Site2SiteVpnConnectionDao _s2sVpnConnectionDao;
    @Inject
    Site2SiteVpnManager _s2sVpnMgr;
    @Inject
    UserIpv6AddressDao _ipv6Dao;
    @Inject
    EntityManager _entityMgr;

    int _routerRamSize;
    int _routerCpuMHz;
    int _retry = 2;
    String _instance;
    String _mgmt_host;
    String _mgmt_cidr;

    int _routerStatsInterval = 300;
    int _routerCheckInterval = 30;
    int _rvrStatusUpdatePoolSize = 10;
    protected ServiceOfferingVO _offering;
    private String _dnsBasicZoneUpdates = "all";
    private final Set<String> _guestOSNeedGatewayOnNonDefaultNetwork = new HashSet<String>();

    private boolean _disable_rp_filter = false;
    int _routerExtraPublicNics = 2;
    private int _usageAggregationRange = 1440;
    private String _usageTimeZone = "GMT";
    private final long mgmtSrvrId = MacAddress.getMacAddress().toLong();
    private static final int ACQUIRE_GLOBAL_LOCK_TIMEOUT_FOR_COOPERATION = 5;    // 5 seconds
    private static final int USAGE_AGGREGATION_RANGE_MIN = 10; // 10 minutes, same as com.cloud.usage.UsageManagerImpl.USAGE_AGGREGATION_RANGE_MIN
    private boolean _dailyOrHourly = false;

    ScheduledExecutorService _executor;
    ScheduledExecutorService _checkExecutor;
    ScheduledExecutorService _networkStatsUpdateExecutor;
    ExecutorService _rvrStatusUpdateExecutor;

    Account _systemAcct;

    BlockingQueue<Long> _vrUpdateQueue = null;

    @Override
    public boolean sendSshKeysToHost(Long hostId, String pubKey, String prvKey) {
        ModifySshKeysCommand cmd = new ModifySshKeysCommand(pubKey, prvKey);
        final Answer answer = _agentMgr.easySend(hostId, cmd);

        if (answer != null) {
            return true;
        } else {
            return false;
        }
    }

    @Override
    public VirtualRouter destroyRouter(final long routerId, Account caller, Long callerUserId) throws ResourceUnavailableException, ConcurrentOperationException {

        if (s_logger.isDebugEnabled()) {
            s_logger.debug("Attempting to destroy router " + routerId);
        }

        DomainRouterVO router = _routerDao.findById(routerId);
        if (router == null) {
            return null;
        }

        _accountMgr.checkAccess(caller, null, true, router);

        try {
            _itMgr.expunge(router.getUuid());
            return router;
        } catch (CloudRuntimeException e) {
            s_logger.warn("Unable to destroy " + router, e);
            return null;
        }
    }

    @Override
    @DB
    public VirtualRouter upgradeRouter(UpgradeRouterCmd cmd) {
        Long routerId = cmd.getId();
        Long serviceOfferingId = cmd.getServiceOfferingId();
        Account caller = CallContext.current().getCallingAccount();

        DomainRouterVO router = _routerDao.findById(routerId);
        if (router == null) {
            throw new InvalidParameterValueException("Unable to find router with id " + routerId);
        }

        _accountMgr.checkAccess(caller, null, true, router);

        if (router.getServiceOfferingId() == serviceOfferingId) {
            s_logger.debug("Router: " + routerId + "already has service offering: " + serviceOfferingId);
            return _routerDao.findById(routerId);
        }

        ServiceOffering newServiceOffering = _configMgr.getServiceOffering(serviceOfferingId);
        if (newServiceOffering == null) {
            throw new InvalidParameterValueException("Unable to find service offering with id " + serviceOfferingId);
        }

        // check if it is a system service offering, if yes return with error as it cannot be used for user vms
        if (!newServiceOffering.getSystemUse()) {
            throw new InvalidParameterValueException("Cannot upgrade router vm to a non system service offering " + serviceOfferingId);
        }

        // Check that the router is stopped
        if (!router.getState().equals(State.Stopped)) {
            s_logger.warn("Unable to upgrade router " + router.toString() + " in state " + router.getState());
            throw new InvalidParameterValueException("Unable to upgrade router " + router.toString() + " in state " + router.getState()
                    + "; make sure the router is stopped and not in an error state before upgrading.");
        }

        ServiceOfferingVO currentServiceOffering = _serviceOfferingDao.findById(router.getServiceOfferingId());

        // Check that the service offering being upgraded to has the same storage pool preference as the VM's current service
        // offering
        if (currentServiceOffering.getUseLocalStorage() != newServiceOffering.getUseLocalStorage()) {
            throw new InvalidParameterValueException("Can't upgrade, due to new local storage status : " +
                    newServiceOffering.getUseLocalStorage() + " is different from "
                    + "curruent local storage status: " + currentServiceOffering.getUseLocalStorage());
        }

        router.setServiceOfferingId(serviceOfferingId);
        if (_routerDao.update(routerId, router)) {
            return _routerDao.findById(routerId);
        } else {
            throw new CloudRuntimeException("Unable to upgrade router " + routerId);
        }

    }

    @Override
    public boolean savePasswordToRouter(Network network, final NicProfile nic, VirtualMachineProfile profile, List<? extends VirtualRouter> routers)
            throws ResourceUnavailableException {
        _userVmDao.loadDetails((UserVmVO)profile.getVirtualMachine());

        final VirtualMachineProfile updatedProfile = profile;

        return applyRules(network, routers, "save password entry", false, null, false, new RuleApplier() {
            @Override
            public boolean execute(Network network, VirtualRouter router) throws ResourceUnavailableException {
                // for basic zone, send vm data/password information only to the router in the same pod
                Commands cmds = new Commands(OnError.Stop);
                NicVO nicVo = _nicDao.findById(nic.getId());
                createPasswordCommand(router, updatedProfile, nicVo, cmds);
                return sendCommandsToRouter(router, cmds);
            }
        });
    }

    @Override
    public boolean saveSSHPublicKeyToRouter(Network network, final NicProfile nic, final VirtualMachineProfile profile, List<? extends VirtualRouter> routers,
            final String SSHPublicKey)
            throws ResourceUnavailableException {
        return applyRules(network, routers, "save SSHkey entry", false, null, false, new RuleApplier() {
            @Override
            public boolean execute(Network network, VirtualRouter router) throws ResourceUnavailableException {
                // for basic zone, send vm data/password information only to the router in the same pod
                Commands cmds = new Commands(OnError.Stop);
                NicVO nicVo = _nicDao.findById(nic.getId());
                VMTemplateVO template = _templateDao.findByIdIncludingRemoved(profile.getTemplateId());
                if (template != null && template.getEnablePassword()) {
                    createPasswordCommand(router, profile, nicVo, cmds);
                }
                UserVmVO vm = _userVmDao.findById(profile.getId());
                createVmDataCommand(router, vm, nicVo, SSHPublicKey, cmds);
                return sendCommandsToRouter(router, cmds);
            }
        });
    }

    @Override
    public boolean saveUserDataToRouter(Network network, final NicProfile nic, final VirtualMachineProfile profile, List<? extends VirtualRouter> routers)
            throws ResourceUnavailableException {
        return applyRules(network, routers, "save userdata entry", false, null, false, new RuleApplier() {
            @Override
            public boolean execute(Network network, VirtualRouter router) throws ResourceUnavailableException {
                // for basic zone, send vm data/password information only to the router in the same pod
                Commands cmds = new Commands(OnError.Stop);
                NicVO nicVo = _nicDao.findById(nic.getId());
                UserVmVO vm = _userVmDao.findById(profile.getId());
                createVmDataCommand(router, vm, nicVo, null, cmds);
                return sendCommandsToRouter(router, cmds);
            }
        });
    }

    @Override
    @ActionEvent(eventType = EventTypes.EVENT_ROUTER_STOP, eventDescription = "stopping router Vm", async = true)
    public VirtualRouter stopRouter(long routerId, boolean forced) throws ResourceUnavailableException, ConcurrentOperationException {
        CallContext context = CallContext.current();
        Account account = context.getCallingAccount();

        // verify parameters
        DomainRouterVO router = _routerDao.findById(routerId);
        if (router == null) {
            throw new InvalidParameterValueException("Unable to find router by id " + routerId + ".");
        }

        _accountMgr.checkAccess(account, null, true, router);

        UserVO user = _userDao.findById(CallContext.current().getCallingUserId());

        VirtualRouter virtualRouter = stop(router, forced, user, account);
        if (virtualRouter == null) {
            throw new CloudRuntimeException("Failed to stop router with id " + routerId);
        }

        // Clear stop pending flag after stopped successfully
        if (router.isStopPending()) {
            s_logger.info("Clear the stop pending flag of router " + router.getHostName() + " after stop router successfully");
            router.setStopPending(false);
            router = _routerDao.persist(router);
            virtualRouter.setStopPending(false);
        }
        return virtualRouter;
    }

    @DB
    public void processStopOrRebootAnswer(final DomainRouterVO router, Answer answer) {
        final Transaction txn = Transaction.currentTxn();
        try {
            txn.start();
            //FIXME!!! - UserStats command should grab bytesSent/Received for all guest interfaces of the VR
            List<Long> routerGuestNtwkIds = _routerDao.getRouterNetworks(router.getId());
            for (Long guestNtwkId : routerGuestNtwkIds) {
                final UserStatisticsVO userStats = _userStatsDao.lock(router.getAccountId(), router.getDataCenterId(),
                        guestNtwkId, null, router.getId(), router.getType().toString());
                if (userStats != null) {
                    final long currentBytesRcvd = userStats.getCurrentBytesReceived();
                    userStats.setCurrentBytesReceived(0);
                    userStats.setNetBytesReceived(userStats.getNetBytesReceived() + currentBytesRcvd);

                    final long currentBytesSent = userStats.getCurrentBytesSent();
                    userStats.setCurrentBytesSent(0);
                    userStats.setNetBytesSent(userStats.getNetBytesSent() + currentBytesSent);
                    _userStatsDao.update(userStats.getId(), userStats);
                    s_logger.debug("Successfully updated user statistics as a part of domR " + router + " reboot/stop");
                } else {
                    s_logger.warn("User stats were not created for account " + router.getAccountId() + " and dc " + router.getDataCenterId());
                }
            }

            txn.commit();
        } catch (final Exception e) {
            txn.rollback();
            throw new CloudRuntimeException("Problem updating stats after reboot/stop ", e);
        }
    }

    @Override
    @ActionEvent(eventType = EventTypes.EVENT_ROUTER_REBOOT, eventDescription = "rebooting router Vm", async = true)
    public VirtualRouter rebootRouter(long routerId, boolean reprogramNetwork) throws ConcurrentOperationException,
            ResourceUnavailableException, InsufficientCapacityException {
        Account caller = CallContext.current().getCallingAccount();

        // verify parameters
        DomainRouterVO router = _routerDao.findById(routerId);
        if (router == null) {
            throw new InvalidParameterValueException("Unable to find domain router with id " + routerId + ".");
        }

        _accountMgr.checkAccess(caller, null, true, router);

        // Can reboot domain router only in Running state
        if (router == null || router.getState() != State.Running) {
            s_logger.warn("Unable to reboot, virtual router is not in the right state " + router.getState());
            throw new ResourceUnavailableException("Unable to reboot domR, it is not in right state " + router.getState(),
                    DataCenter.class, router.getDataCenterId());
        }

        UserVO user = _userDao.findById(CallContext.current().getCallingUserId());
        s_logger.debug("Stopping and starting router " + router + " as a part of router reboot");

        if (stop(router, false, user, caller) != null) {
            return startRouter(routerId, reprogramNetwork);
        } else {
            throw new CloudRuntimeException("Failed to reboot router " + router);
        }
    }

    @Override
    public boolean configure(final String name, final Map<String, Object> params) throws ConfigurationException {

        _executor = Executors.newScheduledThreadPool(1, new NamedThreadFactory("RouterMonitor"));
        _checkExecutor = Executors.newScheduledThreadPool(1, new NamedThreadFactory("RouterStatusMonitor"));
        _networkStatsUpdateExecutor = Executors.newScheduledThreadPool(1, new NamedThreadFactory("NetworkStatsUpdater"));

        final Map<String, String> configs = _configDao.getConfiguration("AgentManager", params);

        _mgmt_host = configs.get("host");
        _routerRamSize = NumbersUtil.parseInt(configs.get("router.ram.size"), DEFAULT_ROUTER_VM_RAMSIZE);
        _routerCpuMHz = NumbersUtil.parseInt(configs.get("router.cpu.mhz"), DEFAULT_ROUTER_CPU_MHZ);

        _routerExtraPublicNics = NumbersUtil.parseInt(_configDao.getValue(Config.RouterExtraPublicNics.key()), 2);

        String guestOSString = configs.get("network.dhcp.nondefaultnetwork.setgateway.guestos");
        if (guestOSString != null) {
            String[] guestOSList = guestOSString.split(",");
            for (String os : guestOSList) {
                _guestOSNeedGatewayOnNonDefaultNetwork.add(os);
            }
        }

        String value = configs.get("start.retry");
        _retry = NumbersUtil.parseInt(value, 2);

        value = configs.get("router.stats.interval");
        _routerStatsInterval = NumbersUtil.parseInt(value, 300);

        value = configs.get("router.check.interval");
        _routerCheckInterval = NumbersUtil.parseInt(value, 30);

        value = configs.get("router.check.poolsize");
        _rvrStatusUpdatePoolSize = NumbersUtil.parseInt(value, 10);

        /*
         * We assume that one thread can handle 20 requests in 1 minute in normal situation, so here we give the queue size up to 50 minutes.
         * It's mostly for buffer, since each time CheckRouterTask running, it would add all the redundant networks in the queue immediately
         */
        _vrUpdateQueue = new LinkedBlockingQueue<Long>(_rvrStatusUpdatePoolSize * 1000);

        _rvrStatusUpdateExecutor = Executors.newFixedThreadPool(_rvrStatusUpdatePoolSize, new NamedThreadFactory("RedundantRouterStatusMonitor"));

        _instance = configs.get("instance.name");
        if (_instance == null) {
            _instance = "DEFAULT";
        }

        String rpValue = configs.get("network.disable.rpfilter");
        if (rpValue != null && rpValue.equalsIgnoreCase("true")) {
            _disable_rp_filter = true;
        }

        _dnsBasicZoneUpdates = String.valueOf(_configDao.getValue(Config.DnsBasicZoneUpdates.key()));

        s_logger.info("Router configurations: " + "ramsize=" + _routerRamSize);

        _agentMgr.registerForHostEvents(new SshKeysDistriMonitor(_agentMgr, _hostDao, _configDao), true, false, false);
        _itMgr.registerGuru(VirtualMachine.Type.DomainRouter, this);

        boolean useLocalStorage = Boolean.parseBoolean(configs.get(Config.SystemVMUseLocalStorage.key()));
        _offering = new ServiceOfferingVO("System Offering For Software Router", 1, _routerRamSize, _routerCpuMHz, null,
                null, true, null, useLocalStorage, true, null, true, VirtualMachine.Type.DomainRouter, true);
        _offering.setUniqueName(ServiceOffering.routerDefaultOffUniqueName);
        _offering = _serviceOfferingDao.persistSystemServiceOffering(_offering);

        // this can sometimes happen, if DB is manually or programmatically manipulated
        if (_offering == null) {
            String msg = "Data integrity problem : System Offering For Software router VM has been removed?";
            s_logger.error(msg);
            throw new ConfigurationException(msg);
        }

        _systemAcct = _accountMgr.getSystemAccount();

        String aggregationRange = configs.get("usage.stats.job.aggregation.range");
        _usageAggregationRange = NumbersUtil.parseInt(aggregationRange, 1440);
        _usageTimeZone = configs.get("usage.aggregation.timezone");
        if (_usageTimeZone == null) {
            _usageTimeZone = "GMT";
        }

        _agentMgr.registerForHostEvents(this, true, false, false);

        s_logger.info("DomainRouterManager is configured.");

        return true;
    }

    @Override
    public boolean start() {
        if (_routerStatsInterval > 0) {
            _executor.scheduleAtFixedRate(new NetworkUsageTask(), _routerStatsInterval, _routerStatsInterval, TimeUnit.SECONDS);
        } else {
            s_logger.debug("router.stats.interval - " + _routerStatsInterval + " so not scheduling the router stats thread");
        }

        //Schedule Network stats update task
        TimeZone usageTimezone = TimeZone.getTimeZone(_usageTimeZone);
        Calendar cal = Calendar.getInstance(usageTimezone);
        cal.setTime(new Date());
        long endDate = 0;
        int HOURLY_TIME = 60;
        final int DAILY_TIME = 60 * 24;
        if (_usageAggregationRange == DAILY_TIME) {
            cal.roll(Calendar.DAY_OF_YEAR, false);
            cal.set(Calendar.HOUR_OF_DAY, 0);
            cal.set(Calendar.MINUTE, 0);
            cal.set(Calendar.SECOND, 0);
            cal.set(Calendar.MILLISECOND, 0);
            cal.roll(Calendar.DAY_OF_YEAR, true);
            cal.add(Calendar.MILLISECOND, -1);
            endDate = cal.getTime().getTime();
            _dailyOrHourly = true;
        } else if (_usageAggregationRange == HOURLY_TIME) {
            cal.roll(Calendar.HOUR_OF_DAY, false);
            cal.set(Calendar.MINUTE, 0);
            cal.set(Calendar.SECOND, 0);
            cal.set(Calendar.MILLISECOND, 0);
            cal.roll(Calendar.HOUR_OF_DAY, true);
            cal.add(Calendar.MILLISECOND, -1);
            endDate = cal.getTime().getTime();
            _dailyOrHourly = true;
        } else {
            endDate = cal.getTime().getTime();
            _dailyOrHourly = false;
        }

        if (_usageAggregationRange < USAGE_AGGREGATION_RANGE_MIN) {
            s_logger.warn("Usage stats job aggregation range is to small, using the minimum value of " + USAGE_AGGREGATION_RANGE_MIN);
            _usageAggregationRange = USAGE_AGGREGATION_RANGE_MIN;
        }

        _networkStatsUpdateExecutor.scheduleAtFixedRate(new NetworkStatsUpdateTask(), (endDate - System.currentTimeMillis()),
                (_usageAggregationRange * 60 * 1000), TimeUnit.MILLISECONDS);

        if (_routerCheckInterval > 0) {
            _checkExecutor.scheduleAtFixedRate(new CheckRouterTask(), _routerCheckInterval, _routerCheckInterval, TimeUnit.SECONDS);
            for (int i = 0; i < _rvrStatusUpdatePoolSize; i++) {
                _rvrStatusUpdateExecutor.execute(new RvRStatusUpdateTask());
            }
        } else {
            s_logger.debug("router.check.interval - " + _routerCheckInterval + " so not scheduling the redundant router checking thread");
        }

        return true;
    }

    @Override
    public boolean stop() {
        return true;
    }

    protected VirtualNetworkApplianceManagerImpl() {
    }

//    @Override
//    public Long convertToId(final String vmName) {
//        if (!VirtualMachineName.isValidRouterName(vmName, _instance)) {
//            return null;
//        }
//
//        return VirtualMachineName.getRouterId(vmName);
//    }

    private VmDataCommand generateVmDataCommand(VirtualRouter router, String vmPrivateIpAddress, String userData,
            String serviceOffering, String zoneName, String guestIpAddress, String vmName,
            String vmInstanceName, long vmId, String vmUuid, String publicKey, long guestNetworkId) {
        VmDataCommand cmd = new VmDataCommand(vmPrivateIpAddress, vmName);

        cmd.setAccessDetail(NetworkElementCommand.ROUTER_IP, getRouterControlIp(router.getId()));
        cmd.setAccessDetail(NetworkElementCommand.ROUTER_GUEST_IP, getRouterIpInNetwork(guestNetworkId, router.getId()));
        cmd.setAccessDetail(NetworkElementCommand.ROUTER_NAME, router.getInstanceName());

        DataCenterVO dcVo = _dcDao.findById(router.getDataCenterId());
        cmd.setAccessDetail(NetworkElementCommand.ZONE_NETWORK_TYPE, dcVo.getNetworkType().toString());

        cmd.addVmData("userdata", "user-data", userData);
        cmd.addVmData("metadata", "service-offering", StringUtils.unicodeEscape(serviceOffering));
        cmd.addVmData("metadata", "availability-zone", StringUtils.unicodeEscape(zoneName));
        cmd.addVmData("metadata", "local-ipv4", guestIpAddress);
        cmd.addVmData("metadata", "local-hostname", StringUtils.unicodeEscape(vmName));
        if (dcVo.getNetworkType() == NetworkType.Basic) {
            cmd.addVmData("metadata", "public-ipv4", guestIpAddress);
            cmd.addVmData("metadata", "public-hostname", StringUtils.unicodeEscape(vmName));
        } else {
            if (router.getPublicIpAddress() == null) {
                cmd.addVmData("metadata", "public-ipv4", guestIpAddress);
            } else {
                cmd.addVmData("metadata", "public-ipv4", router.getPublicIpAddress());
            }
            cmd.addVmData("metadata", "public-hostname", router.getPublicIpAddress());
        }
        if (vmUuid == null) {
            setVmInstanceId(vmInstanceName, vmId, cmd);
        } else {
            setVmInstanceId(vmUuid, cmd);
        }
        cmd.addVmData("metadata", "public-keys", publicKey);

        String cloudIdentifier = _configDao.getValue("cloud.identifier");
        if (cloudIdentifier == null) {
            cloudIdentifier = "";
        } else {
            cloudIdentifier = "CloudStack-{" + cloudIdentifier + "}";
        }
        cmd.addVmData("metadata", "cloud-identifier", cloudIdentifier);

        return cmd;
    }

    private void setVmInstanceId(String vmUuid, VmDataCommand cmd) {
        cmd.addVmData("metadata", "instance-id", vmUuid);
        cmd.addVmData("metadata", "vm-id", vmUuid);
    }

    private void setVmInstanceId(String vmInstanceName, long vmId, VmDataCommand cmd) {
        cmd.addVmData("metadata", "instance-id", vmInstanceName);
        cmd.addVmData("metadata", "vm-id", String.valueOf(vmId));
    }

    protected class NetworkUsageTask implements Runnable {

        public NetworkUsageTask() {
        }

        @Override
        public void run() {
            try {
                final List<DomainRouterVO> routers = _routerDao.listByStateAndNetworkType(State.Running, GuestType.Isolated, mgmtSrvrId);
                s_logger.debug("Found " + routers.size() + " running routers. ");

                for (DomainRouterVO router : routers) {
                    String privateIP = router.getPrivateIpAddress();

                    if (privateIP != null) {
                        boolean forVpc = router.getVpcId() != null;
                        List<? extends Nic> routerNics = _nicDao.listByVmId(router.getId());
                        for (Nic routerNic : routerNics) {
                            Network network = _networkModel.getNetwork(routerNic.getNetworkId());
                            //Send network usage command for public nic in VPC VR
                            //Send network usage command for isolated guest nic of non VPC VR
                            if ((forVpc && network.getTrafficType() == TrafficType.Public)
                                    || (!forVpc && network.getTrafficType() == TrafficType.Guest && network.getGuestType() == Network.GuestType.Isolated)) {
                                final NetworkUsageCommand usageCmd = new NetworkUsageCommand(privateIP, router.getHostName(),
                                        forVpc, routerNic.getIp4Address());
                                String routerType = router.getType().toString();
                                UserStatisticsVO previousStats = _userStatsDao.findBy(router.getAccountId(),
                                        router.getDataCenterId(), network.getId(), (forVpc ? routerNic.getIp4Address() : null), router.getId(), routerType);
                                NetworkUsageAnswer answer = null;
                                try {
                                    answer = (NetworkUsageAnswer)_agentMgr.easySend(router.getHostId(), usageCmd);
                                } catch (Exception e) {
                                    s_logger.warn("Error while collecting network stats from router: " + router.getInstanceName() + " from host: " + router.getHostId(), e);
                                    continue;
                                }

                                if (answer != null) {
                                    if (!answer.getResult()) {
                                        s_logger.warn("Error while collecting network stats from router: " + router.getInstanceName() + " from host: " + router.getHostId()
                                                + "; details: " + answer.getDetails());
                                        continue;
                                    }
                                    Transaction txn = Transaction.open(Transaction.CLOUD_DB);
                                    try {
                                        if ((answer.getBytesReceived() == 0) && (answer.getBytesSent() == 0)) {
                                            s_logger.debug("Recieved and Sent bytes are both 0. Not updating user_statistics");
                                            continue;
                                        }
                                        txn.start();
                                        UserStatisticsVO stats = _userStatsDao.lock(router.getAccountId(),
                                                router.getDataCenterId(), network.getId(), (forVpc ? routerNic.getIp4Address() : null), router.getId(), routerType);
                                        if (stats == null) {
                                            s_logger.warn("unable to find stats for account: " + router.getAccountId());
                                            continue;
                                        }

                                        if (previousStats != null
                                                && ((previousStats.getCurrentBytesReceived() != stats.getCurrentBytesReceived())
                                                || (previousStats.getCurrentBytesSent() != stats.getCurrentBytesSent()))) {
                                            s_logger.debug("Router stats changed from the time NetworkUsageCommand was sent. " +
                                                    "Ignoring current answer. Router: " + answer.getRouterName() + " Rcvd: " +
                                                    answer.getBytesReceived() + "Sent: " + answer.getBytesSent());
                                            continue;
                                        }

                                        if (stats.getCurrentBytesReceived() > answer.getBytesReceived()) {
                                            if (s_logger.isDebugEnabled()) {
                                                s_logger.debug("Received # of bytes that's less than the last one.  " +
                                                        "Assuming something went wrong and persisting it. Router: " +
                                                        answer.getRouterName() + " Reported: " + answer.getBytesReceived()
                                                        + " Stored: " + stats.getCurrentBytesReceived());
                                            }
                                            stats.setNetBytesReceived(stats.getNetBytesReceived() + stats.getCurrentBytesReceived());
                                        }
                                        stats.setCurrentBytesReceived(answer.getBytesReceived());
                                        if (stats.getCurrentBytesSent() > answer.getBytesSent()) {
                                            if (s_logger.isDebugEnabled()) {
                                                s_logger.debug("Received # of bytes that's less than the last one.  " +
                                                        "Assuming something went wrong and persisting it. Router: " +
                                                        answer.getRouterName() + " Reported: " + answer.getBytesSent()
                                                        + " Stored: " + stats.getCurrentBytesSent());
                                            }
                                            stats.setNetBytesSent(stats.getNetBytesSent() + stats.getCurrentBytesSent());
                                        }
                                        stats.setCurrentBytesSent(answer.getBytesSent());
                                        if (!_dailyOrHourly) {
                                            //update agg bytes
                                            stats.setAggBytesSent(stats.getNetBytesSent() + stats.getCurrentBytesSent());
                                            stats.setAggBytesReceived(stats.getNetBytesReceived() + stats.getCurrentBytesReceived());
                                        }
                                        _userStatsDao.update(stats.getId(), stats);
                                        txn.commit();
                                    } catch (Exception e) {
                                        txn.rollback();
                                        s_logger.warn("Unable to update user statistics for account: " + router.getAccountId()
                                                + " Rx: " + answer.getBytesReceived() + "; Tx: " + answer.getBytesSent());
                                    } finally {
                                        txn.close();
                                    }
                                }
                            }
                        }
                    }
                }
            } catch (Exception e) {
                s_logger.warn("Error while collecting network stats", e);
            }
        }
    }

    protected class NetworkStatsUpdateTask implements Runnable {

        public NetworkStatsUpdateTask() {
        }

        @Override
        public void run() {
            GlobalLock scanLock = GlobalLock.getInternLock("network.stats");
            try {
                if (scanLock.lock(ACQUIRE_GLOBAL_LOCK_TIMEOUT_FOR_COOPERATION)) {
                    //Check for ownership
                    //msHost in UP state with min id should run the job
                    ManagementServerHostVO msHost = _msHostDao.findOneInUpState(new Filter(ManagementServerHostVO.class, "id", true, 0L, 1L));
                    if (msHost == null || (msHost.getMsid() != mgmtSrvrId)) {
                        s_logger.debug("Skipping aggregate network stats update");
                        scanLock.unlock();
                        return;
                    }
                    Transaction txn = Transaction.open(Transaction.CLOUD_DB);
                    try {
                        txn.start();
                        //get all stats with delta > 0
                        List<UserStatisticsVO> updatedStats = _userStatsDao.listUpdatedStats();
                        Date updatedTime = new Date();
                        for (UserStatisticsVO stat : updatedStats) {
                            //update agg bytes
                            stat.setAggBytesReceived(stat.getCurrentBytesReceived() + stat.getNetBytesReceived());
                            stat.setAggBytesSent(stat.getCurrentBytesSent() + stat.getNetBytesSent());
                            _userStatsDao.update(stat.getId(), stat);
                            //insert into op_user_stats_log
                            UserStatsLogVO statsLog = new UserStatsLogVO(stat.getId(), stat.getNetBytesReceived(), stat.getNetBytesSent(), stat.getCurrentBytesReceived(),
                                    stat.getCurrentBytesSent(), stat.getAggBytesReceived(), stat.getAggBytesSent(), updatedTime);
                            _userStatsLogDao.persist(statsLog);
                        }
                        s_logger.debug("Successfully updated aggregate network stats");
                        txn.commit();
                    } catch (Exception e) {
                        txn.rollback();
                        s_logger.debug("Failed to update aggregate network stats", e);
                    } finally {
                        scanLock.unlock();
                        txn.close();
                    }
                }
            } catch (Exception e) {
                s_logger.debug("Exception while trying to acquire network stats lock", e);
            } finally {
                scanLock.releaseRef();
            }
        }
    }

    @DB
    protected void updateSite2SiteVpnConnectionState(List<DomainRouterVO> routers) {
        for (DomainRouterVO router : routers) {
            List<Site2SiteVpnConnectionVO> conns = _s2sVpnMgr.getConnectionsForRouter(router);
            if (conns == null || conns.isEmpty()) {
                continue;
            }
            if (router.getState() != State.Running) {
                for (Site2SiteVpnConnectionVO conn : conns) {
                    if (conn.getState() != Site2SiteVpnConnection.State.Error) {
                        conn.setState(Site2SiteVpnConnection.State.Disconnected);
                        _s2sVpnConnectionDao.persist(conn);
                    }
                }
                continue;
            }
            List<String> ipList = new ArrayList<String>();
            for (Site2SiteVpnConnectionVO conn : conns) {
                if (conn.getState() != Site2SiteVpnConnection.State.Connected &&
                        conn.getState() != Site2SiteVpnConnection.State.Disconnected) {
                    continue;
                }
                Site2SiteCustomerGateway gw = _s2sCustomerGatewayDao.findById(conn.getCustomerGatewayId());
                ipList.add(gw.getGatewayIp());
            }
            String privateIP = router.getPrivateIpAddress();
            HostVO host = _hostDao.findById(router.getHostId());
            if (host == null || host.getStatus() != Status.Up) {
                continue;
            } else if (host.getManagementServerId() != ManagementServerNode.getManagementServerId()) {
                /* Only cover hosts managed by this management server */
                continue;
            } else if (privateIP != null) {
                final CheckS2SVpnConnectionsCommand command = new CheckS2SVpnConnectionsCommand(ipList);
                command.setAccessDetail(NetworkElementCommand.ROUTER_IP, getRouterControlIp(router.getId()));
                command.setAccessDetail(NetworkElementCommand.ROUTER_NAME, router.getInstanceName());
                command.setWait(30);
                final Answer origAnswer = _agentMgr.easySend(router.getHostId(), command);
                CheckS2SVpnConnectionsAnswer answer = null;
                if (origAnswer instanceof CheckS2SVpnConnectionsAnswer) {
                    answer = (CheckS2SVpnConnectionsAnswer)origAnswer;
                } else {
                    s_logger.warn("Unable to update router " + router.getHostName() + "'s VPN connection status");
                    continue;
                }
                if (!answer.getResult()) {
                    s_logger.warn("Unable to update router " + router.getHostName() + "'s VPN connection status");
                    continue;
                }
                for (Site2SiteVpnConnectionVO conn : conns) {
                    Site2SiteVpnConnectionVO lock = _s2sVpnConnectionDao.acquireInLockTable(conn.getId());
                    if (lock == null) {
                        throw new CloudRuntimeException("Unable to acquire lock on " + lock);
                    }
                    try {
                        if (conn.getState() != Site2SiteVpnConnection.State.Connected &&
                                conn.getState() != Site2SiteVpnConnection.State.Disconnected) {
                            continue;
                        }
                        Site2SiteVpnConnection.State oldState = conn.getState();
                        Site2SiteCustomerGateway gw = _s2sCustomerGatewayDao.findById(conn.getCustomerGatewayId());
                        if (answer.isConnected(gw.getGatewayIp())) {
                            conn.setState(Site2SiteVpnConnection.State.Connected);
                        } else {
                            conn.setState(Site2SiteVpnConnection.State.Disconnected);
                        }
                        _s2sVpnConnectionDao.persist(conn);
                        if (oldState != conn.getState()) {
                            String title = "Site-to-site Vpn Connection to " + gw.getName() +
                                    " just switch from " + oldState + " to " + conn.getState();
                            String context = "Site-to-site Vpn Connection to " + gw.getName() + " on router " + router.getHostName() +
                                    "(id: " + router.getId() + ") " + " just switch from " + oldState + " to " + conn.getState();
                            s_logger.info(context);
                            _alertMgr.sendAlert(AlertManager.ALERT_TYPE_DOMAIN_ROUTER,
                                    router.getDataCenterId(), router.getPodIdToDeployIn(), title, context);
                        }
                    } finally {
                        _s2sVpnConnectionDao.releaseFromLockTable(lock.getId());
                    }
                }
            }
        }
    }

    protected void updateRoutersRedundantState(List<DomainRouterVO> routers) {
        boolean updated = false;
        for (DomainRouterVO router : routers) {
            updated = false;
            if (!router.getIsRedundantRouter()) {
                continue;
            }
            RedundantState prevState = router.getRedundantState();
            if (router.getState() != State.Running) {
                router.setRedundantState(RedundantState.UNKNOWN);
                router.setIsPriorityBumpUp(false);
                updated = true;
            } else {
                String privateIP = router.getPrivateIpAddress();
                HostVO host = _hostDao.findById(router.getHostId());
                if (host == null || host.getStatus() != Status.Up) {
                    router.setRedundantState(RedundantState.UNKNOWN);
                    updated = true;
                } else if (privateIP != null) {
                    final CheckRouterCommand command = new CheckRouterCommand();
                    command.setAccessDetail(NetworkElementCommand.ROUTER_IP, getRouterControlIp(router.getId()));
                    command.setAccessDetail(NetworkElementCommand.ROUTER_NAME, router.getInstanceName());
                    command.setWait(30);
                    final Answer origAnswer = _agentMgr.easySend(router.getHostId(), command);
                    CheckRouterAnswer answer = null;
                    if (origAnswer instanceof CheckRouterAnswer) {
                        answer = (CheckRouterAnswer)origAnswer;
                    } else {
                        s_logger.warn("Unable to update router " + router.getHostName() + "'s status");
                    }
                    RedundantState state = RedundantState.UNKNOWN;
                    boolean isBumped = router.getIsPriorityBumpUp();
                    if (answer != null && answer.getResult()) {
                        state = answer.getState();
                        isBumped = answer.isBumped();
                    }
                    router.setRedundantState(state);
                    router.setIsPriorityBumpUp(isBumped);
                    updated = true;
                }
            }
            if (updated) {
                Transaction txn = Transaction.open(Transaction.CLOUD_DB);
                try {
                    txn.start();
                    _routerDao.update(router.getId(), router);
                    txn.commit();
                } catch (Exception e) {
                    txn.rollback();
                    s_logger.warn("Unable to update router status for account: " + router.getAccountId());
                } finally {
                    txn.close();
                }
            }
            RedundantState currState = router.getRedundantState();
            if (prevState != currState) {
                String title = "Redundant virtual router " + router.getInstanceName() +
                        " just switch from " + prevState + " to " + currState;
                String context = "Redundant virtual router (name: " + router.getHostName() + ", id: " + router.getId() + ") " +
                        " just switch from " + prevState + " to " + currState;
                s_logger.info(context);
                if (currState == RedundantState.MASTER) {
                    _alertMgr.sendAlert(AlertManager.ALERT_TYPE_DOMAIN_ROUTER,
                            router.getDataCenterId(), router.getPodIdToDeployIn(), title, context);
                }
            }
        }
    }

    //Ensure router status is update to date before execute this function. The function would try best to recover all routers except MASTER
    protected void recoverRedundantNetwork(DomainRouterVO masterRouter, DomainRouterVO backupRouter) {
        if (masterRouter.getState() == State.Running && backupRouter.getState() == State.Running) {
            HostVO masterHost = _hostDao.findById(masterRouter.getHostId());
            HostVO backupHost = _hostDao.findById(backupRouter.getHostId());
            if (masterHost.getStatus() == Status.Up && backupHost.getStatus() == Status.Up) {
                String title = "Reboot " + backupRouter.getInstanceName() + " to ensure redundant virtual routers work";
                if (s_logger.isDebugEnabled()) {
                    s_logger.debug(title);
                }
                _alertMgr.sendAlert(AlertManager.ALERT_TYPE_DOMAIN_ROUTER,
                        backupRouter.getDataCenterId(), backupRouter.getPodIdToDeployIn(), title, title);
                try {
                    rebootRouter(backupRouter.getId(), true);
                } catch (ConcurrentOperationException e) {
                    s_logger.warn("Fail to reboot " + backupRouter.getInstanceName(), e);
                } catch (ResourceUnavailableException e) {
                    s_logger.warn("Fail to reboot " + backupRouter.getInstanceName(), e);
                } catch (InsufficientCapacityException e) {
                    s_logger.warn("Fail to reboot " + backupRouter.getInstanceName(), e);
                }
            }
        }
    }

    private int getRealPriority(DomainRouterVO router) {
        int priority = router.getPriority();
        if (router.getIsPriorityBumpUp()) {
            priority += DEFAULT_DELTA;
        }
        return priority;
    }

    protected class RvRStatusUpdateTask implements Runnable {

        public RvRStatusUpdateTask() {
        }

        /*
         * In order to make fail-over works well at any time, we have to ensure:
         * 1. Backup router's priority = Master's priority - DELTA + 1
         * 2. Backup router's priority hasn't been bumped up.
         */
        private void checkSanity(List<DomainRouterVO> routers) {
            Set<Long> checkedNetwork = new HashSet<Long>();
            for (DomainRouterVO router : routers) {
                if (!router.getIsRedundantRouter()) {
                    continue;
                }

                List<Long> routerGuestNtwkIds = _routerDao.getRouterNetworks(router.getId());

                for (Long routerGuestNtwkId : routerGuestNtwkIds) {
                    if (checkedNetwork.contains(routerGuestNtwkId)) {
                        continue;
                    }
                    checkedNetwork.add(routerGuestNtwkId);
                    List<DomainRouterVO> checkingRouters = _routerDao.listByNetworkAndRole(routerGuestNtwkId, Role.VIRTUAL_ROUTER);
                    if (checkingRouters.size() != 2) {
                        continue;
                    }
                    DomainRouterVO masterRouter = null;
                    DomainRouterVO backupRouter = null;
                    for (DomainRouterVO r : checkingRouters) {
                        if (r.getRedundantState() == RedundantState.MASTER) {
                            if (masterRouter == null) {
                                masterRouter = r;
                            } else {
                                //Duplicate master! We give up, until the admin fix duplicate MASTER issue
                                break;
                            }
                        } else if (r.getRedundantState() == RedundantState.BACKUP) {
                            if (backupRouter == null) {
                                backupRouter = r;
                            } else {
                                break;
                            }
                        }
                    }
                    if (masterRouter != null && backupRouter != null) {
                        if (getRealPriority(masterRouter) - DEFAULT_DELTA + 1 != getRealPriority(backupRouter) || backupRouter.getIsPriorityBumpUp()) {
                            recoverRedundantNetwork(masterRouter, backupRouter);
                        }
                    }
                }
            }
        }

        private void checkDuplicateMaster(List<DomainRouterVO> routers) {
            Map<Long, DomainRouterVO> networkRouterMaps = new HashMap<Long, DomainRouterVO>();
            for (DomainRouterVO router : routers) {
                List<Long> routerGuestNtwkIds = _routerDao.getRouterNetworks(router.getId());

                for (Long routerGuestNtwkId : routerGuestNtwkIds) {
                    if (router.getRedundantState() == RedundantState.MASTER) {
                        if (networkRouterMaps.containsKey(routerGuestNtwkId)) {
                            DomainRouterVO dupRouter = networkRouterMaps.get(routerGuestNtwkId);
                            String title = "More than one redundant virtual router is in MASTER state! Router " + router.getHostName() + " and router " + dupRouter.getHostName();
                            String context = "Virtual router (name: " + router.getHostName() + ", id: " + router.getId() + " and router (name: "
                                    + dupRouter.getHostName() + ", id: " + router.getId() + ") are both in MASTER state! If the problem persist, restart both of routers. ";
                            _alertMgr.sendAlert(AlertManager.ALERT_TYPE_DOMAIN_ROUTER, router.getDataCenterId(), router.getPodIdToDeployIn(), title, context);
                            _alertMgr.sendAlert(AlertManager.ALERT_TYPE_DOMAIN_ROUTER, dupRouter.getDataCenterId(), dupRouter.getPodIdToDeployIn(), title, context);
                            s_logger.warn(context);
                        } else {
                            networkRouterMaps.put(routerGuestNtwkId, router);
                        }
                    }
                }
            }
        }

        @Override
        public void run() {
            try {
                CallContext.registerSystemCallContextOnceOnly();
                while (true) {
                    try {
                        Long networkId = _vrUpdateQueue.take();
                        List<DomainRouterVO> routers = _routerDao.listByNetworkAndRole(networkId, Role.VIRTUAL_ROUTER);

                        if (routers.size() != 2) {
                            continue;
                        }
                        /*
                         * We update the router pair which the lower id router owned by this mgmt server, in order
                         * to prevent duplicate update of router status from cluster mgmt servers
                         */
                        DomainRouterVO router0 = routers.get(0);
                        DomainRouterVO router1 = routers.get(1);
                        DomainRouterVO router = router0;
                        if ((router0.getId() < router1.getId()) && router0.getHostId() != null) {
                            router = router0;
                        } else {
                            router = router1;
                        }
                        if (router.getHostId() == null) {
                            s_logger.debug("Skip router pair (" + router0.getInstanceName() + "," + router1.getInstanceName() + ") due to can't find host");
                            continue;
                        }
                        HostVO host = _hostDao.findById(router.getHostId());
                        if (host == null || host.getManagementServerId() == null ||
                                host.getManagementServerId() != ManagementServerNode.getManagementServerId()) {
                            s_logger.debug("Skip router pair (" + router0.getInstanceName() + "," + router1.getInstanceName() + ") due to not belong to this mgmt server");
                            continue;
                        }
                        updateRoutersRedundantState(routers);
                        checkDuplicateMaster(routers);
                        checkSanity(routers);
                    } catch (Exception ex) {
                        s_logger.error("Fail to complete the RvRStatusUpdateTask! ", ex);
                    }
                }
            } catch (Exception e) {
                s_logger.error("Unable to setup the calling context", e);
            } finally {
                CallContext.unregister();
            }
        }

    }

    protected class CheckRouterTask implements Runnable {

        public CheckRouterTask() {
        }

        @Override
        public void run() {
            try {
                final List<DomainRouterVO> routers = _routerDao.listIsolatedByHostId(null);
                s_logger.debug("Found " + routers.size() + " routers to update status. ");

                updateSite2SiteVpnConnectionState(routers);

                final List<NetworkVO> networks = _networkDao.listRedundantNetworks();
                s_logger.debug("Found " + networks.size() + " networks to update RvR status. ");
                for (NetworkVO network : networks) {
                    if (!_vrUpdateQueue.offer(network.getId(), 500, TimeUnit.MILLISECONDS)) {
                        s_logger.warn("Cannot insert into virtual router update queue! Adjustment of router.check.interval and router.check.poolsize maybe needed.");
                        break;
                    }
                }
            } catch (Exception ex) {
                s_logger.error("Fail to complete the CheckRouterTask! ", ex);
            }
        }
    }

    private final int DEFAULT_PRIORITY = 100;
    private final int DEFAULT_DELTA = 2;

    protected int getUpdatedPriority(Network guestNetwork, List<DomainRouterVO> routers, DomainRouterVO exclude) throws InsufficientVirtualNetworkCapcityException {
        int priority;
        if (routers.size() == 0) {
            priority = DEFAULT_PRIORITY;
        } else {
            int maxPriority = 0;
            for (DomainRouterVO r : routers) {
                if (!r.getIsRedundantRouter()) {
                    throw new CloudRuntimeException("Redundant router is mixed with single router in one network!");
                }
                //FIXME Assume the maxPriority one should be running or just created.
                if (r.getId() != exclude.getId() && getRealPriority(r) > maxPriority) {
                    maxPriority = getRealPriority(r);
                }
            }
            if (maxPriority == 0) {
                return DEFAULT_PRIORITY;
            }
            if (maxPriority < 20) {
                s_logger.error("Current maximum priority is too low!");
                throw new InsufficientVirtualNetworkCapcityException("Current maximum priority is too low as " + maxPriority + "!",
                        guestNetwork.getId());
            } else if (maxPriority > 200) {
                s_logger.error("Too many times fail-over happened! Current maximum priority is too high as " + maxPriority + "!");
                throw new InsufficientVirtualNetworkCapcityException("Too many times fail-over happened! Current maximum priority is too high as "
                        + maxPriority + "!", guestNetwork.getId());
            }
            priority = maxPriority - DEFAULT_DELTA + 1;
        }
        return priority;
    }

    /*
     * Ovm won't support any system. So we have to choose a partner cluster in the same pod to start domain router for us
     */
    private HypervisorType getClusterToStartDomainRouterForOvm(long podId) {
        List<ClusterVO> clusters = _clusterDao.listByPodId(podId);
        for (ClusterVO cv : clusters) {
            if (cv.getHypervisorType() == HypervisorType.Ovm || cv.getHypervisorType() == HypervisorType.BareMetal) {
                continue;
            }

            List<HostVO> hosts = _resourceMgr.listAllHostsInCluster(cv.getId());
            if (hosts == null || hosts.isEmpty()) {
                continue;
            }

            for (HostVO h : hosts) {
                if (h.getStatus() == Status.Up) {
                    s_logger.debug("Pick up host that has hypervisor type " + h.getHypervisorType() + " in cluster " +
                            cv.getId() + " to start domain router for OVM");
                    return h.getHypervisorType();
                }
            }
        }

        String errMsg = "Cannot find an available cluster in Pod "
                + podId
                + " to start domain router for Ovm. \n Ovm won't support any system vm including domain router, " +
                "please make sure you have a cluster with hypervisor type of any of xenserver/KVM/Vmware in the same pod" +
                " with Ovm cluster. And there is at least one host in UP status in that cluster.";
        throw new CloudRuntimeException(errMsg);
    }

    @DB
    protected List<DomainRouterVO> findOrDeployVirtualRouterInGuestNetwork(Network guestNetwork, DeployDestination dest, Account owner,
            boolean isRedundant, Map<Param, Object> params) throws ConcurrentOperationException,
            InsufficientCapacityException, ResourceUnavailableException {

        List<DomainRouterVO> routers = new ArrayList<DomainRouterVO>();
        Network lock = _networkDao.acquireInLockTable(guestNetwork.getId(), _networkMgr.getNetworkLockTimeout());
        if (lock == null) {
            throw new ConcurrentOperationException("Unable to lock network " + guestNetwork.getId());
        }

        if (s_logger.isDebugEnabled()) {
            s_logger.debug("Lock is acquired for network id " + lock.getId() + " as a part of router startup in " + dest);
        }

        try {

            assert guestNetwork.getState() == Network.State.Implemented || guestNetwork.getState() == Network.State.Setup ||
                    guestNetwork.getState() == Network.State.Implementing : "Network is not yet fully implemented: "
                    + guestNetwork;
            assert guestNetwork.getTrafficType() == TrafficType.Guest;

            // 1) Get deployment plan and find out the list of routers
            boolean isPodBased = (dest.getDataCenter().getNetworkType() == NetworkType.Basic);

            // dest has pod=null, for Basic Zone findOrDeployVRs for all Pods
            List<DeployDestination> destinations = new ArrayList<DeployDestination>();

            if (dest.getDataCenter().getNetworkType() == NetworkType.Basic) {
                // Find all pods in the data center with running or starting user vms
                long dcId = dest.getDataCenter().getId();
                List<HostPodVO> pods = listByDataCenterIdVMTypeAndStates(dcId, VirtualMachine.Type.User, VirtualMachine.State.Starting, VirtualMachine.State.Running);

                // Loop through all the pods skip those with running or starting VRs
                for (HostPodVO pod : pods) {
                    // Get list of VRs in starting or running state
                    long podId = pod.getId();
                    List<DomainRouterVO> virtualRouters = _routerDao.listByPodIdAndStates(podId, VirtualMachine.State.Starting, VirtualMachine.State.Running);

                    assert (virtualRouters.size() <= 1) : "Pod can have utmost one VR in Basic Zone, please check!";

                    // Add virtualRouters to the routers, this avoids the situation when
                    // all routers are skipped and VirtualRouterElement throws exception
                    routers.addAll(virtualRouters);

                    // If List size is one, we already have a starting or running VR, skip deployment
                    if (virtualRouters.size() == 1) {
                        s_logger.debug("Skipping VR deployment: Found a running or starting VR in Pod "
                                + pod.getName() + " id=" + podId);
                        continue;
                    }
                    // Add new DeployDestination for this pod
                    destinations.add(new DeployDestination(dest.getDataCenter(), pod, null, null));
                }
            }
            else {
                // Else, just add the supplied dest
                destinations.add(dest);
            }

            // Except for Basic Zone, the for loop will iterate only once
            for (DeployDestination destination : destinations) {
                Pair<DeploymentPlan, List<DomainRouterVO>> planAndRouters = getDeploymentPlanAndRouters(isPodBased, destination, guestNetwork.getId());
                routers = planAndRouters.second();

                // 2) Figure out required routers count
                int routerCount = 1;
                if (isRedundant) {
                    routerCount = 2;
                }

                // If old network is redundant but new is single router, then routers.size() = 2 but routerCount = 1
                if (routers.size() >= routerCount) {
                    return routers;
                }

                if (routers.size() >= 5) {
                    s_logger.error("Too much redundant routers!");
                }

                // Check if providers are supported in the physical networks
                VirtualRouterProviderType type = VirtualRouterProviderType.VirtualRouter;
                Long physicalNetworkId = _networkModel.getPhysicalNetworkId(guestNetwork);
                PhysicalNetworkServiceProvider provider = _physicalProviderDao.findByServiceProvider(physicalNetworkId, type.toString());
                if (provider == null) {
                    throw new CloudRuntimeException("Cannot find service provider " + type.toString() + " in physical network " + physicalNetworkId);
                }
                VirtualRouterProvider vrProvider = _vrProviderDao.findByNspIdAndType(provider.getId(), type);
                if (vrProvider == null) {
                    throw new CloudRuntimeException("Cannot find virtual router provider " + type.toString() + " as service provider " + provider.getId());
                }

                if (_networkModel.isNetworkSystem(guestNetwork) || guestNetwork.getGuestType() == Network.GuestType.Shared) {
                    owner = _accountMgr.getAccount(Account.ACCOUNT_ID_SYSTEM);
                }

                // Check if public network has to be set on VR
                boolean publicNetwork = false;
                if (_networkModel.isProviderSupportServiceInNetwork(guestNetwork.getId(), Service.SourceNat, Provider.VirtualRouter)) {
                    publicNetwork = true;
                }
                if (isRedundant && !publicNetwork) {
                    s_logger.error("Didn't support redundant virtual router without public network!");
                    return null;
                }

                Long offeringId = _networkOfferingDao.findById(guestNetwork.getNetworkOfferingId()).getServiceOfferingId();
                if (offeringId == null) {
                    offeringId = _offering.getId();
                }

                PublicIp sourceNatIp = null;
                if (publicNetwork) {
                    sourceNatIp = _networkMgr.assignSourceNatIpAddressToGuestNetwork(owner, guestNetwork);
                }

                // 3) deploy virtual router(s)
                int count = routerCount - routers.size();
                DeploymentPlan plan = planAndRouters.first();
                for (int i = 0; i < count; i++) {
                    List<Pair<NetworkVO, NicProfile>> networks = createRouterNetworks(owner, isRedundant, plan, guestNetwork,
                            new Pair<Boolean, PublicIp>(publicNetwork, sourceNatIp));
                    //don't start the router as we are holding the network lock that needs to be released at the end of router allocation
                    DomainRouterVO router = deployRouter(owner, destination, plan, params, isRedundant, vrProvider, offeringId,
                            null, networks, false, null);

                    if (router != null) {
                        _routerDao.addRouterToGuestNetwork(router, guestNetwork);
                        routers.add(router);
                    }
                }
            }
        } finally {
            if (lock != null) {
                _networkDao.releaseFromLockTable(lock.getId());
                if (s_logger.isDebugEnabled()) {
                    s_logger.debug("Lock is released for network id " + lock.getId() + " as a part of router startup in " + dest);
                }
            }
        }
        return routers;
    }

    protected List<HostPodVO> listByDataCenterIdVMTypeAndStates(long id, VirtualMachine.Type type, VirtualMachine.State... states) {
        SearchBuilder<VMInstanceVO> vmInstanceSearch = _vmDao.createSearchBuilder();
        vmInstanceSearch.and("type", vmInstanceSearch.entity().getType(), SearchCriteria.Op.EQ);
        vmInstanceSearch.and("states", vmInstanceSearch.entity().getState(), SearchCriteria.Op.IN);

        SearchBuilder<HostPodVO> podIdSearch = _podDao.createSearchBuilder();
        podIdSearch.and("dc", podIdSearch.entity().getDataCenterId(), SearchCriteria.Op.EQ);
        podIdSearch.select(null, SearchCriteria.Func.DISTINCT, podIdSearch.entity().getId());
        podIdSearch.join("vmInstanceSearch", vmInstanceSearch, podIdSearch.entity().getId(),
                vmInstanceSearch.entity().getPodIdToDeployIn(), JoinBuilder.JoinType.INNER);
        podIdSearch.done();

        SearchCriteria<HostPodVO> sc = podIdSearch.create();
        sc.setParameters("dc", id);
        sc.setJoinParameters("vmInstanceSearch", "type", type);
        sc.setJoinParameters("vmInstanceSearch", "states", (Object[])states);
        return _podDao.search(sc, null);
    }

    protected DomainRouterVO deployRouter(Account owner, DeployDestination dest, DeploymentPlan plan, Map<Param, Object> params,
            boolean isRedundant, VirtualRouterProvider vrProvider, long svcOffId,
            Long vpcId, List<Pair<NetworkVO, NicProfile>> networks, boolean startRouter, List<HypervisorType> supportedHypervisors) throws ConcurrentOperationException,
            InsufficientAddressCapacityException, InsufficientServerCapacityException, InsufficientCapacityException,
            StorageUnavailableException, ResourceUnavailableException {

        long id = _routerDao.getNextInSequence(Long.class, "id");
        if (s_logger.isDebugEnabled()) {
            s_logger.debug("Creating the router " + id + " in datacenter " + dest.getDataCenter());
        }

        ServiceOfferingVO routerOffering = _serviceOfferingDao.findById(svcOffId);

        // Router is the network element, we don't know the hypervisor type yet.
        // Try to allocate the domR twice using diff hypervisors, and when failed both times, throw the exception up
        List<HypervisorType> hypervisors = getHypervisors(dest, plan, supportedHypervisors);

        int allocateRetry = 0;
        int startRetry = 0;
        DomainRouterVO router = null;
        for (Iterator<HypervisorType> iter = hypervisors.iterator(); iter.hasNext();) {
            HypervisorType hType = iter.next();
            s_logger.debug("Allocating the domR with the hypervisor type " + hType);
            String templateName = null;
            switch (hType) {
            case XenServer:
                templateName = _configServer.getConfigValue(Config.RouterTemplateXen.key(), Config.ConfigurationParameterScope.zone.toString(), dest.getDataCenter().getId());
                break;
            case KVM:
                templateName = _configServer.getConfigValue(Config.RouterTemplateKVM.key(), Config.ConfigurationParameterScope.zone.toString(), dest.getDataCenter().getId());
                break;
            case VMware:
                templateName = _configServer
                        .getConfigValue(Config.RouterTemplateVmware.key(), Config.ConfigurationParameterScope.zone.toString(), dest.getDataCenter().getId());
                break;
            case Hyperv:
                templateName = _configServer
                        .getConfigValue(Config.RouterTemplateHyperv.key(), Config.ConfigurationParameterScope.zone.toString(), dest.getDataCenter().getId());
                break;
            case LXC:
                templateName = _configServer.getConfigValue(Config.RouterTemplateLXC.key(), Config.ConfigurationParameterScope.zone.toString(), dest.getDataCenter().getId());
                break;
            default:
                break;
            }
            VMTemplateVO template = _templateDao.findRoutingTemplate(hType, templateName);

            if (template == null) {
                s_logger.debug(hType + " won't support system vm, skip it");
                continue;
            }

            boolean offerHA = routerOffering.getOfferHA();
            /* We don't provide HA to redundant router VMs, admin should own it all, and redundant router themselves are HA */
            if (isRedundant) {
                offerHA = false;
            }

            router = new DomainRouterVO(id, routerOffering.getId(), vrProvider.getId(),
                    VirtualMachineName.getRouterName(id, _instance), template.getId(), template.getHypervisorType(),
                    template.getGuestOSId(), owner.getDomainId(), owner.getId(), isRedundant, 0, false,
                    RedundantState.UNKNOWN, offerHA, false, vpcId);
            router.setRole(Role.VIRTUAL_ROUTER);
            router = _routerDao.persist(router);
            try {
                _itMgr.allocate(router.getInstanceName(), template, routerOffering, networks, plan, null, owner);
            } catch (CloudRuntimeException e) {
                if (allocateRetry < 2 && iter.hasNext()) {
                    _routerDao.remove(router.getId());
                    allocateRetry++;
                    s_logger.debug("Failed to allocate the VR with hypervisor type " + hType + ", retrying one more time: " + e.toString());
                    continue;
                }
            }
            router = _routerDao.findById(router.getId());

            if (startRouter) {
                try {
                    router = startVirtualRouter(router, _accountMgr.getSystemUser(), _accountMgr.getSystemAccount(), params);
                    break;
                } catch (InsufficientCapacityException ex) {
                    if (startRetry < 2 && iter.hasNext()) {
                        s_logger.debug("Failed to start the VR  " + router + " with hypervisor type " + hType + ", " +
                                "destroying it and recreating one more time");
                        // destroy the router
                        destroyRouter(router.getId(), _accountMgr.getAccount(Account.ACCOUNT_ID_SYSTEM), User.UID_SYSTEM);
                        continue;
                    } else {
                        throw ex;
                    }
                } finally {
                    startRetry++;
                }
            } else {
                //return stopped router
                return router;
            }
        }

        return router;
    }

    protected List<HypervisorType> getHypervisors(DeployDestination dest, DeploymentPlan plan,
            List<HypervisorType> supportedHypervisors) throws InsufficientServerCapacityException {
        List<HypervisorType> hypervisors = new ArrayList<HypervisorType>();

        if (dest.getCluster() != null) {
            if (dest.getCluster().getHypervisorType() == HypervisorType.Ovm) {
                hypervisors.add(getClusterToStartDomainRouterForOvm(dest.getCluster().getPodId()));
            } else {
                hypervisors.add(dest.getCluster().getHypervisorType());
            }
        } else {
            HypervisorType defaults = _resourceMgr.getDefaultHypervisor(dest.getDataCenter().getId());
            if (defaults != HypervisorType.None) {
                hypervisors.add(defaults);
            } else {
                //if there is no default hypervisor, get it from the cluster
                hypervisors = _resourceMgr.getSupportedHypervisorTypes(dest.getDataCenter().getId(), true,
                        plan.getPodId());
            }
        }

        //keep only elements defined in supported hypervisors
        StringBuilder hTypesStr = new StringBuilder();
        if (supportedHypervisors != null && !supportedHypervisors.isEmpty()) {
            hypervisors.retainAll(supportedHypervisors);
            for (HypervisorType hType : supportedHypervisors) {
                hTypesStr.append(hType).append(" ");
            }
        }

        if (hypervisors.isEmpty()) {
            String errMsg = (hTypesStr.capacity() > 0) ? "supporting hypervisors " + hTypesStr.toString() : "";
            if (plan.getPodId() != null) {
                throw new InsufficientServerCapacityException("Unable to create virtual router, " +
                        "there are no clusters in the pod " + errMsg, Pod.class, plan.getPodId());
            }
            throw new InsufficientServerCapacityException("Unable to create virtual router, " +
                    "there are no clusters in the zone " + errMsg, DataCenter.class, dest.getDataCenter().getId());
        }
        return hypervisors;
    }

    protected List<Pair<NetworkVO, NicProfile>> createRouterNetworks(Account owner, boolean isRedundant,
            DeploymentPlan plan, Network guestNetwork, Pair<Boolean, PublicIp> publicNetwork) throws ConcurrentOperationException,
            InsufficientAddressCapacityException {

        boolean setupPublicNetwork = false;
        if (publicNetwork != null) {
            setupPublicNetwork = publicNetwork.first();
        }

        //Form networks
        List<Pair<NetworkVO, NicProfile>> networks = new ArrayList<Pair<NetworkVO, NicProfile>>(3);

        //1) Guest network
        boolean hasGuestNetwork = false;
        if (guestNetwork != null) {
            s_logger.debug("Adding nic for Virtual Router in Guest network " + guestNetwork);
            String defaultNetworkStartIp = null, defaultNetworkStartIpv6 = null;
            if (!setupPublicNetwork) {
                    Nic placeholder = _networkModel.getPlaceholderNicForRouter(guestNetwork, plan.getPodId());
            	if (guestNetwork.getCidr() != null) {
            		if (placeholder != null && placeholder.getIp4Address() != null) {
            			s_logger.debug("Requesting ipv4 address " + placeholder.getIp4Address() + " stored in placeholder nic for the network " + guestNetwork);
                        defaultNetworkStartIp = placeholder.getIp4Address();
                    } else {
                        String startIp = _networkModel.getStartIpAddress(guestNetwork.getId());
                        if (startIp != null && _ipAddressDao.findByIpAndSourceNetworkId(guestNetwork.getId(), startIp).getAllocatedTime() == null) {
                            defaultNetworkStartIp = startIp;
            			} else if (s_logger.isDebugEnabled()){
            				s_logger.debug("First ipv4 " + startIp + " in network id=" + guestNetwork.getId() +
                                    " is already allocated, can't use it for domain router; will get random ip address from the range");
                        }
                    }
                }

                if (guestNetwork.getIp6Cidr() != null) {
            		if (placeholder != null && placeholder.getIp6Address() != null) {
            			s_logger.debug("Requesting ipv6 address " + placeholder.getIp6Address() + " stored in placeholder nic for the network " + guestNetwork);
            			defaultNetworkStartIpv6 = placeholder.getIp6Address();
            		} else {
                    String startIpv6 = _networkModel.getStartIpv6Address(guestNetwork.getId());
                    if (startIpv6 != null && _ipv6Dao.findByNetworkIdAndIp(guestNetwork.getId(), startIpv6) == null) {
                        defaultNetworkStartIpv6 = startIpv6;
                    } else if (s_logger.isDebugEnabled()) {
                        s_logger.debug("First ipv6 " + startIpv6 + " in network id=" + guestNetwork.getId() +
                                " is already allocated, can't use it for domain router; will get random ipv6 address from the range");
                    }
                }
            }
            }

            NicProfile gatewayNic = new NicProfile(defaultNetworkStartIp, defaultNetworkStartIpv6);
            if (setupPublicNetwork) {
                if (isRedundant) {
                    gatewayNic.setIp4Address(_networkMgr.acquireGuestIpAddress(guestNetwork, null));
                } else {
                    gatewayNic.setIp4Address(guestNetwork.getGateway());
                }
                gatewayNic.setBroadcastUri(guestNetwork.getBroadcastUri());
                gatewayNic.setBroadcastType(guestNetwork.getBroadcastDomainType());
                gatewayNic.setIsolationUri(guestNetwork.getBroadcastUri());
                gatewayNic.setMode(guestNetwork.getMode());
                String gatewayCidr = guestNetwork.getCidr();
                gatewayNic.setNetmask(NetUtils.getCidrNetmask(gatewayCidr));
            } else {
                gatewayNic.setDefaultNic(true);
            }

            networks.add(new Pair<NetworkVO, NicProfile>((NetworkVO)guestNetwork, gatewayNic));
            hasGuestNetwork = true;
        }

        //2) Control network
        s_logger.debug("Adding nic for Virtual Router in Control network ");
        List<? extends NetworkOffering> offerings = _networkModel.getSystemAccountNetworkOfferings(NetworkOffering.SystemControlNetwork);
        NetworkOffering controlOffering = offerings.get(0);
        NetworkVO controlConfig = _networkMgr.setupNetwork(_systemAcct, controlOffering, plan, null, null, false).get(0);
        networks.add(new Pair<NetworkVO, NicProfile>(controlConfig, null));

        //3) Public network
        if (setupPublicNetwork) {
            PublicIp sourceNatIp = publicNetwork.second();
            s_logger.debug("Adding nic for Virtual Router in Public network ");
            //if source nat service is supported by the network, get the source nat ip address
            NicProfile defaultNic = new NicProfile();
            defaultNic.setDefaultNic(true);
            defaultNic.setIp4Address(sourceNatIp.getAddress().addr());
            defaultNic.setGateway(sourceNatIp.getGateway());
            defaultNic.setNetmask(sourceNatIp.getNetmask());
            defaultNic.setMacAddress(sourceNatIp.getMacAddress());
            defaultNic.setBroadcastType(BroadcastDomainType.Vlan);
            defaultNic.setBroadcastUri(BroadcastDomainType.Vlan.toUri(sourceNatIp.getVlanTag()));
            defaultNic.setIsolationUri(IsolationType.Vlan.toUri(sourceNatIp.getVlanTag()));
            if (hasGuestNetwork) {
                defaultNic.setDeviceId(2);
            }
            NetworkOffering publicOffering = _networkModel.getSystemAccountNetworkOfferings(NetworkOffering.SystemPublicNetwork).get(0);
            List<NetworkVO> publicNetworks = _networkMgr.setupNetwork(_systemAcct, publicOffering, plan, null, null, false);
            String publicIp = defaultNic.getIp4Address();
            // We want to use the identical MAC address for RvR on public interface if possible
            NicVO peerNic = _nicDao.findByIp4AddressAndNetworkId(publicIp, publicNetworks.get(0).getId());
            if (peerNic != null) {
                s_logger.info("Use same MAC as previous RvR, the MAC is " + peerNic.getMacAddress());
                defaultNic.setMacAddress(peerNic.getMacAddress());
            }
            networks.add(new Pair<NetworkVO, NicProfile>(publicNetworks.get(0), defaultNic));
        }

        return networks;
    }

    protected Pair<DeploymentPlan, List<DomainRouterVO>> getDeploymentPlanAndRouters(boolean isPodBased,
            DeployDestination dest, long guestNetworkId) {
        long dcId = dest.getDataCenter().getId();
        List<DomainRouterVO> routers = null;
        DeploymentPlan plan = new DataCenterDeployment(dcId);
        if (isPodBased) {
            Pod pod = dest.getPod();
            Long podId = null;
            if (pod != null) {
                podId = pod.getId();
            } else {
                throw new CloudRuntimeException("Pod id is expected in deployment destination");
            }
            routers = _routerDao.listByNetworkAndPodAndRole(guestNetworkId, podId, Role.VIRTUAL_ROUTER);
            plan = new DataCenterDeployment(dcId, podId, null, null, null, null);
        } else {
            routers = _routerDao.listByNetworkAndRole(guestNetworkId, Role.VIRTUAL_ROUTER);
        }

        return new Pair<DeploymentPlan, List<DomainRouterVO>>(plan, routers);
    }

    private DomainRouterVO startVirtualRouter(DomainRouterVO router, User user, Account caller, Map<Param, Object> params)
            throws StorageUnavailableException, InsufficientCapacityException,
            ConcurrentOperationException, ResourceUnavailableException {

        if (router.getRole() != Role.VIRTUAL_ROUTER || !router.getIsRedundantRouter()) {
            return this.start(router, user, caller, params, null);
        }

        if (router.getState() == State.Running) {
            s_logger.debug("Redundant router " + router.getInstanceName() + " is already running!");
            return router;
        }

        DataCenterDeployment plan = new DataCenterDeployment(0, null, null, null, null, null);
        DomainRouterVO result = null;
        assert router.getIsRedundantRouter();
        List<Long> networkIds = _routerDao.getRouterNetworks(router.getId());
        //Not support VPC now
        if (networkIds.size() > 1) {
            throw new ResourceUnavailableException("Unable to support more than one guest network for redundant router now!",
                    DataCenter.class, router.getDataCenterId());
        }
        DomainRouterVO routerToBeAvoid = null;
        if (networkIds.size() != 0) {
            List<DomainRouterVO> routerList = _routerDao.findByNetwork(networkIds.get(0));
            for (DomainRouterVO rrouter : routerList) {
                if (rrouter.getHostId() != null && rrouter.getIsRedundantRouter() && rrouter.getState() == State.Running) {
                    if (routerToBeAvoid != null) {
                        throw new ResourceUnavailableException("Try to start router " + router.getInstanceName() + "(" + router.getId() + ")"
                                + ", but there are already two redundant routers with IP " + router.getPublicIpAddress()
                                + ", they are " + rrouter.getInstanceName() + "(" + rrouter.getId() + ") and "
                                + routerToBeAvoid.getInstanceName() + "(" + routerToBeAvoid.getId() + ")",
                                DataCenter.class, rrouter.getDataCenterId());
                    }
                    routerToBeAvoid = rrouter;
                }
            }
        }
        if (routerToBeAvoid == null) {
            return this.start(router, user, caller, params, null);
        }
        // We would try best to deploy the router to another place
        int retryIndex = 5;
        ExcludeList[] avoids = new ExcludeList[5];
        avoids[0] = new ExcludeList();
        avoids[0].addPod(routerToBeAvoid.getPodIdToDeployIn());
        avoids[1] = new ExcludeList();
        avoids[1].addCluster(_hostDao.findById(routerToBeAvoid.getHostId()).getClusterId());
        avoids[2] = new ExcludeList();
        List<VolumeVO> volumes = _volumeDao.findByInstanceAndType(routerToBeAvoid.getId(), Type.ROOT);
        if (volumes != null && volumes.size() != 0) {
            avoids[2].addPool(volumes.get(0).getPoolId());
        }
        avoids[2].addHost(routerToBeAvoid.getHostId());
        avoids[3] = new ExcludeList();
        avoids[3].addHost(routerToBeAvoid.getHostId());
        avoids[4] = new ExcludeList();

        for (int i = 0; i < retryIndex; i++) {
            if (s_logger.isTraceEnabled()) {
                s_logger.trace("Try to deploy redundant virtual router:" + router.getHostName() + ", for " + i + " time");
            }
            plan.setAvoids(avoids[i]);
            try {
                result = this.start(router, user, caller, params, plan);
            } catch (InsufficientServerCapacityException ex) {
                result = null;
            }
            if (result != null) {
                break;
            }
        }
        return result;
    }

    @Override
    public List<DomainRouterVO> deployVirtualRouterInGuestNetwork(Network guestNetwork, DeployDestination dest, Account owner,
            Map<Param, Object> params, boolean isRedundant) throws InsufficientCapacityException,
            ConcurrentOperationException, ResourceUnavailableException {

        List<DomainRouterVO> routers = findOrDeployVirtualRouterInGuestNetwork
                (guestNetwork, dest, owner, isRedundant, params);

        return startRouters(params, routers);
    }

    protected List<DomainRouterVO> startRouters(Map<Param, Object> params, List<DomainRouterVO> routers) throws StorageUnavailableException, InsufficientCapacityException,
            ConcurrentOperationException,
            ResourceUnavailableException {
        List<DomainRouterVO> runningRouters = null;

        if (routers != null) {
            runningRouters = new ArrayList<DomainRouterVO>();
        }

        for (DomainRouterVO router : routers) {
            boolean skip = false;
            State state = router.getState();
            if (router.getHostId() != null && state != State.Running) {
                HostVO host = _hostDao.findById(router.getHostId());
                if (host == null || host.getStatus() != Status.Up) {
                    skip = true;
                }
            }
            if (!skip) {
                if (state != State.Running) {
                    router = startVirtualRouter(router, _accountMgr.getSystemUser(), _accountMgr.getSystemAccount(), params);
                }
                if (router != null) {
                    runningRouters.add(router);
                }
            }
        }
        return runningRouters;
    }

    @Override
    public boolean finalizeVirtualMachineProfile(VirtualMachineProfile profile, DeployDestination dest,
            ReservationContext context) {

        boolean dnsProvided = true;
        boolean dhcpProvided = true;
        boolean publicNetwork = false;
        DataCenterVO dc = _dcDao.findById(dest.getDataCenter().getId());
        _dcDao.loadDetails(dc);

        //1) Set router details
        DomainRouterVO router = _routerDao.findById(profile.getId());
        Map<String, String> details = _vmDetailsDao.findDetails(router.getId());
        router.setDetails(details);

        //2) Prepare boot loader elements related with Control network

        StringBuilder buf = profile.getBootArgsBuilder();
        buf.append(" template=domP");
        buf.append(" name=").append(profile.getHostName());

        if (Boolean.valueOf(_configDao.getValue("system.vm.random.password"))) {
            buf.append(" vmpassword=").append(_configDao.getValue("system.vm.password"));
        }

        NicProfile controlNic = null;
        String defaultDns1 = null;
        String defaultDns2 = null;
        String defaultIp6Dns1 = null;
        String defaultIp6Dns2 = null;
        for (NicProfile nic : profile.getNics()) {
            int deviceId = nic.getDeviceId();
            boolean ipv4 = false, ipv6 = false;
            if (nic.getIp4Address() != null) {
                ipv4 = true;
                buf.append(" eth").append(deviceId).append("ip=").append(nic.getIp4Address());
                buf.append(" eth").append(deviceId).append("mask=").append(nic.getNetmask());
            }
            if (nic.getIp6Address() != null) {
                ipv6 = true;
                buf.append(" eth").append(deviceId).append("ip6=").append(nic.getIp6Address());
                buf.append(" eth").append(deviceId).append("ip6prelen=").append(NetUtils.getIp6CidrSize(nic.getIp6Cidr()));
            }

            if (nic.isDefaultNic()) {
                if (ipv4) {
                    buf.append(" gateway=").append(nic.getGateway());
                }
                if (ipv6) {
                    buf.append(" ip6gateway=").append(nic.getIp6Gateway());
                }
                defaultDns1 = nic.getDns1();
                defaultDns2 = nic.getDns2();
                defaultIp6Dns1 = nic.getIp6Dns1();
                defaultIp6Dns2 = nic.getIp6Dns2();
            }

            if (nic.getTrafficType() == TrafficType.Management) {
                buf.append(" localgw=").append(dest.getPod().getGateway());
            } else if (nic.getTrafficType() == TrafficType.Control) {
                controlNic = nic;
                // DOMR control command is sent over management server in VMware
                if (dest.getHost().getHypervisorType() == HypervisorType.VMware) {
                    if (s_logger.isInfoEnabled()) {
                        s_logger.info("Check if we need to add management server explicit route to DomR. pod cidr: "
                                + dest.getPod().getCidrAddress() + "/" + dest.getPod().getCidrSize()
                                + ", pod gateway: " + dest.getPod().getGateway() + ", management host: " + _mgmt_host);
                    }

                    if (s_logger.isInfoEnabled()) {
                        s_logger.info("Add management server explicit route to DomR.");
                    }

                    // always add management explicit route, for basic networking setup, DomR may have two interfaces while both
                    // are on the same subnet
                    _mgmt_cidr = _configDao.getValue(Config.ManagementNetwork.key());
                    if (NetUtils.isValidCIDR(_mgmt_cidr)) {
                        buf.append(" mgmtcidr=").append(_mgmt_cidr);
                        buf.append(" localgw=").append(dest.getPod().getGateway());
                    }

                    if (dc.getNetworkType() == NetworkType.Basic) {
                        // ask domR to setup SSH on guest network
                        buf.append(" sshonguest=true");
                    }

                }
            } else if (nic.getTrafficType() == TrafficType.Guest) {
                dnsProvided = _networkModel.isProviderSupportServiceInNetwork(nic.getNetworkId(), Service.Dns, Provider.VirtualRouter);
                dhcpProvided = _networkModel.isProviderSupportServiceInNetwork(nic.getNetworkId(), Service.Dhcp, Provider.VirtualRouter);
                //build bootloader parameter for the guest
                buf.append(createGuestBootLoadArgs(nic, defaultDns1, defaultDns2, router));
            } else if (nic.getTrafficType() == TrafficType.Public) {
                publicNetwork = true;
            }
        }

        if (controlNic == null) {
            throw new CloudRuntimeException("Didn't start a control port");
        }

        String rpValue = _configDao.getValue(Config.NetworkRouterRpFilter.key());
        if (rpValue != null && rpValue.equalsIgnoreCase("true")) {
            _disable_rp_filter = true;
        } else {
            _disable_rp_filter = false;
        }

        String rpFilter = " ";
        String type = null;
        if (router.getVpcId() != null) {
            type = "vpcrouter";
            if (_disable_rp_filter) {
                rpFilter = " disable_rp_filter=true";
            }
        } else if (!publicNetwork) {
            type = "dhcpsrvr";
        } else {
            type = "router";
            if (_disable_rp_filter) {
                rpFilter = " disable_rp_filter=true";
            }
        }

        if (_disable_rp_filter) {
            rpFilter = " disable_rp_filter=true";
        }

        buf.append(" type=" + type + rpFilter);

        String domain_suffix = dc.getDetail(ZoneConfig.DnsSearchOrder.getName());
        if (domain_suffix != null) {
            buf.append(" dnssearchorder=").append(domain_suffix);
        }

        if (profile.getHypervisorType() == HypervisorType.VMware) {
            buf.append(" extra_pubnics=" + _routerExtraPublicNics);
        }

        /* If virtual router didn't provide DNS service but provide DHCP service, we need to override the DHCP response
         * to return DNS server rather than
         * virtual router itself. */
        if (dnsProvided || dhcpProvided) {
            if (defaultDns1 != null) {
                buf.append(" dns1=").append(defaultDns1);
            }
            if (defaultDns2 != null) {
                buf.append(" dns2=").append(defaultDns2);
            }
            if (defaultIp6Dns1 != null) {
                buf.append(" ip6dns1=").append(defaultIp6Dns1);
            }
            if (defaultIp6Dns2 != null) {
                buf.append(" ip6dns2=").append(defaultIp6Dns2);
            }

            boolean useExtDns = !dnsProvided;
            /* For backward compatibility */
            String use_external_dns = _configServer.getConfigValue(Config.UseExternalDnsServers.key(), Config.ConfigurationParameterScope.zone.toString(), dc.getId());
            if (use_external_dns != null && use_external_dns.equals("true")) {
                useExtDns = true;
            }

            if (useExtDns) {
                buf.append(" useextdns=true");
            }
        }

        if (s_logger.isDebugEnabled()) {
            s_logger.debug("Boot Args for " + profile + ": " + buf.toString());
        }

        return true;
    }

    protected StringBuilder createGuestBootLoadArgs(NicProfile guestNic, String defaultDns1,
            String defaultDns2, DomainRouterVO router) {
        long guestNetworkId = guestNic.getNetworkId();
        NetworkVO guestNetwork = _networkDao.findById(guestNetworkId);
        String dhcpRange = null;
        DataCenterVO dc = _dcDao.findById(guestNetwork.getDataCenterId());

        StringBuilder buf = new StringBuilder();

        boolean isRedundant = router.getIsRedundantRouter();
        if (isRedundant) {
            buf.append(" redundant_router=1");
            List<DomainRouterVO> routers = _routerDao.listByNetworkAndRole(guestNetwork.getId(), Role.VIRTUAL_ROUTER);
            try {
                int priority = getUpdatedPriority(guestNetwork, routers, router);
                router.setPriority(priority);
            } catch (InsufficientVirtualNetworkCapcityException e) {
                s_logger.error("Failed to get update priority!", e);
                throw new CloudRuntimeException("Failed to get update priority!");
            }
            Network net = _networkModel.getNetwork(guestNic.getNetworkId());
            buf.append(" guestgw=").append(net.getGateway());
            String brd = NetUtils.long2Ip(NetUtils.ip2Long(guestNic.getIp4Address()) | ~NetUtils.ip2Long(guestNic.getNetmask()));
            buf.append(" guestbrd=").append(brd);
            buf.append(" guestcidrsize=").append(NetUtils.getCidrSize(guestNic.getNetmask()));
            buf.append(" router_pr=").append(router.getPriority());
        }

        //setup network domain
        String domain = guestNetwork.getNetworkDomain();
        if (domain != null) {
            buf.append(" domain=" + domain);
        }

        //setup dhcp range
        if (dc.getNetworkType() == NetworkType.Basic) {
            if (guestNic.isDefaultNic()) {
                long cidrSize = NetUtils.getCidrSize(guestNic.getNetmask());
                String cidr = NetUtils.getCidrSubNet(guestNic.getGateway(), cidrSize);
                if (cidr != null) {
                    dhcpRange = NetUtils.getIpRangeStartIpFromCidr(cidr, cidrSize);
                }
            }
        } else if (dc.getNetworkType() == NetworkType.Advanced) {
            String cidr = guestNetwork.getCidr();
            if (cidr != null) {
                dhcpRange = NetUtils.getDhcpRange(cidr);
            }
        }

        if (dhcpRange != null) {
            buf.append(" dhcprange=" + dhcpRange);
        }

        return buf;
    }

    protected String getGuestDhcpRange(NicProfile guestNic, Network guestNetwork, DataCenter dc) {
        String dhcpRange = null;
        //setup dhcp range
        if (dc.getNetworkType() == NetworkType.Basic) {
            long cidrSize = NetUtils.getCidrSize(guestNic.getNetmask());
            String cidr = NetUtils.getCidrSubNet(guestNic.getGateway(), cidrSize);
            if (cidr != null) {
                dhcpRange = NetUtils.getIpRangeStartIpFromCidr(cidr, cidrSize);
            }
        } else if (dc.getNetworkType() == NetworkType.Advanced) {
            String cidr = guestNetwork.getCidr();
            if (cidr != null) {
                dhcpRange = NetUtils.getDhcpRange(cidr);
            }
        }
        return dhcpRange;
    }

    @Override
    public boolean setupDhcpForPvlan(boolean add, DomainRouterVO router, Long hostId, NicProfile nic) {
    	if (!nic.getBroadCastUri().getScheme().equals("pvlan")) {
    		return false;
    	}
    	String op = "add";
    	if (!add) {
    		op = "delete";
    	}
    	Network network = _networkDao.findById(nic.getNetworkId());
    	String networkTag = _networkModel.getNetworkTag(router.getHypervisorType(), network);
    	PvlanSetupCommand cmd = PvlanSetupCommand.createDhcpSetup(op, nic.getBroadCastUri(), networkTag, router.getInstanceName(), nic.getMacAddress(), nic.getIp4Address());
    	// In fact we send command to the host of router, we're not programming router but the host
        Answer answer = null;
    	try {
            answer = _agentMgr.send(hostId, cmd);
        } catch (OperationTimedoutException e) {
            s_logger.warn("Timed Out", e);
            return false;
		} catch (AgentUnavailableException e) {
            s_logger.warn("Agent Unavailable ", e);
			return false;
		}

        if (answer == null || !answer.getResult()) {
        	return false;
        }
    	return true;
    }
    
    @Override
    public boolean finalizeDeployment(Commands cmds, VirtualMachineProfile profile,
            DeployDestination dest, ReservationContext context) throws ResourceUnavailableException {
        DomainRouterVO router = _routerDao.findById(profile.getId());

        List<NicProfile> nics = profile.getNics();
        for (NicProfile nic : nics) {
            if (nic.getTrafficType() == TrafficType.Public) {
                router.setPublicIpAddress(nic.getIp4Address());
                router.setPublicNetmask(nic.getNetmask());
                router.setPublicMacAddress(nic.getMacAddress());
            } else if (nic.getTrafficType() == TrafficType.Control) {
                router.setPrivateIpAddress(nic.getIp4Address());
                router.setPrivateMacAddress(nic.getMacAddress());
            }
        }
        _routerDao.update(router.getId(), router);

        finalizeCommandsOnStart(cmds, profile);
        return true;
    }

    public boolean finalizeCommandsOnStart(Commands cmds, VirtualMachineProfile profile) {
        DomainRouterVO router = _routerDao.findById(profile.getId());
        NicProfile controlNic = getControlNic(profile);

        if (controlNic == null) {
            s_logger.error("Control network doesn't exist for the router " + router);
            return false;
        }

        finalizeSshAndVersionAndNetworkUsageOnStart(cmds, profile, router, controlNic);

        // restart network if restartNetwork = false is not specified in profile parameters
        boolean reprogramGuestNtwks = true;
        if (profile.getParameter(Param.ReProgramGuestNetworks) != null
                && (Boolean)profile.getParameter(Param.ReProgramGuestNetworks) == false) {
            reprogramGuestNtwks = false;
        }

        VirtualRouterProvider vrProvider = _vrProviderDao.findById(router.getElementId());
        if (vrProvider == null) {
            throw new CloudRuntimeException("Cannot find related virtual router provider of router: " + router.getHostName());
        }
        Provider provider = Network.Provider.getProvider(vrProvider.getType().toString());
        if (provider == null) {
            throw new CloudRuntimeException("Cannot find related provider of virtual router provider: " + vrProvider.getType().toString());
        }

        List<Long> routerGuestNtwkIds = _routerDao.getRouterNetworks(router.getId());
        for (Long guestNetworkId : routerGuestNtwkIds) {
            if (reprogramGuestNtwks) {
                finalizeIpAssocForNetwork(cmds, router, provider, guestNetworkId, null);
                finalizeNetworkRulesForNetwork(cmds, router, provider, guestNetworkId);
            }

            finalizeUserDataAndDhcpOnStart(cmds, router, provider, guestNetworkId);
        }

        return true;
    }

    protected NicProfile getControlNic(VirtualMachineProfile profile) {
        DomainRouterVO router = _routerDao.findById(profile.getId());
        DataCenterVO dcVo = _dcDao.findById(router.getDataCenterId());
        NicProfile controlNic = null;
        if (profile.getHypervisorType() == HypervisorType.VMware && dcVo.getNetworkType() == NetworkType.Basic) {
            // TODO this is a ugly to test hypervisor type here
            // for basic network mode, we will use the guest NIC for control NIC
            for (NicProfile nic : profile.getNics()) {
                if (nic.getTrafficType() == TrafficType.Guest && nic.getIp4Address() != null) {
                    controlNic = nic;
                }
            }
        } else {
            for (NicProfile nic : profile.getNics()) {
                if (nic.getTrafficType() == TrafficType.Control && nic.getIp4Address() != null) {
                    controlNic = nic;
                }
            }
        }
        return controlNic;
    }

    protected void finalizeSshAndVersionAndNetworkUsageOnStart(Commands cmds, VirtualMachineProfile profile, DomainRouterVO router, NicProfile controlNic) {
        cmds.addCommand("checkSsh", new CheckSshCommand(profile.getInstanceName(), controlNic.getIp4Address(), 3922));

        // Update router template/scripts version
        final GetDomRVersionCmd command = new GetDomRVersionCmd();
        command.setAccessDetail(NetworkElementCommand.ROUTER_IP, controlNic.getIp4Address());
        command.setAccessDetail(NetworkElementCommand.ROUTER_NAME, router.getInstanceName());
        cmds.addCommand("getDomRVersion", command);

        // Network usage command to create iptables rules
        boolean forVpc = router.getVpcId() != null;
        cmds.addCommand("networkUsage", new NetworkUsageCommand(controlNic.getIp4Address(), router.getHostName(), "create", forVpc));
    }

    protected void finalizeUserDataAndDhcpOnStart(Commands cmds, DomainRouterVO router, Provider provider, Long guestNetworkId) {
        if (_networkModel.isProviderSupportServiceInNetwork(guestNetworkId, Service.Dhcp, provider)) {
            // Resend dhcp
            s_logger.debug("Reapplying dhcp entries as a part of domR " + router + " start...");
            createDhcpEntryCommandsForVMs(router, cmds, guestNetworkId);
        }

        if (_networkModel.isProviderSupportServiceInNetwork(guestNetworkId, Service.UserData, provider)) {
            // Resend user data
            s_logger.debug("Reapplying vm data (userData and metaData) entries as a part of domR " + router + " start...");
            createVmDataCommandForVMs(router, cmds, guestNetworkId);
        }
    }

    protected void finalizeNetworkRulesForNetwork(Commands cmds, DomainRouterVO router, Provider provider, Long guestNetworkId) {
        s_logger.debug("Resending ipAssoc, port forwarding, load balancing rules as a part of Virtual router start");

        ArrayList<? extends PublicIpAddress> publicIps = getPublicIpsToApply(router, provider, guestNetworkId);
        List<FirewallRule> firewallRulesEgress = new ArrayList<FirewallRule>();

        //  Fetch firewall Egress rules.
        if (_networkModel.isProviderSupportServiceInNetwork(guestNetworkId, Service.Firewall, provider)) {
            firewallRulesEgress.addAll(_rulesDao.listByNetworkPurposeTrafficType(guestNetworkId, Purpose.Firewall, FirewallRule.TrafficType.Egress));
        }

        // Re-apply firewall Egress rules
        s_logger.debug("Found " + firewallRulesEgress.size() + " firewall Egress rule(s) to apply as a part of domR " + router + " start.");
        if (!firewallRulesEgress.isEmpty()) {
            createFirewallRulesCommands(firewallRulesEgress, router, cmds, guestNetworkId);
        }

        if (publicIps != null && !publicIps.isEmpty()) {
            List<RemoteAccessVpn> vpns = new ArrayList<RemoteAccessVpn>();
            List<PortForwardingRule> pfRules = new ArrayList<PortForwardingRule>();
            List<FirewallRule> staticNatFirewallRules = new ArrayList<FirewallRule>();
            List<StaticNat> staticNats = new ArrayList<StaticNat>();
            List<FirewallRule> firewallRulesIngress = new ArrayList<FirewallRule>();

            //Get information about all the rules (StaticNats and StaticNatRules; PFVPN to reapply on domR start)
            for (PublicIpAddress ip : publicIps) {
                if (_networkModel.isProviderSupportServiceInNetwork(guestNetworkId, Service.PortForwarding, provider)) {
                    pfRules.addAll(_pfRulesDao.listForApplication(ip.getId()));
                }
                if (_networkModel.isProviderSupportServiceInNetwork(guestNetworkId, Service.StaticNat, provider)) {
                    staticNatFirewallRules.addAll(_rulesDao.listByIpAndPurpose(ip.getId(), Purpose.StaticNat));
                }
                if (_networkModel.isProviderSupportServiceInNetwork(guestNetworkId, Service.Firewall, provider)) {
                    firewallRulesIngress.addAll(_rulesDao.listByIpAndPurpose(ip.getId(), Purpose.Firewall));
                }

                if (_networkModel.isProviderSupportServiceInNetwork(guestNetworkId, Service.Vpn, provider)) {
                    RemoteAccessVpn vpn = _vpnDao.findByPublicIpAddress(ip.getId());
                    if (vpn != null) {
                        vpns.add(vpn);
                    }
                }

                if (_networkModel.isProviderSupportServiceInNetwork(guestNetworkId, Service.StaticNat, provider)) {
                    if (ip.isOneToOneNat()) {
                        StaticNatImpl staticNat = new StaticNatImpl(ip.getAccountId(), ip.getDomainId(), guestNetworkId, ip.getId(), ip.getVmIp(), false);
                        staticNats.add(staticNat);
                    }
                }
            }

            // Re-apply static nats
            s_logger.debug("Found " + staticNats.size() + " static nat(s) to apply as a part of domR " + router + " start.");
            if (!staticNats.isEmpty()) {
                createApplyStaticNatCommands(staticNats, router, cmds, guestNetworkId);
            }

            // Re-apply firewall Ingress rules
            s_logger.debug("Found " + firewallRulesIngress.size() + " firewall Ingress rule(s) to apply as a part of domR " + router + " start.");
            if (!firewallRulesIngress.isEmpty()) {
                createFirewallRulesCommands(firewallRulesIngress, router, cmds, guestNetworkId);
            }

            // Re-apply port forwarding rules
            s_logger.debug("Found " + pfRules.size() + " port forwarding rule(s) to apply as a part of domR " + router + " start.");
            if (!pfRules.isEmpty()) {
                createApplyPortForwardingRulesCommands(pfRules, router, cmds, guestNetworkId);
            }

            // Re-apply static nat rules
            s_logger.debug("Found " + staticNatFirewallRules.size() + " static nat rule(s) to apply as a part of domR " + router + " start.");
            if (!staticNatFirewallRules.isEmpty()) {
                List<StaticNatRule> staticNatRules = new ArrayList<StaticNatRule>();
                for (FirewallRule rule : staticNatFirewallRules) {
                    staticNatRules.add(_rulesMgr.buildStaticNatRule(rule, false));
                }
                createApplyStaticNatRulesCommands(staticNatRules, router, cmds, guestNetworkId);
            }

            // Re-apply vpn rules
            s_logger.debug("Found " + vpns.size() + " vpn(s) to apply as a part of domR " + router + " start.");
            if (!vpns.isEmpty()) {
                for (RemoteAccessVpn vpn : vpns) {
                    createApplyVpnCommands(vpn, router, cmds);
                }
            }

            List<LoadBalancerVO> lbs = _loadBalancerDao.listByNetworkIdAndScheme(guestNetworkId, Scheme.Public);
            List<LoadBalancingRule> lbRules = new ArrayList<LoadBalancingRule>();
            if (_networkModel.isProviderSupportServiceInNetwork(guestNetworkId, Service.Lb, provider)) {
                // Re-apply load balancing rules
                for (LoadBalancerVO lb : lbs) {
                    List<LbDestination> dstList = _lbMgr.getExistingDestinations(lb.getId());
                    List<LbStickinessPolicy> policyList = _lbMgr.getStickinessPolicies(lb.getId());
                    List<LbHealthCheckPolicy> hcPolicyList = _lbMgr.getHealthCheckPolicies(lb.getId());
                    Ip sourceIp = _networkModel.getPublicIpAddress(lb.getSourceIpAddressId()).getAddress();
                    LoadBalancingRule loadBalancing = new LoadBalancingRule(lb, dstList, policyList, hcPolicyList, sourceIp);
                    lbRules.add(loadBalancing);
                }
            }

            s_logger.debug("Found " + lbRules.size() + " load balancing rule(s) to apply as a part of domR " + router + " start.");
            if (!lbRules.isEmpty()) {
                createApplyLoadBalancingRulesCommands(lbRules, router, cmds, guestNetworkId);
            }
        }
        //Reapply dhcp and dns configuration.
        if (_networkModel.isProviderSupportServiceInNetwork(guestNetworkId, Service.Dhcp, provider)) {
            List<NicIpAliasVO> revokedIpAliasVOs = _nicIpAliasDao.listByNetworkIdAndState(guestNetworkId, NicIpAlias.state.revoked);
            s_logger.debug("Found" + revokedIpAliasVOs.size() + "ip Aliases to revoke on the router as a part of dhcp configuration");
            List<IpAliasTO> revokedIpAliasTOs = new ArrayList<IpAliasTO>();
            for (NicIpAliasVO revokedAliasVO : revokedIpAliasVOs) {
                revokedIpAliasTOs.add(new IpAliasTO(revokedAliasVO.getIp4Address(), revokedAliasVO.getNetmask(), revokedAliasVO.getAliasCount().toString()));
            }
            List<NicIpAliasVO> aliasVOs = _nicIpAliasDao.listByNetworkIdAndState(guestNetworkId, NicIpAlias.state.active);
            s_logger.debug("Found" + aliasVOs.size() + "ip Aliases to apply on the router as a part of dhcp configuration");
            List<IpAliasTO> activeIpAliasTOs = new ArrayList<IpAliasTO>();
            for (NicIpAliasVO aliasVO : aliasVOs) {
                   activeIpAliasTOs.add(new IpAliasTO(aliasVO.getIp4Address(), aliasVO.getNetmask(), aliasVO.getAliasCount().toString()));
            }
            if (revokedIpAliasTOs.size() != 0 || activeIpAliasTOs.size() != 0){
            createDeleteIpAliasCommand(router, revokedIpAliasTOs, activeIpAliasTOs, guestNetworkId, cmds);
                configDnsMasq(router, _networkDao.findById(guestNetworkId), cmds);
            }

        }
    }

    protected void finalizeIpAssocForNetwork(Commands cmds, VirtualRouter router, Provider provider,
            Long guestNetworkId, Map<String, String> vlanMacAddress) {

        ArrayList<? extends PublicIpAddress> publicIps = getPublicIpsToApply(router, provider, guestNetworkId);

        if (publicIps != null && !publicIps.isEmpty()) {
            s_logger.debug("Found " + publicIps.size() + " ip(s) to apply as a part of domR " + router + " start.");
            // Re-apply public ip addresses - should come before PF/LB/VPN
            if (_networkModel.isProviderSupportServiceInNetwork(guestNetworkId, Service.Firewall, provider)) {
                createAssociateIPCommands(router, publicIps, cmds, 0);
            }
        }
    }

    protected ArrayList<? extends PublicIpAddress> getPublicIpsToApply(VirtualRouter router, Provider provider,
            Long guestNetworkId, com.cloud.network.IpAddress.State... skipInStates) {
        long ownerId = router.getAccountId();
        final List<? extends IpAddress> userIps = _networkModel.listPublicIpsAssignedToGuestNtwk(ownerId, guestNetworkId, null);
        List<PublicIp> allPublicIps = new ArrayList<PublicIp>();
        if (userIps != null && !userIps.isEmpty()) {
            boolean addIp = true;
            for (IpAddress userIp : userIps) {
                if (skipInStates != null) {
                    for (IpAddress.State stateToSkip : skipInStates) {
                        if (userIp.getState() == stateToSkip) {
                            s_logger.debug("Skipping ip address " + userIp + " in state " + userIp.getState());
                            addIp = false;
                            break;
                        }
                    }
                }

                if (addIp) {
                    IPAddressVO ipVO = _ipAddressDao.findById(userIp.getId());
                    PublicIp publicIp = PublicIp.createFromAddrAndVlan(ipVO, _vlanDao.findById(userIp.getVlanId()));
                    allPublicIps.add(publicIp);
                }
            }
        }

        //Get public Ips that should be handled by router
        Network network = _networkDao.findById(guestNetworkId);
        Map<PublicIpAddress, Set<Service>> ipToServices = _networkModel.getIpToServices(allPublicIps, false, true);
        Map<Provider, ArrayList<PublicIpAddress>> providerToIpList = _networkModel.getProviderToIpList(network, ipToServices);
        // Only cover virtual router for now, if ELB use it this need to be modified

        ArrayList<PublicIpAddress> publicIps = providerToIpList.get(provider);
        return publicIps;
    }

    @Override
    public boolean finalizeStart(VirtualMachineProfile profile, long hostId, Commands cmds,
            ReservationContext context) {
        DomainRouterVO router = _routerDao.findById(profile.getId());
        boolean result = true;

        Answer answer = cmds.getAnswer("checkSsh");
        if (answer != null && answer instanceof CheckSshAnswer) {
            CheckSshAnswer sshAnswer = (CheckSshAnswer)answer;
            if (sshAnswer == null || !sshAnswer.getResult()) {
                s_logger.warn("Unable to ssh to the VM: " + sshAnswer.getDetails());
                result = false;
            }
        } else {
            result = false;
        }
        if (result == false) {
            return result;
        }

        //Get guest networks info
        List<Network> guestNetworks = new ArrayList<Network>();

        List<? extends Nic> routerNics = _nicDao.listByVmId(profile.getId());
        for (Nic nic : routerNics) {
        	Network network = _networkModel.getNetwork(nic.getNetworkId());
            if (network.getTrafficType() == TrafficType.Guest) {
                guestNetworks.add(network);
                if (nic.getBroadcastUri().getScheme().equals("pvlan")) {
                	NicProfile nicProfile = new NicProfile(nic, network, nic.getBroadcastUri(), nic.getIsolationUri(), 0, false, "pvlan-nic");
                	result = setupDhcpForPvlan(true, router, router.getHostId(), nicProfile);
            }
        }
        }
        
        if (!result) {
        	return result;
        }

        answer = cmds.getAnswer("getDomRVersion");
        if (answer != null && answer instanceof GetDomRVersionAnswer) {
            GetDomRVersionAnswer versionAnswer = (GetDomRVersionAnswer)answer;
            if (answer == null || !answer.getResult()) {
                s_logger.warn("Unable to get the template/scripts version of router " + router.getInstanceName() +
                        " due to: " + versionAnswer.getDetails());
                result = false;
            } else {
                router.setTemplateVersion(versionAnswer.getTemplateVersion());
                router.setScriptsVersion(versionAnswer.getScriptsVersion());
                router = _routerDao.persist(router, guestNetworks);
            }
        } else {
            result = false;
        }

        return result;
    }

    @Override
    public void finalizeStop(VirtualMachineProfile profile, StopAnswer answer) {
        if (answer != null) {
            DomainRouterVO domR = _routerDao.findById(profile.getId());
            processStopOrRebootAnswer(domR, answer);
            List<? extends Nic> routerNics = _nicDao.listByVmId(profile.getId());
            for (Nic nic : routerNics) {
            	Network network = _networkModel.getNetwork(nic.getNetworkId());
            	if (network.getTrafficType() == TrafficType.Guest && nic.getBroadcastUri() != null && nic.getBroadcastUri().getScheme().equals("pvlan")) {
                	NicProfile nicProfile = new NicProfile(nic, network, nic.getBroadcastUri(), nic.getIsolationUri(), 0, false, "pvlan-nic");
            		setupDhcpForPvlan(false, domR, domR.getHostId(), nicProfile);
            	}
            }

        }
    }

    @Override
    public void finalizeExpunge(VirtualMachine vm) {
    }

    @Override
    public boolean startRemoteAccessVpn(Network network, RemoteAccessVpn vpn, List<? extends VirtualRouter> routers)
            throws ResourceUnavailableException {
        if (routers == null || routers.isEmpty()) {
            s_logger.warn("Failed to start remote access VPN: no router found for account and zone");
            throw new ResourceUnavailableException("Failed to start remote access VPN: no router found for account and zone",
                    DataCenter.class, network.getDataCenterId());
        }

        for (VirtualRouter router : routers) {
            if (router.getState() != State.Running) {
                s_logger.warn("Failed to start remote access VPN: router not in right state " + router.getState());
                throw new ResourceUnavailableException("Failed to start remote access VPN: router not in right state "
                        + router.getState(), DataCenter.class, network.getDataCenterId());
            }

            Commands cmds = new Commands(OnError.Stop);
            createApplyVpnCommands(vpn, router, cmds);

            try {
                _agentMgr.send(router.getHostId(), cmds);
            } catch (OperationTimedoutException e) {
                s_logger.debug("Failed to start remote access VPN: ", e);
                throw new AgentUnavailableException("Unable to send commands to virtual router ", router.getHostId(), e);
            }
            Answer answer = cmds.getAnswer("users");
            if (!answer.getResult()) {
                s_logger.error("Unable to start vpn: unable add users to vpn in zone " + router.getDataCenterId()
                        + " for account " + vpn.getAccountId() + " on domR: " + router.getInstanceName()
                        + " due to " + answer.getDetails());
                throw new ResourceUnavailableException("Unable to start vpn: Unable to add users to vpn in zone " +
                        router.getDataCenterId() + " for account " + vpn.getAccountId() + " on domR: "
                        + router.getInstanceName() + " due to " + answer.getDetails(), DataCenter.class, router.getDataCenterId());
            }
            answer = cmds.getAnswer("startVpn");
            if (!answer.getResult()) {
                s_logger.error("Unable to start vpn in zone " + router.getDataCenterId() + " for account " +
                        vpn.getAccountId() + " on domR: " + router.getInstanceName() + " due to "
                        + answer.getDetails());
                throw new ResourceUnavailableException("Unable to start vpn in zone " + router.getDataCenterId()
                        + " for account " + vpn.getAccountId() + " on domR: " + router.getInstanceName()
                        + " due to " + answer.getDetails(), DataCenter.class, router.getDataCenterId());
            }

        }
        return true;
    }

    @Override
    public boolean deleteRemoteAccessVpn(Network network, RemoteAccessVpn vpn, List<? extends VirtualRouter> routers)
            throws ResourceUnavailableException {
        if (routers == null || routers.isEmpty()) {
            s_logger.warn("Failed to delete remote access VPN: no router found for account and zone");
            throw new ResourceUnavailableException("Failed to delete remote access VPN", DataCenter.class, network.getDataCenterId());
        }

        boolean result = true;
        for (VirtualRouter router : routers) {
            if (router.getState() == State.Running) {
                Commands cmds = new Commands(OnError.Continue);
                IpAddress ip = _networkModel.getIp(vpn.getServerAddressId());

                RemoteAccessVpnCfgCommand removeVpnCmd = new RemoteAccessVpnCfgCommand(false, ip.getAddress().addr(),
                        vpn.getLocalIp(), vpn.getIpRange(), vpn.getIpsecPresharedKey());
                removeVpnCmd.setAccessDetail(NetworkElementCommand.ROUTER_IP, getRouterControlIp(router.getId()));
                removeVpnCmd.setAccessDetail(NetworkElementCommand.ROUTER_GUEST_IP, getRouterIpInNetwork(network.getId(), router.getId()));
                removeVpnCmd.setAccessDetail(NetworkElementCommand.ROUTER_NAME, router.getInstanceName());

                DataCenterVO dcVo = _dcDao.findById(router.getDataCenterId());
                removeVpnCmd.setAccessDetail(NetworkElementCommand.ZONE_NETWORK_TYPE, dcVo.getNetworkType().toString());

                cmds.addCommand(removeVpnCmd);

                result = result && sendCommandsToRouter(router, cmds);
            } else if (router.getState() == State.Stopped) {
                s_logger.debug("Router " + router + " is in Stopped state, not sending deleteRemoteAccessVpn command to it");
                continue;
            } else {
                s_logger.warn("Failed to delete remote access VPN: domR " + router + " is not in right state " + router.getState());
                throw new ResourceUnavailableException("Failed to delete remote access VPN: domR is not in right state " +
                        router.getState(), DataCenter.class, network.getDataCenterId());
            }
        }

        return result;
    }

    private DomainRouterVO start(DomainRouterVO router, User user, Account caller, Map<Param, Object> params, DeploymentPlan planToDeploy)
            throws StorageUnavailableException, InsufficientCapacityException,
            ConcurrentOperationException, ResourceUnavailableException {
        s_logger.debug("Starting router " + router);
        try {
            _itMgr.easyStart(router.getUuid(), params, planToDeploy);
            router = _routerDao.findById(router.getId());
            if (router.isStopPending()) {
                s_logger.info("Clear the stop pending flag of router " + router.getHostName() + " after start router successfully!");
                router.setStopPending(false);
                router = _routerDao.persist(router);
            }
            // We don't want the failure of VPN Connection affect the status of router, so we try to make connection
            // only after router start successfully
            Long vpcId = router.getVpcId();
            if (vpcId != null) {
                _s2sVpnMgr.reconnectDisconnectedVpnByVpc(vpcId);
            }
            return _routerDao.findById(router.getId());
        } catch (CloudRuntimeException e) {
            s_logger.warn("Unable to start " + router, e);
            return null;
        }
    }

    @Override
    public DomainRouterVO stop(VirtualRouter router, boolean forced, User user, Account caller) throws ConcurrentOperationException, ResourceUnavailableException {
        s_logger.debug("Stopping router " + router);
        try {
            _itMgr.advanceStop(router.getUuid(), forced);
            return _routerDao.findById(router.getId());
        } catch (OperationTimedoutException e) {
            throw new CloudRuntimeException("Unable to stop " + router, e);
        }
    }

    @Override
    public boolean configDhcpForSubnet(Network network, final NicProfile nic, VirtualMachineProfile profile, DeployDestination dest, List<DomainRouterVO> routers) throws ResourceUnavailableException {
        UserVmVO vm = _userVmDao.findById(profile.getId());
        _userVmDao.loadDetails(vm);

        final boolean isZoneBasic = (dest.getDataCenter().getNetworkType() == NetworkType.Basic);
        final Long podId = isZoneBasic ? dest.getPod().getId() : null;

        //Asuming we have only one router per network For Now.
        DomainRouterVO router = routers.get(0);
        if (router.getState() != State.Running) {
            s_logger.warn("Failed to add/remove VPN users: router not in running state");
            throw new ResourceUnavailableException("Unable to assign ip addresses, domR is not in right state " +
                    router.getState(), DataCenter.class, network.getDataCenterId());
        }
        //check if this is not the primary subnet.


        NicVO domr_guest_nic = _nicDao.findByInstanceIdAndIpAddressAndVmtype(router.getId(), _nicDao.getIpAddress(nic.getNetworkId(), router.getId()), VirtualMachine.Type.DomainRouter);
        //check if the router ip address and the vm ip address belong to same subnet.
        //if they do not belong to same netwoek check for the alias ips. if not create one.
        // This should happen only in case of Basic and Advanced SG enabled networks.
        if (!NetUtils.sameSubnet(domr_guest_nic.getIp4Address(), nic.getIp4Address(), nic.getNetmask())){
            List<NicIpAliasVO> aliasIps = _nicIpAliasDao.listByNetworkIdAndState(domr_guest_nic.getNetworkId(), NicIpAlias.state.active);
            boolean ipInVmsubnet =false;
            for (NicIpAliasVO alias : aliasIps) {
                //check if any of the alias ips belongs to the Vm's subnet.
                if (NetUtils.sameSubnet(alias.getIp4Address(),nic.getIp4Address(),nic.getNetmask())){
                    ipInVmsubnet = true;
                    break;
                }
            }
            PublicIp routerPublicIP = null;
            String routerAliasIp =null;
            DataCenter dc = _dcDao.findById(router.getDataCenterId());
            if (ipInVmsubnet == false) {
                try {
                    if (network.getTrafficType() == TrafficType.Guest && network.getGuestType() == GuestType.Shared) {
                        Pod pod = _podDao.findById(vm.getPodIdToDeployIn());
                        Account caller = CallContext.current().getCallingAccount();
                        List<VlanVO> vlanList = _vlanDao.listVlansByNetworkIdAndGateway(network.getId(), nic.getGateway());
                        List<Long>   vlanDbIdList = new ArrayList<Long>();
                        for (VlanVO vlan : vlanList) {
                            vlanDbIdList.add(vlan.getId());
                        }
                        if (dc.getNetworkType() == NetworkType.Basic) {
                        routerPublicIP = _networkMgr.assignPublicIpAddressFromVlans(router.getDataCenterId(), vm.getPodIdToDeployIn(), caller, Vlan.VlanType.DirectAttached, vlanDbIdList, nic.getNetworkId(), null, false);
                        }
                        else {
                            routerPublicIP = _networkMgr.assignPublicIpAddressFromVlans(router.getDataCenterId(), null, caller, Vlan.VlanType.DirectAttached, vlanDbIdList, nic.getNetworkId(), null, false);
                        }

                        routerAliasIp = routerPublicIP.getAddress().addr();
                    }
                }
                catch (InsufficientAddressCapacityException e){
                    s_logger.info(e.getMessage());
                    s_logger.info("unable to configure dhcp for this VM.");
                    return false;
                }
                //this means we did not create a ip alis on the router.
                NicIpAliasVO alias = new NicIpAliasVO(domr_guest_nic.getId(), routerAliasIp, router.getId(), CallContext.current().getCallingAccountId(), network.getDomainId(), nic.getNetworkId(),nic.getGateway(), nic.getNetmask());
                alias.setAliasCount((routerPublicIP.getIpMacAddress()));
                _nicIpAliasDao.persist(alias);
                List<IpAliasTO> ipaliasTo = new ArrayList<IpAliasTO>();
                ipaliasTo.add(new IpAliasTO(routerAliasIp, alias.getNetmask(), alias.getAliasCount().toString()));
                Commands cmds = new Commands(OnError.Stop);
                createIpAlias(router, ipaliasTo, alias.getNetworkId(), cmds);
                //also add the required configuration to the dnsmasq for supporting dhcp and dns on the new ip.
                configDnsMasq(router, network, cmds);
                boolean result = sendCommandsToRouter(router, cmds);
                if (result == false) {
                    NicIpAliasVO ipAliasVO = _nicIpAliasDao.findByInstanceIdAndNetworkId(network.getId(), router.getId());
                    _nicIpAliasDao.expunge(ipAliasVO.getId());
                    _ipAddressDao.unassignIpAddress(routerPublicIP.getId());
                    throw new CloudRuntimeException("failed to configure ip alias on the router as a part of dhcp config");
                }
            }
            return true;
        }
        return true;
    }

    @Override
    public boolean removeDhcpSupportForSubnet(Network network,  List<DomainRouterVO> routers) throws ResourceUnavailableException {
        if (routers == null || routers.isEmpty()) {
            s_logger.warn("Failed to add/remove VPN users: no router found for account and zone");
            throw new ResourceUnavailableException("Unable to assign ip addresses, domR doesn't exist for network " +
                    network.getId(), DataCenter.class, network.getDataCenterId());
        }

        boolean agentResults = true;

        for (DomainRouterVO router : routers) {
            if (router.getState() != State.Running) {
                s_logger.warn("Failed to add/remove VPN users: router not in running state");
                throw new ResourceUnavailableException("Unable to assign ip addresses, domR is not in right state " +
                        router.getState(), DataCenter.class, network.getDataCenterId());
            }

            Commands cmds = new Commands(OnError.Continue);
            List<NicIpAliasVO> revokedIpAliasVOs = _nicIpAliasDao.listByNetworkIdAndState(network.getId(), NicIpAlias.state.revoked);
            s_logger.debug("Found" + revokedIpAliasVOs.size() + "ip Aliases to revoke on the router as a part of dhcp configuration");
            List<IpAliasTO> revokedIpAliasTOs = new ArrayList<IpAliasTO>();
            for (NicIpAliasVO revokedAliasVO : revokedIpAliasVOs) {
                revokedIpAliasTOs.add(new IpAliasTO(revokedAliasVO.getIp4Address(), revokedAliasVO.getNetmask(), revokedAliasVO.getAliasCount().toString()));
            }
            List<NicIpAliasVO> aliasVOs = _nicIpAliasDao.listByNetworkIdAndState(network.getId(), NicIpAlias.state.active);
            s_logger.debug("Found" + aliasVOs.size() + "ip Aliases to apply on the router as a part of dhcp configuration");
            List<IpAliasTO> activeIpAliasTOs = new ArrayList<IpAliasTO>();
            for (NicIpAliasVO aliasVO : aliasVOs) {
                activeIpAliasTOs.add(new IpAliasTO(aliasVO.getIp4Address(), aliasVO.getNetmask(), aliasVO.getAliasCount().toString()));
            }
            createDeleteIpAliasCommand(router, revokedIpAliasTOs, activeIpAliasTOs, network.getId(), cmds);
            configDnsMasq(router, network, cmds);
            boolean result = sendCommandsToRouter(router, cmds);
            if (result) {
                for (NicIpAliasVO revokedAliasVO : revokedIpAliasVOs) {
                    _nicIpAliasDao.expunge(revokedAliasVO.getId());
                }
            }
        }
        return  false;
    }


    @Override
    public boolean applyDhcpEntry(Network network, final NicProfile nic, VirtualMachineProfile profile,
            DeployDestination dest, List<DomainRouterVO> routers)
            throws ResourceUnavailableException {
        final UserVmVO vm = _userVmDao.findById(profile.getId());
        _userVmDao.loadDetails(vm);

        final boolean isZoneBasic = (dest.getDataCenter().getNetworkType() == NetworkType.Basic);
        final Long podId = isZoneBasic ? dest.getPod().getId() : null;

        boolean podLevelException = false;
        //for user vm in Basic zone we should try to re-deploy vm in a diff pod if it fails to deploy in original pod; so throwing exception with Pod scope
        if (isZoneBasic && podId != null && profile.getType() == VirtualMachine.Type.User
                && network.getTrafficType() == TrafficType.Guest && network.getGuestType() == Network.GuestType.Shared) {
            podLevelException = true;
        }

        return applyRules(network, routers, "dhcp entry", podLevelException, podId, true, new RuleApplier() {
            @Override
            public boolean execute(Network network, VirtualRouter router) throws ResourceUnavailableException {
                //for basic zone, send dhcp/dns information to all routers in the basic network only when _dnsBasicZoneUpdates is set to "all" value
                Commands cmds = new Commands(OnError.Stop);
                if (!(isZoneBasic && router.getPodIdToDeployIn().longValue() != podId.longValue() && _dnsBasicZoneUpdates.equalsIgnoreCase("pod"))) {
                    NicVO nicVo = _nicDao.findById(nic.getId());
                    createDhcpEntryCommand(router, vm, nicVo, cmds);
                    return sendCommandsToRouter(router, cmds);
                }
                return true;
            }
        });
    }

    private void createDeleteIpAliasCommand(DomainRouterVO router, List<IpAliasTO> deleteIpAliasTOs, List<IpAliasTO> createIpAliasTos, long networkId, Commands cmds) {
        String routerip = getRouterIpInNetwork(networkId, router.getId());
        DataCenterVO dcVo = _dcDao.findById(router.getDataCenterId());
        DeleteIpAliasCommand deleteIpaliasCmd = new DeleteIpAliasCommand(routerip, deleteIpAliasTOs, createIpAliasTos);
        deleteIpaliasCmd.setAccessDetail(NetworkElementCommand.ROUTER_IP, getRouterControlIp(router.getId()));
        deleteIpaliasCmd.setAccessDetail(NetworkElementCommand.ROUTER_NAME, router.getInstanceName());
        deleteIpaliasCmd.setAccessDetail(NetworkElementCommand.ROUTER_GUEST_IP,routerip);
        deleteIpaliasCmd.setAccessDetail(NetworkElementCommand.ZONE_NETWORK_TYPE, dcVo.getNetworkType().toString());

        cmds.addCommand("deleteIpalias", deleteIpaliasCmd);
    }

    private NicVO findDefaultDnsIp(long userVmId) {
        NicVO defaultNic = _nicDao.findDefaultNicForVM(userVmId);

        //check if DNS provider is the domR
        if (!_networkModel.isProviderSupportServiceInNetwork(defaultNic.getNetworkId(), Service.Dns, Provider.VirtualRouter)) {
            return null;
        }

        NetworkOffering offering = _networkOfferingDao.findById(_networkDao.findById(defaultNic.getNetworkId()).getNetworkOfferingId());
        if (offering.getRedundantRouter()) {
            return findGatewayIp(userVmId);
        }

        DataCenter dc = _dcDao.findById(_networkModel.getNetwork(defaultNic.getNetworkId()).getDataCenterId());
        boolean isZoneBasic = (dc.getNetworkType() == NetworkType.Basic);

        //find domR's nic in the network
        NicVO domrDefaultNic;
        if (isZoneBasic) {
            domrDefaultNic = _nicDao.findByNetworkIdTypeAndGateway(defaultNic.getNetworkId(), VirtualMachine.Type.DomainRouter, defaultNic.getGateway());
        } else {
            domrDefaultNic = _nicDao.findByNetworkIdAndType(defaultNic.getNetworkId(), VirtualMachine.Type.DomainRouter);
        }
        return domrDefaultNic;
    }

    private NicVO findGatewayIp(long userVmId) {
        NicVO defaultNic = _nicDao.findDefaultNicForVM(userVmId);
        return defaultNic;
    }

    @Override
    public boolean applyUserData(Network network, final NicProfile nic, final VirtualMachineProfile profile, DeployDestination dest, List<DomainRouterVO> routers)
            throws ResourceUnavailableException {
        final UserVmVO vm = _userVmDao.findById(profile.getId());
        _userVmDao.loadDetails(vm);

        final boolean isZoneBasic = (dest.getDataCenter().getNetworkType() == NetworkType.Basic);
        final Long podId = isZoneBasic ? dest.getPod().getId() : null;

        boolean podLevelException = false;
        //for user vm in Basic zone we should try to re-deploy vm in a diff pod if it fails to deploy in original pod; so throwing exception with Pod scope
        if (isZoneBasic && podId != null && vm.getType() == VirtualMachine.Type.User
                && network.getTrafficType() == TrafficType.Guest && network.getGuestType() == Network.GuestType.Shared) {
            podLevelException = true;
        }

        return applyRules(network, routers, "userdata and password entry", podLevelException, podId, false, new RuleApplier() {
            @Override
            public boolean execute(Network network, VirtualRouter router) throws ResourceUnavailableException {
                //for basic zone, send vm data/password information only to the router in the same pod
                Commands cmds = new Commands(OnError.Stop);
                if (!(isZoneBasic && router.getPodIdToDeployIn().longValue() != podId.longValue())) {
                    NicVO nicVo = _nicDao.findById(nic.getId());
                    createPasswordCommand(router, profile, nicVo, cmds);
                    createVmDataCommand(router, vm, nicVo, vm.getDetail("SSH.PublicKey"), cmds);
                    return sendCommandsToRouter(router, cmds);
                }
                return true;
            }
        });
    }

//    @Override
//    public DomainRouterVO persist(DomainRouterVO router) {
//        DomainRouterVO virtualRouter = _routerDao.persist(router);
//        return virtualRouter;
//    }

    @Override
    //FIXME add partial success and STOP state support
    public String[] applyVpnUsers(Network network, List<? extends VpnUser> users, List<DomainRouterVO> routers) throws ResourceUnavailableException {
        if (routers == null || routers.isEmpty()) {
            s_logger.warn("Failed to add/remove VPN users: no router found for account and zone");
            throw new ResourceUnavailableException("Unable to assign ip addresses, domR doesn't exist for network " +
                    network.getId(), DataCenter.class, network.getDataCenterId());
        }

        boolean agentResults = true;

        for (DomainRouterVO router : routers) {
            if (router.getState() != State.Running) {
                s_logger.warn("Failed to add/remove VPN users: router not in running state");
                throw new ResourceUnavailableException("Unable to assign ip addresses, domR is not in right state " +
                        router.getState(), DataCenter.class, network.getDataCenterId());
            }

            Commands cmds = new Commands(OnError.Continue);
            List<VpnUser> addUsers = new ArrayList<VpnUser>();
            List<VpnUser> removeUsers = new ArrayList<VpnUser>();
            for (VpnUser user : users) {
                if (user.getState() == VpnUser.State.Add || user.getState() == VpnUser.State.Active) {
                    addUsers.add(user);
                } else if (user.getState() == VpnUser.State.Revoke) {
                    removeUsers.add(user);
                }
            }

            VpnUsersCfgCommand cmd = new VpnUsersCfgCommand(addUsers, removeUsers);
            cmd.setAccessDetail(NetworkElementCommand.ACCOUNT_ID, String.valueOf(router.getAccountId()));
            cmd.setAccessDetail(NetworkElementCommand.GUEST_NETWORK_CIDR, network.getCidr());
            cmd.setAccessDetail(NetworkElementCommand.ROUTER_IP, getRouterControlIp(router.getId()));
            cmd.setAccessDetail(NetworkElementCommand.ROUTER_GUEST_IP, getRouterIpInNetwork(network.getId(), router.getId()));
            cmd.setAccessDetail(NetworkElementCommand.ROUTER_NAME, router.getInstanceName());
            DataCenterVO dcVo = _dcDao.findById(router.getDataCenterId());
            cmd.setAccessDetail(NetworkElementCommand.ZONE_NETWORK_TYPE, dcVo.getNetworkType().toString());

            cmds.addCommand(cmd);

            // Currently we receive just one answer from the agent. In the future we have to parse individual answers and set
            // results accordingly
            boolean agentResult = sendCommandsToRouter(router, cmds);
            agentResults = agentResults && agentResult;
        }

        String[] result = new String[users.size()];
        for (int i = 0; i < result.length; i++) {
            if (agentResults) {
                result[i] = null;
            } else {
                result[i] = String.valueOf(agentResults);
            }
        }

        return result;
    }

//    @Override
//    public DomainRouterVO findById(long id) {
//        return _routerDao.findById(id);
//    }
//
//    @Override
//    public DomainRouterVO findByName(String name) {
//        if (!VirtualMachineName.isValidRouterName(name)) {
//            return null;
//        }
//
//        return _routerDao.findById(VirtualMachineName.getRouterId(name));
//    }

    @Override
    @ActionEvent(eventType = EventTypes.EVENT_ROUTER_START, eventDescription = "starting router Vm", async = true)
    public VirtualRouter startRouter(long id) throws ResourceUnavailableException, InsufficientCapacityException, ConcurrentOperationException {
        return startRouter(id, true);
    }

    @Override
    public VirtualRouter startRouter(long routerId, boolean reprogramNetwork) throws ResourceUnavailableException,
            InsufficientCapacityException, ConcurrentOperationException {
        Account caller = CallContext.current().getCallingAccount();
        User callerUser = _accountMgr.getActiveUser(CallContext.current().getCallingUserId());

        // verify parameters
        DomainRouterVO router = _routerDao.findById(routerId);
        if (router == null) {
            throw new InvalidParameterValueException("Unable to find router by id " + routerId + ".");
        }
        _accountMgr.checkAccess(caller, null, true, router);

        Account owner = _accountMgr.getAccount(router.getAccountId());

        // Check if all networks are implemented for the domR; if not - implement them
        DataCenter dc = _dcDao.findById(router.getDataCenterId());
        HostPodVO pod = null;
        if (router.getPodIdToDeployIn() != null) {
            pod = _podDao.findById(router.getPodIdToDeployIn());
        }
        DeployDestination dest = new DeployDestination(dc, pod, null, null);

        ReservationContext context = new ReservationContextImpl(null, null, callerUser, owner);

        List<NicVO> nics = _nicDao.listByVmId(routerId);

        for (NicVO nic : nics) {
            if (!_networkMgr.startNetwork(nic.getNetworkId(), dest, context)) {
                s_logger.warn("Failed to start network id=" + nic.getNetworkId() + " as a part of domR start");
                throw new CloudRuntimeException("Failed to start network id=" + nic.getNetworkId() + " as a part of domR start");
            }
        }

        //After start network, check if it's already running
        router = _routerDao.findById(routerId);
        if (router.getState() == State.Running) {
            return router;
        }

        UserVO user = _userDao.findById(CallContext.current().getCallingUserId());
        Map<Param, Object> params = new HashMap<Param, Object>();
        if (reprogramNetwork) {
            params.put(Param.ReProgramGuestNetworks, true);
        } else {
            params.put(Param.ReProgramGuestNetworks, false);
        }
        VirtualRouter virtualRouter = startVirtualRouter(router, user, caller, params);
        if (virtualRouter == null) {
            throw new CloudRuntimeException("Failed to start router with id " + routerId);
        }
        return virtualRouter;
    }

    private void createAssociateIPCommands(final VirtualRouter router, final List<? extends PublicIpAddress> ips, Commands cmds, long vmId) {

        // Ensure that in multiple vlans case we first send all ip addresses of vlan1, then all ip addresses of vlan2, etc..
        Map<String, ArrayList<PublicIpAddress>> vlanIpMap = new HashMap<String, ArrayList<PublicIpAddress>>();
        for (final PublicIpAddress ipAddress : ips) {
            String vlanTag = ipAddress.getVlanTag();
            ArrayList<PublicIpAddress> ipList = vlanIpMap.get(vlanTag);
            if (ipList == null) {
                ipList = new ArrayList<PublicIpAddress>();
            }
            //domR doesn't support release for sourceNat IP address; so reset the state
            if (ipAddress.isSourceNat() && ipAddress.getState() == IpAddress.State.Releasing) {
                ipAddress.setState(IpAddress.State.Allocated);
            }
            ipList.add(ipAddress);
            vlanIpMap.put(vlanTag, ipList);
        }

        List<NicVO> nics = _nicDao.listByVmId(router.getId());
        String baseMac = null;
        for (NicVO nic : nics) {
        	NetworkVO nw = _networkDao.findById(nic.getNetworkId());
        	if (nw.getTrafficType() == TrafficType.Public) {
        		baseMac = nic.getMacAddress();
        		break;
        	}
        }

        for (Map.Entry<String, ArrayList<PublicIpAddress>> vlanAndIp : vlanIpMap.entrySet()) {
            List<PublicIpAddress> ipAddrList = vlanAndIp.getValue();
            // Source nat ip address should always be sent first
            Collections.sort(ipAddrList, new Comparator<PublicIpAddress>() {
                @Override
                public int compare(PublicIpAddress o1, PublicIpAddress o2) {
                    boolean s1 = o1.isSourceNat();
                    boolean s2 = o2.isSourceNat();
                    return (s1 ^ s2) ? ((s1 ^ true) ? 1 : -1) : 0;
                }
            });

            // Get network rate - required for IpAssoc
            Integer networkRate = _networkModel.getNetworkRate(ipAddrList.get(0).getNetworkId(), router.getId());
            Network network = _networkModel.getNetwork(ipAddrList.get(0).getNetworkId());

            IpAddressTO[] ipsToSend = new IpAddressTO[ipAddrList.size()];
            int i = 0;
            boolean firstIP = true;

            for (final PublicIpAddress ipAddr : ipAddrList) {

                boolean add = (ipAddr.getState() == IpAddress.State.Releasing ? false : true);
                boolean sourceNat = ipAddr.isSourceNat();
                /* enable sourceNAT for the first ip of the public interface */
                if (firstIP) {
                    sourceNat = true;
                }
                String vlanId = ipAddr.getVlanTag();
                String vlanGateway = ipAddr.getGateway();
                String vlanNetmask = ipAddr.getNetmask();
                String vifMacAddress = null;
                // For non-source nat IP, set the mac to be something based on first public nic's MAC
                // We cannot depends on first ip because we need to deal with first ip of other nics
                if (!ipAddr.isSourceNat() && ipAddr.getVlanId() != 0) {
                	vifMacAddress = NetUtils.generateMacOnIncrease(baseMac, ipAddr.getVlanId());
                } else {
                	vifMacAddress = ipAddr.getMacAddress();
                }

                IpAddressTO ip = new IpAddressTO(ipAddr.getAccountId(), ipAddr.getAddress().addr(), add, firstIP,
                        sourceNat, vlanId, vlanGateway, vlanNetmask, vifMacAddress, networkRate, ipAddr.isOneToOneNat());

                ip.setTrafficType(network.getTrafficType());
                ip.setNetworkName(_networkModel.getNetworkTag(router.getHypervisorType(), network));
                ipsToSend[i++] = ip;
                /* send the firstIP = true for the first Add, this is to create primary on interface*/
                if (!firstIP || add) {
                    firstIP = false;
                }
            }
            IpAssocCommand cmd = new IpAssocCommand(ipsToSend);
            cmd.setAccessDetail(NetworkElementCommand.ROUTER_IP, getRouterControlIp(router.getId()));
            cmd.setAccessDetail(NetworkElementCommand.ROUTER_GUEST_IP, getRouterIpInNetwork(ipAddrList.get(0).getAssociatedWithNetworkId(), router.getId()));
            cmd.setAccessDetail(NetworkElementCommand.ROUTER_NAME, router.getInstanceName());
            DataCenterVO dcVo = _dcDao.findById(router.getDataCenterId());
            cmd.setAccessDetail(NetworkElementCommand.ZONE_NETWORK_TYPE, dcVo.getNetworkType().toString());

            cmds.addCommand("IPAssocCommand", cmd);
        }
    }

    private void createApplyPortForwardingRulesCommands(List<? extends PortForwardingRule> rules, VirtualRouter router, Commands cmds, long guestNetworkId) {
        List<PortForwardingRuleTO> rulesTO = null;
        if (rules != null) {
            rulesTO = new ArrayList<PortForwardingRuleTO>();
            for (PortForwardingRule rule : rules) {
                IpAddress sourceIp = _networkModel.getIp(rule.getSourceIpAddressId());
                PortForwardingRuleTO ruleTO = new PortForwardingRuleTO(rule, null, sourceIp.getAddress().addr());
                rulesTO.add(ruleTO);
            }
        }

        SetPortForwardingRulesCommand cmd = null;

        if (router.getVpcId() != null) {
            cmd = new SetPortForwardingRulesVpcCommand(rulesTO);
        } else {
            cmd = new SetPortForwardingRulesCommand(rulesTO);
        }

        cmd.setAccessDetail(NetworkElementCommand.ROUTER_IP, getRouterControlIp(router.getId()));
        cmd.setAccessDetail(NetworkElementCommand.ROUTER_GUEST_IP, getRouterIpInNetwork(guestNetworkId, router.getId()));
        cmd.setAccessDetail(NetworkElementCommand.ROUTER_NAME, router.getInstanceName());
        DataCenterVO dcVo = _dcDao.findById(router.getDataCenterId());
        cmd.setAccessDetail(NetworkElementCommand.ZONE_NETWORK_TYPE, dcVo.getNetworkType().toString());

        cmds.addCommand(cmd);
    }

    private void createApplyStaticNatRulesCommands(List<? extends StaticNatRule> rules, VirtualRouter router, Commands cmds, long guestNetworkId) {
        List<StaticNatRuleTO> rulesTO = null;
        if (rules != null) {
            rulesTO = new ArrayList<StaticNatRuleTO>();
            for (StaticNatRule rule : rules) {
                IpAddress sourceIp = _networkModel.getIp(rule.getSourceIpAddressId());
                StaticNatRuleTO ruleTO = new StaticNatRuleTO(rule, null, sourceIp.getAddress().addr(), rule.getDestIpAddress());
                rulesTO.add(ruleTO);
            }
        }

        SetStaticNatRulesCommand cmd = new SetStaticNatRulesCommand(rulesTO, router.getVpcId());
        cmd.setAccessDetail(NetworkElementCommand.ROUTER_IP, getRouterControlIp(router.getId()));
        cmd.setAccessDetail(NetworkElementCommand.ROUTER_GUEST_IP, getRouterIpInNetwork(guestNetworkId, router.getId()));
        cmd.setAccessDetail(NetworkElementCommand.ROUTER_NAME, router.getInstanceName());
        DataCenterVO dcVo = _dcDao.findById(router.getDataCenterId());
        cmd.setAccessDetail(NetworkElementCommand.ZONE_NETWORK_TYPE, dcVo.getNetworkType().toString());
        cmds.addCommand(cmd);
    }

    private void createApplyLoadBalancingRulesCommands(List<LoadBalancingRule> rules, VirtualRouter router, Commands cmds, long guestNetworkId) {

        LoadBalancerTO[] lbs = new LoadBalancerTO[rules.size()];
        int i = 0;
        // We don't support VR to be inline currently
        boolean inline = false;
        for (LoadBalancingRule rule : rules) {
            boolean revoked = (rule.getState().equals(FirewallRule.State.Revoke));
            String protocol = rule.getProtocol();
            String algorithm = rule.getAlgorithm();
            String uuid = rule.getUuid();

            String srcIp = rule.getSourceIp().addr();
            int srcPort = rule.getSourcePortStart();
            List<LbDestination> destinations = rule.getDestinations();
            List<LbStickinessPolicy> stickinessPolicies = rule.getStickinessPolicies();
            LoadBalancerTO lb = new LoadBalancerTO(uuid, srcIp, srcPort, protocol, algorithm, revoked, false, inline, destinations, stickinessPolicies);
            lbs[i++] = lb;
        }
        String routerPublicIp = null;

        if (router instanceof DomainRouterVO) {
            DomainRouterVO domr = _routerDao.findById(router.getId());
            routerPublicIp = domr.getPublicIpAddress();
        }

        Network guestNetwork = _networkModel.getNetwork(guestNetworkId);
        Nic nic = _nicDao.findByNtwkIdAndInstanceId(guestNetwork.getId(), router.getId());
        NicProfile nicProfile = new NicProfile(nic, guestNetwork, nic.getBroadcastUri(), nic.getIsolationUri(),
                _networkModel.getNetworkRate(guestNetwork.getId(), router.getId()),
                _networkModel.isSecurityGroupSupportedInNetwork(guestNetwork),
                _networkModel.getNetworkTag(router.getHypervisorType(), guestNetwork));

        LoadBalancerConfigCommand cmd = new LoadBalancerConfigCommand(lbs, routerPublicIp,
                getRouterIpInNetwork(guestNetworkId, router.getId()), router.getPrivateIpAddress(),
                _itMgr.toNicTO(nicProfile, router.getHypervisorType()), router.getVpcId());

        cmd.lbStatsVisibility = _configDao.getValue(Config.NetworkLBHaproxyStatsVisbility.key());
        cmd.lbStatsUri = _configDao.getValue(Config.NetworkLBHaproxyStatsUri.key());
        cmd.lbStatsAuth = _configDao.getValue(Config.NetworkLBHaproxyStatsAuth.key());
        cmd.lbStatsPort = _configDao.getValue(Config.NetworkLBHaproxyStatsPort.key());

        cmd.setAccessDetail(NetworkElementCommand.ROUTER_IP, getRouterControlIp(router.getId()));
        cmd.setAccessDetail(NetworkElementCommand.ROUTER_GUEST_IP, getRouterIpInNetwork(guestNetworkId, router.getId()));
        cmd.setAccessDetail(NetworkElementCommand.ROUTER_NAME, router.getInstanceName());
        DataCenterVO dcVo = _dcDao.findById(router.getDataCenterId());
        cmd.setAccessDetail(NetworkElementCommand.ZONE_NETWORK_TYPE, dcVo.getNetworkType().toString());
        cmds.addCommand(cmd);

    }

    private void createApplyVpnCommands(RemoteAccessVpn vpn, VirtualRouter router, Commands cmds) {
        List<VpnUserVO> vpnUsers = _vpnUsersDao.listByAccount(vpn.getAccountId());
        List<VpnUser> addUsers = new ArrayList<VpnUser>();
        List<VpnUser> removeUsers = new ArrayList<VpnUser>();
        for (VpnUser user : vpnUsers) {
            if (user.getState() == VpnUser.State.Add) {
                addUsers.add(user);
            } else if (user.getState() == VpnUser.State.Revoke) {
                removeUsers.add(user);
            }
        }

        VpnUsersCfgCommand addUsersCmd = new VpnUsersCfgCommand(addUsers, removeUsers);
        addUsersCmd.setAccessDetail(NetworkElementCommand.ROUTER_IP, getRouterControlIp(router.getId()));
        addUsersCmd.setAccessDetail(NetworkElementCommand.ROUTER_GUEST_IP, getRouterIpInNetwork(vpn.getNetworkId(), router.getId()));
        addUsersCmd.setAccessDetail(NetworkElementCommand.ROUTER_NAME, router.getInstanceName());

        IpAddress ip = _networkModel.getIp(vpn.getServerAddressId());

        RemoteAccessVpnCfgCommand startVpnCmd = new RemoteAccessVpnCfgCommand(true, ip.getAddress().addr(),
                vpn.getLocalIp(), vpn.getIpRange(), vpn.getIpsecPresharedKey());
        startVpnCmd.setAccessDetail(NetworkElementCommand.ROUTER_IP, getRouterControlIp(router.getId()));
        startVpnCmd.setAccessDetail(NetworkElementCommand.ROUTER_GUEST_IP, getRouterIpInNetwork(vpn.getNetworkId(), router.getId()));
        startVpnCmd.setAccessDetail(NetworkElementCommand.ROUTER_NAME, router.getInstanceName());
        DataCenterVO dcVo = _dcDao.findById(router.getDataCenterId());
        startVpnCmd.setAccessDetail(NetworkElementCommand.ZONE_NETWORK_TYPE, dcVo.getNetworkType().toString());

        cmds.addCommand("users", addUsersCmd);
        cmds.addCommand("startVpn", startVpnCmd);
    }

    private void createPasswordCommand(VirtualRouter router, VirtualMachineProfile profile, NicVO nic, Commands cmds) {
        String password = (String)profile.getParameter(VirtualMachineProfile.Param.VmPassword);
        DataCenterVO dcVo = _dcDao.findById(router.getDataCenterId());

        // password should be set only on default network element
        if (password != null && nic.isDefaultNic()) {
<<<<<<< HEAD
            final String encodedPassword = PasswordGenerator.rot13(password);
            SavePasswordCommand cmd = new SavePasswordCommand(encodedPassword, nic.getIp4Address(), profile.getHostName());
=======
            String encodedPassword = PasswordGenerator.rot13(password);
            // We would unset password for BACKUP router in the RvR, to prevent user from accidently reset the 
            // password again after BACKUP become MASTER
            if (router.getIsRedundantRouter() && router.getRedundantState() != RedundantState.MASTER) {
            	encodedPassword = PasswordGenerator.rot13("saved_password");
            }
            SavePasswordCommand cmd = new SavePasswordCommand(encodedPassword, nic.getIp4Address(), profile.getVirtualMachine().getHostName());
>>>>>>> fb31a39e
            cmd.setAccessDetail(NetworkElementCommand.ROUTER_IP, getRouterControlIp(router.getId()));
            cmd.setAccessDetail(NetworkElementCommand.ROUTER_GUEST_IP, getRouterIpInNetwork(nic.getNetworkId(), router.getId()));
            cmd.setAccessDetail(NetworkElementCommand.ROUTER_NAME, router.getInstanceName());
            cmd.setAccessDetail(NetworkElementCommand.ZONE_NETWORK_TYPE, dcVo.getNetworkType().toString());

            cmds.addCommand("password", cmd);
        }

    }

    private void createVmDataCommand(VirtualRouter router, UserVmVO vm, NicVO nic, String publicKey, Commands cmds) {
        _userVmDao.loadDetails(vm);
        String serviceOffering = _serviceOfferingDao.findByIdIncludingRemoved(vm.getServiceOfferingId()).getDisplayText();
        String zoneName = _dcDao.findById(router.getDataCenterId()).getName();
        cmds.addCommand("vmdata",
                generateVmDataCommand(router, nic.getIp4Address(), vm.getUserData(), serviceOffering, zoneName, nic.getIp4Address(),
                        vm.getHostName(), vm.getInstanceName(), vm.getId(), vm.getUuid(), publicKey, nic.getNetworkId()));

    }

    private void createVmDataCommandForVMs(DomainRouterVO router, Commands cmds, long guestNetworkId) {
        List<UserVmVO> vms = _userVmDao.listByNetworkIdAndStates(guestNetworkId, State.Running, State.Migrating, State.Stopping);
        DataCenterVO dc = _dcDao.findById(router.getDataCenterId());
        for (UserVmVO vm : vms) {
            boolean createVmData = true;
            if (dc.getNetworkType() == NetworkType.Basic && router.getPodIdToDeployIn().longValue() != vm.getPodIdToDeployIn().longValue()) {
                createVmData = false;
            }

            if (createVmData) {
                NicVO nic = _nicDao.findByNtwkIdAndInstanceId(guestNetworkId, vm.getId());
                if (nic != null) {
                    s_logger.debug("Creating user data entry for vm " + vm + " on domR " + router);
                    createVmDataCommand(router, vm, nic, null, cmds);
                }
            }
        }
    }

    private void createDhcpEntryCommand(VirtualRouter router, UserVm vm, NicVO nic, Commands cmds) {
        DhcpEntryCommand dhcpCommand = new DhcpEntryCommand(nic.getMacAddress(), nic.getIp4Address(), vm.getHostName(), nic.getIp6Address());
        DataCenterVO dcVo = _dcDao.findById(router.getDataCenterId());
        Nic defaultNic = findGatewayIp(vm.getId());
        String gatewayIp = defaultNic.getGateway();
        if (gatewayIp != null && !gatewayIp.equals(nic.getGateway())) {
            gatewayIp = "0.0.0.0";
        }
        dhcpCommand.setDefaultRouter(gatewayIp);
        dhcpCommand.setIp6Gateway(nic.getIp6Gateway());
        String ipaddress=null;
        NicVO domrDefaultNic =  findDefaultDnsIp(vm.getId());
        if (domrDefaultNic != null){
            ipaddress  = domrDefaultNic.getIp4Address();
        }
        dhcpCommand.setDefaultDns(ipaddress);
        dhcpCommand.setDuid(NetUtils.getDuidLL(nic.getMacAddress()));
        dhcpCommand.setDefault(nic.isDefaultNic());

        dhcpCommand.setAccessDetail(NetworkElementCommand.ROUTER_IP, getRouterControlIp(router.getId()));
        dhcpCommand.setAccessDetail(NetworkElementCommand.ROUTER_NAME, router.getInstanceName());
        dhcpCommand.setAccessDetail(NetworkElementCommand.ROUTER_GUEST_IP, getRouterIpInNetwork(nic.getNetworkId(), router.getId()));
        dhcpCommand.setAccessDetail(NetworkElementCommand.ZONE_NETWORK_TYPE, dcVo.getNetworkType().toString());

        cmds.addCommand("dhcp", dhcpCommand);
    }

    private void configDnsMasq(VirtualRouter router, Network network, Commands cmds) {
        DataCenterVO dcVo = _dcDao.findById(router.getDataCenterId());
        List<NicIpAliasVO> ipAliasVOList = _nicIpAliasDao.getAliasIpForVm(router.getId());
        List<DnsmasqTO> ipList = new ArrayList<DnsmasqTO>();

        NicVO router_guest_nic = _nicDao.findByNtwkIdAndInstanceId(network.getId(), router.getId());
        String cidr = NetUtils.getCidrFromGatewayAndNetmask(router_guest_nic.getGateway(), router_guest_nic.getNetmask());
        String[] cidrPair = cidr.split("\\/");
        String cidrAddress = cidrPair[0];
        long cidrSize = Long.parseLong(cidrPair[1]);
        String startIpOfSubnet = NetUtils.getIpRangeStartIpFromCidr(cidrAddress, cidrSize);

        ipList.add(new DnsmasqTO(router_guest_nic.getIp4Address(),router_guest_nic.getGateway(),router_guest_nic.getNetmask(), startIpOfSubnet));
        for (NicIpAliasVO ipAliasVO : ipAliasVOList) {
             DnsmasqTO dnsmasqTO = new DnsmasqTO(ipAliasVO.getIp4Address(), ipAliasVO.getGateway(), ipAliasVO.getNetmask(), ipAliasVO.getStartIpOfSubnet());
             ipList.add(dnsmasqTO);
        }
        DataCenterVO dcvo = _dcDao.findById(router.getDataCenterId());
        DnsMasqConfigCommand dnsMasqConfigCmd = new DnsMasqConfigCommand(network.getNetworkDomain(),ipList, dcvo.getDns1(), dcvo.getDns2(), dcvo.getInternalDns1(), dcvo.getInternalDns2());
        dnsMasqConfigCmd.setAccessDetail(NetworkElementCommand.ROUTER_IP, getRouterControlIp(router.getId()));
        dnsMasqConfigCmd.setAccessDetail(NetworkElementCommand.ROUTER_NAME, router.getInstanceName());
        dnsMasqConfigCmd.setAccessDetail(NetworkElementCommand.ROUTER_GUEST_IP, getRouterIpInNetwork(network.getId(), router.getId()));
        dnsMasqConfigCmd.setAccessDetail(NetworkElementCommand.ZONE_NETWORK_TYPE, dcVo.getNetworkType().toString());

        cmds.addCommand("dhcpConfig" ,dnsMasqConfigCmd);
        //To change body of created methods use File | Settings | File Templates.
    }


    private void createIpAlias(VirtualRouter router, List<IpAliasTO> ipAliasTOs, Long networkid, Commands cmds) {

        String routerip = getRouterIpInNetwork(networkid, router.getId());
        DataCenterVO dcVo = _dcDao.findById(router.getDataCenterId());
        CreateIpAliasCommand ipaliasCmd = new CreateIpAliasCommand(routerip, ipAliasTOs);
        ipaliasCmd.setAccessDetail(NetworkElementCommand.ROUTER_IP, getRouterControlIp(router.getId()));
        ipaliasCmd.setAccessDetail(NetworkElementCommand.ROUTER_NAME, router.getInstanceName());
        ipaliasCmd.setAccessDetail(NetworkElementCommand.ROUTER_GUEST_IP,routerip);
        ipaliasCmd.setAccessDetail(NetworkElementCommand.ZONE_NETWORK_TYPE, dcVo.getNetworkType().toString());

        cmds.addCommand("ipalias", ipaliasCmd);
    }

    private void createDhcpEntryCommandsForVMs(DomainRouterVO router, Commands cmds, long guestNetworkId) {
        List<UserVmVO> vms = _userVmDao.listByNetworkIdAndStates(guestNetworkId, State.Running, State.Migrating, State.Stopping);
        DataCenterVO dc = _dcDao.findById(router.getDataCenterId());
        for (UserVmVO vm : vms) {
            boolean createDhcp = true;
            if (dc.getNetworkType() == NetworkType.Basic && router.getPodIdToDeployIn().longValue() != vm.getPodIdToDeployIn().longValue()
                    && _dnsBasicZoneUpdates.equalsIgnoreCase("pod")) {
                createDhcp = false;
            }
            if (createDhcp) {
                NicVO nic = _nicDao.findByNtwkIdAndInstanceId(guestNetworkId, vm.getId());
                if (nic != null) {
                    s_logger.debug("Creating dhcp entry for vm " + vm + " on domR " + router + ".");
                    createDhcpEntryCommand(router, vm, nic, cmds);
                }
            }
        }
    }

    protected boolean sendCommandsToRouter(final VirtualRouter router, Commands cmds) throws AgentUnavailableException {
        Answer[] answers = null;
        try {
            answers = _agentMgr.send(router.getHostId(), cmds);
        } catch (OperationTimedoutException e) {
            s_logger.warn("Timed Out", e);
            throw new AgentUnavailableException("Unable to send commands to virtual router ", router.getHostId(), e);
        }

        if (answers == null) {
            return false;
        }

        if (answers.length != cmds.size()) {
            return false;
        }

        // FIXME: Have to return state for individual command in the future
        boolean result = true;
        if (answers.length > 0) {
            for (Answer answer : answers) {
                if (!answer.getResult()) {
                    result = false;
                    break;
                }
            }
        }
        return result;
    }

    protected void handleSingleWorkingRedundantRouter(List<? extends VirtualRouter> connectedRouters, List<? extends VirtualRouter> disconnectedRouters, String reason)
            throws ResourceUnavailableException
    {
        if (connectedRouters.isEmpty() || disconnectedRouters.isEmpty()) {
            return;
        }
        if (connectedRouters.size() != 1 || disconnectedRouters.size() != 1) {
            s_logger.warn("How many redundant routers do we have?? ");
            return;
        }
        if (!connectedRouters.get(0).getIsRedundantRouter()) {
            throw new ResourceUnavailableException("Who is calling this with non-redundant router or non-domain router?",
                    DataCenter.class, connectedRouters.get(0).getDataCenterId());
        }
        if (!disconnectedRouters.get(0).getIsRedundantRouter()) {
            throw new ResourceUnavailableException("Who is calling this with non-redundant router or non-domain router?",
                    DataCenter.class, disconnectedRouters.get(0).getDataCenterId());
        }

        DomainRouterVO connectedRouter = (DomainRouterVO)connectedRouters.get(0);
        DomainRouterVO disconnectedRouter = (DomainRouterVO)disconnectedRouters.get(0);

        if (s_logger.isDebugEnabled()) {
            s_logger.debug("About to stop the router " + disconnectedRouter.getInstanceName() + " due to: " + reason);
        }
        String title = "Virtual router " + disconnectedRouter.getInstanceName() + " would be stopped after connecting back, due to " + reason;
        String context = "Virtual router (name: " + disconnectedRouter.getInstanceName() + ", id: " + disconnectedRouter.getId()
                + ") would be stopped after connecting back, due to: " + reason;
        _alertMgr.sendAlert(AlertManager.ALERT_TYPE_DOMAIN_ROUTER,
                disconnectedRouter.getDataCenterId(), disconnectedRouter.getPodIdToDeployIn(), title, context);
        disconnectedRouter.setStopPending(true);
        disconnectedRouter = _routerDao.persist(disconnectedRouter);

        int connRouterPR = getRealPriority(connectedRouter);
        int disconnRouterPR = getRealPriority(disconnectedRouter);
        if (connRouterPR < disconnRouterPR) {
            //connRouterPR < disconnRouterPR, they won't equal at anytime
            if (!connectedRouter.getIsPriorityBumpUp()) {
                final BumpUpPriorityCommand command = new BumpUpPriorityCommand();
                command.setAccessDetail(NetworkElementCommand.ROUTER_IP, getRouterControlIp(connectedRouter.getId()));
                command.setAccessDetail(NetworkElementCommand.ROUTER_NAME, connectedRouter.getInstanceName());
                final Answer answer = _agentMgr.easySend(connectedRouter.getHostId(), command);
                if (!answer.getResult()) {
                    s_logger.error("Failed to bump up " + connectedRouter.getInstanceName() + "'s priority! " + answer.getDetails());
                }
            } else {
                String t = "Can't bump up virtual router " + connectedRouter.getInstanceName() + "'s priority due to it's already bumped up!";
                _alertMgr.sendAlert(AlertManager.ALERT_TYPE_DOMAIN_ROUTER,
                        connectedRouter.getDataCenterId(), connectedRouter.getPodIdToDeployIn(), t, t);
            }
        }
    }

    @Override
    public boolean associatePublicIP(Network network, final List<? extends PublicIpAddress> ipAddress, List<? extends VirtualRouter> routers)
            throws ResourceUnavailableException {
        if (ipAddress == null || ipAddress.isEmpty()) {
            s_logger.debug("No ip association rules to be applied for network " + network.getId());
            return true;
        }
        return applyRules(network, routers, "ip association", false, null, false, new RuleApplier() {
            @Override
            public boolean execute(Network network, VirtualRouter router) throws ResourceUnavailableException {
                Commands cmds = new Commands(OnError.Continue);
                createAssociateIPCommands(router, ipAddress, cmds, 0);
                return sendCommandsToRouter(router, cmds);
            }
        });
    }

    @Override
    public boolean applyFirewallRules(Network network, final List<? extends FirewallRule> rules, List<? extends VirtualRouter> routers) throws ResourceUnavailableException {
        if (rules == null || rules.isEmpty()) {
            s_logger.debug("No firewall rules to be applied for network " + network.getId());
            return true;
        }
        return applyRules(network, routers, "firewall rules", false, null, false, new RuleApplier() {
            @Override
            public boolean execute(Network network, VirtualRouter router) throws ResourceUnavailableException {
                if (rules.get(0).getPurpose() == Purpose.LoadBalancing) {
                    // for load balancer we have to resend all lb rules for the network
                    List<LoadBalancerVO> lbs = _loadBalancerDao.listByNetworkIdAndScheme(network.getId(), Scheme.Public);
                    List<LoadBalancingRule> lbRules = new ArrayList<LoadBalancingRule>();
                    for (LoadBalancerVO lb : lbs) {
                        List<LbDestination> dstList = _lbMgr.getExistingDestinations(lb.getId());
                        List<LbStickinessPolicy> policyList = _lbMgr.getStickinessPolicies(lb.getId());
                        List<LbHealthCheckPolicy> hcPolicyList = _lbMgr.getHealthCheckPolicies(lb.getId());
                        Ip sourceIp = _networkModel.getPublicIpAddress(lb.getSourceIpAddressId()).getAddress();
                        LoadBalancingRule loadBalancing = new LoadBalancingRule(lb, dstList, policyList, hcPolicyList, sourceIp);
                        lbRules.add(loadBalancing);
                    }
                    return sendLBRules(router, lbRules, network.getId());
                } else if (rules.get(0).getPurpose() == Purpose.PortForwarding) {
                    return sendPortForwardingRules(router, (List<PortForwardingRule>)rules, network.getId());
                } else if (rules.get(0).getPurpose() == Purpose.StaticNat) {
                    return sendStaticNatRules(router, (List<StaticNatRule>)rules, network.getId());
                } else if (rules.get(0).getPurpose() == Purpose.Firewall) {
                    return sendFirewallRules(router, (List<FirewallRule>)rules, network.getId());
                } else {
                    s_logger.warn("Unable to apply rules of purpose: " + rules.get(0).getPurpose());
                    return false;
                }
            }
        });
    }

    @Override
    public boolean applyLoadBalancingRules(Network network, final List<? extends LoadBalancingRule> rules, List<? extends VirtualRouter> routers)
            throws ResourceUnavailableException {
        if (rules == null || rules.isEmpty()) {
            s_logger.debug("No lb rules to be applied for network " + network.getId());
            return true;
        }
        return applyRules(network, routers, "loadbalancing rules", false, null, false, new RuleApplier() {
            @Override
            public boolean execute(Network network, VirtualRouter router) throws ResourceUnavailableException {
                // for load balancer we have to resend all lb rules for the network
                List<LoadBalancerVO> lbs = _loadBalancerDao.listByNetworkIdAndScheme(network.getId(), Scheme.Public);
                List<LoadBalancingRule> lbRules = new ArrayList<LoadBalancingRule>();
                for (LoadBalancerVO lb : lbs) {
                    List<LbDestination> dstList = _lbMgr.getExistingDestinations(lb.getId());
                    List<LbStickinessPolicy> policyList = _lbMgr.getStickinessPolicies(lb.getId());
                    List<LbHealthCheckPolicy> hcPolicyList = _lbMgr.getHealthCheckPolicies(lb.getId());
                    Ip sourceIp = _networkModel.getPublicIpAddress(lb.getSourceIpAddressId()).getAddress();
                    LoadBalancingRule loadBalancing = new LoadBalancingRule(lb, dstList, policyList, hcPolicyList, sourceIp);
                    lbRules.add(loadBalancing);
                }
                return sendLBRules(router, lbRules, network.getId());
            }
        });
    }

    protected boolean sendLBRules(VirtualRouter router, List<LoadBalancingRule> rules, long guestNetworkId) throws ResourceUnavailableException {
        Commands cmds = new Commands(OnError.Continue);
        createApplyLoadBalancingRulesCommands(rules, router, cmds, guestNetworkId);
        return sendCommandsToRouter(router, cmds);
    }

    protected boolean sendPortForwardingRules(VirtualRouter router, List<PortForwardingRule> rules, long guestNetworkId) throws ResourceUnavailableException {
        Commands cmds = new Commands(OnError.Continue);
        createApplyPortForwardingRulesCommands(rules, router, cmds, guestNetworkId);
        return sendCommandsToRouter(router, cmds);
    }

    protected boolean sendStaticNatRules(VirtualRouter router, List<StaticNatRule> rules, long guestNetworkId) throws ResourceUnavailableException {
        Commands cmds = new Commands(OnError.Continue);
        createApplyStaticNatRulesCommands(rules, router, cmds, guestNetworkId);
        return sendCommandsToRouter(router, cmds);
    }

    @Override
    public List<VirtualRouter> getRoutersForNetwork(long networkId) {
        List<DomainRouterVO> routers = _routerDao.findByNetwork(networkId);
        List<VirtualRouter> vrs = new ArrayList<VirtualRouter>(routers.size());
        for (DomainRouterVO router : routers) {
            vrs.add(router);
        }
        return vrs;
    }

    private void createFirewallRulesCommands(List<? extends FirewallRule> rules, VirtualRouter router, Commands cmds, long guestNetworkId) {
        List<FirewallRuleTO> rulesTO = null;
        if (rules != null) {
            rulesTO = new ArrayList<FirewallRuleTO>();
            for (FirewallRule rule : rules) {
                FirewallRule.TrafficType traffictype = rule.getTrafficType();
                if (traffictype == FirewallRule.TrafficType.Ingress) {
                    IpAddress sourceIp = _networkModel.getIp(rule.getSourceIpAddressId());
                    FirewallRuleTO ruleTO = new FirewallRuleTO(rule, null, sourceIp.getAddress().addr(), Purpose.Firewall, traffictype);
                    rulesTO.add(ruleTO);
                }
                else if (rule.getTrafficType() == FirewallRule.TrafficType.Egress) {
                    assert (rule.getSourceIpAddressId() == null) : "ipAddressId should be null for egress firewall rule. ";
                    FirewallRuleTO ruleTO = new FirewallRuleTO(rule, null, "", Purpose.Firewall, traffictype);
                    rulesTO.add(ruleTO);
                }
            }
        }

        SetFirewallRulesCommand cmd = new SetFirewallRulesCommand(rulesTO);
        cmd.setAccessDetail(NetworkElementCommand.ROUTER_IP, getRouterControlIp(router.getId()));
        cmd.setAccessDetail(NetworkElementCommand.ROUTER_GUEST_IP, getRouterIpInNetwork(guestNetworkId, router.getId()));
        cmd.setAccessDetail(NetworkElementCommand.ROUTER_NAME, router.getInstanceName());
        DataCenterVO dcVo = _dcDao.findById(router.getDataCenterId());
        cmd.setAccessDetail(NetworkElementCommand.ZONE_NETWORK_TYPE, dcVo.getNetworkType().toString());
        cmds.addCommand(cmd);
    }

    protected boolean sendFirewallRules(VirtualRouter router, List<FirewallRule> rules, long guestNetworkId) throws ResourceUnavailableException {
        Commands cmds = new Commands(OnError.Continue);
        createFirewallRulesCommands(rules, router, cmds, guestNetworkId);
        return sendCommandsToRouter(router, cmds);
    }

    @Override
    public String getDnsBasicZoneUpdate() {
        return _dnsBasicZoneUpdates;
    }

    protected interface RuleApplier {
        boolean execute(Network network, VirtualRouter router) throws ResourceUnavailableException;
    }

    protected boolean applyRules(Network network, List<? extends VirtualRouter> routers, String typeString,
            boolean isPodLevelException, Long podId, boolean failWhenDisconnect, RuleApplier applier) throws ResourceUnavailableException {
        if (routers == null || routers.isEmpty()) {
            s_logger.warn("Unable to apply " + typeString + ", virtual router doesn't exist in the network " + network.getId());
            throw new ResourceUnavailableException("Unable to apply " + typeString, DataCenter.class, network.getDataCenterId());
        }

        DataCenter dc = _dcDao.findById(network.getDataCenterId());
        boolean isZoneBasic = (dc.getNetworkType() == NetworkType.Basic);

        // isPodLevelException and podId is only used for basic zone
        assert !((!isZoneBasic && isPodLevelException) || (isZoneBasic && isPodLevelException && podId == null));

        List<VirtualRouter> connectedRouters = new ArrayList<VirtualRouter>();
        List<VirtualRouter> disconnectedRouters = new ArrayList<VirtualRouter>();
        boolean result = true;
        String msg = "Unable to apply " + typeString + " on disconnected router ";
        for (VirtualRouter router : routers) {
            if (router.getState() == State.Running) {
                s_logger.debug("Applying " + typeString + " in network " + network);

                if (router.isStopPending()) {
                    if (_hostDao.findById(router.getHostId()).getStatus() == Status.Up) {
                        throw new ResourceUnavailableException("Unable to process due to the stop pending router " +
                                router.getInstanceName() + " haven't been stopped after it's host coming back!",
                                DataCenter.class, router.getDataCenterId());
                    }
                    s_logger.debug("Router " + router.getInstanceName() + " is stop pending, so not sending apply " +
                            typeString + " commands to the backend");
                    continue;
                }
                try {
                    result = applier.execute(network, router);
                    connectedRouters.add(router);
                } catch (AgentUnavailableException e) {
                    s_logger.warn(msg + router.getInstanceName(), e);
                    disconnectedRouters.add(router);
                }

                //If rules fail to apply on one domR and not due to disconnection, no need to proceed with the rest
                if (!result) {
                    if (isZoneBasic && isPodLevelException) {
                        throw new ResourceUnavailableException("Unable to apply " + typeString + " on router ", Pod.class, podId);
                    }
                    throw new ResourceUnavailableException("Unable to apply " + typeString + " on router ", DataCenter.class,
                            router.getDataCenterId());
                }

            } else if (router.getState() == State.Stopped || router.getState() == State.Stopping) {
                s_logger.debug("Router " + router.getInstanceName() + " is in " + router.getState() +
                        ", so not sending apply " + typeString + " commands to the backend");
            } else {
                s_logger.warn("Unable to apply " + typeString + ", virtual router is not in the right state " + router.getState());
                if (isZoneBasic && isPodLevelException) {
                    throw new ResourceUnavailableException("Unable to apply " + typeString +
                            ", virtual router is not in the right state", Pod.class, podId);
                }
                throw new ResourceUnavailableException("Unable to apply " + typeString +
                        ", virtual router is not in the right state", DataCenter.class, router.getDataCenterId());
            }
        }

        if (!connectedRouters.isEmpty()) {
            if (!isZoneBasic && !disconnectedRouters.isEmpty() && disconnectedRouters.get(0).getIsRedundantRouter()) {
                // These disconnected redundant virtual routers are out of sync now, stop them for synchronization
                handleSingleWorkingRedundantRouter(connectedRouters, disconnectedRouters, msg);
            }
        } else if (!disconnectedRouters.isEmpty()) {
            for (VirtualRouter router : disconnectedRouters) {
                if (s_logger.isDebugEnabled()) {
                    s_logger.debug(msg + router.getInstanceName() + "(" + router.getId() + ")");
                }
            }
            if (isZoneBasic && isPodLevelException) {
                throw new ResourceUnavailableException(msg, Pod.class, podId);
            }
            throw new ResourceUnavailableException(msg, DataCenter.class, disconnectedRouters.get(0).getDataCenterId());
        }

        result = true;
        if (failWhenDisconnect) {
            result = !connectedRouters.isEmpty();
        }
        return result;
    }

    @Override
    public boolean applyStaticNats(Network network, final List<? extends StaticNat> rules, List<? extends VirtualRouter> routers) throws ResourceUnavailableException {
        if (rules == null || rules.isEmpty()) {
            s_logger.debug("No static nat rules to be applied for network " + network.getId());
            return true;
        }
        return applyRules(network, routers, "static nat rules", false, null, false, new RuleApplier() {
            @Override
            public boolean execute(Network network, VirtualRouter router) throws ResourceUnavailableException {
                return applyStaticNat(router, rules, network.getId());
            }
        });
    }

    protected boolean applyStaticNat(VirtualRouter router, List<? extends StaticNat> rules, long guestNetworkId) throws ResourceUnavailableException {
        Commands cmds = new Commands(OnError.Continue);
        createApplyStaticNatCommands(rules, router, cmds, guestNetworkId);
        return sendCommandsToRouter(router, cmds);
    }

    private void createApplyStaticNatCommands(List<? extends StaticNat> rules, VirtualRouter router, Commands cmds,
            long guestNetworkId) {
        List<StaticNatRuleTO> rulesTO = null;
        if (rules != null) {
            rulesTO = new ArrayList<StaticNatRuleTO>();
            for (StaticNat rule : rules) {
                IpAddress sourceIp = _networkModel.getIp(rule.getSourceIpAddressId());
                StaticNatRuleTO ruleTO = new StaticNatRuleTO(0, sourceIp.getAddress().addr(), null,
                        null, rule.getDestIpAddress(), null, null, null, rule.isForRevoke(), false);
                rulesTO.add(ruleTO);
            }
        }

        SetStaticNatRulesCommand cmd = new SetStaticNatRulesCommand(rulesTO, router.getVpcId());
        cmd.setAccessDetail(NetworkElementCommand.ROUTER_IP, getRouterControlIp(router.getId()));
        cmd.setAccessDetail(NetworkElementCommand.ROUTER_GUEST_IP, getRouterIpInNetwork(guestNetworkId, router.getId()));
        cmd.setAccessDetail(NetworkElementCommand.ROUTER_NAME, router.getInstanceName());
        DataCenterVO dcVo = _dcDao.findById(router.getDataCenterId());
        cmd.setAccessDetail(NetworkElementCommand.ZONE_NETWORK_TYPE, dcVo.getNetworkType().toString());
        cmds.addCommand(cmd);
    }

    @Override
    public int getTimeout() {
        return -1;
    }

    @Override
    public boolean isRecurring() {
        return false;
    }

    @Override
    public boolean processAnswers(long agentId, long seq, Answer[] answers) {
        return false;
    }

    @Override
    public boolean processCommands(long agentId, long seq, Command[] commands) {
        return false;
    }

    @Override
    public void processConnect(HostVO host, StartupCommand cmd, boolean forRebalance) throws ConnectionException {
        List<DomainRouterVO> routers = _routerDao.listIsolatedByHostId(host.getId());
        for (DomainRouterVO router : routers) {
            if (router.isStopPending()) {
                s_logger.info("Stopping router " + router.getInstanceName() + " due to stop pending flag found!");
                State state = router.getState();
                if (state != State.Stopped && state != State.Destroyed) {
                    try {
                        stopRouter(router.getId(), false);
                    } catch (ResourceUnavailableException e) {
                        s_logger.warn("Fail to stop router " + router.getInstanceName(), e);
                        throw new ConnectionException(false, "Fail to stop router " + router.getInstanceName());
                    } catch (ConcurrentOperationException e) {
                        s_logger.warn("Fail to stop router " + router.getInstanceName(), e);
                        throw new ConnectionException(false, "Fail to stop router " + router.getInstanceName());
                    }
                }
                router.setStopPending(false);
                router = _routerDao.persist(router);
            }
        }
    }

    @Override
    public AgentControlAnswer processControlCommand(long agentId, AgentControlCommand cmd) {
        return null;
    }

    @Override
    public boolean processDisconnect(long agentId, Status state) {
        return false;
    }

    @Override
    public boolean processTimeout(long agentId, long seq) {
        return false;
    }

    protected String getRouterControlIp(long routerId) {
        String routerControlIpAddress = null;
        List<NicVO> nics = _nicDao.listByVmId(routerId);
        for (NicVO n : nics) {
            NetworkVO nc = _networkDao.findById(n.getNetworkId());
            if (nc.getTrafficType() == TrafficType.Control) {
                routerControlIpAddress = n.getIp4Address();
            }
        }

        if (routerControlIpAddress == null) {
            s_logger.warn("Unable to find router's control ip in its attached NICs!. routerId: " + routerId);
            DomainRouterVO router = _routerDao.findById(routerId);
            return router.getPrivateIpAddress();
        }

        return routerControlIpAddress;
    }

    protected String getRouterIpInNetwork(long networkId, long instanceId) {
        return _nicDao.getIpAddress(networkId, instanceId);
    }

    @Override
    public void prepareStop(VirtualMachineProfile profile) {
        //Collect network usage before stopping Vm
        VirtualMachine vm = profile.getVirtualMachine();

        DomainRouterVO router = _routerDao.findById(vm.getId());
        if (router == null) {
            return;
        }

        String privateIP = router.getPrivateIpAddress();

        if (privateIP != null) {
            boolean forVpc = router.getVpcId() != null;
            List<? extends Nic> routerNics = _nicDao.listByVmId(router.getId());
            for (Nic routerNic : routerNics) {
                Network network = _networkModel.getNetwork(routerNic.getNetworkId());
                //Send network usage command for public nic in VPC VR
                //Send network usage command for isolated guest nic of non VPC VR
                if ((forVpc && network.getTrafficType() == TrafficType.Public) || (!forVpc && network.getTrafficType() == TrafficType.Guest && network.getGuestType() == Network.GuestType.Isolated)) {
                    final NetworkUsageCommand usageCmd = new NetworkUsageCommand(privateIP, router.getHostName(),
                            forVpc, routerNic.getIp4Address());
                    String routerType = router.getType().toString();
                    UserStatisticsVO previousStats = _userStatsDao.findBy(router.getAccountId(),
                            router.getDataCenterId(), network.getId(), (forVpc ? routerNic.getIp4Address() : null), router.getId(), routerType);
                    NetworkUsageAnswer answer = null;
                    try {
                        answer = (NetworkUsageAnswer)_agentMgr.easySend(router.getHostId(), usageCmd);
                    } catch (Exception e) {
                        s_logger.warn("Error while collecting network stats from router: " + router.getInstanceName() + " from host: " + router.getHostId(), e);
                        continue;
                    }

                    if (answer != null) {
                        if (!answer.getResult()) {
                            s_logger.warn("Error while collecting network stats from router: " + router.getInstanceName() + " from host: " + router.getHostId() + "; details: " + answer.getDetails());
                            continue;
                        }
                        Transaction txn = Transaction.open(Transaction.CLOUD_DB);
                        try {
                            if ((answer.getBytesReceived() == 0) && (answer.getBytesSent() == 0)) {
                                s_logger.debug("Recieved and Sent bytes are both 0. Not updating user_statistics");
                                continue;
                            }
                            txn.start();
                            UserStatisticsVO stats = _userStatsDao.lock(router.getAccountId(),
                                    router.getDataCenterId(), network.getId(), (forVpc ? routerNic.getIp4Address() : null), router.getId(), routerType);
                            if (stats == null) {
                                s_logger.warn("unable to find stats for account: " + router.getAccountId());
                                continue;
                            }

                            if (previousStats != null
                                    && ((previousStats.getCurrentBytesReceived() != stats.getCurrentBytesReceived())
                                    || (previousStats.getCurrentBytesSent() != stats.getCurrentBytesSent()))) {
                                s_logger.debug("Router stats changed from the time NetworkUsageCommand was sent. " +
                                        "Ignoring current answer. Router: " + answer.getRouterName() + " Rcvd: " +
                                        answer.getBytesReceived() + "Sent: " + answer.getBytesSent());
                                continue;
                            }

                            if (stats.getCurrentBytesReceived() > answer.getBytesReceived()) {
                                if (s_logger.isDebugEnabled()) {
                                    s_logger.debug("Received # of bytes that's less than the last one.  " +
                                            "Assuming something went wrong and persisting it. Router: " +
                                            answer.getRouterName() + " Reported: " + answer.getBytesReceived()
                                            + " Stored: " + stats.getCurrentBytesReceived());
                                }
                                stats.setNetBytesReceived(stats.getNetBytesReceived() + stats.getCurrentBytesReceived());
                            }
                            stats.setCurrentBytesReceived(answer.getBytesReceived());
                            if (stats.getCurrentBytesSent() > answer.getBytesSent()) {
                                if (s_logger.isDebugEnabled()) {
                                    s_logger.debug("Received # of bytes that's less than the last one.  " +
                                            "Assuming something went wrong and persisting it. Router: " +
                                            answer.getRouterName() + " Reported: " + answer.getBytesSent()
                                            + " Stored: " + stats.getCurrentBytesSent());
                                }
                                stats.setNetBytesSent(stats.getNetBytesSent() + stats.getCurrentBytesSent());
                            }
                            stats.setCurrentBytesSent(answer.getBytesSent());
                            if (! _dailyOrHourly) {
                                //update agg bytes
                                stats.setAggBytesSent(stats.getNetBytesSent() + stats.getCurrentBytesSent());
                                stats.setAggBytesReceived(stats.getNetBytesReceived() + stats.getCurrentBytesReceived());
                            }
                            _userStatsDao.update(stats.getId(), stats);
                            txn.commit();
                        } catch (Exception e) {
                            txn.rollback();
                            s_logger.warn("Unable to update user statistics for account: " + router.getAccountId()
                                    + " Rx: " + answer.getBytesReceived() + "; Tx: " + answer.getBytesSent());
                        } finally {
                            txn.close();
                        }
                    }
                }
            }
        }
    }

//    @Override
//    public void vmWorkStart(VmWork work) {
//    }
//
//    @Override
//    public void vmWorkStop(VmWork work) {
//    }

    @Override
    public VirtualRouter findRouter(long routerId) {
        return _routerDao.findById(routerId);
    }
}<|MERGE_RESOLUTION|>--- conflicted
+++ resolved
@@ -3345,10 +3345,6 @@
 
         // password should be set only on default network element
         if (password != null && nic.isDefaultNic()) {
-<<<<<<< HEAD
-            final String encodedPassword = PasswordGenerator.rot13(password);
-            SavePasswordCommand cmd = new SavePasswordCommand(encodedPassword, nic.getIp4Address(), profile.getHostName());
-=======
             String encodedPassword = PasswordGenerator.rot13(password);
             // We would unset password for BACKUP router in the RvR, to prevent user from accidently reset the 
             // password again after BACKUP become MASTER
@@ -3356,7 +3352,6 @@
             	encodedPassword = PasswordGenerator.rot13("saved_password");
             }
             SavePasswordCommand cmd = new SavePasswordCommand(encodedPassword, nic.getIp4Address(), profile.getVirtualMachine().getHostName());
->>>>>>> fb31a39e
             cmd.setAccessDetail(NetworkElementCommand.ROUTER_IP, getRouterControlIp(router.getId()));
             cmd.setAccessDetail(NetworkElementCommand.ROUTER_GUEST_IP, getRouterIpInNetwork(nic.getNetworkId(), router.getId()));
             cmd.setAccessDetail(NetworkElementCommand.ROUTER_NAME, router.getInstanceName());
