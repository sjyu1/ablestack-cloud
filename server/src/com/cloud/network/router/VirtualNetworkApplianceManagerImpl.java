--- conflicted
+++ resolved
@@ -117,24 +117,24 @@
 import com.cloud.host.Status;
 import com.cloud.host.dao.HostDao;
 import com.cloud.hypervisor.Hypervisor.HypervisorType;
-import com.cloud.hypervisor.vmware.manager.VmwareManager;
 import com.cloud.network.IPAddressVO;
 import com.cloud.network.IpAddress;
 import com.cloud.network.LoadBalancerVO;
 import com.cloud.network.Network;
+import com.cloud.network.Network.GuestType;
 import com.cloud.network.Network.Service;
 import com.cloud.network.NetworkManager;
 import com.cloud.network.NetworkVO;
 import com.cloud.network.Networks.BroadcastDomainType;
 import com.cloud.network.Networks.IsolationType;
 import com.cloud.network.Networks.TrafficType;
-import com.cloud.network.VirtualRouterProvider.VirtualRouterProviderType;
 import com.cloud.network.PhysicalNetworkServiceProvider;
 import com.cloud.network.PublicIpAddress;
 import com.cloud.network.RemoteAccessVpn;
 import com.cloud.network.SshKeysDistriMonitor;
+import com.cloud.network.VirtualNetworkApplianceService;
 import com.cloud.network.VirtualRouterProvider;
-import com.cloud.network.VirtualNetworkApplianceService;
+import com.cloud.network.VirtualRouterProvider.VirtualRouterProviderType;
 import com.cloud.network.VpnUser;
 import com.cloud.network.VpnUserVO;
 import com.cloud.network.addr.PublicIp;
@@ -162,7 +162,6 @@
 import com.cloud.network.rules.StaticNatImpl;
 import com.cloud.network.rules.StaticNatRule;
 import com.cloud.network.rules.dao.PortForwardingRulesDao;
-import com.cloud.offering.NetworkOffering;
 import com.cloud.offering.ServiceOffering;
 import com.cloud.offerings.NetworkOfferingVO;
 import com.cloud.offerings.dao.NetworkOfferingDao;
@@ -327,17 +326,13 @@
     @Inject
     UserVmDetailsDao _vmDetailsDao;
     @Inject
-<<<<<<< HEAD
     ClusterDao _clusterDao;
     @Inject
     ResourceManager _resourceMgr;
-=======
-    ResourceManager _resourceMgr;
     @Inject
     PhysicalNetworkServiceProviderDao _physicalProviderDao;
     @Inject
     VirtualRouterProviderDao _vrProviderDao;
->>>>>>> 03531333
 
     int _routerRamSize;
     int _routerCpuMHz;
@@ -355,7 +350,7 @@
     int _routerExtraPublicNics = 2;
     private int _usageAggregationRange = 1440;
     private String _usageTimeZone = "GMT";
-    private long mgmtSrvrId = MacAddress.getMacAddress().toLong();
+    private final long mgmtSrvrId = MacAddress.getMacAddress().toLong();
     
     ScheduledExecutorService _executor;
     ScheduledExecutorService _checkExecutor;
@@ -793,9 +788,8 @@
 
         @Override
         public void run() {
-<<<<<<< HEAD
         	try{
-        		final List<DomainRouterVO> routers = _routerDao.listByStateAndNetworkType(State.Running, GuestIpType.Virtual, mgmtSrvrId);
+                final List<DomainRouterVO> routers = _routerDao.listByStateAndNetworkType(State.Running, GuestType.Isolated, mgmtSrvrId);
         		s_logger.debug("Found " + routers.size() + " running routers. ");
 
         		for (DomainRouterVO router : routers) {
@@ -867,11 +861,6 @@
 
         public NetworkStatsUpdateTask() {
         }
-=======
-            
-            final List<DomainRouterVO> routers = _routerDao.listByStateAndNetworkType(State.Running, Network.GuestType.Isolated, mgmtSrvrId);
-            s_logger.debug("Found " + routers.size() + " running routers. ");
->>>>>>> 03531333
 
         @Override
         public void run() {
@@ -1081,8 +1070,8 @@
     public static boolean isAdmin(short accountType) {
         return ((accountType == Account.ACCOUNT_TYPE_ADMIN) || (accountType == Account.ACCOUNT_TYPE_DOMAIN_ADMIN) || (accountType == Account.ACCOUNT_TYPE_READ_ONLY_ADMIN) || (accountType == Account.ACCOUNT_TYPE_RESOURCE_DOMAIN_ADMIN));
     } 
-    private int DEFAULT_PRIORITY = 100;
-    private int DEFAULT_DELTA = 2;
+    private final int DEFAULT_PRIORITY = 100;
+    private final int DEFAULT_DELTA = 2;
     
     protected int getUpdatedPriority(Network guestNetwork, List<DomainRouterVO> routers, DomainRouterVO exclude) throws InsufficientVirtualNetworkCapcityException {
         int priority;
@@ -1265,21 +1254,6 @@
 
                 networks.add(new Pair<NetworkVO, NicProfile>((NetworkVO) guestNetwork, gatewayNic));
                 networks.add(new Pair<NetworkVO, NicProfile>(controlConfig, null));
-<<<<<<< HEAD
-
-                HypervisorType hyType;
-                if (dest.getCluster().getHypervisorType() == HypervisorType.Ovm) {
-                	hyType = getAClusterToStartDomainRouterForOvm(dest.getCluster().getPodId());
-                } else {
-                	hyType = dest.getCluster().getHypervisorType();
-                }
-                
-                /* Before starting router, already know the hypervisor type */
-                VMTemplateVO template = _templateDao.findRoutingTemplate(hyType);
-                if (routers.size() >= 5) {
-                    s_logger.error("Too much redundant routers!");
-=======
-                
                 
                 Long offering_id = _networkOfferingDao.findById(guestNetwork.getNetworkOfferingId()).getServiceOfferingId();
                 if (offering_id == null) {
@@ -1316,6 +1290,11 @@
                         s_logger.debug("Allocating the domR with the hypervisor type " + hType);
                         VMTemplateVO template = _templateDao.findRoutingTemplate(hType);
                         
+                        if (template == null) {
+                            s_logger.debug(hType + " won't support system vm, skip it");
+                            continue;
+                        }
+
                         router = new DomainRouterVO(id, routerOffering.getId(), vrProvider.getId(), VirtualMachineName.getRouterName(id, _instance), template.getId(), template.getHypervisorType(),
                                 template.getGuestOSId(), owner.getDomainId(), owner.getId(), guestNetwork.getId(), isRedundant, 0, false, RedundantState.UNKNOWN, routerOffering.getOfferHA(), false);
                         if (!publicNetwork) {
@@ -1332,7 +1311,6 @@
                     } finally {
                         retry++;
                     }
->>>>>>> 03531333
                 }
                 routers.add(router);
                 
@@ -1463,168 +1441,6 @@
         return runningRouters;
     }
     
-    /*
-    List<DomainRouterVO> findOrCreateDhcpServers(Network guestNetwork, DeployDestination dest, Account owner) throws ConcurrentOperationException, InsufficientCapacityException {
-        Network network = _networkDao.acquireInLockTable(guestNetwork.getId());
-        if (network == null) {
-            throw new ConcurrentOperationException("Unable to lock network " + guestNetwork.getId());
-        }
-        
-        DataCenterDeployment plan = null;
-        DataCenter dc = dest.getDataCenter();
-        long dcId = dc.getId();
-        boolean isPodBased = (dc.getNetworkType() == NetworkType.Basic || _networkMgr.areServicesSupportedByNetworkOffering(guestNetwork.getNetworkOfferingId(), Service.SecurityGroup)) && guestNetwork.getTrafficType() == TrafficType.Guest;
-        DomainRouterVO router = null;
-        
-        List<DomainRouterVO> routers = null;
-        
-        try {
-            Long podId = dest.getPod().getId();
-
-            // In Basic zone and Guest network we have to start domR per pod, not per network
-            if (isPodBased) {
-                routers = _routerDao.listByNetworkAndPodAndRole(guestNetwork.getId(), podId, Role.DHCP_USERDATA);
-                plan = new DataCenterDeployment(dcId, podId, null, null, null, null);
-            } else {
-                routers = _routerDao.listByNetworkAndRole(guestNetwork.getId(), Role.DHCP_USERDATA);
-                plan = new DataCenterDeployment(dcId);
-            }
-
-            if (!routers.isEmpty()) {
-                return routers;
-            }
-
-            long id = _routerDao.getNextInSequence(Long.class, "id");
-            if (s_logger.isDebugEnabled()) {
-                s_logger.debug("Creating the dhcp server " + id);
-            }
-
-            List<NetworkOfferingVO> offerings = _networkMgr.getSystemAccountNetworkOfferings(NetworkOfferingVO.SystemControlNetwork);
-            NetworkOfferingVO controlOffering = offerings.get(0);
-            NetworkVO controlConfig = _networkMgr.setupNetwork(_systemAcct, controlOffering, plan, null, null, false, false).get(0);
-
-            List<Pair<NetworkVO, NicProfile>> networks = new ArrayList<Pair<NetworkVO, NicProfile>>(3);
-
-            String defaultNetworkStartIp = null;
-            if (guestNetwork.getCidr() != null) {
-                String startIp = _networkMgr.getStartIpAddress(guestNetwork.getId());
-                if (startIp != null && _ipAddressDao.findByIpAndSourceNetworkId(guestNetwork.getId(), startIp).getAllocatedTime() == null) {
-                    defaultNetworkStartIp = startIp;
-                } else if (s_logger.isDebugEnabled()){
-                    s_logger.debug("First ip " + startIp + " in network id=" + guestNetwork.getId() + " is already allocated, can't use it for domain router; will get random ip address from the range");
-                }
-            }
-
-            NicProfile gatewayNic = new NicProfile(defaultNetworkStartIp);
-            gatewayNic.setDefaultNic(true);
-            networks.add(new Pair<NetworkVO, NicProfile>((NetworkVO) guestNetwork, gatewayNic));
-            networks.add(new Pair<NetworkVO, NicProfile>(controlConfig, null));
-
-<<<<<<< HEAD
-            /* Before starting router, already know the hypervisor type */
-            HypervisorType hyType;
-            if (dest.getCluster().getHypervisorType() == HypervisorType.Ovm) {
-            	hyType = getAClusterToStartDomainRouterForOvm(dest.getCluster().getPodId());
-            } else {
-            	hyType = dest.getCluster().getHypervisorType();
-            }
-            VMTemplateVO template = _templateDao.findRoutingTemplate(hyType);
-=======
-            //Router is the network element, we don't know the hypervisor type yet.
-            //Try to allocate the domR twice using diff hypervisors, and when failed both times, throw the exception up
-            List<HypervisorType> supportedHypervisors = _resourceMgr.getSupportedHypervisorTypes(dest.getDataCenter().getId());
-            Long offering_id = _networkOfferingDao.findById(guestNetwork.getNetworkOfferingId()).getServiceOfferingId();
-            if (offering_id == null) {
-                offering_id = _offering.getId();
-            }
-            ServiceOfferingVO routerOffering = _serviceOfferingDao.findById(offering_id);
-            int retry = 0;
-            for (HypervisorType hType : supportedHypervisors) {
-                try {
-                    s_logger.debug("Allocating the domR with the hypervisor type " + hType);
-                    VMTemplateVO template = _templateDao.findRoutingTemplate(hType);
->>>>>>> 03531333
-
-                    //physical network id can be null in Guest Network in Basic zone, so locate the physical network
-                    Long physicalNetworkId = network.getPhysicalNetworkId();
-                    if (physicalNetworkId == null) {
-                        physicalNetworkId = _networkMgr.findPhysicalNetworkId(network.getDataCenterId(), null);
-                    }
-                    VirtualRouterProviderType type = VirtualRouterProviderType.DhcpElement;
-                    String typeString = "DhcpServer";
-                    PhysicalNetworkServiceProvider provider = _physicalProviderDao.findByServiceProvider(physicalNetworkId, typeString);
-                    VirtualRouterProvider vrProvider = _vrProviderDao.findByNspIdAndType(provider.getId(), type);
-                    
-                    router = new DomainRouterVO(id, routerOffering.getId(), vrProvider.getId(), VirtualMachineName.getRouterName(id, _instance), template.getId(), template.getHypervisorType(),
-                            template.getGuestOSId(), owner.getDomainId(), owner.getId(), guestNetwork.getId(), false, 0, false, RedundantState.UNKNOWN, routerOffering.getOfferHA(), false);
-                    router.setRole(Role.DHCP_USERDATA);
-                    router = _itMgr.allocate(router, template, routerOffering, networks, plan, null, owner);
-                    break;
-                } catch (InsufficientCapacityException ex) {
-                    if (retry < 2) {
-                        s_logger.debug("Failed to allocate the domR with hypervisor type " + hType + ", retrying one more time");
-                    } else {
-                        throw ex;
-                    }
-                } finally {
-                    retry++;
-                }
-            }
-            
-            routers.add(router);
-
-            // Creating stats entry for router
-            UserStatisticsVO stats = _userStatsDao.findBy(owner.getId(), dcId, router.getNetworkId(), null, router.getId(), router.getType().toString());
-            if (stats == null) {
-                if (s_logger.isDebugEnabled()) {
-                    s_logger.debug("Creating user statistics for the account: " + owner.getId() + " Router Id: " + router.getId());
-                }
-                stats = new UserStatisticsVO(owner.getId(), dcId, null, router.getId(), router.getType().toString(), guestNetwork.getId());
-                _userStatsDao.persist(stats);
-            }
-
-        } finally {
-            if (network != null) {
-                _networkDao.releaseFromLockTable(network.getId());
-            }
-        }
-
-        return routers;
-    }
-
-    @Override
-    public List<DomainRouterVO> deployDhcp(Network guestNetwork, DeployDestination dest, Account owner, Map<Param, Object> params) throws InsufficientCapacityException, StorageUnavailableException,
-            ConcurrentOperationException, ResourceUnavailableException {
-        NetworkOffering offering = _networkOfferingDao.findByIdIncludingRemoved(guestNetwork.getNetworkOfferingId());
-        if (offering.isSystemOnly() || guestNetwork.getGuestType() == Network.GuestType.Shared) {
-            owner = _accountMgr.getAccount(Account.ACCOUNT_ID_SYSTEM);
-        }
-        
-        if (s_logger.isDebugEnabled()) {
-            s_logger.debug("Starting a dhcp server for " + guestNetwork + " in " + dest);
-        }
-        assert guestNetwork.getState() == Network.State.Implemented || guestNetwork.getState() == Network.State.Setup || guestNetwork.getState() == Network.State.Implementing : "Network is not yet fully implemented: "
-                + guestNetwork;
-        
-        List<DomainRouterVO> routers = findOrCreateDhcpServers(guestNetwork, dest, owner);
-        List<DomainRouterVO> runningRouters = null;
-        
-        if (routers != null) {
-            runningRouters = new ArrayList<DomainRouterVO>();
-        }
-        
-        for (DomainRouterVO router : routers) {
-            State state = router.getState();
-            if (state != State.Running) {
-                router = startVirtualRouter(router, _accountService.getSystemUser(), _accountService.getSystemAccount(), params);
-            }
-            runningRouters.add(router);
-        }
-
-        return runningRouters;
-    }
-    */
-
     @Override
     public boolean finalizeVirtualMachineProfile(VirtualMachineProfile<DomainRouterVO> profile, DeployDestination dest, ReservationContext context) {
 
@@ -2683,10 +2499,10 @@
         _alertMgr.sendAlert(AlertManager.ALERT_TYPE_DOMAIN_ROUTER,
                 disconnectedRouter.getDataCenterIdToDeployIn(), disconnectedRouter.getPodIdToDeployIn(), title, context);
         disconnectedRouter.setStopPending(true);
-        disconnectedRouter = this.persist((DomainRouterVO)disconnectedRouter);
-        
-        int connRouterPR = getRealPriority((DomainRouterVO)connectedRouter);
-        int disconnRouterPR = getRealPriority((DomainRouterVO)disconnectedRouter);
+        disconnectedRouter = this.persist(disconnectedRouter);
+        
+        int connRouterPR = getRealPriority(connectedRouter);
+        int disconnRouterPR = getRealPriority(disconnectedRouter);
         if (connRouterPR < disconnRouterPR) {
             //connRouterPR < disconnRouterPR, they won't equal at anytime
             if (!connectedRouter.getIsPriorityBumpUp()) {
