/**
 *  Copyright (C) 2010 Cloud.com, Inc.  All rights reserved.
 * 
 * This software is licensed under the GNU General Public License v3 or later.
 * 
 * It is free software: you can redistribute it and/or modify
 * it under the terms of the GNU General Public License as published by
 * the Free Software Foundation, either version 3 of the License, or any later version.
 * This program is distributed in the hope that it will be useful,
 * but WITHOUT ANY WARRANTY; without even the implied warranty of
 * MERCHANTABILITY or FITNESS FOR A PARTICULAR PURPOSE.  See the
 * GNU General Public License for more details.
 * 
 * You should have received a copy of the GNU General Public License
 * along with this program.  If not, see <http://www.gnu.org/licenses/>.
 * 
 */
package com.cloud.network.element;

import java.util.HashMap;
import java.util.List;
import java.util.Map;

import javax.ejb.Local;

import org.apache.log4j.Logger;

import com.cloud.configuration.ConfigurationManager;
import com.cloud.dc.DataCenter;
import com.cloud.dc.DataCenter.NetworkType;
import com.cloud.dc.dao.HostPodDao;
import com.cloud.deploy.DeployDestination;
import com.cloud.exception.ConcurrentOperationException;
import com.cloud.exception.InsufficientCapacityException;
import com.cloud.exception.ResourceUnavailableException;
import com.cloud.network.Network;
import com.cloud.network.Network.Capability;
import com.cloud.network.Network.GuestIpType;
import com.cloud.network.Network.Provider;
import com.cloud.network.Network.Service;
import com.cloud.network.NetworkManager;
import com.cloud.network.Networks.TrafficType;
import com.cloud.network.PublicIpAddress;
import com.cloud.network.dao.NetworkDao;
import com.cloud.network.router.VirtualNetworkApplianceManager;
import com.cloud.network.router.VirtualRouter;
import com.cloud.network.rules.FirewallRule;
import com.cloud.network.rules.StaticNat;
import com.cloud.network.vpn.PasswordResetElement;
import com.cloud.offering.NetworkOffering;
import com.cloud.user.AccountManager;
import com.cloud.uservm.UserVm;
import com.cloud.utils.component.AdapterBase;
import com.cloud.utils.component.Inject;
import com.cloud.vm.DomainRouterVO;
import com.cloud.vm.NicProfile;
import com.cloud.vm.ReservationContext;
import com.cloud.vm.UserVmManager;
import com.cloud.vm.VirtualMachine;
import com.cloud.vm.VirtualMachine.State;
import com.cloud.vm.VirtualMachineProfile;
import com.cloud.vm.dao.DomainRouterDao;
import com.cloud.vm.dao.UserVmDao;


@Local(value=NetworkElement.class)
public class DhcpElement extends AdapterBase implements NetworkElement, PasswordResetElement{
    private static final Logger s_logger = Logger.getLogger(DhcpElement.class);
    
    private static final Map<Service, Map<Capability, String>> capabilities = setCapabilities();
    
    @Inject NetworkDao _networkConfigDao;
    @Inject NetworkManager _networkMgr;
    @Inject VirtualNetworkApplianceManager _routerMgr;
    @Inject UserVmManager _userVmMgr;
    @Inject UserVmDao _userVmDao;
    @Inject DomainRouterDao _routerDao;
    @Inject ConfigurationManager _configMgr;
    @Inject HostPodDao _podDao;
    @Inject AccountManager _accountMgr;
     
    private boolean canHandle(GuestIpType ipType, DeployDestination dest, TrafficType trafficType) {
        DataCenter dc = dest.getDataCenter();
        String provider = dc.getGatewayProvider();
        
        if (provider != null && provider.equalsIgnoreCase(Provider.JuniperSRX.getName()) && ipType == GuestIpType.Virtual) {
            return true;
        } else if (dest.getPod() != null && dest.getPod().getExternalDhcp()){
        	//This pod is using external DHCP server
        	return false;
        } else {
            if (dc.getNetworkType() == NetworkType.Basic) {
                return (ipType == GuestIpType.Direct && trafficType == TrafficType.Guest);
            } else {
                return (ipType == GuestIpType.Direct);
            }
        } 
    }

    @Override
    public boolean implement(Network network, NetworkOffering offering, DeployDestination dest, ReservationContext context) throws ResourceUnavailableException, ConcurrentOperationException, InsufficientCapacityException {
        if (!canHandle(network.getGuestType(), dest, offering.getTrafficType())) {
            return false;
        }
        
        Map<VirtualMachineProfile.Param, Object> params = new HashMap<VirtualMachineProfile.Param, Object>(1);
        params.put(VirtualMachineProfile.Param.RestartNetwork, true);
        _routerMgr.deployDhcp(network, dest, _accountMgr.getAccount(network.getAccountId()), params);
        return true;
    }

    @Override
    public boolean prepare(Network network, NicProfile nic, VirtualMachineProfile<? extends VirtualMachine> vm, DeployDestination dest, ReservationContext context) throws ConcurrentOperationException, InsufficientCapacityException, ResourceUnavailableException {
        if (canHandle(network.getGuestType(), dest, network.getTrafficType())) {
            
            if (vm.getType() != VirtualMachine.Type.User) {
                return false;
            }
            
            @SuppressWarnings("unchecked")
            VirtualMachineProfile<UserVm> uservm = (VirtualMachineProfile<UserVm>)vm;
            Map<VirtualMachineProfile.Param, Object> params = new HashMap<VirtualMachineProfile.Param, Object>(1);
            params.put(VirtualMachineProfile.Param.RestartNetwork, true);
<<<<<<< HEAD

            List<DomainRouterVO> routers = _routerMgr.deployDhcp(network, dest, _accountMgr.getAccount(network.getAccountId()), uservm.getParameters());                                                                                                                        
=======
            List<DomainRouterVO> routers = _routerMgr.deployDhcp(network, dest, _accountMgr.getAccount(network.getAccountId()), uservm.getParameters());
            
            //for Basic zone, add all Running routers - we have to send Dhcp/vmData/password info to them when network.dns.basiczone.updates is set to "all"
            Long podId = dest.getPod().getId();
            DataCenter dc = dest.getDataCenter();
            boolean isPodBased = (dc.getNetworkType() == NetworkType.Basic || network.isSecurityGroupEnabled()) && network.getTrafficType() == TrafficType.Guest;
            if (isPodBased && _routerMgr.getDnsBasicZoneUpdate().equalsIgnoreCase("all")) {
                List<DomainRouterVO> allRunningRoutersOutsideThePod = _routerDao.findByNetworkOutsideThePod(network.getId(), podId, State.Running);
                routers.addAll(allRunningRoutersOutsideThePod);
            }
            
>>>>>>> b93c7bc6
            List<VirtualRouter> rets = _routerMgr.addVirtualMachineIntoNetwork(network, nic, uservm, dest, context, routers);                                                                                                                      
            return (rets != null) && (!rets.isEmpty());
        } else {
            return false;
        }
    }

    @Override
    public boolean release(Network network, NicProfile nic, VirtualMachineProfile<? extends VirtualMachine> vm, ReservationContext context) {
        return true;
    }
    
    @Override
    public boolean shutdown(Network network, ReservationContext context) throws ConcurrentOperationException, ResourceUnavailableException {
        List<DomainRouterVO> routers = _routerDao.findByNetwork(network.getId());
        if (routers == null || routers.isEmpty()) {
            return true;
        }
        boolean result = true;
        for (DomainRouterVO router : routers) {
            result = result && _routerMgr.stop(router, false, context.getCaller(), context.getAccount()) != null;
        }
        return result;
    }
    
    @Override
    public boolean destroy(Network config) throws ConcurrentOperationException, ResourceUnavailableException{
        List<DomainRouterVO> routers = _routerDao.findByNetwork(config.getId());
        if (routers == null || routers.isEmpty()) {
            return true;
        }
        boolean result = true;
        for (DomainRouterVO router : routers) {
            result = result && _routerMgr.destroyRouter(router.getId());
        }
        return result;
    }

    @Override
    public boolean applyRules(Network network, List<? extends FirewallRule> rules) throws ResourceUnavailableException {
        return false;
    }

    @Override
    public boolean applyIps(Network network, List<? extends PublicIpAddress> ipAddress) throws ResourceUnavailableException {
        return false;
    }
    
    
    @Override
    public Provider getProvider() {
        return Provider.DhcpServer;
    }
    
    @Override
    public Map<Service, Map<Capability, String>> getCapabilities() {
        return capabilities;
    }
    
    private static Map<Service, Map<Capability, String>> setCapabilities() {
        Map<Service, Map<Capability, String>> capabilities = new HashMap<Service, Map<Capability, String>>();
        
        Map<Capability, String> dnsCapabilities = new HashMap<Capability, String>();
        dnsCapabilities.put(Capability.AllowDnsSuffixModification, "true");
        capabilities.put(Service.Dns, dnsCapabilities);  
        
        capabilities.put(Service.UserData, null);
        capabilities.put(Service.Dhcp, null);
        
        return capabilities;
    }
    
    @Override
    public boolean restart(Network network, ReservationContext context) throws ConcurrentOperationException, ResourceUnavailableException, InsufficientCapacityException{
        DataCenter dc = _configMgr.getZone(network.getDataCenterId());
        DeployDestination dest = new DeployDestination(dc, null, null, null);
        NetworkOffering offering = _configMgr.getNetworkOffering(network.getNetworkOfferingId());
        
        if (!canHandle(network.getGuestType(), dest, offering.getTrafficType())) {
            s_logger.trace("Dhcp element doesn't handle network restart for the network " + network);
            return false;
        } 
        
        List<DomainRouterVO> routers = _routerDao.findByNetwork(network.getId());
        if (routers == null || routers.isEmpty()) {
            s_logger.trace("Can't find dhcp element in network " + network.getId());
            return true;
        }
        
        VirtualRouter result = null;
        boolean ret = true;
        for (DomainRouterVO router : routers) {
            if (router.getState() == State.Stopped) {
                result = _routerMgr.startRouter(router.getId(), false);
            } else {
                result = _routerMgr.rebootRouter(router.getId(), false);
            }
            if (result == null) {
                s_logger.warn("Failed to restart dhcp element " + router + " as a part of netowrk " + network + " restart");
                ret = false;
            }
          
        }
        return ret;
    }
    
    @Override
    public boolean savePassword(Network network, NicProfile nic, VirtualMachineProfile<? extends VirtualMachine> vm) throws ResourceUnavailableException{
        
        @SuppressWarnings("unchecked")
        VirtualMachineProfile<UserVm> uservm = (VirtualMachineProfile<UserVm>)vm;
 
        return _routerMgr.savePasswordToRouter(network, nic, uservm);
    }
    
    @Override
    public boolean applyStaticNats(Network config, List<? extends StaticNat> rules) throws ResourceUnavailableException {
        return false;
    }
}<|MERGE_RESOLUTION|>--- conflicted
+++ resolved
@@ -121,10 +121,7 @@
             VirtualMachineProfile<UserVm> uservm = (VirtualMachineProfile<UserVm>)vm;
             Map<VirtualMachineProfile.Param, Object> params = new HashMap<VirtualMachineProfile.Param, Object>(1);
             params.put(VirtualMachineProfile.Param.RestartNetwork, true);
-<<<<<<< HEAD
-
-            List<DomainRouterVO> routers = _routerMgr.deployDhcp(network, dest, _accountMgr.getAccount(network.getAccountId()), uservm.getParameters());                                                                                                                        
-=======
+
             List<DomainRouterVO> routers = _routerMgr.deployDhcp(network, dest, _accountMgr.getAccount(network.getAccountId()), uservm.getParameters());
             
             //for Basic zone, add all Running routers - we have to send Dhcp/vmData/password info to them when network.dns.basiczone.updates is set to "all"
@@ -136,7 +133,6 @@
                 routers.addAll(allRunningRoutersOutsideThePod);
             }
             
->>>>>>> b93c7bc6
             List<VirtualRouter> rets = _routerMgr.addVirtualMachineIntoNetwork(network, nic, uservm, dest, context, routers);                                                                                                                      
             return (rets != null) && (!rets.isEmpty());
         } else {
