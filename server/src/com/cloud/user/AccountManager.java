/**
 *  Copyright (C) 2010 Cloud.com, Inc.  All rights reserved.
 * 
 * This software is licensed under the GNU General Public License v3 or later.
 * 
 * It is free software: you can redistribute it and/or modify
 * it under the terms of the GNU General Public License as published by
 * the Free Software Foundation, either version 3 of the License, or any later version.
 * This program is distributed in the hope that it will be useful,
 * but WITHOUT ANY WARRANTY; without even the implied warranty of
 * MERCHANTABILITY or FITNESS FOR A PARTICULAR PURPOSE.  See the
 * GNU General Public License for more details.
 * 
 * You should have received a copy of the GNU General Public License
 * along with this program.  If not, see <http://www.gnu.org/licenses/>.
 * 
 */

package com.cloud.user;

import java.util.List;

import com.cloud.api.commands.ListResourceLimitsCmd;
import com.cloud.api.commands.UpdateResourceLimitCmd;
import com.cloud.configuration.ResourceCount;
import com.cloud.configuration.ResourceCount.ResourceType;
import com.cloud.configuration.ResourceLimitVO;
import com.cloud.domain.DomainVO;
import com.cloud.exception.InvalidParameterValueException;
import com.cloud.exception.PermissionDeniedException;
import com.cloud.server.Criteria;
import com.cloud.utils.component.Manager;

/**
 * AccountManager includes logic that deals with accounts, domains, and users.
 *
 */
public interface AccountManager extends Manager {

	/**
	 * Finds all ISOs that are usable for a user. This includes ISOs usable for the user's account and for all of the account's parent domains.
	 * @param userId
	 * @return List of IsoVOs
	 */
	// public List<VMTemplateVO> findAllIsosForUser(long userId);
	
	/**
	 * Finds the resource limit for a specified account and type. If the account has an infinite limit, will check
	 * the account's parent domain, and if that limit is also infinite, will return the ROOT domain's limit.
	 * @param account
	 * @param type
	 * @return resource limit
	 */
    public long findCorrectResourceLimit(AccountVO account, ResourceType type);

    /**
     * Finds the resource limit for a specified domain and type. If the domain has an infinite limit, will check
     * up the domain hierarchy
     * @param account
     * @param type
     * @return resource limit
     */
    public long findCorrectResourceLimit(DomainVO domain, ResourceType type);

    /**
	 * Increments the resource count
	 * @param accountId
	 * @param type
	 * @param delta
	 */
	public void incrementResourceCount(long accountId, ResourceType type, Long...delta);
    
	/**
	 * Decrements the resource count
	 * @param accountId
	 * @param type
	 * @param delta
	 */
    public void decrementResourceCount(long accountId, ResourceType type, Long...delta);
	
	/**
	 * Checks if a limit has been exceeded for an account
	 * @param account
	 * @param type
	 * @param count the number of resources being allocated, count will be added to current allocation and compared against maximum allowed allocation
	 * @return true if the limit has been exceeded
	 */
	public boolean resourceLimitExceeded(AccountVO account, ResourceCount.ResourceType type, long...count);
	
	/**
	 * Gets the count of resources for a resource type and account
	 * @param account
	 * @param type
	 * @return count of resources
	 */
	public long getResourceCount(AccountVO account, ResourceType type);
	
	List<ResourceLimitVO> searchForLimits(Criteria c);

	/**
	 * Search for resource limits for the given id and/or account and/or type and/or domain.
	 * @param cmd the command wrapping the id, type, account, and domain
	 * @return a list of limits that match the criteria
	 * @throws InvalidParameterValueException
	 * @throws PermissionDeniedException
	 */
<<<<<<< HEAD
	List<ResourceLimitVO> searchForLimits(ListResourceLimitsCmd cmd) throws InvalidParameterValueException, PermissionDeniedException;

    /**
     * Updates an existing resource limit with the specified details. If a limit doesn't exist, will create one.
     * @param cmd the command that wraps the domainId, accountId, type, and max parameters
     * @return the updated/created resource limit
     * @throws InvalidParameterValueException
     */
	ResourceLimitVO updateResourceLimit(UpdateResourceLimitCmd cmd) throws InvalidParameterValueException;
=======
	public ResourceLimitVO updateResourceLimit(Long domainId, Long accountId, ResourceType type, Long max) throws InvalidParameterValueException;
	
	AccountVO getSystemAccount();
	
	
	
>>>>>>> 9228088c
}<|MERGE_RESOLUTION|>--- conflicted
+++ resolved
@@ -104,7 +104,6 @@
 	 * @throws InvalidParameterValueException
 	 * @throws PermissionDeniedException
 	 */
-<<<<<<< HEAD
 	List<ResourceLimitVO> searchForLimits(ListResourceLimitsCmd cmd) throws InvalidParameterValueException, PermissionDeniedException;
 
     /**
@@ -114,12 +113,6 @@
      * @throws InvalidParameterValueException
      */
 	ResourceLimitVO updateResourceLimit(UpdateResourceLimitCmd cmd) throws InvalidParameterValueException;
-=======
-	public ResourceLimitVO updateResourceLimit(Long domainId, Long accountId, ResourceType type, Long max) throws InvalidParameterValueException;
 	
 	AccountVO getSystemAccount();
-	
-	
-	
->>>>>>> 9228088c
 }