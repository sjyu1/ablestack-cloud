--- conflicted
+++ resolved
@@ -2472,14 +2472,15 @@
     }
 
     @Override
-<<<<<<< HEAD
     public List<String> listAclGroupsByAccount(Long accountId) {
         if (_querySelectors == null || _querySelectors.size() == 0)
             return new ArrayList<String>();
 
         QuerySelector qs = _querySelectors.get(0);
         return qs.listAclGroupsByAccount(accountId);
-=======
+    }
+
+    @Override
     public Long finalyzeAccountId(final String accountName, final Long domainId, final Long projectId, final boolean enabledOnly) {
         if (accountName != null) {
             if (domainId == null) {
@@ -2524,7 +2525,5 @@
             }
         }
         return null;
->>>>>>> 5779292e
-    }
-
+    }
 }