--- conflicted
+++ resolved
@@ -43,10 +43,7 @@
 import org.apache.cloudstack.api.command.user.volume.ResizeVolumeCmd;
 import org.apache.cloudstack.api.command.user.volume.UpdateVolumeCmd;
 import org.apache.cloudstack.api.command.user.volume.UploadVolumeCmd;
-<<<<<<< HEAD
 import org.apache.cloudstack.context.CallContext;
-=======
->>>>>>> 43ab9506
 import org.apache.cloudstack.engine.subsystem.api.storage.ChapInfo;
 import org.apache.cloudstack.engine.subsystem.api.storage.DataStore;
 import org.apache.cloudstack.engine.subsystem.api.storage.DataStoreManager;
@@ -156,10 +153,6 @@
 import com.cloud.user.Account;
 import com.cloud.user.AccountManager;
 import com.cloud.user.ResourceLimitService;
-<<<<<<< HEAD
-=======
-import com.cloud.user.UserContext;
->>>>>>> 43ab9506
 import com.cloud.user.VmDiskStatisticsVO;
 import com.cloud.user.dao.AccountDao;
 import com.cloud.user.dao.UserDao;
@@ -555,10 +548,6 @@
             while ((pool = storageMgr.findStoragePool(dskCh, dc, pod.first(), null, null,
                     null, poolsToAvoid)) != null) {
                 break;
-<<<<<<< HEAD
-                
-=======
->>>>>>> 43ab9506
             }
         }
         
