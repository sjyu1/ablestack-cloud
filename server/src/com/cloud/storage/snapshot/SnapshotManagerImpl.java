--- conflicted
+++ resolved
@@ -16,7 +16,6 @@
 // under the License.
 package com.cloud.storage.snapshot;
 
-<<<<<<< HEAD
 import java.util.ArrayList;
 import java.util.Collections;
 import java.util.Date;
@@ -33,8 +32,6 @@
 import org.apache.log4j.Logger;
 import org.springframework.stereotype.Component;
 
-=======
->>>>>>> 4f53eb11
 import com.cloud.agent.AgentManager;
 import com.cloud.agent.api.*;
 import com.cloud.agent.api.to.S3TO;
@@ -82,7 +79,6 @@
 import com.cloud.utils.Ternary;
 
 import com.cloud.utils.component.Manager;
-<<<<<<< HEAD
 import com.cloud.utils.component.ManagerBase;
 import com.cloud.utils.db.DB;
 import com.cloud.utils.db.Filter;
@@ -90,9 +86,7 @@
 import com.cloud.utils.db.SearchBuilder;
 import com.cloud.utils.db.SearchCriteria;
 import com.cloud.utils.db.Transaction;
-=======
 import com.cloud.utils.db.*;
->>>>>>> 4f53eb11
 import com.cloud.utils.exception.CloudRuntimeException;
 import com.cloud.utils.fsm.NoTransitionException;
 import com.cloud.utils.fsm.StateMachine2;
@@ -283,11 +277,11 @@
                 // empty snapshot
                 s_logger.debug("CreateSnapshot: this is empty snapshot ");
                 try {
-                    snapshot.setPath(preSnapshotPath);
-                    snapshot.setBackupSnapshotId(preSnapshotVO.getBackupSnapshotId());
-                    snapshot.setSwiftId(preSnapshotVO.getSwiftId());
-                    snapshot.setPrevSnapshotId(preId);
-                    snapshot.setSecHostId(preSnapshotVO.getSecHostId());
+                snapshot.setPath(preSnapshotPath);
+                snapshot.setBackupSnapshotId(preSnapshotVO.getBackupSnapshotId());
+                snapshot.setSwiftId(preSnapshotVO.getSwiftId());
+                snapshot.setPrevSnapshotId(preId);
+                snapshot.setSecHostId(preSnapshotVO.getSecHostId());
                     stateTransitTo(snapshot, Snapshot.Event.OperationNotPerformed);
                 }  catch (NoTransitionException nte) {
                     s_logger.debug("CreateSnapshot: failed to update state of snapshot due to " + nte.getMessage());
@@ -767,7 +761,7 @@
             long oldSnapId = oldestSnapshot.getId();
             s_logger.debug("Max snaps: " + policy.getMaxSnaps() + " exceeded for snapshot policy with Id: " + policyId + ". Deleting oldest snapshot: " + oldSnapId);
             if(deleteSnapshotInternal(oldSnapId)){
-                //log Snapshot delete event
+            	//log Snapshot delete event
                 ActionEventUtils.onCompletedActionEvent(User.UID_SYSTEM, oldestSnapshot.getAccountId(), EventVO.LEVEL_INFO, EventTypes.EVENT_SNAPSHOT_DELETE, "Successfully deleted oldest snapshot: " + oldSnapId, 0);
             }
             snaps.remove(oldestSnapshot);
@@ -787,13 +781,8 @@
         }
         
         _accountMgr.checkAccess(caller, null, true, snapshotCheck);
-<<<<<<< HEAD
-        
-        if( !Status.BackedUp.equals(snapshotCheck.getStatus() ) ) {
-=======
-
+        
         if( !Snapshot.State.BackedUp.equals(snapshotCheck.getState() ) ) {
->>>>>>> 4f53eb11
             throw new InvalidParameterValueException("Can't delete snapshotshot " + snapshotId + " due to it is not in BackedUp Status");
         }
         
