/**
 *  Copyright (C) 2010 Cloud.com, Inc.  All rights reserved.
 * 
 * This software is licensed under the GNU General Public License v3 or later.
 * 
 * It is free software: you can redistribute it and/or modify
 * it under the terms of the GNU General Public License as published by
 * the Free Software Foundation, either version 3 of the License, or any later version.
 * This program is distributed in the hope that it will be useful,
 * but WITHOUT ANY WARRANTY; without even the implied warranty of
 * MERCHANTABILITY or FITNESS FOR A PARTICULAR PURPOSE.  See the
 * GNU General Public License for more details.
 * 
 * You should have received a copy of the GNU General Public License
 * along with this program.  If not, see <http://www.gnu.org/licenses/>.
 * 
 */
package com.cloud.storage.snapshot;

import java.util.List;

import com.cloud.api.commands.CreateSnapshotCmd;
import com.cloud.api.commands.CreateSnapshotPolicyCmd;
import com.cloud.api.commands.DeleteSnapshotCmd;
import com.cloud.api.commands.DeleteSnapshotPoliciesCmd;
import com.cloud.api.commands.ListRecurringSnapshotScheduleCmd;
import com.cloud.api.commands.ListSnapshotPoliciesCmd;
import com.cloud.exception.InternalErrorException;
import com.cloud.exception.InvalidParameterValueException;
import com.cloud.exception.PermissionDeniedException;
import com.cloud.exception.ResourceAllocationException;
import com.cloud.storage.SnapshotPolicyVO;
import com.cloud.storage.SnapshotScheduleVO;
import com.cloud.storage.SnapshotVO;
import com.cloud.storage.Storage.ImageFormat;
import com.cloud.utils.component.Manager;
import com.cloud.utils.db.Filter;

/**
*
* SnapshotManager contains all of the code to work with volume snapshots.
* 
*/
public interface SnapshotManager extends Manager {
 
	public static final int HOURLYMAX = 8;
	public static final int DAILYMAX = 8;
	public static final int WEEKLYMAX = 8;
	public static final int MONTHLYMAX = 8;
	
<<<<<<< HEAD
=======
	/**
     * This is the synchronous version of the below command. 
     * @throws ResourceAllocationException 
     * @throws InvalidParameterValueException 
     */
    SnapshotVO createSnapshot(long userId, long volumeId, long policyId) throws InvalidParameterValueException, ResourceAllocationException;

>>>>>>> cde98c9b
    /**
     * Create a snapshot of a volume
     * @param cmd the API command wrapping the parameters for creating the snapshot (mainly volumeId) 
     * @return the Snapshot that was created
     * @throws InternalErrorException
     */
<<<<<<< HEAD
    SnapshotVO createSnapshotDB(CreateSnapshotCmd cmd) throws InvalidParameterValueException, ResourceAllocationException, InternalErrorException;

    /**
     * Create a snapshot of a volume
     * @param cmd the API command wrapping the parameters for creating the snapshot (mainly volumeId) 
     * @return the Snapshot that was created
     * @throws InternalErrorException
     */
    SnapshotVO createSnapshot(CreateSnapshotCmd cmd) throws InvalidParameterValueException, ResourceAllocationException, InternalErrorException;

=======
    long createSnapshotAsync(long userId, long volumeId, long policyId);

    /**
     * After successfully creating a snapshot of a volume, copy the snapshot to the secondary storage for 
     * 1) reliability
     * 2) So that storage space on Primary is conserved. 
     * @param userId The user who invoked this command.
     * @param snapshot Info about the created snapshot on primary storage.
     * @param startEventId event id of the scheduled event for this snapshot
     * @return True if the snapshot was successfully backed up. 
     */
    public boolean backupSnapshotToSecondaryStorage(long userId, SnapshotVO snapshot, long startEventId);
    
    /**
     * Once a snapshot has completed, 
     * 1) If success, update the database entries 
     * 2) If success and there are excess snapshots for any of the policies given, delete the oldest one.
     * 3) Schedule the next recurring snapshot.
     * @param userId     The user who executed this command
     * @param volumeId   The volume for which the snapshot is being taken
     * @param snapshotId The snapshot which has just completed
     * @param policyIds  The list of policyIds to which this snapshot belongs to
     * @param backedUp   If true, the snapshot has been successfully created.
     */
    void postCreateSnapshot(long userId, long volumeId, long snapshotId, long policyId, boolean backedUp);
    
>>>>>>> cde98c9b
    /**
     * Create a snapshot of a volume
     * @param cmd the API command wrapping the parameters for creating the snapshot (mainly volumeId) 
     * @return the Snapshot that was created
     * @throws InternalErrorException
     */
    SnapshotVO createSnapshotImpl(long volumeId, List<Long> policyIds) throws InvalidParameterValueException, ResourceAllocationException, InternalErrorException;

    /**
     * Destroys the specified snapshot from secondary storage
     */
    boolean destroySnapshot(long userId, long snapshotId, long policyId);

    /**
     * Delete specified snapshot from the specified.
     * If no other policies are assigned it calls destroy snapshot.
     * This will be used for manual snapshots too.
     */
    boolean deleteSnapshot(DeleteSnapshotCmd cmd);    

    /**
     * Creates a policy with specified schedule. maxSnaps specifies the number of most recent snapshots that are to be retained.
     * If the number of snapshots go beyond maxSnaps the oldest snapshot is deleted 
     * @param cmd the command that
     * @return the newly created snapshot policy if success, null otherwise
     */
    SnapshotPolicyVO createPolicy(CreateSnapshotPolicyCmd cmd) throws InvalidParameterValueException;
    
    /**
     * Deletes snapshot scheduling policy. Delete will fail if this policy is assigned to one or more volumes
     */
    boolean deletePolicy(long userId, long policyId);
    
    /**
     * Lists all snapshots for the volume which are created using schedule of the specified policy
     */
    /*
    List<SnapshotVO> listSnapsforPolicy(long policyId, Filter filter);
      */
    /**
     * List all policies which are assigned to the specified volume
     */
    List<SnapshotPolicyVO> listPoliciesforVolume(long volumeId);

    /**
     * list all snapshot policies assigned to the specified volume
     * @param cmd the command that specifies the volume criteria
     * @return list of snapshot policies
     */
    List<SnapshotPolicyVO> listPoliciesforVolume(ListSnapshotPoliciesCmd cmd) throws InvalidParameterValueException;
    
    /**
     * List all policies to which a specified snapshot belongs. For ex: A snapshot 
     * may belong to a hourly snapshot and a daily snapshot run at the same time
     */
    /*
    List<SnapshotPolicyVO> listPoliciesforSnapshot(long snapshotId);
    */
    /**
     * List all snapshots for a specified volume irrespective of the policy which
     * created the snapshot
     */
    List<SnapshotVO> listSnapsforVolume(long volumeId);

    /**
     * Get the recurring snapshots scheduled for this volume currently along with the time at which they are scheduled 
     * @param cmd the command wrapping the volumeId (volume for which the snapshots are required) and policyId (to show snapshots for only this policy).
     * @return The list of snapshot schedules.
     */
    public List<SnapshotScheduleVO> findRecurringSnapshotSchedule(ListRecurringSnapshotScheduleCmd cmd) throws InvalidParameterValueException, PermissionDeniedException;

	SnapshotPolicyVO getPolicyForVolumeByInterval(long volumeId, short interval);

	void deletePoliciesForVolume(Long volumeId);

    /**
     * For each of the volumes in the account, 
     * (which can span across multiple zones and multiple secondary storages), 
     * delete the dir on the secondary storage which contains the backed up snapshots for that volume.
     * This is called during deleteAccount.
     * @param accountId The account which is to be deleted.
     */
	boolean deleteSnapshotDirsForAccount(long accountId);

    void validateSnapshot(Long userId, SnapshotVO snapshot);

    boolean deleteSnapshotPolicies(DeleteSnapshotPoliciesCmd cmd) throws InvalidParameterValueException;
	ImageFormat getImageFormat(Long volumeId);
<<<<<<< HEAD
=======

    SnapshotPolicyVO getPolicyForVolume(long volumeId);

    boolean destroySnapshotBackUp(long userId, long snapshotId, long policyId);

>>>>>>> cde98c9b
}<|MERGE_RESOLUTION|>--- conflicted
+++ resolved
@@ -20,6 +20,7 @@
 import java.util.List;
 
 import com.cloud.api.commands.CreateSnapshotCmd;
+import com.cloud.api.commands.CreateSnapshotInternalCmd;
 import com.cloud.api.commands.CreateSnapshotPolicyCmd;
 import com.cloud.api.commands.DeleteSnapshotCmd;
 import com.cloud.api.commands.DeleteSnapshotPoliciesCmd;
@@ -34,7 +35,6 @@
 import com.cloud.storage.SnapshotVO;
 import com.cloud.storage.Storage.ImageFormat;
 import com.cloud.utils.component.Manager;
-import com.cloud.utils.db.Filter;
 
 /**
 *
@@ -48,23 +48,20 @@
 	public static final int WEEKLYMAX = 8;
 	public static final int MONTHLYMAX = 8;
 	
-<<<<<<< HEAD
-=======
-	/**
-     * This is the synchronous version of the below command. 
-     * @throws ResourceAllocationException 
-     * @throws InvalidParameterValueException 
-     */
-    SnapshotVO createSnapshot(long userId, long volumeId, long policyId) throws InvalidParameterValueException, ResourceAllocationException;
-
->>>>>>> cde98c9b
     /**
      * Create a snapshot of a volume
      * @param cmd the API command wrapping the parameters for creating the snapshot (mainly volumeId) 
      * @return the Snapshot that was created
      * @throws InternalErrorException
      */
-<<<<<<< HEAD
+    SnapshotVO createSnapshotImpl(long volumeId, long policyId) throws InvalidParameterValueException, ResourceAllocationException, InternalErrorException;
+
+    /**
+     * Create a snapshot of a volume
+     * @param cmd the API command wrapping the parameters for creating the snapshot (mainly volumeId) 
+     * @return the Snapshot that was created
+     * @throws InternalErrorException
+     */
     SnapshotVO createSnapshotDB(CreateSnapshotCmd cmd) throws InvalidParameterValueException, ResourceAllocationException, InternalErrorException;
 
     /**
@@ -75,42 +72,37 @@
      */
     SnapshotVO createSnapshot(CreateSnapshotCmd cmd) throws InvalidParameterValueException, ResourceAllocationException, InternalErrorException;
 
-=======
-    long createSnapshotAsync(long userId, long volumeId, long policyId);
+    /**
+     * An internal method for creating recurring snapshots.  The command is not exposed through the API but is used to hook into the async framework.
+     * @param cmd the command specifying volumeId and policyId
+     * @return the created snapshot
+     * @throws InternalErrorException
+     * @throws ResourceAllocationException
+     */
+    SnapshotVO createSnapshotInternal(CreateSnapshotInternalCmd cmd) throws InternalErrorException, ResourceAllocationException;
 
     /**
      * After successfully creating a snapshot of a volume, copy the snapshot to the secondary storage for 
      * 1) reliability
      * 2) So that storage space on Primary is conserved. 
-     * @param userId The user who invoked this command.
      * @param snapshot Info about the created snapshot on primary storage.
      * @param startEventId event id of the scheduled event for this snapshot
      * @return True if the snapshot was successfully backed up. 
      */
-    public boolean backupSnapshotToSecondaryStorage(long userId, SnapshotVO snapshot, long startEventId);
+    public boolean backupSnapshotToSecondaryStorage(SnapshotVO snapshot, long startEventId);
     
     /**
      * Once a snapshot has completed, 
      * 1) If success, update the database entries 
      * 2) If success and there are excess snapshots for any of the policies given, delete the oldest one.
      * 3) Schedule the next recurring snapshot.
-     * @param userId     The user who executed this command
      * @param volumeId   The volume for which the snapshot is being taken
      * @param snapshotId The snapshot which has just completed
      * @param policyIds  The list of policyIds to which this snapshot belongs to
      * @param backedUp   If true, the snapshot has been successfully created.
      */
-    void postCreateSnapshot(long userId, long volumeId, long snapshotId, long policyId, boolean backedUp);
+    void postCreateSnapshot(long volumeId, long snapshotId, long policyId, boolean backedUp);
     
->>>>>>> cde98c9b
-    /**
-     * Create a snapshot of a volume
-     * @param cmd the API command wrapping the parameters for creating the snapshot (mainly volumeId) 
-     * @return the Snapshot that was created
-     * @throws InternalErrorException
-     */
-    SnapshotVO createSnapshotImpl(long volumeId, List<Long> policyIds) throws InvalidParameterValueException, ResourceAllocationException, InternalErrorException;
-
     /**
      * Destroys the specified snapshot from secondary storage
      */
@@ -191,12 +183,8 @@
 
     boolean deleteSnapshotPolicies(DeleteSnapshotPoliciesCmd cmd) throws InvalidParameterValueException;
 	ImageFormat getImageFormat(Long volumeId);
-<<<<<<< HEAD
-=======
 
     SnapshotPolicyVO getPolicyForVolume(long volumeId);
 
     boolean destroySnapshotBackUp(long userId, long snapshotId, long policyId);
-
->>>>>>> cde98c9b
 }