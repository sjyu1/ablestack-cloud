--- conflicted
+++ resolved
@@ -138,11 +138,8 @@
     @Inject
     private HostDao _hostDao;
     @Inject
-<<<<<<< HEAD
     private ResourceManager _resourceMgr;
-=======
     private SwiftDao _swiftDao;
->>>>>>> 9a668416
 
 	private String _name;
 	private Boolean _sslCopy = new Boolean(false);
@@ -501,15 +498,9 @@
 	}
 	
     @Override
-<<<<<<< HEAD
-    public void handleTemplateSync(long dcId) {
-        List<HostVO> ssHosts = _ssvmMgr.listSecondaryStorageHostsInOneZone(dcId);
-        for ( HostVO ssHost : ssHosts ) {
-            handleTemplateSync(ssHost);
-=======
     public void handleTemplateSync(Long dcId) {
         if ( dcId != null ) {
-            List<HostVO> ssHosts = _hostDao.listSecondaryStorageHosts(dcId);
+	    List<HostVO> ssHosts = _ssvmMgr.listSecondaryStorageHostsInOneZone(dcId);
             for ( HostVO ssHost : ssHosts ) {
                 handleTemplateSync(ssHost);
             }
@@ -520,7 +511,6 @@
             for (SwiftVO swift : swifts) {
                 handleTemplateSync(swift);
             }
->>>>>>> 9a668416
         }
     }
     
