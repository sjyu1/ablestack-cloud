--- conflicted
+++ resolved
@@ -71,11 +71,6 @@
 import com.cloud.api.commands.UpdateStoragePoolCmd;
 import com.cloud.async.AsyncInstanceCreateStatus;
 import com.cloud.async.AsyncJobManager;
-<<<<<<< HEAD
-=======
-import com.cloud.async.AsyncJobVO;
-import com.cloud.async.BaseAsyncJobExecutor;
->>>>>>> 9228088c
 import com.cloud.capacity.CapacityVO;
 import com.cloud.capacity.dao.CapacityDao;
 import com.cloud.configuration.Config;
@@ -87,11 +82,8 @@
 import com.cloud.dc.HostPodVO;
 import com.cloud.dc.dao.DataCenterDao;
 import com.cloud.dc.dao.HostPodDao;
-<<<<<<< HEAD
+import com.cloud.deploy.DeployDestination;
 import com.cloud.domain.dao.DomainDao;
-=======
-import com.cloud.deploy.DeployDestination;
->>>>>>> 9228088c
 import com.cloud.event.EventState;
 import com.cloud.event.EventTypes;
 import com.cloud.event.EventVO;
@@ -120,6 +112,7 @@
 import com.cloud.service.dao.ServiceOfferingDao;
 import com.cloud.storage.Storage.ImageFormat;
 import com.cloud.storage.Storage.StoragePoolType;
+import com.cloud.storage.Storage.StorageResourceType;
 import com.cloud.storage.Volume.MirrorState;
 import com.cloud.storage.Volume.SourceType;
 import com.cloud.storage.Volume.VolumeType;
@@ -159,10 +152,7 @@
 import com.cloud.utils.db.Transaction;
 import com.cloud.utils.exception.CloudRuntimeException;
 import com.cloud.utils.exception.ExecutionException;
-<<<<<<< HEAD
-=======
 import com.cloud.vm.DiskProfile;
->>>>>>> 9228088c
 import com.cloud.vm.State;
 import com.cloud.vm.UserVmManager;
 import com.cloud.vm.UserVmVO;
@@ -216,11 +206,8 @@
     @Inject protected VMTemplateDao _templateDao;
     @Inject protected VMTemplateHostDao _templateHostDao;
     @Inject protected ServiceOfferingDao _offeringDao;
-<<<<<<< HEAD
     @Inject protected DomainDao _domainDao;
-=======
     @Inject protected UserDao _userDao;
->>>>>>> 9228088c
     
     protected SearchBuilder<VMTemplateHostVO> HostTemplateStatesSearch;
     protected SearchBuilder<StoragePoolVO> PoolsUsedByVmSearch;
@@ -555,20 +542,16 @@
         return answers[0];
     }
     
-<<<<<<< HEAD
-    private DiskCharacteristicsTO createDiskCharacteristics(VolumeVO volume, VMTemplateVO template, long dataCenterId, DiskOfferingVO diskOffering) {
-=======
     protected DiskProfile createDiskCharacteristics(VolumeVO volume, VMTemplateVO template, DataCenterVO dc, DiskOfferingVO diskOffering) {
->>>>>>> 9228088c
         if (volume.getVolumeType() == VolumeType.ROOT && Storage.ImageFormat.ISO != template.getFormat()) {
             SearchCriteria<VMTemplateHostVO> sc = HostTemplateStatesSearch.create();
             sc.setParameters("id", template.getId());
             sc.setParameters("state", com.cloud.storage.VMTemplateStorageResourceAssoc.Status.DOWNLOADED);
-            sc.setJoinParameters("host", "dcId", dataCenterId);
+            sc.setJoinParameters("host", "dcId", dc.getId());
         
             List<VMTemplateHostVO> sss = _vmTemplateHostDao.search(sc, null);
             if (sss.size() == 0) {
-                throw new CloudRuntimeException("Template " + template.getName() + " has not been completely downloaded to zone " + dataCenterId);
+                throw new CloudRuntimeException("Template " + template.getName() + " has not been completely downloaded to zone " + dc.getId());
             }
             VMTemplateHostVO ss = sss.get(0);
         
@@ -597,42 +580,8 @@
         String volumeFolder = null;
         
         // Create the Volume object and save it so that we can return it to the user
-<<<<<<< HEAD
         Account account = _accountDao.findById(volume.getAccountId());
-=======
-        Account account = _accountDao.findById(accountId);
-        VolumeVO volume = new VolumeVO(userSpecifiedName, -1, -1, -1, -1, new Long(-1), null, null, 0, Volume.VolumeType.DATADISK);
-        volume.setPoolId(null);
-        volume.setDataCenterId(dc.getId());
-        volume.setPodId(null);
-        volume.setAccountId(accountId);
-        volume.setDomainId(account.getDomainId());
-        volume.setMirrorState(MirrorState.NOT_MIRRORED);
-        if (diskOffering != null) {
-            volume.setDiskOfferingId(diskOffering.getId());
-        }
-        volume.setSize(originalVolumeSize);
-        volume.setStorageResourceType(Storage.StorageResourceType.STORAGE_POOL);
-        volume.setInstanceId(null);
-        volume.setUpdated(new Date());
-        volume.setStatus(AsyncInstanceCreateStatus.Creating);
-        volume.setSourceType(SourceType.Snapshot);
-        volume.setSourceId(snapshot.getId());
-        volume = _volsDao.persist(volume);
-        volumeId = volume.getId();
-        
-        AsyncJobExecutor asyncExecutor = BaseAsyncJobExecutor.getCurrentExecutor();
-        if(asyncExecutor != null) {
-            AsyncJobVO job = asyncExecutor.getJob();
-
-            if(s_logger.isInfoEnabled())
-                s_logger.info("CreateVolume created a new instance " + volumeId + ", update async job-" + job.getId() + " progress status");
-            
-            _asyncMgr.updateAsyncJobAttachment(job.getId(), "volume", volumeId);
-            _asyncMgr.updateAsyncJobStatus(job.getId(), BaseCmd.PROGRESS_INSTANCE_CREATED, volumeId);
-        }
->>>>>>> 9228088c
-        
+
         final HashSet<StoragePool> poolsToAvoid = new HashSet<StoragePool>();
         StoragePoolVO pool = null;
         boolean success = false;
@@ -640,17 +589,11 @@
         Pair<HostPodVO, Long> pod = null;
         String volumeUUID = null;
         String details = null;
-<<<<<<< HEAD
+        
         DiskOfferingVO diskOffering = _diskOfferingDao.findById(volume.getDiskOfferingId());
         DataCenterVO dc = _dcDao.findById(volume.getDataCenterId());
-        DiskCharacteristicsTO dskCh = createDiskCharacteristics(volume, template, dc.getId(), diskOffering);
-
-=======
-        
         DiskProfile dskCh = createDiskCharacteristics(volume, template, dc, diskOffering);
-        
-        
->>>>>>> 9228088c
+
         // Determine what pod to store the volume in
         while ((pod = _agentMgr.findPod(null, null, dc, account.getId(), podsToAvoid)) != null) {
             // Determine what storage pool to store the volume in
@@ -870,17 +813,12 @@
                                     ServiceOfferingVO offering, DiskOfferingVO diskOffering, List<StoragePoolVO> avoids, long size) {
         StoragePoolVO pool = null;
         final HashSet<StoragePool> avoidPools = new HashSet<StoragePool>(avoids);
-<<<<<<< HEAD
-
-        DiskCharacteristicsTO dskCh = null;
-=======
        
         DiskProfile dskCh = null;
->>>>>>> 9228088c
         if (volume.getVolumeType() == VolumeType.ROOT && Storage.ImageFormat.ISO != template.getFormat()) {
-            dskCh = createDiskCharacteristics(volume, template, dc.getId(), offering);
+            dskCh = createDiskCharacteristics(volume, template, dc, offering);
         } else {
-            dskCh = createDiskCharacteristics(volume, template, dc.getId(), diskOffering);
+            dskCh = createDiskCharacteristics(volume, template, dc, diskOffering);
         }
 
         Transaction txn = Transaction.currentTxn();
@@ -1537,23 +1475,20 @@
             throw new ResourceAllocationException("No host exists to associate a storage pool with");
         }
         long poolId = _storagePoolDao.getNextInSequence(Long.class, "id");
-<<<<<<< HEAD
-        String uuid = UUID.nameUUIDFromBytes(new String(storageHost + hostPath + System.currentTimeMillis()).getBytes()).toString();
+        String uuid = UUID.nameUUIDFromBytes(new String(storageHost + hostPath).getBytes()).toString();
+        
+        List<StoragePoolVO> spHandles = _storagePoolDao.findIfDuplicatePoolsExistByUUID(uuid);
+        if ((spHandles != null) && (spHandles.size() > 0)) {
+            if (s_logger.isDebugEnabled()) {
+                s_logger.debug("Another active pool with the same uuid already exists");
+            }
+        	throw new ResourceInUseException("Another active pool with the same uuid already exists");
+        }
+
         if (s_logger.isDebugEnabled()) {
-            s_logger.debug("In createPool Setting poolId - " +poolId+ " uuid - " +uuid+ " zoneId - " +zoneId+ " podId - " +podId+ " poolName - " +cmd.getStoragePoolName());
-        }
-=======
-        String uuid = UUID.nameUUIDFromBytes(new String(storageHost + hostPath).getBytes()).toString();
-        
-        List<StoragePoolVO> spHandles = _storagePoolDao.findIfDuplicatePoolsExistByUUID(uuid);
-        if(spHandles!=null && spHandles.size()>0)
-        {
-        	s_logger.debug("Another active pool with the same uuid already exists");
-        	throw new ResourceInUseException("Another active pool with the same uuid already exists");
-        }
-        
-        s_logger.debug("In createPool Setting poolId - " +poolId+ " uuid - " +uuid+ " zoneId - " +zoneId+ " podId - " +podId+ " poolName - " +poolName);
->>>>>>> 9228088c
+            s_logger.debug("In createPool Setting poolId - " +poolId+ " uuid - " +uuid+ " zoneId - " +zoneId+ " podId - " +podId+ " poolName - " + cmd.getStoragePoolName());
+        }
+
         pool.setId(poolId);
         pool.setUuid(uuid);
         pool.setDataCenterId(cmd.getZoneId());
@@ -1794,7 +1729,6 @@
     }
 
     @Override
-<<<<<<< HEAD
     public VolumeVO createVolumeDB(CreateVolumeCmd cmd) throws InvalidParameterValueException, PermissionDeniedException, ResourceAllocationException {
         // FIXME:  some of the scheduled event stuff might be missing here...
         Account account = (Account)UserContext.current().getAccountObject();
@@ -1807,69 +1741,6 @@
                 if ((account != null) && !_domainDao.isChildDomain(account.getDomainId(), domainId)) {
                     throw new PermissionDeniedException("Unable to create volume in domain " + domainId + ", permission denied.");
                 }
-=======
-    @DB
-    public VolumeVO createVolume(long accountId, long userId, String userSpecifiedName, DataCenterVO dc, DiskOfferingVO diskOffering, long startEventId, long size) 
-    {
-    	String volumeName = "";
-        VolumeVO createdVolume = null;
-        
-        try 
-        {
-	        // Determine the volume's name
-	        volumeName = getRandomVolumeName();
-	
-	        // Create the Volume object and save it so that we can return it to the user
-	        Account account = _accountDao.findById(accountId);
-	        VolumeVO volume = new VolumeVO(userSpecifiedName, -1, -1, -1, -1, new Long(-1), null, null, 0, Volume.VolumeType.DATADISK);
-	        volume.setPoolId(null);
-	        volume.setDataCenterId(dc.getId());
-	        volume.setPodId(null);
-	        volume.setAccountId(accountId);
-	        volume.setDomainId(account.getDomainId());
-	        volume.setMirrorState(MirrorState.NOT_MIRRORED);
-	        volume.setDiskOfferingId(diskOffering.getId());
-	        volume.setStorageResourceType(Storage.StorageResourceType.STORAGE_POOL);
-	        volume.setInstanceId(null);
-	        volume.setUpdated(new Date());
-	        volume.setStatus(AsyncInstanceCreateStatus.Creating);
-	        volume.setDomainId(account.getDomainId());
-	        volume.setSourceId(diskOffering.getId());
-	        volume.setSourceType(SourceType.DiskOffering);
-	        volume = _volsDao.persist(volume);
-	
-	        AsyncJobExecutor asyncExecutor = BaseAsyncJobExecutor.getCurrentExecutor();
-	        if (asyncExecutor != null) {
-	            AsyncJobVO job = asyncExecutor.getJob();
-	
-	            if (s_logger.isInfoEnabled())
-	                s_logger.info("CreateVolume created a new instance " + volume.getId() + ", update async job-" + job.getId() + " progress status");
-	
-	            _asyncMgr.updateAsyncJobAttachment(job.getId(), "volume", volume.getId());
-	            _asyncMgr.updateAsyncJobStatus(job.getId(), BaseCmd.PROGRESS_INSTANCE_CREATED, volume.getId());
-	        }
-	        
-	        List<StoragePoolVO> poolsToAvoid = new ArrayList<StoragePoolVO>();
-	        Set<Long> podsToAvoid = new HashSet<Long>();
-	        Pair<HostPodVO, Long> pod = null;
-	
-	        while ((pod = _agentMgr.findPod(null, null, dc, account.getId(), podsToAvoid)) != null) {
-	            if ((createdVolume = createVolume(volume, null, null, dc, pod.first(), null, null, diskOffering, poolsToAvoid, size)) != null) {
-	            	break;
-	            } else {
-	                podsToAvoid.add(pod.first().getId());
-	            }
-	        }
-	
-	        // Create an event
-	        EventVO event = new EventVO();
-	        event.setAccountId(accountId);
-	        event.setUserId(userId);
-	        event.setType(EventTypes.EVENT_VOLUME_CREATE);
-	        event.setStartId(startEventId);
-	
-	        Transaction txn = Transaction.currentTxn();
->>>>>>> 9228088c
 
                 targetAccount = _accountDao.findActiveAccount(accountName, domainId);
             } else {
@@ -1933,7 +1804,7 @@
                     if (!_domainDao.isChildDomain(account.getDomainId(), snapshotOwner.getDomainId())) {
                         throw new ServerApiException(BaseCmd.ACCOUNT_ERROR, "Unable to create volume from snapshot with id " + snapshotId + ", permission denied.");
                     }
-                } else if (account.getId().longValue() != snapshotCheck.getAccountId()) {
+                } else if (account.getId() != snapshotCheck.getAccountId()) {
                     throw new ServerApiException(BaseCmd.SNAPSHOT_INVALID_PARAM_ERROR, "unable to find a snapshot with id " + snapshotId + " for this account");
                 }
             }
@@ -1970,19 +1841,19 @@
             userSpecifiedName = getRandomVolumeName();
         }
 
-        VolumeVO volume = new VolumeVO(null, userSpecifiedName, -1, -1, -1, -1, new Long(-1), null, null, 0, Volume.VolumeType.DATADISK);
+        VolumeVO volume = new VolumeVO(userSpecifiedName, -1, -1, -1, -1, new Long(-1), null, null, 0, Volume.VolumeType.DATADISK);
         volume.setPoolId(null);
         volume.setDataCenterId(zoneId);
         volume.setPodId(null);
         volume.setAccountId(targetAccount.getId());
-        volume.setDomainId(account.getDomainId().longValue());
+        volume.setDomainId(account.getDomainId());
         volume.setMirrorState(MirrorState.NOT_MIRRORED);
         volume.setDiskOfferingId(cmd.getDiskOfferingId());
         volume.setStorageResourceType(StorageResourceType.STORAGE_POOL);
         volume.setInstanceId(null);
         volume.setUpdated(new Date());
         volume.setStatus(AsyncInstanceCreateStatus.Creating);
-        volume.setDomainId(account.getDomainId().longValue());
+        volume.setDomainId(account.getDomainId());
         volume = _volsDao.persist(volume);
 
         return volume;
@@ -2089,7 +1960,7 @@
 
     @Override
     public void createCapacityEntry(StoragePoolVO storagePool, long allocated) {
-        SearchCriteria capacitySC = _capacityDao.createSearchCriteria();
+        SearchCriteria<CapacityVO> capacitySC = _capacityDao.createSearchCriteria();
         capacitySC.addAnd("hostOrPoolId", SearchCriteria.Op.EQ, storagePool.getId());
         capacitySC.addAnd("dataCenterId", SearchCriteria.Op.EQ, storagePool.getDataCenterId());
         capacitySC.addAnd("capacityType", SearchCriteria.Op.EQ, CapacityVO.CAPACITY_TYPE_STORAGE);
@@ -2341,19 +2212,10 @@
         return storagePoolVO.getUuid();
     }
     
-    @Override
-    @DB
-<<<<<<< HEAD
+    @Override @DB
     public boolean preparePrimaryStorageForMaintenance(PreparePrimaryStorageForMaintenanceCmd cmd) {
     	Long primaryStorageId = cmd.getId();
     	Long userId = UserContext.current().getUserId();
-    	
-        boolean destroyVolumes = false;
-=======
-    public boolean preparePrimaryStorageForMaintenance(long primaryStorageId, long userId) 
-    {
->>>>>>> 9228088c
-        long count = 1;
         boolean restart = true;
         try 
         {
@@ -2662,7 +2524,6 @@
     		return false;
     	}
     }
-<<<<<<< HEAD
 
 	private boolean isAdmin(short accountType) {
 	    return ((accountType == Account.ACCOUNT_TYPE_ADMIN) ||
@@ -2736,7 +2597,6 @@
 
 	    return true;
 	}
-=======
 	
 	protected DiskProfile toDiskProfile(VolumeVO vol, DiskOfferingVO offering) {
 	    return new DiskProfile(vol.getId(), vol.getVolumeType(), vol.getName(), offering.getId(), vol.getSize(), offering.getTagsArray(), offering.getUseLocalStorage(), offering.isRecreatable(), vol.getTemplateId());
@@ -2888,5 +2748,4 @@
     */
         
     }
->>>>>>> 9228088c
-}+}
