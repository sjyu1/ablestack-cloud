// Licensed to the Apache Software Foundation (ASF) under one
// or more contributor license agreements.  See the NOTICE file
// distributed with this work for additional information
// regarding copyright ownership.  The ASF licenses this file
// to you under the Apache License, Version 2.0 (the
// "License"); you may not use this file except in compliance
// with the License.  You may obtain a copy of the License at
//
//   http://www.apache.org/licenses/LICENSE-2.0
//
// Unless required by applicable law or agreed to in writing,
// software distributed under the License is distributed on an
// "AS IS" BASIS, WITHOUT WARRANTIES OR CONDITIONS OF ANY
// KIND, either express or implied.  See the License for the
// specific language governing permissions and limitations
// under the License.
package com.cloud.storage;

import java.math.BigDecimal;
import java.net.URI;
import java.net.URISyntaxException;
import java.net.UnknownHostException;
import java.sql.PreparedStatement;
import java.sql.ResultSet;
import java.util.ArrayList;
import java.util.Collection;
import java.util.Collections;
import java.util.Date;
import java.util.HashMap;
import java.util.Iterator;
import java.util.List;
import java.util.Map;
import java.util.Random;
import java.util.Set;
import java.util.concurrent.ExecutionException;
import java.util.concurrent.Executors;
import java.util.concurrent.ScheduledExecutorService;
import java.util.concurrent.TimeUnit;

import javax.ejb.Local;
import javax.inject.Inject;
import javax.naming.ConfigurationException;

import com.cloud.hypervisor.Hypervisor;
import org.apache.log4j.Logger;
import org.springframework.stereotype.Component;
import org.apache.cloudstack.api.command.admin.storage.CancelPrimaryStorageMaintenanceCmd;
import org.apache.cloudstack.api.command.admin.storage.CreateSecondaryStagingStoreCmd;
import org.apache.cloudstack.api.command.admin.storage.CreateStoragePoolCmd;
import org.apache.cloudstack.api.command.admin.storage.DeleteImageStoreCmd;
import org.apache.cloudstack.api.command.admin.storage.DeletePoolCmd;
import org.apache.cloudstack.api.command.admin.storage.DeleteSecondaryStagingStoreCmd;
import org.apache.cloudstack.api.command.admin.storage.UpdateStoragePoolCmd;
import org.apache.cloudstack.context.CallContext;
import org.apache.cloudstack.engine.subsystem.api.storage.ClusterScope;
import org.apache.cloudstack.engine.subsystem.api.storage.DataStore;
import org.apache.cloudstack.engine.subsystem.api.storage.DataStoreDriver;
import org.apache.cloudstack.engine.subsystem.api.storage.DataStoreLifeCycle;
import org.apache.cloudstack.engine.subsystem.api.storage.DataStoreManager;
import org.apache.cloudstack.engine.subsystem.api.storage.DataStoreProvider;
import org.apache.cloudstack.engine.subsystem.api.storage.DataStoreProviderManager;
import org.apache.cloudstack.engine.subsystem.api.storage.EndPoint;
import org.apache.cloudstack.engine.subsystem.api.storage.EndPointSelector;
import org.apache.cloudstack.engine.subsystem.api.storage.HostScope;
import org.apache.cloudstack.engine.subsystem.api.storage.HypervisorHostListener;
import org.apache.cloudstack.engine.subsystem.api.storage.ImageStoreProvider;
import org.apache.cloudstack.engine.subsystem.api.storage.PrimaryDataStoreDriver;
import org.apache.cloudstack.engine.subsystem.api.storage.PrimaryDataStoreInfo;
import org.apache.cloudstack.engine.subsystem.api.storage.PrimaryDataStoreLifeCycle;
import org.apache.cloudstack.engine.subsystem.api.storage.SnapshotDataFactory;
import org.apache.cloudstack.engine.subsystem.api.storage.SnapshotInfo;
import org.apache.cloudstack.engine.subsystem.api.storage.TemplateDataFactory;
import org.apache.cloudstack.engine.subsystem.api.storage.TemplateService;
import org.apache.cloudstack.engine.subsystem.api.storage.TemplateService.TemplateApiResult;
import org.apache.cloudstack.engine.subsystem.api.storage.VolumeDataFactory;
import org.apache.cloudstack.engine.subsystem.api.storage.VolumeInfo;
import org.apache.cloudstack.engine.subsystem.api.storage.VolumeService;
import org.apache.cloudstack.engine.subsystem.api.storage.VolumeService.VolumeApiResult;
import org.apache.cloudstack.engine.subsystem.api.storage.ZoneScope;
import org.apache.cloudstack.framework.async.AsyncCallFuture;
import org.apache.cloudstack.framework.config.dao.ConfigurationDao;
import org.apache.cloudstack.managed.context.ManagedContextRunnable;
import org.apache.cloudstack.storage.datastore.db.ImageStoreDao;
import org.apache.cloudstack.storage.datastore.db.ImageStoreDetailsDao;
import org.apache.cloudstack.storage.datastore.db.ImageStoreVO;
import org.apache.cloudstack.storage.datastore.db.PrimaryDataStoreDao;
import org.apache.cloudstack.storage.datastore.db.SnapshotDataStoreDao;
import org.apache.cloudstack.storage.datastore.db.SnapshotDataStoreVO;
import org.apache.cloudstack.storage.datastore.db.StoragePoolDetailsDao;
import org.apache.cloudstack.storage.datastore.db.StoragePoolVO;
import org.apache.cloudstack.storage.datastore.db.TemplateDataStoreDao;
import org.apache.cloudstack.storage.datastore.db.TemplateDataStoreVO;
import org.apache.cloudstack.storage.datastore.db.VolumeDataStoreDao;
import org.apache.cloudstack.storage.datastore.db.VolumeDataStoreVO;
import org.apache.cloudstack.storage.image.datastore.ImageStoreEntity;

import com.cloud.agent.AgentManager;
import com.cloud.agent.api.Answer;
import com.cloud.agent.api.Command;
import com.cloud.agent.api.StoragePoolInfo;
import com.cloud.agent.manager.Commands;
import com.cloud.api.ApiDBUtils;
import com.cloud.api.query.dao.TemplateJoinDao;
import com.cloud.api.query.vo.TemplateJoinVO;
import com.cloud.capacity.Capacity;
import com.cloud.capacity.CapacityManager;
import com.cloud.capacity.CapacityState;
import com.cloud.capacity.CapacityVO;
import com.cloud.capacity.dao.CapacityDao;
import com.cloud.cluster.ClusterManagerListener;
import com.cloud.cluster.ManagementServerHost;
import com.cloud.configuration.Config;
import com.cloud.configuration.ConfigurationManager;
import com.cloud.configuration.Resource.ResourceType;
import com.cloud.dc.ClusterVO;
import com.cloud.dc.DataCenterVO;
import com.cloud.dc.dao.ClusterDao;
import com.cloud.dc.dao.DataCenterDao;
import com.cloud.exception.AgentUnavailableException;
import com.cloud.exception.ConnectionException;
import com.cloud.exception.DiscoveryException;
import com.cloud.exception.InsufficientCapacityException;
import com.cloud.exception.InvalidParameterValueException;
import com.cloud.exception.OperationTimedoutException;
import com.cloud.exception.PermissionDeniedException;
import com.cloud.exception.ResourceInUseException;
import com.cloud.exception.ResourceUnavailableException;
import com.cloud.exception.StorageUnavailableException;
import com.cloud.host.Host;
import com.cloud.host.HostVO;
import com.cloud.host.Status;
import com.cloud.host.dao.HostDao;
import com.cloud.hypervisor.Hypervisor.HypervisorType;
import com.cloud.hypervisor.HypervisorGuruManager;
import com.cloud.org.Grouping;
import com.cloud.org.Grouping.AllocationState;
import com.cloud.resource.ResourceState;
import com.cloud.server.ConfigurationServer;
import com.cloud.server.ManagementServer;
import com.cloud.server.StatsCollector;
import com.cloud.service.ServiceOfferingVO;
import com.cloud.storage.Storage.ImageFormat;
import com.cloud.storage.Storage.StoragePoolType;
import com.cloud.storage.Volume.Type;
import com.cloud.storage.dao.DiskOfferingDao;
import com.cloud.storage.dao.SnapshotDao;
import com.cloud.storage.dao.StoragePoolHostDao;
import com.cloud.storage.dao.StoragePoolWorkDao;
import com.cloud.storage.dao.VMTemplateDao;
import com.cloud.storage.dao.VMTemplatePoolDao;
import com.cloud.storage.dao.VMTemplateZoneDao;
import com.cloud.storage.dao.VolumeDao;
import com.cloud.storage.listener.StoragePoolMonitor;
import com.cloud.storage.listener.VolumeStateListener;
import com.cloud.template.TemplateManager;
import com.cloud.template.VirtualMachineTemplate;
import com.cloud.user.Account;
import com.cloud.user.AccountManager;
import com.cloud.user.ResourceLimitService;
import com.cloud.user.dao.UserDao;
import com.cloud.utils.DateUtil;
import com.cloud.utils.NumbersUtil;
import com.cloud.utils.Pair;
import com.cloud.utils.StringUtils;
import com.cloud.utils.UriUtils;
import com.cloud.utils.component.ComponentContext;
import com.cloud.utils.component.ManagerBase;
import com.cloud.utils.concurrency.NamedThreadFactory;
import com.cloud.utils.db.DB;
import com.cloud.utils.db.GenericSearchBuilder;
import com.cloud.utils.db.GlobalLock;
import com.cloud.utils.db.JoinBuilder;
import com.cloud.utils.db.JoinBuilder.JoinType;
import com.cloud.utils.db.SearchBuilder;
import com.cloud.utils.db.SearchCriteria;
import com.cloud.utils.db.SearchCriteria.Op;
import com.cloud.utils.db.Transaction;
import com.cloud.utils.db.TransactionCallbackNoReturn;
import com.cloud.utils.db.TransactionLegacy;
import com.cloud.utils.db.TransactionStatus;
import com.cloud.utils.exception.CloudRuntimeException;
import com.cloud.vm.VMInstanceVO;
import com.cloud.vm.VirtualMachine.State;
import com.cloud.vm.dao.VMInstanceDao;

@Component
@Local(value = {StorageManager.class, StorageService.class})
public class StorageManagerImpl extends ManagerBase implements StorageManager, ClusterManagerListener {
    private static final Logger s_logger = Logger.getLogger(StorageManagerImpl.class);

    protected String _name;
    @Inject
    protected AgentManager _agentMgr;
    @Inject
    protected TemplateManager _tmpltMgr;
    @Inject
    protected AccountManager _accountMgr;
    @Inject
    protected ConfigurationManager _configMgr;
    @Inject
    protected VolumeDao _volsDao;
    @Inject
    private VolumeDataStoreDao _volumeDataStoreDao;
    @Inject
    protected HostDao _hostDao;
    @Inject
    protected SnapshotDao _snapshotDao;
    @Inject
    protected StoragePoolHostDao _storagePoolHostDao;
    @Inject
    protected VMTemplatePoolDao _vmTemplatePoolDao = null;
    @Inject
    protected VMTemplateZoneDao _vmTemplateZoneDao;
    @Inject
    protected VMTemplateDao _vmTemplateDao = null;
    @Inject
    protected VMInstanceDao _vmInstanceDao;
    @Inject
    protected PrimaryDataStoreDao _storagePoolDao = null;
    @Inject
    protected StoragePoolDetailsDao _storagePoolDetailsDao;
    @Inject
    protected ImageStoreDao _imageStoreDao = null;
    @Inject
    protected ImageStoreDetailsDao _imageStoreDetailsDao = null;
    @Inject
    protected SnapshotDataStoreDao _snapshotStoreDao = null;
    @Inject
    protected TemplateDataStoreDao _templateStoreDao = null;
    @Inject
    protected TemplateJoinDao _templateViewDao = null;
    @Inject
    protected VolumeDataStoreDao _volumeStoreDao = null;
    @Inject
    protected CapacityDao _capacityDao;
    @Inject
    protected CapacityManager _capacityMgr;
    @Inject
    protected DataCenterDao _dcDao = null;
    @Inject
    protected VMTemplateDao _templateDao;
    @Inject
    protected UserDao _userDao;
    @Inject
    protected ClusterDao _clusterDao;
    @Inject
    protected StoragePoolWorkDao _storagePoolWorkDao;
    @Inject
    protected HypervisorGuruManager _hvGuruMgr;
    @Inject
    protected VolumeDao _volumeDao;
    @Inject
    ConfigurationDao _configDao;
    @Inject
    ManagementServer _msServer;
    @Inject
    VolumeService volService;
    @Inject
    VolumeDataFactory volFactory;
    @Inject
    TemplateDataFactory tmplFactory;
    @Inject
    SnapshotDataFactory snapshotFactory;
    @Inject
    ConfigurationServer _configServer;
    @Inject
    DataStoreManager _dataStoreMgr;
    @Inject
    DataStoreProviderManager _dataStoreProviderMgr;
    @Inject
    private TemplateService _imageSrv;
    @Inject
    EndPointSelector _epSelector;
    @Inject
<<<<<<< HEAD
    private DiskOfferingDao _diskOfferingDao;
=======
    ResourceLimitService _resourceLimitMgr;
>>>>>>> faaa1365

    protected List<StoragePoolDiscoverer> _discoverers;

    public List<StoragePoolDiscoverer> getDiscoverers() {
        return _discoverers;
    }

    public void setDiscoverers(List<StoragePoolDiscoverer> discoverers) {
        _discoverers = discoverers;
    }

    protected SearchBuilder<VMTemplateHostVO> HostTemplateStatesSearch;
    protected GenericSearchBuilder<StoragePoolHostVO, Long> UpHostsInPoolSearch;
    protected SearchBuilder<VMInstanceVO> StoragePoolSearch;
    protected SearchBuilder<StoragePoolVO> LocalStorageSearch;

    ScheduledExecutorService _executor = null;
    boolean _storageCleanupEnabled;
    boolean _templateCleanupEnabled = true;
    int _storageCleanupInterval;
    int _storagePoolAcquisitionWaitSeconds = 1800; // 30 minutes
    int _downloadUrlCleanupInterval;
    int _downloadUrlExpirationInterval;
    // protected BigDecimal _overProvisioningFactor = new BigDecimal(1);
    private long _serverId;

    private final Map<String, HypervisorHostListener> hostListeners = new HashMap<String, HypervisorHostListener>();

    public boolean share(VMInstanceVO vm, List<VolumeVO> vols, HostVO host, boolean cancelPreviousShare) throws StorageUnavailableException {

        // if pool is in maintenance and it is the ONLY pool available; reject
        List<VolumeVO> rootVolForGivenVm = _volsDao.findByInstanceAndType(vm.getId(), Type.ROOT);
        if (rootVolForGivenVm != null && rootVolForGivenVm.size() > 0) {
            boolean isPoolAvailable = isPoolAvailable(rootVolForGivenVm.get(0).getPoolId());
            if (!isPoolAvailable) {
                throw new StorageUnavailableException("Can not share " + vm, rootVolForGivenVm.get(0).getPoolId());
            }
        }

        // this check is done for maintenance mode for primary storage
        // if any one of the volume is unusable, we return false
        // if we return false, the allocator will try to switch to another PS if
        // available
        for (VolumeVO vol : vols) {
            if (vol.getRemoved() != null) {
                s_logger.warn("Volume id:" + vol.getId() + " is removed, cannot share on this instance");
                // not ok to share
                return false;
            }
        }

        // ok to share
        return true;
    }

    private boolean isPoolAvailable(Long poolId) {
        // get list of all pools
        List<StoragePoolVO> pools = _storagePoolDao.listAll();

        // if no pools or 1 pool which is in maintenance
        if (pools == null || pools.size() == 0 || (pools.size() == 1 && pools.get(0).getStatus().equals(StoragePoolStatus.Maintenance))) {
            return false;
        } else {
            return true;
        }
    }

    @Override
    public List<StoragePoolVO> ListByDataCenterHypervisor(long datacenterId, HypervisorType type) {
        List<StoragePoolVO> pools = _storagePoolDao.listByDataCenterId(datacenterId);
        List<StoragePoolVO> retPools = new ArrayList<StoragePoolVO>();
        for (StoragePoolVO pool : pools) {
            if (pool.getStatus() != StoragePoolStatus.Up) {
                continue;
            }
            if (pool.getScope() == ScopeType.ZONE) {
                if (pool.getHypervisor() != null && pool.getHypervisor() == type) {
                    retPools.add(pool);
                }
            } else {
                ClusterVO cluster = _clusterDao.findById(pool.getClusterId());
                if (type == cluster.getHypervisorType()) {
                    retPools.add(pool);
                }
            }
        }
        Collections.shuffle(retPools);
        return retPools;
    }

    @Override
    public boolean isLocalStorageActiveOnHost(Long hostId) {
        List<StoragePoolHostVO> storagePoolHostRefs = _storagePoolHostDao.listByHostId(hostId);
        for (StoragePoolHostVO storagePoolHostRef : storagePoolHostRefs) {
            StoragePoolVO PrimaryDataStoreVO = _storagePoolDao.findById(storagePoolHostRef.getPoolId());
            if (PrimaryDataStoreVO.getPoolType() == StoragePoolType.LVM || PrimaryDataStoreVO.getPoolType() == StoragePoolType.EXT) {
                SearchBuilder<VolumeVO> volumeSB = _volsDao.createSearchBuilder();
                volumeSB.and("poolId", volumeSB.entity().getPoolId(), SearchCriteria.Op.EQ);
                volumeSB.and("removed", volumeSB.entity().getRemoved(), SearchCriteria.Op.NULL);
                volumeSB.and("state", volumeSB.entity().getState(), SearchCriteria.Op.NIN);

                SearchBuilder<VMInstanceVO> activeVmSB = _vmInstanceDao.createSearchBuilder();
                activeVmSB.and("state", activeVmSB.entity().getState(), SearchCriteria.Op.IN);
                volumeSB.join("activeVmSB", activeVmSB, volumeSB.entity().getInstanceId(), activeVmSB.entity().getId(), JoinBuilder.JoinType.INNER);

                SearchCriteria<VolumeVO> volumeSC = volumeSB.create();
                volumeSC.setParameters("poolId", PrimaryDataStoreVO.getId());
                volumeSC.setParameters("state", Volume.State.Expunging, Volume.State.Destroy);
                volumeSC.setJoinParameters("activeVmSB", "state", State.Starting, State.Running, State.Stopping, State.Migrating);

                List<VolumeVO> volumes = _volsDao.search(volumeSC, null);
                if (volumes.size() > 0) {
                    return true;
                }
            }
        }

        return false;
    }

    @Override
    public Answer[] sendToPool(StoragePool pool, Commands cmds) throws StorageUnavailableException {
        return sendToPool(pool, null, null, cmds).second();
    }

    @Override
    public Answer sendToPool(StoragePool pool, long[] hostIdsToTryFirst, Command cmd) throws StorageUnavailableException {
        Answer[] answers = sendToPool(pool, hostIdsToTryFirst, null, new Commands(cmd)).second();
        if (answers == null) {
            return null;
        }
        return answers[0];
    }

    @Override
    public Answer sendToPool(StoragePool pool, Command cmd) throws StorageUnavailableException {
        Answer[] answers = sendToPool(pool, new Commands(cmd));
        if (answers == null) {
            return null;
        }
        return answers[0];
    }

    public Long chooseHostForStoragePool(StoragePoolVO poolVO, List<Long> avoidHosts, boolean sendToVmResidesOn, Long vmId) {
        if (sendToVmResidesOn) {
            if (vmId != null) {
                VMInstanceVO vmInstance = _vmInstanceDao.findById(vmId);
                if (vmInstance != null) {
                    Long hostId = vmInstance.getHostId();
                    if (hostId != null && !avoidHosts.contains(vmInstance.getHostId())) {
                        return hostId;
                    }
                }
            }
            /*
             * Can't find the vm where host resides on(vm is destroyed? or
             * volume is detached from vm), randomly choose a host to send the
             * cmd
             */
        }
        List<StoragePoolHostVO> poolHosts = _storagePoolHostDao.listByHostStatus(poolVO.getId(), Status.Up);
        Collections.shuffle(poolHosts);
        if (poolHosts != null && poolHosts.size() > 0) {
            for (StoragePoolHostVO sphvo : poolHosts) {
                if (!avoidHosts.contains(sphvo.getHostId())) {
                    return sphvo.getHostId();
                }
            }
        }
        return null;
    }

    @Override
    public boolean configure(String name, Map<String, Object> params) throws ConfigurationException {

        Map<String, String> configs = _configDao.getConfiguration("management-server", params);

        _storagePoolAcquisitionWaitSeconds = NumbersUtil.parseInt(configs.get("pool.acquisition.wait.seconds"), 1800);
        s_logger.info("pool.acquisition.wait.seconds is configured as " + _storagePoolAcquisitionWaitSeconds + " seconds");

        _agentMgr.registerForHostEvents(new StoragePoolMonitor(this, _storagePoolDao), true, false, true);

        String storageCleanupEnabled = configs.get("storage.cleanup.enabled");
        _storageCleanupEnabled = (storageCleanupEnabled == null) ? true : Boolean.parseBoolean(storageCleanupEnabled);

        String value = _configDao.getValue(Config.StorageTemplateCleanupEnabled.key());
        _templateCleanupEnabled = (value == null ? true : Boolean.parseBoolean(value));

        String time = configs.get("storage.cleanup.interval");
        _storageCleanupInterval = NumbersUtil.parseInt(time, 86400);

        s_logger.info("Storage cleanup enabled: " + _storageCleanupEnabled + ", interval: " + _storageCleanupInterval + ", template cleanup enabled: " +
                _templateCleanupEnabled);

        String cleanupInterval = configs.get("extract.url.cleanup.interval");
        _downloadUrlCleanupInterval = NumbersUtil.parseInt(cleanupInterval, 7200);

        String urlExpirationInterval = configs.get("extract.url.expiration.interval");
        _downloadUrlExpirationInterval = NumbersUtil.parseInt(urlExpirationInterval, 14400);

        String workers = configs.get("expunge.workers");
        int wrks = NumbersUtil.parseInt(workers, 10);
        _executor = Executors.newScheduledThreadPool(wrks, new NamedThreadFactory("StorageManager-Scavenger"));

        _agentMgr.registerForHostEvents(ComponentContext.inject(LocalStoragePoolListener.class), true, false, false);

        _serverId = _msServer.getId();

        UpHostsInPoolSearch = _storagePoolHostDao.createSearchBuilder(Long.class);
        UpHostsInPoolSearch.selectFields(UpHostsInPoolSearch.entity().getHostId());
        SearchBuilder<HostVO> hostSearch = _hostDao.createSearchBuilder();
        hostSearch.and("status", hostSearch.entity().getStatus(), Op.EQ);
        hostSearch.and("resourceState", hostSearch.entity().getResourceState(), Op.EQ);
        UpHostsInPoolSearch.join("hosts", hostSearch, hostSearch.entity().getId(), UpHostsInPoolSearch.entity().getHostId(), JoinType.INNER);
        UpHostsInPoolSearch.and("pool", UpHostsInPoolSearch.entity().getPoolId(), Op.EQ);
        UpHostsInPoolSearch.done();

        StoragePoolSearch = _vmInstanceDao.createSearchBuilder();

        SearchBuilder<VolumeVO> volumeSearch = _volumeDao.createSearchBuilder();
        volumeSearch.and("volumeType", volumeSearch.entity().getVolumeType(), SearchCriteria.Op.EQ);
        volumeSearch.and("poolId", volumeSearch.entity().getPoolId(), SearchCriteria.Op.EQ);
        volumeSearch.and("state", volumeSearch.entity().getState(), SearchCriteria.Op.EQ);
        StoragePoolSearch.join("vmVolume", volumeSearch, volumeSearch.entity().getInstanceId(), StoragePoolSearch.entity().getId(), JoinBuilder.JoinType.INNER);
        StoragePoolSearch.done();

        LocalStorageSearch = _storagePoolDao.createSearchBuilder();
        SearchBuilder<StoragePoolHostVO> storageHostSearch = _storagePoolHostDao.createSearchBuilder();
        storageHostSearch.and("hostId", storageHostSearch.entity().getHostId(), SearchCriteria.Op.EQ);
        LocalStorageSearch.join("poolHost", storageHostSearch, storageHostSearch.entity().getPoolId(), LocalStorageSearch.entity().getId(), JoinBuilder.JoinType.INNER);
        LocalStorageSearch.and("type", LocalStorageSearch.entity().getPoolType(), SearchCriteria.Op.IN);
        LocalStorageSearch.done();

        Volume.State.getStateMachine().registerListener(new VolumeStateListener(_configDao, _vmInstanceDao));

        return true;
    }

    @Override
    public String getStoragePoolTags(long poolId) {
        return StringUtils.listToCsvTags(_storagePoolDao.searchForStoragePoolDetails(poolId, "true"));
    }

    @Override
    public boolean start() {
        if (_storageCleanupEnabled) {
            Random generator = new Random();
            int initialDelay = generator.nextInt(_storageCleanupInterval);
            _executor.scheduleWithFixedDelay(new StorageGarbageCollector(), initialDelay, _storageCleanupInterval, TimeUnit.SECONDS);
        } else {
            s_logger.debug("Storage cleanup is not enabled, so the storage cleanup thread is not being scheduled.");
        }

        _executor.scheduleWithFixedDelay(new DownloadURLGarbageCollector(), _downloadUrlCleanupInterval, _downloadUrlCleanupInterval, TimeUnit.SECONDS);

        return true;
    }

    @Override
    public boolean stop() {
        if (_storageCleanupEnabled) {
            _executor.shutdown();
        }
        return true;
    }

    @DB
    @Override
    public DataStore createLocalStorage(Host host, StoragePoolInfo pInfo) throws ConnectionException {

        DataCenterVO dc = _dcDao.findById(host.getDataCenterId());
        if (dc == null || !dc.isLocalStorageEnabled()) {
            return null;
        }
        DataStore store;
        try {
            String hostAddress = pInfo.getHost();
            if (host.getHypervisorType() == Hypervisor.HypervisorType.VMware) {
                hostAddress = "VMFS datastore: " + pInfo.getHostPath();
            }
            StoragePoolVO pool = _storagePoolDao.findPoolByHostPath(host.getDataCenterId(), host.getPodId(), hostAddress, pInfo.getHostPath(), pInfo.getUuid());
            if (pool == null && host.getHypervisorType() == HypervisorType.VMware) {
                // perform run-time upgrade. In versions prior to 2.2.12, there
                // is a bug that we don't save local datastore info (host path
                // is empty), this will cause us
                // not able to distinguish multiple local datastores that may be
                // available on the host, to support smooth migration, we
                // need to perform runtime upgrade here
                if (pInfo.getHostPath().length() > 0) {
                    pool = _storagePoolDao.findPoolByHostPath(host.getDataCenterId(), host.getPodId(), hostAddress, "", pInfo.getUuid());
                }
            }
            if (pool == null) {
                //the path can be different, but if they have the same uuid, assume they are the same storage
                pool = _storagePoolDao.findPoolByHostPath(host.getDataCenterId(), host.getPodId(), hostAddress, null,
                        pInfo.getUuid());
                if (pool != null) {
                    s_logger.debug("Found a storage pool: " + pInfo.getUuid() + ", but with different hostpath " + pInfo.getHostPath() + ", still treat it as the same pool");
                }
            }

            DataStoreProvider provider = _dataStoreProviderMgr.getDefaultPrimaryDataStoreProvider();
            DataStoreLifeCycle lifeCycle = provider.getDataStoreLifeCycle();
            if (pool == null) {
                Map<String, Object> params = new HashMap<String, Object>();
                String name = (host.getName() + " Local Storage");
                params.put("zoneId", host.getDataCenterId());
                params.put("clusterId", host.getClusterId());
                params.put("podId", host.getPodId());
                params.put("url", pInfo.getPoolType().toString() + "://" + pInfo.getHost() + "/" + pInfo.getHostPath());
                params.put("name", name);
                params.put("localStorage", true);
                params.put("details", pInfo.getDetails());
                params.put("uuid", pInfo.getUuid());
                params.put("providerName", provider.getName());

                store = lifeCycle.initialize(params);
            } else {
                store = _dataStoreMgr.getDataStore(pool.getId(), DataStoreRole.Primary);
            }

            pool = _storagePoolDao.findById(store.getId());
            if (pool.getStatus() != StoragePoolStatus.Maintenance && pool.getStatus() != StoragePoolStatus.Removed) {
                HostScope scope = new HostScope(host.getId(), host.getClusterId(), host.getDataCenterId());
                lifeCycle.attachHost(store, scope, pInfo);
            }

        } catch (Exception e) {
            s_logger.warn("Unable to setup the local storage pool for " + host, e);
            throw new ConnectionException(true, "Unable to setup the local storage pool for " + host, e);
        }

        return _dataStoreMgr.getDataStore(store.getId(), DataStoreRole.Primary);
    }

    @Override
    public PrimaryDataStoreInfo createPool(CreateStoragePoolCmd cmd) throws ResourceInUseException, IllegalArgumentException, UnknownHostException,
    ResourceUnavailableException {
        String providerName = cmd.getStorageProviderName();
        DataStoreProvider storeProvider = _dataStoreProviderMgr.getDataStoreProvider(providerName);

        if (storeProvider == null) {
            storeProvider = _dataStoreProviderMgr.getDefaultPrimaryDataStoreProvider();
            if (storeProvider == null) {
                throw new InvalidParameterValueException("can't find storage provider: " + providerName);
            }
        }

        Long clusterId = cmd.getClusterId();
        Long podId = cmd.getPodId();
        Long zoneId = cmd.getZoneId();

        ScopeType scopeType = ScopeType.CLUSTER;
        String scope = cmd.getScope();
        if (scope != null) {
            try {
                scopeType = Enum.valueOf(ScopeType.class, scope.toUpperCase());
            } catch (Exception e) {
                throw new InvalidParameterValueException("invalid scope for pool " + scope);
            }
        }

        if (scopeType == ScopeType.CLUSTER && clusterId == null) {
            throw new InvalidParameterValueException("cluster id can't be null, if scope is cluster");
        } else if (scopeType == ScopeType.ZONE && zoneId == null) {
            throw new InvalidParameterValueException("zone id can't be null, if scope is zone");
        }

        HypervisorType hypervisorType = HypervisorType.KVM;
        if (scopeType == ScopeType.ZONE) {
            // ignore passed clusterId and podId
            clusterId = null;
            podId = null;
            String hypervisor = cmd.getHypervisor();
            if (hypervisor != null) {
                try {
                    hypervisorType = HypervisorType.getType(hypervisor);
                } catch (Exception e) {
                    throw new InvalidParameterValueException("invalid hypervisor type " + hypervisor);
                }
            } else {
                throw new InvalidParameterValueException("Missing parameter hypervisor. Hypervisor type is required to create zone wide primary storage.");
            }
            if (hypervisorType != HypervisorType.KVM && hypervisorType != HypervisorType.VMware && hypervisorType != HypervisorType.Hyperv && hypervisorType != HypervisorType.LXC && hypervisorType != HypervisorType.Any) {
                throw new InvalidParameterValueException("zone wide storage pool is not supported for hypervisor type " + hypervisor);
            }
        }

        Map<String, String> details = extractApiParamAsMap(cmd.getDetails());
        DataCenterVO zone = _dcDao.findById(cmd.getZoneId());
        if (zone == null) {
            throw new InvalidParameterValueException("unable to find zone by id " + zoneId);
        }
        // Check if zone is disabled
        Account account = CallContext.current().getCallingAccount();
        if (Grouping.AllocationState.Disabled == zone.getAllocationState() && !_accountMgr.isRootAdmin(account.getId())) {
            throw new PermissionDeniedException("Cannot perform this operation, Zone is currently disabled: " + zoneId);
        }

        Map<String, Object> params = new HashMap<String, Object>();
        params.put("zoneId", zone.getId());
        params.put("clusterId", clusterId);
        params.put("podId", podId);
        params.put("url", cmd.getUrl());
        params.put("tags", cmd.getTags());
        params.put("name", cmd.getStoragePoolName());
        params.put("details", details);
        params.put("providerName", storeProvider.getName());
        params.put("managed", cmd.isManaged());
        params.put("capacityBytes", cmd.getCapacityBytes());
        params.put("capacityIops", cmd.getCapacityIops());

        DataStoreLifeCycle lifeCycle = storeProvider.getDataStoreLifeCycle();
        DataStore store = null;
        try {
            store = lifeCycle.initialize(params);
            if (scopeType == ScopeType.CLUSTER) {
                ClusterScope clusterScope = new ClusterScope(clusterId, podId, zoneId);
                lifeCycle.attachCluster(store, clusterScope);
            } else if (scopeType == ScopeType.ZONE) {
                ZoneScope zoneScope = new ZoneScope(zoneId);
                lifeCycle.attachZone(store, zoneScope, hypervisorType);
            }
        } catch (Exception e) {
            s_logger.debug("Failed to add data store: "+e.getMessage(), e);
            try {
                // clean up the db, just absorb the exception thrown in deletion with error logged, so that user can get error for adding data store
                // not deleting data store.
                if (store != null) {
                    lifeCycle.deleteDataStore(store);
                }
            } catch (Exception ex) {
                s_logger.debug("Failed to clean up storage pool: " + ex.getMessage());
            }
            throw new CloudRuntimeException("Failed to add data store: "+e.getMessage(), e);
        }

        return (PrimaryDataStoreInfo)_dataStoreMgr.getDataStore(store.getId(), DataStoreRole.Primary);
    }

    private Map<String, String> extractApiParamAsMap(Map ds) {
        Map<String, String> details = new HashMap<String, String>();
        if (ds != null) {
            Collection detailsCollection = ds.values();
            Iterator it = detailsCollection.iterator();
            while (it.hasNext()) {
                HashMap d = (HashMap)it.next();
                Iterator it2 = d.entrySet().iterator();
                while (it2.hasNext()) {
                    Map.Entry entry = (Map.Entry)it2.next();
                    details.put((String)entry.getKey(), (String)entry.getValue());
                }
            }
        }
        return details;
    }

    @Override
    public PrimaryDataStoreInfo updateStoragePool(UpdateStoragePoolCmd cmd) throws IllegalArgumentException {
        // Input validation
        Long id = cmd.getId();
        List<String> tags = cmd.getTags();

        StoragePoolVO pool = _storagePoolDao.findById(id);
        if (pool == null) {
            throw new IllegalArgumentException("Unable to find storage pool with ID: " + id);
        }

        Map<String, String> updatedDetails = new HashMap<String, String>();

        if (tags != null) {
            Map<String, String> existingDetails = _storagePoolDetailsDao.listDetailsKeyPairs(id);
            Set<String> existingKeys = existingDetails.keySet();

            Map<String, String> existingDetailsToKeep = new HashMap<String, String>();

            for (String existingKey : existingKeys) {
                String existingValue = existingDetails.get(existingKey);

                if (!Boolean.TRUE.toString().equalsIgnoreCase(existingValue)) {
                    existingDetailsToKeep.put(existingKey, existingValue);
                }
            }

            Map<String, String> details = new HashMap<String, String>();
            for (String tag : tags) {
                tag = tag.trim();
                if (tag.length() > 0 && !details.containsKey(tag)) {
                    details.put(tag, "true");
                }
            }

            Set<String> existingKeysToKeep = existingDetailsToKeep.keySet();

            for (String existingKeyToKeep : existingKeysToKeep) {
                String existingValueToKeep = existingDetailsToKeep.get(existingKeyToKeep);

                if (details.containsKey(existingKeyToKeep)) {
                    throw new CloudRuntimeException("Storage tag '" + existingKeyToKeep +
                            "' conflicts with a stored property of this primary storage. No changes were made.");
                }

                details.put(existingKeyToKeep, existingValueToKeep);
            }

            updatedDetails.putAll(details);
        }

        Long updatedCapacityBytes = null;
        Long capacityBytes = cmd.getCapacityBytes();

        if (capacityBytes != null) {
            if (capacityBytes != pool.getCapacityBytes()) {
                updatedCapacityBytes = capacityBytes;
            }
        }

        Long updatedCapacityIops = null;
        Long capacityIops = cmd.getCapacityIops();

        if (capacityIops != null) {
            if (!capacityIops.equals(pool.getCapacityIops())) {
                updatedCapacityIops = capacityIops;
            }
        }

        if (updatedCapacityBytes != null || updatedCapacityIops != null) {
            StoragePoolVO storagePool = _storagePoolDao.findById(id);
            DataStoreProvider dataStoreProvider = _dataStoreProviderMgr.getDataStoreProvider(storagePool.getStorageProviderName());
            DataStoreLifeCycle dataStoreLifeCycle = dataStoreProvider.getDataStoreLifeCycle();

            if (dataStoreLifeCycle instanceof PrimaryDataStoreLifeCycle) {
                Map<String, String> details = new HashMap<String, String>();

                details.put(PrimaryDataStoreLifeCycle.CAPACITY_BYTES, updatedCapacityBytes != null ? String.valueOf(updatedCapacityBytes) : null);
                details.put(PrimaryDataStoreLifeCycle.CAPACITY_IOPS, updatedCapacityIops != null ? String.valueOf(updatedCapacityIops) : null);

                ((PrimaryDataStoreLifeCycle)dataStoreLifeCycle).updateStoragePool(storagePool, details);
            }
        }

        if (updatedDetails.size() >= 0) {
            _storagePoolDao.updateDetails(id, updatedDetails);
        }

        if (updatedCapacityBytes != null) {
            _storagePoolDao.updateCapacityBytes(id, capacityBytes);
        }

        if (updatedCapacityIops != null) {
            _storagePoolDao.updateCapacityIops(id, capacityIops);
        }

        return (PrimaryDataStoreInfo)_dataStoreMgr.getDataStore(pool.getId(), DataStoreRole.Primary);
    }

    @Override
    @DB
    public boolean deletePool(DeletePoolCmd cmd) {
        Long id = cmd.getId();
        boolean forced = cmd.isForced();

        StoragePoolVO sPool = _storagePoolDao.findById(id);
        if (sPool == null) {
            s_logger.warn("Unable to find pool:" + id);
            throw new InvalidParameterValueException("Unable to find pool by id " + id);
        }
        if (sPool.getStatus() != StoragePoolStatus.Maintenance) {
            s_logger.warn("Unable to delete storage id: " + id + " due to it is not in Maintenance state");
            throw new InvalidParameterValueException("Unable to delete storage due to it is not in Maintenance state, id: " + id);
        }
        if (sPool.isLocal()) {
            s_logger.warn("Unable to delete local storage id:" + id);
            throw new InvalidParameterValueException("Unable to delete local storage id: " + id);
        }

        Pair<Long, Long> vlms = _volsDao.getCountAndTotalByPool(id);
        if (forced) {
            if (vlms.first() > 0) {
                Pair<Long, Long> nonDstrdVlms = _volsDao.getNonDestroyedCountAndTotalByPool(id);
                if (nonDstrdVlms.first() > 0) {
                    throw new CloudRuntimeException("Cannot delete pool " + sPool.getName() + " as there are associated " + "non-destroyed vols for this pool");
                }
                // force expunge non-destroyed volumes
                List<VolumeVO> vols = _volsDao.listVolumesToBeDestroyed();
                for (VolumeVO vol : vols) {
                    AsyncCallFuture<VolumeApiResult> future = volService.expungeVolumeAsync(volFactory.getVolume(vol.getId()));
                    try {
                        future.get();
                    } catch (InterruptedException e) {
                        s_logger.debug("expunge volume failed:" + vol.getId(), e);
                    } catch (ExecutionException e) {
                        s_logger.debug("expunge volume failed:" + vol.getId(), e);
                    }
                }
            }
        } else {
            // Check if the pool has associated volumes in the volumes table
            // If it does , then you cannot delete the pool
            if (vlms.first() > 0) {
                throw new CloudRuntimeException("Cannot delete pool " + sPool.getName() + " as there are associated volumes for this pool");
            }
        }

        // First get the host_id from storage_pool_host_ref for given pool id
        StoragePoolVO lock = _storagePoolDao.acquireInLockTable(sPool.getId());

        if (lock == null) {
            if (s_logger.isDebugEnabled()) {
                s_logger.debug("Failed to acquire lock when deleting PrimaryDataStoreVO with ID: " + sPool.getId());
            }
            return false;
        }

        _storagePoolDao.releaseFromLockTable(lock.getId());
        s_logger.trace("Released lock for storage pool " + id);

        DataStoreProvider storeProvider = _dataStoreProviderMgr.getDataStoreProvider(sPool.getStorageProviderName());
        DataStoreLifeCycle lifeCycle = storeProvider.getDataStoreLifeCycle();
        DataStore store = _dataStoreMgr.getDataStore(sPool.getId(), DataStoreRole.Primary);
        return lifeCycle.deleteDataStore(store);
    }

    @Override
    public void connectHostToSharedPool(long hostId, long poolId) throws StorageUnavailableException {
        StoragePool pool = (StoragePool)_dataStoreMgr.getDataStore(poolId, DataStoreRole.Primary);
        assert (pool.isShared()) : "Now, did you actually read the name of this method?";
        s_logger.debug("Adding pool " + pool.getName() + " to  host " + hostId);

        DataStoreProvider provider = _dataStoreProviderMgr.getDataStoreProvider(pool.getStorageProviderName());
        HypervisorHostListener listener = hostListeners.get(provider.getName());
        listener.hostConnect(hostId, pool.getId());
    }

    @Override
    public BigDecimal getStorageOverProvisioningFactor(Long poolId) {
        return new BigDecimal(CapacityManager.StorageOverprovisioningFactor.valueIn(poolId));
    }

    @Override
    public void createCapacityEntry(StoragePoolVO storagePool, short capacityType, long allocated) {
        SearchCriteria<CapacityVO> capacitySC = _capacityDao.createSearchCriteria();
        capacitySC.addAnd("hostOrPoolId", SearchCriteria.Op.EQ, storagePool.getId());
        capacitySC.addAnd("dataCenterId", SearchCriteria.Op.EQ, storagePool.getDataCenterId());
        capacitySC.addAnd("capacityType", SearchCriteria.Op.EQ, capacityType);

        List<CapacityVO> capacities = _capacityDao.search(capacitySC, null);

        long totalOverProvCapacity;
        if (storagePool.getPoolType() == StoragePoolType.NetworkFilesystem || storagePool.getPoolType() == StoragePoolType.VMFS) {
            // All this is for the inaccuracy of floats for big number multiplication.
            BigDecimal overProvFactor = getStorageOverProvisioningFactor(storagePool.getId());
            totalOverProvCapacity = overProvFactor.multiply(new BigDecimal(storagePool.getCapacityBytes())).longValue();
            s_logger.debug("Found storage pool " + storagePool.getName() + " of type " + storagePool.getPoolType().toString() + " with overprovisioning factor "
                    + overProvFactor.toString());
            s_logger.debug("Total over provisioned capacity calculated is " + overProvFactor + " * " + storagePool.getCapacityBytes());
        } else {
            s_logger.debug("Found storage pool " + storagePool.getName() + " of type " + storagePool.getPoolType().toString());
            totalOverProvCapacity = storagePool.getCapacityBytes();
        }

        s_logger.debug("Total over provisioned capacity of the pool " + storagePool.getName() + " id: " + storagePool.getId() + " is " + totalOverProvCapacity);
        CapacityState capacityState = CapacityState.Enabled;
        if (storagePool.getScope() == ScopeType.ZONE) {
            DataCenterVO dc = ApiDBUtils.findZoneById(storagePool.getDataCenterId());
            AllocationState allocationState = dc.getAllocationState();
            capacityState = (allocationState == AllocationState.Disabled) ? CapacityState.Disabled : CapacityState.Enabled;
        } else {
            if (storagePool.getClusterId() != null) {
                ClusterVO cluster = ApiDBUtils.findClusterById(storagePool.getClusterId());
                if (cluster != null) {
                    AllocationState allocationState = _configMgr.findClusterAllocationState(cluster);
                    capacityState = (allocationState == AllocationState.Disabled) ? CapacityState.Disabled : CapacityState.Enabled;
                }
            }
        }
        if (capacities.size() == 0) {
            CapacityVO capacity =
                    new CapacityVO(storagePool.getId(), storagePool.getDataCenterId(), storagePool.getPodId(), storagePool.getClusterId(), allocated, totalOverProvCapacity,
                            capacityType);
            capacity.setCapacityState(capacityState);
            _capacityDao.persist(capacity);
        } else {
            CapacityVO capacity = capacities.get(0);
            if (capacity.getTotalCapacity() != totalOverProvCapacity || allocated != 0L || capacity.getCapacityState() != capacityState) {
                capacity.setTotalCapacity(totalOverProvCapacity);
                capacity.setUsedCapacity(allocated);
                capacity.setCapacityState(capacityState);
                _capacityDao.update(capacity.getId(), capacity);
            }
        }
        s_logger.debug("Successfully set Capacity - " + totalOverProvCapacity + " for capacity type - " + capacityType + " , DataCenterId - " +
                storagePool.getDataCenterId() + ", HostOrPoolId - " + storagePool.getId() + ", PodId " + storagePool.getPodId());
    }

    @Override
    public List<Long> getUpHostsInPool(long poolId) {
        SearchCriteria<Long> sc = UpHostsInPoolSearch.create();
        sc.setParameters("pool", poolId);
        sc.setJoinParameters("hosts", "status", Status.Up);
        sc.setJoinParameters("hosts", "resourceState", ResourceState.Enabled);
        return _storagePoolHostDao.customSearch(sc, null);
    }

    @Override
    public Pair<Long, Answer[]> sendToPool(StoragePool pool, long[] hostIdsToTryFirst, List<Long> hostIdsToAvoid, Commands cmds) throws StorageUnavailableException {
        List<Long> hostIds = getUpHostsInPool(pool.getId());
        Collections.shuffle(hostIds);
        if (hostIdsToTryFirst != null) {
            for (int i = hostIdsToTryFirst.length - 1; i >= 0; i--) {
                if (hostIds.remove(hostIdsToTryFirst[i])) {
                    hostIds.add(0, hostIdsToTryFirst[i]);
                }
            }
        }

        if (hostIdsToAvoid != null) {
            hostIds.removeAll(hostIdsToAvoid);
        }
        if (hostIds == null || hostIds.isEmpty()) {
            throw new StorageUnavailableException("Unable to send command to the pool " + pool.getId() + " due to there is no enabled hosts up in this cluster",
                    pool.getId());
        }
        for (Long hostId : hostIds) {
            try {
                List<Answer> answers = new ArrayList<Answer>();
                Command[] cmdArray = cmds.toCommands();
                for (Command cmd : cmdArray) {
                    long targetHostId = _hvGuruMgr.getGuruProcessedCommandTargetHost(hostId, cmd);

                    answers.add(_agentMgr.send(targetHostId, cmd));
                }
                return new Pair<Long, Answer[]>(hostId, answers.toArray(new Answer[answers.size()]));
            } catch (AgentUnavailableException e) {
                s_logger.debug("Unable to send storage pool command to " + pool + " via " + hostId, e);
            } catch (OperationTimedoutException e) {
                s_logger.debug("Unable to send storage pool command to " + pool + " via " + hostId, e);
            }
        }

        throw new StorageUnavailableException("Unable to send command to the pool ", pool.getId());
    }

    @Override
    public Pair<Long, Answer> sendToPool(StoragePool pool, long[] hostIdsToTryFirst, List<Long> hostIdsToAvoid, Command cmd) throws StorageUnavailableException {
        Commands cmds = new Commands(cmd);
        Pair<Long, Answer[]> result = sendToPool(pool, hostIdsToTryFirst, hostIdsToAvoid, cmds);
        return new Pair<Long, Answer>(result.first(), result.second()[0]);
    }

    @Override
    public void cleanupStorage(boolean recurring) {
        GlobalLock scanLock = GlobalLock.getInternLock("storagemgr.cleanup");

        try {
            if (scanLock.lock(3)) {
                try {
                    // Cleanup primary storage pools
                    if (_templateCleanupEnabled) {
                        List<StoragePoolVO> storagePools = _storagePoolDao.listAll();
                        for (StoragePoolVO pool : storagePools) {
                            try {

                                List<VMTemplateStoragePoolVO> unusedTemplatesInPool = _tmpltMgr.getUnusedTemplatesInPool(pool);
                                s_logger.debug("Storage pool garbage collector found " + unusedTemplatesInPool.size() + " templates to clean up in storage pool: " +
                                        pool.getName());
                                for (VMTemplateStoragePoolVO templatePoolVO : unusedTemplatesInPool) {
                                    if (templatePoolVO.getDownloadState() != VMTemplateStorageResourceAssoc.Status.DOWNLOADED) {
                                        s_logger.debug("Storage pool garbage collector is skipping template with ID: " + templatePoolVO.getTemplateId() +
                                               " on pool " +  templatePoolVO.getPoolId() +  " because it is not completely downloaded.");
                                        continue;
                                    }

                                    if (!templatePoolVO.getMarkedForGC()) {
                                        templatePoolVO.setMarkedForGC(true);
                                        _vmTemplatePoolDao.update(templatePoolVO.getId(), templatePoolVO);
                                        s_logger.debug("Storage pool garbage collector has marked template with ID: " + templatePoolVO.getTemplateId() +
                                               " on pool " +  templatePoolVO.getPoolId() +  " for garbage collection.");
                                        continue;
                                    }

                                    _tmpltMgr.evictTemplateFromStoragePool(templatePoolVO);
                                }
                            } catch (Exception e) {
                                s_logger.warn("Problem cleaning up primary storage pool " + pool, e);
                            }
                        }
                    }

                    cleanupSecondaryStorage(recurring);

                    List<VolumeVO> vols = _volsDao.listVolumesToBeDestroyed();
                    for (VolumeVO vol : vols) {
                        try {
                            volService.expungeVolumeAsync(volFactory.getVolume(vol.getId()));
                        } catch (Exception e) {
                            s_logger.warn("Unable to destroy volume " + vol.getUuid(), e);
                        }
                    }

                    // remove snapshots in Error state
                    List<SnapshotVO> snapshots = _snapshotDao.listAllByStatus(Snapshot.State.Error);
                    for (SnapshotVO snapshotVO : snapshots) {
                        try {
                            List<SnapshotDataStoreVO> storeRefs = _snapshotStoreDao.findBySnapshotId(snapshotVO.getId());
                            for (SnapshotDataStoreVO ref : storeRefs) {
                                _snapshotStoreDao.expunge(ref.getId());
                            }
                            _snapshotDao.expunge(snapshotVO.getId());
                        } catch (Exception e) {
                            s_logger.warn("Unable to destroy snapshot " + snapshotVO.getUuid(), e);
                        }
                    }

                    // destroy uploaded volumes in abandoned/error state
                    List<VolumeDataStoreVO> volumeDataStores = _volumeDataStoreDao.listByVolumeState(Volume.State.UploadError, Volume.State.UploadAbandoned);
                    for (VolumeDataStoreVO volumeDataStore : volumeDataStores) {
                        VolumeVO volume = _volumeDao.findById(volumeDataStore.getVolumeId());
                        if (volume == null) {
                            s_logger.warn("Uploaded volume with id " + volumeDataStore.getVolumeId() + " not found, so cannot be destroyed");
                            continue;
                        }
                        try {
                            DataStore dataStore = _dataStoreMgr.getDataStore(volumeDataStore.getDataStoreId(), DataStoreRole.Image);
                            EndPoint ep = _epSelector.select(dataStore, volumeDataStore.getExtractUrl());
                            if (ep == null) {
                                s_logger.warn("There is no secondary storage VM for image store " + dataStore.getName() + ", cannot destroy uploaded volume " + volume.getUuid());
                                continue;
                            }
                            Host host = _hostDao.findById(ep.getId());
                            if (host != null && host.getManagementServerId() != null) {
                                if (_serverId == host.getManagementServerId().longValue()) {
                                    if (!volService.destroyVolume(volume.getId())) {
                                        s_logger.warn("Unable to destroy uploaded volume " + volume.getUuid());
                                        continue;
                                    }
                                    // decrement volume resource count
                                    _resourceLimitMgr.decrementResourceCount(volume.getAccountId(), ResourceType.volume, volume.isDisplayVolume());
                                    // expunge volume from secondary if volume is on image store
                                    VolumeInfo volOnSecondary = volFactory.getVolume(volume.getId(), DataStoreRole.Image);
                                    if (volOnSecondary != null) {
                                        s_logger.info("Expunging volume " + volume.getUuid() + " uploaded using HTTP POST from secondary data store");
                                        AsyncCallFuture<VolumeApiResult> future = volService.expungeVolumeAsync(volOnSecondary);
                                        VolumeApiResult result = future.get();
                                        if (!result.isSuccess()) {
                                            s_logger.warn("Failed to expunge volume " + volume.getUuid() + " from the image store " + dataStore.getName() + " due to: " + result.getResult());
                                        }
                                    }
                                }
                            }
                        } catch (Throwable th) {
                            s_logger.warn("Unable to destroy uploaded volume " + volume.getUuid() + ". Error details: " + th.getMessage());
                        }
                    }

                    // destroy uploaded templates in abandoned/error state
                    List<TemplateDataStoreVO> templateDataStores = _templateStoreDao.listByTemplateState(VirtualMachineTemplate.State.UploadError, VirtualMachineTemplate.State.UploadAbandoned);
                    for (TemplateDataStoreVO templateDataStore : templateDataStores) {
                        VMTemplateVO template = _templateDao.findById(templateDataStore.getTemplateId());
                        if (template == null) {
                            s_logger.warn("Uploaded template with id " + templateDataStore.getTemplateId() + " not found, so cannot be destroyed");
                            continue;
                        }
                        try {
                            DataStore dataStore = _dataStoreMgr.getDataStore(templateDataStore.getDataStoreId(), DataStoreRole.Image);
                            EndPoint ep = _epSelector.select(dataStore, templateDataStore.getExtractUrl());
                            if (ep == null) {
                                s_logger.warn("There is no secondary storage VM for image store " + dataStore.getName() + ", cannot destroy uploaded template " + template.getUuid());
                                continue;
                            }
                            Host host = _hostDao.findById(ep.getId());
                            if (host != null && host.getManagementServerId() != null) {
                                if (_serverId == host.getManagementServerId().longValue()) {
                                    AsyncCallFuture<TemplateApiResult> future = _imageSrv.deleteTemplateAsync(tmplFactory.getTemplate(template.getId(), dataStore));
                                    TemplateApiResult result = future.get();
                                    if (!result.isSuccess()) {
                                        s_logger.warn("Failed to delete template " + template.getUuid() + " from the image store " + dataStore.getName() + " due to: " + result.getResult());
                                        continue;
                                    }
                                    // remove from template_zone_ref
                                    List<VMTemplateZoneVO> templateZones = _vmTemplateZoneDao.listByZoneTemplate(((ImageStoreEntity)dataStore).getDataCenterId(), template.getId());
                                    if (templateZones != null) {
                                        for (VMTemplateZoneVO templateZone : templateZones) {
                                            _vmTemplateZoneDao.remove(templateZone.getId());
                                        }
                                    }
                                    // mark all the occurrences of this template in the given store as destroyed
                                    _templateStoreDao.removeByTemplateStore(template.getId(), dataStore.getId());
                                    // find all eligible image stores for this template
                                    List<DataStore> imageStores = _tmpltMgr.getImageStoreByTemplate(template.getId(), null);
                                    if (imageStores == null || imageStores.size() == 0) {
                                        template.setState(VirtualMachineTemplate.State.Inactive);
                                        _templateDao.update(template.getId(), template);

                                        // decrement template resource count
                                        _resourceLimitMgr.decrementResourceCount(template.getAccountId(), ResourceType.template);
                                    }
                                }
                            }
                        } catch (Throwable th) {
                            s_logger.warn("Unable to destroy uploaded template " + template.getUuid() + ". Error details: " + th.getMessage());
                        }
                    }
                } finally {
                    scanLock.unlock();
                }
            }
        } finally {
            scanLock.releaseRef();
        }
    }

    @DB
    List<Long> findAllVolumeIdInSnapshotTable(Long storeId) {
        String sql = "SELECT volume_id from snapshots, snapshot_store_ref WHERE snapshots.id = snapshot_store_ref.snapshot_id and store_id=? GROUP BY volume_id";
        List<Long> list = new ArrayList<Long>();
        try {
            TransactionLegacy txn = TransactionLegacy.currentTxn();
            ResultSet rs = null;
            PreparedStatement pstmt = null;
            pstmt = txn.prepareAutoCloseStatement(sql);
            pstmt.setLong(1, storeId);
            rs = pstmt.executeQuery();
            while (rs.next()) {
                list.add(rs.getLong(1));
            }
            return list;
        } catch (Exception e) {
            s_logger.debug("failed to get all volumes who has snapshots in secondary storage " + storeId + " due to " + e.getMessage());
            return null;
        }

    }

    List<String> findAllSnapshotForVolume(Long volumeId) {
        String sql = "SELECT backup_snap_id FROM snapshots WHERE volume_id=? and backup_snap_id is not NULL";
        try {
            TransactionLegacy txn = TransactionLegacy.currentTxn();
            ResultSet rs = null;
            PreparedStatement pstmt = null;
            pstmt = txn.prepareAutoCloseStatement(sql);
            pstmt.setLong(1, volumeId);
            rs = pstmt.executeQuery();
            List<String> list = new ArrayList<String>();
            while (rs.next()) {
                list.add(rs.getString(1));
            }
            return list;
        } catch (Exception e) {
            s_logger.debug("failed to get all snapshots for a volume " + volumeId + " due to " + e.getMessage());
            return null;
        }
    }

    @Override
    @DB
    public void cleanupSecondaryStorage(boolean recurring) {
        // NOTE that object_store refactor will immediately delete the object from secondary storage when deleteTemplate etc api is issued.
        // so here we don't need to issue DeleteCommand to resource anymore, only need to remove db entry.
        try {
            // Cleanup templates in template_store_ref
            List<DataStore> imageStores = _dataStoreMgr.getImageStoresByScope(new ZoneScope(null));
            for (DataStore store : imageStores) {
                try {
                    long storeId = store.getId();
                    List<TemplateDataStoreVO> destroyedTemplateStoreVOs = _templateStoreDao.listDestroyed(storeId);
                    s_logger.debug("Secondary storage garbage collector found " + destroyedTemplateStoreVOs.size() +
                            " templates to cleanup on template_store_ref for store: " + store.getName());
                    for (TemplateDataStoreVO destroyedTemplateStoreVO : destroyedTemplateStoreVOs) {
                        if (s_logger.isDebugEnabled()) {
                            s_logger.debug("Deleting template store DB entry: " + destroyedTemplateStoreVO);
                        }
                        _templateStoreDao.remove(destroyedTemplateStoreVO.getId());
                    }
                } catch (Exception e) {
                    s_logger.warn("problem cleaning up templates in template_store_ref for store: " + store.getName(), e);
                }
            }

            // CleanUp snapshots on snapshot_store_ref
            for (DataStore store : imageStores) {
                try {
                    List<SnapshotDataStoreVO> destroyedSnapshotStoreVOs = _snapshotStoreDao.listDestroyed(store.getId());
                    s_logger.debug("Secondary storage garbage collector found " + destroyedSnapshotStoreVOs.size() +
                            " snapshots to cleanup on snapshot_store_ref for store: " + store.getName());
                    for (SnapshotDataStoreVO destroyedSnapshotStoreVO : destroyedSnapshotStoreVOs) {
                        // check if this snapshot has child
                        SnapshotInfo snap = snapshotFactory.getSnapshot(destroyedSnapshotStoreVO.getSnapshotId(), store);
                        if (snap.getChild() != null) {
                            s_logger.debug("Skip snapshot on store: " + destroyedSnapshotStoreVO + " , because it has child");
                            continue;
                        }

                        if (s_logger.isDebugEnabled()) {
                            s_logger.debug("Deleting snapshot store DB entry: " + destroyedSnapshotStoreVO);
                        }

                        _snapshotDao.remove(destroyedSnapshotStoreVO.getSnapshotId());
                        SnapshotDataStoreVO snapshotOnPrimary = _snapshotStoreDao.findBySnapshot(destroyedSnapshotStoreVO.getSnapshotId(), DataStoreRole.Primary);
                        if (snapshotOnPrimary != null) {
                            _snapshotStoreDao.remove(snapshotOnPrimary.getId());
                        }
                        _snapshotStoreDao.remove(destroyedSnapshotStoreVO.getId());
                    }

                } catch (Exception e2) {
                    s_logger.warn("problem cleaning up snapshots in snapshot_store_ref for store: " + store.getName(), e2);
                }

            }

            // CleanUp volumes on volume_store_ref
            for (DataStore store : imageStores) {
                try {
                    List<VolumeDataStoreVO> destroyedStoreVOs = _volumeStoreDao.listDestroyed(store.getId());
                    s_logger.debug("Secondary storage garbage collector found " + destroyedStoreVOs.size() + " volumes to cleanup on volume_store_ref for store: " +
                            store.getName());
                    for (VolumeDataStoreVO destroyedStoreVO : destroyedStoreVOs) {
                        if (s_logger.isDebugEnabled()) {
                            s_logger.debug("Deleting volume store DB entry: " + destroyedStoreVO);
                        }
                        _volumeStoreDao.remove(destroyedStoreVO.getId());
                    }

                } catch (Exception e2) {
                    s_logger.warn("problem cleaning up volumes in volume_store_ref for store: " + store.getName(), e2);
                }
            }
        } catch (Exception e3) {
            s_logger.warn("problem cleaning up secondary storage DB entries. ", e3);
        }
    }

    @Override
    public String getPrimaryStorageNameLabel(VolumeVO volume) {
        Long poolId = volume.getPoolId();

        // poolId is null only if volume is destroyed, which has been checked
        // before.
        assert poolId != null;
        StoragePoolVO PrimaryDataStoreVO = _storagePoolDao.findById(poolId);
        assert PrimaryDataStoreVO != null;
        return PrimaryDataStoreVO.getUuid();
    }

    @Override
    @DB
    public PrimaryDataStoreInfo preparePrimaryStorageForMaintenance(Long primaryStorageId) throws ResourceUnavailableException, InsufficientCapacityException {
        StoragePoolVO primaryStorage = null;
        primaryStorage = _storagePoolDao.findById(primaryStorageId);

        if (primaryStorage == null) {
            String msg = "Unable to obtain lock on the storage pool record in preparePrimaryStorageForMaintenance()";
            s_logger.error(msg);
            throw new InvalidParameterValueException(msg);
        }

        if (!primaryStorage.getStatus().equals(StoragePoolStatus.Up) && !primaryStorage.getStatus().equals(StoragePoolStatus.ErrorInMaintenance)) {
            throw new InvalidParameterValueException("Primary storage with id " + primaryStorageId + " is not ready for migration, as the status is:" +
                    primaryStorage.getStatus().toString());
        }

        DataStoreProvider provider = _dataStoreProviderMgr.getDataStoreProvider(primaryStorage.getStorageProviderName());
        DataStoreLifeCycle lifeCycle = provider.getDataStoreLifeCycle();
        DataStore store = _dataStoreMgr.getDataStore(primaryStorage.getId(), DataStoreRole.Primary);
        lifeCycle.maintain(store);

        return (PrimaryDataStoreInfo)_dataStoreMgr.getDataStore(primaryStorage.getId(), DataStoreRole.Primary);
    }

    @Override
    @DB
    public PrimaryDataStoreInfo cancelPrimaryStorageForMaintenance(CancelPrimaryStorageMaintenanceCmd cmd) throws ResourceUnavailableException {
        Long primaryStorageId = cmd.getId();
        StoragePoolVO primaryStorage = null;

        primaryStorage = _storagePoolDao.findById(primaryStorageId);

        if (primaryStorage == null) {
            String msg = "Unable to obtain lock on the storage pool in cancelPrimaryStorageForMaintenance()";
            s_logger.error(msg);
            throw new InvalidParameterValueException(msg);
        }

        if (primaryStorage.getStatus().equals(StoragePoolStatus.Up) || primaryStorage.getStatus().equals(StoragePoolStatus.PrepareForMaintenance)) {
            throw new StorageUnavailableException("Primary storage with id " + primaryStorageId + " is not ready to complete migration, as the status is:" +
                    primaryStorage.getStatus().toString(), primaryStorageId);
        }

        DataStoreProvider provider = _dataStoreProviderMgr.getDataStoreProvider(primaryStorage.getStorageProviderName());
        DataStoreLifeCycle lifeCycle = provider.getDataStoreLifeCycle();
        DataStore store = _dataStoreMgr.getDataStore(primaryStorage.getId(), DataStoreRole.Primary);
        lifeCycle.cancelMaintain(store);

        return (PrimaryDataStoreInfo)_dataStoreMgr.getDataStore(primaryStorage.getId(), DataStoreRole.Primary);
    }


    protected class StorageGarbageCollector extends ManagedContextRunnable {

        public StorageGarbageCollector() {
        }

        @Override
        protected void runInContext() {
            try {
                s_logger.trace("Storage Garbage Collection Thread is running.");

                cleanupStorage(true);

            } catch (Exception e) {
                s_logger.error("Caught the following Exception", e);
            }
        }
    }

    @Override
    public void onManagementNodeJoined(List<? extends ManagementServerHost> nodeList, long selfNodeId) {
        // TODO Auto-generated method stub

    }

    @Override
    public void onManagementNodeLeft(List<? extends ManagementServerHost> nodeList, long selfNodeId) {
        for (ManagementServerHost vo : nodeList) {
            if (vo.getMsid() == _serverId) {
                s_logger.info("Cleaning up storage maintenance jobs associated with Management server: " + vo.getMsid());
                List<Long> poolIds = _storagePoolWorkDao.searchForPoolIdsForPendingWorkJobs(vo.getMsid());
                if (poolIds.size() > 0) {
                    for (Long poolId : poolIds) {
                        StoragePoolVO pool = _storagePoolDao.findById(poolId);
                        // check if pool is in an inconsistent state
                        if (pool != null &&
                                (pool.getStatus().equals(StoragePoolStatus.ErrorInMaintenance) || pool.getStatus().equals(StoragePoolStatus.PrepareForMaintenance) || pool.getStatus()
                                        .equals(StoragePoolStatus.CancelMaintenance))) {
                            _storagePoolWorkDao.removePendingJobsOnMsRestart(vo.getMsid(), poolId);
                            pool.setStatus(StoragePoolStatus.ErrorInMaintenance);
                            _storagePoolDao.update(poolId, pool);
                        }

                    }
                }
            }
        }
    }

    @Override
    public void onManagementNodeIsolated() {
    }

    @Override
    public CapacityVO getSecondaryStorageUsedStats(Long hostId, Long zoneId) {
        SearchCriteria<HostVO> sc = _hostDao.createSearchCriteria();
        if (zoneId != null) {
            sc.addAnd("dataCenterId", SearchCriteria.Op.EQ, zoneId);
        }

        List<Long> hosts = new ArrayList<Long>();
        if (hostId != null) {
            hosts.add(hostId);
        } else {
            List<DataStore> stores = _dataStoreMgr.getImageStoresByScope(new ZoneScope(zoneId));
            if (stores != null) {
                for (DataStore store : stores) {
                    hosts.add(store.getId());
                }
            }
        }

        CapacityVO capacity = new CapacityVO(hostId, zoneId, null, null, 0, 0, Capacity.CAPACITY_TYPE_SECONDARY_STORAGE);
        for (Long id : hosts) {
            StorageStats stats = ApiDBUtils.getSecondaryStorageStatistics(id);
            if (stats == null) {
                continue;
            }
            capacity.setUsedCapacity(stats.getByteUsed() + capacity.getUsedCapacity());
            capacity.setTotalCapacity(stats.getCapacityBytes() + capacity.getTotalCapacity());
        }

        return capacity;
    }

    @Override
    public CapacityVO getStoragePoolUsedStats(Long poolId, Long clusterId, Long podId, Long zoneId) {
        SearchCriteria<StoragePoolVO> sc = _storagePoolDao.createSearchCriteria();
        List<StoragePoolVO> pools = new ArrayList<StoragePoolVO>();

        if (zoneId != null) {
            sc.addAnd("dataCenterId", SearchCriteria.Op.EQ, zoneId);
        }

        if (podId != null) {
            sc.addAnd("podId", SearchCriteria.Op.EQ, podId);
        }

        if (clusterId != null) {
            sc.addAnd("clusterId", SearchCriteria.Op.EQ, clusterId);
        }

        if (poolId != null) {
            sc.addAnd("hostOrPoolId", SearchCriteria.Op.EQ, poolId);
        }
        if (poolId != null) {
            pools.add(_storagePoolDao.findById(poolId));
        } else {
            pools = _storagePoolDao.search(sc, null);
        }

        CapacityVO capacity = new CapacityVO(poolId, zoneId, podId, clusterId, 0, 0, Capacity.CAPACITY_TYPE_STORAGE);
        for (StoragePoolVO PrimaryDataStoreVO : pools) {
            StorageStats stats = ApiDBUtils.getStoragePoolStatistics(PrimaryDataStoreVO.getId());
            if (stats == null) {
                continue;
            }
            capacity.setUsedCapacity(stats.getByteUsed() + capacity.getUsedCapacity());
            capacity.setTotalCapacity(stats.getCapacityBytes() + capacity.getTotalCapacity());
        }
        return capacity;
    }

    @Override
    public PrimaryDataStoreInfo getStoragePool(long id) {
        return (PrimaryDataStoreInfo)_dataStoreMgr.getDataStore(id, DataStoreRole.Primary);
    }

    @Override
    @DB
    public List<VMInstanceVO> listByStoragePool(long storagePoolId) {
        SearchCriteria<VMInstanceVO> sc = StoragePoolSearch.create();
        sc.setJoinParameters("vmVolume", "volumeType", Volume.Type.ROOT);
        sc.setJoinParameters("vmVolume", "poolId", storagePoolId);
        sc.setJoinParameters("vmVolume", "state", Volume.State.Ready);
        return _vmInstanceDao.search(sc, null);
    }

    @Override
    @DB
    public StoragePoolVO findLocalStorageOnHost(long hostId) {
        SearchCriteria<StoragePoolVO> sc = LocalStorageSearch.create();
        sc.setParameters("type", new Object[] {StoragePoolType.Filesystem, StoragePoolType.LVM});
        sc.setJoinParameters("poolHost", "hostId", hostId);
        List<StoragePoolVO> storagePools = _storagePoolDao.search(sc, null);
        if (!storagePools.isEmpty()) {
            return storagePools.get(0);
        } else {
            return null;
        }
    }

    @Override
    public Host updateSecondaryStorage(long secStorageId, String newUrl) {
        HostVO secHost = _hostDao.findById(secStorageId);
        if (secHost == null) {
            throw new InvalidParameterValueException("Can not find out the secondary storage id: " + secStorageId);
        }

        if (secHost.getType() != Host.Type.SecondaryStorage) {
            throw new InvalidParameterValueException("host: " + secStorageId + " is not a secondary storage");
        }

        URI uri = null;
        try {
            uri = new URI(UriUtils.encodeURIComponent(newUrl));
            if (uri.getScheme() == null) {
                throw new InvalidParameterValueException("uri.scheme is null " + newUrl + ", add nfs:// (or cifs://) as a prefix");
            } else if (uri.getScheme().equalsIgnoreCase("nfs")) {
                if (uri.getHost() == null || uri.getHost().equalsIgnoreCase("") || uri.getPath() == null || uri.getPath().equalsIgnoreCase("")) {
                    throw new InvalidParameterValueException("Your host and/or path is wrong.  Make sure it's of the format nfs://hostname/path");
                }
            } else if (uri.getScheme().equalsIgnoreCase("cifs")) {
                // Don't validate against a URI encoded URI.
                URI cifsUri = new URI(newUrl);
                String warnMsg = UriUtils.getCifsUriParametersProblems(cifsUri);
                if (warnMsg != null) {
                    throw new InvalidParameterValueException(warnMsg);
                }
            }
        } catch (URISyntaxException e) {
            throw new InvalidParameterValueException(newUrl + " is not a valid uri");
        }

        String oldUrl = secHost.getStorageUrl();

        URI oldUri = null;
        try {
            oldUri = new URI(UriUtils.encodeURIComponent(oldUrl));
            if (!oldUri.getScheme().equalsIgnoreCase(uri.getScheme())) {
                throw new InvalidParameterValueException("can not change old scheme:" + oldUri.getScheme() + " to " + uri.getScheme());
            }
        } catch (URISyntaxException e) {
            s_logger.debug("Failed to get uri from " + oldUrl);
        }

        secHost.setStorageUrl(newUrl);
        secHost.setGuid(newUrl);
        secHost.setName(newUrl);
        _hostDao.update(secHost.getId(), secHost);
        return secHost;
    }

    @Override
    public HypervisorType getHypervisorTypeFromFormat(ImageFormat format) {

        if (format == null) {
            return HypervisorType.None;
        }

        if (format == ImageFormat.VHD) {
            return HypervisorType.XenServer;
        } else if (format == ImageFormat.OVA) {
            return HypervisorType.VMware;
        } else if (format == ImageFormat.QCOW2) {
            return HypervisorType.KVM;
        } else if (format == ImageFormat.RAW) {
            return HypervisorType.Ovm;
        } else if (format == ImageFormat.VHDX) {
            return HypervisorType.Hyperv;
        } else {
            return HypervisorType.None;
        }
    }

    private boolean checkUsagedSpace(StoragePool pool) {
        StatsCollector sc = StatsCollector.getInstance();
        double storageUsedThreshold = CapacityManager.StorageCapacityDisableThreshold.valueIn(pool.getDataCenterId());
        if (sc != null) {
            long totalSize = pool.getCapacityBytes();
            StorageStats stats = sc.getStoragePoolStats(pool.getId());
            if (stats == null) {
                stats = sc.getStorageStats(pool.getId());
            }
            if (stats != null) {
                double usedPercentage = ((double)stats.getByteUsed() / (double)totalSize);
                if (s_logger.isDebugEnabled()) {
                    s_logger.debug("Checking pool " + pool.getId() + " for storage, totalSize: " + pool.getCapacityBytes() + ", usedBytes: " + stats.getByteUsed() +
                            ", usedPct: " + usedPercentage + ", disable threshold: " + storageUsedThreshold);
                }
                if (usedPercentage >= storageUsedThreshold) {
                    if (s_logger.isDebugEnabled()) {
                        s_logger.debug("Insufficient space on pool: " + pool.getId() + " since its usage percentage: " + usedPercentage +
                                " has crossed the pool.storage.capacity.disablethreshold: " + storageUsedThreshold);
                    }
                    return false;
                }
            }
            return true;
        }
        return false;
    }

    @Override
    public boolean storagePoolHasEnoughIops(List<Volume> requestedVolumes, StoragePool pool) {
        if (requestedVolumes == null || requestedVolumes.isEmpty() || pool == null) {
            return false;
        }

        // Only IOPS guaranteed primary storage like SolidFire is using/setting IOPS.
        // This check returns true for storage that does not specify IOPS.
        if (pool.getCapacityIops() == null ) {
            s_logger.info("Storage pool " + pool.getName() + " (" + pool.getId() + ") does not supply IOPS capacity, assuming enough capacity");

            return true;
        }

        StoragePoolVO storagePoolVo = _storagePoolDao.findById(pool.getId());
        long currentIops = _capacityMgr.getUsedIops(storagePoolVo);

        long requestedIops = 0;

        for (Volume requestedVolume : requestedVolumes) {
            Long minIops = requestedVolume.getMinIops();

            if (minIops != null && minIops > 0) {
                requestedIops += minIops;
            }
        }

        long futureIops = currentIops + requestedIops;

        return futureIops <= pool.getCapacityIops();
    }

    @Override
    public boolean storagePoolHasEnoughSpace(List<Volume> volumes, StoragePool pool) {
        if (volumes == null || volumes.isEmpty()) {
            return false;
        }

        if (!checkUsagedSpace(pool)) {
            return false;
        }

        // allocated space includes template of specified volume
        StoragePoolVO poolVO = _storagePoolDao.findById(pool.getId());
        long allocatedSizeWithtemplate = _capacityMgr.getAllocatedPoolCapacity(poolVO, null);
        long totalAskingSize = 0;
        for (Volume volume : volumes) {
            // refreshing the volume from the DB to get latest hv_ss_reserve (hypervisor snapshot reserve) field
            // I could have just assigned this to "volume", but decided to make a new variable for it so that it
            // might be clearer that this "volume" in "volumes" still might have an old value for hv_ss_reverse.
            VolumeVO volumeVO = _volumeDao.findById(volume.getId());

            if (volumeVO.getHypervisorSnapshotReserve() == null) {
                // update the volume's hv_ss_reserve (hypervisor snapshot reserve) from a disk offering (used for managed storage)
                volService.updateHypervisorSnapshotReserveForVolume(getDiskOfferingVO(volumeVO), volumeVO.getId(), getHypervisorType(volumeVO));

                // hv_ss_reserve field might have been updated; refresh from DB to make use of it in getVolumeSizeIncludingHypervisorSnapshotReserve
                volumeVO = _volumeDao.findById(volume.getId());
            }

            if (volumeVO.getTemplateId() != null) {
                VMTemplateVO tmpl = _templateDao.findByIdIncludingRemoved(volumeVO.getTemplateId());
                if (tmpl != null && tmpl.getFormat() != ImageFormat.ISO) {
                    allocatedSizeWithtemplate = _capacityMgr.getAllocatedPoolCapacity(poolVO, tmpl);
                }
            }
            if (volumeVO.getState() != Volume.State.Ready) {
                totalAskingSize = totalAskingSize + getVolumeSizeIncludingHypervisorSnapshotReserve(volumeVO, pool);
            }
        }

        long totalOverProvCapacity;
        if (pool.getPoolType() == StoragePoolType.NetworkFilesystem || pool.getPoolType() == StoragePoolType.VMFS || pool.getPoolType() == StoragePoolType.Filesystem) {
            BigDecimal overProvFactor = getStorageOverProvisioningFactor(pool.getId());
            totalOverProvCapacity = overProvFactor.multiply(new BigDecimal(pool.getCapacityBytes())).longValue();
            s_logger.debug("Found storage pool " + poolVO.getName() + " of type " + pool.getPoolType().toString() + " with overprovisioning factor "
                    + overProvFactor.toString());
            s_logger.debug("Total over provisioned capacity calculated is " + overProvFactor + " * " + pool.getCapacityBytes());
        } else {
            totalOverProvCapacity = pool.getCapacityBytes();
            s_logger.debug("Found storage pool " + poolVO.getName() + " of type " + pool.getPoolType().toString());
        }

        s_logger.debug("Total capacity of the pool " + poolVO.getName() + " id: " + pool.getId() + " is " + totalOverProvCapacity);
        double storageAllocatedThreshold = CapacityManager.StorageAllocatedCapacityDisableThreshold.valueIn(pool.getDataCenterId());
        if (s_logger.isDebugEnabled()) {
            s_logger.debug("Checking pool: " + pool.getId() + " for volume allocation " + volumes.toString() + ", maxSize : " + totalOverProvCapacity +
                    ", totalAllocatedSize : " + allocatedSizeWithtemplate + ", askingSize : " + totalAskingSize + ", allocated disable threshold: " +
                    storageAllocatedThreshold);
        }

        double usedPercentage = (allocatedSizeWithtemplate + totalAskingSize) / (double)(totalOverProvCapacity);
        if (usedPercentage > storageAllocatedThreshold) {
            if (s_logger.isDebugEnabled()) {
                s_logger.debug("Insufficient un-allocated capacity on: " + pool.getId() + " for volume allocation: " + volumes.toString() +
                        " since its allocated percentage: " + usedPercentage + " has crossed the allocated pool.storage.allocated.capacity.disablethreshold: " +
                        storageAllocatedThreshold + ", skipping this pool");
            }
            return false;
        }

        if (totalOverProvCapacity < (allocatedSizeWithtemplate + totalAskingSize)) {
            if (s_logger.isDebugEnabled()) {
                s_logger.debug("Insufficient un-allocated capacity on: " + pool.getId() + " for volume allocation: " + volumes.toString() +
                        ", not enough storage, maxSize : " + totalOverProvCapacity + ", totalAllocatedSize : " + allocatedSizeWithtemplate + ", askingSize : " +
                        totalAskingSize);
            }
            return false;
        }
        return true;
    }

    private DiskOfferingVO getDiskOfferingVO(Volume volume) {
        Long diskOfferingId = volume.getDiskOfferingId();

        return _diskOfferingDao.findById(diskOfferingId);
    }

    private HypervisorType getHypervisorType(Volume volume) {
        Long instanceId = volume.getInstanceId();

        VMInstanceVO vmInstance = _vmInstanceDao.findById(instanceId);

        if (vmInstance != null) {
            return vmInstance.getHypervisorType();
        }

        return null;
    }

    private long getVolumeSizeIncludingHypervisorSnapshotReserve(Volume volume, StoragePool pool) {
        DataStoreProvider storeProvider = _dataStoreProviderMgr.getDataStoreProvider(pool.getStorageProviderName());
        DataStoreDriver storeDriver = storeProvider.getDataStoreDriver();

        if (storeDriver instanceof PrimaryDataStoreDriver) {
            PrimaryDataStoreDriver primaryStoreDriver = (PrimaryDataStoreDriver)storeDriver;

            return primaryStoreDriver.getVolumeSizeIncludingHypervisorSnapshotReserve(volume, pool);
        }

        return volume.getSize();
    }

    @Override
    public void createCapacityEntry(long poolId) {
        StoragePoolVO storage = _storagePoolDao.findById(poolId);
        createCapacityEntry(storage, Capacity.CAPACITY_TYPE_STORAGE_ALLOCATED, 0);
    }

    @Override
    public synchronized boolean registerHostListener(String providerName, HypervisorHostListener listener) {
        hostListeners.put(providerName, listener);
        return true;
    }

    @Override
    public Answer sendToPool(long poolId, Command cmd) throws StorageUnavailableException {
        // TODO Auto-generated method stub
        return null;
    }

    @Override
    public Answer[] sendToPool(long poolId, Commands cmd) throws StorageUnavailableException {
        // TODO Auto-generated method stub
        return null;
    }

    @Override
    public String getName() {
        // TODO Auto-generated method stub
        return null;
    }

    @Override
    public ImageStore discoverImageStore(String name, String url, String providerName, Long dcId, Map details) throws IllegalArgumentException, DiscoveryException,
    InvalidParameterValueException {
        DataStoreProvider storeProvider = _dataStoreProviderMgr.getDataStoreProvider(providerName);

        if (storeProvider == null) {
            storeProvider = _dataStoreProviderMgr.getDefaultImageDataStoreProvider();
            if (storeProvider == null) {
                throw new InvalidParameterValueException("can't find image store provider: " + providerName);
            }
            providerName = storeProvider.getName(); // ignored passed provider name and use default image store provider name
        }

        ScopeType scopeType = ScopeType.ZONE;
        if (dcId == null) {
            scopeType = ScopeType.REGION;
        }

        if (name == null) {
            name = url;
        }
        ImageStoreVO imageStore = _imageStoreDao.findByName(name);
        if (imageStore != null) {
            throw new InvalidParameterValueException("The image store with name " + name + " already exists, try creating with another name");
        }

        // check if scope is supported by store provider
        if (!((ImageStoreProvider)storeProvider).isScopeSupported(scopeType)) {
            throw new InvalidParameterValueException("Image store provider " + providerName + " does not support scope " + scopeType);
        }

        // check if we have already image stores from other different providers,
        // we currently are not supporting image stores from different
        // providers co-existing
        List<ImageStoreVO> imageStores = _imageStoreDao.listImageStores();
        for (ImageStoreVO store : imageStores) {
            if (!store.getProviderName().equalsIgnoreCase(providerName)) {
                throw new InvalidParameterValueException("You can only add new image stores from the same provider " + store.getProviderName() + " already added");
            }
        }

        if (dcId != null) {
            // Check if the zone exists in the system
            DataCenterVO zone = _dcDao.findById(dcId);
            if (zone == null) {
                throw new InvalidParameterValueException("Can't find zone by id " + dcId);
            }

            Account account = CallContext.current().getCallingAccount();
            if (Grouping.AllocationState.Disabled == zone.getAllocationState()
                    && !_accountMgr.isRootAdmin(account.getId())) {
                PermissionDeniedException ex = new PermissionDeniedException(
                        "Cannot perform this operation, Zone with specified id is currently disabled");
                ex.addProxyObject(zone.getUuid(), "dcId");
                throw ex;
            }
        }

        Map<String, Object> params = new HashMap<String, Object>();
        params.put("zoneId", dcId);
        params.put("url", url);
        params.put("name", name);
        params.put("details", details);
        params.put("scope", scopeType);
        params.put("providerName", storeProvider.getName());
        params.put("role", DataStoreRole.Image);

        DataStoreLifeCycle lifeCycle = storeProvider.getDataStoreLifeCycle();
        DataStore store;
        try {
            store = lifeCycle.initialize(params);
        } catch (Exception e) {
            s_logger.debug("Failed to add data store: " + e.getMessage(), e);
            throw new CloudRuntimeException("Failed to add data store: " + e.getMessage(), e);
        }

        if (((ImageStoreProvider)storeProvider).needDownloadSysTemplate()) {
            // trigger system vm template download
            _imageSrv.downloadBootstrapSysTemplate(store);
        } else {
            // populate template_store_ref table
            _imageSrv.addSystemVMTemplatesToSecondary(store);
        }

        // associate builtin template with zones associated with this image
        // store
        associateCrosszoneTemplatesToZone(dcId);

        // duplicate cache store records to region wide storage
        if (scopeType == ScopeType.REGION) {
            duplicateCacheStoreRecordsToRegionStore(store.getId());
        }

        return (ImageStore)_dataStoreMgr.getDataStore(store.getId(), DataStoreRole.Image);
    }

    @Override
    public ImageStore migrateToObjectStore(String name, String url, String providerName, Map details) throws IllegalArgumentException, DiscoveryException,
    InvalidParameterValueException {
        // check if current cloud is ready to migrate, we only support cloud with only NFS secondary storages
        List<ImageStoreVO> imgStores = _imageStoreDao.listImageStores();
        List<ImageStoreVO> nfsStores = new ArrayList<ImageStoreVO>();
        if (imgStores != null && imgStores.size() > 0) {
            for (ImageStoreVO store : imgStores) {
                if (!store.getProviderName().equals(DataStoreProvider.NFS_IMAGE)) {
                    throw new InvalidParameterValueException("We only support migrate NFS secondary storage to use object store!");
                } else {
                    nfsStores.add(store);
                }
            }
        }
        // convert all NFS secondary storage to staging store
        if (nfsStores != null && nfsStores.size() > 0) {
            for (ImageStoreVO store : nfsStores) {
                long storeId = store.getId();

                _accountMgr.checkAccessAndSpecifyAuthority(CallContext.current().getCallingAccount(), store.getDataCenterId());

                DataStoreProvider provider = _dataStoreProviderMgr.getDataStoreProvider(store.getProviderName());
                DataStoreLifeCycle lifeCycle = provider.getDataStoreLifeCycle();
                DataStore secStore = _dataStoreMgr.getDataStore(storeId, DataStoreRole.Image);
                lifeCycle.migrateToObjectStore(secStore);
                // update store_role in template_store_ref and snapshot_store_ref to ImageCache
                _templateStoreDao.updateStoreRoleToCachce(storeId);
                _snapshotStoreDao.updateStoreRoleToCache(storeId);
            }
        }
        // add object store
        return discoverImageStore(name, url, providerName, null, details);
    }

    private void duplicateCacheStoreRecordsToRegionStore(long storeId) {
        _templateStoreDao.duplicateCacheRecordsOnRegionStore(storeId);
        _snapshotStoreDao.duplicateCacheRecordsOnRegionStore(storeId);
        _volumeStoreDao.duplicateCacheRecordsOnRegionStore(storeId);
    }

    private void associateCrosszoneTemplatesToZone(Long zoneId) {
        VMTemplateZoneVO tmpltZone;

        List<VMTemplateVO> allTemplates = _vmTemplateDao.listAll();
        List<Long> dcIds = new ArrayList<Long>();
        if (zoneId != null) {
            dcIds.add(zoneId);
        } else {
            List<DataCenterVO> dcs = _dcDao.listAll();
            if (dcs != null) {
                for (DataCenterVO dc : dcs) {
                    dcIds.add(dc.getId());
                }
            }
        }

        for (VMTemplateVO vt : allTemplates) {
            if (vt.isCrossZones()) {
                for (Long dcId : dcIds) {
                    tmpltZone = _vmTemplateZoneDao.findByZoneTemplate(dcId, vt.getId());
                    if (tmpltZone == null) {
                        VMTemplateZoneVO vmTemplateZone = new VMTemplateZoneVO(dcId, vt.getId(), new Date());
                        _vmTemplateZoneDao.persist(vmTemplateZone);
                    }
                }
            }
        }
    }

    @Override
    public boolean deleteImageStore(DeleteImageStoreCmd cmd) {
        final long storeId = cmd.getId();
        // Verify that image store exists
        ImageStoreVO store = _imageStoreDao.findById(storeId);
        if (store == null) {
            throw new InvalidParameterValueException("Image store with id " + storeId + " doesn't exist");
        }
        _accountMgr.checkAccessAndSpecifyAuthority(CallContext.current().getCallingAccount(), store.getDataCenterId());

        // Verify that there are no live snapshot, template, volume on the image
        // store to be deleted
        List<SnapshotDataStoreVO> snapshots = _snapshotStoreDao.listByStoreId(storeId, DataStoreRole.Image);
        if (snapshots != null && snapshots.size() > 0) {
            throw new InvalidParameterValueException("Cannot delete image store with active snapshots backup!");
        }
        List<VolumeDataStoreVO> volumes = _volumeStoreDao.listByStoreId(storeId);
        if (volumes != null && volumes.size() > 0) {
            throw new InvalidParameterValueException("Cannot delete image store with active volumes backup!");
        }

        // search if there are user templates stored on this image store, excluding system, builtin templates
        List<TemplateJoinVO> templates = _templateViewDao.listActiveTemplates(storeId);
        if (templates != null && templates.size() > 0) {
            throw new InvalidParameterValueException("Cannot delete image store with active templates backup!");
        }

        // ready to delete
        Transaction.execute(new TransactionCallbackNoReturn() {
            @Override
            public void doInTransactionWithoutResult(TransactionStatus status) {
                // first delete from image_store_details table, we need to do that since
                // we are not actually deleting record from main
                // image_data_store table, so delete cascade will not work
                _imageStoreDetailsDao.deleteDetails(storeId);
                _snapshotStoreDao.deletePrimaryRecordsForStore(storeId, DataStoreRole.Image);
                _volumeStoreDao.deletePrimaryRecordsForStore(storeId);
                _templateStoreDao.deletePrimaryRecordsForStore(storeId);
                _imageStoreDao.remove(storeId);
            }
        });

        return true;
    }

    @Override
    public ImageStore createSecondaryStagingStore(CreateSecondaryStagingStoreCmd cmd) {
        String providerName = cmd.getProviderName();
        DataStoreProvider storeProvider = _dataStoreProviderMgr.getDataStoreProvider(providerName);

        if (storeProvider == null) {
            storeProvider = _dataStoreProviderMgr.getDefaultCacheDataStoreProvider();
            if (storeProvider == null) {
                throw new InvalidParameterValueException("can't find cache store provider: " + providerName);
            }
        }

        Long dcId = cmd.getZoneId();

        ScopeType scopeType = null;
        String scope = cmd.getScope();
        if (scope != null) {
            try {
                scopeType = Enum.valueOf(ScopeType.class, scope.toUpperCase());

            } catch (Exception e) {
                throw new InvalidParameterValueException("invalid scope for cache store " + scope);
            }

            if (scopeType != ScopeType.ZONE) {
                throw new InvalidParameterValueException("Only zone wide cache storage is supported");
            }
        }

        if (scopeType == ScopeType.ZONE && dcId == null) {
            throw new InvalidParameterValueException("zone id can't be null, if scope is zone");
        }

        // Check if the zone exists in the system
        DataCenterVO zone = _dcDao.findById(dcId);
        if (zone == null) {
            throw new InvalidParameterValueException("Can't find zone by id " + dcId);
        }

        Account account = CallContext.current().getCallingAccount();
        if (Grouping.AllocationState.Disabled == zone.getAllocationState() && !_accountMgr.isRootAdmin(account.getId())) {
            PermissionDeniedException ex = new PermissionDeniedException(
                    "Cannot perform this operation, Zone with specified id is currently disabled");
            ex.addProxyObject(zone.getUuid(), "dcId");
            throw ex;
        }

        Map<String, Object> params = new HashMap<String, Object>();
        params.put("zoneId", dcId);
        params.put("url", cmd.getUrl());
        params.put("name", cmd.getUrl());
        params.put("details", cmd.getDetails());
        params.put("scope", scopeType);
        params.put("providerName", storeProvider.getName());
        params.put("role", DataStoreRole.ImageCache);

        DataStoreLifeCycle lifeCycle = storeProvider.getDataStoreLifeCycle();
        DataStore store = null;
        try {
            store = lifeCycle.initialize(params);
        } catch (Exception e) {
            s_logger.debug("Failed to add data store: "+e.getMessage(), e);
            throw new CloudRuntimeException("Failed to add data store: "+e.getMessage(), e);
        }

        return (ImageStore)_dataStoreMgr.getDataStore(store.getId(), DataStoreRole.ImageCache);
    }

    @Override
    public boolean deleteSecondaryStagingStore(DeleteSecondaryStagingStoreCmd cmd) {
        final long storeId = cmd.getId();
        // Verify that cache store exists
        ImageStoreVO store = _imageStoreDao.findById(storeId);
        if (store == null) {
            throw new InvalidParameterValueException("Cache store with id " + storeId + " doesn't exist");
        }
        _accountMgr.checkAccessAndSpecifyAuthority(CallContext.current().getCallingAccount(), store.getDataCenterId());

        // Verify that there are no live snapshot, template, volume on the cache
        // store that is currently referenced
        List<SnapshotDataStoreVO> snapshots = _snapshotStoreDao.listActiveOnCache(storeId);
        if (snapshots != null && snapshots.size() > 0) {
            throw new InvalidParameterValueException("Cannot delete cache store with staging snapshots currently in use!");
        }
        List<VolumeDataStoreVO> volumes = _volumeStoreDao.listActiveOnCache(storeId);
        if (volumes != null && volumes.size() > 0) {
            throw new InvalidParameterValueException("Cannot delete cache store with staging volumes currently in use!");
        }

        List<TemplateDataStoreVO> templates = _templateStoreDao.listActiveOnCache(storeId);
        if (templates != null && templates.size() > 0) {
            throw new InvalidParameterValueException("Cannot delete cache store with staging templates currently in use!");
        }

        // ready to delete
        Transaction.execute(new TransactionCallbackNoReturn() {
            @Override
            public void doInTransactionWithoutResult(TransactionStatus status) {
                // first delete from image_store_details table, we need to do that since
                // we are not actually deleting record from main
                // image_data_store table, so delete cascade will not work
                _imageStoreDetailsDao.deleteDetails(storeId);
                _snapshotStoreDao.deletePrimaryRecordsForStore(storeId, DataStoreRole.ImageCache);
                _volumeStoreDao.deletePrimaryRecordsForStore(storeId);
                _templateStoreDao.deletePrimaryRecordsForStore(storeId);
                _imageStoreDao.remove(storeId);
            }
        });

        return true;
    }

    protected class DownloadURLGarbageCollector implements Runnable {

        public DownloadURLGarbageCollector() {
        }

        @Override
        public void run() {
            try {
                s_logger.trace("Download URL Garbage Collection Thread is running.");

                cleanupDownloadUrls();

            } catch (Exception e) {
                s_logger.error("Caught the following Exception", e);
            }
        }
    }

    @Override
    public void cleanupDownloadUrls(){

        // Cleanup expired volume URLs
        List<VolumeDataStoreVO> volumesOnImageStoreList = _volumeStoreDao.listVolumeDownloadUrls();
        for(VolumeDataStoreVO volumeOnImageStore : volumesOnImageStoreList){

            try {
                long downloadUrlCurrentAgeInSecs = DateUtil.getTimeDifference(DateUtil.now(), volumeOnImageStore.getExtractUrlCreated());
                if(downloadUrlCurrentAgeInSecs < _downloadUrlExpirationInterval){  // URL hasnt expired yet
                    continue;
                }

                s_logger.debug("Removing download url " + volumeOnImageStore.getExtractUrl() + " for volume id " + volumeOnImageStore.getVolumeId());

                // Remove it from image store
                ImageStoreEntity secStore = (ImageStoreEntity) _dataStoreMgr.getDataStore(volumeOnImageStore.getDataStoreId(), DataStoreRole.Image);
                secStore.deleteExtractUrl(volumeOnImageStore.getInstallPath(), volumeOnImageStore.getExtractUrl(), Upload.Type.VOLUME);

                // Now expunge it from DB since this entry was created only for download purpose
                _volumeStoreDao.expunge(volumeOnImageStore.getId());
            }catch(Throwable th){
                s_logger.warn("Caught exception while deleting download url " +volumeOnImageStore.getExtractUrl() +
                        " for volume id " + volumeOnImageStore.getVolumeId(), th);
            }
        }

        // Cleanup expired template URLs
        List<TemplateDataStoreVO> templatesOnImageStoreList = _templateStoreDao.listTemplateDownloadUrls();
        for(TemplateDataStoreVO templateOnImageStore : templatesOnImageStoreList){

            try {
                long downloadUrlCurrentAgeInSecs = DateUtil.getTimeDifference(DateUtil.now(), templateOnImageStore.getExtractUrlCreated());
                if(downloadUrlCurrentAgeInSecs < _downloadUrlExpirationInterval){  // URL hasnt expired yet
                    continue;
                }

                s_logger.debug("Removing download url " + templateOnImageStore.getExtractUrl() + " for template id " + templateOnImageStore.getTemplateId());

                // Remove it from image store
                ImageStoreEntity secStore = (ImageStoreEntity) _dataStoreMgr.getDataStore(templateOnImageStore.getDataStoreId(), DataStoreRole.Image);
                secStore.deleteExtractUrl(templateOnImageStore.getInstallPath(), templateOnImageStore.getExtractUrl(), Upload.Type.TEMPLATE);

                // Now remove download details from DB.
                templateOnImageStore.setExtractUrl(null);
                templateOnImageStore.setExtractUrlCreated(null);
                _templateStoreDao.update(templateOnImageStore.getId(), templateOnImageStore);
            }catch(Throwable th){
                s_logger.warn("caught exception while deleting download url " +templateOnImageStore.getExtractUrl() +
                        " for template id " +templateOnImageStore.getTemplateId(), th);
            }
        }


    }

    // get bytesReadRate from service_offering, disk_offering and vm.disk.throttling.bytes_read_rate
    @Override
    public Long getDiskBytesReadRate(ServiceOfferingVO offering, DiskOfferingVO diskOffering) {
        if ((offering != null) && (offering.getBytesReadRate() != null) && (offering.getBytesReadRate() > 0)) {
            return offering.getBytesReadRate();
        } else if ((diskOffering != null) && (diskOffering.getBytesReadRate() != null) && (diskOffering.getBytesReadRate() > 0)) {
            return diskOffering.getBytesReadRate();
        } else {
            Long bytesReadRate = Long.parseLong(_configDao.getValue(Config.VmDiskThrottlingBytesReadRate.key()));
            if ((bytesReadRate > 0) && ((offering == null) || (!offering.getSystemUse()))) {
                return bytesReadRate;
            }
        }
        return 0L;
    }

    // get bytesWriteRate from service_offering, disk_offering and vm.disk.throttling.bytes_write_rate
    @Override
    public Long getDiskBytesWriteRate(ServiceOfferingVO offering, DiskOfferingVO diskOffering) {
        if ((offering != null) && (offering.getBytesWriteRate() != null) && (offering.getBytesWriteRate() > 0)) {
            return offering.getBytesWriteRate();
        } else if ((diskOffering != null) && (diskOffering.getBytesWriteRate() != null) && (diskOffering.getBytesWriteRate() > 0)) {
            return diskOffering.getBytesWriteRate();
        } else {
            Long bytesWriteRate = Long.parseLong(_configDao.getValue(Config.VmDiskThrottlingBytesWriteRate.key()));
            if ((bytesWriteRate > 0) && ((offering == null) || (!offering.getSystemUse()))) {
                return bytesWriteRate;
            }
        }
        return 0L;
    }

    // get iopsReadRate from service_offering, disk_offering and vm.disk.throttling.iops_read_rate
    @Override
    public Long getDiskIopsReadRate(ServiceOfferingVO offering, DiskOfferingVO diskOffering) {
        if ((offering != null) && (offering.getIopsReadRate() != null) && (offering.getIopsReadRate() > 0)) {
            return offering.getIopsReadRate();
        } else if ((diskOffering != null) && (diskOffering.getIopsReadRate() != null) && (diskOffering.getIopsReadRate() > 0)) {
            return diskOffering.getIopsReadRate();
        } else {
            Long iopsReadRate = Long.parseLong(_configDao.getValue(Config.VmDiskThrottlingIopsReadRate.key()));
            if ((iopsReadRate > 0) && ((offering == null) || (!offering.getSystemUse()))) {
                return iopsReadRate;
            }
        }
        return 0L;
    }

    // get iopsWriteRate from service_offering, disk_offering and vm.disk.throttling.iops_write_rate
    @Override
    public Long getDiskIopsWriteRate(ServiceOfferingVO offering, DiskOfferingVO diskOffering) {
        if ((offering != null) && (offering.getIopsWriteRate() != null) && (offering.getIopsWriteRate() > 0)) {
            return offering.getIopsWriteRate();
        } else if ((diskOffering != null) && (diskOffering.getIopsWriteRate() != null) && (diskOffering.getIopsWriteRate() > 0)) {
            return diskOffering.getIopsWriteRate();
        } else {
            Long iopsWriteRate = Long.parseLong(_configDao.getValue(Config.VmDiskThrottlingIopsWriteRate.key()));
            if ((iopsWriteRate > 0) && ((offering == null) || (!offering.getSystemUse()))) {
                return iopsWriteRate;
            }
        }
        return 0L;
    }
}<|MERGE_RESOLUTION|>--- conflicted
+++ resolved
@@ -272,11 +272,9 @@
     @Inject
     EndPointSelector _epSelector;
     @Inject
-<<<<<<< HEAD
     private DiskOfferingDao _diskOfferingDao;
-=======
+    @Inject
     ResourceLimitService _resourceLimitMgr;
->>>>>>> faaa1365
 
     protected List<StoragePoolDiscoverer> _discoverers;
 
