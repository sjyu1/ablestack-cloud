--- conflicted
+++ resolved
@@ -396,10 +396,7 @@
                 rolesIterator.remove();
             }
         }
-<<<<<<< HEAD
-=======
         return count;
->>>>>>> eec56025
     }
 
     @Override
