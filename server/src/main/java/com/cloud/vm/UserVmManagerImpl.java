--- conflicted
+++ resolved
@@ -4818,7 +4818,6 @@
     }
 
     @Override
-<<<<<<< HEAD
     public void validateCloneCondition(CloneVMCmd cmd) throws InvalidParameterValueException, ResourceUnavailableException, CloudRuntimeException, ResourceAllocationException {
 
         if (cmd.getAccountName() != null && cmd.getDomainId() == null) {
@@ -5049,7 +5048,8 @@
 
         return Optional.of(startVirtualMachine(vmId, podId, clusterId, hostId, diskOfferingMap, additonalParams, null));
     }
-=======
+    
+    @Override
     public String validateUserData(String userData, HTTPMethod httpmethod) {
         byte[] decodedUserData = null;
         if (userData != null) {
@@ -5099,7 +5099,6 @@
         return null;
     }
 
->>>>>>> 2e6100d8
     @Override
     @ActionEvent(eventType = EventTypes.EVENT_VM_CREATE, eventDescription = "deploying Vm", async = true)
     public UserVm startVirtualMachine(DeployVMCmd cmd) throws ResourceUnavailableException, InsufficientCapacityException, ConcurrentOperationException, ResourceAllocationException {
