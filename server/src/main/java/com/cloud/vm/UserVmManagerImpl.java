// Licensed to the Apache Software Foundation (ASF) under one
// or more contributor license agreements.  See the NOTICE file
// distributed with this work for additional information
// regarding copyright ownership.  The ASF licenses this file
// to you under the Apache License, Version 2.0 (the
// "License"); you may not use this file except in compliance
// with the License.  You may obtain a copy of the License at
//
//   http://www.apache.org/licenses/LICENSE-2.0
//
// Unless required by applicable law or agreed to in writing,
// software distributed under the License is distributed on an
// "AS IS" BASIS, WITHOUT WARRANTIES OR CONDITIONS OF ANY
// KIND, either express or implied.  See the License for the
// specific language governing permissions and limitations
// under the License.
package com.cloud.vm;

import static com.cloud.utils.NumbersUtil.toHumanReadableSize;

import java.io.IOException;
import java.io.StringReader;
import java.io.UnsupportedEncodingException;
import java.net.URLDecoder;
import java.util.ArrayList;
import java.util.Arrays;
import java.util.Date;
import java.util.HashMap;
import java.util.LinkedHashMap;
import java.util.LinkedHashSet;
import java.util.List;
import java.util.Map;
import java.util.Map.Entry;
import java.util.Objects;
import java.util.Set;
import java.util.UUID;
import java.util.concurrent.ConcurrentHashMap;
import java.util.concurrent.ExecutorService;
import java.util.concurrent.Executors;
import java.util.concurrent.ScheduledExecutorService;
import java.util.concurrent.TimeUnit;
import java.util.regex.Matcher;
import java.util.regex.Pattern;
import java.util.stream.Collectors;
import java.util.stream.Stream;

import javax.inject.Inject;
import javax.naming.ConfigurationException;
import javax.xml.parsers.DocumentBuilder;
import javax.xml.parsers.DocumentBuilderFactory;
import javax.xml.parsers.ParserConfigurationException;

<<<<<<< HEAD
=======
import com.cloud.agent.api.to.deployasis.OVFPropertyTO;
import com.cloud.api.query.dao.ServiceOfferingJoinDao;
import com.cloud.api.query.vo.ServiceOfferingJoinVO;
import com.cloud.deployasis.UserVmDeployAsIsDetailVO;
import com.cloud.deployasis.dao.UserVmDeployAsIsDetailsDao;
import com.cloud.exception.UnsupportedServiceException;
import com.cloud.hypervisor.Hypervisor;
import com.cloud.deployasis.dao.TemplateDeployAsIsDetailsDao;
>>>>>>> d6a74272
import org.apache.cloudstack.acl.ControlledEntity.ACLType;
import org.apache.cloudstack.acl.SecurityChecker.AccessType;
import org.apache.cloudstack.affinity.AffinityGroupService;
import org.apache.cloudstack.affinity.AffinityGroupVMMapVO;
import org.apache.cloudstack.affinity.AffinityGroupVO;
import org.apache.cloudstack.affinity.dao.AffinityGroupDao;
import org.apache.cloudstack.affinity.dao.AffinityGroupVMMapDao;
import org.apache.cloudstack.api.ApiConstants;
import org.apache.cloudstack.api.BaseCmd.HTTPMethod;
import org.apache.cloudstack.api.command.admin.vm.AssignVMCmd;
import org.apache.cloudstack.api.command.admin.vm.DeployVMCmdByAdmin;
import org.apache.cloudstack.api.command.admin.vm.RecoverVMCmd;
import org.apache.cloudstack.api.command.user.vm.AddNicToVMCmd;
import org.apache.cloudstack.api.command.user.vm.DeployVMCmd;
import org.apache.cloudstack.api.command.user.vm.DestroyVMCmd;
import org.apache.cloudstack.api.command.user.vm.RebootVMCmd;
import org.apache.cloudstack.api.command.user.vm.RemoveNicFromVMCmd;
import org.apache.cloudstack.api.command.user.vm.ResetVMPasswordCmd;
import org.apache.cloudstack.api.command.user.vm.ResetVMSSHKeyCmd;
import org.apache.cloudstack.api.command.user.vm.RestoreVMCmd;
import org.apache.cloudstack.api.command.user.vm.ScaleVMCmd;
import org.apache.cloudstack.api.command.user.vm.SecurityGroupAction;
import org.apache.cloudstack.api.command.user.vm.StartVMCmd;
import org.apache.cloudstack.api.command.user.vm.UpdateDefaultNicForVMCmd;
import org.apache.cloudstack.api.command.user.vm.UpdateVMCmd;
import org.apache.cloudstack.api.command.user.vm.UpdateVmNicIpCmd;
import org.apache.cloudstack.api.command.user.vm.UpgradeVMCmd;
import org.apache.cloudstack.api.command.user.vmgroup.CreateVMGroupCmd;
import org.apache.cloudstack.api.command.user.vmgroup.DeleteVMGroupCmd;
import org.apache.cloudstack.api.command.user.volume.ResizeVolumeCmd;
import org.apache.cloudstack.context.CallContext;
import org.apache.cloudstack.engine.cloud.entity.api.VirtualMachineEntity;
import org.apache.cloudstack.engine.cloud.entity.api.db.dao.VMNetworkMapDao;
import org.apache.cloudstack.engine.orchestration.service.NetworkOrchestrationService;
import org.apache.cloudstack.engine.orchestration.service.VolumeOrchestrationService;
import org.apache.cloudstack.engine.service.api.OrchestrationService;
import org.apache.cloudstack.engine.subsystem.api.storage.DataStore;
import org.apache.cloudstack.engine.subsystem.api.storage.DataStoreManager;
import org.apache.cloudstack.engine.subsystem.api.storage.PrimaryDataStore;
import org.apache.cloudstack.engine.subsystem.api.storage.VolumeDataFactory;
import org.apache.cloudstack.engine.subsystem.api.storage.VolumeInfo;
import org.apache.cloudstack.engine.subsystem.api.storage.VolumeService;
import org.apache.cloudstack.engine.subsystem.api.storage.VolumeService.VolumeApiResult;
import org.apache.cloudstack.framework.async.AsyncCallFuture;
import org.apache.cloudstack.framework.config.ConfigKey;
import org.apache.cloudstack.framework.config.Configurable;
import org.apache.cloudstack.framework.config.dao.ConfigurationDao;
import org.apache.cloudstack.managed.context.ManagedContextRunnable;
import org.apache.cloudstack.query.QueryService;
import org.apache.cloudstack.storage.command.DeleteCommand;
import org.apache.cloudstack.storage.command.DettachCommand;
import org.apache.cloudstack.storage.datastore.db.PrimaryDataStoreDao;
import org.apache.cloudstack.storage.datastore.db.StoragePoolVO;
import org.apache.cloudstack.storage.datastore.db.TemplateDataStoreDao;
import org.apache.cloudstack.storage.datastore.db.TemplateDataStoreVO;
import org.apache.commons.codec.binary.Base64;
import org.apache.commons.collections.CollectionUtils;
import org.apache.commons.collections.MapUtils;
import org.apache.commons.lang3.StringUtils;
import org.apache.log4j.Logger;
import org.w3c.dom.Document;
import org.w3c.dom.Element;
import org.w3c.dom.NodeList;
import org.xml.sax.InputSource;
import org.xml.sax.SAXException;

import com.cloud.agent.AgentManager;
import com.cloud.agent.api.Answer;
import com.cloud.agent.api.Command;
import com.cloud.agent.api.GetVmDiskStatsAnswer;
import com.cloud.agent.api.GetVmDiskStatsCommand;
import com.cloud.agent.api.GetVmIpAddressCommand;
import com.cloud.agent.api.GetVmNetworkStatsAnswer;
import com.cloud.agent.api.GetVmNetworkStatsCommand;
import com.cloud.agent.api.GetVmStatsAnswer;
import com.cloud.agent.api.GetVmStatsCommand;
import com.cloud.agent.api.GetVolumeStatsAnswer;
import com.cloud.agent.api.GetVolumeStatsCommand;
import com.cloud.agent.api.ModifyTargetsCommand;
import com.cloud.agent.api.PvlanSetupCommand;
import com.cloud.agent.api.RestoreVMSnapshotAnswer;
import com.cloud.agent.api.RestoreVMSnapshotCommand;
import com.cloud.agent.api.StartAnswer;
import com.cloud.agent.api.VmDiskStatsEntry;
import com.cloud.agent.api.VmNetworkStatsEntry;
import com.cloud.agent.api.VmStatsEntry;
import com.cloud.agent.api.VolumeStatsEntry;
import com.cloud.agent.api.to.DiskTO;
import com.cloud.agent.api.to.NicTO;
import com.cloud.agent.api.to.VirtualMachineTO;
import com.cloud.agent.api.to.deployasis.OVFNetworkTO;
import com.cloud.agent.api.to.deployasis.OVFPropertyTO;
import com.cloud.agent.manager.Commands;
import com.cloud.alert.AlertManager;
import com.cloud.api.ApiDBUtils;
import com.cloud.capacity.Capacity;
import com.cloud.capacity.CapacityManager;
import com.cloud.configuration.Config;
import com.cloud.configuration.ConfigurationManager;
import com.cloud.configuration.Resource.ResourceType;
import com.cloud.dc.DataCenter;
import com.cloud.dc.DataCenter.NetworkType;
import com.cloud.dc.DataCenterVO;
import com.cloud.dc.DedicatedResourceVO;
import com.cloud.dc.HostPodVO;
import com.cloud.dc.Pod;
import com.cloud.dc.Vlan;
import com.cloud.dc.Vlan.VlanType;
import com.cloud.dc.VlanVO;
import com.cloud.dc.dao.ClusterDao;
import com.cloud.dc.dao.DataCenterDao;
import com.cloud.dc.dao.DedicatedResourceDao;
import com.cloud.dc.dao.HostPodDao;
import com.cloud.dc.dao.VlanDao;
import com.cloud.deploy.DataCenterDeployment;
import com.cloud.deploy.DeployDestination;
import com.cloud.deploy.DeploymentPlanner;
import com.cloud.deploy.DeploymentPlanner.ExcludeList;
import com.cloud.deploy.DeploymentPlanningManager;
import com.cloud.deploy.PlannerHostReservationVO;
import com.cloud.deploy.dao.PlannerHostReservationDao;
import com.cloud.deployasis.UserVmDeployAsIsDetailVO;
import com.cloud.deployasis.dao.TemplateDeployAsIsDetailsDao;
import com.cloud.deployasis.dao.UserVmDeployAsIsDetailsDao;
import com.cloud.domain.Domain;
import com.cloud.domain.DomainVO;
import com.cloud.domain.dao.DomainDao;
import com.cloud.event.ActionEvent;
import com.cloud.event.ActionEventUtils;
import com.cloud.event.EventTypes;
import com.cloud.event.UsageEventUtils;
import com.cloud.event.UsageEventVO;
import com.cloud.event.dao.UsageEventDao;
import com.cloud.exception.AgentUnavailableException;
import com.cloud.exception.CloudException;
import com.cloud.exception.ConcurrentOperationException;
import com.cloud.exception.InsufficientAddressCapacityException;
import com.cloud.exception.InsufficientCapacityException;
import com.cloud.exception.InvalidParameterValueException;
import com.cloud.exception.ManagementServerException;
import com.cloud.exception.OperationTimedoutException;
import com.cloud.exception.PermissionDeniedException;
import com.cloud.exception.ResourceAllocationException;
import com.cloud.exception.ResourceUnavailableException;
import com.cloud.exception.StorageUnavailableException;
import com.cloud.exception.UnsupportedServiceException;
import com.cloud.exception.VirtualMachineMigrationException;
import com.cloud.gpu.GPU;
import com.cloud.ha.HighAvailabilityManager;
import com.cloud.host.Host;
import com.cloud.host.HostVO;
import com.cloud.host.Status;
import com.cloud.host.dao.HostDao;
import com.cloud.hypervisor.Hypervisor;
import com.cloud.hypervisor.Hypervisor.HypervisorType;
import com.cloud.hypervisor.dao.HypervisorCapabilitiesDao;
import com.cloud.hypervisor.kvm.dpdk.DpdkHelper;
import com.cloud.network.IpAddressManager;
import com.cloud.network.Network;
import com.cloud.network.Network.IpAddresses;
import com.cloud.network.Network.Provider;
import com.cloud.network.Network.Service;
import com.cloud.network.NetworkModel;
import com.cloud.network.Networks.TrafficType;
import com.cloud.network.PhysicalNetwork;
import com.cloud.network.dao.FirewallRulesDao;
import com.cloud.network.dao.IPAddressDao;
import com.cloud.network.dao.IPAddressVO;
import com.cloud.network.dao.LoadBalancerVMMapDao;
import com.cloud.network.dao.LoadBalancerVMMapVO;
import com.cloud.network.dao.NetworkDao;
import com.cloud.network.dao.NetworkServiceMapDao;
import com.cloud.network.dao.NetworkVO;
import com.cloud.network.dao.PhysicalNetworkDao;
import com.cloud.network.element.UserDataServiceProvider;
import com.cloud.network.guru.NetworkGuru;
import com.cloud.network.lb.LoadBalancingRulesManager;
import com.cloud.network.router.VpcVirtualNetworkApplianceManager;
import com.cloud.network.rules.FirewallManager;
import com.cloud.network.rules.FirewallRuleVO;
import com.cloud.network.rules.PortForwardingRuleVO;
import com.cloud.network.rules.RulesManager;
import com.cloud.network.rules.dao.PortForwardingRulesDao;
import com.cloud.network.security.SecurityGroup;
import com.cloud.network.security.SecurityGroupManager;
import com.cloud.network.security.dao.SecurityGroupDao;
import com.cloud.network.vpc.VpcManager;
import com.cloud.offering.DiskOffering;
import com.cloud.offering.NetworkOffering;
import com.cloud.offering.NetworkOffering.Availability;
import com.cloud.offering.ServiceOffering;
import com.cloud.offerings.NetworkOfferingVO;
import com.cloud.offerings.dao.NetworkOfferingDao;
import com.cloud.org.Cluster;
import com.cloud.org.Grouping;
import com.cloud.resource.ResourceManager;
import com.cloud.resource.ResourceState;
import com.cloud.server.ManagementService;
import com.cloud.server.ResourceTag;
import com.cloud.service.ServiceOfferingVO;
import com.cloud.service.dao.ServiceOfferingDao;
import com.cloud.service.dao.ServiceOfferingDetailsDao;
import com.cloud.storage.DataStoreRole;
import com.cloud.storage.DiskOfferingVO;
import com.cloud.storage.GuestOSCategoryVO;
import com.cloud.storage.GuestOSVO;
import com.cloud.storage.ScopeType;
import com.cloud.storage.Snapshot;
import com.cloud.storage.SnapshotVO;
import com.cloud.storage.Storage;
import com.cloud.storage.Storage.ImageFormat;
import com.cloud.storage.Storage.StoragePoolType;
import com.cloud.storage.Storage.TemplateType;
import com.cloud.storage.StorageManager;
import com.cloud.storage.StoragePool;
import com.cloud.storage.StoragePoolStatus;
import com.cloud.storage.VMTemplateStorageResourceAssoc;
import com.cloud.storage.VMTemplateVO;
import com.cloud.storage.VMTemplateZoneVO;
import com.cloud.storage.Volume;
import com.cloud.storage.VolumeApiService;
import com.cloud.storage.VolumeVO;
import com.cloud.storage.dao.DiskOfferingDao;
import com.cloud.storage.dao.GuestOSCategoryDao;
import com.cloud.storage.dao.GuestOSDao;
import com.cloud.storage.dao.SnapshotDao;
import com.cloud.storage.dao.VMTemplateDao;
import com.cloud.storage.dao.VMTemplateZoneDao;
import com.cloud.storage.dao.VolumeDao;
import com.cloud.tags.ResourceTagVO;
import com.cloud.tags.dao.ResourceTagDao;
import com.cloud.template.TemplateApiService;
import com.cloud.template.TemplateManager;
import com.cloud.template.VirtualMachineTemplate;
import com.cloud.user.Account;
import com.cloud.user.AccountManager;
import com.cloud.user.AccountService;
import com.cloud.user.ResourceLimitService;
import com.cloud.user.SSHKeyPair;
import com.cloud.user.SSHKeyPairVO;
import com.cloud.user.User;
import com.cloud.user.UserStatisticsVO;
import com.cloud.user.UserVO;
import com.cloud.user.VmDiskStatisticsVO;
import com.cloud.user.dao.AccountDao;
import com.cloud.user.dao.SSHKeyPairDao;
import com.cloud.user.dao.UserDao;
import com.cloud.user.dao.UserStatisticsDao;
import com.cloud.user.dao.VmDiskStatisticsDao;
import com.cloud.uservm.UserVm;
import com.cloud.utils.DateUtil;
import com.cloud.utils.Journal;
import com.cloud.utils.NumbersUtil;
import com.cloud.utils.Pair;
import com.cloud.utils.component.ManagerBase;
import com.cloud.utils.concurrency.NamedThreadFactory;
import com.cloud.utils.crypt.DBEncryptionUtil;
import com.cloud.utils.crypt.RSAHelper;
import com.cloud.utils.db.DB;
import com.cloud.utils.db.EntityManager;
import com.cloud.utils.db.GlobalLock;
import com.cloud.utils.db.SearchCriteria;
import com.cloud.utils.db.Transaction;
import com.cloud.utils.db.TransactionCallbackNoReturn;
import com.cloud.utils.db.TransactionCallbackWithException;
import com.cloud.utils.db.TransactionCallbackWithExceptionNoReturn;
import com.cloud.utils.db.TransactionStatus;
import com.cloud.utils.db.UUIDManager;
import com.cloud.utils.exception.CloudRuntimeException;
import com.cloud.utils.exception.ExecutionException;
import com.cloud.utils.fsm.NoTransitionException;
import com.cloud.utils.net.NetUtils;
import com.cloud.vm.VirtualMachine.State;
import com.cloud.vm.dao.DomainRouterDao;
import com.cloud.vm.dao.InstanceGroupDao;
import com.cloud.vm.dao.InstanceGroupVMMapDao;
import com.cloud.vm.dao.NicDao;
import com.cloud.vm.dao.NicExtraDhcpOptionDao;
import com.cloud.vm.dao.UserVmDao;
import com.cloud.vm.dao.UserVmDetailsDao;
import com.cloud.vm.dao.VMInstanceDao;
import com.cloud.vm.snapshot.VMSnapshotManager;
import com.cloud.vm.snapshot.VMSnapshotVO;
import com.cloud.vm.snapshot.dao.VMSnapshotDao;

public class UserVmManagerImpl extends ManagerBase implements UserVmManager, VirtualMachineGuru, UserVmService, Configurable {
    private static final Logger s_logger = Logger.getLogger(UserVmManagerImpl.class);

    /**
     * The number of seconds to wait before timing out when trying to acquire a global lock.
     */
    private static final int ACQUIRE_GLOBAL_LOCK_TIMEOUT_FOR_COOPERATION = 3;

    private static final long GiB_TO_BYTES = 1024 * 1024 * 1024;

    @Inject
    private EntityManager _entityMgr;
    @Inject
    private HostDao _hostDao;
    @Inject
    private ServiceOfferingDao _offeringDao;
    @Inject
    private DiskOfferingDao _diskOfferingDao;
    @Inject
    private VMTemplateDao _templateDao;
    @Inject
    private VMTemplateZoneDao _templateZoneDao;
    @Inject
    private TemplateDataStoreDao _templateStoreDao;
    @Inject
    private DomainDao _domainDao;
    @Inject
    private UserVmDao _vmDao;
    @Inject
    private VolumeDao _volsDao;
    @Inject
    private DataCenterDao _dcDao;
    @Inject
    private FirewallRulesDao _rulesDao;
    @Inject
    private LoadBalancerVMMapDao _loadBalancerVMMapDao;
    @Inject
    private PortForwardingRulesDao _portForwardingDao;
    @Inject
    private IPAddressDao _ipAddressDao;
    @Inject
    private HostPodDao _podDao;
    @Inject
    private NetworkModel _networkModel;
    @Inject
    private NetworkOrchestrationService _networkMgr;
    @Inject
    private AgentManager _agentMgr;
    @Inject
    private ConfigurationManager _configMgr;
    @Inject
    private AccountDao _accountDao;
    @Inject
    private UserDao _userDao;
    @Inject
    private SnapshotDao _snapshotDao;
    @Inject
    private GuestOSDao _guestOSDao;
    @Inject
    private HighAvailabilityManager _haMgr;
    @Inject
    private AlertManager _alertMgr;
    @Inject
    private AccountManager _accountMgr;
    @Inject
    private AccountService _accountService;
    @Inject
    private ClusterDao _clusterDao;
    @Inject
    private PrimaryDataStoreDao _storagePoolDao;
    @Inject
    private SecurityGroupManager _securityGroupMgr;
    @Inject
    private ServiceOfferingDao _serviceOfferingDao;
    @Inject
    private NetworkOfferingDao _networkOfferingDao;
    @Inject
    private InstanceGroupDao _vmGroupDao;
    @Inject
    private InstanceGroupVMMapDao _groupVMMapDao;
    @Inject
    private VirtualMachineManager _itMgr;
    @Inject
    private NetworkDao _networkDao;
    @Inject
    private NicDao _nicDao;
    @Inject
    private RulesManager _rulesMgr;
    @Inject
    private LoadBalancingRulesManager _lbMgr;
    @Inject
    private SSHKeyPairDao _sshKeyPairDao;
    @Inject
    private UserVmDetailsDao userVmDetailsDao;
    @Inject
    private HypervisorCapabilitiesDao _hypervisorCapabilitiesDao;
    @Inject
    private SecurityGroupDao _securityGroupDao;
    @Inject
    private CapacityManager _capacityMgr;
    @Inject
    private VMInstanceDao _vmInstanceDao;
    @Inject
    private ResourceLimitService _resourceLimitMgr;
    @Inject
    private FirewallManager _firewallMgr;
    @Inject
    private ResourceManager _resourceMgr;
    @Inject
    private NetworkServiceMapDao _ntwkSrvcDao;
    @Inject
    private PhysicalNetworkDao _physicalNetworkDao;
    @Inject
    private VpcManager _vpcMgr;
    @Inject
    private TemplateManager _templateMgr;
    @Inject
    private GuestOSCategoryDao _guestOSCategoryDao;
    @Inject
    private UsageEventDao _usageEventDao;
    @Inject
    private VmDiskStatisticsDao _vmDiskStatsDao;
    @Inject
    private VMSnapshotDao _vmSnapshotDao;
    @Inject
    private VMSnapshotManager _vmSnapshotMgr;
    @Inject
    private AffinityGroupVMMapDao _affinityGroupVMMapDao;
    @Inject
    private AffinityGroupDao _affinityGroupDao;
    @Inject
    private DedicatedResourceDao _dedicatedDao;
    @Inject
    private AffinityGroupService _affinityGroupService;
    @Inject
    private PlannerHostReservationDao _plannerHostReservationDao;
    @Inject
    private ServiceOfferingDetailsDao serviceOfferingDetailsDao;
    @Inject
    private UserStatisticsDao _userStatsDao;
    @Inject
    private VlanDao _vlanDao;
    @Inject
    private VolumeService _volService;
    @Inject
    private VolumeDataFactory volFactory;
    @Inject
    private UUIDManager _uuidMgr;
    @Inject
    private DeploymentPlanningManager _planningMgr;
    @Inject
    private VolumeApiService _volumeService;
    @Inject
    private DataStoreManager _dataStoreMgr;
    @Inject
    private VpcVirtualNetworkApplianceManager _virtualNetAppliance;
    @Inject
    private DomainRouterDao _routerDao;
    @Inject
    private VMNetworkMapDao _vmNetworkMapDao;
    @Inject
    private IpAddressManager _ipAddrMgr;
    @Inject
    private NicExtraDhcpOptionDao _nicExtraDhcpOptionDao;
    @Inject
    private TemplateApiService _tmplService;
    @Inject
    private ConfigurationDao _configDao;
    @Inject
    private DpdkHelper dpdkHelper;
    @Inject
    private ResourceTagDao resourceTagDao;
    @Inject
    private TemplateDeployAsIsDetailsDao templateDeployAsIsDetailsDao;
    @Inject
    private UserVmDeployAsIsDetailsDao userVmDeployAsIsDetailsDao;
    @Inject
<<<<<<< HEAD
    private StorageManager _storageManager;
=======
    private StorageManager storageMgr;
    @Inject
    private ServiceOfferingJoinDao serviceOfferingJoinDao;
>>>>>>> d6a74272

    private ScheduledExecutorService _executor = null;
    private ScheduledExecutorService _vmIpFetchExecutor = null;
    private int _expungeInterval;
    private int _expungeDelay;
    private boolean _dailyOrHourly = false;
    private int capacityReleaseInterval;
    private ExecutorService _vmIpFetchThreadExecutor;


    private String _instance;
    private boolean _instanceNameFlag;
    private int _scaleRetry;
    private Map<Long, VmAndCountDetails> vmIdCountMap = new ConcurrentHashMap<>();

    private static final int MAX_HTTP_GET_LENGTH = 2 * MAX_USER_DATA_LENGTH_BYTES;
    private static final int MAX_HTTP_POST_LENGTH = 16 * MAX_USER_DATA_LENGTH_BYTES;

    @Inject
    private OrchestrationService _orchSrvc;

    @Inject
    private VolumeOrchestrationService volumeMgr;

    @Inject
    private ManagementService _mgr;

    private static final ConfigKey<Integer> VmIpFetchWaitInterval = new ConfigKey<Integer>("Advanced", Integer.class, "externaldhcp.vmip.retrieval.interval", "180",
            "Wait Interval (in seconds) for shared network vm dhcp ip addr fetch for next iteration ", true);

    private static final ConfigKey<Integer> VmIpFetchTrialMax = new ConfigKey<Integer>("Advanced", Integer.class, "externaldhcp.vmip.max.retry", "10",
            "The max number of retrieval times for shared entwork vm dhcp ip fetch, in case of failures", true);

    private static final ConfigKey<Integer> VmIpFetchThreadPoolMax = new ConfigKey<Integer>("Advanced", Integer.class, "externaldhcp.vmipFetch.threadPool.max", "10",
            "number of threads for fetching vms ip address", true);

    private static final ConfigKey<Integer> VmIpFetchTaskWorkers = new ConfigKey<Integer>("Advanced", Integer.class, "externaldhcp.vmipfetchtask.workers", "10",
            "number of worker threads for vm ip fetch task ", true);

    private static final ConfigKey<Boolean> AllowDeployVmIfGivenHostFails = new ConfigKey<Boolean>("Advanced", Boolean.class, "allow.deploy.vm.if.deploy.on.given.host.fails", "false",
            "allow vm to deploy on different host if vm fails to deploy on the given host ", true);

    private static final ConfigKey<Boolean> EnableAdditionalVmConfig = new ConfigKey<>("Advanced", Boolean.class,
            "enable.additional.vm.configuration", "false", "allow additional arbitrary configuration to vm", true, ConfigKey.Scope.Account);

    private static final ConfigKey<String> KvmAdditionalConfigAllowList = new ConfigKey<>("Advanced", String.class,
            "allow.additional.vm.configuration.list.kvm", "", "Comma separated list of allowed additional configuration options.", true);

    private static final ConfigKey<String> XenServerAdditionalConfigAllowList = new ConfigKey<>("Advanced", String.class,
            "allow.additional.vm.configuration.list.xenserver", "", "Comma separated list of allowed additional configuration options", true);

    private static final ConfigKey<String> VmwareAdditionalConfigAllowList = new ConfigKey<>("Advanced", String.class,
            "allow.additional.vm.configuration.list.vmware", "", "Comma separated list of allowed additional configuration options.", true);

    private static final ConfigKey<Boolean> VmDestroyForcestop = new ConfigKey<Boolean>("Advanced", Boolean.class, "vm.destroy.forcestop", "false",
            "On destroy, force-stop takes this value ", true);

    @Override
    public UserVmVO getVirtualMachine(long vmId) {
        return _vmDao.findById(vmId);
    }

    @Override
    public List<? extends UserVm> getVirtualMachines(long hostId) {
        return _vmDao.listByHostId(hostId);
    }

    private void resourceLimitCheck(Account owner, Boolean displayVm, Long cpu, Long memory) throws ResourceAllocationException {
        _resourceLimitMgr.checkResourceLimit(owner, ResourceType.user_vm, displayVm);
        _resourceLimitMgr.checkResourceLimit(owner, ResourceType.cpu, displayVm, cpu);
        _resourceLimitMgr.checkResourceLimit(owner, ResourceType.memory, displayVm, memory);
    }

    protected void resourceCountIncrement(long accountId, Boolean displayVm, Long cpu, Long memory) {
        if (! VirtualMachineManager.ResoureCountRunningVMsonly.value()) {
            _resourceLimitMgr.incrementResourceCount(accountId, ResourceType.user_vm, displayVm);
            _resourceLimitMgr.incrementResourceCount(accountId, ResourceType.cpu, displayVm, cpu);
            _resourceLimitMgr.incrementResourceCount(accountId, ResourceType.memory, displayVm, memory);
        }
    }

    protected void resourceCountDecrement(long accountId, Boolean displayVm, Long cpu, Long memory) {
        if (! VirtualMachineManager.ResoureCountRunningVMsonly.value()) {
            _resourceLimitMgr.decrementResourceCount(accountId, ResourceType.user_vm, displayVm);
            _resourceLimitMgr.decrementResourceCount(accountId, ResourceType.cpu, displayVm, cpu);
            _resourceLimitMgr.decrementResourceCount(accountId, ResourceType.memory, displayVm, memory);
        }
    }

    public class VmAndCountDetails {
        long vmId;
        int  retrievalCount = VmIpFetchTrialMax.value();


        public VmAndCountDetails() {
        }

        public VmAndCountDetails (long vmId, int retrievalCount) {
            this.vmId = vmId;
            this.retrievalCount = retrievalCount;
        }

        public VmAndCountDetails (long vmId) {
            this.vmId = vmId;
        }

        public int getRetrievalCount() {
            return retrievalCount;
        }

        public void setRetrievalCount(int retrievalCount) {
            this.retrievalCount = retrievalCount;
        }

        public long getVmId() {
            return vmId;
        }

        public void setVmId(long vmId) {
            this.vmId = vmId;
        }

        public void decrementCount() {
            this.retrievalCount--;

        }
    }

    private class VmIpAddrFetchThread extends ManagedContextRunnable {


        long nicId;
        long vmId;
        String vmName;
        boolean isWindows;
        Long hostId;
        String networkCidr;

        public VmIpAddrFetchThread(long vmId, long nicId, String instanceName, boolean windows, Long hostId, String networkCidr) {
            this.vmId = vmId;
            this.nicId = nicId;
            this.vmName = instanceName;
            this.isWindows = windows;
            this.hostId = hostId;
            this.networkCidr = networkCidr;
        }

        @Override
        protected void runInContext() {
            GetVmIpAddressCommand cmd = new GetVmIpAddressCommand(vmName, networkCidr, isWindows);
            boolean decrementCount = true;

            try {
                s_logger.debug("Trying for vm "+ vmId +" nic Id "+nicId +" ip retrieval ...");
                Answer answer = _agentMgr.send(hostId, cmd);
                NicVO nic = _nicDao.findById(nicId);
                if (answer.getResult()) {
                    String vmIp = answer.getDetails();

                    if (NetUtils.isValidIp4(vmIp)) {
                        // set this vm ip addr in vm nic.
                        if (nic != null) {
                            nic.setIPv4Address(vmIp);
                            _nicDao.update(nicId, nic);
                            s_logger.debug("Vm "+ vmId +" IP "+vmIp +" got retrieved successfully");
                            vmIdCountMap.remove(nicId);
                            decrementCount = false;
                            ActionEventUtils.onActionEvent(User.UID_SYSTEM, Account.ACCOUNT_ID_SYSTEM,
                                    Domain.ROOT_DOMAIN, EventTypes.EVENT_NETWORK_EXTERNAL_DHCP_VM_IPFETCH,
                                    "VM " + vmId + " nic id " + nicId + " ip address " + vmIp + " got fetched successfully");
                        }
                    }
                } else {
                    //previously vm has ip and nic table has ip address. After vm restart or stop/start
                    //if vm doesnot get the ip then set the ip in nic table to null
                    if (nic.getIPv4Address() != null) {
                        nic.setIPv4Address(null);
                        _nicDao.update(nicId, nic);
                    }
                    if (answer.getDetails() != null) {
                        s_logger.debug("Failed to get vm ip for Vm "+ vmId + answer.getDetails());
                    }
                }
            } catch (OperationTimedoutException e) {
                s_logger.warn("Timed Out", e);
            } catch (AgentUnavailableException e) {
                s_logger.warn("Agent Unavailable ", e);
            } finally {
                if (decrementCount) {
                    VmAndCountDetails vmAndCount = vmIdCountMap.get(nicId);
                    vmAndCount.decrementCount();
                    s_logger.debug("Ip is not retrieved for VM " + vmId +" nic "+nicId + " ... decremented count to "+vmAndCount.getRetrievalCount());
                    vmIdCountMap.put(nicId, vmAndCount);
                }
            }
        }
    }

    @Override
    @ActionEvent(eventType = EventTypes.EVENT_VM_RESETPASSWORD, eventDescription = "resetting Vm password", async = true)
    public UserVm resetVMPassword(ResetVMPasswordCmd cmd, String password) throws ResourceUnavailableException, InsufficientCapacityException {
        Account caller = CallContext.current().getCallingAccount();
        Long vmId = cmd.getId();
        UserVmVO userVm = _vmDao.findById(cmd.getId());

        // Do parameters input validation
        if (userVm == null) {
            throw new InvalidParameterValueException("unable to find a virtual machine with id " + cmd.getId());
        }

        _vmDao.loadDetails(userVm);

        VMTemplateVO template = _templateDao.findByIdIncludingRemoved(userVm.getTemplateId());
        if (template == null || !template.isEnablePassword()) {
            throw new InvalidParameterValueException("Fail to reset password for the virtual machine, the template is not password enabled");
        }

        if (userVm.getState() == State.Error || userVm.getState() == State.Expunging) {
            s_logger.error("vm is not in the right state: " + vmId);
            throw new InvalidParameterValueException("Vm with id " + vmId + " is not in the right state");
        }

        if (userVm.getState() != State.Stopped) {
            s_logger.error("vm is not in the right state: " + vmId);
            throw new InvalidParameterValueException("Vm " + userVm + " should be stopped to do password reset");
        }

        _accountMgr.checkAccess(caller, null, true, userVm);

        boolean result = resetVMPasswordInternal(vmId, password);

        if (result) {
            userVm.setPassword(password);
        } else {
            throw new CloudRuntimeException("Failed to reset password for the virtual machine ");
        }

        return userVm;
    }

    private boolean resetVMPasswordInternal(Long vmId, String password) throws ResourceUnavailableException, InsufficientCapacityException {
        Long userId = CallContext.current().getCallingUserId();
        VMInstanceVO vmInstance = _vmDao.findById(vmId);

        if (password == null || password.equals("")) {
            return false;
        }

        VMTemplateVO template = _templateDao.findByIdIncludingRemoved(vmInstance.getTemplateId());
        if (template.isEnablePassword()) {
            Nic defaultNic = _networkModel.getDefaultNic(vmId);
            if (defaultNic == null) {
                s_logger.error("Unable to reset password for vm " + vmInstance + " as the instance doesn't have default nic");
                return false;
            }

            Network defaultNetwork = _networkDao.findById(defaultNic.getNetworkId());
            NicProfile defaultNicProfile = new NicProfile(defaultNic, defaultNetwork, null, null, null, _networkModel.isSecurityGroupSupportedInNetwork(defaultNetwork),
                    _networkModel.getNetworkTag(template.getHypervisorType(), defaultNetwork));
            VirtualMachineProfile vmProfile = new VirtualMachineProfileImpl(vmInstance);
            vmProfile.setParameter(VirtualMachineProfile.Param.VmPassword, password);

            UserDataServiceProvider element = _networkMgr.getPasswordResetProvider(defaultNetwork);
            if (element == null) {
                throw new CloudRuntimeException("Can't find network element for " + Service.UserData.getName() + " provider needed for password reset");
            }

            boolean result = element.savePassword(defaultNetwork, defaultNicProfile, vmProfile);

            // Need to reboot the virtual machine so that the password gets
            // redownloaded from the DomR, and reset on the VM
            if (!result) {
                s_logger.debug("Failed to reset password for the virtual machine; no need to reboot the vm");
                return false;
            } else {
                final UserVmVO userVm = _vmDao.findById(vmId);
                _vmDao.loadDetails(userVm);
                // update the password in vm_details table too
                // Check if an SSH key pair was selected for the instance and if so
                // use it to encrypt & save the vm password
                encryptAndStorePassword(userVm, password);

                if (vmInstance.getState() == State.Stopped) {
                    s_logger.debug("Vm " + vmInstance + " is stopped, not rebooting it as a part of password reset");
                    return true;
                }

                if (rebootVirtualMachine(userId, vmId, false, false) == null) {
                    s_logger.warn("Failed to reboot the vm " + vmInstance);
                    return false;
                } else {
                    s_logger.debug("Vm " + vmInstance + " is rebooted successfully as a part of password reset");
                    return true;
                }
            }
        } else {
            if (s_logger.isDebugEnabled()) {
                s_logger.debug("Reset password called for a vm that is not using a password enabled template");
            }
            return false;
        }
    }

    @Override
    @ActionEvent(eventType = EventTypes.EVENT_VM_RESETSSHKEY, eventDescription = "resetting Vm SSHKey", async = true)
    public UserVm resetVMSSHKey(ResetVMSSHKeyCmd cmd) throws ResourceUnavailableException, InsufficientCapacityException {

        Account caller = CallContext.current().getCallingAccount();
        Account owner = _accountMgr.finalizeOwner(caller, cmd.getAccountName(), cmd.getDomainId(), cmd.getProjectId());
        Long vmId = cmd.getId();

        UserVmVO userVm = _vmDao.findById(cmd.getId());
        if (userVm == null) {
            throw new InvalidParameterValueException("unable to find a virtual machine by id" + cmd.getId());
        }

        _vmDao.loadDetails(userVm);
        VMTemplateVO template = _templateDao.findByIdIncludingRemoved(userVm.getTemplateId());

        // Do parameters input validation

        if (userVm.getState() == State.Error || userVm.getState() == State.Expunging) {
            s_logger.error("vm is not in the right state: " + vmId);
            throw new InvalidParameterValueException("Vm with specified id is not in the right state");
        }
        if (userVm.getState() != State.Stopped) {
            s_logger.error("vm is not in the right state: " + vmId);
            throw new InvalidParameterValueException("Vm " + userVm + " should be stopped to do SSH Key reset");
        }

        SSHKeyPairVO s = _sshKeyPairDao.findByName(owner.getAccountId(), owner.getDomainId(), cmd.getName());
        if (s == null) {
            throw new InvalidParameterValueException("A key pair with name '" + cmd.getName() + "' does not exist for account " + owner.getAccountName()
            + " in specified domain id");
        }

        _accountMgr.checkAccess(caller, null, true, userVm);
        String password = null;
        String sshPublicKey = s.getPublicKey();
        if (template != null && template.isEnablePassword()) {
            password = _mgr.generateRandomPassword();
        }

        boolean result = resetVMSSHKeyInternal(vmId, sshPublicKey, password);

        if (!result) {
            throw new CloudRuntimeException("Failed to reset SSH Key for the virtual machine ");
        }
        userVm.setPassword(password);
        return userVm;
    }

    private boolean resetVMSSHKeyInternal(Long vmId, String sshPublicKey, String password) throws ResourceUnavailableException, InsufficientCapacityException {
        Long userId = CallContext.current().getCallingUserId();
        VMInstanceVO vmInstance = _vmDao.findById(vmId);

        VMTemplateVO template = _templateDao.findByIdIncludingRemoved(vmInstance.getTemplateId());
        Nic defaultNic = _networkModel.getDefaultNic(vmId);
        if (defaultNic == null) {
            s_logger.error("Unable to reset SSH Key for vm " + vmInstance + " as the instance doesn't have default nic");
            return false;
        }

        Network defaultNetwork = _networkDao.findById(defaultNic.getNetworkId());
        NicProfile defaultNicProfile = new NicProfile(defaultNic, defaultNetwork, null, null, null, _networkModel.isSecurityGroupSupportedInNetwork(defaultNetwork),
                _networkModel.getNetworkTag(template.getHypervisorType(), defaultNetwork));

        VirtualMachineProfile vmProfile = new VirtualMachineProfileImpl(vmInstance);

        if (template.isEnablePassword()) {
            vmProfile.setParameter(VirtualMachineProfile.Param.VmPassword, password);
        }

        UserDataServiceProvider element = _networkMgr.getSSHKeyResetProvider(defaultNetwork);
        if (element == null) {
            throw new CloudRuntimeException("Can't find network element for " + Service.UserData.getName() + " provider needed for SSH Key reset");
        }
        boolean result = element.saveSSHKey(defaultNetwork, defaultNicProfile, vmProfile, sshPublicKey);

        // Need to reboot the virtual machine so that the password gets redownloaded from the DomR, and reset on the VM
        if (!result) {
            s_logger.debug("Failed to reset SSH Key for the virtual machine; no need to reboot the vm");
            return false;
        } else {
            final UserVmVO userVm = _vmDao.findById(vmId);
            _vmDao.loadDetails(userVm);
            userVm.setDetail(VmDetailConstants.SSH_PUBLIC_KEY, sshPublicKey);
            if (template.isEnablePassword()) {
                userVm.setPassword(password);
                //update the encrypted password in vm_details table too
                encryptAndStorePassword(userVm, password);
            }
            _vmDao.saveDetails(userVm);

            if (vmInstance.getState() == State.Stopped) {
                s_logger.debug("Vm " + vmInstance + " is stopped, not rebooting it as a part of SSH Key reset");
                return true;
            }
            if (rebootVirtualMachine(userId, vmId, false, false) == null) {
                s_logger.warn("Failed to reboot the vm " + vmInstance);
                return false;
            } else {
                s_logger.debug("Vm " + vmInstance + " is rebooted successfully as a part of SSH Key reset");
                return true;
            }
        }
    }

    @Override
    public boolean stopVirtualMachine(long userId, long vmId) {
        boolean status = false;
        if (s_logger.isDebugEnabled()) {
            s_logger.debug("Stopping vm=" + vmId);
        }
        UserVmVO vm = _vmDao.findById(vmId);
        if (vm == null || vm.getRemoved() != null) {
            if (s_logger.isDebugEnabled()) {
                s_logger.debug("VM is either removed or deleted.");
            }
            return true;
        }

        _userDao.findById(userId);
        try {
            VirtualMachineEntity vmEntity = _orchSrvc.getVirtualMachine(vm.getUuid());
            status = vmEntity.stop(Long.toString(userId));
        } catch (ResourceUnavailableException e) {
            s_logger.debug("Unable to stop due to ", e);
            status = false;
        } catch (CloudException e) {
            throw new CloudRuntimeException("Unable to contact the agent to stop the virtual machine " + vm, e);
        }
        return status;
    }

    private UserVm rebootVirtualMachine(long userId, long vmId, boolean enterSetup, boolean forced) throws InsufficientCapacityException, ResourceUnavailableException {
        UserVmVO vm = _vmDao.findById(vmId);

        if (s_logger.isTraceEnabled()) {
            s_logger.trace(String.format("reboot %s with enterSetup set to %s", vm.getInstanceName(), Boolean.toString(enterSetup)));
        }

        if (vm == null || vm.getState() == State.Destroyed || vm.getState() == State.Expunging || vm.getRemoved() != null) {
            s_logger.warn("Vm id=" + vmId + " doesn't exist");
            return null;
        }

        if (vm.getState() == State.Running && vm.getHostId() != null) {
            collectVmDiskStatistics(vm);
            collectVmNetworkStatistics(vm);

            if (forced) {
                Host vmOnHost = _hostDao.findById(vm.getHostId());
                if (vmOnHost == null || vmOnHost.getResourceState() != ResourceState.Enabled || vmOnHost.getStatus() != Status.Up ) {
                    throw new CloudRuntimeException("Unable to force reboot the VM as the host: " + vm.getHostId() + " is not in the right state");
                }
                return forceRebootVirtualMachine(vmId, vm.getHostId(), enterSetup);
            }

            DataCenterVO dc = _dcDao.findById(vm.getDataCenterId());
            try {
                if (dc.getNetworkType() == DataCenter.NetworkType.Advanced) {
                    //List all networks of vm
                    List<Long> vmNetworks = _vmNetworkMapDao.getNetworks(vmId);
                    List<DomainRouterVO> routers = new ArrayList<DomainRouterVO>();
                    //List the stopped routers
                    for(long vmNetworkId : vmNetworks) {
                        List<DomainRouterVO> router = _routerDao.listStopped(vmNetworkId);
                        routers.addAll(router);
                    }
                    //A vm may not have many nics attached and even fewer routers might be stopped (only in exceptional cases)
                    //Safe to start the stopped router serially, this is consistent with the way how multiple networks are added to vm during deploy
                    //and routers are started serially ,may revisit to make this process parallel
                    for(DomainRouterVO routerToStart : routers) {
                        s_logger.warn("Trying to start router " + routerToStart.getInstanceName() + " as part of vm: " + vm.getInstanceName() + " reboot");
                        _virtualNetAppliance.startRouter(routerToStart.getId(),true);
                    }
                }
            } catch (ConcurrentOperationException e) {
                throw new CloudRuntimeException("Concurrent operations on starting router. " + e);
            } catch (Exception ex){
                throw new CloudRuntimeException("Router start failed due to" + ex);
            } finally {
                if (s_logger.isInfoEnabled()) {
                    s_logger.info(String.format("Rebooting vm %s%s.", vm.getInstanceName(), enterSetup? " entering hardware setup menu" : " as is"));
                }
                Map<VirtualMachineProfile.Param,Object> params = null;
                if (enterSetup) {
                    params = new HashMap();
                    params.put(VirtualMachineProfile.Param.BootIntoSetup, Boolean.TRUE);
                    if (s_logger.isTraceEnabled()) {
                        s_logger.trace(String.format("Adding %s to paramlist", VirtualMachineProfile.Param.BootIntoSetup));
                    }
                }
                _itMgr.reboot(vm.getUuid(), params);
            }
            return _vmDao.findById(vmId);
        } else {
            s_logger.error("Vm id=" + vmId + " is not in Running state, failed to reboot");
            return null;
        }
    }

    private UserVm forceRebootVirtualMachine(long vmId, long hostId, boolean enterSetup) {
        try {
            if (stopVirtualMachine(vmId, false) != null) {
                Map<VirtualMachineProfile.Param,Object> params = null;
                if (enterSetup) {
                    params = new HashMap();
                    params.put(VirtualMachineProfile.Param.BootIntoSetup, Boolean.TRUE);
                }
                return startVirtualMachine(vmId, null, null, hostId, params, null).first();
            }
        } catch (ResourceUnavailableException e) {
            throw new CloudRuntimeException("Unable to reboot the VM: " + vmId, e);
        } catch (CloudException e) {
            throw new CloudRuntimeException("Unable to reboot the VM: " + vmId, e);
        }
        return null;
    }

    @Override
    @ActionEvent(eventType = EventTypes.EVENT_VM_UPGRADE, eventDescription = "upgrading Vm")
    /*
     * TODO: cleanup eventually - Refactored API call
     */
    // This method will be deprecated as we use ScaleVMCmd for both stopped VMs and running VMs
    public UserVm upgradeVirtualMachine(UpgradeVMCmd cmd) throws ResourceAllocationException {
        Long vmId = cmd.getId();
        Long svcOffId = cmd.getServiceOfferingId();
        Account caller = CallContext.current().getCallingAccount();

        // Verify input parameters
        //UserVmVO vmInstance = _vmDao.findById(vmId);
        VMInstanceVO vmInstance = _vmInstanceDao.findById(vmId);
        if (vmInstance == null) {
            throw new InvalidParameterValueException("unable to find a virtual machine with id " + vmId);
        } else if (!(vmInstance.getState().equals(State.Stopped))) {
            throw new InvalidParameterValueException("Unable to upgrade virtual machine " + vmInstance.toString() + " " + " in state " + vmInstance.getState()
            + "; make sure the virtual machine is stopped");
        }

        _accountMgr.checkAccess(caller, null, true, vmInstance);

        // Check resource limits for CPU and Memory.
        Map<String, String> customParameters = cmd.getDetails();
        ServiceOfferingVO newServiceOffering = _offeringDao.findById(svcOffId);
        if (newServiceOffering.getState() == DiskOffering.State.Inactive) {
            throw new InvalidParameterValueException(String.format("Unable to upgrade virtual machine %s with an inactive service offering %s", vmInstance.getUuid(), newServiceOffering.getUuid()));
        }
        if (newServiceOffering.isDynamic()) {
            newServiceOffering.setDynamicFlag(true);
            validateCustomParameters(newServiceOffering, cmd.getDetails());
            newServiceOffering = _offeringDao.getComputeOffering(newServiceOffering, customParameters);
        } else {
            validateOfferingMaxResource(newServiceOffering);
        }

        ServiceOfferingVO currentServiceOffering = _offeringDao.findByIdIncludingRemoved(vmInstance.getId(), vmInstance.getServiceOfferingId());

        int newCpu = newServiceOffering.getCpu();
        int newMemory = newServiceOffering.getRamSize();
        int currentCpu = currentServiceOffering.getCpu();
        int currentMemory = currentServiceOffering.getRamSize();

        Account owner = _accountMgr.getActiveAccountById(vmInstance.getAccountId());
        if (! VirtualMachineManager.ResoureCountRunningVMsonly.value()) {
            if (newCpu > currentCpu) {
                _resourceLimitMgr.checkResourceLimit(owner, ResourceType.cpu, newCpu - currentCpu);
            }
            if (newMemory > currentMemory) {
                _resourceLimitMgr.checkResourceLimit(owner, ResourceType.memory, newMemory - currentMemory);
            }
        }

        // Check that the specified service offering ID is valid
        _itMgr.checkIfCanUpgrade(vmInstance, newServiceOffering);

        resizeRootVolumeOfVmWithNewOffering(vmInstance, newServiceOffering);

        _itMgr.upgradeVmDb(vmId, newServiceOffering, currentServiceOffering);

        // Increment or decrement CPU and Memory count accordingly.
        if (! VirtualMachineManager.ResoureCountRunningVMsonly.value()) {
            if (newCpu > currentCpu) {
                _resourceLimitMgr.incrementResourceCount(owner.getAccountId(), ResourceType.cpu, new Long(newCpu - currentCpu));
            } else if (currentCpu > newCpu) {
                _resourceLimitMgr.decrementResourceCount(owner.getAccountId(), ResourceType.cpu, new Long(currentCpu - newCpu));
            }
            if (newMemory > currentMemory) {
                _resourceLimitMgr.incrementResourceCount(owner.getAccountId(), ResourceType.memory, new Long(newMemory - currentMemory));
            } else if (currentMemory > newMemory) {
                _resourceLimitMgr.decrementResourceCount(owner.getAccountId(), ResourceType.memory, new Long(currentMemory - newMemory));
            }
        }

        // Generate usage event for VM upgrade
        UserVmVO userVm = _vmDao.findById(vmId);
        generateUsageEvent( userVm, userVm.isDisplayVm(), EventTypes.EVENT_VM_UPGRADE);

        return userVm;
    }

    private void validateOfferingMaxResource(ServiceOfferingVO offering) {
        Integer maxCPUCores = VirtualMachineManager.VmServiceOfferingMaxCPUCores.value() == 0 ? Integer.MAX_VALUE: VirtualMachineManager.VmServiceOfferingMaxCPUCores.value();
        if (offering.getCpu() > maxCPUCores) {
            throw new InvalidParameterValueException("Invalid cpu cores value, please choose another service offering with cpu cores between 1 and " + maxCPUCores);
        }
        Integer maxRAMSize = VirtualMachineManager.VmServiceOfferingMaxRAMSize.value() == 0 ? Integer.MAX_VALUE: VirtualMachineManager.VmServiceOfferingMaxRAMSize.value();
        if (offering.getRamSize() > maxRAMSize) {
            throw new InvalidParameterValueException("Invalid memory value, please choose another service offering with memory between 32 and " + maxRAMSize + " MB");
        }
    }

    @Override
    public void validateCustomParameters(ServiceOfferingVO serviceOffering, Map<String, String> customParameters) {
        //TODO need to validate custom cpu, and memory against min/max CPU/Memory ranges from service_offering_details table
        if (customParameters.size() != 0) {
            Map<String, String> offeringDetails = serviceOfferingDetailsDao.listDetailsKeyPairs(serviceOffering.getId());
            if (serviceOffering.getCpu() == null) {
                int minCPU = NumbersUtil.parseInt(offeringDetails.get(ApiConstants.MIN_CPU_NUMBER), 1);
                int maxCPU = NumbersUtil.parseInt(offeringDetails.get(ApiConstants.MAX_CPU_NUMBER), Integer.MAX_VALUE);
                int cpuNumber = NumbersUtil.parseInt(customParameters.get(UsageEventVO.DynamicParameters.cpuNumber.name()), -1);
                Integer maxCPUCores = VirtualMachineManager.VmServiceOfferingMaxCPUCores.value() == 0 ? Integer.MAX_VALUE: VirtualMachineManager.VmServiceOfferingMaxCPUCores.value();
                if (cpuNumber < minCPU || cpuNumber > maxCPU || cpuNumber > maxCPUCores) {
                    throw new InvalidParameterValueException(String.format("Invalid cpu cores value, specify a value between %d and %d", minCPU, Math.min(maxCPUCores, maxCPU)));
                }
            } else if (customParameters.containsKey(UsageEventVO.DynamicParameters.cpuNumber.name())) {
                throw new InvalidParameterValueException("The cpu cores of this offering id:" + serviceOffering.getUuid()
                + " is not customizable. This is predefined in the template.");
            }

            if (serviceOffering.getSpeed() == null) {
                String cpuSpeed = customParameters.get(UsageEventVO.DynamicParameters.cpuSpeed.name());
                if ((cpuSpeed == null) || (NumbersUtil.parseInt(cpuSpeed, -1) <= 0)) {
                    throw new InvalidParameterValueException("Invalid cpu speed value, specify a value between 1 and " + Integer.MAX_VALUE);
                }
            } else if (!serviceOffering.isCustomCpuSpeedSupported() && customParameters.containsKey(UsageEventVO.DynamicParameters.cpuSpeed.name())) {
                throw new InvalidParameterValueException("The cpu speed of this offering id:" + serviceOffering.getUuid()
                + " is not customizable. This is predefined in the template.");
            }

            if (serviceOffering.getRamSize() == null) {
                int minMemory = NumbersUtil.parseInt(offeringDetails.get(ApiConstants.MIN_MEMORY), 32);
                int maxMemory = NumbersUtil.parseInt(offeringDetails.get(ApiConstants.MAX_MEMORY), Integer.MAX_VALUE);
                int memory = NumbersUtil.parseInt(customParameters.get(UsageEventVO.DynamicParameters.memory.name()), -1);
                Integer maxRAMSize = VirtualMachineManager.VmServiceOfferingMaxRAMSize.value() == 0 ? Integer.MAX_VALUE: VirtualMachineManager.VmServiceOfferingMaxRAMSize.value();
                if (memory < minMemory || memory > maxMemory || memory > maxRAMSize) {
                    throw new InvalidParameterValueException(String.format("Invalid memory value, specify a value between %d and %d", minMemory, Math.min(maxRAMSize, maxMemory)));
                }
            } else if (customParameters.containsKey(UsageEventVO.DynamicParameters.memory.name())) {
                throw new InvalidParameterValueException("The memory of this offering id:" + serviceOffering.getUuid() + " is not customizable. This is predefined in the template.");
            }
        } else {
            throw new InvalidParameterValueException("Need to specify custom parameter values cpu, cpu speed and memory when using custom offering");
        }
    }

    private UserVm upgradeStoppedVirtualMachine(Long vmId, Long svcOffId, Map<String, String> customParameters) throws ResourceAllocationException {
        Account caller = CallContext.current().getCallingAccount();

        // Verify input parameters
        //UserVmVO vmInstance = _vmDao.findById(vmId);
        VMInstanceVO vmInstance = _vmInstanceDao.findById(vmId);
        if (vmInstance == null) {
            throw new InvalidParameterValueException("unable to find a virtual machine with id " + vmId);
        }

        _accountMgr.checkAccess(caller, null, true, vmInstance);

        // Check resource limits for CPU and Memory.
        ServiceOfferingVO newServiceOffering = _offeringDao.findById(svcOffId);
        if (newServiceOffering.isDynamic()) {
            newServiceOffering.setDynamicFlag(true);
            validateCustomParameters(newServiceOffering, customParameters);
            newServiceOffering = _offeringDao.getComputeOffering(newServiceOffering, customParameters);
        } else {
            validateOfferingMaxResource(newServiceOffering);
        }
        ServiceOfferingVO currentServiceOffering = _offeringDao.findByIdIncludingRemoved(vmInstance.getId(), vmInstance.getServiceOfferingId());

        int newCpu = newServiceOffering.getCpu();
        int newMemory = newServiceOffering.getRamSize();
        int currentCpu = currentServiceOffering.getCpu();
        int currentMemory = currentServiceOffering.getRamSize();

        Account owner = _accountMgr.getActiveAccountById(vmInstance.getAccountId());
        if (! VirtualMachineManager.ResoureCountRunningVMsonly.value()) {
            if (newCpu > currentCpu) {
                _resourceLimitMgr.checkResourceLimit(owner, ResourceType.cpu, newCpu - currentCpu);
            }
            if (newMemory > currentMemory) {
                _resourceLimitMgr.checkResourceLimit(owner, ResourceType.memory, newMemory - currentMemory);
            }
        }

        // Check that the specified service offering ID is valid
        _itMgr.checkIfCanUpgrade(vmInstance, newServiceOffering);

        // Check if the new service offering can be applied to vm instance
        ServiceOffering newSvcOffering = _offeringDao.findById(svcOffId);
        _accountMgr.checkAccess(owner, newSvcOffering, _dcDao.findById(vmInstance.getDataCenterId()));

        DiskOfferingVO newRootDiskOffering = _diskOfferingDao.findById(newServiceOffering.getId());

        List<VolumeVO> vols = _volsDao.findReadyRootVolumesByInstance(vmInstance.getId());

        for (final VolumeVO rootVolumeOfVm : vols) {
            DiskOfferingVO currentRootDiskOffering = _diskOfferingDao.findById(rootVolumeOfVm.getDiskOfferingId());

            ResizeVolumeCmd resizeVolumeCmd = prepareResizeVolumeCmd(rootVolumeOfVm, currentRootDiskOffering, newRootDiskOffering);

            if (rootVolumeOfVm.getDiskOfferingId() != newRootDiskOffering.getId()) {
                rootVolumeOfVm.setDiskOfferingId(newRootDiskOffering.getId());
                _volsDao.update(rootVolumeOfVm.getId(), rootVolumeOfVm);
            }

            _volumeService.resizeVolume(resizeVolumeCmd);
        }

        _itMgr.upgradeVmDb(vmId, newServiceOffering, currentServiceOffering);

        // Increment or decrement CPU and Memory count accordingly.
        if (! VirtualMachineManager.ResoureCountRunningVMsonly.value()) {
            if (newCpu > currentCpu) {
                _resourceLimitMgr.incrementResourceCount(owner.getAccountId(), ResourceType.cpu, new Long(newCpu - currentCpu));
            } else if (currentCpu > newCpu) {
                _resourceLimitMgr.decrementResourceCount(owner.getAccountId(), ResourceType.cpu, new Long(currentCpu - newCpu));
            }
            if (newMemory > currentMemory) {
                _resourceLimitMgr.incrementResourceCount(owner.getAccountId(), ResourceType.memory, new Long(newMemory - currentMemory));
            } else if (currentMemory > newMemory) {
                _resourceLimitMgr.decrementResourceCount(owner.getAccountId(), ResourceType.memory, new Long(currentMemory - newMemory));
            }
        }

        return _vmDao.findById(vmInstance.getId());

    }

    /**
     * Prepares the Resize Volume Command and verifies if the disk offering from the new service offering can be resized.
     * <br>
     * If the Service Offering was configured with a root disk size (size > 0) then it can only resize to an offering with a larger disk
     * or to an offering with a root size of zero, which is the default behavior.
     */
    protected ResizeVolumeCmd prepareResizeVolumeCmd(VolumeVO rootVolume, DiskOfferingVO currentRootDiskOffering, DiskOfferingVO newRootDiskOffering) {
        if (rootVolume == null) {
            throw new InvalidParameterValueException("Could not find Root volume for the VM while preparing the Resize Volume Command.");
        }
        if (currentRootDiskOffering == null) {
            throw new InvalidParameterValueException("Could not find Disk Offering matching the provided current Root Offering ID.");
        }
        if (newRootDiskOffering == null) {
            throw new InvalidParameterValueException("Could not find Disk Offering matching the provided Offering ID for resizing Root volume.");
        }

        ResizeVolumeCmd resizeVolumeCmd = new ResizeVolumeCmd(rootVolume.getId(), newRootDiskOffering.getMinIops(), newRootDiskOffering.getMaxIops());

        long newNewOfferingRootSizeInBytes = newRootDiskOffering.getDiskSize();
        long newNewOfferingRootSizeInGiB = newNewOfferingRootSizeInBytes / GiB_TO_BYTES;
        long currentRootDiskOfferingGiB = currentRootDiskOffering.getDiskSize() / GiB_TO_BYTES;
        if (newNewOfferingRootSizeInBytes > currentRootDiskOffering.getDiskSize()) {
            resizeVolumeCmd = new ResizeVolumeCmd(rootVolume.getId(), newRootDiskOffering.getMinIops(), newRootDiskOffering.getMaxIops(), newRootDiskOffering.getId());
            s_logger.debug(String.format("Preparing command to resize VM Root disk from %d GB to %d GB; current offering: %s, new offering: %s.", currentRootDiskOfferingGiB,
                    newNewOfferingRootSizeInGiB, currentRootDiskOffering.getName(), newRootDiskOffering.getName()));
        } else if (newNewOfferingRootSizeInBytes > 0l && newNewOfferingRootSizeInBytes < currentRootDiskOffering.getDiskSize()) {
            throw new InvalidParameterValueException(String.format(
                    "Failed to resize Root volume. The new Service Offering [id: %d, name: %s] has a smaller disk size [%d GB] than the current disk [%d GB].",
                    newRootDiskOffering.getId(), newRootDiskOffering.getName(), newNewOfferingRootSizeInGiB, currentRootDiskOfferingGiB));
        }
        return resizeVolumeCmd;
    }

    private void resizeRootVolumeOfVmWithNewOffering(VMInstanceVO vmInstance, ServiceOfferingVO newServiceOffering)
            throws ResourceAllocationException {
        DiskOfferingVO newROOTDiskOffering = _diskOfferingDao.findById(newServiceOffering.getId());
        List<VolumeVO> vols = _volsDao.findReadyRootVolumesByInstance(vmInstance.getId());

        for (final VolumeVO rootVolumeOfVm : vols) {
            rootVolumeOfVm.setDiskOfferingId(newROOTDiskOffering.getId());
            ResizeVolumeCmd resizeVolumeCmd = new ResizeVolumeCmd(rootVolumeOfVm.getId(), newROOTDiskOffering.getMinIops(), newROOTDiskOffering.getMaxIops());
            _volumeService.resizeVolume(resizeVolumeCmd);
            _volsDao.update(rootVolumeOfVm.getId(), rootVolumeOfVm);
        }
    }

    @Override
    @ActionEvent(eventType = EventTypes.EVENT_NIC_CREATE, eventDescription = "Creating Nic", async = true)
    public UserVm addNicToVirtualMachine(AddNicToVMCmd cmd) throws InvalidParameterValueException, PermissionDeniedException, CloudRuntimeException {
        Long vmId = cmd.getVmId();
        Long networkId = cmd.getNetworkId();
        String ipAddress = cmd.getIpAddress();
        String macAddress = cmd.getMacAddress();
        Account caller = CallContext.current().getCallingAccount();

        UserVmVO vmInstance = _vmDao.findById(vmId);
        if (vmInstance == null) {
            throw new InvalidParameterValueException("unable to find a virtual machine with id " + vmId);
        }

        // Check that Vm does not have VM Snapshots
        if (_vmSnapshotDao.findByVm(vmId).size() > 0) {
            throw new InvalidParameterValueException("NIC cannot be added to VM with VM Snapshots");
        }

        NetworkVO network = _networkDao.findById(networkId);
        if (network == null) {
            throw new InvalidParameterValueException("unable to find a network with id " + networkId);
        }

        if (caller.getType() != Account.ACCOUNT_TYPE_ADMIN) {
            if (!(network.getGuestType() == Network.GuestType.Shared && network.getAclType() == ACLType.Domain)
                    && !(network.getAclType() == ACLType.Account && network.getAccountId() == vmInstance.getAccountId())) {
                throw new InvalidParameterValueException("only shared network or isolated network with the same account_id can be added to vmId: " + vmId);
            }
        }

        List<NicVO> allNics = _nicDao.listByVmId(vmInstance.getId());
        for (NicVO nic : allNics) {
            if (nic.getNetworkId() == network.getId()) {
                throw new CloudRuntimeException("A NIC already exists for VM:" + vmInstance.getInstanceName() + " in network: " + network.getUuid());
            }
        }

        macAddress = validateOrReplaceMacAddress(macAddress, network.getId());

        if(_nicDao.findByNetworkIdAndMacAddress(networkId, macAddress) != null) {
            throw new CloudRuntimeException("A NIC with this MAC address exists for network: " + network.getUuid());
        }

        NicProfile profile = new NicProfile(ipAddress, null, macAddress);
        if (ipAddress != null) {
            if (!(NetUtils.isValidIp4(ipAddress) || NetUtils.isValidIp6(ipAddress))) {
                throw new InvalidParameterValueException("Invalid format for IP address parameter: " + ipAddress);
            }
        }

        // Perform permission check on VM
        _accountMgr.checkAccess(caller, null, true, vmInstance);

        // Verify that zone is not Basic
        DataCenterVO dc = _dcDao.findById(vmInstance.getDataCenterId());
        if (dc.getNetworkType() == DataCenter.NetworkType.Basic) {
            throw new CloudRuntimeException("Zone " + vmInstance.getDataCenterId() + ", has a NetworkType of Basic. Can't add a new NIC to a VM on a Basic Network");
        }

        // Perform account permission check on network
        _accountMgr.checkAccess(caller, AccessType.UseEntry, false, network);

        //ensure network belongs in zone
        if (network.getDataCenterId() != vmInstance.getDataCenterId()) {
            throw new CloudRuntimeException(vmInstance + " is in zone:" + vmInstance.getDataCenterId() + " but " + network + " is in zone:" + network.getDataCenterId());
        }

        if(_networkModel.getNicInNetwork(vmInstance.getId(),network.getId()) != null){
            s_logger.debug("VM " + vmInstance.getHostName() + " already in network " + network.getName() + " going to add another NIC");
        } else {
            //* get all vms hostNames in the network
            List<String> hostNames = _vmInstanceDao.listDistinctHostNames(network.getId());
            //* verify that there are no duplicates
            if (hostNames.contains(vmInstance.getHostName())) {
                throw new CloudRuntimeException("Network " + network.getName() + " already has a vm with host name: " + vmInstance.getHostName());
            }
        }

        NicProfile guestNic = null;
        boolean cleanUp = true;

        try {
            guestNic = _itMgr.addVmToNetwork(vmInstance, network, profile);
            saveExtraDhcpOptions(guestNic.getId(), cmd.getDhcpOptionsMap());
            _networkMgr.configureExtraDhcpOptions(network, guestNic.getId(), cmd.getDhcpOptionsMap());
            cleanUp = false;
        } catch (ResourceUnavailableException e) {
            throw new CloudRuntimeException("Unable to add NIC to " + vmInstance + ": " + e);
        } catch (InsufficientCapacityException e) {
            throw new CloudRuntimeException("Insufficient capacity when adding NIC to " + vmInstance + ": " + e);
        } catch (ConcurrentOperationException e) {
            throw new CloudRuntimeException("Concurrent operations on adding NIC to " + vmInstance + ": " + e);
        } finally {
            if(cleanUp) {
                try {
                    _itMgr.removeVmFromNetwork(vmInstance, network, null);
                } catch (ResourceUnavailableException e) {
                    throw new CloudRuntimeException("Error while cleaning up NIC " + e);
                }
            }
        }
        CallContext.current().putContextParameter(Nic.class, guestNic.getUuid());
        s_logger.debug("Successful addition of " + network + " from " + vmInstance);
        return _vmDao.findById(vmInstance.getId());
    }

    /**
     * If the given MAC address is invalid it replaces the given MAC with the next available MAC address
     */
    protected String validateOrReplaceMacAddress(String macAddress, long networkId) {
        if (!NetUtils.isValidMac(macAddress)) {
            try {
                macAddress = _networkModel.getNextAvailableMacAddressInNetwork(networkId);
            } catch (InsufficientAddressCapacityException e) {
                throw new CloudRuntimeException(String.format("A MAC address cannot be generated for this NIC in the network [id=%s] ", networkId));
            }
        }
        return macAddress;
    }

    private void saveExtraDhcpOptions(long nicId, Map<Integer, String> dhcpOptions) {
        List<NicExtraDhcpOptionVO> nicExtraDhcpOptionVOList = dhcpOptions
                .entrySet()
                .stream()
                .map(entry -> new NicExtraDhcpOptionVO(nicId, entry.getKey(), entry.getValue()))
                .collect(Collectors.toList());

        _nicExtraDhcpOptionDao.saveExtraDhcpOptions(nicExtraDhcpOptionVOList);
    }

    @Override
    @ActionEvent(eventType = EventTypes.EVENT_NIC_DELETE, eventDescription = "Removing Nic", async = true)
    public UserVm removeNicFromVirtualMachine(RemoveNicFromVMCmd cmd) throws InvalidParameterValueException, PermissionDeniedException, CloudRuntimeException {
        Long vmId = cmd.getVmId();
        Long nicId = cmd.getNicId();
        Account caller = CallContext.current().getCallingAccount();

        UserVmVO vmInstance = _vmDao.findById(vmId);
        if (vmInstance == null) {
            throw new InvalidParameterValueException("Unable to find a virtual machine with id " + vmId);
        }

        // Check that Vm does not have VM Snapshots
        if (_vmSnapshotDao.findByVm(vmId).size() > 0) {
            throw new InvalidParameterValueException("NIC cannot be removed from VM with VM Snapshots");
        }

        NicVO nic = _nicDao.findById(nicId);
        if (nic == null) {
            throw new InvalidParameterValueException("Unable to find a nic with id " + nicId);
        }

        NetworkVO network = _networkDao.findById(nic.getNetworkId());
        if (network == null) {
            throw new InvalidParameterValueException("Unable to find a network with id " + nic.getNetworkId());
        }

        // Perform permission check on VM
        _accountMgr.checkAccess(caller, null, true, vmInstance);

        // Verify that zone is not Basic
        DataCenterVO dc = _dcDao.findById(vmInstance.getDataCenterId());
        if (dc.getNetworkType() == DataCenter.NetworkType.Basic) {
            throw new InvalidParameterValueException("Zone " + vmInstance.getDataCenterId() + ", has a NetworkType of Basic. Can't remove a NIC from a VM on a Basic Network");
        }

        // check to see if nic is attached to VM
        if (nic.getInstanceId() != vmId) {
            throw new InvalidParameterValueException(nic + " is not a nic on " + vmInstance);
        }

        // Perform account permission check on network
        _accountMgr.checkAccess(caller, AccessType.UseEntry, false, network);

        // don't delete default NIC on a user VM
        if (nic.isDefaultNic() && vmInstance.getType() == VirtualMachine.Type.User) {
            throw new InvalidParameterValueException("Unable to remove nic from " + vmInstance + " in " + network + ", nic is default.");
        }

        // if specified nic is associated with PF/LB/Static NAT
        if (_rulesMgr.listAssociatedRulesForGuestNic(nic).size() > 0) {
            throw new InvalidParameterValueException("Unable to remove nic from " + vmInstance + " in " + network + ", nic has associated Port forwarding or Load balancer or Static NAT rules.");
        }

        boolean nicremoved = false;
        try {
            nicremoved = _itMgr.removeNicFromVm(vmInstance, nic);
        } catch (ResourceUnavailableException e) {
            throw new CloudRuntimeException("Unable to remove " + network + " from " + vmInstance + ": " + e);

        } catch (ConcurrentOperationException e) {
            throw new CloudRuntimeException("Concurrent operations on removing " + network + " from " + vmInstance + ": " + e);
        }

        if (!nicremoved) {
            throw new CloudRuntimeException("Unable to remove " + network + " from " + vmInstance);
        }

        s_logger.debug("Successful removal of " + network + " from " + vmInstance);
        return _vmDao.findById(vmInstance.getId());
    }

    @Override
    @ActionEvent(eventType = EventTypes.EVENT_NIC_UPDATE, eventDescription = "Creating Nic", async = true)
    public UserVm updateDefaultNicForVirtualMachine(UpdateDefaultNicForVMCmd cmd) throws InvalidParameterValueException, CloudRuntimeException {
        Long vmId = cmd.getVmId();
        Long nicId = cmd.getNicId();
        Account caller = CallContext.current().getCallingAccount();

        UserVmVO vmInstance = _vmDao.findById(vmId);
        if (vmInstance == null) {
            throw new InvalidParameterValueException("unable to find a virtual machine with id " + vmId);
        }

        // Check that Vm does not have VM Snapshots
        if (_vmSnapshotDao.findByVm(vmId).size() > 0) {
            throw new InvalidParameterValueException("NIC cannot be updated for VM with VM Snapshots");
        }

        NicVO nic = _nicDao.findById(nicId);
        if (nic == null) {
            throw new InvalidParameterValueException("unable to find a nic with id " + nicId);
        }
        NetworkVO network = _networkDao.findById(nic.getNetworkId());
        if (network == null) {
            throw new InvalidParameterValueException("unable to find a network with id " + nic.getNetworkId());
        }

        // Perform permission check on VM
        _accountMgr.checkAccess(caller, null, true, vmInstance);

        // Verify that zone is not Basic
        DataCenterVO dc = _dcDao.findById(vmInstance.getDataCenterId());
        if (dc.getNetworkType() == DataCenter.NetworkType.Basic) {
            throw new CloudRuntimeException("Zone " + vmInstance.getDataCenterId() + ", has a NetworkType of Basic. Can't change default NIC on a Basic Network");
        }

        // no need to check permissions for network, we'll enumerate the ones they already have access to
        Network existingdefaultnet = _networkModel.getDefaultNetworkForVm(vmId);

        //check to see if nic is attached to VM
        if (nic.getInstanceId() != vmId) {
            throw new InvalidParameterValueException(nic + " is not a nic on  " + vmInstance);
        }
        // if current default equals chosen new default, Throw an exception
        if (nic.isDefaultNic()) {
            throw new CloudRuntimeException("refusing to set default nic because chosen nic is already the default");
        }

        //make sure the VM is Running or Stopped
        if ((vmInstance.getState() != State.Running) && (vmInstance.getState() != State.Stopped)) {
            throw new CloudRuntimeException("refusing to set default " + vmInstance + " is not Running or Stopped");
        }

        NicProfile existing = null;
        List<NicProfile> nicProfiles = _networkMgr.getNicProfiles(vmInstance);
        for (NicProfile nicProfile : nicProfiles) {
            if (nicProfile.isDefaultNic() && existingdefaultnet != null && nicProfile.getNetworkId() == existingdefaultnet.getId()) {
                existing = nicProfile;
            }
        }

        if (existing == null) {
            s_logger.warn("Failed to update default nic, no nic profile found for existing default network");
            throw new CloudRuntimeException("Failed to find a nic profile for the existing default network. This is bad and probably means some sort of configuration corruption");
        }

        Network oldDefaultNetwork = null;
        oldDefaultNetwork = _networkModel.getDefaultNetworkForVm(vmId);
        String oldNicIdString = Long.toString(_networkModel.getDefaultNic(vmId).getId());
        long oldNetworkOfferingId = -1L;

        if (oldDefaultNetwork != null) {
            oldNetworkOfferingId = oldDefaultNetwork.getNetworkOfferingId();
        }
        NicVO existingVO = _nicDao.findById(existing.id);
        Integer chosenID = nic.getDeviceId();
        Integer existingID = existing.getDeviceId();

        Network newdefault = null;
        if (_itMgr.updateDefaultNicForVM(vmInstance, nic, existingVO)) {
            newdefault = _networkModel.getDefaultNetworkForVm(vmId);
        }

        if (newdefault == null) {
            nic.setDefaultNic(false);
            nic.setDeviceId(chosenID);
            existingVO.setDefaultNic(true);
            existingVO.setDeviceId(existingID);

            nic = _nicDao.persist(nic);
            _nicDao.persist(existingVO);

            newdefault = _networkModel.getDefaultNetworkForVm(vmId);
            if (newdefault.getId() == existingdefaultnet.getId()) {
                throw new CloudRuntimeException("Setting a default nic failed, and we had no default nic, but we were able to set it back to the original");
            }
            throw new CloudRuntimeException("Failed to change default nic to " + nic + " and now we have no default");
        } else if (newdefault.getId() == nic.getNetworkId()) {
            s_logger.debug("successfully set default network to " + network + " for " + vmInstance);
            String nicIdString = Long.toString(nic.getId());
            long newNetworkOfferingId = network.getNetworkOfferingId();
            UsageEventUtils.publishUsageEvent(EventTypes.EVENT_NETWORK_OFFERING_REMOVE, vmInstance.getAccountId(), vmInstance.getDataCenterId(), vmInstance.getId(),
                    oldNicIdString, oldNetworkOfferingId, null, 1L, VirtualMachine.class.getName(), vmInstance.getUuid(), vmInstance.isDisplay());
            UsageEventUtils.publishUsageEvent(EventTypes.EVENT_NETWORK_OFFERING_ASSIGN, vmInstance.getAccountId(), vmInstance.getDataCenterId(), vmInstance.getId(), nicIdString,
                    newNetworkOfferingId, null, 1L, VirtualMachine.class.getName(), vmInstance.getUuid(), vmInstance.isDisplay());
            UsageEventUtils.publishUsageEvent(EventTypes.EVENT_NETWORK_OFFERING_REMOVE, vmInstance.getAccountId(), vmInstance.getDataCenterId(), vmInstance.getId(), nicIdString,
                    newNetworkOfferingId, null, 0L, VirtualMachine.class.getName(), vmInstance.getUuid(), vmInstance.isDisplay());
            UsageEventUtils.publishUsageEvent(EventTypes.EVENT_NETWORK_OFFERING_ASSIGN, vmInstance.getAccountId(), vmInstance.getDataCenterId(), vmInstance.getId(),
                    oldNicIdString, oldNetworkOfferingId, null, 0L, VirtualMachine.class.getName(), vmInstance.getUuid(), vmInstance.isDisplay());

            if (vmInstance.getState() == State.Running) {
                try {
                    VirtualMachineProfile vmProfile = new VirtualMachineProfileImpl(vmInstance);
                    User callerUser = _accountMgr.getActiveUser(CallContext.current().getCallingUserId());
                    ReservationContext context = new ReservationContextImpl(null, null, callerUser, caller);
                    DeployDestination dest = new DeployDestination(dc, null, null, null);
                    _networkMgr.prepare(vmProfile, dest, context);
                } catch (final Exception e) {
                    s_logger.info("Got exception: ", e);
                }
            }

            return _vmDao.findById(vmInstance.getId());
        }

        throw new CloudRuntimeException("something strange happened, new default network(" + newdefault.getId() + ") is not null, and is not equal to the network("
                + nic.getNetworkId() + ") of the chosen nic");
    }

    @Override
    public UserVm updateNicIpForVirtualMachine(UpdateVmNicIpCmd cmd) {
        Long nicId = cmd.getNicId();
        String ipaddr = cmd.getIpaddress();
        Account caller = CallContext.current().getCallingAccount();

        //check whether the nic belongs to user vm.
        NicVO nicVO = _nicDao.findById(nicId);
        if (nicVO == null) {
            throw new InvalidParameterValueException("There is no nic for the " + nicId);
        }

        if (nicVO.getVmType() != VirtualMachine.Type.User) {
            throw new InvalidParameterValueException("The nic is not belongs to user vm");
        }

        UserVm vm = _vmDao.findById(nicVO.getInstanceId());
        if (vm == null) {
            throw new InvalidParameterValueException("There is no vm with the nic");
        }

        Network network = _networkDao.findById(nicVO.getNetworkId());
        if (network == null) {
            throw new InvalidParameterValueException("There is no network with the nic");
        }
        // Don't allow to update vm nic ip if network is not in Implemented/Setup/Allocated state
        if (!(network.getState() == Network.State.Allocated || network.getState() == Network.State.Implemented || network.getState() == Network.State.Setup)) {
            throw new InvalidParameterValueException("Network is not in the right state to update vm nic ip. Correct states are: " + Network.State.Allocated + ", " + Network.State.Implemented + ", "
                    + Network.State.Setup);
        }

        NetworkOfferingVO offering = _networkOfferingDao.findByIdIncludingRemoved(network.getNetworkOfferingId());
        if (offering == null) {
            throw new InvalidParameterValueException("There is no network offering with the network");
        }
        if (!_networkModel.listNetworkOfferingServices(offering.getId()).isEmpty() && vm.getState() != State.Stopped) {
            InvalidParameterValueException ex = new InvalidParameterValueException(
                    "VM is not Stopped, unable to update the vm nic having the specified id");
            ex.addProxyObject(vm.getUuid(), "vmId");
            throw ex;
        }

        // verify permissions
        _accountMgr.checkAccess(caller, null, true, vm);
        Account ipOwner = _accountDao.findByIdIncludingRemoved(vm.getAccountId());

        // verify ip address
        s_logger.debug("Calling the ip allocation ...");
        DataCenter dc = _dcDao.findById(network.getDataCenterId());
        if (dc == null) {
            throw new InvalidParameterValueException("There is no dc with the nic");
        }
        if (dc.getNetworkType() == NetworkType.Advanced && network.getGuestType() == Network.GuestType.Isolated) {
            try {
                ipaddr = _ipAddrMgr.allocateGuestIP(network, ipaddr);
            } catch (InsufficientAddressCapacityException e) {
                throw new InvalidParameterValueException("Allocating ip to guest nic " + nicVO.getUuid() + " failed, for insufficient address capacity");
            }
            if (ipaddr == null) {
                throw new InvalidParameterValueException("Allocating ip to guest nic " + nicVO.getUuid() + " failed, please choose another ip");
            }

            if (_networkModel.areServicesSupportedInNetwork(network.getId(), Service.StaticNat)) {
                IPAddressVO oldIP = _ipAddressDao.findByAssociatedVmId(vm.getId());
                if (oldIP != null) {
                    oldIP.setVmIp(ipaddr);
                    _ipAddressDao.persist(oldIP);
                }
            }
            // implementing the network elements and resources as a part of vm nic ip update if network has services and it is in Implemented state
            if (!_networkModel.listNetworkOfferingServices(offering.getId()).isEmpty() && network.getState() == Network.State.Implemented) {
                User callerUser = _accountMgr.getActiveUser(CallContext.current().getCallingUserId());
                ReservationContext context = new ReservationContextImpl(null, null, callerUser, caller);
                DeployDestination dest = new DeployDestination(_dcDao.findById(network.getDataCenterId()), null, null, null);

                s_logger.debug("Implementing the network " + network + " elements and resources as a part of vm nic ip update");
                try {
                    // implement the network elements and rules again
                    _networkMgr.implementNetworkElementsAndResources(dest, context, network, offering);
                } catch (Exception ex) {
                    s_logger.warn("Failed to implement network " + network + " elements and resources as a part of vm nic ip update due to ", ex);
                    CloudRuntimeException e = new CloudRuntimeException("Failed to implement network (with specified id) elements and resources as a part of vm nic ip update");
                    e.addProxyObject(network.getUuid(), "networkId");
                    // restore to old ip address
                    if (_networkModel.areServicesSupportedInNetwork(network.getId(), Service.StaticNat)) {
                        IPAddressVO oldIP = _ipAddressDao.findByAssociatedVmId(vm.getId());
                        if (oldIP != null) {
                            oldIP.setVmIp(nicVO.getIPv4Address());
                            _ipAddressDao.persist(oldIP);
                        }
                    }
                    throw e;
                }
            }
        } else if (dc.getNetworkType() == NetworkType.Basic || network.getGuestType()  == Network.GuestType.Shared) {
            //handle the basic networks here
            //for basic zone, need to provide the podId to ensure proper ip alloation
            Long podId = null;
            if (dc.getNetworkType() == NetworkType.Basic) {
                podId = vm.getPodIdToDeployIn();
                if (podId == null) {
                    throw new InvalidParameterValueException("vm pod id is null in Basic zone; can't decide the range for ip allocation");
                }
            }

            try {
                ipaddr = _ipAddrMgr.allocatePublicIpForGuestNic(network, podId, ipOwner, ipaddr);
                if (ipaddr == null) {
                    throw new InvalidParameterValueException("Allocating ip to guest nic " + nicVO.getUuid() + " failed, please choose another ip");
                }

                final IPAddressVO newIp = _ipAddressDao.findByIpAndDcId(dc.getId(), ipaddr);
                final Vlan vlan = _vlanDao.findById(newIp.getVlanId());
                nicVO.setIPv4Gateway(vlan.getVlanGateway());
                nicVO.setIPv4Netmask(vlan.getVlanNetmask());

                final IPAddressVO ip = _ipAddressDao.findByIpAndSourceNetworkId(nicVO.getNetworkId(), nicVO.getIPv4Address());
                if (ip != null) {
                    Transaction.execute(new TransactionCallbackNoReturn() {
                        @Override
                        public void doInTransactionWithoutResult(TransactionStatus status) {
                            _ipAddrMgr.markIpAsUnavailable(ip.getId());
                            _ipAddressDao.unassignIpAddress(ip.getId());
                        }
                    });
                }
            } catch (InsufficientAddressCapacityException e) {
                s_logger.error("Allocating ip to guest nic " + nicVO.getUuid() + " failed, for insufficient address capacity");
                return null;
            }
        } else {
            throw new InvalidParameterValueException("UpdateVmNicIpCmd is not supported in L2 network");
        }

        s_logger.debug("Updating IPv4 address of NIC " + nicVO + " to " + ipaddr + "/" + nicVO.getIPv4Netmask() + " with gateway " + nicVO.getIPv4Gateway());
        nicVO.setIPv4Address(ipaddr);
        _nicDao.persist(nicVO);

        return vm;
    }

    @Override
    @ActionEvent(eventType = EventTypes.EVENT_VM_UPGRADE, eventDescription = "Upgrading VM", async = true)
    public UserVm upgradeVirtualMachine(ScaleVMCmd cmd) throws ResourceUnavailableException, ConcurrentOperationException, ManagementServerException,
    VirtualMachineMigrationException {

        Long vmId = cmd.getId();
        Long newServiceOfferingId = cmd.getServiceOfferingId();
        VirtualMachine vm = (VirtualMachine) this._entityMgr.findById(VirtualMachine.class, vmId);
        if (vm == null) {
            throw new InvalidParameterValueException("Unable to find VM's UUID");
        }
        CallContext.current().setEventDetails("Vm Id: " + vm.getUuid());

        boolean result = upgradeVirtualMachine(vmId, newServiceOfferingId, cmd.getDetails());
        if (result) {
            UserVmVO vmInstance = _vmDao.findById(vmId);
            if (vmInstance.getState().equals(State.Stopped)) {
                // Generate usage event for VM upgrade
                generateUsageEvent(vmInstance, vmInstance.isDisplayVm(), EventTypes.EVENT_VM_UPGRADE);
            }
            return vmInstance;
        } else {
            throw new CloudRuntimeException("Failed to scale the VM");
        }
    }

    @Override
    public HashMap<Long, List<VmDiskStatsEntry>> getVmDiskStatistics(long hostId, String hostName, List<Long> vmIds) throws CloudRuntimeException {
        HashMap<Long, List<VmDiskStatsEntry>> vmDiskStatsById = new HashMap<Long, List<VmDiskStatsEntry>>();

        if (vmIds.isEmpty()) {
            return vmDiskStatsById;
        }

        List<String> vmNames = new ArrayList<String>();

        for (Long vmId : vmIds) {
            UserVmVO vm = _vmDao.findById(vmId);
            vmNames.add(vm.getInstanceName());
        }

        Answer answer = _agentMgr.easySend(hostId, new GetVmDiskStatsCommand(vmNames, _hostDao.findById(hostId).getGuid(), hostName));
        if (answer == null || !answer.getResult()) {
            s_logger.warn("Unable to obtain VM disk statistics.");
            return null;
        } else {
            HashMap<String, List<VmDiskStatsEntry>> vmDiskStatsByName = ((GetVmDiskStatsAnswer)answer).getVmDiskStatsMap();

            if (vmDiskStatsByName == null) {
                s_logger.warn("Unable to obtain VM disk statistics.");
                return null;
            }

            for (Map.Entry<String, List<VmDiskStatsEntry>> entry: vmDiskStatsByName.entrySet()) {
                vmDiskStatsById.put(vmIds.get(vmNames.indexOf(entry.getKey())), entry.getValue());
            }
        }

        return vmDiskStatsById;
    }

    @Override
    public boolean upgradeVirtualMachine(Long vmId, Long newServiceOfferingId, Map<String, String> customParameters) throws ResourceUnavailableException,
    ConcurrentOperationException, ManagementServerException, VirtualMachineMigrationException {

        // Verify input parameters
        VMInstanceVO vmInstance = _vmInstanceDao.findById(vmId);

        if (vmInstance != null) {
            if (vmInstance.getState().equals(State.Stopped)) {
                upgradeStoppedVirtualMachine(vmId, newServiceOfferingId, customParameters);
                return true;
            }
            if (vmInstance.getState().equals(State.Running)) {
                return upgradeRunningVirtualMachine(vmId, newServiceOfferingId, customParameters);
            }
        }
        return false;
    }

    private boolean upgradeRunningVirtualMachine(Long vmId, Long newServiceOfferingId, Map<String, String> customParameters) throws ResourceUnavailableException,
    ConcurrentOperationException, ManagementServerException, VirtualMachineMigrationException {

        Account caller = CallContext.current().getCallingAccount();
        VMInstanceVO vmInstance = _vmInstanceDao.findById(vmId);
        if (vmInstance.getHypervisorType() != HypervisorType.XenServer && vmInstance.getHypervisorType() != HypervisorType.VMware && vmInstance.getHypervisorType() != HypervisorType.Simulator) {
            s_logger.info("Scaling the VM dynamically is not supported for VMs running on Hypervisor "+vmInstance.getHypervisorType());
            throw new InvalidParameterValueException("Scaling the VM dynamically is not supported for VMs running on Hypervisor "+vmInstance.getHypervisorType());
        }

        _accountMgr.checkAccess(caller, null, true, vmInstance);

        //Check if its a scale "up"
        ServiceOfferingVO newServiceOffering = _offeringDao.findById(newServiceOfferingId);
        if (newServiceOffering.isDynamic()) {
            newServiceOffering.setDynamicFlag(true);
            validateCustomParameters(newServiceOffering, customParameters);
            newServiceOffering = _offeringDao.getComputeOffering(newServiceOffering, customParameters);
        }

        // Check that the specified service offering ID is valid
        _itMgr.checkIfCanUpgrade(vmInstance, newServiceOffering);

        ServiceOfferingVO currentServiceOffering = _offeringDao.findByIdIncludingRemoved(vmInstance.getId(), vmInstance.getServiceOfferingId());
        int newCpu = newServiceOffering.getCpu();
        int newMemory = newServiceOffering.getRamSize();
        int newSpeed = newServiceOffering.getSpeed();
        int currentCpu = currentServiceOffering.getCpu();
        int currentMemory = currentServiceOffering.getRamSize();
        int currentSpeed = currentServiceOffering.getSpeed();
        int memoryDiff = newMemory - currentMemory;
        int cpuDiff = newCpu * newSpeed - currentCpu * currentSpeed;

        // Don't allow to scale when (Any of the new values less than current values) OR (All current and new values are same)
        if ((newSpeed < currentSpeed || newMemory < currentMemory || newCpu < currentCpu) || (newSpeed == currentSpeed && newMemory == currentMemory && newCpu == currentCpu)) {
            throw new InvalidParameterValueException("Only scaling up the vm is supported, new service offering(speed=" + newSpeed + ",cpu=" + newCpu + ",memory=," + newMemory
                    + ")" + " should have at least one value(cpu/ram) greater than old value and no resource value less than older(speed=" + currentSpeed + ",cpu=" + currentCpu
                    + ",memory=," + currentMemory + ")");
        }

        _offeringDao.loadDetails(currentServiceOffering);
        _offeringDao.loadDetails(newServiceOffering);

        Map<String, String> currentDetails = currentServiceOffering.getDetails();
        Map<String, String> newDetails = newServiceOffering.getDetails();
        String currentVgpuType = currentDetails.get("vgpuType");
        String newVgpuType = newDetails.get("vgpuType");
        if(currentVgpuType != null) {
            if(newVgpuType == null || !newVgpuType.equalsIgnoreCase(currentVgpuType)) {
                throw new InvalidParameterValueException("Dynamic scaling of vGPU type is not supported. VM has vGPU Type: " + currentVgpuType);
            }
        }

        // Check resource limits
        if (newCpu > currentCpu) {
            _resourceLimitMgr.checkResourceLimit(caller, ResourceType.cpu, newCpu - currentCpu);
        }
        if (newMemory > currentMemory) {
            _resourceLimitMgr.checkResourceLimit(caller, ResourceType.memory, newMemory - currentMemory);
        }

        // Dynamically upgrade the running vms
        boolean success = false;
        if (vmInstance.getState().equals(State.Running)) {
            int retry = _scaleRetry;
            ExcludeList excludes = new ExcludeList();

            // Check zone wide flag
            boolean enableDynamicallyScaleVm = EnableDynamicallyScaleVm.valueIn(vmInstance.getDataCenterId());
            if (!enableDynamicallyScaleVm) {
                throw new PermissionDeniedException("Dynamically scaling virtual machines is disabled for this zone, please contact your admin");
            }

            // Check vm flag
            if (!vmInstance.isDynamicallyScalable()) {
                throw new CloudRuntimeException("Unable to Scale the vm: " + vmInstance.getUuid() + " as vm does not have tools to support dynamic scaling");
            }

            // Check disable threshold for cluster is not crossed
            HostVO host = _hostDao.findById(vmInstance.getHostId());
            if (_capacityMgr.checkIfClusterCrossesThreshold(host.getClusterId(), cpuDiff, memoryDiff)) {
                throw new CloudRuntimeException("Unable to scale vm: " + vmInstance.getUuid() + " due to insufficient resources");
            }

            while (retry-- != 0) { // It's != so that it can match -1.
                try {
                    boolean existingHostHasCapacity = false;

                    // Increment CPU and Memory count accordingly.
                    if (newCpu > currentCpu) {
                        _resourceLimitMgr.incrementResourceCount(caller.getAccountId(), ResourceType.cpu, new Long(newCpu - currentCpu));
                    }

                    if (memoryDiff > 0) {
                        _resourceLimitMgr.incrementResourceCount(caller.getAccountId(), ResourceType.memory, new Long(memoryDiff));
                    }

                    // #1 Check existing host has capacity
                    if (!excludes.shouldAvoid(ApiDBUtils.findHostById(vmInstance.getHostId()))) {
                        existingHostHasCapacity = _capacityMgr.checkIfHostHasCpuCapability(vmInstance.getHostId(), newCpu, newSpeed)
                                && _capacityMgr.checkIfHostHasCapacity(vmInstance.getHostId(), cpuDiff, (memoryDiff) * 1024L * 1024L, false,
                                        _capacityMgr.getClusterOverProvisioningFactor(host.getClusterId(), Capacity.CAPACITY_TYPE_CPU),
                                        _capacityMgr.getClusterOverProvisioningFactor(host.getClusterId(), Capacity.CAPACITY_TYPE_MEMORY), false);
                        excludes.addHost(vmInstance.getHostId());
                    }

                    // #2 migrate the vm if host doesn't have capacity or is in avoid set
                    if (!existingHostHasCapacity) {
                        _itMgr.findHostAndMigrate(vmInstance.getUuid(), newServiceOfferingId, customParameters, excludes);
                    }

                    // #3 scale the vm now
                    vmInstance = _vmInstanceDao.findById(vmId);
                    _itMgr.reConfigureVm(vmInstance.getUuid(), currentServiceOffering, newServiceOffering, customParameters, existingHostHasCapacity);
                    success = true;
                    return success;
                } catch (InsufficientCapacityException e) {
                    s_logger.warn("Received exception while scaling ", e);
                } catch (ResourceUnavailableException e) {
                    s_logger.warn("Received exception while scaling ", e);
                } catch (ConcurrentOperationException e) {
                    s_logger.warn("Received exception while scaling ", e);
                } catch (Exception e) {
                    s_logger.warn("Received exception while scaling ", e);
                } finally {
                    if (!success) {
                        // Decrement CPU and Memory count accordingly.
                        if (newCpu > currentCpu) {
                            _resourceLimitMgr.decrementResourceCount(caller.getAccountId(), ResourceType.cpu, new Long(newCpu - currentCpu));
                        }

                        if (memoryDiff > 0) {
                            _resourceLimitMgr.decrementResourceCount(caller.getAccountId(), ResourceType.memory, new Long(memoryDiff));
                        }
                    }
                }
            }
        }
        return success;
    }

    @Override
    public HashMap<Long, VmStatsEntry> getVirtualMachineStatistics(long hostId, String hostName, List<Long> vmIds) throws CloudRuntimeException {
        HashMap<Long, VmStatsEntry> vmStatsById = new HashMap<Long, VmStatsEntry>();

        if (vmIds.isEmpty()) {
            return vmStatsById;
        }

        List<String> vmNames = new ArrayList<String>();

        for (Long vmId : vmIds) {
            UserVmVO vm = _vmDao.findById(vmId);
            vmNames.add(vm.getInstanceName());
        }

        Answer answer = _agentMgr.easySend(hostId, new GetVmStatsCommand(vmNames, _hostDao.findById(hostId).getGuid(), hostName));
        if (answer == null || !answer.getResult()) {
            s_logger.warn("Unable to obtain VM statistics.");
            return null;
        } else {
            HashMap<String, VmStatsEntry> vmStatsByName = ((GetVmStatsAnswer)answer).getVmStatsMap();

            if (vmStatsByName == null) {
                s_logger.warn("Unable to obtain VM statistics.");
                return null;
            }

            for (Map.Entry<String, VmStatsEntry> entry : vmStatsByName.entrySet()) {
                vmStatsById.put(vmIds.get(vmNames.indexOf(entry.getKey())), entry.getValue());
            }
        }

        return vmStatsById;
    }

    @Override
    public HashMap<String, VolumeStatsEntry> getVolumeStatistics(long clusterId, String poolUuid, StoragePoolType poolType,  int timeout) {
        List<HostVO> neighbors = _resourceMgr.listHostsInClusterByStatus(clusterId, Status.Up);
        StoragePoolVO storagePool = _storagePoolDao.findPoolByUUID(poolUuid);
        HashMap<String, VolumeStatsEntry> volumeStatsByUuid = new HashMap<>();

        for (HostVO neighbor : neighbors) {

            // - zone wide storage for specific hypervisortypes
            if ((ScopeType.ZONE.equals(storagePool.getScope()) && storagePool.getHypervisor() != neighbor.getHypervisorType())) {
                // skip this neighbour if their hypervisor type is not the same as that of the store
                continue;
            }

            List<String> volumeLocators = getVolumesByHost(neighbor, storagePool);
            if (!CollectionUtils.isEmpty(volumeLocators)) {

                GetVolumeStatsCommand cmd = new GetVolumeStatsCommand(poolType, poolUuid, volumeLocators);
                Answer answer = null;

                if (poolType == StoragePoolType.PowerFlex) {
                    // Get volume stats from the pool directly instead of sending cmd to host
                    // Added support for ScaleIO/PowerFlex pool only
                    answer = _storageManager.getVolumeStats(storagePool, cmd);
                } else {
                    if (timeout > 0) {
                        cmd.setWait(timeout/1000);
                    }

                    answer = _agentMgr.easySend(neighbor.getId(), cmd);
                }

                if (answer != null && answer instanceof GetVolumeStatsAnswer){
                    GetVolumeStatsAnswer volstats = (GetVolumeStatsAnswer)answer;
                    if (volstats.getVolumeStats() != null) {
                        volumeStatsByUuid.putAll(volstats.getVolumeStats());
                    }
                }
            }
        }
        return volumeStatsByUuid.size() > 0 ? volumeStatsByUuid : null;
    }

    private List<String> getVolumesByHost(HostVO host, StoragePool pool){
        List<VMInstanceVO> vmsPerHost = _vmInstanceDao.listByHostId(host.getId());
        return vmsPerHost.stream()
                .flatMap(vm -> _volsDao.findByInstanceIdAndPoolId(vm.getId(),pool.getId()).stream().map(vol ->
                vol.getState() == Volume.State.Ready ? (vol.getFormat() == ImageFormat.OVA ? vol.getChainInfo() : vol.getPath()) : null).filter(Objects::nonNull))
                .collect(Collectors.toList());
    }

    @Override
    @DB
    @ActionEvent(eventType = EventTypes.EVENT_VM_RECOVER, eventDescription = "Recovering VM")
    public UserVm recoverVirtualMachine(RecoverVMCmd cmd) throws ResourceAllocationException, CloudRuntimeException {

        final Long vmId = cmd.getId();
        Account caller = CallContext.current().getCallingAccount();
        final Long userId = caller.getAccountId();

        // Verify input parameters
        final UserVmVO vm = _vmDao.findById(vmId);

        if (vm == null) {
            throw new InvalidParameterValueException("unable to find a virtual machine with id " + vmId);
        }

        // When trying to expunge, permission is denied when the caller is not an admin and the AllowUserExpungeRecoverVm is false for the caller.
        if (!_accountMgr.isAdmin(userId) && !AllowUserExpungeRecoverVm.valueIn(userId)) {
            throw new PermissionDeniedException("Recovering a vm can only be done by an Admin. Or when the allow.user.expunge.recover.vm key is set.");
        }

        if (vm.getRemoved() != null) {
            if (s_logger.isDebugEnabled()) {
                s_logger.debug("Unable to find vm or vm is removed: " + vmId);
            }
            throw new InvalidParameterValueException("Unable to find vm by id " + vmId);
        }

        if (vm.getState() != State.Destroyed) {
            if (s_logger.isDebugEnabled()) {
                s_logger.debug("vm is not in the right state: " + vmId);
            }
            throw new InvalidParameterValueException("Vm with id " + vmId + " is not in the right state");
        }

        if (s_logger.isDebugEnabled()) {
            s_logger.debug("Recovering vm " + vmId);
        }

        Transaction.execute(new TransactionCallbackWithExceptionNoReturn<ResourceAllocationException>() {
            @Override public void doInTransactionWithoutResult(TransactionStatus status) throws ResourceAllocationException {

                Account account = _accountDao.lockRow(vm.getAccountId(), true);

                // if the account is deleted, throw error
                if (account.getRemoved() != null) {
                    throw new CloudRuntimeException("Unable to recover VM as the account is deleted");
                }

                // Get serviceOffering for Virtual Machine
                ServiceOfferingVO serviceOffering = _serviceOfferingDao.findById(vm.getId(), vm.getServiceOfferingId());

                // First check that the maximum number of UserVMs, CPU and Memory limit for the given
                // accountId will not be exceeded
                if (! VirtualMachineManager.ResoureCountRunningVMsonly.value()) {
                    resourceLimitCheck(account, vm.isDisplayVm(), new Long(serviceOffering.getCpu()), new Long(serviceOffering.getRamSize()));
                }

                _haMgr.cancelDestroy(vm, vm.getHostId());

                try {
                    if (!_itMgr.stateTransitTo(vm, VirtualMachine.Event.RecoveryRequested, null)) {
                        s_logger.debug("Unable to recover the vm because it is not in the correct state: " + vmId);
                        throw new InvalidParameterValueException("Unable to recover the vm because it is not in the correct state: " + vmId);
                    }
                } catch (NoTransitionException e) {
                    throw new InvalidParameterValueException("Unable to recover the vm because it is not in the correct state: " + vmId);
                }

                // Recover the VM's disks
                List<VolumeVO> volumes = _volsDao.findByInstance(vmId);
                for (VolumeVO volume : volumes) {
                    if (volume.getVolumeType().equals(Volume.Type.ROOT)) {
                        // Create an event
                        Long templateId = volume.getTemplateId();
                        Long diskOfferingId = volume.getDiskOfferingId();
                        Long offeringId = null;
                        if (diskOfferingId != null) {
                            DiskOfferingVO offering = _diskOfferingDao.findById(diskOfferingId);
                            if (offering != null && (offering.getType() == DiskOfferingVO.Type.Disk)) {
                                offeringId = offering.getId();
                            }
                        }
                        UsageEventUtils
                        .publishUsageEvent(EventTypes.EVENT_VOLUME_CREATE, volume.getAccountId(), volume.getDataCenterId(), volume.getId(), volume.getName(), offeringId,
                                templateId, volume.getSize(), Volume.class.getName(), volume.getUuid(), volume.isDisplayVolume());
                    }
                }

                //Update Resource Count for the given account
                resourceCountIncrement(account.getId(), vm.isDisplayVm(), new Long(serviceOffering.getCpu()), new Long(serviceOffering.getRamSize()));
            }
        });

        return _vmDao.findById(vmId);
    }

    @Override
    public boolean configure(String name, Map<String, Object> params) throws ConfigurationException {
        _name = name;

        if (_configDao == null) {
            throw new ConfigurationException("Unable to get the configuration dao.");
        }

        Map<String, String> configs = _configDao.getConfiguration("AgentManager", params);

        _instance = configs.get("instance.name");
        if (_instance == null) {
            _instance = "DEFAULT";
        }

        String workers = configs.get("expunge.workers");
        int wrks = NumbersUtil.parseInt(workers, 10);
        capacityReleaseInterval = NumbersUtil.parseInt(_configDao.getValue(Config.CapacitySkipcountingHours.key()), 3600);

        String time = configs.get("expunge.interval");
        _expungeInterval = NumbersUtil.parseInt(time, 86400);
        time = configs.get("expunge.delay");
        _expungeDelay = NumbersUtil.parseInt(time, _expungeInterval);

        _executor = Executors.newScheduledThreadPool(wrks, new NamedThreadFactory("UserVm-Scavenger"));

        String vmIpWorkers = configs.get(VmIpFetchTaskWorkers.value());
        int vmipwrks = NumbersUtil.parseInt(vmIpWorkers, 10);

        _vmIpFetchExecutor =   Executors.newScheduledThreadPool(vmipwrks, new NamedThreadFactory("UserVm-ipfetch"));

        String aggregationRange = configs.get("usage.stats.job.aggregation.range");
        int _usageAggregationRange  = NumbersUtil.parseInt(aggregationRange, 1440);
        int HOURLY_TIME = 60;
        final int DAILY_TIME = 60 * 24;
        if (_usageAggregationRange == DAILY_TIME) {
            _dailyOrHourly = true;
        } else if (_usageAggregationRange == HOURLY_TIME) {
            _dailyOrHourly = true;
        } else {
            _dailyOrHourly = false;
        }

        _itMgr.registerGuru(VirtualMachine.Type.User, this);

        VirtualMachine.State.getStateMachine().registerListener(new UserVmStateListener(_usageEventDao, _networkDao, _nicDao, _offeringDao, _vmDao, this, _configDao));

        String value = _configDao.getValue(Config.SetVmInternalNameUsingDisplayName.key());
        _instanceNameFlag = (value == null) ? false : Boolean.parseBoolean(value);

        _scaleRetry = NumbersUtil.parseInt(configs.get(Config.ScaleRetry.key()), 2);

        _vmIpFetchThreadExecutor = Executors.newFixedThreadPool(VmIpFetchThreadPoolMax.value(), new NamedThreadFactory("vmIpFetchThread"));

        s_logger.info("User VM Manager is configured.");

        return true;
    }

    @Override
    public String getName() {
        return _name;
    }

    @Override
    public boolean start() {
        _executor.scheduleWithFixedDelay(new ExpungeTask(), _expungeInterval, _expungeInterval, TimeUnit.SECONDS);
        _vmIpFetchExecutor.scheduleWithFixedDelay(new VmIpFetchTask(), VmIpFetchWaitInterval.value(), VmIpFetchWaitInterval.value(), TimeUnit.SECONDS);
        loadVmDetailsInMapForExternalDhcpIp();
        return true;
    }

    private void loadVmDetailsInMapForExternalDhcpIp() {

        List<NetworkVO> networks = _networkDao.listByGuestType(Network.GuestType.Shared);

        for (NetworkVO network: networks) {
            if(_networkModel.isSharedNetworkWithoutServices(network.getId())) {
                List<NicVO> nics = _nicDao.listByNetworkId(network.getId());

                for (NicVO nic : nics) {

                    if (nic.getIPv4Address() == null) {
                        long nicId = nic.getId();
                        long vmId = nic.getInstanceId();
                        VMInstanceVO vmInstance = _vmInstanceDao.findById(vmId);

                        // only load running vms. For stopped vms get loaded on starting
                        if (vmInstance.getState() == State.Running) {
                            VmAndCountDetails vmAndCount = new VmAndCountDetails(vmId, VmIpFetchTrialMax.value());
                            vmIdCountMap.put(nicId, vmAndCount);
                        }
                    }
                }
            }
        }
    }

    @Override
    public boolean stop() {
        _executor.shutdown();
        _vmIpFetchExecutor.shutdown();
        return true;
    }

    public String getRandomPrivateTemplateName() {
        return UUID.randomUUID().toString();
    }

    @Override
    public boolean expunge(UserVmVO vm, long callerUserId, Account caller) {
        vm = _vmDao.acquireInLockTable(vm.getId());
        if (vm == null) {
            return false;
        }
        try {

            releaseNetworkResourcesOnExpunge(vm.getId());

            List<VolumeVO> rootVol = _volsDao.findByInstanceAndType(vm.getId(), Volume.Type.ROOT);
            // expunge the vm
            _itMgr.advanceExpunge(vm.getUuid());

            // Only if vm is not expunged already, cleanup it's resources
            if (vm.getRemoved() == null) {
                // Cleanup vm resources - all the PF/LB/StaticNat rules
                // associated with vm
                s_logger.debug("Starting cleaning up vm " + vm + " resources...");
                if (cleanupVmResources(vm.getId())) {
                    s_logger.debug("Successfully cleaned up vm " + vm + " resources as a part of expunge process");
                } else {
                    s_logger.warn("Failed to cleanup resources as a part of vm " + vm + " expunge");
                    return false;
                }

                _vmDao.remove(vm.getId());
            }

            return true;

        } catch (ResourceUnavailableException e) {
            s_logger.warn("Unable to expunge  " + vm, e);
            return false;
        } catch (OperationTimedoutException e) {
            s_logger.warn("Operation time out on expunging " + vm, e);
            return false;
        } catch (ConcurrentOperationException e) {
            s_logger.warn("Concurrent operations on expunging " + vm, e);
            return false;
        } finally {
            _vmDao.releaseFromLockTable(vm.getId());
        }
    }

    /**
     * Release network resources, it was done on vm stop previously.
     * @param id vm id
     * @throws ConcurrentOperationException
     * @throws ResourceUnavailableException
     */
    private void releaseNetworkResourcesOnExpunge(long id) throws ConcurrentOperationException, ResourceUnavailableException {
        final VMInstanceVO vmInstance = _vmDao.findById(id);
        if (vmInstance != null){
            final VirtualMachineProfile profile = new VirtualMachineProfileImpl(vmInstance);
            _networkMgr.release(profile, false);
        }
        else {
            s_logger.error("Couldn't find vm with id = " + id + ", unable to release network resources");
        }
    }

    private boolean cleanupVmResources(long vmId) {
        boolean success = true;
        // Remove vm from security groups
        _securityGroupMgr.removeInstanceFromGroups(vmId);

        // Remove vm from instance group
        removeInstanceFromInstanceGroup(vmId);

        // cleanup firewall rules
        if (_firewallMgr.revokeFirewallRulesForVm(vmId)) {
            s_logger.debug("Firewall rules are removed successfully as a part of vm id=" + vmId + " expunge");
        } else {
            success = false;
            s_logger.warn("Fail to remove firewall rules as a part of vm id=" + vmId + " expunge");
        }

        // cleanup port forwarding rules
        if (_rulesMgr.revokePortForwardingRulesForVm(vmId)) {
            s_logger.debug("Port forwarding rules are removed successfully as a part of vm id=" + vmId + " expunge");
        } else {
            success = false;
            s_logger.warn("Fail to remove port forwarding rules as a part of vm id=" + vmId + " expunge");
        }

        // cleanup load balancer rules
        if (_lbMgr.removeVmFromLoadBalancers(vmId)) {
            s_logger.debug("Removed vm id=" + vmId + " from all load balancers as a part of expunge process");
        } else {
            success = false;
            s_logger.warn("Fail to remove vm id=" + vmId + " from load balancers as a part of expunge process");
        }

        // If vm is assigned to static nat, disable static nat for the ip
        // address and disassociate ip if elasticIP is enabled
        List<IPAddressVO> ips = _ipAddressDao.findAllByAssociatedVmId(vmId);

        for (IPAddressVO ip : ips) {
            try {
                if (_rulesMgr.disableStaticNat(ip.getId(), _accountMgr.getAccount(Account.ACCOUNT_ID_SYSTEM), User.UID_SYSTEM, true)) {
                    s_logger.debug("Disabled 1-1 nat for ip address " + ip + " as a part of vm id=" + vmId + " expunge");
                } else {
                    s_logger.warn("Failed to disable static nat for ip address " + ip + " as a part of vm id=" + vmId + " expunge");
                    success = false;
                }
            } catch (ResourceUnavailableException e) {
                success = false;
                s_logger.warn("Failed to disable static nat for ip address " + ip + " as a part of vm id=" + vmId + " expunge because resource is unavailable", e);
            }
        }

        return success;
    }

    @Override
    public void deletePrivateTemplateRecord(Long templateId) {
        if (templateId != null) {
            _templateDao.remove(templateId);
        }
    }

    // used for vm transitioning to error state
    private void updateVmStateForFailedVmCreation(Long vmId, Long hostId) {

        UserVmVO vm = _vmDao.findById(vmId);

        if (vm != null) {
            if (vm.getState().equals(State.Stopped)) {
                s_logger.debug("Destroying vm " + vm + " as it failed to create on Host with Id:" + hostId);
                try {
                    _itMgr.stateTransitTo(vm, VirtualMachine.Event.OperationFailedToError, null);
                } catch (NoTransitionException e1) {
                    s_logger.warn(e1.getMessage());
                }
                // destroy associated volumes for vm in error state
                // get all volumes in non destroyed state
                List<VolumeVO> volumesForThisVm = _volsDao.findUsableVolumesForInstance(vm.getId());
                for (VolumeVO volume : volumesForThisVm) {
                    if (volume.getState() != Volume.State.Destroy) {
                        volumeMgr.destroyVolume(volume);
                    }
                }
                String msg = "Failed to deploy Vm with Id: " + vmId + ", on Host with Id: " + hostId;
                _alertMgr.sendAlert(AlertManager.AlertType.ALERT_TYPE_USERVM, vm.getDataCenterId(), vm.getPodIdToDeployIn(), msg, msg);

                // Get serviceOffering for Virtual Machine
                ServiceOfferingVO offering = _serviceOfferingDao.findById(vm.getId(), vm.getServiceOfferingId());

                // Update Resource Count for the given account
                resourceCountDecrement(vm.getAccountId(), vm.isDisplayVm(), new Long(offering.getCpu()), new Long(offering.getRamSize()));
            }
        }
    }



    private class VmIpFetchTask extends ManagedContextRunnable {

        @Override
        protected void runInContext() {
            GlobalLock scanLock = GlobalLock.getInternLock("vmIpFetch");
            try {
                if (scanLock.lock(ACQUIRE_GLOBAL_LOCK_TIMEOUT_FOR_COOPERATION)) {
                    try {

                        for (Entry<Long, VmAndCountDetails> entry:   vmIdCountMap.entrySet()) {
                            long nicId = entry.getKey();
                            VmAndCountDetails vmIdAndCount = entry.getValue();
                            long vmId = vmIdAndCount.getVmId();

                            if (vmIdAndCount.getRetrievalCount() <= 0) {
                                vmIdCountMap.remove(nicId);
                                s_logger.debug("Vm " + vmId +" nic "+nicId + " count is zero .. removing vm nic from map ");

                                ActionEventUtils.onActionEvent(User.UID_SYSTEM, Account.ACCOUNT_ID_SYSTEM,
                                        Domain.ROOT_DOMAIN, EventTypes.EVENT_NETWORK_EXTERNAL_DHCP_VM_IPFETCH,
                                        "VM " + vmId + " nic id "+ nicId + " ip addr fetch failed ");

                                continue;
                            }


                            UserVm userVm = _vmDao.findById(vmId);
                            VMInstanceVO vmInstance = _vmInstanceDao.findById(vmId);
                            NicVO nicVo = _nicDao.findById(nicId);
                            NetworkVO network = _networkDao.findById(nicVo.getNetworkId());

                            VirtualMachineProfile vmProfile = new VirtualMachineProfileImpl(userVm);
                            VirtualMachine vm = vmProfile.getVirtualMachine();
                            boolean isWindows = _guestOSCategoryDao.findById(_guestOSDao.findById(vm.getGuestOSId()).getCategoryId()).getName().equalsIgnoreCase("Windows");

                            _vmIpFetchThreadExecutor.execute(new VmIpAddrFetchThread(vmId, nicId, vmInstance.getInstanceName(),
                                    isWindows, vm.getHostId(), network.getCidr()));

                        }
                    } catch (Exception e) {
                        s_logger.error("Caught the Exception in VmIpFetchTask", e);
                    } finally {
                        scanLock.unlock();
                    }
                }
            } finally {
                scanLock.releaseRef();
            }

        }
    }


    private class ExpungeTask extends ManagedContextRunnable {
        public ExpungeTask() {
        }

        @Override
        protected void runInContext() {
            GlobalLock scanLock = GlobalLock.getInternLock("UserVMExpunge");
            try {
                if (scanLock.lock(ACQUIRE_GLOBAL_LOCK_TIMEOUT_FOR_COOPERATION)) {
                    try {
                        List<UserVmVO> vms = _vmDao.findDestroyedVms(new Date(System.currentTimeMillis() - ((long)_expungeDelay << 10)));
                        if (s_logger.isInfoEnabled()) {
                            if (vms.size() == 0) {
                                s_logger.trace("Found " + vms.size() + " vms to expunge.");
                            } else {
                                s_logger.info("Found " + vms.size() + " vms to expunge.");
                            }
                        }
                        for (UserVmVO vm : vms) {
                            try {
                                expungeVm(vm.getId());
                            } catch (Exception e) {
                                s_logger.warn("Unable to expunge " + vm, e);
                            }
                        }
                    } catch (Exception e) {
                        s_logger.error("Caught the following Exception", e);
                    } finally {
                        scanLock.unlock();
                    }
                }
            } finally {
                scanLock.releaseRef();
            }
        }

    }

    @Override
    @ActionEvent(eventType = EventTypes.EVENT_VM_UPDATE, eventDescription = "updating Vm")
    public UserVm updateVirtualMachine(UpdateVMCmd cmd) throws ResourceUnavailableException, InsufficientCapacityException {
        validateInputsAndPermissionForUpdateVirtualMachineCommand(cmd);

        String displayName = cmd.getDisplayName();
        String group = cmd.getGroup();
        Boolean ha = cmd.getHaEnable();
        Boolean isDisplayVm = cmd.getDisplayVm();
        Long id = cmd.getId();
        Long osTypeId = cmd.getOsTypeId();
        String userData = cmd.getUserData();
        Boolean isDynamicallyScalable = cmd.isDynamicallyScalable();
        String hostName = cmd.getHostName();
        Map<String,String> details = cmd.getDetails();
        List<Long> securityGroupIdList = getSecurityGroupIdList(cmd);
        boolean cleanupDetails = cmd.isCleanupDetails();
        String extraConfig = cmd.getExtraConfig();

        UserVmVO vmInstance = _vmDao.findById(cmd.getId());
        long accountId = vmInstance.getAccountId();

        if (isDisplayVm != null && isDisplayVm != vmInstance.isDisplay()) {
            updateDisplayVmFlag(isDisplayVm, id, vmInstance);
        }
        final Account caller = CallContext.current().getCallingAccount();
        final List<String> userBlacklistedSettings = Stream.of(QueryService.UserVMBlacklistedDetails.value().split(","))
                .map(item -> (item).trim())
                .collect(Collectors.toList());
        final List<String> userReadOnlySettings = Stream.of(QueryService.UserVMReadOnlyUIDetails.value().split(","))
                .map(item -> (item).trim())
                .collect(Collectors.toList());
        if (cleanupDetails){
            if (caller != null && caller.getType() == Account.ACCOUNT_TYPE_ADMIN) {
                userVmDetailsDao.removeDetails(id);
            } else {
                for (final UserVmDetailVO detail : userVmDetailsDao.listDetails(id)) {
                    if (detail != null && !userBlacklistedSettings.contains(detail.getName())
                            && !userReadOnlySettings.contains(detail.getName())) {
                        userVmDetailsDao.removeDetail(id, detail.getName());
                    }
                }
            }
        } else {
            if (MapUtils.isNotEmpty(details)) {
                if (details.containsKey("extraconfig")) {
                    throw new InvalidParameterValueException("'extraconfig' should not be included in details as key");
                }

                if (caller != null && caller.getType() != Account.ACCOUNT_TYPE_ADMIN) {
                    // Ensure blacklisted or read-only detail is not passed by non-root-admin user
                    for (final String detailName : details.keySet()) {
                        if (userBlacklistedSettings.contains(detailName)) {
                            throw new InvalidParameterValueException("You're not allowed to add or edit the restricted setting: " + detailName);
                        }
                        if (userReadOnlySettings.contains(detailName)) {
                            throw new InvalidParameterValueException("You're not allowed to add or edit the read-only setting: " + detailName);
                        }
                    }
                    // Add any hidden/blacklisted or read-only detail
                    for (final UserVmDetailVO detail : userVmDetailsDao.listDetails(id)) {
                        if (userBlacklistedSettings.contains(detail.getName()) || userReadOnlySettings.contains(detail.getName())) {
                            details.put(detail.getName(), detail.getValue());
                        }
                    }
                }
                vmInstance.setDetails(details);
                _vmDao.saveDetails(vmInstance);
            }
            if (StringUtils.isNotBlank(extraConfig)) {
                if (EnableAdditionalVmConfig.valueIn(accountId)) {
                    s_logger.info("Adding extra configuration to user vm: " + vmInstance.getUuid());
                    addExtraConfig(vmInstance, extraConfig);
                } else {
                    throw new InvalidParameterValueException("attempted setting extraconfig but enable.additional.vm.configuration is disabled");
                }
            }
        }
        return updateVirtualMachine(id, displayName, group, ha, isDisplayVm, osTypeId, userData, isDynamicallyScalable,
                cmd.getHttpMethod(), cmd.getCustomId(), hostName, cmd.getInstanceName(), securityGroupIdList, cmd.getDhcpOptionsMap());
    }

    protected void updateDisplayVmFlag(Boolean isDisplayVm, Long id, UserVmVO vmInstance) {
        vmInstance.setDisplayVm(isDisplayVm);

        // Resource limit changes
        ServiceOffering offering = _serviceOfferingDao.findByIdIncludingRemoved(vmInstance.getId(), vmInstance.getServiceOfferingId());
        if (isDisplayVm) {
            resourceCountIncrement(vmInstance.getAccountId(), true, new Long(offering.getCpu()), new Long(offering.getRamSize()));
        } else {
            resourceCountDecrement(vmInstance.getAccountId(), true, new Long(offering.getCpu()), new Long(offering.getRamSize()));
        }

        // Usage
        saveUsageEvent(vmInstance);

        // take care of the root volume as well.
        List<VolumeVO> rootVols = _volsDao.findByInstanceAndType(id, Volume.Type.ROOT);
        if (!rootVols.isEmpty()) {
            _volumeService.updateDisplay(rootVols.get(0), isDisplayVm);
        }

        // take care of the data volumes as well.
        List<VolumeVO> dataVols = _volsDao.findByInstanceAndType(id, Volume.Type.DATADISK);
        for (Volume dataVol : dataVols) {
            _volumeService.updateDisplay(dataVol, isDisplayVm);
        }
    }

    protected void validateInputsAndPermissionForUpdateVirtualMachineCommand(UpdateVMCmd cmd) {
        UserVmVO vmInstance = _vmDao.findById(cmd.getId());
        if (vmInstance == null) {
            throw new InvalidParameterValueException("unable to find virtual machine with id: " + cmd.getId());
        }
        validateGuestOsIdForUpdateVirtualMachineCommand(cmd);
        Account caller = CallContext.current().getCallingAccount();
        _accountMgr.checkAccess(caller, null, true, vmInstance);
    }

    protected void validateGuestOsIdForUpdateVirtualMachineCommand(UpdateVMCmd cmd) {
        Long osTypeId = cmd.getOsTypeId();
        if (osTypeId != null) {
            GuestOSVO guestOS = _guestOSDao.findById(osTypeId);
            if (guestOS == null) {
                throw new InvalidParameterValueException("Please specify a valid guest OS ID.");
            }
        }
    }

    private void saveUsageEvent(UserVmVO vm) {

        // If vm not destroyed
        if( vm.getState() != State.Destroyed && vm.getState() != State.Expunging && vm.getState() != State.Error){

            if(vm.isDisplayVm()){
                //1. Allocated VM Usage Event
                generateUsageEvent(vm, true, EventTypes.EVENT_VM_CREATE);

                if(vm.getState() == State.Running || vm.getState() == State.Stopping){
                    //2. Running VM Usage Event
                    generateUsageEvent(vm, true, EventTypes.EVENT_VM_START);

                    // 3. Network offering usage
                    generateNetworkUsageForVm(vm, true, EventTypes.EVENT_NETWORK_OFFERING_ASSIGN);
                }

            }else {
                //1. Allocated VM Usage Event
                generateUsageEvent(vm, true, EventTypes.EVENT_VM_DESTROY);

                if(vm.getState() == State.Running || vm.getState() == State.Stopping){
                    //2. Running VM Usage Event
                    generateUsageEvent(vm, true, EventTypes.EVENT_VM_STOP);

                    // 3. Network offering usage
                    generateNetworkUsageForVm(vm, true, EventTypes.EVENT_NETWORK_OFFERING_REMOVE);
                }
            }
        }

    }

    private void generateNetworkUsageForVm(VirtualMachine vm, boolean isDisplay, String eventType){

        List<NicVO> nics = _nicDao.listByVmId(vm.getId());
        for (NicVO nic : nics) {
            NetworkVO network = _networkDao.findById(nic.getNetworkId());
            long isDefault = (nic.isDefaultNic()) ? 1 : 0;
            UsageEventUtils.publishUsageEvent(eventType, vm.getAccountId(), vm.getDataCenterId(), vm.getId(),
                    Long.toString(nic.getId()), network.getNetworkOfferingId(), null, isDefault, vm.getClass().getName(), vm.getUuid(), isDisplay);
        }

    }

    @Override
    public UserVm updateVirtualMachine(long id, String displayName, String group, Boolean ha, Boolean isDisplayVmEnabled, Long osTypeId, String userData,
            Boolean isDynamicallyScalable, HTTPMethod httpMethod, String customId, String hostName, String instanceName, List<Long> securityGroupIdList, Map<String, Map<Integer, String>> extraDhcpOptionsMap)
                    throws ResourceUnavailableException, InsufficientCapacityException {
        UserVmVO vm = _vmDao.findById(id);
        if (vm == null) {
            throw new CloudRuntimeException("Unable to find virtual machine with id " + id);
        }

        if(instanceName != null){
            VMInstanceVO vmInstance = _vmInstanceDao.findVMByInstanceName(instanceName);
            if(vmInstance != null && vmInstance.getId() != id){
                throw new CloudRuntimeException("Instance name : " + instanceName + " is not unique");
            }
        }

        if (vm.getState() == State.Error || vm.getState() == State.Expunging) {
            s_logger.error("vm is not in the right state: " + id);
            throw new InvalidParameterValueException("Vm with id " + id + " is not in the right state");
        }

        if (displayName == null) {
            displayName = vm.getDisplayName();
        }

        if (ha == null) {
            ha = vm.isHaEnabled();
        }

        ServiceOffering offering = _serviceOfferingDao.findById(vm.getId(), vm.getServiceOfferingId());
        if (!offering.isOfferHA() && ha) {
            throw new InvalidParameterValueException("Can't enable ha for the vm as it's created from the Service offering having HA disabled");
        }

        if (isDisplayVmEnabled == null) {
            isDisplayVmEnabled = vm.isDisplayVm();
        }

        boolean updateUserdata = false;
        if (userData != null) {
            // check and replace newlines
            userData = userData.replace("\\n", "");
            userData = validateUserData(userData, httpMethod);
            // update userData on domain router.
            updateUserdata = true;
        } else {
            userData = vm.getUserData();
        }

        if (isDynamicallyScalable == null) {
            isDynamicallyScalable = vm.isDynamicallyScalable();
        }

        if (osTypeId == null) {
            osTypeId = vm.getGuestOSId();
        }

        if (group != null) {
            addInstanceToGroup(id, group);
        }

        if (isDynamicallyScalable == null) {
            isDynamicallyScalable = vm.isDynamicallyScalable();
        }

        boolean isVMware = (vm.getHypervisorType() == HypervisorType.VMware);

        if (securityGroupIdList != null && isVMware) {
            throw new InvalidParameterValueException("Security group feature is not supported for vmWare hypervisor");
        } else {
            // Get default guest network in Basic zone
            Network defaultNetwork = null;
            try {
                DataCenterVO zone = _dcDao.findById(vm.getDataCenterId());

                if (zone.getNetworkType() == NetworkType.Basic) {
                    // Get default guest network in Basic zone
                    defaultNetwork = _networkModel.getExclusiveGuestNetwork(zone.getId());
                } else if (zone.isSecurityGroupEnabled()) {
                    NicVO defaultNic = _nicDao.findDefaultNicForVM(vm.getId());
                    if (defaultNic != null) {
                        defaultNetwork = _networkDao.findById(defaultNic.getNetworkId());
                    }
                }
            } catch (InvalidParameterValueException e) {
                if(s_logger.isDebugEnabled()) {
                    s_logger.debug(e.getMessage(),e);
                }
                defaultNetwork = _networkModel.getDefaultNetworkForVm(id);
            }

            if (securityGroupIdList != null && _networkModel.isSecurityGroupSupportedInNetwork(defaultNetwork) && _networkModel.canAddDefaultSecurityGroup()) {
                if (vm.getState() == State.Stopped) {
                    // Remove instance from security groups
                    _securityGroupMgr.removeInstanceFromGroups(id);
                    // Add instance in provided groups
                    _securityGroupMgr.addInstanceToGroups(id, securityGroupIdList);
                } else {
                    throw new InvalidParameterValueException("Virtual machine must be stopped prior to update security groups ");
                }
            }
        }
        List<? extends Nic> nics = _nicDao.listByVmId(vm.getId());
        if (hostName != null) {
            // Check is hostName is RFC compliant
            checkNameForRFCCompliance(hostName);

            if (vm.getHostName().equalsIgnoreCase(hostName)) {
                s_logger.debug("Vm " + vm + " is already set with the hostName specified: " + hostName);
                hostName = null;
            }

            // Verify that vm's hostName is unique

            List<NetworkVO> vmNtwks = new ArrayList<NetworkVO>(nics.size());
            for (Nic nic : nics) {
                vmNtwks.add(_networkDao.findById(nic.getNetworkId()));
            }
            checkIfHostNameUniqueInNtwkDomain(hostName, vmNtwks);
        }

        List<NetworkVO> networks = nics.stream()
                .map(nic -> _networkDao.findById(nic.getNetworkId()))
                .collect(Collectors.toList());

        verifyExtraDhcpOptionsNetwork(extraDhcpOptionsMap, networks);
        for (Nic nic : nics) {
            _networkMgr.saveExtraDhcpOptions(networks.stream()
                    .filter(network -> network.getId() == nic.getNetworkId())
                    .findFirst()
                    .get()
                    .getUuid(), nic.getId(), extraDhcpOptionsMap);
        }

        _vmDao.updateVM(id, displayName, ha, osTypeId, userData, isDisplayVmEnabled, isDynamicallyScalable, customId, hostName, instanceName);

        if (updateUserdata) {
            boolean result = updateUserDataInternal(_vmDao.findById(id));
            if (result) {
                s_logger.debug("User data successfully updated for vm id=" + id);
            } else {
                throw new CloudRuntimeException("Failed to reset userdata for the virtual machine ");
            }
        }

        return _vmDao.findById(id);
    }

    private boolean updateUserDataInternal(UserVm vm) throws ResourceUnavailableException, InsufficientCapacityException {
        VMTemplateVO template = _templateDao.findByIdIncludingRemoved(vm.getTemplateId());

        List<? extends Nic> nics = _nicDao.listByVmId(vm.getId());
        if (nics == null || nics.isEmpty()) {
            s_logger.error("unable to find any nics for vm " + vm.getUuid());
            return false;
        }

        boolean userDataApplied = false;
        for (Nic nic : nics) {
            userDataApplied |= applyUserData(template.getHypervisorType(), vm, nic);
        }
        return userDataApplied;
    }

    protected boolean applyUserData(HypervisorType hyperVisorType, UserVm vm, Nic nic) throws ResourceUnavailableException, InsufficientCapacityException {
        Network network = _networkDao.findById(nic.getNetworkId());
        NicProfile nicProfile = new NicProfile(nic, network, null, null, null, _networkModel.isSecurityGroupSupportedInNetwork(network), _networkModel.getNetworkTag(
                hyperVisorType, network));
        VirtualMachineProfile vmProfile = new VirtualMachineProfileImpl(vm);

        if (_networkModel.areServicesSupportedByNetworkOffering(network.getNetworkOfferingId(), Service.UserData)) {
            UserDataServiceProvider element = _networkModel.getUserDataUpdateProvider(network);
            if (element == null) {
                throw new CloudRuntimeException("Can't find network element for " + Service.UserData.getName() + " provider needed for UserData update");
            }
            boolean result = element.saveUserData(network, nicProfile, vmProfile);
            if (!result) {
                s_logger.error("Failed to update userdata for vm " + vm + " and nic " + nic);
            } else {
                return true;
            }
        } else {
            s_logger.debug("Not applying userdata for nic id=" + nic.getId() + " in vm id=" + vmProfile.getId() + " because it is not supported in network id=" + network.getId());
        }
        return false;
    }

    @Override
    @ActionEvent(eventType = EventTypes.EVENT_VM_START, eventDescription = "starting Vm", async = true)
    public UserVm startVirtualMachine(StartVMCmd cmd) throws ExecutionException, ConcurrentOperationException, ResourceUnavailableException, InsufficientCapacityException, ResourceAllocationException {
        Map<VirtualMachineProfile.Param, Object> additonalParams = null;
        if (cmd.getBootIntoSetup() != null) {
            if (additonalParams == null) {
                additonalParams = new HashMap<>();
            }
            if (s_logger.isTraceEnabled()) {
                s_logger.trace(String.format("Adding %s into the param map", VirtualMachineProfile.Param.BootIntoSetup.getName()));
            }

            additonalParams.put(VirtualMachineProfile.Param.BootIntoSetup, cmd.getBootIntoSetup());
        }

        return startVirtualMachine(cmd.getId(), cmd.getPodId(), cmd.getClusterId(), cmd.getHostId(), additonalParams, cmd.getDeploymentPlanner()).first();
    }

    @Override
    @ActionEvent(eventType = EventTypes.EVENT_VM_REBOOT, eventDescription = "rebooting Vm", async = true)
    public UserVm rebootVirtualMachine(RebootVMCmd cmd) throws InsufficientCapacityException, ResourceUnavailableException {
        Account caller = CallContext.current().getCallingAccount();
        Long vmId = cmd.getId();

        // Verify input parameters
        UserVmVO vmInstance = _vmDao.findById(vmId);
        if (vmInstance == null) {
            throw new InvalidParameterValueException("Unable to find a virtual machine with id " + vmId);
        }

        _accountMgr.checkAccess(caller, null, true, vmInstance);

        checkIfHostOfVMIsInPrepareForMaintenanceState(vmInstance.getHostId(), vmId, "Reboot");

        // If the VM is Volatile in nature, on reboot discard the VM's root disk and create a new root disk for it: by calling restoreVM
        long serviceOfferingId = vmInstance.getServiceOfferingId();
        ServiceOfferingVO offering = _serviceOfferingDao.findById(vmInstance.getId(), serviceOfferingId);
        if (offering != null && offering.getRemoved() == null) {
            if (offering.isVolatileVm()) {
                return restoreVMInternal(caller, vmInstance, null);
            }
        } else {
            throw new InvalidParameterValueException("Unable to find service offering: " + serviceOfferingId + " corresponding to the vm");
        }

        Boolean enterSetup = cmd.getBootIntoSetup();
        if (enterSetup != null && enterSetup && !HypervisorType.VMware.equals(vmInstance.getHypervisorType())) {
            throw new InvalidParameterValueException("Booting into a hardware setup menu is not implemented on " + vmInstance.getHypervisorType());
        }

        UserVm userVm = rebootVirtualMachine(CallContext.current().getCallingUserId(), vmId, enterSetup == null ? false : cmd.getBootIntoSetup(), cmd.isForced());
        if (userVm != null ) {
            // update the vmIdCountMap if the vm is in advanced shared network with out services
            final List<NicVO> nics = _nicDao.listByVmId(vmId);
            for (NicVO nic : nics) {
                Network network = _networkModel.getNetwork(nic.getNetworkId());
                if (_networkModel.isSharedNetworkWithoutServices(network.getId())) {
                    s_logger.debug("Adding vm " +vmId +" nic id "+ nic.getId() +" into vmIdCountMap as part of vm " +
                            "reboot for vm ip fetch ");
                    vmIdCountMap.put(nic.getId(), new VmAndCountDetails(nic.getInstanceId(), VmIpFetchTrialMax.value()));
                }
            }
            return  userVm;
        }
        return  null;
    }

    @Override
    @ActionEvent(eventType = EventTypes.EVENT_VM_DESTROY, eventDescription = "destroying Vm", async = true)
    public UserVm destroyVm(DestroyVMCmd cmd) throws ResourceUnavailableException, ConcurrentOperationException {
        CallContext ctx = CallContext.current();
        long vmId = cmd.getId();
        boolean expunge = cmd.getExpunge();

        // When trying to expunge, permission is denied when the caller is not an admin and the AllowUserExpungeRecoverVm is false for the caller.
        if (expunge && !_accountMgr.isAdmin(ctx.getCallingAccount().getId()) && !AllowUserExpungeRecoverVm.valueIn(cmd.getEntityOwnerId())) {
            throw new PermissionDeniedException("Parameter " + ApiConstants.EXPUNGE + " can be passed by Admin only. Or when the allow.user.expunge.recover.vm key is set.");
        }
        // check if VM exists
        UserVmVO vm = _vmDao.findById(vmId);

        if (vm == null || vm.getRemoved() != null) {
            throw new InvalidParameterValueException("unable to find a virtual machine with id " + vmId);
        }

        if (vm.getState() == State.Destroyed || vm.getState() == State.Expunging) {
            s_logger.debug("Vm id=" + vmId + " is already destroyed");
            return vm;
        }

        // check if there are active volume snapshots tasks
        s_logger.debug("Checking if there are any ongoing snapshots on the ROOT volumes associated with VM with ID " + vmId);
        if (checkStatusOfVolumeSnapshots(vmId, Volume.Type.ROOT)) {
            throw new CloudRuntimeException("There is/are unbacked up snapshot(s) on ROOT volume, vm destroy is not permitted, please try again later.");
        }
        s_logger.debug("Found no ongoing snapshots on volume of type ROOT, for the vm with id " + vmId);

        List<VolumeVO> volumesToBeDeleted = getVolumesFromIds(cmd);

        checkForUnattachedVolumes(vmId, volumesToBeDeleted);
        validateVolumes(volumesToBeDeleted);

        stopVirtualMachine(vmId, VmDestroyForcestop.value());

        if (vm.getHypervisorType() == HypervisorType.VMware) {
            List<VolumeVO> allVolumes = _volsDao.findByInstance(vm.getId());
            allVolumes.removeIf(vol -> vol.getVolumeType() == Volume.Type.ROOT);
            detachVolumesFromVm(allVolumes);
        } else {
            detachVolumesFromVm(volumesToBeDeleted);
        }

        UserVm destroyedVm = destroyVm(vmId, expunge);
        if (expunge) {
            if (!expunge(vm, ctx.getCallingUserId(), ctx.getCallingAccount())) {
                throw new CloudRuntimeException("Failed to expunge vm " + destroyedVm);
            }
        }

        deleteVolumesFromVm(volumesToBeDeleted);

        return destroyedVm;
    }

    private List<VolumeVO> getVolumesFromIds(DestroyVMCmd cmd) {
        List<VolumeVO> volumes = new ArrayList<>();
        if (cmd.getVolumeIds() != null) {
            for (Long volId : cmd.getVolumeIds()) {
                VolumeVO vol = _volsDao.findById(volId);

                if (vol == null) {
                    throw new InvalidParameterValueException("Unable to find volume with ID: " + volId);
                }
                volumes.add(vol);
            }
        }
        return volumes;
    }

    @Override
    @DB
    public InstanceGroupVO createVmGroup(CreateVMGroupCmd cmd) {
        Account caller = CallContext.current().getCallingAccount();
        Long domainId = cmd.getDomainId();
        String accountName = cmd.getAccountName();
        String groupName = cmd.getGroupName();
        Long projectId = cmd.getProjectId();

        Account owner = _accountMgr.finalizeOwner(caller, accountName, domainId, projectId);
        long accountId = owner.getId();

        // Check if name is already in use by this account
        boolean isNameInUse = _vmGroupDao.isNameInUse(accountId, groupName);

        if (isNameInUse) {
            throw new InvalidParameterValueException("Unable to create vm group, a group with name " + groupName + " already exists for account " + accountId);
        }

        return createVmGroup(groupName, accountId);
    }

    @DB
    private InstanceGroupVO createVmGroup(String groupName, long accountId) {
        Account account = null;
        try {
            account = _accountDao.acquireInLockTable(accountId); // to ensure
            // duplicate
            // vm group
            // names are
            // not
            // created.
            if (account == null) {
                s_logger.warn("Failed to acquire lock on account");
                return null;
            }
            InstanceGroupVO group = _vmGroupDao.findByAccountAndName(accountId, groupName);
            if (group == null) {
                group = new InstanceGroupVO(groupName, accountId);
                group = _vmGroupDao.persist(group);
            }
            return group;
        } finally {
            if (account != null) {
                _accountDao.releaseFromLockTable(accountId);
            }
        }
    }

    @Override
    public boolean deleteVmGroup(DeleteVMGroupCmd cmd) {
        Account caller = CallContext.current().getCallingAccount();
        Long groupId = cmd.getId();

        // Verify input parameters
        InstanceGroupVO group = _vmGroupDao.findById(groupId);
        if ((group == null) || (group.getRemoved() != null)) {
            throw new InvalidParameterValueException("unable to find a vm group with id " + groupId);
        }

        _accountMgr.checkAccess(caller, null, true, group);

        return deleteVmGroup(groupId);
    }

    @Override
    public boolean deleteVmGroup(long groupId) {
        // delete all the mappings from group_vm_map table
        List<InstanceGroupVMMapVO> groupVmMaps = _groupVMMapDao.listByGroupId(groupId);
        for (InstanceGroupVMMapVO groupMap : groupVmMaps) {
            SearchCriteria<InstanceGroupVMMapVO> sc = _groupVMMapDao.createSearchCriteria();
            sc.addAnd("instanceId", SearchCriteria.Op.EQ, groupMap.getInstanceId());
            _groupVMMapDao.expunge(sc);
        }

        if (_vmGroupDao.remove(groupId)) {
            return true;
        } else {
            return false;
        }
    }

    @Override
    @DB
    public boolean addInstanceToGroup(final long userVmId, String groupName) {
        UserVmVO vm = _vmDao.findById(userVmId);

        InstanceGroupVO group = _vmGroupDao.findByAccountAndName(vm.getAccountId(), groupName);
        // Create vm group if the group doesn't exist for this account
        if (group == null) {
            group = createVmGroup(groupName, vm.getAccountId());
        }

        if (group != null) {
            UserVm userVm = _vmDao.acquireInLockTable(userVmId);
            if (userVm == null) {
                s_logger.warn("Failed to acquire lock on user vm id=" + userVmId);
            }
            try {
                final InstanceGroupVO groupFinal = group;
                Transaction.execute(new TransactionCallbackNoReturn() {
                    @Override
                    public void doInTransactionWithoutResult(TransactionStatus status) {
                        // don't let the group be deleted when we are assigning vm to
                        // it.
                        InstanceGroupVO ngrpLock = _vmGroupDao.lockRow(groupFinal.getId(), false);
                        if (ngrpLock == null) {
                            s_logger.warn("Failed to acquire lock on vm group id=" + groupFinal.getId() + " name=" + groupFinal.getName());
                            throw new CloudRuntimeException("Failed to acquire lock on vm group id=" + groupFinal.getId() + " name=" + groupFinal.getName());
                        }

                        // Currently don't allow to assign a vm to more than one group
                        if (_groupVMMapDao.listByInstanceId(userVmId) != null) {
                            // Delete all mappings from group_vm_map table
                            List<InstanceGroupVMMapVO> groupVmMaps = _groupVMMapDao.listByInstanceId(userVmId);
                            for (InstanceGroupVMMapVO groupMap : groupVmMaps) {
                                SearchCriteria<InstanceGroupVMMapVO> sc = _groupVMMapDao.createSearchCriteria();
                                sc.addAnd("instanceId", SearchCriteria.Op.EQ, groupMap.getInstanceId());
                                _groupVMMapDao.expunge(sc);
                            }
                        }
                        InstanceGroupVMMapVO groupVmMapVO = new InstanceGroupVMMapVO(groupFinal.getId(), userVmId);
                        _groupVMMapDao.persist(groupVmMapVO);

                    }
                });

                return true;
            } finally {
                if (userVm != null) {
                    _vmDao.releaseFromLockTable(userVmId);
                }
            }
        }
        return false;
    }

    @Override
    public InstanceGroupVO getGroupForVm(long vmId) {
        // TODO - in future releases vm can be assigned to multiple groups; but
        // currently return just one group per vm
        try {
            List<InstanceGroupVMMapVO> groupsToVmMap = _groupVMMapDao.listByInstanceId(vmId);

            if (groupsToVmMap != null && groupsToVmMap.size() != 0) {
                InstanceGroupVO group = _vmGroupDao.findById(groupsToVmMap.get(0).getGroupId());
                return group;
            } else {
                return null;
            }
        } catch (Exception e) {
            s_logger.warn("Error trying to get group for a vm: ", e);
            return null;
        }
    }

    @Override
    public void removeInstanceFromInstanceGroup(long vmId) {
        try {
            List<InstanceGroupVMMapVO> groupVmMaps = _groupVMMapDao.listByInstanceId(vmId);
            for (InstanceGroupVMMapVO groupMap : groupVmMaps) {
                SearchCriteria<InstanceGroupVMMapVO> sc = _groupVMMapDao.createSearchCriteria();
                sc.addAnd("instanceId", SearchCriteria.Op.EQ, groupMap.getInstanceId());
                _groupVMMapDao.expunge(sc);
            }
        } catch (Exception e) {
            s_logger.warn("Error trying to remove vm from group: ", e);
        }
    }

    private boolean validPassword(String password) {
        if (password == null || password.length() == 0) {
            return false;
        }
        for (int i = 0; i < password.length(); i++) {
            if (password.charAt(i) == ' ') {
                return false;
            }
        }
        return true;
    }

    @Override
    @ActionEvent(eventType = EventTypes.EVENT_VM_CREATE, eventDescription = "deploying Vm", create = true)
    public UserVm createBasicSecurityGroupVirtualMachine(DataCenter zone, ServiceOffering serviceOffering, VirtualMachineTemplate template, List<Long> securityGroupIdList,
            Account owner, String hostName, String displayName, Long diskOfferingId, Long diskSize, String group, HypervisorType hypervisor, HTTPMethod httpmethod,
            String userData, String sshKeyPair, Map<Long, IpAddresses> requestedIps, IpAddresses defaultIps, Boolean displayVm, String keyboard, List<Long> affinityGroupIdList,
            Map<String, String> customParametes, String customId, Map<String, Map<Integer, String>> dhcpOptionMap,
            Map<Long, DiskOffering> dataDiskTemplateToDiskOfferingMap, Map<String, String> userVmOVFProperties) throws InsufficientCapacityException, ConcurrentOperationException, ResourceUnavailableException,
    StorageUnavailableException, ResourceAllocationException {

        Account caller = CallContext.current().getCallingAccount();
        List<NetworkVO> networkList = new ArrayList<NetworkVO>();

        // Verify that caller can perform actions in behalf of vm owner
        _accountMgr.checkAccess(caller, null, true, owner);

        // Verify that owner can use the service offering
        _accountMgr.checkAccess(owner, serviceOffering, zone);
        _accountMgr.checkAccess(owner, _diskOfferingDao.findById(diskOfferingId), zone);

        // Get default guest network in Basic zone
        Network defaultNetwork = _networkModel.getExclusiveGuestNetwork(zone.getId());

        if (defaultNetwork == null) {
            throw new InvalidParameterValueException("Unable to find a default network to start a vm");
        } else {
            networkList.add(_networkDao.findById(defaultNetwork.getId()));
        }

        boolean isVmWare = (template.getHypervisorType() == HypervisorType.VMware || (hypervisor != null && hypervisor == HypervisorType.VMware));

        if (securityGroupIdList != null && isVmWare) {
            throw new InvalidParameterValueException("Security group feature is not supported for vmWare hypervisor");
        } else if (!isVmWare && _networkModel.isSecurityGroupSupportedInNetwork(defaultNetwork) && _networkModel.canAddDefaultSecurityGroup()) {
            //add the default securityGroup only if no security group is specified
            if (securityGroupIdList == null || securityGroupIdList.isEmpty()) {
                if (securityGroupIdList == null) {
                    securityGroupIdList = new ArrayList<Long>();
                }
                SecurityGroup defaultGroup = _securityGroupMgr.getDefaultSecurityGroup(owner.getId());
                if (defaultGroup != null) {
                    securityGroupIdList.add(defaultGroup.getId());
                } else {
                    // create default security group for the account
                    if (s_logger.isDebugEnabled()) {
                        s_logger.debug("Couldn't find default security group for the account " + owner + " so creating a new one");
                    }
                    defaultGroup = _securityGroupMgr.createSecurityGroup(SecurityGroupManager.DEFAULT_GROUP_NAME, SecurityGroupManager.DEFAULT_GROUP_DESCRIPTION,
                            owner.getDomainId(), owner.getId(), owner.getAccountName());
                    securityGroupIdList.add(defaultGroup.getId());
                }
            }
        }

        return createVirtualMachine(zone, serviceOffering, template, hostName, displayName, owner, diskOfferingId, diskSize, networkList, securityGroupIdList, group, httpmethod,
                userData, sshKeyPair, hypervisor, caller, requestedIps, defaultIps, displayVm, keyboard, affinityGroupIdList, customParametes, customId, dhcpOptionMap,
                dataDiskTemplateToDiskOfferingMap, userVmOVFProperties);

    }

    @Override
    @ActionEvent(eventType = EventTypes.EVENT_VM_CREATE, eventDescription = "deploying Vm", create = true)
    public UserVm createAdvancedSecurityGroupVirtualMachine(DataCenter zone, ServiceOffering serviceOffering, VirtualMachineTemplate template, List<Long> networkIdList,
            List<Long> securityGroupIdList, Account owner, String hostName, String displayName, Long diskOfferingId, Long diskSize, String group, HypervisorType hypervisor,
            HTTPMethod httpmethod, String userData, String sshKeyPair, Map<Long, IpAddresses> requestedIps, IpAddresses defaultIps, Boolean displayVm, String keyboard,
            List<Long> affinityGroupIdList, Map<String, String> customParameters, String customId, Map<String, Map<Integer, String>> dhcpOptionMap,
            Map<Long, DiskOffering> dataDiskTemplateToDiskOfferingMap, Map<String, String> userVmOVFProperties) throws InsufficientCapacityException, ConcurrentOperationException,
    ResourceUnavailableException, StorageUnavailableException, ResourceAllocationException {

        Account caller = CallContext.current().getCallingAccount();
        List<NetworkVO> networkList = new ArrayList<NetworkVO>();
        boolean isSecurityGroupEnabledNetworkUsed = false;
        boolean isVmWare = (template.getHypervisorType() == HypervisorType.VMware || (hypervisor != null && hypervisor == HypervisorType.VMware));

        // Verify that caller can perform actions in behalf of vm owner
        _accountMgr.checkAccess(caller, null, true, owner);

        // Verify that owner can use the service offering
        _accountMgr.checkAccess(owner, serviceOffering, zone);
        _accountMgr.checkAccess(owner, _diskOfferingDao.findById(diskOfferingId), zone);

        // If no network is specified, find system security group enabled network
        if (networkIdList == null || networkIdList.isEmpty()) {
            Network networkWithSecurityGroup = _networkModel.getNetworkWithSGWithFreeIPs(zone.getId());
            if (networkWithSecurityGroup == null) {
                throw new InvalidParameterValueException("No network with security enabled is found in zone id=" + zone.getUuid());
            }

            networkList.add(_networkDao.findById(networkWithSecurityGroup.getId()));
            isSecurityGroupEnabledNetworkUsed = true;

        } else if (securityGroupIdList != null && !securityGroupIdList.isEmpty()) {
            if (isVmWare) {
                throw new InvalidParameterValueException("Security group feature is not supported for vmWare hypervisor");
            }
            // Only one network can be specified, and it should be security group enabled
            if (networkIdList.size() > 1 && template.getHypervisorType() != HypervisorType.KVM && hypervisor != HypervisorType.KVM) {
                throw new InvalidParameterValueException("Only support one network per VM if security group enabled");
            }

            for (Long networkId : networkIdList) {
                NetworkVO network = _networkDao.findById(networkId);

                if (network == null) {
                    throw new InvalidParameterValueException("Unable to find network by id " + networkId);
                }

                if (!_networkModel.isSecurityGroupSupportedInNetwork(network)) {
                    throw new InvalidParameterValueException("Network is not security group enabled: " + network.getId());
                }

                networkList.add(network);
            }
            isSecurityGroupEnabledNetworkUsed = true;

        } else {
            // Verify that all the networks are Shared/Guest; can't create combination of SG enabled and disabled networks
            for (Long networkId : networkIdList) {
                NetworkVO network = _networkDao.findById(networkId);

                if (network == null) {
                    throw new InvalidParameterValueException("Unable to find network by id " + networkIdList.get(0).longValue());
                }

                boolean isSecurityGroupEnabled = _networkModel.isSecurityGroupSupportedInNetwork(network);
                if (isSecurityGroupEnabled) {
                    isSecurityGroupEnabledNetworkUsed = true;
                }

                if (!(network.getTrafficType() == TrafficType.Guest && network.getGuestType() == Network.GuestType.Shared)) {
                    throw new InvalidParameterValueException("Can specify only Shared Guest networks when" + " deploy vm in Advance Security Group enabled zone");
                }

                // Perform account permission check
                if (network.getAclType() == ACLType.Account) {
                    _accountMgr.checkAccess(caller, AccessType.UseEntry, false, network);
                }
                networkList.add(network);
            }
        }

        // if network is security group enabled, and no security group is specified, then add the default security group automatically
        if (isSecurityGroupEnabledNetworkUsed && !isVmWare && _networkModel.canAddDefaultSecurityGroup()) {

            //add the default securityGroup only if no security group is specified
            if (securityGroupIdList == null || securityGroupIdList.isEmpty()) {
                if (securityGroupIdList == null) {
                    securityGroupIdList = new ArrayList<Long>();
                }

                SecurityGroup defaultGroup = _securityGroupMgr.getDefaultSecurityGroup(owner.getId());
                if (defaultGroup != null) {
                    securityGroupIdList.add(defaultGroup.getId());
                } else {
                    // create default security group for the account
                    if (s_logger.isDebugEnabled()) {
                        s_logger.debug("Couldn't find default security group for the account " + owner + " so creating a new one");
                    }
                    defaultGroup = _securityGroupMgr.createSecurityGroup(SecurityGroupManager.DEFAULT_GROUP_NAME, SecurityGroupManager.DEFAULT_GROUP_DESCRIPTION,
                            owner.getDomainId(), owner.getId(), owner.getAccountName());
                    securityGroupIdList.add(defaultGroup.getId());
                }
            }
        }

        return createVirtualMachine(zone, serviceOffering, template, hostName, displayName, owner, diskOfferingId, diskSize, networkList, securityGroupIdList, group, httpmethod,
                userData, sshKeyPair, hypervisor, caller, requestedIps, defaultIps, displayVm, keyboard, affinityGroupIdList, customParameters, customId, dhcpOptionMap, dataDiskTemplateToDiskOfferingMap,
                userVmOVFProperties);
    }

    @Override
    @ActionEvent(eventType = EventTypes.EVENT_VM_CREATE, eventDescription = "deploying Vm", create = true)
    public UserVm createAdvancedVirtualMachine(DataCenter zone, ServiceOffering serviceOffering, VirtualMachineTemplate template, List<Long> networkIdList, Account owner,
            String hostName, String displayName, Long diskOfferingId, Long diskSize, String group, HypervisorType hypervisor, HTTPMethod httpmethod, String userData,
            String sshKeyPair, Map<Long, IpAddresses> requestedIps, IpAddresses defaultIps, Boolean displayvm, String keyboard, List<Long> affinityGroupIdList,
            Map<String, String> customParametrs, String customId, Map<String, Map<Integer, String>> dhcpOptionsMap, Map<Long, DiskOffering> dataDiskTemplateToDiskOfferingMap,
            Map<String, String> userVmOVFPropertiesMap) throws InsufficientCapacityException, ConcurrentOperationException, ResourceUnavailableException,
    StorageUnavailableException, ResourceAllocationException {

        Account caller = CallContext.current().getCallingAccount();
        List<NetworkVO> networkList = new ArrayList<NetworkVO>();

        // Verify that caller can perform actions in behalf of vm owner
        _accountMgr.checkAccess(caller, null, true, owner);

        // Verify that owner can use the service offering
        _accountMgr.checkAccess(owner, serviceOffering, zone);
        _accountMgr.checkAccess(owner, _diskOfferingDao.findById(diskOfferingId), zone);

        List<HypervisorType> vpcSupportedHTypes = _vpcMgr.getSupportedVpcHypervisors();
        if (networkIdList == null || networkIdList.isEmpty()) {
            NetworkVO defaultNetwork = getDefaultNetwork(zone, owner, false);
            if (defaultNetwork != null) {
                networkList.add(defaultNetwork);
            }
        } else {
            for (Long networkId : networkIdList) {
                NetworkVO network = _networkDao.findById(networkId);
                if (network == null) {
                    throw new InvalidParameterValueException("Unable to find network by id " + networkIdList.get(0).longValue());
                }
                if (network.getVpcId() != null) {
                    // Only ISOs, XenServer, KVM, and VmWare template types are
                    // supported for vpc networks
                    if (template.getFormat() != ImageFormat.ISO && !vpcSupportedHTypes.contains(template.getHypervisorType())) {
                        throw new InvalidParameterValueException("Can't create vm from template with hypervisor " + template.getHypervisorType() + " in vpc network " + network);
                    } else if (template.getFormat() == ImageFormat.ISO && !vpcSupportedHTypes.contains(hypervisor)) {
                        // Only XenServer, KVM, and VMware hypervisors are supported
                        // for vpc networks
                        throw new InvalidParameterValueException("Can't create vm of hypervisor type " + hypervisor + " in vpc network");

                    }
                }

                _networkModel.checkNetworkPermissions(owner, network);

                // don't allow to use system networks
                NetworkOffering networkOffering = _entityMgr.findById(NetworkOffering.class, network.getNetworkOfferingId());
                if (networkOffering.isSystemOnly()) {
                    throw new InvalidParameterValueException("Network id=" + networkId + " is system only and can't be used for vm deployment");
                }
                networkList.add(network);
            }
        }
        verifyExtraDhcpOptionsNetwork(dhcpOptionsMap, networkList);

        return createVirtualMachine(zone, serviceOffering, template, hostName, displayName, owner, diskOfferingId, diskSize, networkList, null, group, httpmethod, userData,
                sshKeyPair, hypervisor, caller, requestedIps, defaultIps, displayvm, keyboard, affinityGroupIdList, customParametrs, customId, dhcpOptionsMap,
                dataDiskTemplateToDiskOfferingMap, userVmOVFPropertiesMap);
    }

    private NetworkVO getNetworkToAddToNetworkList(VirtualMachineTemplate template, Account owner, HypervisorType hypervisor,
            List<HypervisorType> vpcSupportedHTypes, Long networkId) {
        NetworkVO network = _networkDao.findById(networkId);
        if (network == null) {
            throw new InvalidParameterValueException("Unable to find network by id " + networkId);
        }
        if (network.getVpcId() != null) {
            // Only ISOs, XenServer, KVM, and VmWare template types are
            // supported for vpc networks
            if (template.getFormat() != ImageFormat.ISO && !vpcSupportedHTypes.contains(template.getHypervisorType())) {
                throw new InvalidParameterValueException("Can't create vm from template with hypervisor " + template.getHypervisorType() + " in vpc network " + network);
            } else if (template.getFormat() == ImageFormat.ISO && !vpcSupportedHTypes.contains(hypervisor)) {
                // Only XenServer, KVM, and VMware hypervisors are supported
                // for vpc networks
                throw new InvalidParameterValueException("Can't create vm of hypervisor type " + hypervisor + " in vpc network");
            }
        }

        _networkModel.checkNetworkPermissions(owner, network);

        // don't allow to use system networks
        NetworkOffering networkOffering = _entityMgr.findById(NetworkOffering.class, network.getNetworkOfferingId());
        if (networkOffering.isSystemOnly()) {
            throw new InvalidParameterValueException("Network id=" + networkId + " is system only and can't be used for vm deployment");
        }
        return network;
    }

    private NetworkVO getDefaultNetwork(DataCenter zone, Account owner, boolean selectAny) throws InsufficientCapacityException, ResourceAllocationException {
        NetworkVO defaultNetwork = null;

        // if no network is passed in
        // Check if default virtual network offering has
        // Availability=Required. If it's true, search for corresponding
        // network
        // * if network is found, use it. If more than 1 virtual network is
        // found, throw an error
        // * if network is not found, create a new one and use it

        List<NetworkOfferingVO> requiredOfferings = _networkOfferingDao.listByAvailability(Availability.Required, false);
        if (requiredOfferings.size() < 1) {
            throw new InvalidParameterValueException("Unable to find network offering with availability=" + Availability.Required
                    + " to automatically create the network as a part of vm creation");
        }

        if (requiredOfferings.get(0).getState() == NetworkOffering.State.Enabled) {
            // get Virtual networks
            List<? extends Network> virtualNetworks = _networkModel.listNetworksForAccount(owner.getId(), zone.getId(), Network.GuestType.Isolated);
            if (virtualNetworks == null) {
                throw new InvalidParameterValueException("No (virtual) networks are found for account " + owner);
            }
            if (virtualNetworks.isEmpty()) {
                defaultNetwork = createDefaultNetworkForAccount(zone, owner, requiredOfferings);
            } else if (virtualNetworks.size() > 1 && !selectAny) {
                throw new InvalidParameterValueException("More than 1 default Isolated networks are found for account " + owner + "; please specify networkIds");
            } else {
                defaultNetwork = _networkDao.findById(virtualNetworks.get(0).getId());
            }
        } else {
            throw new InvalidParameterValueException("Required network offering id=" + requiredOfferings.get(0).getId() + " is not in " + NetworkOffering.State.Enabled);
        }

        return defaultNetwork;
    }

    private NetworkVO createDefaultNetworkForAccount(DataCenter zone, Account owner, List<NetworkOfferingVO> requiredOfferings)
            throws InsufficientCapacityException, ResourceAllocationException {
        NetworkVO defaultNetwork = null;
        long physicalNetworkId = _networkModel.findPhysicalNetworkId(zone.getId(), requiredOfferings.get(0).getTags(), requiredOfferings.get(0).getTrafficType());
        // Validate physical network
        PhysicalNetwork physicalNetwork = _physicalNetworkDao.findById(physicalNetworkId);
        if (physicalNetwork == null) {
            throw new InvalidParameterValueException("Unable to find physical network with id: " + physicalNetworkId + " and tag: "
                    + requiredOfferings.get(0).getTags());
        }
        s_logger.debug("Creating network for account " + owner + " from the network offering id=" + requiredOfferings.get(0).getId() + " as a part of deployVM process");
        Network newNetwork = _networkMgr.createGuestNetwork(requiredOfferings.get(0).getId(), owner.getAccountName() + "-network", owner.getAccountName() + "-network",
                null, null, null, false, null, owner, null, physicalNetwork, zone.getId(), ACLType.Account, null, null, null, null, true, null, null,
                null, null, null);
        if (newNetwork != null) {
            defaultNetwork = _networkDao.findById(newNetwork.getId());
        }
        return defaultNetwork;
    }

    private void verifyExtraDhcpOptionsNetwork(Map<String, Map<Integer, String>> dhcpOptionsMap, List<NetworkVO> networkList) throws InvalidParameterValueException {
        if (dhcpOptionsMap != null) {
            for (String networkUuid : dhcpOptionsMap.keySet()) {
                boolean networkFound = false;
                for (NetworkVO network : networkList) {
                    if (network.getUuid().equals(networkUuid)) {
                        networkFound = true;
                        break;
                    }
                }

                if (!networkFound) {
                    throw new InvalidParameterValueException("VM does not has a nic in the Network (" + networkUuid + ") that is specified in the extra dhcp options.");
                }
            }
        }
    }

    public void checkNameForRFCCompliance(String name) {
        if (!NetUtils.verifyDomainNameLabel(name, true)) {
            throw new InvalidParameterValueException("Invalid name. Vm name can contain ASCII letters 'a' through 'z', the digits '0' through '9', "
                    + "and the hyphen ('-'), must be between 1 and 63 characters long, and can't start or end with \"-\" and can't start with digit");
        }
    }

    @DB
    private UserVm createVirtualMachine(DataCenter zone, ServiceOffering serviceOffering, VirtualMachineTemplate tmplt, String hostName, String displayName, Account owner,
            Long diskOfferingId, Long diskSize, List<NetworkVO> networkList, List<Long> securityGroupIdList, String group, HTTPMethod httpmethod, String userData,
            String sshKeyPair, HypervisorType hypervisor, Account caller, Map<Long, IpAddresses> requestedIps, IpAddresses defaultIps, Boolean isDisplayVm, String keyboard,
            List<Long> affinityGroupIdList, Map<String, String> customParameters, String customId, Map<String, Map<Integer, String>> dhcpOptionMap,
            Map<Long, DiskOffering> datadiskTemplateToDiskOfferringMap,
            Map<String, String> userVmOVFPropertiesMap) throws InsufficientCapacityException, ResourceUnavailableException,
    ConcurrentOperationException, StorageUnavailableException, ResourceAllocationException {

        _accountMgr.checkAccess(caller, null, true, owner);

        if (owner.getState() == Account.State.disabled) {
            throw new PermissionDeniedException("The owner of vm to deploy is disabled: " + owner);
        }
        VMTemplateVO template = _templateDao.findById(tmplt.getId());
        if (template != null) {
            _templateDao.loadDetails(template);
        }

        HypervisorType hypervisorType = null;
        if (template.getHypervisorType() == null || template.getHypervisorType() == HypervisorType.None) {
            if (hypervisor == null || hypervisor == HypervisorType.None) {
                throw new InvalidParameterValueException("hypervisor parameter is needed to deploy VM or the hypervisor parameter value passed is invalid");
            }
            hypervisorType = hypervisor;
        } else {
            if (hypervisor != null && hypervisor != HypervisorType.None && hypervisor != template.getHypervisorType()) {
                throw new InvalidParameterValueException("Hypervisor passed to the deployVm call, is different from the hypervisor type of the template");
            }
            hypervisorType = template.getHypervisorType();
        }

        long accountId = owner.getId();

        assert !(requestedIps != null && (defaultIps.getIp4Address() != null || defaultIps.getIp6Address() != null)) : "requestedIp list and defaultNetworkIp should never be specified together";

        if (Grouping.AllocationState.Disabled == zone.getAllocationState()
                && !_accountMgr.isRootAdmin(caller.getId())) {
            throw new PermissionDeniedException(
                    "Cannot perform this operation, Zone is currently disabled: "
                            + zone.getId());
        }

        // check if zone is dedicated
        DedicatedResourceVO dedicatedZone = _dedicatedDao.findByZoneId(zone.getId());
        if (dedicatedZone != null) {
            DomainVO domain = _domainDao.findById(dedicatedZone.getDomainId());
            if (domain == null) {
                throw new CloudRuntimeException("Unable to find the domain " + zone.getDomainId() + " for the zone: " + zone);
            }
            // check that caller can operate with domain
            _configMgr.checkZoneAccess(caller, zone);
            // check that vm owner can create vm in the domain
            _configMgr.checkZoneAccess(owner, zone);
        }

        ServiceOfferingVO offering = _serviceOfferingDao.findById(serviceOffering.getId());
        if (offering.isDynamic()) {
            offering.setDynamicFlag(true);
            validateCustomParameters(offering, customParameters);
            offering = _offeringDao.getComputeOffering(offering, customParameters);
        } else {
            validateOfferingMaxResource(offering);
        }
        // check if account/domain is with in resource limits to create a new vm
        boolean isIso = Storage.ImageFormat.ISO == template.getFormat();

        long size = configureCustomRootDiskSize(customParameters, template, hypervisorType, offering);

        if (diskOfferingId != null) {
            DiskOfferingVO diskOffering = _diskOfferingDao.findById(diskOfferingId);
            if (diskOffering != null && diskOffering.isCustomized()) {
                if (diskSize == null) {
                    throw new InvalidParameterValueException("This disk offering requires a custom size specified");
                }
                Long customDiskOfferingMaxSize = VolumeOrchestrationService.CustomDiskOfferingMaxSize.value();
                Long customDiskOfferingMinSize = VolumeOrchestrationService.CustomDiskOfferingMinSize.value();
                if ((diskSize < customDiskOfferingMinSize) || (diskSize > customDiskOfferingMaxSize)) {
                    throw new InvalidParameterValueException("VM Creation failed. Volume size: " + diskSize + "GB is out of allowed range. Max: " + customDiskOfferingMaxSize
                            + " Min:" + customDiskOfferingMinSize);
                }
                size += diskSize * GiB_TO_BYTES;
            }
            size += _diskOfferingDao.findById(diskOfferingId).getDiskSize();
        }
        if (! VirtualMachineManager.ResoureCountRunningVMsonly.value()) {
            resourceLimitCheck(owner, isDisplayVm, new Long(offering.getCpu()), new Long(offering.getRamSize()));
        }

        _resourceLimitMgr.checkResourceLimit(owner, ResourceType.volume, (isIso || diskOfferingId == null ? 1 : 2));
        _resourceLimitMgr.checkResourceLimit(owner, ResourceType.primary_storage, size);

        // verify security group ids
        if (securityGroupIdList != null) {
            for (Long securityGroupId : securityGroupIdList) {
                SecurityGroup sg = _securityGroupDao.findById(securityGroupId);
                if (sg == null) {
                    throw new InvalidParameterValueException("Unable to find security group by id " + securityGroupId);
                } else {
                    // verify permissions
                    _accountMgr.checkAccess(caller, null, true, owner, sg);
                }
            }
        }

        if (datadiskTemplateToDiskOfferringMap != null && !datadiskTemplateToDiskOfferringMap.isEmpty()) {
            for (Entry<Long, DiskOffering> datadiskTemplateToDiskOffering : datadiskTemplateToDiskOfferringMap.entrySet()) {
                VMTemplateVO dataDiskTemplate = _templateDao.findById(datadiskTemplateToDiskOffering.getKey());
                DiskOffering dataDiskOffering = datadiskTemplateToDiskOffering.getValue();

                if (dataDiskTemplate == null
                        || (!dataDiskTemplate.getTemplateType().equals(TemplateType.DATADISK)) && (dataDiskTemplate.getState().equals(VirtualMachineTemplate.State.Active))) {
                    throw new InvalidParameterValueException("Invalid template id specified for Datadisk template" + datadiskTemplateToDiskOffering.getKey());
                }
                long dataDiskTemplateId = datadiskTemplateToDiskOffering.getKey();
                if (!dataDiskTemplate.getParentTemplateId().equals(template.getId())) {
                    throw new InvalidParameterValueException("Invalid Datadisk template. Specified Datadisk template" + dataDiskTemplateId
                            + " doesn't belong to template " + template.getId());
                }
                if (dataDiskOffering == null) {
                    throw new InvalidParameterValueException("Invalid disk offering id " + datadiskTemplateToDiskOffering.getValue().getId() +
                            " specified for datadisk template " + dataDiskTemplateId);
                }
                if (dataDiskOffering.isCustomized()) {
                    throw new InvalidParameterValueException("Invalid disk offering id " + dataDiskOffering.getId() + " specified for datadisk template " +
                            dataDiskTemplateId + ". Custom Disk offerings are not supported for Datadisk templates");
                }
                if (dataDiskOffering.getDiskSize() < dataDiskTemplate.getSize()) {
                    throw new InvalidParameterValueException("Invalid disk offering id " + dataDiskOffering.getId() + " specified for datadisk template " +
                            dataDiskTemplateId + ". Disk offering size should be greater than or equal to the template size");
                }
                _templateDao.loadDetails(dataDiskTemplate);
                _resourceLimitMgr.checkResourceLimit(owner, ResourceType.volume, 1);
                _resourceLimitMgr.checkResourceLimit(owner, ResourceType.primary_storage, dataDiskOffering.getDiskSize());
            }
        }

        // check that the affinity groups exist
        if (affinityGroupIdList != null) {
            for (Long affinityGroupId : affinityGroupIdList) {
                AffinityGroupVO ag = _affinityGroupDao.findById(affinityGroupId);
                if (ag == null) {
                    throw new InvalidParameterValueException("Unable to find affinity group " + ag);
                } else if (!_affinityGroupService.isAffinityGroupProcessorAvailable(ag.getType())) {
                    throw new InvalidParameterValueException("Affinity group type is not supported for group: " + ag + " ,type: " + ag.getType()
                    + " , Please try again after removing the affinity group");
                } else {
                    // verify permissions
                    if (ag.getAclType() == ACLType.Domain) {
                        _accountMgr.checkAccess(caller, null, false, owner, ag);
                        // Root admin has access to both VM and AG by default,
                        // but
                        // make sure the owner of these entities is same
                        if (caller.getId() == Account.ACCOUNT_ID_SYSTEM || _accountMgr.isRootAdmin(caller.getId())) {
                            if (!_affinityGroupService.isAffinityGroupAvailableInDomain(ag.getId(), owner.getDomainId())) {
                                throw new PermissionDeniedException("Affinity Group " + ag + " does not belong to the VM's domain");
                            }
                        }
                    } else {
                        _accountMgr.checkAccess(caller, null, true, owner, ag);
                        // Root admin has access to both VM and AG by default,
                        // but
                        // make sure the owner of these entities is same
                        if (caller.getId() == Account.ACCOUNT_ID_SYSTEM || _accountMgr.isRootAdmin(caller.getId())) {
                            if (ag.getAccountId() != owner.getAccountId()) {
                                throw new PermissionDeniedException("Affinity Group " + ag + " does not belong to the VM's account");
                            }
                        }
                    }
                }
            }
        }

        if (hypervisorType != HypervisorType.BareMetal) {
            // check if we have available pools for vm deployment
            long availablePools = _storagePoolDao.countPoolsByStatus(StoragePoolStatus.Up);
            if (availablePools < 1) {
                throw new StorageUnavailableException("There are no available pools in the UP state for vm deployment", -1);
            }
        }

        if (template.getTemplateType().equals(TemplateType.SYSTEM)) {
            throw new InvalidParameterValueException("Unable to use system template " + template.getId() + " to deploy a user vm");
        }
        List<VMTemplateZoneVO> listZoneTemplate = _templateZoneDao.listByZoneTemplate(zone.getId(), template.getId());
        if (listZoneTemplate == null || listZoneTemplate.isEmpty()) {
            throw new InvalidParameterValueException("The template " + template.getId() + " is not available for use");
        }

        if (isIso && !template.isBootable()) {
            throw new InvalidParameterValueException("Installing from ISO requires an ISO that is bootable: " + template.getId());
        }

        // Check templates permissions
        _accountMgr.checkAccess(owner, AccessType.UseEntry, false, template);

        // check if the user data is correct
        userData = validateUserData(userData, httpmethod);

        // Find an SSH public key corresponding to the key pair name, if one is
        // given
        String sshPublicKey = null;
        if (sshKeyPair != null && !sshKeyPair.equals("")) {
            SSHKeyPair pair = _sshKeyPairDao.findByName(owner.getAccountId(), owner.getDomainId(), sshKeyPair);
            if (pair == null) {
                throw new InvalidParameterValueException("A key pair with name '" + sshKeyPair + "' was not found.");
            }

            sshPublicKey = pair.getPublicKey();
        }

        LinkedHashMap<String, List<NicProfile>> networkNicMap = new LinkedHashMap<>();

        short defaultNetworkNumber = 0;
        boolean securityGroupEnabled = false;
        int networkIndex = 0;
        for (NetworkVO network : networkList) {
            if ((network.getDataCenterId() != zone.getId())) {
                if (!network.isStrechedL2Network()) {
                    throw new InvalidParameterValueException("Network id=" + network.getId() +
                            " doesn't belong to zone " + zone.getId());
                }

                NetworkOffering ntwkOffering = _networkOfferingDao.findById(network.getNetworkOfferingId());
                Long physicalNetworkId = _networkModel.findPhysicalNetworkId(zone.getId(), ntwkOffering.getTags(), ntwkOffering.getTrafficType());

                String provider = _ntwkSrvcDao.getProviderForServiceInNetwork(network.getId(), Service.Connectivity);
                if (!_networkModel.isProviderEnabledInPhysicalNetwork(physicalNetworkId, provider)) {
                    throw new InvalidParameterValueException("Network in which is VM getting deployed could not be" +
                            " streched to the zone, as we could not find a valid physical network");
                }
            }

            //relax the check if the caller is admin account
            if (caller.getType() != Account.ACCOUNT_TYPE_ADMIN) {
                if (!(network.getGuestType() == Network.GuestType.Shared && network.getAclType() == ACLType.Domain)
                        && !(network.getAclType() == ACLType.Account && network.getAccountId() == accountId)) {
                    throw new InvalidParameterValueException("only shared network or isolated network with the same account_id can be added to vm");
                }
            }

            IpAddresses requestedIpPair = null;
            if (requestedIps != null && !requestedIps.isEmpty()) {
                requestedIpPair = requestedIps.get(network.getId());
            }

            if (requestedIpPair == null) {
                requestedIpPair = new IpAddresses(null, null);
            } else {
                _networkModel.checkRequestedIpAddresses(network.getId(), requestedIpPair);
            }

            NicProfile profile = new NicProfile(requestedIpPair.getIp4Address(), requestedIpPair.getIp6Address(), requestedIpPair.getMacAddress());
            profile.setOrderIndex(networkIndex);
            if (defaultNetworkNumber == 0) {
                defaultNetworkNumber++;
                // if user requested specific ip for default network, add it
                if (defaultIps.getIp4Address() != null || defaultIps.getIp6Address() != null) {
                    _networkModel.checkRequestedIpAddresses(network.getId(), defaultIps);
                    profile = new NicProfile(defaultIps.getIp4Address(), defaultIps.getIp6Address());
                } else if (defaultIps.getMacAddress() != null) {
                    profile = new NicProfile(null, null, defaultIps.getMacAddress());
                }

                profile.setDefaultNic(true);
                if (!_networkModel.areServicesSupportedInNetwork(network.getId(), new Service[]{Service.UserData})) {
                    if ((userData != null) && (!userData.isEmpty())) {
                        throw new InvalidParameterValueException("Unable to deploy VM as UserData is provided while deploying the VM, but there is no support for " + Network.Service.UserData.getName() + " service in the default network " + network.getId());
                    }

                    if ((sshPublicKey != null) && (!sshPublicKey.isEmpty())) {
                        throw new InvalidParameterValueException("Unable to deploy VM as SSH keypair is provided while deploying the VM, but there is no support for " + Network.Service.UserData.getName() + " service in the default network " + network.getId());
                    }

                    if (template.isEnablePassword()) {
                        throw new InvalidParameterValueException("Unable to deploy VM as template " + template.getId() + " is password enabled, but there is no support for " + Network.Service.UserData.getName() + " service in the default network " + network.getId());
                    }
                }
            }

            if (_networkModel.isSecurityGroupSupportedInNetwork(network)) {
                securityGroupEnabled = true;
            }
            List<NicProfile> profiles = networkNicMap.get(network.getUuid());
            if (CollectionUtils.isEmpty(profiles)) {
                profiles = new ArrayList<>();
            }
            profiles.add(profile);
            networkNicMap.put(network.getUuid(), profiles);
            networkIndex++;
        }

        if (securityGroupIdList != null && !securityGroupIdList.isEmpty() && !securityGroupEnabled) {
            throw new InvalidParameterValueException("Unable to deploy vm with security groups as SecurityGroup service is not enabled for the vm's network");
        }

        // Verify network information - network default network has to be set;
        // and vm can't have more than one default network
        // This is a part of business logic because default network is required
        // by Agent Manager in order to configure default
        // gateway for the vm
        if (defaultNetworkNumber == 0) {
            throw new InvalidParameterValueException("At least 1 default network has to be specified for the vm");
        } else if (defaultNetworkNumber > 1) {
            throw new InvalidParameterValueException("Only 1 default network per vm is supported");
        }

        long id = _vmDao.getNextInSequence(Long.class, "id");

        if (hostName != null) {
            // Check is hostName is RFC compliant
            checkNameForRFCCompliance(hostName);
        }

        String instanceName = null;
        String instanceSuffix = _instance;
        String uuidName = _uuidMgr.generateUuid(UserVm.class, customId);
        if (_instanceNameFlag && HypervisorType.VMware.equals(hypervisorType)) {
            if (StringUtils.isNotEmpty(hostName)) {
                instanceSuffix = hostName;
            }
            if (hostName == null) {
                if (displayName != null) {
                    hostName = displayName;
                } else {
                    hostName = generateHostName(uuidName);
                }
            }
            // If global config vm.instancename.flag is set to true, then CS will set guest VM's name as it appears on the hypervisor, to its hostname.
            // In case of VMware since VM name must be unique within a DC, check if VM with the same hostname already exists in the zone.
            VMInstanceVO vmByHostName = _vmInstanceDao.findVMByHostNameInZone(hostName, zone.getId());
            if (vmByHostName != null && vmByHostName.getState() != VirtualMachine.State.Expunging) {
                throw new InvalidParameterValueException("There already exists a VM by the name: " + hostName + ".");
            }
        } else {
            if (hostName == null) {
                //Generate name using uuid and instance.name global config
                hostName = generateHostName(uuidName);
            }
        }

        if (hostName != null) {
            // Check is hostName is RFC compliant
            checkNameForRFCCompliance(hostName);
        }
        instanceName = VirtualMachineName.getVmName(id, owner.getId(), instanceSuffix);
        if (_instanceNameFlag && HypervisorType.VMware.equals(hypervisorType) && !instanceSuffix.equals(_instance)) {
            customParameters.put(VmDetailConstants.NAME_ON_HYPERVISOR, instanceName);
        }

        // Check if VM with instanceName already exists.
        VMInstanceVO vmObj = _vmInstanceDao.findVMByInstanceName(instanceName);
        if (vmObj != null && vmObj.getState() != VirtualMachine.State.Expunging) {
            throw new InvalidParameterValueException("There already exists a VM by the display name supplied");
        }

        checkIfHostNameUniqueInNtwkDomain(hostName, networkList);

        long userId = CallContext.current().getCallingUserId();
        if (CallContext.current().getCallingAccount().getId() != owner.getId()) {
            List<UserVO> userVOs = _userDao.listByAccount(owner.getAccountId());
            if (!userVOs.isEmpty()) {
                userId =  userVOs.get(0).getId();
            }
        }

        UserVmVO vm = commitUserVm(zone, template, hostName, displayName, owner, diskOfferingId, diskSize, userData, caller, isDisplayVm, keyboard, accountId, userId, offering,
                isIso, sshPublicKey, networkNicMap, id, instanceName, uuidName, hypervisorType, customParameters, dhcpOptionMap,
                datadiskTemplateToDiskOfferringMap, userVmOVFPropertiesMap);

        // Assign instance to the group
        try {
            if (group != null) {
                boolean addToGroup = addInstanceToGroup(Long.valueOf(id), group);
                if (!addToGroup) {
                    throw new CloudRuntimeException("Unable to assign Vm to the group " + group);
                }
            }
        } catch (Exception ex) {
            throw new CloudRuntimeException("Unable to assign Vm to the group " + group);
        }

        _securityGroupMgr.addInstanceToGroups(vm.getId(), securityGroupIdList);

        if (affinityGroupIdList != null && !affinityGroupIdList.isEmpty()) {
            _affinityGroupVMMapDao.updateMap(vm.getId(), affinityGroupIdList);
        }

        CallContext.current().putContextParameter(VirtualMachine.class, vm.getUuid());
        return vm;
    }

    /**
     * Configures the Root disk size via User`s custom parameters.
     * If the Service Offering has the Root Disk size field configured then the User`s root disk custom parameter is overwritten by the service offering.
     */
    protected long configureCustomRootDiskSize(Map<String, String> customParameters, VMTemplateVO template, HypervisorType hypervisorType, ServiceOfferingVO serviceOffering) {
        verifyIfHypervisorSupportsRootdiskSizeOverride(hypervisorType);
        DiskOfferingVO diskOffering = _diskOfferingDao.findById(serviceOffering.getId());
        long rootDiskSizeInBytes = diskOffering.getDiskSize();
        if (rootDiskSizeInBytes > 0) { //if the size at DiskOffering is not zero then the Service Offering had it configured, it holds priority over the User custom size
            long rootDiskSizeInGiB = rootDiskSizeInBytes / GiB_TO_BYTES;
            customParameters.put(VmDetailConstants.ROOT_DISK_SIZE, String.valueOf(rootDiskSizeInGiB));
            return rootDiskSizeInBytes;
        }

        if (customParameters.containsKey(VmDetailConstants.ROOT_DISK_SIZE)) {
            Long rootDiskSize = NumbersUtil.parseLong(customParameters.get(VmDetailConstants.ROOT_DISK_SIZE), -1);
            if (rootDiskSize <= 0) {
                throw new InvalidParameterValueException("Root disk size should be a positive number.");
            }
            return rootDiskSize * GiB_TO_BYTES;
        } else {
            // For baremetal, size can be 0 (zero)
            Long templateSize = _templateDao.findById(template.getId()).getSize();
            if (templateSize != null) {
                return templateSize;
            }
        }
        return 0;
    }

    /**
     * Only KVM, XenServer and VMware supports rootdisksize override
     * @throws InvalidParameterValueException if the hypervisor does not support rootdisksize override
     */
    protected void verifyIfHypervisorSupportsRootdiskSizeOverride(HypervisorType hypervisorType) {
        if (!(hypervisorType == HypervisorType.KVM || hypervisorType == HypervisorType.XenServer || hypervisorType == HypervisorType.VMware || hypervisorType == HypervisorType.Simulator)) {
            throw new InvalidParameterValueException("Hypervisor " + hypervisorType + " does not support rootdisksize override");
        }
    }

    private void checkIfHostNameUniqueInNtwkDomain(String hostName, List<? extends Network> networkList) {
        // Check that hostName is unique in the network domain
        Map<String, List<Long>> ntwkDomains = new HashMap<String, List<Long>>();
        for (Network network : networkList) {
            String ntwkDomain = network.getNetworkDomain();
            if (!ntwkDomains.containsKey(ntwkDomain)) {
                List<Long> ntwkIds = new ArrayList<Long>();
                ntwkIds.add(network.getId());
                ntwkDomains.put(ntwkDomain, ntwkIds);
            } else {
                List<Long> ntwkIds = ntwkDomains.get(ntwkDomain);
                ntwkIds.add(network.getId());
                ntwkDomains.put(ntwkDomain, ntwkIds);
            }
        }

        for (Entry<String, List<Long>> ntwkDomain : ntwkDomains.entrySet()) {
            for (Long ntwkId : ntwkDomain.getValue()) {
                // * get all vms hostNames in the network
                List<String> hostNames = _vmInstanceDao.listDistinctHostNames(ntwkId);
                // * verify that there are no duplicates
                if (hostNames.contains(hostName)) {
                    throw new InvalidParameterValueException("The vm with hostName " + hostName + " already exists in the network domain: " + ntwkDomain.getKey() + "; network="
                            + ((_networkModel.getNetwork(ntwkId) != null) ? _networkModel.getNetwork(ntwkId).getName() : "<unknown>"));
                }
            }
        }
    }

    private String generateHostName(String uuidName) {
        return _instance + "-" + uuidName;
    }

    private UserVmVO commitUserVm(final boolean isImport, final DataCenter zone, final Host host, final Host lastHost, final VirtualMachineTemplate template, final String hostName, final String displayName, final Account owner,
                                  final Long diskOfferingId, final Long diskSize, final String userData, final Account caller, final Boolean isDisplayVm, final String keyboard,
                                  final long accountId, final long userId, final ServiceOffering offering, final boolean isIso, final String sshPublicKey, final LinkedHashMap<String, List<NicProfile>> networkNicMap,
                                  final long id, final String instanceName, final String uuidName, final HypervisorType hypervisorType, final Map<String, String> customParameters,
                                  final Map<String, Map<Integer, String>> extraDhcpOptionMap, final Map<Long, DiskOffering> dataDiskTemplateToDiskOfferingMap,
                                  final Map<String, String> userVmOVFPropertiesMap, final VirtualMachine.PowerState powerState) throws InsufficientCapacityException {
        return Transaction.execute(new TransactionCallbackWithException<UserVmVO, InsufficientCapacityException>() {
            @Override
            public UserVmVO doInTransaction(TransactionStatus status) throws InsufficientCapacityException {
                UserVmVO vm = new UserVmVO(id, instanceName, displayName, template.getId(), hypervisorType, template.getGuestOSId(), offering.isOfferHA(),
                        offering.getLimitCpuUse(), owner.getDomainId(), owner.getId(), userId, offering.getId(), userData, hostName, diskOfferingId);
                vm.setUuid(uuidName);
                vm.setDynamicallyScalable(template.isDynamicallyScalable());

                Map<String, String> details = template.getDetails();
                if (details != null && !details.isEmpty()) {
                    vm.details.putAll(details);
                }

                if (sshPublicKey != null) {
                    vm.setDetail(VmDetailConstants.SSH_PUBLIC_KEY, sshPublicKey);
                }

                if (keyboard != null && !keyboard.isEmpty()) {
                    vm.setDetail(VmDetailConstants.KEYBOARD, keyboard);
                }

                if (!isImport && isIso) {
                    vm.setIsoId(template.getId());
                }
                Long rootDiskSize = null;
                // custom root disk size, resizes base template to larger size
                if (customParameters.containsKey(VmDetailConstants.ROOT_DISK_SIZE)) {
                    // already verified for positive number
                    rootDiskSize = Long.parseLong(customParameters.get(VmDetailConstants.ROOT_DISK_SIZE));

                    VMTemplateVO templateVO = _templateDao.findById(template.getId());
                    if (templateVO == null) {
                        throw new InvalidParameterValueException("Unable to look up template by id " + template.getId());
                    }

                    validateRootDiskResize(hypervisorType, rootDiskSize, templateVO, vm, customParameters);
                }

                if (isDisplayVm != null) {
                    vm.setDisplayVm(isDisplayVm);
                } else {
                    vm.setDisplayVm(true);
                }

                long guestOSId = template.getGuestOSId();
                GuestOSVO guestOS = _guestOSDao.findById(guestOSId);
                long guestOSCategoryId = guestOS.getCategoryId();
                GuestOSCategoryVO guestOSCategory = _guestOSCategoryDao.findById(guestOSCategoryId);

                // If hypervisor is vSphere and OS is OS X, set special settings.
                if (hypervisorType.equals(HypervisorType.VMware)) {
                    if (guestOS.getDisplayName().toLowerCase().contains("apple mac os")) {
                        vm.setDetail(VmDetailConstants.SMC_PRESENT, "TRUE");
                        vm.setDetail(VmDetailConstants.ROOT_DISK_CONTROLLER, "scsi");
                        vm.setDetail(VmDetailConstants.DATA_DISK_CONTROLLER, "scsi");
                        vm.setDetail(VmDetailConstants.FIRMWARE, "efi");
                        s_logger.info("guestOS is OSX : overwrite root disk controller to scsi, use smc and efi");
                    } else {
                        String controllerSetting = _configDao.getValue("vmware.root.disk.controller");
                        // Don't override if VM already has root/data disk controller detail
                        if (vm.getDetail(VmDetailConstants.ROOT_DISK_CONTROLLER) == null) {
                            vm.setDetail(VmDetailConstants.ROOT_DISK_CONTROLLER, controllerSetting);
                        }
                        if (vm.getDetail(VmDetailConstants.DATA_DISK_CONTROLLER) == null) {
                            if (controllerSetting.equalsIgnoreCase("scsi")) {
                                vm.setDetail(VmDetailConstants.DATA_DISK_CONTROLLER, "scsi");
                            } else {
                                vm.setDetail(VmDetailConstants.DATA_DISK_CONTROLLER, "osdefault");
                            }
                        }
                    }
                }

                if (isImport) {
                    vm.setDataCenterId(zone.getId());
                    vm.setHostId(host.getId());
                    if (lastHost != null) {
                        vm.setLastHostId(lastHost.getId());
                    }
                    vm.setPowerState(powerState);
                    if (powerState == VirtualMachine.PowerState.PowerOn) {
                        vm.setState(State.Running);
                    }
                }

                _vmDao.persist(vm);
                for (String key : customParameters.keySet()) {
                    if (key.equalsIgnoreCase(VmDetailConstants.CPU_NUMBER) ||
                            key.equalsIgnoreCase(VmDetailConstants.CPU_SPEED) ||
                            key.equalsIgnoreCase(VmDetailConstants.MEMORY)) {
                        // handle double byte strings.
                        vm.setDetail(key, Integer.toString(Integer.parseInt(customParameters.get(key))));
                    } else {
                        vm.setDetail(key, customParameters.get(key));
                    }

                    if (key.equalsIgnoreCase(ApiConstants.BootType.UEFI.toString())) {
                        vm.setDetail(key, customParameters.get(key));
                        continue;
                    }
                }
                vm.setDetail(VmDetailConstants.DEPLOY_VM, "true");

                persistVMDeployAsIsProperties(vm, userVmOVFPropertiesMap);

                List<String> hiddenDetails = new ArrayList<>();
                if (customParameters.containsKey(VmDetailConstants.NAME_ON_HYPERVISOR)) {
                    hiddenDetails.add(VmDetailConstants.NAME_ON_HYPERVISOR);
                }
                _vmDao.saveDetails(vm, hiddenDetails);
                if (!isImport) {
                    s_logger.debug("Allocating in the DB for vm");
                    DataCenterDeployment plan = new DataCenterDeployment(zone.getId());

                    List<String> computeTags = new ArrayList<String>();
                    computeTags.add(offering.getHostTag());

                    List<String> rootDiskTags = new ArrayList<String>();
                    rootDiskTags.add(offering.getTags());

                    if (isIso) {
                        _orchSrvc.createVirtualMachineFromScratch(vm.getUuid(), Long.toString(owner.getAccountId()), vm.getIsoId().toString(), hostName, displayName,
                                hypervisorType.name(), guestOSCategory.getName(), offering.getCpu(), offering.getSpeed(), offering.getRamSize(), diskSize, computeTags, rootDiskTags,
                                networkNicMap, plan, extraDhcpOptionMap);
                    } else {
                        _orchSrvc.createVirtualMachine(vm.getUuid(), Long.toString(owner.getAccountId()), Long.toString(template.getId()), hostName, displayName, hypervisorType.name(),
                                offering.getCpu(), offering.getSpeed(), offering.getRamSize(), diskSize, computeTags, rootDiskTags, networkNicMap, plan, rootDiskSize, extraDhcpOptionMap, dataDiskTemplateToDiskOfferingMap);
                    }

                    if (s_logger.isDebugEnabled()) {
                        s_logger.debug("Successfully allocated DB entry for " + vm);
                    }
                }
                CallContext.current().setEventDetails("Vm Id: " + vm.getUuid());

                if (!isImport) {
                    if (!offering.isDynamic()) {
                        UsageEventUtils.publishUsageEvent(EventTypes.EVENT_VM_CREATE, accountId, zone.getId(), vm.getId(), vm.getHostName(), offering.getId(), template.getId(),
                                hypervisorType.toString(), VirtualMachine.class.getName(), vm.getUuid(), vm.isDisplayVm());
                    } else {
                        UsageEventUtils.publishUsageEvent(EventTypes.EVENT_VM_CREATE, accountId, zone.getId(), vm.getId(), vm.getHostName(), offering.getId(), template.getId(),
                                hypervisorType.toString(), VirtualMachine.class.getName(), vm.getUuid(), customParameters, vm.isDisplayVm());
                    }

                    //Update Resource Count for the given account
                    resourceCountIncrement(accountId, isDisplayVm, new Long(offering.getCpu()), new Long(offering.getRamSize()));
                }
                return vm;
            }
        });
    }

    /**
     * take the properties and set them on the vm.
     * consider should we be complete, and make sure all default values are copied as well if known?
     * I.E. iterate over the template details as well to copy any that are not defined yet.
     */
    private void persistVMDeployAsIsProperties(UserVmVO vm, Map<String, String> userVmOVFPropertiesMap) {
        if (MapUtils.isNotEmpty(userVmOVFPropertiesMap)) {
            for (String key : userVmOVFPropertiesMap.keySet()) {
                String detailKey = key;
                String value = userVmOVFPropertiesMap.get(key);

                // Sanitize boolean values to expected format and encrypt passwords
                if (StringUtils.isNotBlank(value)) {
                    if (value.equalsIgnoreCase("True")) {
                        value = "True";
                    } else if (value.equalsIgnoreCase("False")) {
                        value = "False";
                    } else {
                        OVFPropertyTO propertyTO = templateDeployAsIsDetailsDao.findPropertyByTemplateAndKey(vm.getTemplateId(), key);
                        if (propertyTO != null && propertyTO.isPassword()) {
                            value = DBEncryptionUtil.encrypt(value);
                        }
                    }
                }
                if (s_logger.isTraceEnabled()) {
                    s_logger.trace(String.format("setting property '%s' as '%s' with value '%s'", key, detailKey, value));
                }
                UserVmDeployAsIsDetailVO detail = new UserVmDeployAsIsDetailVO(vm.getId(), detailKey, value);
                userVmDeployAsIsDetailsDao.persist(detail);
            }
        }
    }

    private UserVmVO commitUserVm(final DataCenter zone, final VirtualMachineTemplate template, final String hostName, final String displayName, final Account owner,
            final Long diskOfferingId, final Long diskSize, final String userData, final Account caller, final Boolean isDisplayVm, final String keyboard,
            final long accountId, final long userId, final ServiceOfferingVO offering, final boolean isIso, final String sshPublicKey, final LinkedHashMap<String, List<NicProfile>> networkNicMap,
            final long id, final String instanceName, final String uuidName, final HypervisorType hypervisorType, final Map<String, String> customParameters, final Map<String,
            Map<Integer, String>> extraDhcpOptionMap, final Map<Long, DiskOffering> dataDiskTemplateToDiskOfferingMap,
            Map<String, String> userVmOVFPropertiesMap) throws InsufficientCapacityException {
        return commitUserVm(false, zone, null, null, template, hostName, displayName, owner,
                diskOfferingId, diskSize, userData, caller, isDisplayVm, keyboard,
                accountId, userId, offering, isIso, sshPublicKey, networkNicMap,
                id, instanceName, uuidName, hypervisorType, customParameters,
                extraDhcpOptionMap, dataDiskTemplateToDiskOfferingMap,
                userVmOVFPropertiesMap, null);
    }

    public void validateRootDiskResize(final HypervisorType hypervisorType, Long rootDiskSize, VMTemplateVO templateVO, UserVmVO vm, final Map<String, String> customParameters) throws InvalidParameterValueException
    {
        // rootdisksize must be larger than template.
        if ((rootDiskSize << 30) < templateVO.getSize()) {
            String error = "Unsupported: rootdisksize override is smaller than template size " + toHumanReadableSize(templateVO.getSize());
            s_logger.error(error);
            throw new InvalidParameterValueException(error);
        } else if ((rootDiskSize << 30) > templateVO.getSize()) {
            if (hypervisorType == HypervisorType.VMware && (vm.getDetails() == null || vm.getDetails().get(VmDetailConstants.ROOT_DISK_CONTROLLER) == null)) {
                s_logger.warn("If Root disk controller parameter is not overridden, then Root disk resize may fail because current Root disk controller value is NULL.");
            } else if (hypervisorType == HypervisorType.VMware && !vm.getDetails().get(VmDetailConstants.ROOT_DISK_CONTROLLER).toLowerCase().contains("scsi")) {
                String error = "Found unsupported root disk controller: " + vm.getDetails().get(VmDetailConstants.ROOT_DISK_CONTROLLER);
                s_logger.error(error);
                throw new InvalidParameterValueException(error);
            } else {
                s_logger.debug("Rootdisksize override validation successful. Template root disk size " + toHumanReadableSize(templateVO.getSize()) + " Root disk size specified " + rootDiskSize + " GB");
            }
        } else {
            s_logger.debug("Root disk size specified is " + toHumanReadableSize(rootDiskSize << 30) + " and Template root disk size is " + toHumanReadableSize(templateVO.getSize()) + ". Both are equal so no need to override");
            customParameters.remove(VmDetailConstants.ROOT_DISK_SIZE);
        }
    }


    @Override
    public void generateUsageEvent(VirtualMachine vm, boolean isDisplay, String eventType){
        ServiceOfferingVO serviceOffering = _offeringDao.findById(vm.getId(), vm.getServiceOfferingId());
        if (!serviceOffering.isDynamic()) {
            UsageEventUtils.publishUsageEvent(eventType, vm.getAccountId(), vm.getDataCenterId(), vm.getId(),
                    vm.getHostName(), serviceOffering.getId(), vm.getTemplateId(), vm.getHypervisorType().toString(),
                    VirtualMachine.class.getName(), vm.getUuid(), isDisplay);
        }
        else {
            Map<String, String> customParameters = new HashMap<String, String>();
            customParameters.put(UsageEventVO.DynamicParameters.cpuNumber.name(), serviceOffering.getCpu().toString());
            customParameters.put(UsageEventVO.DynamicParameters.cpuSpeed.name(), serviceOffering.getSpeed().toString());
            customParameters.put(UsageEventVO.DynamicParameters.memory.name(), serviceOffering.getRamSize().toString());
            UsageEventUtils.publishUsageEvent(eventType, vm.getAccountId(), vm.getDataCenterId(), vm.getId(),
                    vm.getHostName(), serviceOffering.getId(), vm.getTemplateId(), vm.getHypervisorType().toString(),
                    VirtualMachine.class.getName(), vm.getUuid(), customParameters, isDisplay);
        }
    }

    @Override
    public HashMap<Long, List<VmNetworkStatsEntry>> getVmNetworkStatistics(long hostId, String hostName, List<Long> vmIds) {
        HashMap<Long, List<VmNetworkStatsEntry>> vmNetworkStatsById = new HashMap<Long, List<VmNetworkStatsEntry>>();

        if (vmIds.isEmpty()) {
            return vmNetworkStatsById;
        }

        List<String> vmNames = new ArrayList<String>();

        for (Long vmId : vmIds) {
            UserVmVO vm = _vmDao.findById(vmId);
            vmNames.add(vm.getInstanceName());
        }

        Answer answer = _agentMgr.easySend(hostId, new GetVmNetworkStatsCommand(vmNames, _hostDao.findById(hostId).getGuid(), hostName));
        if (answer == null || !answer.getResult()) {
            s_logger.warn("Unable to obtain VM network statistics.");
            return null;
        } else {
            HashMap<String, List<VmNetworkStatsEntry>> vmNetworkStatsByName = ((GetVmNetworkStatsAnswer)answer).getVmNetworkStatsMap();

            if (vmNetworkStatsByName == null) {
                s_logger.warn("Unable to obtain VM network statistics.");
                return null;
            }

            for (String vmName : vmNetworkStatsByName.keySet()) {
                vmNetworkStatsById.put(vmIds.get(vmNames.indexOf(vmName)), vmNetworkStatsByName.get(vmName));
            }
        }

        return vmNetworkStatsById;
    }

    @Override
    public void collectVmNetworkStatistics (final UserVm userVm) {
        if (!userVm.getHypervisorType().equals(HypervisorType.KVM)) {
            return;
        }
        s_logger.debug("Collect vm network statistics from host before stopping Vm");
        long hostId = userVm.getHostId();
        List<String> vmNames = new ArrayList<String>();
        vmNames.add(userVm.getInstanceName());
        final HostVO host = _hostDao.findById(hostId);

        GetVmNetworkStatsAnswer networkStatsAnswer = null;
        try {
            networkStatsAnswer = (GetVmNetworkStatsAnswer) _agentMgr.easySend(hostId, new GetVmNetworkStatsCommand(vmNames, host.getGuid(), host.getName()));
        } catch (Exception e) {
            s_logger.warn("Error while collecting network stats for vm: " + userVm.getHostName() + " from host: " + host.getName(), e);
            return;
        }
        if (networkStatsAnswer != null) {
            if (!networkStatsAnswer.getResult()) {
                s_logger.warn("Error while collecting network stats vm: " + userVm.getHostName() + " from host: " + host.getName() + "; details: " + networkStatsAnswer.getDetails());
                return;
            }
            try {
                final GetVmNetworkStatsAnswer networkStatsAnswerFinal = networkStatsAnswer;
                Transaction.execute(new TransactionCallbackNoReturn() {
                    @Override
                    public void doInTransactionWithoutResult(TransactionStatus status) {
                        HashMap<String, List<VmNetworkStatsEntry>> vmNetworkStatsByName = networkStatsAnswerFinal.getVmNetworkStatsMap();
                        if (vmNetworkStatsByName == null) {
                            return;
                        }
                        List<VmNetworkStatsEntry> vmNetworkStats = vmNetworkStatsByName.get(userVm.getInstanceName());
                        if (vmNetworkStats == null) {
                            return;
                        }

                        for (VmNetworkStatsEntry vmNetworkStat:vmNetworkStats) {
                            SearchCriteria<NicVO> sc_nic = _nicDao.createSearchCriteria();
                            sc_nic.addAnd("macAddress", SearchCriteria.Op.EQ, vmNetworkStat.getMacAddress());
                            NicVO nic = _nicDao.search(sc_nic, null).get(0);
                            List<VlanVO> vlan = _vlanDao.listVlansByNetworkId(nic.getNetworkId());
                            if (vlan == null || vlan.size() == 0 || vlan.get(0).getVlanType() != VlanType.DirectAttached)
                            {
                                break; // only get network statistics for DirectAttached network (shared networks in Basic zone and Advanced zone with/without SG)
                            }
                            UserStatisticsVO previousvmNetworkStats = _userStatsDao.findBy(userVm.getAccountId(), userVm.getDataCenterId(), nic.getNetworkId(), nic.getIPv4Address(), userVm.getId(), "UserVm");
                            if (previousvmNetworkStats == null) {
                                previousvmNetworkStats = new UserStatisticsVO(userVm.getAccountId(), userVm.getDataCenterId(),nic.getIPv4Address(), userVm.getId(), "UserVm", nic.getNetworkId());
                                _userStatsDao.persist(previousvmNetworkStats);
                            }
                            UserStatisticsVO vmNetworkStat_lock = _userStatsDao.lock(userVm.getAccountId(), userVm.getDataCenterId(), nic.getNetworkId(), nic.getIPv4Address(), userVm.getId(), "UserVm");

                            if ((vmNetworkStat.getBytesSent() == 0) && (vmNetworkStat.getBytesReceived() == 0)) {
                                s_logger.debug("bytes sent and received are all 0. Not updating user_statistics");
                                continue;
                            }

                            if (vmNetworkStat_lock == null) {
                                s_logger.warn("unable to find vm network stats from host for account: " + userVm.getAccountId() + " with vmId: " + userVm.getId()+ " and nicId:" + nic.getId());
                                continue;
                            }

                            if (previousvmNetworkStats != null
                                    && ((previousvmNetworkStats.getCurrentBytesSent() != vmNetworkStat_lock.getCurrentBytesSent())
                                            || (previousvmNetworkStats.getCurrentBytesReceived() != vmNetworkStat_lock.getCurrentBytesReceived()))) {
                                s_logger.debug("vm network stats changed from the time GetNmNetworkStatsCommand was sent. " +
                                        "Ignoring current answer. Host: " + host.getName()  + " . VM: " + vmNetworkStat.getVmName() +
                                        " Sent(Bytes): " + toHumanReadableSize(vmNetworkStat.getBytesSent()) + " Received(Bytes): " + toHumanReadableSize(vmNetworkStat.getBytesReceived()));
                                continue;
                            }

                            if (vmNetworkStat_lock.getCurrentBytesSent() > vmNetworkStat.getBytesSent()) {
                                if (s_logger.isDebugEnabled()) {
                                   s_logger.debug("Sent # of bytes that's less than the last one.  " +
                                            "Assuming something went wrong and persisting it. Host: " + host.getName() + " . VM: " + vmNetworkStat.getVmName() +
                                            " Reported: " + toHumanReadableSize(vmNetworkStat.getBytesSent()) + " Stored: " + toHumanReadableSize(vmNetworkStat_lock.getCurrentBytesSent()));
                                }
                                vmNetworkStat_lock.setNetBytesSent(vmNetworkStat_lock.getNetBytesSent() + vmNetworkStat_lock.getCurrentBytesSent());
                            }
                            vmNetworkStat_lock.setCurrentBytesSent(vmNetworkStat.getBytesSent());

                            if (vmNetworkStat_lock.getCurrentBytesReceived() > vmNetworkStat.getBytesReceived()) {
                                if (s_logger.isDebugEnabled()) {
                                    s_logger.debug("Received # of bytes that's less than the last one.  " +
                                            "Assuming something went wrong and persisting it. Host: " + host.getName() + " . VM: " + vmNetworkStat.getVmName() +
                                            " Reported: " + toHumanReadableSize(vmNetworkStat.getBytesReceived()) + " Stored: " + toHumanReadableSize(vmNetworkStat_lock.getCurrentBytesReceived()));
                                }
                                vmNetworkStat_lock.setNetBytesReceived(vmNetworkStat_lock.getNetBytesReceived() + vmNetworkStat_lock.getCurrentBytesReceived());
                            }
                            vmNetworkStat_lock.setCurrentBytesReceived(vmNetworkStat.getBytesReceived());

                            if (! _dailyOrHourly) {
                                //update agg bytes
                                vmNetworkStat_lock.setAggBytesReceived(vmNetworkStat_lock.getNetBytesReceived() + vmNetworkStat_lock.getCurrentBytesReceived());
                                vmNetworkStat_lock.setAggBytesSent(vmNetworkStat_lock.getNetBytesSent() + vmNetworkStat_lock.getCurrentBytesSent());
                            }

                            _userStatsDao.update(vmNetworkStat_lock.getId(), vmNetworkStat_lock);
                        }
                    }
                });
            } catch (Exception e) {
                s_logger.warn("Unable to update vm network statistics for vm: " + userVm.getId() + " from host: " + hostId, e);
            }
        }
    }

    protected String validateUserData(String userData, HTTPMethod httpmethod) {
        byte[] decodedUserData = null;
        if (userData != null) {

            if (userData.contains("%")) {
                try {
                    userData = URLDecoder.decode(userData, "UTF-8");
                } catch (UnsupportedEncodingException e) {
                    throw new InvalidParameterValueException("Url decoding of userdata failed.");
                }
            }

            if (!Base64.isBase64(userData)) {
                throw new InvalidParameterValueException("User data is not base64 encoded");
            }
            // If GET, use 4K. If POST, support upto 32K.
            if (httpmethod.equals(HTTPMethod.GET)) {
                if (userData.length() >= MAX_HTTP_GET_LENGTH) {
                    throw new InvalidParameterValueException("User data is too long for an http GET request");
                }
                decodedUserData = Base64.decodeBase64(userData.getBytes());
                if (decodedUserData.length > MAX_HTTP_GET_LENGTH) {
                    throw new InvalidParameterValueException("User data is too long for GET request");
                }
            } else if (httpmethod.equals(HTTPMethod.POST)) {
                if (userData.length() >= MAX_HTTP_POST_LENGTH) {
                    throw new InvalidParameterValueException("User data is too long for an http POST request");
                }
                decodedUserData = Base64.decodeBase64(userData.getBytes());
                if (decodedUserData.length > MAX_HTTP_POST_LENGTH) {
                    throw new InvalidParameterValueException("User data is too long for POST request");
                }
            }

            if (decodedUserData == null || decodedUserData.length < 1) {
                throw new InvalidParameterValueException("User data is too short");
            }
            // Re-encode so that the '=' paddings are added if necessary since 'isBase64' does not require it, but python does on the VR.
            return Base64.encodeBase64String(decodedUserData);
        }
        return null;
    }

    @Override
    @ActionEvent(eventType = EventTypes.EVENT_VM_CREATE, eventDescription = "starting Vm", async = true)
    public UserVm startVirtualMachine(DeployVMCmd cmd) throws ResourceUnavailableException, InsufficientCapacityException, ConcurrentOperationException, ResourceAllocationException {
        long vmId = cmd.getEntityId();
        Long podId = null;
        Long clusterId = null;
        Long hostId = cmd.getHostId();
        Map<VirtualMachineProfile.Param, Object> additonalParams =  new HashMap<>();
        Map<Long, DiskOffering> diskOfferingMap = cmd.getDataDiskTemplateToDiskOfferingMap();
        if (cmd instanceof DeployVMCmdByAdmin) {
            DeployVMCmdByAdmin adminCmd = (DeployVMCmdByAdmin)cmd;
            podId = adminCmd.getPodId();
            clusterId = adminCmd.getClusterId();
        }
        if (MapUtils.isNotEmpty(cmd.getDetails()) && cmd.getDetails().containsKey(ApiConstants.BootType.UEFI.toString())) {
            Map<String, String> map = cmd.getDetails();
            additonalParams.put(VirtualMachineProfile.Param.UefiFlag, "Yes");
            additonalParams.put(VirtualMachineProfile.Param.BootType, ApiConstants.BootType.UEFI.toString());
            additonalParams.put(VirtualMachineProfile.Param.BootMode, map.get(ApiConstants.BootType.UEFI.toString()));
        }
        if (cmd.getBootIntoSetup() != null) {
            additonalParams.put(VirtualMachineProfile.Param.BootIntoSetup, cmd.getBootIntoSetup());
        }
        return startVirtualMachine(vmId, podId, clusterId, hostId, diskOfferingMap, additonalParams, cmd.getDeploymentPlanner());
    }

    private UserVm startVirtualMachine(long vmId, Long podId, Long clusterId, Long hostId, Map<Long, DiskOffering> diskOfferingMap
            , Map<VirtualMachineProfile.Param, Object> additonalParams, String deploymentPlannerToUse)
            throws ResourceUnavailableException,
            InsufficientCapacityException, ConcurrentOperationException, ResourceAllocationException {
        UserVmVO vm = _vmDao.findById(vmId);
        Pair<UserVmVO, Map<VirtualMachineProfile.Param, Object>> vmParamPair = null;

        try {
            vmParamPair = startVirtualMachine(vmId, podId, clusterId, hostId, additonalParams, deploymentPlannerToUse);
            vm = vmParamPair.first();

            // At this point VM should be in "Running" state
            UserVmVO tmpVm = _vmDao.findById(vm.getId());
            if (!tmpVm.getState().equals(State.Running)) {
                // Some other thread changed state of VM, possibly vmsync
                s_logger.error("VM " + tmpVm + " unexpectedly went to " + tmpVm.getState() + " state");
                throw new ConcurrentOperationException("Failed to deploy VM "+vm);
            }

            try {
                if (!diskOfferingMap.isEmpty()) {
                    List<VolumeVO> vols = _volsDao.findByInstance(tmpVm.getId());
                    for (VolumeVO vol : vols) {
                        if (vol.getVolumeType() == Volume.Type.DATADISK) {
                            DiskOffering doff =  _entityMgr.findById(DiskOffering.class, vol.getDiskOfferingId());
                            _volService.resizeVolumeOnHypervisor(vol.getId(), doff.getDiskSize(), tmpVm.getHostId(), vm.getInstanceName());
                        }
                    }
                }
            }
            catch (Exception e) {
                s_logger.fatal("Unable to resize the data disk for vm " + vm.getDisplayName() + " due to " + e.getMessage(), e);
            }

        } finally {
            updateVmStateForFailedVmCreation(vm.getId(), hostId);
        }

        // Check that the password was passed in and is valid
        VMTemplateVO template = _templateDao.findByIdIncludingRemoved(vm.getTemplateId());
        if (template.isEnablePassword()) {
            // this value is not being sent to the backend; need only for api
            // display purposes
            vm.setPassword((String)vmParamPair.second().get(VirtualMachineProfile.Param.VmPassword));
        }

        return vm;
    }

    @Override
    public boolean finalizeVirtualMachineProfile(VirtualMachineProfile profile, DeployDestination dest, ReservationContext context) {
        UserVmVO vm = _vmDao.findById(profile.getId());
        Map<String, String> details = userVmDetailsDao.listDetailsKeyPairs(vm.getId());
        vm.setDetails(details);

        // add userdata info into vm profile
        Nic defaultNic = _networkModel.getDefaultNic(vm.getId());
        if(defaultNic != null) {
            Network network = _networkModel.getNetwork(defaultNic.getNetworkId());
            if (_networkModel.isSharedNetworkWithoutServices(network.getId())) {
                final String serviceOffering = _serviceOfferingDao.findByIdIncludingRemoved(vm.getId(), vm.getServiceOfferingId()).getDisplayText();
                boolean isWindows = _guestOSCategoryDao.findById(_guestOSDao.findById(vm.getGuestOSId()).getCategoryId()).getName().equalsIgnoreCase("Windows");
                String destHostname = VirtualMachineManager.getHypervisorHostname(dest.getHost() != null ? dest.getHost().getName() : "");
                List<String[]> vmData = _networkModel.generateVmData(vm.getUserData(), serviceOffering, vm.getDataCenterId(), vm.getInstanceName(), vm.getHostName(), vm.getId(),
                        vm.getUuid(), defaultNic.getIPv4Address(), vm.getDetail(VmDetailConstants.SSH_PUBLIC_KEY), (String) profile.getParameter(VirtualMachineProfile.Param.VmPassword), isWindows, destHostname);
                String vmName = vm.getInstanceName();
                String configDriveIsoRootFolder = "/tmp";
                String isoFile = configDriveIsoRootFolder + "/" + vmName + "/configDrive/" + vmName + ".iso";
                profile.setVmData(vmData);
                profile.setConfigDriveLabel(VirtualMachineManager.VmConfigDriveLabel.value());
                profile.setConfigDriveIsoRootFolder(configDriveIsoRootFolder);
                profile.setConfigDriveIsoFile(isoFile);
            }
        }

        _templateMgr.prepareIsoForVmProfile(profile, dest);
        return true;
    }

    @Override
    public boolean setupVmForPvlan(boolean add, Long hostId, NicProfile nic) {
        if (!nic.getBroadCastUri().getScheme().equals("pvlan")) {
            return false;
        }
        String op = "add";
        if (!add) {
            // "delete" would remove all the rules(if using ovs) related to this vm
            op = "delete";
        }
        Network network = _networkDao.findById(nic.getNetworkId());
        Host host = _hostDao.findById(hostId);
        String networkTag = _networkModel.getNetworkTag(host.getHypervisorType(), network);
        PvlanSetupCommand cmd = PvlanSetupCommand.createVmSetup(op, nic.getBroadCastUri(), networkTag, nic.getMacAddress());
        Answer answer = null;
        try {
            answer = _agentMgr.send(hostId, cmd);
        } catch (OperationTimedoutException e) {
            s_logger.warn("Timed Out", e);
            return false;
        } catch (AgentUnavailableException e) {
            s_logger.warn("Agent Unavailable ", e);
            return false;
        }

        boolean result = true;
        if (answer == null || !answer.getResult()) {
            result = false;
        }
        return result;
    }

    @Override
    public boolean finalizeDeployment(Commands cmds, VirtualMachineProfile profile, DeployDestination dest, ReservationContext context) {
        UserVmVO userVm = _vmDao.findById(profile.getId());
        List<NicVO> nics = _nicDao.listByVmId(userVm.getId());
        for (NicVO nic : nics) {
            NetworkVO network = _networkDao.findById(nic.getNetworkId());
            if (network.getTrafficType() == TrafficType.Guest || network.getTrafficType() == TrafficType.Public) {
                userVm.setPrivateIpAddress(nic.getIPv4Address());
                userVm.setPrivateMacAddress(nic.getMacAddress());
                _vmDao.update(userVm.getId(), userVm);
            }
        }

        List<VolumeVO> volumes = _volsDao.findByInstance(userVm.getId());
        VmDiskStatisticsVO diskstats = null;
        for (VolumeVO volume : volumes) {
            diskstats = _vmDiskStatsDao.findBy(userVm.getAccountId(), userVm.getDataCenterId(), userVm.getId(), volume.getId());
            if (diskstats == null) {
                diskstats = new VmDiskStatisticsVO(userVm.getAccountId(), userVm.getDataCenterId(), userVm.getId(), volume.getId());
                _vmDiskStatsDao.persist(diskstats);
            }
        }

        finalizeCommandsOnStart(cmds, profile);
        return true;
    }

    @Override
    public boolean finalizeCommandsOnStart(Commands cmds, VirtualMachineProfile profile) {
        UserVmVO vm = _vmDao.findById(profile.getId());
        List<VMSnapshotVO> vmSnapshots = _vmSnapshotDao.findByVm(vm.getId());
        RestoreVMSnapshotCommand command = _vmSnapshotMgr.createRestoreCommand(vm, vmSnapshots);
        if (command != null) {
            cmds.addCommand("restoreVMSnapshot", command);
        }
        return true;
    }

    @Override
    public boolean  finalizeStart(VirtualMachineProfile profile, long hostId, Commands cmds, ReservationContext context) {
        UserVmVO vm = _vmDao.findById(profile.getId());

        Answer[] answersToCmds = cmds.getAnswers();
        if (answersToCmds == null) {
            if (s_logger.isDebugEnabled()) {
                s_logger.debug("Returning from finalizeStart() since there are no answers to read");
            }
            return true;
        }
        Answer startAnswer = cmds.getAnswer(StartAnswer.class);
        String returnedIp = null;
        String originalIp = null;
        if (startAnswer != null) {
            StartAnswer startAns = (StartAnswer)startAnswer;
            VirtualMachineTO vmTO = startAns.getVirtualMachine();
            for (NicTO nicTO : vmTO.getNics()) {
                if (nicTO.getType() == TrafficType.Guest) {
                    returnedIp = nicTO.getIp();
                }
            }
        }

        List<NicVO> nics = _nicDao.listByVmId(vm.getId());
        NicVO guestNic = null;
        NetworkVO guestNetwork = null;
        for (NicVO nic : nics) {
            NetworkVO network = _networkDao.findById(nic.getNetworkId());
            long isDefault = (nic.isDefaultNic()) ? 1 : 0;
            UsageEventUtils.publishUsageEvent(EventTypes.EVENT_NETWORK_OFFERING_ASSIGN, vm.getAccountId(), vm.getDataCenterId(), vm.getId(), Long.toString(nic.getId()),
                    network.getNetworkOfferingId(), null, isDefault, VirtualMachine.class.getName(), vm.getUuid(), vm.isDisplay());
            if (network.getTrafficType() == TrafficType.Guest) {
                originalIp = nic.getIPv4Address();
                guestNic = nic;
                guestNetwork = network;
                // In vmware, we will be effecting pvlan settings in portgroups in StartCommand.
                if (profile.getHypervisorType() != HypervisorType.VMware) {
                    if (nic.getBroadcastUri().getScheme().equals("pvlan")) {
                        NicProfile nicProfile = new NicProfile(nic, network, nic.getBroadcastUri(), nic.getIsolationUri(), 0, false, "pvlan-nic");
                        if (!setupVmForPvlan(true, hostId, nicProfile)) {
                            return false;
                        }
                    }
                }
            }
        }
        boolean ipChanged = false;
        if (originalIp != null && !originalIp.equalsIgnoreCase(returnedIp)) {
            if (returnedIp != null && guestNic != null) {
                guestNic.setIPv4Address(returnedIp);
                ipChanged = true;
            }
        }
        if (returnedIp != null && !returnedIp.equalsIgnoreCase(originalIp)) {
            if (guestNic != null) {
                guestNic.setIPv4Address(returnedIp);
                ipChanged = true;
            }
        }
        if (ipChanged) {
            _dcDao.findById(vm.getDataCenterId());
            UserVmVO userVm = _vmDao.findById(profile.getId());
            // dc.getDhcpProvider().equalsIgnoreCase(Provider.ExternalDhcpServer.getName())
            if (_ntwkSrvcDao.canProviderSupportServiceInNetwork(guestNetwork.getId(), Service.Dhcp, Provider.ExternalDhcpServer)) {
                _nicDao.update(guestNic.getId(), guestNic);
                userVm.setPrivateIpAddress(guestNic.getIPv4Address());
                _vmDao.update(userVm.getId(), userVm);

                s_logger.info("Detected that ip changed in the answer, updated nic in the db with new ip " + returnedIp);
            }
        }

        // get system ip and create static nat rule for the vm
        try {
            _rulesMgr.getSystemIpAndEnableStaticNatForVm(profile.getVirtualMachine(), false);
        } catch (Exception ex) {
            s_logger.warn("Failed to get system ip and enable static nat for the vm " + profile.getVirtualMachine() + " due to exception ", ex);
            return false;
        }

        Answer answer = cmds.getAnswer("restoreVMSnapshot");
        if (answer != null && answer instanceof RestoreVMSnapshotAnswer) {
            RestoreVMSnapshotAnswer restoreVMSnapshotAnswer = (RestoreVMSnapshotAnswer) answer;
            if (restoreVMSnapshotAnswer == null || !restoreVMSnapshotAnswer.getResult()) {
                s_logger.warn("Unable to restore the vm snapshot from image file to the VM: " + restoreVMSnapshotAnswer.getDetails());
            }
        }

        final VirtualMachineProfile vmProfile = profile;
        Transaction.execute(new TransactionCallbackNoReturn() {
            @Override
            public void doInTransactionWithoutResult(TransactionStatus status) {
                final UserVmVO vm = _vmDao.findById(vmProfile.getId());
                final List<NicVO> nics = _nicDao.listByVmId(vm.getId());
                for (NicVO nic : nics) {
                    Network network = _networkModel.getNetwork(nic.getNetworkId());
                    if (_networkModel.isSharedNetworkWithoutServices(network.getId())) {
                        vmIdCountMap.put(nic.getId(), new VmAndCountDetails(nic.getInstanceId(), VmIpFetchTrialMax.value()));
                    }
                }
            }
        });

        return true;
    }

    @Override
    public void finalizeExpunge(VirtualMachine vm) {
    }

    @Override
    @ActionEvent(eventType = EventTypes.EVENT_VM_STOP, eventDescription = "stopping Vm", async = true)
    public UserVm stopVirtualMachine(long vmId, boolean forced) throws ConcurrentOperationException {
        // Input validation
        Account caller = CallContext.current().getCallingAccount();
        Long userId = CallContext.current().getCallingUserId();

        // if account is removed, return error
        if (caller != null && caller.getRemoved() != null) {
            throw new PermissionDeniedException("The account " + caller.getUuid() + " is removed");
        }

        UserVmVO vm = _vmDao.findById(vmId);
        if (vm == null) {
            throw new InvalidParameterValueException("unable to find a virtual machine with id " + vmId);
        }

        _userDao.findById(userId);
        boolean status = false;
        try {
            VirtualMachineEntity vmEntity = _orchSrvc.getVirtualMachine(vm.getUuid());

            if(forced) {
                status = vmEntity.stopForced(Long.toString(userId));
            } else {
                status = vmEntity.stop(Long.toString(userId));
            }
            if (status) {
                return _vmDao.findById(vmId);
            } else {
                return null;
            }
        } catch (ResourceUnavailableException e) {
            throw new CloudRuntimeException("Unable to contact the agent to stop the virtual machine " + vm, e);
        } catch (CloudException e) {
            throw new CloudRuntimeException("Unable to contact the agent to stop the virtual machine " + vm, e);
        }
    }

    @Override
    public void finalizeStop(VirtualMachineProfile profile, Answer answer) {
        VirtualMachine vm = profile.getVirtualMachine();
        // release elastic IP here
        IPAddressVO ip = _ipAddressDao.findByAssociatedVmId(profile.getId());
        if (ip != null && ip.getSystem()) {
            CallContext ctx = CallContext.current();
            try {
                long networkId = ip.getAssociatedWithNetworkId();
                Network guestNetwork = _networkDao.findById(networkId);
                NetworkOffering offering = _entityMgr.findById(NetworkOffering.class, guestNetwork.getNetworkOfferingId());
                assert (offering.isAssociatePublicIP() == true) : "User VM should not have system owned public IP associated with it when offering configured not to associate public IP.";
                _rulesMgr.disableStaticNat(ip.getId(), ctx.getCallingAccount(), ctx.getCallingUserId(), true);
            } catch (Exception ex) {
                s_logger.warn("Failed to disable static nat and release system ip " + ip + " as a part of vm " + profile.getVirtualMachine() + " stop due to exception ", ex);
            }
        }

        final List<NicVO> nics = _nicDao.listByVmId(vm.getId());
        for (final NicVO nic : nics) {
            final NetworkVO network = _networkDao.findById(nic.getNetworkId());
            if (network != null && network.getTrafficType() == TrafficType.Guest) {
                if (nic.getBroadcastUri() != null && nic.getBroadcastUri().getScheme().equals("pvlan")) {
                    NicProfile nicProfile = new NicProfile(nic, network, nic.getBroadcastUri(), nic.getIsolationUri(), 0, false, "pvlan-nic");
                    setupVmForPvlan(false, vm.getHostId(), nicProfile);
                }
            }
        }
    }

    @Override
    public Pair<UserVmVO, Map<VirtualMachineProfile.Param, Object>> startVirtualMachine(long vmId, Long hostId, Map<VirtualMachineProfile.Param, Object> additionalParams, String deploymentPlannerToUse)
            throws ConcurrentOperationException, ResourceUnavailableException, InsufficientCapacityException, ResourceAllocationException {
        return startVirtualMachine(vmId, null, null, hostId, additionalParams, deploymentPlannerToUse);
    }

    @Override
    public Pair<UserVmVO, Map<VirtualMachineProfile.Param, Object>> startVirtualMachine(long vmId, Long podId, Long clusterId, Long hostId,
            Map<VirtualMachineProfile.Param, Object> additionalParams, String deploymentPlannerToUse)
            throws ConcurrentOperationException, ResourceUnavailableException, InsufficientCapacityException, ResourceAllocationException {
        // Input validation
        final Account callerAccount = CallContext.current().getCallingAccount();
        UserVO callerUser = _userDao.findById(CallContext.current().getCallingUserId());

        // if account is removed, return error
        if (callerAccount != null && callerAccount.getRemoved() != null) {
            throw new InvalidParameterValueException("The account " + callerAccount.getId() + " is removed");
        }

        UserVmVO vm = _vmDao.findById(vmId);
        if (vm == null) {
            throw new InvalidParameterValueException("unable to find a virtual machine with id " + vmId);
        }

        if (vm.getState()== State.Running) {
            throw new InvalidParameterValueException("The virtual machine "+ vm.getUuid()+ " ("+ vm.getDisplayName()+ ") is already running");
        }

        _accountMgr.checkAccess(callerAccount, null, true, vm);

        Account owner = _accountDao.findById(vm.getAccountId());

        if (owner == null) {
            throw new InvalidParameterValueException("The owner of " + vm + " does not exist: " + vm.getAccountId());
        }

        if (owner.getState() == Account.State.disabled) {
            throw new PermissionDeniedException("The owner of " + vm + " is disabled: " + vm.getAccountId());
        }
        if (VirtualMachineManager.ResoureCountRunningVMsonly.value()) {
            // check if account/domain is with in resource limits to start a new vm
            ServiceOfferingVO offering = _serviceOfferingDao.findById(vm.getId(), vm.getServiceOfferingId());
            resourceLimitCheck(owner, vm.isDisplayVm(), new Long(offering.getCpu()), new Long(offering.getRamSize()));
        }

        // check if vm is security group enabled
        if (_securityGroupMgr.isVmSecurityGroupEnabled(vmId) && _securityGroupMgr.getSecurityGroupsForVm(vmId).isEmpty()
                && !_securityGroupMgr.isVmMappedToDefaultSecurityGroup(vmId) && _networkModel.canAddDefaultSecurityGroup()) {
            // if vm is not mapped to security group, create a mapping
            if (s_logger.isDebugEnabled()) {
                s_logger.debug("Vm " + vm + " is security group enabled, but not mapped to default security group; creating the mapping automatically");
            }

            SecurityGroup defaultSecurityGroup = _securityGroupMgr.getDefaultSecurityGroup(vm.getAccountId());
            if (defaultSecurityGroup != null) {
                List<Long> groupList = new ArrayList<Long>();
                groupList.add(defaultSecurityGroup.getId());
                _securityGroupMgr.addInstanceToGroups(vmId, groupList);
            }
        }
        // Choose deployment planner
        // Host takes 1st preference, Cluster takes 2nd preference and Pod takes 3rd
        // Default behaviour is invoked when host, cluster or pod are not specified
        boolean isRootAdmin = _accountService.isRootAdmin(callerAccount.getId());
        Pod destinationPod = getDestinationPod(podId, isRootAdmin);
        Cluster destinationCluster = getDestinationCluster(clusterId, isRootAdmin);
        Host destinationHost = getDestinationHost(hostId, isRootAdmin);
        DataCenterDeployment plan = null;
        boolean deployOnGivenHost = false;
        if (destinationHost != null) {
            s_logger.debug("Destination Host to deploy the VM is specified, specifying a deployment plan to deploy the VM");
            plan = new DataCenterDeployment(vm.getDataCenterId(), destinationHost.getPodId(), destinationHost.getClusterId(), destinationHost.getId(), null, null);
            if (!AllowDeployVmIfGivenHostFails.value()) {
                deployOnGivenHost = true;
            }
        } else if (destinationCluster != null) {
            s_logger.debug("Destination Cluster to deploy the VM is specified, specifying a deployment plan to deploy the VM");
            plan = new DataCenterDeployment(vm.getDataCenterId(), destinationCluster.getPodId(), destinationCluster.getId(), null, null, null);
            if (!AllowDeployVmIfGivenHostFails.value()) {
                deployOnGivenHost = true;
            }
        } else if (destinationPod != null) {
            s_logger.debug("Destination Pod to deploy the VM is specified, specifying a deployment plan to deploy the VM");
            plan = new DataCenterDeployment(vm.getDataCenterId(), destinationPod.getId(), null, null, null, null);
            if (!AllowDeployVmIfGivenHostFails.value()) {
                deployOnGivenHost = true;
            }
        }

        // Set parameters
        Map<VirtualMachineProfile.Param, Object> params = null;
        VMTemplateVO template = null;
        if (vm.isUpdateParameters()) {
            _vmDao.loadDetails(vm);
            // Check that the password was passed in and is valid
            template = _templateDao.findByIdIncludingRemoved(vm.getTemplateId());

            String password = "saved_password";
            if (template.isEnablePassword()) {
                if (vm.getDetail("password") != null) {
                    password = DBEncryptionUtil.decrypt(vm.getDetail("password"));
                } else {
                    password = _mgr.generateRandomPassword();
                    vm.setPassword(password);
                }
            }

            if (!validPassword(password)) {
                throw new InvalidParameterValueException("A valid password for this virtual machine was not provided.");
            }

            // Check if an SSH key pair was selected for the instance and if so
            // use it to encrypt & save the vm password
            encryptAndStorePassword(vm, password);

            params = createParameterInParameterMap(params, additionalParams, VirtualMachineProfile.Param.VmPassword, password);
        }

        if(null != additionalParams && additionalParams.containsKey(VirtualMachineProfile.Param.BootIntoSetup)) {
            if (! HypervisorType.VMware.equals(vm.getHypervisorType())) {
                throw new InvalidParameterValueException(ApiConstants.BOOT_INTO_SETUP + " makes no sense for " + vm.getHypervisorType());
            }
            Object paramValue = additionalParams.get(VirtualMachineProfile.Param.BootIntoSetup);
            if (s_logger.isTraceEnabled()) {
                    s_logger.trace("It was specified whether to enter setup mode: " + paramValue.toString());
            }
            params = createParameterInParameterMap(params, additionalParams, VirtualMachineProfile.Param.BootIntoSetup, paramValue);
        }

        VirtualMachineEntity vmEntity = _orchSrvc.getVirtualMachine(vm.getUuid());

        DeploymentPlanner planner = null;
        if (deploymentPlannerToUse != null) {
            // if set to null, the deployment planner would be later figured out either from global config var, or from
            // the service offering
            planner = _planningMgr.getDeploymentPlannerByName(deploymentPlannerToUse);
            if (planner == null) {
                throw new InvalidParameterValueException("Can't find a planner by name " + deploymentPlannerToUse);
            }
        }
        vmEntity.setParamsToEntity(additionalParams);

        String reservationId = vmEntity.reserve(planner, plan, new ExcludeList(), Long.toString(callerUser.getId()));
        vmEntity.deploy(reservationId, Long.toString(callerUser.getId()), params, deployOnGivenHost);

        Pair<UserVmVO, Map<VirtualMachineProfile.Param, Object>> vmParamPair = new Pair(vm, params);
        if (vm != null && vm.isUpdateParameters()) {
            // this value is not being sent to the backend; need only for api
            // display purposes
            if (template.isEnablePassword()) {
                if (vm.getDetail(VmDetailConstants.PASSWORD) != null) {
                    userVmDetailsDao.removeDetail(vm.getId(), VmDetailConstants.PASSWORD);
                }
                vm.setUpdateParameters(false);
                _vmDao.update(vm.getId(), vm);
            }
        }

        return vmParamPair;
    }

    private Map<VirtualMachineProfile.Param, Object> createParameterInParameterMap(Map<VirtualMachineProfile.Param, Object> params, Map<VirtualMachineProfile.Param, Object> parameterMap, VirtualMachineProfile.Param parameter,
            Object parameterValue) {
        if (s_logger.isTraceEnabled()) {
            s_logger.trace(String.format("createParameterInParameterMap(%s, %s)", parameter, parameterValue));
        }
        if (params == null) {
            if (s_logger.isTraceEnabled()) {
                s_logger.trace("creating new Parameter map");
            }
            params = new HashMap<>();
            if (parameterMap != null) {
                params.putAll(parameterMap);
            }
        }
        params.put(parameter, parameterValue);
        return params;
    }

    private Pod getDestinationPod(Long podId, boolean isRootAdmin) {
        Pod destinationPod = null;
        if (podId != null) {
            if (!isRootAdmin) {
                throw new PermissionDeniedException(
                        "Parameter " + ApiConstants.POD_ID + " can only be specified by a Root Admin, permission denied");
            }
            destinationPod = _podDao.findById(podId);
            if (destinationPod == null) {
                throw new InvalidParameterValueException("Unable to find the pod to deploy the VM, pod id=" + podId);
            }
        }
        return destinationPod;
    }

    private Cluster getDestinationCluster(Long clusterId, boolean isRootAdmin) {
        Cluster destinationCluster = null;
        if (clusterId != null) {
            if (!isRootAdmin) {
                throw new PermissionDeniedException(
                        "Parameter " + ApiConstants.CLUSTER_ID + " can only be specified by a Root Admin, permission denied");
            }
            destinationCluster = _clusterDao.findById(clusterId);
            if (destinationCluster == null) {
                throw new InvalidParameterValueException("Unable to find the cluster to deploy the VM, cluster id=" + clusterId);
            }
        }
        return destinationCluster;
    }

    private Host getDestinationHost(Long hostId, boolean isRootAdmin) {
        Host destinationHost = null;
        if (hostId != null) {
            if (!isRootAdmin) {
                throw new PermissionDeniedException(
                        "Parameter " + ApiConstants.HOST_ID + " can only be specified by a Root Admin, permission denied");
            }
            destinationHost = _hostDao.findById(hostId);
            if (destinationHost == null) {
                throw new InvalidParameterValueException("Unable to find the host to deploy the VM, host id=" + hostId);
            } else if (destinationHost.getResourceState() != ResourceState.Enabled || destinationHost.getStatus() != Status.Up ) {
                throw new InvalidParameterValueException("Unable to deploy the VM as the host: " + destinationHost.getName() + " is not in the right state");
            }
        }
        return destinationHost;
    }

    @Override
    public UserVm destroyVm(long vmId, boolean expunge) throws ResourceUnavailableException, ConcurrentOperationException {
        // Account caller = CallContext.current().getCallingAccount();
        // Long userId = CallContext.current().getCallingUserId();
        Long userId = 2L;

        // Verify input parameters
        UserVmVO vm = _vmDao.findById(vmId);
        if (vm == null || vm.getRemoved() != null) {
            InvalidParameterValueException ex = new InvalidParameterValueException("Unable to find a virtual machine with specified vmId");
            throw ex;
        }

        if (vm.getState() == State.Destroyed || vm.getState() == State.Expunging) {
            s_logger.trace("Vm id=" + vmId + " is already destroyed");
            return vm;
        }

        boolean status;
        State vmState = vm.getState();

        try {
            VirtualMachineEntity vmEntity = _orchSrvc.getVirtualMachine(vm.getUuid());
            status = vmEntity.destroy(Long.toString(userId), expunge);
        } catch (CloudException e) {
            CloudRuntimeException ex = new CloudRuntimeException("Unable to destroy with specified vmId", e);
            ex.addProxyObject(vm.getUuid(), "vmId");
            throw ex;
        }

        if (status) {
            // Mark the account's volumes as destroyed
            List<VolumeVO> volumes = _volsDao.findByInstance(vmId);
            for (VolumeVO volume : volumes) {
                if (volume.getVolumeType().equals(Volume.Type.ROOT)) {
                    UsageEventUtils.publishUsageEvent(EventTypes.EVENT_VOLUME_DELETE, volume.getAccountId(), volume.getDataCenterId(), volume.getId(), volume.getName(),
                            Volume.class.getName(), volume.getUuid(), volume.isDisplayVolume());
                }
            }

            if (vmState != State.Error) {
                // Get serviceOffering for Virtual Machine
                ServiceOfferingVO offering = _serviceOfferingDao.findByIdIncludingRemoved(vm.getId(), vm.getServiceOfferingId());

                //Update Resource Count for the given account
                resourceCountDecrement(vm.getAccountId(), vm.isDisplayVm(), new Long(offering.getCpu()), new Long(offering.getRamSize()));
            }
            return _vmDao.findById(vmId);
        } else {
            CloudRuntimeException ex = new CloudRuntimeException("Failed to destroy vm with specified vmId");
            ex.addProxyObject(vm.getUuid(), "vmId");
            throw ex;
        }

    }

    @Override
    public void collectVmDiskStatistics(final UserVm userVm) {
        // Only supported for KVM and VMware
        if (!(userVm.getHypervisorType().equals(HypervisorType.KVM) || userVm.getHypervisorType().equals(HypervisorType.VMware))) {
            return;
        }
        s_logger.debug("Collect vm disk statistics from host before stopping VM");
        if (userVm.getHostId() == null) {
            s_logger.error("Unable to collect vm disk statistics for VM as the host is null, skipping VM disk statistics collection");
            return;
        }
        long hostId = userVm.getHostId();
        List<String> vmNames = new ArrayList<String>();
        vmNames.add(userVm.getInstanceName());
        final HostVO host = _hostDao.findById(hostId);

        GetVmDiskStatsAnswer diskStatsAnswer = null;
        try {
            diskStatsAnswer = (GetVmDiskStatsAnswer)_agentMgr.easySend(hostId, new GetVmDiskStatsCommand(vmNames, host.getGuid(), host.getName()));
        } catch (Exception e) {
            s_logger.warn("Error while collecting disk stats for vm: " + userVm.getInstanceName() + " from host: " + host.getName(), e);
            return;
        }
        if (diskStatsAnswer != null) {
            if (!diskStatsAnswer.getResult()) {
                s_logger.warn("Error while collecting disk stats vm: " + userVm.getInstanceName() + " from host: " + host.getName() + "; details: " + diskStatsAnswer.getDetails());
                return;
            }
            try {
                final GetVmDiskStatsAnswer diskStatsAnswerFinal = diskStatsAnswer;
                Transaction.execute(new TransactionCallbackNoReturn() {
                    @Override
                    public void doInTransactionWithoutResult(TransactionStatus status) {
                        HashMap<String, List<VmDiskStatsEntry>> vmDiskStatsByName = diskStatsAnswerFinal.getVmDiskStatsMap();
                        if (vmDiskStatsByName == null) {
                            return;
                        }
                        List<VmDiskStatsEntry> vmDiskStats = vmDiskStatsByName.get(userVm.getInstanceName());
                        if (vmDiskStats == null) {
                            return;
                        }

                        for (VmDiskStatsEntry vmDiskStat : vmDiskStats) {
                            SearchCriteria<VolumeVO> sc_volume = _volsDao.createSearchCriteria();
                            sc_volume.addAnd("path", SearchCriteria.Op.EQ, vmDiskStat.getPath());
                            List<VolumeVO> volumes = _volsDao.search(sc_volume, null);
                            if ((volumes == null) || (volumes.size() == 0)) {
                                break;
                            }
                            VolumeVO volume = volumes.get(0);
                            VmDiskStatisticsVO previousVmDiskStats = _vmDiskStatsDao.findBy(userVm.getAccountId(), userVm.getDataCenterId(), userVm.getId(), volume.getId());
                            VmDiskStatisticsVO vmDiskStat_lock = _vmDiskStatsDao.lock(userVm.getAccountId(), userVm.getDataCenterId(), userVm.getId(), volume.getId());

                            if ((vmDiskStat.getIORead() == 0) && (vmDiskStat.getIOWrite() == 0) && (vmDiskStat.getBytesRead() == 0) && (vmDiskStat.getBytesWrite() == 0)) {
                                s_logger.debug("Read/Write of IO and Bytes are both 0. Not updating vm_disk_statistics");
                                continue;
                            }

                            if (vmDiskStat_lock == null) {
                                s_logger.warn("unable to find vm disk stats from host for account: " + userVm.getAccountId() + " with vmId: " + userVm.getId() + " and volumeId:"
                                        + volume.getId());
                                continue;
                            }

                            if (previousVmDiskStats != null
                                    && ((previousVmDiskStats.getCurrentIORead() != vmDiskStat_lock.getCurrentIORead()) || ((previousVmDiskStats.getCurrentIOWrite() != vmDiskStat_lock
                                    .getCurrentIOWrite())
                                            || (previousVmDiskStats.getCurrentBytesRead() != vmDiskStat_lock.getCurrentBytesRead()) || (previousVmDiskStats
                                                    .getCurrentBytesWrite() != vmDiskStat_lock.getCurrentBytesWrite())))) {
                                s_logger.debug("vm disk stats changed from the time GetVmDiskStatsCommand was sent. " + "Ignoring current answer. Host: " + host.getName()
                                + " . VM: " + vmDiskStat.getVmName() + " IO Read: " + vmDiskStat.getIORead() + " IO Write: " + vmDiskStat.getIOWrite() + " Bytes Read: "
                                + vmDiskStat.getBytesRead() + " Bytes Write: " + vmDiskStat.getBytesWrite());
                                continue;
                            }

                            if (vmDiskStat_lock.getCurrentIORead() > vmDiskStat.getIORead()) {
                                if (s_logger.isDebugEnabled()) {
                                    s_logger.debug("Read # of IO that's less than the last one.  " + "Assuming something went wrong and persisting it. Host: " + host.getName()
                                    + " . VM: " + vmDiskStat.getVmName() + " Reported: " + vmDiskStat.getIORead() + " Stored: " + vmDiskStat_lock.getCurrentIORead());
                                }
                                vmDiskStat_lock.setNetIORead(vmDiskStat_lock.getNetIORead() + vmDiskStat_lock.getCurrentIORead());
                            }
                            vmDiskStat_lock.setCurrentIORead(vmDiskStat.getIORead());
                            if (vmDiskStat_lock.getCurrentIOWrite() > vmDiskStat.getIOWrite()) {
                                if (s_logger.isDebugEnabled()) {
                                    s_logger.debug("Write # of IO that's less than the last one.  " + "Assuming something went wrong and persisting it. Host: " + host.getName()
                                    + " . VM: " + vmDiskStat.getVmName() + " Reported: " + vmDiskStat.getIOWrite() + " Stored: " + vmDiskStat_lock.getCurrentIOWrite());
                                }
                                vmDiskStat_lock.setNetIOWrite(vmDiskStat_lock.getNetIOWrite() + vmDiskStat_lock.getCurrentIOWrite());
                            }
                            vmDiskStat_lock.setCurrentIOWrite(vmDiskStat.getIOWrite());
                            if (vmDiskStat_lock.getCurrentBytesRead() > vmDiskStat.getBytesRead()) {
                                if (s_logger.isDebugEnabled()) {
                                    s_logger.debug("Read # of Bytes that's less than the last one.  " + "Assuming something went wrong and persisting it. Host: " + host.getName()
                                    + " . VM: " + vmDiskStat.getVmName() + " Reported: " + toHumanReadableSize(vmDiskStat.getBytesRead()) + " Stored: " + toHumanReadableSize(vmDiskStat_lock.getCurrentBytesRead()));
                                }
                                vmDiskStat_lock.setNetBytesRead(vmDiskStat_lock.getNetBytesRead() + vmDiskStat_lock.getCurrentBytesRead());
                            }
                            vmDiskStat_lock.setCurrentBytesRead(vmDiskStat.getBytesRead());
                            if (vmDiskStat_lock.getCurrentBytesWrite() > vmDiskStat.getBytesWrite()) {
                                if (s_logger.isDebugEnabled()) {
                                    s_logger.debug("Write # of Bytes that's less than the last one.  " + "Assuming something went wrong and persisting it. Host: " + host.getName()
                                    + " . VM: " + vmDiskStat.getVmName() + " Reported: " + toHumanReadableSize(vmDiskStat.getBytesWrite()) + " Stored: "
                                    + toHumanReadableSize(vmDiskStat_lock.getCurrentBytesWrite()));
                                }
                                vmDiskStat_lock.setNetBytesWrite(vmDiskStat_lock.getNetBytesWrite() + vmDiskStat_lock.getCurrentBytesWrite());
                            }
                            vmDiskStat_lock.setCurrentBytesWrite(vmDiskStat.getBytesWrite());

                            if (!_dailyOrHourly) {
                                //update agg bytes
                                vmDiskStat_lock.setAggIORead(vmDiskStat_lock.getNetIORead() + vmDiskStat_lock.getCurrentIORead());
                                vmDiskStat_lock.setAggIOWrite(vmDiskStat_lock.getNetIOWrite() + vmDiskStat_lock.getCurrentIOWrite());
                                vmDiskStat_lock.setAggBytesRead(vmDiskStat_lock.getNetBytesRead() + vmDiskStat_lock.getCurrentBytesRead());
                                vmDiskStat_lock.setAggBytesWrite(vmDiskStat_lock.getNetBytesWrite() + vmDiskStat_lock.getCurrentBytesWrite());
                            }

                            _vmDiskStatsDao.update(vmDiskStat_lock.getId(), vmDiskStat_lock);
                        }
                    }
                });
            } catch (Exception e) {
                s_logger.warn("Unable to update vm disk statistics for vm: " + userVm.getId() + " from host: " + hostId, e);
            }
        }
    }

    @Override
    @ActionEvent(eventType = EventTypes.EVENT_VM_EXPUNGE, eventDescription = "expunging Vm", async = true)
    public UserVm expungeVm(long vmId) throws ResourceUnavailableException, ConcurrentOperationException {
        Account caller = CallContext.current().getCallingAccount();
        Long userId = caller.getId();

        // Verify input parameters
        UserVmVO vm = _vmDao.findById(vmId);
        if (vm == null) {
            InvalidParameterValueException ex = new InvalidParameterValueException("Unable to find a virtual machine with specified vmId");
            ex.addProxyObject(String.valueOf(vmId), "vmId");
            throw ex;
        }

        if (vm.getRemoved() != null) {
            s_logger.trace("Vm id=" + vmId + " is already expunged");
            return vm;
        }

        if (!(vm.getState() == State.Destroyed || vm.getState() == State.Expunging || vm.getState() == State.Error)) {
            CloudRuntimeException ex = new CloudRuntimeException("Please destroy vm with specified vmId before expunge");
            ex.addProxyObject(String.valueOf(vmId), "vmId");
            throw ex;
        }

        // When trying to expunge, permission is denied when the caller is not an admin and the AllowUserExpungeRecoverVm is false for the caller.
        if (!_accountMgr.isAdmin(userId) && !AllowUserExpungeRecoverVm.valueIn(userId)) {
            throw new PermissionDeniedException("Expunging a vm can only be done by an Admin. Or when the allow.user.expunge.recover.vm key is set.");
        }

        _vmSnapshotMgr.deleteVMSnapshotsFromDB(vmId, false);

        boolean status;

        status = expunge(vm, userId, caller);
        if (status) {
            return _vmDao.findByIdIncludingRemoved(vmId);
        } else {
            CloudRuntimeException ex = new CloudRuntimeException("Failed to expunge vm with specified vmId");
            ex.addProxyObject(String.valueOf(vmId), "vmId");
            throw ex;
        }

    }

    @Override
    public HypervisorType getHypervisorTypeOfUserVM(long vmId) {
        UserVmVO userVm = _vmDao.findById(vmId);
        if (userVm == null) {
            InvalidParameterValueException ex = new InvalidParameterValueException("unable to find a virtual machine with specified id");
            ex.addProxyObject(String.valueOf(vmId), "vmId");
            throw ex;
        }

        return userVm.getHypervisorType();
    }

    @Override
    public UserVm createVirtualMachine(DeployVMCmd cmd) throws InsufficientCapacityException, ResourceUnavailableException, ConcurrentOperationException,
    StorageUnavailableException, ResourceAllocationException {
        //Verify that all objects exist before passing them to the service
        Account owner = _accountService.getActiveAccountById(cmd.getEntityOwnerId());

        verifyDetails(cmd.getDetails());

        Long zoneId = cmd.getZoneId();

        DataCenter zone = _entityMgr.findById(DataCenter.class, zoneId);
        if (zone == null) {
            throw new InvalidParameterValueException("Unable to find zone by id=" + zoneId);
        }

        Long serviceOfferingId = cmd.getServiceOfferingId();

        ServiceOffering serviceOffering = _entityMgr.findById(ServiceOffering.class, serviceOfferingId);
        if (serviceOffering == null) {
            throw new InvalidParameterValueException("Unable to find service offering: " + serviceOfferingId);
        }

        if (!serviceOffering.isDynamic()) {
            for(String detail: cmd.getDetails().keySet()) {
                if(detail.equalsIgnoreCase(VmDetailConstants.CPU_NUMBER) || detail.equalsIgnoreCase(VmDetailConstants.CPU_SPEED) || detail.equalsIgnoreCase(VmDetailConstants.MEMORY)) {
                    throw new InvalidParameterValueException("cpuNumber or cpuSpeed or memory should not be specified for static service offering");
                }
            }
        }

        Long templateId = cmd.getTemplateId();

        VirtualMachineTemplate template = _entityMgr.findById(VirtualMachineTemplate.class, templateId);
        // Make sure a valid template ID was specified
        if (template == null) {
            throw new InvalidParameterValueException("Unable to use template " + templateId);
        }

        ServiceOfferingJoinVO svcOffering = serviceOfferingJoinDao.findById(serviceOfferingId);

        if (template.isDeployAsIs()) {
            if (svcOffering != null && svcOffering.getRootDiskSize() != null && svcOffering.getRootDiskSize() > 0) {
                throw new InvalidParameterValueException("Failed to deploy Virtual Machine as a service offering with root disk size specified cannot be used with a deploy as-is template");
            }

            if (cmd.getDetails().get("rootdisksize") != null) {
                throw new InvalidParameterValueException("Overriding root disk size isn't supported for VMs deployed from defploy as-is templates");
            }

            // Bootmode and boottype are not supported on VMWare dpeloy-as-is templates (since 4.15)
            if ((cmd.getBootMode() != null || cmd.getBootType() != null)) {
                throw new InvalidParameterValueException("Boot type and boot mode are not supported on VMware, as we honour what is defined in the template.");
            }
        }

        Long diskOfferingId = cmd.getDiskOfferingId();
        DiskOffering diskOffering = null;
        if (diskOfferingId != null) {
            diskOffering = _entityMgr.findById(DiskOffering.class, diskOfferingId);
            if (diskOffering == null) {
                throw new InvalidParameterValueException("Unable to find disk offering " + diskOfferingId);
            }
        }

        if (!zone.isLocalStorageEnabled()) {
            if (serviceOffering.isUseLocalStorage()) {
                throw new InvalidParameterValueException("Zone is not configured to use local storage but service offering " + serviceOffering.getName() + " uses it");
            }
            if (diskOffering != null && diskOffering.isUseLocalStorage()) {
                throw new InvalidParameterValueException("Zone is not configured to use local storage but disk offering " + diskOffering.getName() + " uses it");
            }
        }

        List<Long> networkIds = cmd.getNetworkIds();
        LinkedHashMap<Integer, Long> userVmNetworkMap = getVmOvfNetworkMapping(zone, owner, template, cmd.getVmNetworkMap());
        if (MapUtils.isNotEmpty(userVmNetworkMap)) {
            networkIds = new ArrayList<>(userVmNetworkMap.values());
        }

        Account caller = CallContext.current().getCallingAccount();
        Long callerId = caller.getId();

        boolean isRootAdmin = _accountService.isRootAdmin(callerId);

        Long hostId = cmd.getHostId();
        getDestinationHost(hostId, isRootAdmin);

        String ipAddress = cmd.getIpAddress();
        String ip6Address = cmd.getIp6Address();
        String macAddress = cmd.getMacAddress();
        String name = cmd.getName();
        String displayName = cmd.getDisplayName();
        UserVm vm = null;
        IpAddresses addrs = new IpAddresses(ipAddress, ip6Address, macAddress);
        Long size = cmd.getSize();
        String group = cmd.getGroup();
        String userData = cmd.getUserData();
        String sshKeyPairName = cmd.getSSHKeyPairName();
        Boolean displayVm = cmd.isDisplayVm();
        String keyboard = cmd.getKeyboard();
        Map<Long, DiskOffering> dataDiskTemplateToDiskOfferingMap = cmd.getDataDiskTemplateToDiskOfferingMap();
        Map<String, String> userVmOVFProperties = cmd.getVmProperties();
        if (zone.getNetworkType() == NetworkType.Basic) {
            if (networkIds != null) {
                throw new InvalidParameterValueException("Can't specify network Ids in Basic zone");
            } else {
                vm = createBasicSecurityGroupVirtualMachine(zone, serviceOffering, template, getSecurityGroupIdList(cmd), owner, name, displayName, diskOfferingId,
                        size , group , cmd.getHypervisor(), cmd.getHttpMethod(), userData , sshKeyPairName , cmd.getIpToNetworkMap(), addrs, displayVm , keyboard , cmd.getAffinityGroupIdList(),
                        cmd.getDetails(), cmd.getCustomId(), cmd.getDhcpOptionsMap(),
                        dataDiskTemplateToDiskOfferingMap, userVmOVFProperties);
            }
        } else {
            if (zone.isSecurityGroupEnabled())  {
                vm = createAdvancedSecurityGroupVirtualMachine(zone, serviceOffering, template, networkIds, getSecurityGroupIdList(cmd), owner, name,
                        displayName, diskOfferingId, size, group, cmd.getHypervisor(), cmd.getHttpMethod(), userData, sshKeyPairName, cmd.getIpToNetworkMap(), addrs, displayVm, keyboard,
                        cmd.getAffinityGroupIdList(), cmd.getDetails(), cmd.getCustomId(), cmd.getDhcpOptionsMap(),
                        dataDiskTemplateToDiskOfferingMap, userVmOVFProperties);

            } else {
                if (cmd.getSecurityGroupIdList() != null && !cmd.getSecurityGroupIdList().isEmpty()) {
                    throw new InvalidParameterValueException("Can't create vm with security groups; security group feature is not enabled per zone");
                }
                vm = createAdvancedVirtualMachine(zone, serviceOffering, template, networkIds, owner, name, displayName, diskOfferingId, size, group,
                        cmd.getHypervisor(), cmd.getHttpMethod(), userData, sshKeyPairName, cmd.getIpToNetworkMap(), addrs, displayVm, keyboard, cmd.getAffinityGroupIdList(), cmd.getDetails(),
                        cmd.getCustomId(), cmd.getDhcpOptionsMap(), dataDiskTemplateToDiskOfferingMap, userVmOVFProperties);
            }
        }
        // check if this templateId has a child ISO
        List<VMTemplateVO> child_templates = _templateDao.listByParentTemplatetId(templateId);
        for (VMTemplateVO tmpl: child_templates){
            if (tmpl.getFormat() == Storage.ImageFormat.ISO){
                s_logger.info("MDOV trying to attach disk to the VM " + tmpl.getId() + " vmid=" + vm.getId());
                _tmplService.attachIso(tmpl.getId(), vm.getId());
            }
        }

        // Add extraConfig to user_vm_details table
        String extraConfig = cmd.getExtraConfig();
        if (StringUtils.isNotBlank(extraConfig)) {
            if (EnableAdditionalVmConfig.valueIn(callerId)) {
                s_logger.info("Adding extra configuration to user vm: " + vm.getUuid());
                addExtraConfig(vm, extraConfig);
            } else {
                throw new InvalidParameterValueException("attempted setting extraconfig but enable.additional.vm.configuration is disabled");
            }
        }

        if (cmd.getCopyImageTags()) {
            VMTemplateVO templateOrIso = _templateDao.findById(templateId);
            if (templateOrIso != null) {
                final ResourceTag.ResourceObjectType templateType = (templateOrIso.getFormat() == ImageFormat.ISO) ? ResourceTag.ResourceObjectType.ISO : ResourceTag.ResourceObjectType.Template;
                final List<? extends ResourceTag> resourceTags = resourceTagDao.listBy(templateId, templateType);
                for (ResourceTag resourceTag : resourceTags) {
                    final ResourceTagVO copyTag = new ResourceTagVO(resourceTag.getKey(), resourceTag.getValue(), resourceTag.getAccountId(), resourceTag.getDomainId(), vm.getId(), ResourceTag.ResourceObjectType.UserVm, resourceTag.getCustomer(), vm.getUuid());
                    resourceTagDao.persist(copyTag);
                }
            }
        }

        return vm;
    }

    /**
     * Persist extra configuration data in the user_vm_details table as key/value pair
     * @param decodedUrl String consisting of the extra config data to appended onto the vmx file for VMware instances
     */
    protected void persistExtraConfigVmware(String decodedUrl, UserVm vm) {
        boolean isValidConfig = isValidKeyValuePair(decodedUrl);
        if (isValidConfig) {
            String[] extraConfigs = decodedUrl.split("\\r?\\n");
            for (String cfg : extraConfigs) {
                // Validate cfg against unsupported operations set by admin here
                String[] allowedKeyList = VmwareAdditionalConfigAllowList.value().split(",");
                boolean validXenOrVmwareConfiguration = isValidXenOrVmwareConfiguration(cfg, allowedKeyList);
                String[] paramArray = cfg.split("=");
                if (validXenOrVmwareConfiguration && paramArray.length == 2) {
                    userVmDetailsDao.addDetail(vm.getId(), paramArray[0].trim(), paramArray[1].trim(), true);
                } else {
                    throw new CloudRuntimeException("Extra config " + cfg + " is not on the list of allowed keys for VMware hypervisor hosts.");
                }
            }
        } else {
            throw new CloudRuntimeException("The passed extra config string " + decodedUrl + "contains an invalid key/value pair pattern");
        }
    }

    /**
     * Used to persist extra configuration settings in user_vm_details table for the XenServer hypervisor
     * persists config as key/value pair e.g key = extraconfig-1 , value="PV-bootloader=pygrub" and so on to extraconfig-N where
     * N denotes the number of extra configuration settings passed by user
     *
     * @param decodedUrl A string containing extra configuration settings as key/value pairs seprated by newline escape character
     *                   e.x PV-bootloader=pygrub\nPV-args=console\nHV-Boot-policy=""
     */
    protected void persistExtraConfigXenServer(String decodedUrl, UserVm vm) {
        boolean isValidConfig = isValidKeyValuePair(decodedUrl);
        if (isValidConfig) {
            String[] extraConfigs = decodedUrl.split("\\r?\\n");
            int i = 1;
            String extraConfigKey = ApiConstants.EXTRA_CONFIG + "-";
            for (String cfg : extraConfigs) {
                // Validate cfg against unsupported operations set by admin here
                String[] allowedKeyList = XenServerAdditionalConfigAllowList.value().split(",");
                boolean validXenOrVmwareConfiguration = isValidXenOrVmwareConfiguration(cfg, allowedKeyList);
                if (validXenOrVmwareConfiguration) {
                    userVmDetailsDao.addDetail(vm.getId(), extraConfigKey + String.valueOf(i), cfg, true);
                    i++;
                } else {
                    throw new CloudRuntimeException("Extra config " + cfg + " is not on the list of allowed keys for XenServer hypervisor hosts.");
                }
            }
        } else {
            String msg = String.format("The passed extra config string '%s' contains an invalid key/value pair pattern", decodedUrl);
            throw new CloudRuntimeException(msg);
        }
    }

    /**
     * Used to valid extraconfig keylvalue pair for Vmware and XenServer
     * Example of tested valid config for VMware as taken from VM instance vmx file
     * <p>
     * nvp.vm-uuid=34b3d5ea-1c25-4bb0-9250-8dc3388bfa9b
     * migrate.hostLog=i-2-67-VM-5130f8ab.hlog
     * ethernet0.address=02:00:5f:51:00:41
     * </p>
     * <p>
     * Examples of tested valid configs for XenServer
     * <p>
     * is-a-template=true\nHVM-boot-policy=\nPV-bootloader=pygrub\nPV-args=hvc0
     * </p>
     *
     * Allow the following character set {', ", -, ., =, a-z, 0-9, empty space, \n}
     *
     * @param decodedUrl String conprising of extra config key/value pairs for XenServer and Vmware
     * @return True if extraconfig is valid key/value pair
     */
    protected boolean isValidKeyValuePair(String decodedUrl) {
        // Valid pairs should look like "key-1=value1, param:key-2=value2, my.config.v0=False"
        Pattern pattern = Pattern.compile("^(?:[\\w-\\s\\.:]*=[\\w-\\s\\.'\":]*(?:\\s+|$))+$");
        Matcher matcher = pattern.matcher(decodedUrl);
        return matcher.matches();
    }

    /**
     * Validates key/value pair strings passed as extra configuration for XenServer and Vmware
     * @param cfg configuration key-value pair
     * @param allowedKeyList list of allowed configuration keys for XenServer and VMware
     * @return
     */
    protected boolean isValidXenOrVmwareConfiguration(String cfg, String[] allowedKeyList) {
        // This should be of minimum length 1
        // Value is ignored in case it is empty
        String[] cfgKeyValuePair = cfg.split("=");
        if (cfgKeyValuePair.length >= 1) {
            for (String allowedKey : allowedKeyList) {
                if (cfgKeyValuePair[0].equalsIgnoreCase(allowedKey.trim())) {
                    return true;
                }
            }
        } else {
            String msg = String.format("An incorrect configuration %s has been passed", cfg);
            throw new CloudRuntimeException(msg);
        }
        return false;
    }

    /**
     * Persist extra configuration data on KVM
     * persisted in the user_vm_details DB as extraconfig-1, and so on depending on the number of configurations
     * For KVM, extra config is passed as XML
     * @param decodedUrl string containing xml configuration to be persisted into user_vm_details table
     * @param vm
     */
    protected void persistExtraConfigKvm(String decodedUrl, UserVm vm) {
        // validate config against blacklisted cfg commands
        validateKvmExtraConfig(decodedUrl);
        String[] extraConfigs = decodedUrl.split("\n\n");
        for (String cfg : extraConfigs) {
            int i = 1;
            String[] cfgParts = cfg.split("\n");
            String extraConfigKey = ApiConstants.EXTRA_CONFIG;
            String extraConfigValue;
            if (cfgParts[0].matches("\\S+:$")) {
                extraConfigKey += "-" + cfgParts[0].substring(0, cfgParts[0].length() - 1);
                extraConfigValue = cfg.replace(cfgParts[0] + "\n", "");
            } else {
                extraConfigKey += "-" + String.valueOf(i);
                extraConfigValue = cfg;
            }
            userVmDetailsDao.addDetail(vm.getId(), extraConfigKey, extraConfigValue, true);
            i++;
        }
    }

    /**
     * This method is called by the persistExtraConfigKvm
     * Validates passed extra configuration data for KVM and validates against blacklist of unwanted commands
     * controlled by Root admin
     * @param decodedUrl string containing xml configuration to be validated
     */
    protected void validateKvmExtraConfig(String decodedUrl) {
        String[] allowedConfigOptionList = KvmAdditionalConfigAllowList.value().split(",");
        // Skip allowed keys validation validation for DPDK
        if (!decodedUrl.contains(":")) {
            try {
                DocumentBuilder builder = DocumentBuilderFactory.newInstance().newDocumentBuilder();
                InputSource src = new InputSource();
                src.setCharacterStream(new StringReader(String.format("<config>\n%s\n</config>", decodedUrl)));
                Document doc = builder.parse(src);
                doc.getDocumentElement().normalize();
                NodeList nodeList=doc.getElementsByTagName("*");
                for (int i = 1; i < nodeList.getLength(); i++) { // First element is config so skip it
                    Element element = (Element)nodeList.item(i);
                    boolean isValidConfig = false;
                    String currentConfig = element.getNodeName().trim();
                    for (String tag : allowedConfigOptionList) {
                        if (currentConfig.equals(tag.trim())) {
                            isValidConfig = true;
                        }
                    }
                    if (!isValidConfig) {
                        throw new CloudRuntimeException(String.format("Extra config %s is not on the list of allowed keys for KVM hypervisor hosts", currentConfig));
                    }
                }
            } catch (ParserConfigurationException | IOException | SAXException e) {
                throw new CloudRuntimeException("Failed to parse additional XML configuration: " + e.getMessage());
            }
        }
    }

    /**
     * Adds extra config data to guest VM instances
     * @param extraConfig Extra Configuration settings to be added in UserVm instances for KVM, XenServer and VMware
     */
    protected void addExtraConfig(UserVm vm, String extraConfig) {
        String decodedUrl = decodeExtraConfig(extraConfig);
        HypervisorType hypervisorType = vm.getHypervisorType();

        switch (hypervisorType) {
            case XenServer:
                persistExtraConfigXenServer(decodedUrl, vm);
                break;
            case KVM:
                persistExtraConfigKvm(decodedUrl, vm);
                break;
            case VMware:
                persistExtraConfigVmware(decodedUrl, vm);
                break;
            default:
                String msg = String.format("This hypervisor %s is not supported for use with this feature", hypervisorType.toString());
                throw new CloudRuntimeException(msg);
        }
    }

    /**
     * Decodes an URL encoded string passed as extra configuration for guest VMs
     * @param encodeString URL encoded string
     * @return String result of decoded URL
     */
    protected String decodeExtraConfig(String encodeString) {
        String decodedUrl;
        try {
            decodedUrl = URLDecoder.decode(encodeString, "UTF-8");
        } catch (UnsupportedEncodingException e) {
            throw new CloudRuntimeException("Failed to provided decode URL string: " + e.getMessage());
        }
        return decodedUrl;
    }

    protected List<Long> getSecurityGroupIdList(SecurityGroupAction cmd) {
        if (cmd.getSecurityGroupNameList() != null && cmd.getSecurityGroupIdList() != null) {
            throw new InvalidParameterValueException("securitygroupids parameter is mutually exclusive with securitygroupnames parameter");
        }

        //transform group names to ids here
        if (cmd.getSecurityGroupNameList() != null) {
            List<Long> securityGroupIds = new ArrayList<Long>();
            for (String groupName : cmd.getSecurityGroupNameList()) {
                SecurityGroup sg = _securityGroupMgr.getSecurityGroup(groupName, cmd.getEntityOwnerId());
                if (sg == null) {
                    throw new InvalidParameterValueException("Unable to find group by name " + groupName);
                } else {
                    securityGroupIds.add(sg.getId());
                }
            }
            return securityGroupIds;
        } else {
            return cmd.getSecurityGroupIdList();
        }
    }

    // this is an opportunity to verify that parameters that came in via the Details Map are OK
    // for example, minIops and maxIops should either both be specified or neither be specified and,
    // if specified, minIops should be <= maxIops
    private void verifyDetails(Map<String,String> details) {
        if (details != null) {
            String minIops = details.get("minIops");
            String maxIops = details.get("maxIops");

            verifyMinAndMaxIops(minIops, maxIops);

            minIops = details.get("minIopsDo");
            maxIops = details.get("maxIopsDo");

            verifyMinAndMaxIops(minIops, maxIops);

            if (details.containsKey("extraconfig")) {
                throw new InvalidParameterValueException("'extraconfig' should not be included in details as key");
            }
        }
    }

    private void verifyMinAndMaxIops(String minIops, String maxIops) {
        if ((minIops != null && maxIops == null) || (minIops == null && maxIops != null)) {
            throw new InvalidParameterValueException("Either 'Min IOPS' and 'Max IOPS' must both be specified or neither be specified.");
        }

        long lMinIops;

        try {
            if (minIops != null) {
                lMinIops = Long.parseLong(minIops);
            }
            else {
                lMinIops = 0;
            }
        }
        catch (NumberFormatException ex) {
            throw new InvalidParameterValueException("'Min IOPS' must be a whole number.");
        }

        long lMaxIops;

        try {
            if (maxIops != null) {
                lMaxIops = Long.parseLong(maxIops);
            }
            else {
                lMaxIops = 0;
            }
        }
        catch (NumberFormatException ex) {
            throw new InvalidParameterValueException("'Max IOPS' must be a whole number.");
        }

        if (lMinIops > lMaxIops) {
            throw new InvalidParameterValueException("'Min IOPS' must be less than or equal to 'Max IOPS'.");
        }
    }

    @Override
    public UserVm getUserVm(long vmId) {
        return _vmDao.findById(vmId);
    }

    private VMInstanceVO preVmStorageMigrationCheck(Long vmId) {
        // access check - only root admin can migrate VM
        Account caller = CallContext.current().getCallingAccount();
        if (!_accountMgr.isRootAdmin(caller.getId())) {
            if (s_logger.isDebugEnabled()) {
                s_logger.debug("Caller is not a root admin, permission denied to migrate the VM");
            }
            throw new PermissionDeniedException("No permission to migrate VM, Only Root Admin can migrate a VM!");
        }

        VMInstanceVO vm = _vmInstanceDao.findById(vmId);
        if (vm == null) {
            throw new InvalidParameterValueException("Unable to find the VM by id=" + vmId);
        }

        if (vm.getState() != State.Stopped) {
            InvalidParameterValueException ex = new InvalidParameterValueException("VM is not Stopped, unable to migrate the vm having the specified id");
            ex.addProxyObject(vm.getUuid(), "vmId");
            throw ex;
        }

        if (vm.getType() != VirtualMachine.Type.User && !HypervisorType.VMware.equals(vm.getHypervisorType())) {
            throw new InvalidParameterValueException("cannot do storage migration on non-user vm for hypervisor: " + vm.getHypervisorType().toString() + ", only supported for VMware");
        }

        List<VolumeVO> vols = _volsDao.findByInstance(vm.getId());
        if (vols.size() > 1) {
            // OffLineVmwareMigration: data disks are not permitted, here!
            if (vols.size() > 1 &&
                    // OffLineVmwareMigration: allow multiple disks for vmware
                    !HypervisorType.VMware.equals(vm.getHypervisorType())) {
                throw new InvalidParameterValueException("Data disks attached to the vm, can not migrate. Need to detach data disks first");
            }
        }

        // Check that Vm does not have VM Snapshots
        if (_vmSnapshotDao.findByVm(vmId).size() > 0) {
            throw new InvalidParameterValueException("VM's disk cannot be migrated, please remove all the VM Snapshots for this VM");
        }

        return vm;
    }

    private VirtualMachine findMigratedVm(long vmId, VirtualMachine.Type vmType) {
        if (VirtualMachine.Type.User.equals(vmType)) {
            return _vmDao.findById(vmId);
        }
        return _vmInstanceDao.findById(vmId);
    }

    @Override
    public VirtualMachine vmStorageMigration(Long vmId, StoragePool destPool) {
        VMInstanceVO vm = preVmStorageMigrationCheck(vmId);
        Map<Long, Long> volumeToPoolIds = new HashMap<>();
        checkDestinationHypervisorType(destPool, vm);
        List<VolumeVO> volumes = _volsDao.findByInstance(vm.getId());
        StoragePoolVO destinationPoolVo = _storagePoolDao.findById(destPool.getId());
        Long destPoolPodId = ScopeType.CLUSTER.equals(destinationPoolVo.getScope()) || ScopeType.HOST.equals(destinationPoolVo.getScope()) ?
                destinationPoolVo.getPodId() : null;
        for (VolumeVO volume : volumes) {
            if (!VirtualMachine.Type.User.equals(vm.getType())) {
                // Migrate within same pod as source storage and same cluster for all disks only. Hypervisor check already done
                StoragePoolVO pool = _storagePoolDao.findById(volume.getPoolId());
                if (destPoolPodId != null &&
                        (ScopeType.CLUSTER.equals(pool.getScope()) || ScopeType.HOST.equals(pool.getScope())) &&
                        !destPoolPodId.equals(pool.getPodId())) {
                    throw new InvalidParameterValueException("Storage migration of non-user VMs cannot be done between storage pools of different pods");
                }
            }
            volumeToPoolIds.put(volume.getId(), destPool.getId());
        }
        _itMgr.storageMigration(vm.getUuid(), volumeToPoolIds);
        return findMigratedVm(vm.getId(), vm.getType());
    }

    @Override
    public VirtualMachine vmStorageMigration(Long vmId, Map<String, String> volumeToPool) {
        VMInstanceVO vm = preVmStorageMigrationCheck(vmId);
        Map<Long, Long> volumeToPoolIds = new HashMap<>();
        Long poolClusterId = null;
        for (Map.Entry<String, String> entry : volumeToPool.entrySet()) {
            Volume volume = _volsDao.findByUuid(entry.getKey());
            StoragePoolVO pool = _storagePoolDao.findPoolByUUID(entry.getValue());
            if (poolClusterId != null &&
                    (ScopeType.CLUSTER.equals(pool.getScope()) || ScopeType.HOST.equals(pool.getScope())) &&
                    !poolClusterId.equals(pool.getClusterId())) {
                throw new InvalidParameterValueException("VM's disk cannot be migrated, input destination storage pools belong to different clusters");
            }
            if (pool.getClusterId() != null) {
                poolClusterId = pool.getClusterId();
            }
            checkDestinationHypervisorType(pool, vm);
            volumeToPoolIds.put(volume.getId(), pool.getId());
        }
        _itMgr.storageMigration(vm.getUuid(), volumeToPoolIds);
        return findMigratedVm(vm.getId(), vm.getType());
    }

    private void checkDestinationHypervisorType(StoragePool destPool, VMInstanceVO vm) {
        HypervisorType destHypervisorType = destPool.getHypervisor();
        if (destHypervisorType == null) {
            destHypervisorType = _clusterDao.findById(
                    destPool.getClusterId()).getHypervisorType();
        }

        if (vm.getHypervisorType() != destHypervisorType && destHypervisorType != HypervisorType.Any) {
            throw new InvalidParameterValueException("hypervisor is not compatible: dest: " + destHypervisorType.toString() + ", vm: " + vm.getHypervisorType().toString());
        }

    }

    private boolean isVMUsingLocalStorage(VMInstanceVO vm) {
        boolean usesLocalStorage = false;

        List<VolumeVO> volumes = _volsDao.findByInstance(vm.getId());
        for (VolumeVO vol : volumes) {
            DiskOfferingVO diskOffering = _diskOfferingDao.findById(vol.getDiskOfferingId());
            if (diskOffering.isUseLocalStorage()) {
                usesLocalStorage = true;
                break;
            }
            StoragePoolVO storagePool = _storagePoolDao.findById(vol.getPoolId());
            if (storagePool.isLocal()) {
                usesLocalStorage = true;
                break;
            }
        }
        return usesLocalStorage;
    }

    @Override
    @ActionEvent(eventType = EventTypes.EVENT_VM_MIGRATE, eventDescription = "migrating VM", async = true)
    public VirtualMachine migrateVirtualMachine(Long vmId, Host destinationHost) throws ResourceUnavailableException, ConcurrentOperationException, ManagementServerException,
    VirtualMachineMigrationException {
        // access check - only root admin can migrate VM
        Account caller = CallContext.current().getCallingAccount();
        if (!_accountMgr.isRootAdmin(caller.getId())) {
            if (s_logger.isDebugEnabled()) {
                s_logger.debug("Caller is not a root admin, permission denied to migrate the VM");
            }
            throw new PermissionDeniedException("No permission to migrate VM, Only Root Admin can migrate a VM!");
        }

        VMInstanceVO vm = _vmInstanceDao.findById(vmId);
        if (vm == null) {
            throw new InvalidParameterValueException("Unable to find the VM by id=" + vmId);
        }
        // business logic
        if (vm.getState() != State.Running) {
            if (s_logger.isDebugEnabled()) {
                s_logger.debug("VM is not Running, unable to migrate the vm " + vm);
            }
            InvalidParameterValueException ex = new InvalidParameterValueException("VM is not Running, unable to migrate the vm with specified id");
            ex.addProxyObject(vm.getUuid(), "vmId");
            throw ex;
        }

        checkIfHostOfVMIsInPrepareForMaintenanceState(vm.getHostId(), vmId, "Migrate");

        if(serviceOfferingDetailsDao.findDetail(vm.getServiceOfferingId(), GPU.Keys.pciDevice.toString()) != null) {
            throw new InvalidParameterValueException("Live Migration of GPU enabled VM is not supported");
        }

        if (!isOnSupportedHypevisorForMigration(vm)) {
            if (s_logger.isDebugEnabled()) {
                s_logger.debug(vm + " is not XenServer/VMware/KVM/Ovm/Hyperv, cannot migrate this VM form hypervisor type " + vm.getHypervisorType());
            }
            throw new InvalidParameterValueException("Unsupported Hypervisor Type for VM migration, we support XenServer/VMware/KVM/Ovm/Hyperv/Ovm3 only");
        }

        if (vm.getType().equals(VirtualMachine.Type.User) && vm.getHypervisorType().equals(HypervisorType.LXC)) {
            throw new InvalidParameterValueException("Unsupported Hypervisor Type for User VM migration, we support XenServer/VMware/KVM/Ovm/Hyperv/Ovm3 only");
        }

        if (isVMUsingLocalStorage(vm)) {
            if (s_logger.isDebugEnabled()) {
                s_logger.debug(vm + " is using Local Storage, cannot migrate this VM.");
            }
            throw new InvalidParameterValueException("Unsupported operation, VM uses Local storage, cannot migrate");
        }

        // check if migrating to same host
        long srcHostId = vm.getHostId();
        Host srcHost = _resourceMgr.getHost(srcHostId);
        if (srcHost == null) {
            throw new InvalidParameterValueException("Cannot migrate VM, host with id: " + srcHostId + " for VM not found");
        }


        if (destinationHost.getId() == srcHostId) {
            throw new InvalidParameterValueException("Cannot migrate VM, VM is already present on this host, please specify valid destination host to migrate the VM");
        }

        // check if host is UP
        if (destinationHost.getState() != com.cloud.host.Status.Up || destinationHost.getResourceState() != ResourceState.Enabled) {
            throw new InvalidParameterValueException("Cannot migrate VM, destination host is not in correct state, has status: " + destinationHost.getState() + ", state: "
                    + destinationHost.getResourceState());
        }

        if (vm.getType() != VirtualMachine.Type.User) {
            // for System VMs check that the destination host is within the same pod
            if (srcHost.getPodId() != null && !srcHost.getPodId().equals(destinationHost.getPodId())) {
                throw new InvalidParameterValueException("Cannot migrate the VM, destination host is not in the same pod as current host of the VM");
            }
        }

        if (dpdkHelper.isVMDpdkEnabled(vm.getId()) && !dpdkHelper.isHostDpdkEnabled(destinationHost.getId())) {
            throw new CloudRuntimeException("Cannot migrate VM, VM is DPDK enabled VM but destination host is not DPDK enabled");
        }

        checkHostsDedication(vm, srcHostId, destinationHost.getId());

        // call to core process
        DataCenterVO dcVO = _dcDao.findById(destinationHost.getDataCenterId());
        HostPodVO pod = _podDao.findById(destinationHost.getPodId());
        Cluster cluster = _clusterDao.findById(destinationHost.getClusterId());
        DeployDestination dest = new DeployDestination(dcVO, pod, cluster, destinationHost);

        // check max guest vm limit for the destinationHost
        HostVO destinationHostVO = _hostDao.findById(destinationHost.getId());
        if (_capacityMgr.checkIfHostReachMaxGuestLimit(destinationHostVO)) {
            if (s_logger.isDebugEnabled()) {
                s_logger.debug("Host name: " + destinationHost.getName() + ", hostId: " + destinationHost.getId()
                + " already has max Running VMs(count includes system VMs), cannot migrate to this host");
            }
            throw new VirtualMachineMigrationException("Destination host, hostId: " + destinationHost.getId()
            + " already has max Running VMs(count includes system VMs), cannot migrate to this host");
        }
        //check if there are any ongoing volume snapshots on the volumes associated with the VM.
        s_logger.debug("Checking if there are any ongoing snapshots volumes associated with VM with ID " + vmId);
        if (checkStatusOfVolumeSnapshots(vmId, null)) {
            throw new CloudRuntimeException("There is/are unbacked up snapshot(s) on volume(s) attached to this VM, VM Migration is not permitted, please try again later.");
        }
        s_logger.debug("Found no ongoing snapshots on volumes associated with the vm with id " + vmId);

        UserVmVO uservm = _vmDao.findById(vmId);
        if (uservm != null) {
            collectVmDiskStatistics(uservm);
            collectVmNetworkStatistics(uservm);
        }
        _itMgr.migrate(vm.getUuid(), srcHostId, dest);
        return findMigratedVm(vm.getId(), vm.getType());
    }

    private boolean isOnSupportedHypevisorForMigration(VMInstanceVO vm) {
        return (vm.getHypervisorType().equals(HypervisorType.XenServer) ||
                vm.getHypervisorType().equals(HypervisorType.VMware) ||
                vm.getHypervisorType().equals(HypervisorType.KVM) ||
                vm.getHypervisorType().equals(HypervisorType.Ovm) ||
                vm.getHypervisorType().equals(HypervisorType.Hyperv) ||
                vm.getHypervisorType().equals(HypervisorType.LXC) ||
                vm.getHypervisorType().equals(HypervisorType.Simulator) ||
                vm.getHypervisorType().equals(HypervisorType.Ovm3));
    }

    private boolean checkIfHostIsDedicated(HostVO host) {
        long hostId = host.getId();
        DedicatedResourceVO dedicatedHost = _dedicatedDao.findByHostId(hostId);
        DedicatedResourceVO dedicatedClusterOfHost = _dedicatedDao.findByClusterId(host.getClusterId());
        DedicatedResourceVO dedicatedPodOfHost = _dedicatedDao.findByPodId(host.getPodId());
        if (dedicatedHost != null || dedicatedClusterOfHost != null || dedicatedPodOfHost != null) {
            return true;
        } else {
            return false;
        }
    }

    private void checkIfHostOfVMIsInPrepareForMaintenanceState(Long hostId, Long vmId, String operation) {
        HostVO host = _hostDao.findById(hostId);
        if (host.getResourceState() != ResourceState.PrepareForMaintenance) {
            return;
        }

        s_logger.debug("Host is in PrepareForMaintenance state - " + operation + " VM operation on the VM id: " + vmId + " is not allowed");
        throw new InvalidParameterValueException(operation + " VM operation on the VM id: " + vmId + " is not allowed as host is preparing for maintenance mode");
    }

    private Long accountOfDedicatedHost(HostVO host) {
        long hostId = host.getId();
        DedicatedResourceVO dedicatedHost = _dedicatedDao.findByHostId(hostId);
        DedicatedResourceVO dedicatedClusterOfHost = _dedicatedDao.findByClusterId(host.getClusterId());
        DedicatedResourceVO dedicatedPodOfHost = _dedicatedDao.findByPodId(host.getPodId());
        if (dedicatedHost != null) {
            return dedicatedHost.getAccountId();
        }
        if (dedicatedClusterOfHost != null) {
            return dedicatedClusterOfHost.getAccountId();
        }
        if (dedicatedPodOfHost != null) {
            return dedicatedPodOfHost.getAccountId();
        }
        return null;
    }

    private Long domainOfDedicatedHost(HostVO host) {
        long hostId = host.getId();
        DedicatedResourceVO dedicatedHost = _dedicatedDao.findByHostId(hostId);
        DedicatedResourceVO dedicatedClusterOfHost = _dedicatedDao.findByClusterId(host.getClusterId());
        DedicatedResourceVO dedicatedPodOfHost = _dedicatedDao.findByPodId(host.getPodId());
        if (dedicatedHost != null) {
            return dedicatedHost.getDomainId();
        }
        if (dedicatedClusterOfHost != null) {
            return dedicatedClusterOfHost.getDomainId();
        }
        if (dedicatedPodOfHost != null) {
            return dedicatedPodOfHost.getDomainId();
        }
        return null;
    }

    public void checkHostsDedication(VMInstanceVO vm, long srcHostId, long destHostId) {
        HostVO srcHost = _hostDao.findById(srcHostId);
        HostVO destHost = _hostDao.findById(destHostId);
        boolean srcExplDedicated = checkIfHostIsDedicated(srcHost);
        boolean destExplDedicated = checkIfHostIsDedicated(destHost);
        //if srcHost is explicitly dedicated and destination Host is not
        if (srcExplDedicated && !destExplDedicated) {
            //raise an alert
            String msg = "VM is being migrated from a explicitly dedicated host " + srcHost.getName() + " to non-dedicated host " + destHost.getName();
            _alertMgr.sendAlert(AlertManager.AlertType.ALERT_TYPE_USERVM, vm.getDataCenterId(), vm.getPodIdToDeployIn(), msg, msg);
            s_logger.warn(msg);
        }
        //if srcHost is non dedicated but destination Host is explicitly dedicated
        if (!srcExplDedicated && destExplDedicated) {
            //raise an alert
            String msg = "VM is being migrated from a non dedicated host " + srcHost.getName() + " to a explicitly dedicated host " + destHost.getName();
            _alertMgr.sendAlert(AlertManager.AlertType.ALERT_TYPE_USERVM, vm.getDataCenterId(), vm.getPodIdToDeployIn(), msg, msg);
            s_logger.warn(msg);
        }

        //if hosts are dedicated to different account/domains, raise an alert
        if (srcExplDedicated && destExplDedicated) {
            if (!((accountOfDedicatedHost(srcHost) == null) || (accountOfDedicatedHost(srcHost).equals(accountOfDedicatedHost(destHost))))) {
                String msg = "VM is being migrated from host " + srcHost.getName() + " explicitly dedicated to account " + accountOfDedicatedHost(srcHost) + " to host "
                        + destHost.getName() + " explicitly dedicated to account " + accountOfDedicatedHost(destHost);
                _alertMgr.sendAlert(AlertManager.AlertType.ALERT_TYPE_USERVM, vm.getDataCenterId(), vm.getPodIdToDeployIn(), msg, msg);
                s_logger.warn(msg);
            }
            if (!((domainOfDedicatedHost(srcHost) == null) || (domainOfDedicatedHost(srcHost).equals(domainOfDedicatedHost(destHost))))) {
                String msg = "VM is being migrated from host " + srcHost.getName() + " explicitly dedicated to domain " + domainOfDedicatedHost(srcHost) + " to host "
                        + destHost.getName() + " explicitly dedicated to domain " + domainOfDedicatedHost(destHost);
                _alertMgr.sendAlert(AlertManager.AlertType.ALERT_TYPE_USERVM, vm.getDataCenterId(), vm.getPodIdToDeployIn(), msg, msg);
                s_logger.warn(msg);
            }
        }

        // Checks for implicitly dedicated hosts
        ServiceOfferingVO deployPlanner = _offeringDao.findById(vm.getId(), vm.getServiceOfferingId());
        if (deployPlanner.getDeploymentPlanner() != null && deployPlanner.getDeploymentPlanner().equals("ImplicitDedicationPlanner")) {
            //VM is deployed using implicit planner
            long accountOfVm = vm.getAccountId();
            String msg = "VM of account " + accountOfVm + " with implicit deployment planner being migrated to host " + destHost.getName();
            //Get all vms on destination host
            boolean emptyDestination = false;
            List<VMInstanceVO> vmsOnDest = getVmsOnHost(destHostId);
            if (vmsOnDest == null || vmsOnDest.isEmpty()) {
                emptyDestination = true;
            }

            if (!emptyDestination) {
                //Check if vm is deployed using strict implicit planner
                if (!isServiceOfferingUsingPlannerInPreferredMode(vm.getServiceOfferingId())) {
                    //Check if all vms on destination host are created using strict implicit mode
                    if (!checkIfAllVmsCreatedInStrictMode(accountOfVm, vmsOnDest)) {
                        msg = "VM of account " + accountOfVm + " with strict implicit deployment planner being migrated to host " + destHost.getName()
                        + " not having all vms strict implicitly dedicated to account " + accountOfVm;
                    }
                } else {
                    //If vm is deployed using preferred implicit planner, check if all vms on destination host must be
                    //using implicit planner and must belong to same account
                    for (VMInstanceVO vmsDest : vmsOnDest) {
                        ServiceOfferingVO destPlanner = _offeringDao.findById(vm.getId(), vmsDest.getServiceOfferingId());
                        if (!((destPlanner.getDeploymentPlanner() != null && destPlanner.getDeploymentPlanner().equals("ImplicitDedicationPlanner")) && vmsDest.getAccountId() == accountOfVm)) {
                            msg = "VM of account " + accountOfVm + " with preffered implicit deployment planner being migrated to host " + destHost.getName()
                            + " not having all vms implicitly dedicated to account " + accountOfVm;
                        }
                    }
                }
            }
            _alertMgr.sendAlert(AlertManager.AlertType.ALERT_TYPE_USERVM, vm.getDataCenterId(), vm.getPodIdToDeployIn(), msg, msg);
            s_logger.warn(msg);

        } else {
            //VM is not deployed using implicit planner, check if it migrated between dedicated hosts
            List<PlannerHostReservationVO> reservedHosts = _plannerHostReservationDao.listAllDedicatedHosts();
            boolean srcImplDedicated = false;
            boolean destImplDedicated = false;
            String msg = null;
            for (PlannerHostReservationVO reservedHost : reservedHosts) {
                if (reservedHost.getHostId() == srcHostId) {
                    srcImplDedicated = true;
                }
                if (reservedHost.getHostId() == destHostId) {
                    destImplDedicated = true;
                }
            }
            if (srcImplDedicated) {
                if (destImplDedicated) {
                    msg = "VM is being migrated from implicitly dedicated host " + srcHost.getName() + " to another implicitly dedicated host " + destHost.getName();
                } else {
                    msg = "VM is being migrated from implicitly dedicated host " + srcHost.getName() + " to shared host " + destHost.getName();
                }
                _alertMgr.sendAlert(AlertManager.AlertType.ALERT_TYPE_USERVM, vm.getDataCenterId(), vm.getPodIdToDeployIn(), msg, msg);
                s_logger.warn(msg);
            } else {
                if (destImplDedicated) {
                    msg = "VM is being migrated from shared host " + srcHost.getName() + " to implicitly dedicated host " + destHost.getName();
                    _alertMgr.sendAlert(AlertManager.AlertType.ALERT_TYPE_USERVM, vm.getDataCenterId(), vm.getPodIdToDeployIn(), msg, msg);
                    s_logger.warn(msg);
                }
            }
        }
    }

    private List<VMInstanceVO> getVmsOnHost(long hostId) {
        List<VMInstanceVO> vms =  _vmInstanceDao.listUpByHostId(hostId);
        List<VMInstanceVO> vmsByLastHostId = _vmInstanceDao.listByLastHostId(hostId);
        if (vmsByLastHostId.size() > 0) {
            // check if any VMs are within skip.counting.hours, if yes we have to consider the host.
            for (VMInstanceVO stoppedVM : vmsByLastHostId) {
                long secondsSinceLastUpdate = (DateUtil.currentGMTTime().getTime() - stoppedVM.getUpdateTime().getTime()) / 1000;
                if (secondsSinceLastUpdate < capacityReleaseInterval) {
                    vms.add(stoppedVM);
                }
            }
        }

        return vms;
    }

    private boolean isServiceOfferingUsingPlannerInPreferredMode(long serviceOfferingId) {
        boolean preferred = false;
        Map<String, String> details = serviceOfferingDetailsDao.listDetailsKeyPairs(serviceOfferingId);
        if (details != null && !details.isEmpty()) {
            String preferredAttribute = details.get("ImplicitDedicationMode");
            if (preferredAttribute != null && preferredAttribute.equals("Preferred")) {
                preferred = true;
            }
        }
        return preferred;
    }

    private boolean checkIfAllVmsCreatedInStrictMode(Long accountId, List<VMInstanceVO> allVmsOnHost) {
        boolean createdByImplicitStrict = true;
        if (allVmsOnHost.isEmpty()) {
            return false;
        }
        for (VMInstanceVO vm : allVmsOnHost) {
            if (!isImplicitPlannerUsedByOffering(vm.getServiceOfferingId()) || vm.getAccountId() != accountId) {
                s_logger.info("Host " + vm.getHostId() + " found to be running a vm created by a planner other" + " than implicit, or running vms of other account");
                createdByImplicitStrict = false;
                break;
            } else if (isServiceOfferingUsingPlannerInPreferredMode(vm.getServiceOfferingId()) || vm.getAccountId() != accountId) {
                s_logger.info("Host " + vm.getHostId() + " found to be running a vm created by an implicit planner" + " in preferred mode, or running vms of other account");
                createdByImplicitStrict = false;
                break;
            }
        }
        return createdByImplicitStrict;
    }

    private boolean isImplicitPlannerUsedByOffering(long offeringId) {
        boolean implicitPlannerUsed = false;
        ServiceOfferingVO offering = _serviceOfferingDao.findByIdIncludingRemoved(offeringId);
        if (offering == null) {
            s_logger.error("Couldn't retrieve the offering by the given id : " + offeringId);
        } else {
            String plannerName = offering.getDeploymentPlanner();
            if (plannerName != null) {
                if (plannerName.equals("ImplicitDedicationPlanner")) {
                    implicitPlannerUsed = true;
                }
            }
        }

        return implicitPlannerUsed;
    }

    private boolean isVmVolumesOnZoneWideStore(VMInstanceVO vm) {
        final List<VolumeVO> volumes = _volsDao.findCreatedByInstance(vm.getId());
        if (CollectionUtils.isEmpty(volumes)) {
            return false;
        }
        for (Volume volume : volumes) {
            if (volume == null || volume.getPoolId() == null) {
                return false;
            }
            StoragePoolVO pool = _storagePoolDao.findById(volume.getPoolId());
            if (pool == null || !ScopeType.ZONE.equals(pool.getScope())) {
                return false;
            }
        }
        return true;
    }

    @Override
    @ActionEvent(eventType = EventTypes.EVENT_VM_MIGRATE, eventDescription = "migrating VM", async = true)
    public VirtualMachine migrateVirtualMachineWithVolume(Long vmId, Host destinationHost, Map<String, String> volumeToPool) throws ResourceUnavailableException,
    ConcurrentOperationException, ManagementServerException, VirtualMachineMigrationException {
        // Access check - only root administrator can migrate VM.
        Account caller = CallContext.current().getCallingAccount();
        if (!_accountMgr.isRootAdmin(caller.getId())) {
            if (s_logger.isDebugEnabled()) {
                s_logger.debug("Caller is not a root admin, permission denied to migrate the VM");
            }
            throw new PermissionDeniedException("No permission to migrate VM, Only Root Admin can migrate a VM!");
        }

        VMInstanceVO vm = _vmInstanceDao.findById(vmId);
        if (vm == null) {
            throw new InvalidParameterValueException("Unable to find the vm by id " + vmId);
        }

        // OfflineVmwareMigration: this would be it ;) if multiple paths exist: unify
        if (vm.getState() != State.Running) {
            // OfflineVmwareMigration: and not vmware
            if (s_logger.isDebugEnabled()) {
                s_logger.debug("VM is not Running, unable to migrate the vm " + vm);
            }
            CloudRuntimeException ex = new CloudRuntimeException("VM is not Running, unable to migrate the vm with" + " specified id");
            ex.addProxyObject(vm.getUuid(), "vmId");
            throw ex;
        }

        if(serviceOfferingDetailsDao.findDetail(vm.getServiceOfferingId(), GPU.Keys.pciDevice.toString()) != null) {
            throw new InvalidParameterValueException("Live Migration of GPU enabled VM is not supported");
        }

        // OfflineVmwareMigration: this condition is to complicated. (already a method somewhere)
        if (!vm.getHypervisorType().equals(HypervisorType.XenServer) && !vm.getHypervisorType().equals(HypervisorType.VMware) && !vm.getHypervisorType().equals(HypervisorType.KVM)
                && !vm.getHypervisorType().equals(HypervisorType.Ovm) && !vm.getHypervisorType().equals(HypervisorType.Hyperv)
                && !vm.getHypervisorType().equals(HypervisorType.Simulator)) {
            throw new InvalidParameterValueException("Unsupported hypervisor type for vm migration, we support" + " XenServer/VMware/KVM only");
        }

        long srcHostId = vm.getHostId();
        Host srcHost = _resourceMgr.getHost(srcHostId);

        if (srcHost == null) {
            throw new InvalidParameterValueException("Cannot migrate VM, host with id: " + srcHostId + " for VM not found");
        }

        // Check if source and destination hosts are valid and migrating to same host
        if (destinationHost.getId() == srcHostId) {
            throw new InvalidParameterValueException("Cannot migrate VM, VM is already present on this host, please" + " specify valid destination host to migrate the VM");
        }

        String srcHostVersion = srcHost.getHypervisorVersion();
        String destHostVersion = destinationHost.getHypervisorVersion();

        // Check if the source and destination hosts are of the same type and support storage motion.
        if (!srcHost.getHypervisorType().equals(destinationHost.getHypervisorType())) {
            throw new CloudRuntimeException("The source and destination hosts are not of the same type and version. Source hypervisor type and version: " +
                    srcHost.getHypervisorType().toString() + " " + srcHostVersion + ", Destination hypervisor type and version: " +
                    destinationHost.getHypervisorType().toString() + " " + destHostVersion);
        }

        if (!VirtualMachine.Type.User.equals(vm.getType())) {
            // for System VMs check that the destination host is within the same pod
            if (srcHost.getPodId() != null && !srcHost.getPodId().equals(destinationHost.getPodId())) {
                throw new InvalidParameterValueException("Cannot migrate the VM, destination host is not in the same pod as current host of the VM");
            }
        }

        if (HypervisorType.KVM.equals(srcHost.getHypervisorType())) {
            if (srcHostVersion == null) {
                srcHostVersion = "";
            }

            if (destHostVersion == null) {
                destHostVersion = "";
            }
        }

        if (!Boolean.TRUE.equals(_hypervisorCapabilitiesDao.isStorageMotionSupported(srcHost.getHypervisorType(), srcHostVersion))) {
            throw new CloudRuntimeException("Migration with storage isn't supported for source host ID: " + srcHost.getUuid() + " on hypervisor " + srcHost.getHypervisorType() + " of version " + srcHost.getHypervisorVersion());
        }

        if (srcHostVersion == null || !srcHostVersion.equals(destHostVersion)) {
            if (!Boolean.TRUE.equals(_hypervisorCapabilitiesDao.isStorageMotionSupported(destinationHost.getHypervisorType(), destHostVersion))) {
                throw new CloudRuntimeException("Migration with storage isn't supported for target host ID: " + srcHost.getUuid() + " on hypervisor " + srcHost.getHypervisorType() + " of version " + srcHost.getHypervisorVersion());
            }
        }

        // Check if destination host is up.
        if (destinationHost.getState() != com.cloud.host.Status.Up || destinationHost.getResourceState() != ResourceState.Enabled) {
            throw new CloudRuntimeException("Cannot migrate VM, destination host is not in correct state, has " + "status: " + destinationHost.getState() + ", state: "
                    + destinationHost.getResourceState());
        }

        // Check that Vm does not have VM Snapshots
        if (_vmSnapshotDao.findByVm(vmId).size() > 0) {
            throw new InvalidParameterValueException("VM with VM Snapshots cannot be migrated with storage, please remove all VM snapshots");
        }

        List<VolumeVO> vmVolumes = _volsDao.findUsableVolumesForInstance(vm.getId());
        Map<Long, Long> volToPoolObjectMap = new HashMap<Long, Long>();
        if (!isVMUsingLocalStorage(vm) && MapUtils.isEmpty(volumeToPool)
            && (destinationHost.getClusterId().equals(srcHost.getClusterId()) || isVmVolumesOnZoneWideStore(vm))){
            // If volumes do not have to be migrated
            // call migrateVirtualMachine for non-user VMs else throw exception
            if (!VirtualMachine.Type.User.equals(vm.getType())) {
                return migrateVirtualMachine(vmId, destinationHost);
            }
            throw new InvalidParameterValueException("Migration of the vm " + vm + "from host " + srcHost + " to destination host " + destinationHost
                    + " doesn't involve migrating the volumes.");
        }

        if (MapUtils.isNotEmpty(volumeToPool)) {
            // Check if all the volumes and pools passed as parameters are valid.
            for (Map.Entry<String, String> entry : volumeToPool.entrySet()) {
                VolumeVO volume = _volsDao.findByUuid(entry.getKey());
                StoragePoolVO pool = _storagePoolDao.findByUuid(entry.getValue());
                if (volume == null) {
                    throw new InvalidParameterValueException("There is no volume present with the given id " + entry.getKey());
                } else if (pool == null) {
                    throw new InvalidParameterValueException("There is no storage pool present with the given id " + entry.getValue());
                } else if (pool.isInMaintenance()) {
                    throw new InvalidParameterValueException("Cannot migrate volume " + volume + "to the destination storage pool " + pool.getName() +
                            " as the storage pool is in maintenance mode.");
                } else {
                    // Verify the volume given belongs to the vm.
                    if (!vmVolumes.contains(volume)) {
                        throw new InvalidParameterValueException("There volume " + volume + " doesn't belong to " + "the virtual machine " + vm + " that has to be migrated");
                    }
                    volToPoolObjectMap.put(Long.valueOf(volume.getId()), Long.valueOf(pool.getId()));
                }
                HypervisorType hypervisorType = _volsDao.getHypervisorType(volume.getId());
                if (hypervisorType.equals(HypervisorType.VMware)) {
                    try {
                        boolean isStoragePoolStoragepolicyComplaince = _storageManager.isStoragePoolComplaintWithStoragePolicy(Arrays.asList(volume), pool);
                        if (!isStoragePoolStoragepolicyComplaince) {
                            throw new CloudRuntimeException(String.format("Storage pool %s is not storage policy compliance with the volume %s", pool.getUuid(), volume.getUuid()));
                        }
                    } catch (StorageUnavailableException e) {
                        throw new CloudRuntimeException(String.format("Could not verify storage policy compliance against storage pool %s due to exception %s", pool.getUuid(), e.getMessage()));
                    }
                }
            }
        }

        // Check if all the volumes are in the correct state.
        for (VolumeVO volume : vmVolumes) {
            if (volume.getState() != Volume.State.Ready) {
                throw new CloudRuntimeException("Volume " + volume + " of the VM is not in Ready state. Cannot " + "migrate the vm with its volumes.");
            }
        }

        // Check max guest vm limit for the destinationHost.
        HostVO destinationHostVO = _hostDao.findById(destinationHost.getId());
        if (_capacityMgr.checkIfHostReachMaxGuestLimit(destinationHostVO)) {
            throw new VirtualMachineMigrationException("Host name: " + destinationHost.getName() + ", hostId: " + destinationHost.getId()
            + " already has max running vms (count includes system VMs). Cannot" + " migrate to this host");
        }

        checkHostsDedication(vm, srcHostId, destinationHost.getId());

        _itMgr.migrateWithStorage(vm.getUuid(), srcHostId, destinationHost.getId(), volToPoolObjectMap);
        return findMigratedVm(vm.getId(), vm.getType());
    }

    @DB
    @Override
    @ActionEvent(eventType = EventTypes.EVENT_VM_MOVE, eventDescription = "move VM to another user", async = false)
    public UserVm moveVMToUser(final AssignVMCmd cmd) throws ResourceAllocationException, ConcurrentOperationException, ResourceUnavailableException, InsufficientCapacityException {
        // VERIFICATIONS and VALIDATIONS

        // VV 1: verify the two users
        Account caller = CallContext.current().getCallingAccount();
        if (!_accountMgr.isRootAdmin(caller.getId())
                && !_accountMgr.isDomainAdmin(caller.getId())) { // only
            // root
            // admin
            // can
            // assign
            // VMs
            throw new InvalidParameterValueException("Only domain admins are allowed to assign VMs and not " + caller.getType());
        }

        // get and check the valid VM
        final UserVmVO vm = _vmDao.findById(cmd.getVmId());
        if (vm == null) {
            throw new InvalidParameterValueException("There is no vm by that id " + cmd.getVmId());
        } else if (vm.getState() == State.Running) { // VV 3: check if vm is
            // running
            if (s_logger.isDebugEnabled()) {
                s_logger.debug("VM is Running, unable to move the vm " + vm);
            }
            InvalidParameterValueException ex = new InvalidParameterValueException("VM is Running, unable to move the vm with specified vmId");
            ex.addProxyObject(vm.getUuid(), "vmId");
            throw ex;
        }

        final Account oldAccount = _accountService.getActiveAccountById(vm.getAccountId());
        if (oldAccount == null) {
            throw new InvalidParameterValueException("Invalid account for VM " + vm.getAccountId() + " in domain.");
        }
        final Account newAccount = _accountMgr.finalizeOwner(caller, cmd.getAccountName(), cmd.getDomainId(), cmd.getProjectId());
        if (newAccount == null) {
            throw new InvalidParameterValueException("Invalid accountid=" + cmd.getAccountName() + " in domain " + cmd.getDomainId());
        }

        if (newAccount.getState() == Account.State.disabled) {
            throw new InvalidParameterValueException("The new account owner " + cmd.getAccountName() + " is disabled.");
        }

        if (cmd.getProjectId() != null && cmd.getDomainId() == null) {
            throw new InvalidParameterValueException("Please provide a valid domain ID; cannot assign VM to a project if domain ID is NULL.");
        }

        //check caller has access to both the old and new account
        _accountMgr.checkAccess(caller, null, true, oldAccount);
        _accountMgr.checkAccess(caller, null, true, newAccount);

        // make sure the accounts are not same
        if (oldAccount.getAccountId() == newAccount.getAccountId()) {
            throw new InvalidParameterValueException("The new account is the same as the old account. Account id =" + oldAccount.getAccountId());
        }

        // don't allow to move the vm if there are existing PF/LB/Static Nat
        // rules, or vm is assigned to static Nat ip
        List<PortForwardingRuleVO> pfrules = _portForwardingDao.listByVm(cmd.getVmId());
        if (pfrules != null && pfrules.size() > 0) {
            throw new InvalidParameterValueException("Remove the Port forwarding rules for this VM before assigning to another user.");
        }
        List<FirewallRuleVO> snrules = _rulesDao.listStaticNatByVmId(vm.getId());
        if (snrules != null && snrules.size() > 0) {
            throw new InvalidParameterValueException("Remove the StaticNat rules for this VM before assigning to another user.");
        }
        List<LoadBalancerVMMapVO> maps = _loadBalancerVMMapDao.listByInstanceId(vm.getId());
        if (maps != null && maps.size() > 0) {
            throw new InvalidParameterValueException("Remove the load balancing rules for this VM before assigning to another user.");
        }
        // check for one on one nat
        List<IPAddressVO> ips = _ipAddressDao.findAllByAssociatedVmId(cmd.getVmId());
        for (IPAddressVO ip : ips) {
            if (ip.isOneToOneNat()) {
                throw new InvalidParameterValueException("Remove the one to one nat rule for this VM for ip " + ip.toString());
            }
        }

        final List<VolumeVO> volumes = _volsDao.findByInstance(cmd.getVmId());

        for (VolumeVO volume : volumes) {
            List<SnapshotVO> snapshots = _snapshotDao.listByStatusNotIn(volume.getId(), Snapshot.State.Destroyed,Snapshot.State.Error);
            if (snapshots != null && snapshots.size() > 0) {
                throw new InvalidParameterValueException(
                        "Snapshots exists for volume: "+ volume.getName()+ ", Detach volume or remove snapshots for volume before assigning VM to another user.");
            }
        }

        DataCenterVO zone = _dcDao.findById(vm.getDataCenterId());

        // Get serviceOffering and Volumes for Virtual Machine
        final ServiceOfferingVO offering = _serviceOfferingDao.findByIdIncludingRemoved(vm.getId(), vm.getServiceOfferingId());

        //Remove vm from instance group
        removeInstanceFromInstanceGroup(cmd.getVmId());

        // VV 2: check if account/domain is with in resource limits to create a new vm
        if (! VirtualMachineManager.ResoureCountRunningVMsonly.value()) {
            resourceLimitCheck(newAccount, vm.isDisplayVm(), new Long(offering.getCpu()), new Long(offering.getRamSize()));
        }

        // VV 3: check if volumes and primary storage space are with in resource limits
        _resourceLimitMgr.checkResourceLimit(newAccount, ResourceType.volume, _volsDao.findByInstance(cmd.getVmId()).size());
        Long totalVolumesSize = (long)0;
        for (VolumeVO volume : volumes) {
            totalVolumesSize += volume.getSize();
        }
        _resourceLimitMgr.checkResourceLimit(newAccount, ResourceType.primary_storage, totalVolumesSize);

        // VV 4: Check if new owner can use the vm template
        VirtualMachineTemplate template = _templateDao.findByIdIncludingRemoved(vm.getTemplateId());
        if (template == null) {
            throw new InvalidParameterValueException(String.format("Template for VM: %s cannot be found", vm.getUuid()));
        }
        if (!template.isPublicTemplate()) {
            Account templateOwner = _accountMgr.getAccount(template.getAccountId());
            _accountMgr.checkAccess(newAccount, null, true, templateOwner);
        }

        // VV 5: check the new account can create vm in the domain
        DomainVO domain = _domainDao.findById(cmd.getDomainId());
        _accountMgr.checkAccess(newAccount, domain);

        Transaction.execute(new TransactionCallbackNoReturn() {
            @Override
            public void doInTransactionWithoutResult(TransactionStatus status) {
                //generate destroy vm event for usage
                UsageEventUtils.publishUsageEvent(EventTypes.EVENT_VM_DESTROY, vm.getAccountId(), vm.getDataCenterId(),
                        vm.getId(), vm.getHostName(), vm.getServiceOfferingId(), vm.getTemplateId(),
                        vm.getHypervisorType().toString(), VirtualMachine.class.getName(), vm.getUuid(), vm.isDisplayVm());
                // update resource counts for old account
                resourceCountDecrement(oldAccount.getAccountId(), vm.isDisplayVm(), new Long(offering.getCpu()), new Long(offering.getRamSize()));

                // OWNERSHIP STEP 1: update the vm owner
                vm.setAccountId(newAccount.getAccountId());
                vm.setDomainId(cmd.getDomainId());
                _vmDao.persist(vm);

                // OS 2: update volume
                for (VolumeVO volume : volumes) {
                    UsageEventUtils.publishUsageEvent(EventTypes.EVENT_VOLUME_DELETE, volume.getAccountId(), volume.getDataCenterId(), volume.getId(), volume.getName(),
                            Volume.class.getName(), volume.getUuid(), volume.isDisplayVolume());
                    _resourceLimitMgr.decrementResourceCount(oldAccount.getAccountId(), ResourceType.volume);
                    _resourceLimitMgr.decrementResourceCount(oldAccount.getAccountId(), ResourceType.primary_storage, new Long(volume.getSize()));
                    volume.setAccountId(newAccount.getAccountId());
                    volume.setDomainId(newAccount.getDomainId());
                    _volsDao.persist(volume);
                    _resourceLimitMgr.incrementResourceCount(newAccount.getAccountId(), ResourceType.volume);
                    _resourceLimitMgr.incrementResourceCount(newAccount.getAccountId(), ResourceType.primary_storage, new Long(volume.getSize()));
                    UsageEventUtils.publishUsageEvent(EventTypes.EVENT_VOLUME_CREATE, volume.getAccountId(), volume.getDataCenterId(), volume.getId(), volume.getName(),
                            volume.getDiskOfferingId(), volume.getTemplateId(), volume.getSize(), Volume.class.getName(),
                            volume.getUuid(), volume.isDisplayVolume());
                }

                //update resource count of new account
                if (! VirtualMachineManager.ResoureCountRunningVMsonly.value()) {
                    resourceCountIncrement(newAccount.getAccountId(), vm.isDisplayVm(), new Long(offering.getCpu()), new Long(offering.getRamSize()));
                }

                //generate usage events to account for this change
                UsageEventUtils.publishUsageEvent(EventTypes.EVENT_VM_CREATE, vm.getAccountId(), vm.getDataCenterId(), vm.getId(),
                        vm.getHostName(), vm.getServiceOfferingId(), vm.getTemplateId(), vm.getHypervisorType().toString(),
                        VirtualMachine.class.getName(), vm.getUuid(), vm.isDisplayVm());
            }
        });

        VirtualMachine vmoi = _itMgr.findById(vm.getId());
        VirtualMachineProfileImpl vmOldProfile = new VirtualMachineProfileImpl(vmoi);

        // OS 3: update the network
        List<Long> networkIdList = cmd.getNetworkIds();
        List<Long> securityGroupIdList = cmd.getSecurityGroupIdList();

        if (zone.getNetworkType() == NetworkType.Basic) {
            if (networkIdList != null && !networkIdList.isEmpty()) {
                throw new InvalidParameterValueException("Can't move vm with network Ids; this is a basic zone VM");
            }
            // cleanup the old security groups
            _securityGroupMgr.removeInstanceFromGroups(cmd.getVmId());
            // cleanup the network for the oldOwner
            _networkMgr.cleanupNics(vmOldProfile);
            _networkMgr.removeNics(vmOldProfile);
            // security groups will be recreated for the new account, when the
            // VM is started
            List<NetworkVO> networkList = new ArrayList<NetworkVO>();

            // Get default guest network in Basic zone
            Network defaultNetwork = _networkModel.getExclusiveGuestNetwork(zone.getId());

            if (defaultNetwork == null) {
                throw new InvalidParameterValueException("Unable to find a default network to start a vm");
            } else {
                networkList.add(_networkDao.findById(defaultNetwork.getId()));
            }

            boolean isVmWare = (template.getHypervisorType() == HypervisorType.VMware);

            if (securityGroupIdList != null && isVmWare) {
                throw new InvalidParameterValueException("Security group feature is not supported for vmWare hypervisor");
            } else if (!isVmWare && _networkModel.isSecurityGroupSupportedInNetwork(defaultNetwork) && _networkModel.canAddDefaultSecurityGroup()) {
                if (securityGroupIdList == null) {
                    securityGroupIdList = new ArrayList<Long>();
                }
                SecurityGroup defaultGroup = _securityGroupMgr.getDefaultSecurityGroup(newAccount.getId());
                if (defaultGroup != null) {
                    // check if security group id list already contains Default
                    // security group, and if not - add it
                    boolean defaultGroupPresent = false;
                    for (Long securityGroupId : securityGroupIdList) {
                        if (securityGroupId.longValue() == defaultGroup.getId()) {
                            defaultGroupPresent = true;
                            break;
                        }
                    }

                    if (!defaultGroupPresent) {
                        securityGroupIdList.add(defaultGroup.getId());
                    }

                } else {
                    // create default security group for the account
                    if (s_logger.isDebugEnabled()) {
                        s_logger.debug("Couldn't find default security group for the account " + newAccount + " so creating a new one");
                    }
                    defaultGroup = _securityGroupMgr.createSecurityGroup(SecurityGroupManager.DEFAULT_GROUP_NAME, SecurityGroupManager.DEFAULT_GROUP_DESCRIPTION,
                            newAccount.getDomainId(), newAccount.getId(), newAccount.getAccountName());
                    securityGroupIdList.add(defaultGroup.getId());
                }
            }

            LinkedHashMap<Network, List<? extends NicProfile>> networks = new LinkedHashMap<Network, List<? extends NicProfile>>();
            NicProfile profile = new NicProfile();
            profile.setDefaultNic(true);
            networks.put(networkList.get(0), new ArrayList<NicProfile>(Arrays.asList(profile)));

            VirtualMachine vmi = _itMgr.findById(vm.getId());
            VirtualMachineProfileImpl vmProfile = new VirtualMachineProfileImpl(vmi);
            _networkMgr.allocate(vmProfile, networks, null);

            _securityGroupMgr.addInstanceToGroups(vm.getId(), securityGroupIdList);

            s_logger.debug("AssignVM: Basic zone, adding security groups no " + securityGroupIdList.size() + " to " + vm.getInstanceName());
        } else {
            Set<NetworkVO> applicableNetworks = new LinkedHashSet<>();
            Map<Long, String> requestedIPv4ForNics = new HashMap<>();
            Map<Long, String> requestedIPv6ForNics = new HashMap<>();
            if (zone.isSecurityGroupEnabled())  { // advanced zone with security groups
                // cleanup the old security groups
                _securityGroupMgr.removeInstanceFromGroups(cmd.getVmId());
                // if networkIdList is null and the first network of vm is shared network, then keep it if possible
                if (networkIdList == null || networkIdList.isEmpty()) {
                    NicVO defaultNicOld = _nicDao.findDefaultNicForVM(vm.getId());
                    if (defaultNicOld != null) {
                        NetworkVO defaultNetworkOld = _networkDao.findById(defaultNicOld.getNetworkId());
                        if (canAccountUseNetwork(newAccount, defaultNetworkOld)) {
                            applicableNetworks.add(defaultNetworkOld);
                            requestedIPv4ForNics.put(defaultNetworkOld.getId(), defaultNicOld.getIPv4Address());
                            requestedIPv6ForNics.put(defaultNetworkOld.getId(), defaultNicOld.getIPv6Address());
                            s_logger.debug("AssignVM: use old shared network " + defaultNetworkOld.getName() + " with old ip " + defaultNicOld.getIPv4Address() + " on default nic of vm:" + vm.getInstanceName());
                        }
                    }
                }

                if (networkIdList != null && !networkIdList.isEmpty()) {
                    // add any additional networks
                    for (Long networkId : networkIdList) {
                        NetworkVO network = _networkDao.findById(networkId);
                        if (network == null) {
                            InvalidParameterValueException ex = new InvalidParameterValueException(
                                    "Unable to find specified network id");
                            ex.addProxyObject(networkId.toString(), "networkId");
                            throw ex;
                        }

                        _networkModel.checkNetworkPermissions(newAccount, network);

                        // don't allow to use system networks
                        NetworkOffering networkOffering = _entityMgr.findById(NetworkOffering.class, network.getNetworkOfferingId());
                        if (networkOffering.isSystemOnly()) {
                            InvalidParameterValueException ex = new InvalidParameterValueException(
                                    "Specified Network id is system only and can't be used for vm deployment");
                            ex.addProxyObject(network.getUuid(), "networkId");
                            throw ex;
                        }

                        if (network.getGuestType() == Network.GuestType.Shared && network.getAclType() == ACLType.Domain) {
                            NicVO nicOld = _nicDao.findByNtwkIdAndInstanceId(network.getId(), vm.getId());
                            if (nicOld != null) {
                                requestedIPv4ForNics.put(network.getId(), nicOld.getIPv4Address());
                                requestedIPv6ForNics.put(network.getId(), nicOld.getIPv6Address());
                                s_logger.debug("AssignVM: use old shared network " + network.getName() + " with old ip " + nicOld.getIPv4Address() + " on nic of vm:" + vm.getInstanceName());
                            }
                        }
                        s_logger.debug("AssignVM: Added network " + network.getName() + " to vm " + vm.getId());
                        applicableNetworks.add(network);
                    }
                }

                // cleanup the network for the oldOwner
                _networkMgr.cleanupNics(vmOldProfile);
                _networkMgr.removeNics(vmOldProfile);

                // add the new nics
                LinkedHashMap<Network, List<? extends NicProfile>> networks = new LinkedHashMap<Network, List<? extends NicProfile>>();
                int toggle = 0;
                NetworkVO defaultNetwork = null;
                for (NetworkVO appNet : applicableNetworks) {
                    NicProfile defaultNic = new NicProfile();
                    if (toggle == 0) {
                        defaultNic.setDefaultNic(true);
                        defaultNetwork = appNet;
                        toggle++;
                    }

                    defaultNic.setRequestedIPv4(requestedIPv4ForNics.get(appNet.getId()));
                    defaultNic.setRequestedIPv6(requestedIPv6ForNics.get(appNet.getId()));
                    networks.put(appNet, new ArrayList<NicProfile>(Arrays.asList(defaultNic)));

                }

                boolean isVmWare = (template.getHypervisorType() == HypervisorType.VMware);
                if (securityGroupIdList != null && isVmWare) {
                    throw new InvalidParameterValueException("Security group feature is not supported for vmWare hypervisor");
                } else if (!isVmWare && (defaultNetwork == null || _networkModel.isSecurityGroupSupportedInNetwork(defaultNetwork)) && _networkModel.canAddDefaultSecurityGroup()) {
                    if (securityGroupIdList == null) {
                        securityGroupIdList = new ArrayList<Long>();
                    }
                    SecurityGroup defaultGroup = _securityGroupMgr
                            .getDefaultSecurityGroup(newAccount.getId());
                    if (defaultGroup != null) {
                        // check if security group id list already contains Default
                        // security group, and if not - add it
                        boolean defaultGroupPresent = false;
                        for (Long securityGroupId : securityGroupIdList) {
                            if (securityGroupId.longValue() == defaultGroup.getId()) {
                                defaultGroupPresent = true;
                                break;
                            }
                        }

                        if (!defaultGroupPresent) {
                            securityGroupIdList.add(defaultGroup.getId());
                        }

                    } else {
                        // create default security group for the account
                        if (s_logger.isDebugEnabled()) {
                            s_logger.debug("Couldn't find default security group for the account "
                                    + newAccount + " so creating a new one");
                        }
                        defaultGroup = _securityGroupMgr.createSecurityGroup(
                                SecurityGroupManager.DEFAULT_GROUP_NAME,
                                SecurityGroupManager.DEFAULT_GROUP_DESCRIPTION,
                                newAccount.getDomainId(), newAccount.getId(),
                                newAccount.getAccountName());
                        securityGroupIdList.add(defaultGroup.getId());
                    }
                }

                VirtualMachine vmi = _itMgr.findById(vm.getId());
                VirtualMachineProfileImpl vmProfile = new VirtualMachineProfileImpl(vmi);

                if (applicableNetworks.isEmpty()) {
                    throw new InvalidParameterValueException("No network is specified, please specify one when you move the vm. For now, please add a network to VM on NICs tab.");
                } else {
                    _networkMgr.allocate(vmProfile, networks, null);
                }

                _securityGroupMgr.addInstanceToGroups(vm.getId(),
                        securityGroupIdList);
                s_logger.debug("AssignVM: Advanced zone, adding security groups no "
                        + securityGroupIdList.size() + " to "
                        + vm.getInstanceName());

            } else {
                if (securityGroupIdList != null && !securityGroupIdList.isEmpty()) {
                    throw new InvalidParameterValueException("Can't move vm with security groups; security group feature is not enabled in this zone");
                }
                // if networkIdList is null and the first network of vm is shared network, then keep it if possible
                if (networkIdList == null || networkIdList.isEmpty()) {
                    NicVO defaultNicOld = _nicDao.findDefaultNicForVM(vm.getId());
                    if (defaultNicOld != null) {
                        NetworkVO defaultNetworkOld = _networkDao.findById(defaultNicOld.getNetworkId());
                        if (canAccountUseNetwork(newAccount, defaultNetworkOld)) {
                            applicableNetworks.add(defaultNetworkOld);
                            requestedIPv4ForNics.put(defaultNetworkOld.getId(), defaultNicOld.getIPv4Address());
                            requestedIPv6ForNics.put(defaultNetworkOld.getId(), defaultNicOld.getIPv6Address());
                            s_logger.debug("AssignVM: use old shared network " + defaultNetworkOld.getName() + " with old ip " + defaultNicOld.getIPv4Address() + " on default nic of vm:" + vm.getInstanceName());
                        }
                    }
                }

                if (networkIdList != null && !networkIdList.isEmpty()) {
                    // add any additional networks
                    for (Long networkId : networkIdList) {
                        NetworkVO network = _networkDao.findById(networkId);
                        if (network == null) {
                            InvalidParameterValueException ex = new InvalidParameterValueException("Unable to find specified network id");
                            ex.addProxyObject(networkId.toString(), "networkId");
                            throw ex;
                        }

                        _networkModel.checkNetworkPermissions(newAccount, network);

                        // don't allow to use system networks
                        NetworkOffering networkOffering = _entityMgr.findById(NetworkOffering.class, network.getNetworkOfferingId());
                        if (networkOffering.isSystemOnly()) {
                            InvalidParameterValueException ex = new InvalidParameterValueException("Specified Network id is system only and can't be used for vm deployment");
                            ex.addProxyObject(network.getUuid(), "networkId");
                            throw ex;
                        }

                        if (network.getGuestType() == Network.GuestType.Shared && network.getAclType() == ACLType.Domain) {
                            NicVO nicOld = _nicDao.findByNtwkIdAndInstanceId(network.getId(), vm.getId());
                            if (nicOld != null) {
                                requestedIPv4ForNics.put(network.getId(), nicOld.getIPv4Address());
                                requestedIPv6ForNics.put(network.getId(), nicOld.getIPv6Address());
                                s_logger.debug("AssignVM: use old shared network " + network.getName() + " with old ip " + nicOld.getIPv4Address() + " on nic of vm:" + vm.getInstanceName());
                            }
                        }
                        s_logger.debug("AssignVM: Added network " + network.getName() + " to vm " + vm.getId());
                        applicableNetworks.add(network);
                    }
                } else if (applicableNetworks.isEmpty()) {
                    NetworkVO defaultNetwork = null;
                    List<NetworkOfferingVO> requiredOfferings = _networkOfferingDao.listByAvailability(Availability.Required, false);
                    if (requiredOfferings.size() < 1) {
                        throw new InvalidParameterValueException("Unable to find network offering with availability=" + Availability.Required
                                + " to automatically create the network as a part of vm creation");
                    }
                    if (requiredOfferings.get(0).getState() == NetworkOffering.State.Enabled) {
                        // get Virtual networks
                        List<? extends Network> virtualNetworks = _networkModel.listNetworksForAccount(newAccount.getId(), zone.getId(), Network.GuestType.Isolated);
                        if (virtualNetworks.isEmpty()) {
                            long physicalNetworkId = _networkModel.findPhysicalNetworkId(zone.getId(), requiredOfferings.get(0).getTags(), requiredOfferings.get(0)
                                    .getTrafficType());
                            // Validate physical network
                            PhysicalNetwork physicalNetwork = _physicalNetworkDao.findById(physicalNetworkId);
                            if (physicalNetwork == null) {
                                throw new InvalidParameterValueException("Unable to find physical network with id: " + physicalNetworkId + " and tag: "
                                        + requiredOfferings.get(0).getTags());
                            }
                            s_logger.debug("Creating network for account " + newAccount + " from the network offering id=" + requiredOfferings.get(0).getId()
                                    + " as a part of deployVM process");
                            Network newNetwork = _networkMgr.createGuestNetwork(requiredOfferings.get(0).getId(), newAccount.getAccountName() + "-network",
                                    newAccount.getAccountName() + "-network", null, null, null, false, null, newAccount,
                                    null, physicalNetwork, zone.getId(), ACLType.Account, null, null,
                                    null, null, true, null, null, null, null, null);
                            // if the network offering has persistent set to true, implement the network
                            if (requiredOfferings.get(0).isPersistent()) {
                                DeployDestination dest = new DeployDestination(zone, null, null, null);
                                UserVO callerUser = _userDao.findById(CallContext.current().getCallingUserId());
                                Journal journal = new Journal.LogJournal("Implementing " + newNetwork, s_logger);
                                ReservationContext context = new ReservationContextImpl(UUID.randomUUID().toString(), journal, callerUser, caller);
                                s_logger.debug("Implementing the network for account" + newNetwork + " as a part of" + " network provision for persistent networks");
                                try {
                                    Pair<? extends NetworkGuru, ? extends Network> implementedNetwork = _networkMgr.implementNetwork(newNetwork.getId(), dest, context);
                                    if (implementedNetwork == null || implementedNetwork.first() == null) {
                                        s_logger.warn("Failed to implement the network " + newNetwork);
                                    }
                                    newNetwork = implementedNetwork.second();
                                } catch (Exception ex) {
                                    s_logger.warn("Failed to implement network " + newNetwork + " elements and"
                                            + " resources as a part of network provision for persistent network due to ", ex);
                                    CloudRuntimeException e = new CloudRuntimeException("Failed to implement network"
                                            + " (with specified id) elements and resources as a part of network provision");
                                    e.addProxyObject(newNetwork.getUuid(), "networkId");
                                    throw e;
                                }
                            }
                            defaultNetwork = _networkDao.findById(newNetwork.getId());
                        } else if (virtualNetworks.size() > 1) {
                            throw new InvalidParameterValueException("More than 1 default Isolated networks are found " + "for account " + newAccount
                                    + "; please specify networkIds");
                        } else {
                            defaultNetwork = _networkDao.findById(virtualNetworks.get(0).getId());
                        }
                    } else {
                        throw new InvalidParameterValueException("Required network offering id=" + requiredOfferings.get(0).getId() + " is not in " + NetworkOffering.State.Enabled);
                    }

                    applicableNetworks.add(defaultNetwork);
                }

                // cleanup the network for the oldOwner
                _networkMgr.cleanupNics(vmOldProfile);
                _networkMgr.removeNics(vmOldProfile);

                // add the new nics
                LinkedHashMap<Network, List<? extends NicProfile>> networks = new LinkedHashMap<Network, List<? extends NicProfile>>();
                int toggle = 0;
                for (NetworkVO appNet : applicableNetworks) {
                    NicProfile defaultNic = new NicProfile();
                    if (toggle == 0) {
                        defaultNic.setDefaultNic(true);
                        toggle++;
                    }
                    defaultNic.setRequestedIPv4(requestedIPv4ForNics.get(appNet.getId()));
                    defaultNic.setRequestedIPv6(requestedIPv6ForNics.get(appNet.getId()));
                    networks.put(appNet, new ArrayList<NicProfile>(Arrays.asList(defaultNic)));
                }
                VirtualMachine vmi = _itMgr.findById(vm.getId());
                VirtualMachineProfileImpl vmProfile = new VirtualMachineProfileImpl(vmi);
                _networkMgr.allocate(vmProfile, networks, null);
                s_logger.debug("AssignVM: Advance virtual, adding networks no " + networks.size() + " to " + vm.getInstanceName());
            } // END IF NON SEC GRP ENABLED
        } // END IF ADVANCED
        s_logger.info("AssignVM: vm " + vm.getInstanceName() + " now belongs to account " + newAccount.getAccountName());
        return vm;
    }

    private boolean canAccountUseNetwork(Account newAccount, Network network) {
        if (network != null && network.getAclType() == ACLType.Domain
                && (network.getGuestType() == Network.GuestType.Shared
                || network.getGuestType() == Network.GuestType.L2)) {
            try {
                _networkModel.checkNetworkPermissions(newAccount, network);
                return true;
            } catch (PermissionDeniedException e) {
                s_logger.debug(String.format("AssignVM: %s network %s can not be used by new account %s", network.getGuestType(), network.getName(), newAccount.getAccountName()));
                return false;
            }
        }
        return false;
    }

    @Override
    public UserVm restoreVM(RestoreVMCmd cmd) throws InsufficientCapacityException, ResourceUnavailableException {
        // Input validation
        Account caller = CallContext.current().getCallingAccount();

        long vmId = cmd.getVmId();
        Long newTemplateId = cmd.getTemplateId();

        UserVmVO vm = _vmDao.findById(vmId);
        if (vm == null) {
            InvalidParameterValueException ex = new InvalidParameterValueException("Cannot find VM with ID " + vmId);
            ex.addProxyObject(String.valueOf(vmId), "vmId");
            throw ex;
        }

        _accountMgr.checkAccess(caller, null, true, vm);

        //check if there are any active snapshots on volumes associated with the VM
        s_logger.debug("Checking if there are any ongoing snapshots on the ROOT volumes associated with VM with ID " + vmId);
        if (checkStatusOfVolumeSnapshots(vmId, Volume.Type.ROOT)) {
            throw new CloudRuntimeException("There is/are unbacked up snapshot(s) on ROOT volume, Re-install VM is not permitted, please try again later.");
        }
        s_logger.debug("Found no ongoing snapshots on volume of type ROOT, for the vm with id " + vmId);
        return restoreVMInternal(caller, vm, newTemplateId);
    }

    public UserVm restoreVMInternal(Account caller, UserVmVO vm, Long newTemplateId) throws InsufficientCapacityException, ResourceUnavailableException {
        return _itMgr.restoreVirtualMachine(vm.getId(), newTemplateId);
    }

    private VMTemplateVO getRestoreVirtualMachineTemplate(Account caller, Long newTemplateId, List<VolumeVO> rootVols, UserVmVO vm) {
        VMTemplateVO template = null;
        if (CollectionUtils.isNotEmpty(rootVols)) {
            VolumeVO root = rootVols.get(0);
            Long templateId = root.getTemplateId();
            boolean isISO = false;
            if (templateId == null) {
                // Assuming that for a vm deployed using ISO, template ID is set to NULL
                isISO = true;
                templateId = vm.getIsoId();
            }
            //newTemplateId can be either template or ISO id. In the following snippet based on the vm deployment (from template or ISO) it is handled accordingly
            if (newTemplateId != null) {
                template = _templateDao.findById(newTemplateId);
                _accountMgr.checkAccess(caller, null, true, template);
                if (isISO) {
                    if (!template.getFormat().equals(ImageFormat.ISO)) {
                        throw new InvalidParameterValueException("Invalid ISO id provided to restore the VM ");
                    }
                } else {
                    if (template.getFormat().equals(ImageFormat.ISO)) {
                        throw new InvalidParameterValueException("Invalid template id provided to restore the VM ");
                    }
                }
            } else {
                if (isISO && templateId == null) {
                    throw new CloudRuntimeException("Cannot restore the VM since there is no ISO attached to VM");
                }
                template = _templateDao.findById(templateId);
                if (template == null) {
                    InvalidParameterValueException ex = new InvalidParameterValueException("Cannot find template/ISO for specified volumeid and vmId");
                    ex.addProxyObject(vm.getUuid(), "vmId");
                    ex.addProxyObject(root.getUuid(), "volumeId");
                    throw ex;
                }
            }
        }

        return template;
    }

    @Override
    public UserVm restoreVirtualMachine(final Account caller, final long vmId, final Long newTemplateId) throws InsufficientCapacityException, ResourceUnavailableException {
        Long userId = caller.getId();
        _userDao.findById(userId);
        UserVmVO vm = _vmDao.findById(vmId);
        Account owner = _accountDao.findById(vm.getAccountId());
        boolean needRestart = false;

        // Input validation
        if (owner == null) {
            throw new InvalidParameterValueException("The owner of " + vm + " does not exist: " + vm.getAccountId());
        }

        if (owner.getState() == Account.State.disabled) {
            throw new PermissionDeniedException("The owner of " + vm + " is disabled: " + vm.getAccountId());
        }

        if (vm.getState() != VirtualMachine.State.Running && vm.getState() != VirtualMachine.State.Stopped) {
            throw new CloudRuntimeException("Vm " + vm.getUuid() + " currently in " + vm.getState() + " state, restore vm can only execute when VM in Running or Stopped");
        }

        if (vm.getState() == VirtualMachine.State.Running) {
            needRestart = true;
        }

        VMTemplateVO currentTemplate = _templateDao.findById(vm.getTemplateId());
        List<VolumeVO> rootVols = _volsDao.findByInstanceAndType(vmId, Volume.Type.ROOT);
        if (rootVols.isEmpty()) {
            InvalidParameterValueException ex = new InvalidParameterValueException("Can not find root volume for VM " + vm.getUuid());
            ex.addProxyObject(vm.getUuid(), "vmId");
            throw ex;
        }
        if (rootVols.size() > 1 && currentTemplate != null && !currentTemplate.isDeployAsIs()) {
            InvalidParameterValueException ex = new InvalidParameterValueException("There are " + rootVols.size() + " root volumes for VM " + vm.getUuid());
            ex.addProxyObject(vm.getUuid(), "vmId");
            throw ex;
        }

        // If target VM has associated VM snapshots then don't allow restore of VM
        List<VMSnapshotVO> vmSnapshots = _vmSnapshotDao.findByVm(vmId);
        if (vmSnapshots.size() > 0) {
            throw new InvalidParameterValueException("Unable to restore VM, please remove VM snapshots before restoring VM");
        }

        VMTemplateVO template = getRestoreVirtualMachineTemplate(caller, newTemplateId, rootVols, vm);
        checkRestoreVmFromTemplate(vm, template);

        if (needRestart) {
            try {
                _itMgr.stop(vm.getUuid());
            } catch (ResourceUnavailableException e) {
                s_logger.debug("Stop vm " + vm.getUuid() + " failed", e);
                CloudRuntimeException ex = new CloudRuntimeException("Stop vm failed for specified vmId");
                ex.addProxyObject(vm.getUuid(), "vmId");
                throw ex;
            }
        }

        List<Volume> newVols = new ArrayList<>();
        for (VolumeVO root : rootVols) {
            if ( !Volume.State.Allocated.equals(root.getState()) || newTemplateId != null ){
                Long templateId = root.getTemplateId();
                boolean isISO = false;
                if (templateId == null) {
                    // Assuming that for a vm deployed using ISO, template ID is set to NULL
                    isISO = true;
                    templateId = vm.getIsoId();
                }

                /* If new template/ISO is provided allocate a new volume from new template/ISO otherwise allocate new volume from original template/ISO */
                Volume newVol = null;
                if (newTemplateId != null) {
                    if (isISO) {
                        newVol = volumeMgr.allocateDuplicateVolume(root, null);
                        vm.setIsoId(newTemplateId);
                        vm.setGuestOSId(template.getGuestOSId());
                        vm.setTemplateId(newTemplateId);
                        _vmDao.update(vmId, vm);
                    } else {
                        newVol = volumeMgr.allocateDuplicateVolume(root, newTemplateId);
                        vm.setGuestOSId(template.getGuestOSId());
                        vm.setTemplateId(newTemplateId);
                        _vmDao.update(vmId, vm);
                    }
                } else {
                    newVol = volumeMgr.allocateDuplicateVolume(root, null);
                }
                newVols.add(newVol);

                // 1. Save usage event and update resource count for user vm volumes
                _resourceLimitMgr.incrementResourceCount(newVol.getAccountId(), ResourceType.volume, newVol.isDisplay());
                _resourceLimitMgr.incrementResourceCount(newVol.getAccountId(), ResourceType.primary_storage, newVol.isDisplay(), new Long(newVol.getSize()));
                // 2. Create Usage event for the newly created volume
                UsageEventVO usageEvent = new UsageEventVO(EventTypes.EVENT_VOLUME_CREATE, newVol.getAccountId(), newVol.getDataCenterId(), newVol.getId(), newVol.getName(), newVol.getDiskOfferingId(), template.getId(), newVol.getSize());
                _usageEventDao.persist(usageEvent);

                handleManagedStorage(vm, root);

                _volsDao.attachVolume(newVol.getId(), vmId, newVol.getDeviceId());

                // Detach, destroy and create the usage event for the old root volume.
                _volsDao.detachVolume(root.getId());
                volumeMgr.destroyVolume(root);

                // For VMware hypervisor since the old root volume is replaced by the new root volume, force expunge old root volume if it has been created in storage
                if (vm.getHypervisorType() == HypervisorType.VMware) {
                    VolumeInfo volumeInStorage = volFactory.getVolume(root.getId());
                    if (volumeInStorage != null) {
                        s_logger.info("Expunging volume " + root.getId() + " from primary data store");
                        AsyncCallFuture<VolumeApiResult> future = _volService.expungeVolumeAsync(volFactory.getVolume(root.getId()));
                        try {
                            future.get();
                        } catch (Exception e) {
                            s_logger.debug("Failed to expunge volume:" + root.getId(), e);
                        }
                    }
                }
            }
        }

        Map<VirtualMachineProfile.Param, Object> params = null;
        String password = null;

        if (template.isEnablePassword()) {
            password = _mgr.generateRandomPassword();
            boolean result = resetVMPasswordInternal(vmId, password);
            if (!result) {
                throw new CloudRuntimeException("VM reset is completed but failed to reset password for the virtual machine ");
            }
            vm.setPassword(password);
        }
        if (needRestart) {
            try {
                if (vm.getDetail(VmDetailConstants.PASSWORD) != null) {
                    params = new HashMap<>();
                    params.put(VirtualMachineProfile.Param.VmPassword, password);
                }
                _itMgr.start(vm.getUuid(), params);
                vm = _vmDao.findById(vmId);
                if (template.isEnablePassword()) {
                    // this value is not being sent to the backend; need only for api
                    // display purposes
                    vm.setPassword(password);
                    if (vm.isUpdateParameters()) {
                        vm.setUpdateParameters(false);
                        _vmDao.loadDetails(vm);
                        if (vm.getDetail(VmDetailConstants.PASSWORD) != null) {
                            userVmDetailsDao.removeDetail(vm.getId(), VmDetailConstants.PASSWORD);
                        }
                        _vmDao.update(vm.getId(), vm);
                    }
                }
            } catch (Exception e) {
                s_logger.debug("Unable to start VM " + vm.getUuid(), e);
                CloudRuntimeException ex = new CloudRuntimeException("Unable to start VM with specified id" + e.getMessage());
                ex.addProxyObject(vm.getUuid(), "vmId");
                throw ex;
            }
        }

        s_logger.debug("Restore VM " + vmId + " done successfully");
        return vm;

    }

    /**
     * Perform basic checkings to make sure restore is possible. If not, #InvalidParameterValueException is thrown.
     *
     * @param vm vm
     * @param template template
     * @throws InvalidParameterValueException if restore is not possible
     */
    private void checkRestoreVmFromTemplate(UserVmVO vm, VMTemplateVO template) {
        TemplateDataStoreVO tmplStore;
        if (!template.isDirectDownload()) {
            tmplStore = _templateStoreDao.findByTemplateZoneReady(template.getId(), vm.getDataCenterId());
            if (tmplStore == null) {
                throw new InvalidParameterValueException("Cannot restore the vm as the template " + template.getUuid() + " isn't available in the zone");
            }
        } else {
            tmplStore = _templateStoreDao.findByTemplate(template.getId(), DataStoreRole.Image);
            if (tmplStore == null || (tmplStore != null && !tmplStore.getDownloadState().equals(VMTemplateStorageResourceAssoc.Status.BYPASSED))) {
                throw new InvalidParameterValueException("Cannot restore the vm as the bypassed template " + template.getUuid() + " isn't available in the zone");
            }
        }
    }

    private void handleManagedStorage(UserVmVO vm, VolumeVO root) {
        if (Volume.State.Allocated.equals(root.getState())) {
            return;
        }

        StoragePoolVO storagePool = _storagePoolDao.findById(root.getPoolId());

        if (storagePool != null && storagePool.isManaged()) {
            Long hostId = vm.getHostId() != null ? vm.getHostId() : vm.getLastHostId();

            if (hostId != null) {
                VolumeInfo volumeInfo = volFactory.getVolume(root.getId());
                Host host = _hostDao.findById(hostId);

                final Command cmd;

                if (host.getHypervisorType() == HypervisorType.XenServer) {
                    DiskTO disk = new DiskTO(volumeInfo.getTO(), root.getDeviceId(), root.getPath(), root.getVolumeType());

                    // it's OK in this case to send a detach command to the host for a root volume as this
                    // will simply lead to the SR that supports the root volume being removed
                    cmd = new DettachCommand(disk, vm.getInstanceName());

                    DettachCommand detachCommand = (DettachCommand)cmd;

                    detachCommand.setManaged(true);

                    detachCommand.setStorageHost(storagePool.getHostAddress());
                    detachCommand.setStoragePort(storagePool.getPort());

                    detachCommand.set_iScsiName(root.get_iScsiName());
                }
                else if (host.getHypervisorType() == HypervisorType.VMware) {
                    PrimaryDataStore primaryDataStore = (PrimaryDataStore)volumeInfo.getDataStore();
                    Map<String, String> details = primaryDataStore.getDetails();

                    if (details == null) {
                        details = new HashMap<>();

                        primaryDataStore.setDetails(details);
                    }

                    details.put(DiskTO.MANAGED, Boolean.TRUE.toString());

                    cmd = new DeleteCommand(volumeInfo.getTO());
                }
                else if (host.getHypervisorType() == HypervisorType.KVM) {
                    cmd = null;
                }
                else {
                    throw new CloudRuntimeException("This hypervisor type is not supported on managed storage for this command.");
                }

                if (cmd != null) {
                    Commands cmds = new Commands(Command.OnError.Stop);

                    cmds.addCommand(cmd);

                    try {
                        _agentMgr.send(hostId, cmds);
                    } catch (Exception ex) {
                        throw new CloudRuntimeException(ex.getMessage());
                    }

                    if (!cmds.isSuccessful()) {
                        for (Answer answer : cmds.getAnswers()) {
                            if (!answer.getResult()) {
                                s_logger.warn("Failed to reset vm due to: " + answer.getDetails());

                                throw new CloudRuntimeException("Unable to reset " + vm + " due to " + answer.getDetails());
                            }
                        }
                    }
                }

                // root.getPoolId() should be null if the VM we are detaching the disk from has never been started before
                DataStore dataStore = root.getPoolId() != null ? _dataStoreMgr.getDataStore(root.getPoolId(), DataStoreRole.Primary) : null;

                volumeMgr.revokeAccess(volFactory.getVolume(root.getId()), host, dataStore);

                if (dataStore != null) {
                    handleTargetsForVMware(host.getId(), storagePool.getHostAddress(), storagePool.getPort(), root.get_iScsiName());
                }
            }
        }
    }

    private void handleTargetsForVMware(long hostId, String storageAddress, int storagePort, String iScsiName) {
        HostVO host = _hostDao.findById(hostId);

        if (host.getHypervisorType() == HypervisorType.VMware) {
            ModifyTargetsCommand cmd = new ModifyTargetsCommand();

            List<Map<String, String>> targets = new ArrayList<>();

            Map<String, String> target = new HashMap<>();

            target.put(ModifyTargetsCommand.STORAGE_HOST, storageAddress);
            target.put(ModifyTargetsCommand.STORAGE_PORT, String.valueOf(storagePort));
            target.put(ModifyTargetsCommand.IQN, iScsiName);

            targets.add(target);

            cmd.setTargets(targets);
            cmd.setApplyToAllHostsInCluster(true);
            cmd.setAdd(false);
            cmd.setTargetTypeToRemove(ModifyTargetsCommand.TargetTypeToRemove.DYNAMIC);

            sendModifyTargetsCommand(cmd, hostId);
        }
    }

    private void sendModifyTargetsCommand(ModifyTargetsCommand cmd, long hostId) {
        Answer answer = _agentMgr.easySend(hostId, cmd);

        if (answer == null) {
            String msg = "Unable to get an answer to the modify targets command";

            s_logger.warn(msg);
        }
        else if (!answer.getResult()) {
            String msg = "Unable to modify target on the following host: " + hostId;

            s_logger.warn(msg);
        }
    }

    @Override
    public void prepareStop(VirtualMachineProfile profile) {
        UserVmVO vm = _vmDao.findById(profile.getId());
        if (vm != null && vm.getState() == State.Stopping) {
            collectVmDiskStatistics(vm);
            collectVmNetworkStatistics(vm);
        }
    }

    @Override
    public void finalizeUnmanage(VirtualMachine vm) {
    }

    private void encryptAndStorePassword(UserVmVO vm, String password) {
        String sshPublicKey = vm.getDetail(VmDetailConstants.SSH_PUBLIC_KEY);
        if (sshPublicKey != null && !sshPublicKey.equals("") && password != null && !password.equals("saved_password")) {
            if (!sshPublicKey.startsWith("ssh-rsa")) {
                s_logger.warn("Only RSA public keys can be used to encrypt a vm password.");
                return;
            }
            String encryptedPasswd = RSAHelper.encryptWithSSHPublicKey(sshPublicKey, password);
            if (encryptedPasswd == null) {
                throw new CloudRuntimeException("Error encrypting password");
            }

            vm.setDetail(VmDetailConstants.ENCRYPTED_PASSWORD, encryptedPasswd);
            _vmDao.saveDetails(vm);
        }
    }

    @Override
    public void persistDeviceBusInfo(UserVmVO vm, String rootDiskController) {
        String existingVmRootDiskController = vm.getDetail(VmDetailConstants.ROOT_DISK_CONTROLLER);
        if (StringUtils.isEmpty(existingVmRootDiskController) && !StringUtils.isEmpty(rootDiskController)) {
            vm.setDetail(VmDetailConstants.ROOT_DISK_CONTROLLER, rootDiskController);
            _vmDao.saveDetails(vm);
            if (s_logger.isDebugEnabled()) {
                s_logger.debug("Persisted device bus information rootDiskController=" + rootDiskController + " for vm: " + vm.getDisplayName());
            }
        }
    }

    @Override
    public String getConfigComponentName() {
        return UserVmManager.class.getSimpleName();
    }

    @Override
    public ConfigKey<?>[] getConfigKeys() {
        return new ConfigKey<?>[] {EnableDynamicallyScaleVm, AllowUserExpungeRecoverVm, VmIpFetchWaitInterval, VmIpFetchTrialMax,
                VmIpFetchThreadPoolMax, VmIpFetchTaskWorkers, AllowDeployVmIfGivenHostFails, EnableAdditionalVmConfig, DisplayVMOVFProperties,
                KvmAdditionalConfigAllowList, XenServerAdditionalConfigAllowList, VmwareAdditionalConfigAllowList};
    }

    @Override
    public String getVmUserData(long vmId) {
        UserVmVO vm = _vmDao.findById(vmId);
        if (vm == null) {
            throw new InvalidParameterValueException("Unable to find virtual machine with id " + vmId);
        }

        _accountMgr.checkAccess(CallContext.current().getCallingAccount(), null, true, vm);
        return vm.getUserData();
    }

    @Override
    public boolean isDisplayResourceEnabled(Long vmId) {
        UserVm vm = _vmDao.findById(vmId);
        if (vm != null) {
            return vm.isDisplayVm();
        }

        return true;
    }

    private boolean checkStatusOfVolumeSnapshots(long vmId, Volume.Type type) {
        List<VolumeVO> listVolumes = null;
        if (type == Volume.Type.ROOT) {
            listVolumes = _volsDao.findByInstanceAndType(vmId, type);
        } else if (type == Volume.Type.DATADISK) {
            listVolumes = _volsDao.findByInstanceAndType(vmId, type);
        } else {
            listVolumes = _volsDao.findByInstance(vmId);
        }
        s_logger.debug("Found "+listVolumes.size()+" no. of volumes of type "+type+" for vm with VM ID "+vmId);
        for (VolumeVO volume : listVolumes) {
            Long volumeId = volume.getId();
            s_logger.debug("Checking status of snapshots for Volume with Volume Id: "+volumeId);
            List<SnapshotVO> ongoingSnapshots = _snapshotDao.listByStatus(volumeId, Snapshot.State.Creating, Snapshot.State.CreatedOnPrimary, Snapshot.State.BackingUp);
            int ongoingSnapshotsCount = ongoingSnapshots.size();
            s_logger.debug("The count of ongoing Snapshots for VM with ID "+vmId+" and disk type "+type+" is "+ongoingSnapshotsCount);
            if (ongoingSnapshotsCount > 0) {
                s_logger.debug("Found "+ongoingSnapshotsCount+" no. of snapshots, on volume of type "+type+", which snapshots are not yet backed up");
                return true;
            }
        }
        return false;
    }

    private void checkForUnattachedVolumes(long vmId, List<VolumeVO> volumes) {

        StringBuilder sb = new StringBuilder();

        for (VolumeVO volume : volumes) {
            if (volume.getInstanceId() == null || vmId != volume.getInstanceId()) {
                sb.append(volume.toString() + "; ");
            }
        }

        if (!StringUtils.isEmpty(sb.toString())) {
            throw new InvalidParameterValueException("The following supplied volumes are not attached to the VM: " + sb.toString());
        }
    }

    private void validateVolumes(List<VolumeVO> volumes) {

        for (VolumeVO volume : volumes) {
            if (!(volume.getVolumeType() == Volume.Type.ROOT || volume.getVolumeType() == Volume.Type.DATADISK)) {
                throw new InvalidParameterValueException("Please specify volume of type " + Volume.Type.DATADISK.toString() + " or " + Volume.Type.ROOT.toString());
            }
        }
    }

    private void detachVolumesFromVm(List<VolumeVO> volumes) {

        for (VolumeVO volume : volumes) {

            Volume detachResult = _volumeService.detachVolumeViaDestroyVM(volume.getInstanceId(), volume.getId());

            if (detachResult == null) {
                s_logger.error("DestroyVM remove volume - failed to detach and delete volume " + volume.getInstanceId() + " from instance " + volume.getId());
            }
        }
    }

    private void deleteVolumesFromVm(List<VolumeVO> volumes) {

        for (VolumeVO volume : volumes) {

            boolean deleteResult = _volumeService.deleteVolume(volume.getId(), CallContext.current().getCallingAccount());

            if (!deleteResult) {
                s_logger.error("DestroyVM remove volume - failed to delete volume " + volume.getInstanceId() + " from instance " + volume.getId());
            }
        }
    }

    @Override
    public UserVm importVM(final DataCenter zone, final Host host, final VirtualMachineTemplate template, final String instanceName, final String displayName,
                           final Account owner, final String userData, final Account caller, final Boolean isDisplayVm, final String keyboard,
                           final long accountId, final long userId, final ServiceOffering serviceOffering, final String sshPublicKey,
                           final String hostName, final HypervisorType hypervisorType, final Map<String, String> customParameters, final VirtualMachine.PowerState powerState) throws InsufficientCapacityException {
        if (zone == null) {
            throw new InvalidParameterValueException("Unable to import virtual machine with invalid zone");
        }
        if (host == null) {
            throw new InvalidParameterValueException("Unable to import virtual machine with invalid host");
        }

        final long id = _vmDao.getNextInSequence(Long.class, "id");

        if (hostName != null) {
            // Check is hostName is RFC compliant
            checkNameForRFCCompliance(hostName);
        }

        final String uuidName = _uuidMgr.generateUuid(UserVm.class, null);
        final Host lastHost = powerState != VirtualMachine.PowerState.PowerOn ? host : null;
        return commitUserVm(true, zone, host, lastHost, template, hostName, displayName, owner,
                null, null, userData, caller, isDisplayVm, keyboard,
                accountId, userId, serviceOffering, template.getFormat().equals(ImageFormat.ISO), sshPublicKey, null,
                id, instanceName, uuidName, hypervisorType, customParameters,
                null, null, null, powerState);
    }

    @Override
    public boolean unmanageUserVM(Long vmId) {
        UserVmVO vm = _vmDao.findById(vmId);
        if (vm == null || vm.getRemoved() != null) {
            throw new InvalidParameterValueException("Unable to find a VM with ID = " + vmId);
        }

        vm = _vmDao.acquireInLockTable(vm.getId());
        boolean result;
        try {
            if (vm.getState() != State.Running && vm.getState() != State.Stopped) {
                s_logger.debug("VM ID = " + vmId + " is not running or stopped, cannot be unmanaged");
                return false;
            }

            if (vm.getHypervisorType() != Hypervisor.HypervisorType.VMware) {
                throw new UnsupportedServiceException("Unmanaging a VM is currently allowed for VMware VMs only");
            }

            List<VolumeVO> volumes = _volsDao.findByInstance(vm.getId());
            checkUnmanagingVMOngoingVolumeSnapshots(vm);
            checkUnmanagingVMVolumes(vm, volumes);

            result = _itMgr.unmanage(vm.getUuid());
            if (result) {
                cleanupUnmanageVMResources(vm.getId());
                unmanageVMFromDB(vm.getId());
                publishUnmanageVMUsageEvents(vm, volumes);
            } else {
                throw new CloudRuntimeException("Error while unmanaging VM: " + vm.getUuid());
            }
        } catch (Exception e) {
            s_logger.error("Could not unmanage VM " + vm.getUuid(), e);
            throw new CloudRuntimeException(e);
        } finally {
            _vmDao.releaseFromLockTable(vm.getId());
        }

        return true;
    }

    /*
        Generate usage events related to unmanaging a VM
     */
    private void publishUnmanageVMUsageEvents(UserVmVO vm, List<VolumeVO> volumes) {
        postProcessingUnmanageVMVolumes(volumes, vm);
        postProcessingUnmanageVM(vm);
    }

    /*
        Cleanup the VM from resources and groups
     */
    private void cleanupUnmanageVMResources(long vmId) {
        cleanupVmResources(vmId);
        removeVMFromAffinityGroups(vmId);
    }

    private void unmanageVMFromDB(long vmId) {
        VMInstanceVO vm = _vmInstanceDao.findById(vmId);
        userVmDetailsDao.removeDetails(vmId);
        vm.setState(State.Expunging);
        vm.setRemoved(new Date());
        _vmInstanceDao.update(vm.getId(), vm);
    }

    /*
        Remove VM from affinity groups after unmanaging
     */
    private void removeVMFromAffinityGroups(long vmId) {
        List<AffinityGroupVMMapVO> affinityGroups = _affinityGroupVMMapDao.listByInstanceId(vmId);
        if (affinityGroups.size() > 0) {
            s_logger.debug("Cleaning up VM from affinity groups after unmanaging");
            for (AffinityGroupVMMapVO map : affinityGroups) {
                _affinityGroupVMMapDao.expunge(map.getId());
            }
        }
    }

    /*
        Decrement VM resources and generate usage events after unmanaging VM
     */
    private void postProcessingUnmanageVM(UserVmVO vm) {
        ServiceOfferingVO offering = _serviceOfferingDao.findById(vm.getServiceOfferingId());
        Long cpu = offering.getCpu() != null ? new Long(offering.getCpu()) : 0L;
        Long ram = offering.getRamSize() != null ? new Long(offering.getRamSize()) : 0L;
        // First generate a VM stop event if the VM was not stopped already
        if (vm.getState() != State.Stopped) {
            UsageEventUtils.publishUsageEvent(EventTypes.EVENT_VM_STOP, vm.getAccountId(), vm.getDataCenterId(),
                    vm.getId(), vm.getHostName(), vm.getServiceOfferingId(), vm.getTemplateId(),
                    vm.getHypervisorType().toString(), VirtualMachine.class.getName(), vm.getUuid(), vm.isDisplayVm());
            resourceCountDecrement(vm.getAccountId(), vm.isDisplayVm(), cpu, ram);
        }

        // VM destroy usage event
        UsageEventUtils.publishUsageEvent(EventTypes.EVENT_VM_DESTROY, vm.getAccountId(), vm.getDataCenterId(),
                vm.getId(), vm.getHostName(), vm.getServiceOfferingId(), vm.getTemplateId(),
                vm.getHypervisorType().toString(), VirtualMachine.class.getName(), vm.getUuid(), vm.isDisplayVm());
        resourceCountDecrement(vm.getAccountId(), vm.isDisplayVm(), cpu, ram);
    }

    /*
        Decrement resources for volumes and generate usage event for ROOT volume after unmanaging VM.
        Usage events for DATA disks are published by the transition listener: @see VolumeStateListener#postStateTransitionEvent
     */
    private void postProcessingUnmanageVMVolumes(List<VolumeVO> volumes, UserVmVO vm) {
        for (VolumeVO volume : volumes) {
            if (volume.getVolumeType() == Volume.Type.ROOT) {
                //
                UsageEventUtils.publishUsageEvent(EventTypes.EVENT_VOLUME_DELETE, volume.getAccountId(), volume.getDataCenterId(), volume.getId(), volume.getName(),
                        Volume.class.getName(), volume.getUuid(), volume.isDisplayVolume());
            }
            _resourceLimitMgr.decrementResourceCount(vm.getAccountId(), ResourceType.volume);
            _resourceLimitMgr.decrementResourceCount(vm.getAccountId(), ResourceType.primary_storage, new Long(volume.getSize()));
        }
    }

    private void checkUnmanagingVMOngoingVolumeSnapshots(UserVmVO vm) {
        s_logger.debug("Checking if there are any ongoing snapshots on the ROOT volumes associated with VM with ID " + vm.getId());
        if (checkStatusOfVolumeSnapshots(vm.getId(), Volume.Type.ROOT)) {
            throw new CloudRuntimeException("There is/are unbacked up snapshot(s) on ROOT volume, vm unmanage is not permitted, please try again later.");
        }
        s_logger.debug("Found no ongoing snapshots on volume of type ROOT, for the vm with id " + vm.getId());
    }

    private void checkUnmanagingVMVolumes(UserVmVO vm, List<VolumeVO> volumes) {
        for (VolumeVO volume : volumes) {
            if (volume.getInstanceId() == null || !volume.getInstanceId().equals(vm.getId())) {
                throw new CloudRuntimeException("Invalid state for volume with ID " + volume.getId() + " of VM " +
                        vm.getId() +": it is not attached to VM");
            } else if (volume.getVolumeType() != Volume.Type.ROOT && volume.getVolumeType() != Volume.Type.DATADISK) {
                throw new CloudRuntimeException("Invalid type for volume with ID " + volume.getId() +
                        ": ROOT or DATADISK expected but got " + volume.getVolumeType());
            }
        }
    }

    private LinkedHashMap<Integer, Long> getVmOvfNetworkMapping(DataCenter zone, Account owner, VirtualMachineTemplate template, Map<Integer, Long> vmNetworkMapping) throws InsufficientCapacityException, ResourceAllocationException {
        LinkedHashMap<Integer, Long> mapping = new LinkedHashMap<>();
        if (ImageFormat.OVA.equals(template.getFormat())) {
            List<OVFNetworkTO> OVFNetworkTOList =
                    templateDeployAsIsDetailsDao.listNetworkRequirementsByTemplateId(template.getId());
            if (CollectionUtils.isNotEmpty(OVFNetworkTOList)) {
                Network lastMappedNetwork = null;
                for (OVFNetworkTO OVFNetworkTO : OVFNetworkTOList) {
                    Long networkId = vmNetworkMapping.get(OVFNetworkTO.getInstanceID());
                    if (networkId == null && lastMappedNetwork == null) {
                        lastMappedNetwork = getNetworkForOvfNetworkMapping(zone, owner);
                    }
                    if (networkId == null) {
                        networkId = lastMappedNetwork.getId();
                    }
                    mapping.put(OVFNetworkTO.getInstanceID(), networkId);
                }
            }
        }
        return mapping;
    }

    private Network getNetworkForOvfNetworkMapping(DataCenter zone, Account owner) throws InsufficientCapacityException, ResourceAllocationException {
        Network network = null;
        if (zone.isSecurityGroupEnabled()) {
            network = _networkModel.getNetworkWithSGWithFreeIPs(zone.getId());
            if (network == null) {
                throw new InvalidParameterValueException("No network with security enabled is found in zone ID: " + zone.getUuid());
            }
        } else {
            network = getDefaultNetwork(zone, owner, true);
            if (network == null) {
                throw new InvalidParameterValueException(String.format("Default network not found for zone ID: %s and account ID: %s", zone.getUuid(), owner.getUuid()));
            }
        }
        return network;
    }
}<|MERGE_RESOLUTION|>--- conflicted
+++ resolved
@@ -50,17 +50,6 @@
 import javax.xml.parsers.DocumentBuilderFactory;
 import javax.xml.parsers.ParserConfigurationException;
 
-<<<<<<< HEAD
-=======
-import com.cloud.agent.api.to.deployasis.OVFPropertyTO;
-import com.cloud.api.query.dao.ServiceOfferingJoinDao;
-import com.cloud.api.query.vo.ServiceOfferingJoinVO;
-import com.cloud.deployasis.UserVmDeployAsIsDetailVO;
-import com.cloud.deployasis.dao.UserVmDeployAsIsDetailsDao;
-import com.cloud.exception.UnsupportedServiceException;
-import com.cloud.hypervisor.Hypervisor;
-import com.cloud.deployasis.dao.TemplateDeployAsIsDetailsDao;
->>>>>>> d6a74272
 import org.apache.cloudstack.acl.ControlledEntity.ACLType;
 import org.apache.cloudstack.acl.SecurityChecker.AccessType;
 import org.apache.cloudstack.affinity.AffinityGroupService;
@@ -156,6 +145,8 @@
 import com.cloud.agent.manager.Commands;
 import com.cloud.alert.AlertManager;
 import com.cloud.api.ApiDBUtils;
+import com.cloud.api.query.dao.ServiceOfferingJoinDao;
+import com.cloud.api.query.vo.ServiceOfferingJoinVO;
 import com.cloud.capacity.Capacity;
 import com.cloud.capacity.CapacityManager;
 import com.cloud.configuration.Config;
@@ -523,13 +514,9 @@
     @Inject
     private UserVmDeployAsIsDetailsDao userVmDeployAsIsDetailsDao;
     @Inject
-<<<<<<< HEAD
-    private StorageManager _storageManager;
-=======
-    private StorageManager storageMgr;
+    private StorageManager storageManager;
     @Inject
     private ServiceOfferingJoinDao serviceOfferingJoinDao;
->>>>>>> d6a74272
 
     private ScheduledExecutorService _executor = null;
     private ScheduledExecutorService _vmIpFetchExecutor = null;
@@ -2068,7 +2055,7 @@
                 if (poolType == StoragePoolType.PowerFlex) {
                     // Get volume stats from the pool directly instead of sending cmd to host
                     // Added support for ScaleIO/PowerFlex pool only
-                    answer = _storageManager.getVolumeStats(storagePool, cmd);
+                    answer = storageManager.getVolumeStats(storagePool, cmd);
                 } else {
                     if (timeout > 0) {
                         cmd.setWait(timeout/1000);
@@ -6378,7 +6365,7 @@
                 HypervisorType hypervisorType = _volsDao.getHypervisorType(volume.getId());
                 if (hypervisorType.equals(HypervisorType.VMware)) {
                     try {
-                        boolean isStoragePoolStoragepolicyComplaince = _storageManager.isStoragePoolComplaintWithStoragePolicy(Arrays.asList(volume), pool);
+                        boolean isStoragePoolStoragepolicyComplaince = storageManager.isStoragePoolComplaintWithStoragePolicy(Arrays.asList(volume), pool);
                         if (!isStoragePoolStoragepolicyComplaince) {
                             throw new CloudRuntimeException(String.format("Storage pool %s is not storage policy compliance with the volume %s", pool.getUuid(), volume.getUuid()));
                         }
