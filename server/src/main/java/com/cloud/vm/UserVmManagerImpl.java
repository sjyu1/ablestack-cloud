--- conflicted
+++ resolved
@@ -3274,13 +3274,7 @@
 
         autoScaleManager.removeVmFromVmGroup(vmId);
 
-<<<<<<< HEAD
-        vmScheduleManager.removeScheduleByVmId(vmId, expunge);
-
-        deleteVolumesFromVm(volumesToBeDeleted, expunge);
-=======
         deleteVolumesFromVm(vm, volumesToBeDeleted, expunge);
->>>>>>> dea13734
 
         if (getDestroyRootVolumeOnVmDestruction(vm.getDomainId())) {
             VolumeVO rootVolume = _volsDao.getInstanceRootVolume(vm.getId());
