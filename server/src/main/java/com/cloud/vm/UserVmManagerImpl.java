// Licensed to the Apache Software Foundation (ASF) under one
// or more contributor license agreements.  See the NOTICE file
// distributed with this work for additional information
// regarding copyright ownership.  The ASF licenses this file
// to you under the Apache License, Version 2.0 (the
// "License"); you may not use this file except in compliance
// with the License.  You may obtain a copy of the License at
//
//   http://www.apache.org/licenses/LICENSE-2.0
//
// Unless required by applicable law or agreed to in writing,
// software distributed under the License is distributed on an
// "AS IS" BASIS, WITHOUT WARRANTIES OR CONDITIONS OF ANY
// KIND, either express or implied.  See the License for the
// specific language governing permissions and limitations
// under the License.
package com.cloud.vm;

import static com.cloud.configuration.ConfigurationManagerImpl.VM_USERDATA_MAX_LENGTH;
import static com.cloud.utils.NumbersUtil.toHumanReadableSize;

import java.io.IOException;
import java.io.StringReader;
import java.io.UnsupportedEncodingException;
import java.net.URLDecoder;
import java.util.ArrayList;
import java.util.Arrays;
import java.util.Date;
import java.util.HashMap;
import java.util.HashSet;
import java.util.LinkedHashMap;
import java.util.LinkedHashSet;
import java.util.List;
import java.util.Map;
import java.util.Map.Entry;
import java.util.Objects;
import java.util.Optional;
import java.util.Set;
import java.util.UUID;
import java.util.concurrent.ConcurrentHashMap;
import java.util.concurrent.ExecutorService;
import java.util.concurrent.Executors;
import java.util.concurrent.ScheduledExecutorService;
import java.util.concurrent.TimeUnit;
import java.util.regex.Matcher;
import java.util.regex.Pattern;
import java.util.stream.Collectors;
import java.util.stream.Stream;
import javax.inject.Inject;
import javax.naming.ConfigurationException;
import javax.xml.parsers.DocumentBuilder;
import javax.xml.parsers.ParserConfigurationException;

import com.cloud.resourcelimit.CheckedReservation;
import org.apache.cloudstack.acl.ControlledEntity;
import org.apache.cloudstack.acl.ControlledEntity.ACLType;
import org.apache.cloudstack.acl.SecurityChecker.AccessType;
import org.apache.cloudstack.affinity.AffinityGroupService;
import org.apache.cloudstack.affinity.AffinityGroupVMMapVO;
import org.apache.cloudstack.affinity.AffinityGroupVO;
import org.apache.cloudstack.affinity.dao.AffinityGroupDao;
import org.apache.cloudstack.affinity.dao.AffinityGroupVMMapDao;
import org.apache.cloudstack.annotation.AnnotationService;
import org.apache.cloudstack.annotation.dao.AnnotationDao;
import org.apache.cloudstack.api.ApiCommandResourceType;
import org.apache.cloudstack.api.ApiConstants;
import org.apache.cloudstack.api.BaseCmd.HTTPMethod;
import org.apache.cloudstack.api.command.admin.vm.AssignVMCmd;
import org.apache.cloudstack.api.command.admin.vm.DeployVMCmdByAdmin;
import org.apache.cloudstack.api.command.admin.vm.RecoverVMCmd;
import org.apache.cloudstack.api.command.user.vm.AddNicToVMCmd;
import org.apache.cloudstack.api.command.user.vm.CloneVMCmd;
import org.apache.cloudstack.api.command.user.vm.DeployVMCmd;
import org.apache.cloudstack.api.command.user.vm.DestroyVMCmd;
import org.apache.cloudstack.api.command.user.vm.RebootVMCmd;
import org.apache.cloudstack.api.command.user.vm.RemoveNicFromVMCmd;
import org.apache.cloudstack.api.command.user.vm.ResetVMPasswordCmd;
import org.apache.cloudstack.api.command.user.vm.ResetVMSSHKeyCmd;
import org.apache.cloudstack.api.command.user.vm.ResetVMUserDataCmd;
import org.apache.cloudstack.api.command.user.vm.RestoreVMCmd;
import org.apache.cloudstack.api.command.user.vm.ScaleVMCmd;
import org.apache.cloudstack.api.command.user.vm.SecurityGroupAction;
import org.apache.cloudstack.api.command.user.vm.StartVMCmd;
import org.apache.cloudstack.api.command.user.vm.UpdateDefaultNicForVMCmd;
import org.apache.cloudstack.api.command.user.vm.UpdateVMCmd;
import org.apache.cloudstack.api.command.user.vm.UpdateVmNicIpCmd;
import org.apache.cloudstack.api.command.user.vm.UpgradeVMCmd;
import org.apache.cloudstack.api.command.user.vmgroup.CreateVMGroupCmd;
import org.apache.cloudstack.api.command.user.vmgroup.DeleteVMGroupCmd;
import org.apache.cloudstack.api.command.user.volume.ChangeOfferingForVolumeCmd;
import org.apache.cloudstack.api.command.user.volume.ResizeVolumeCmd;
import org.apache.cloudstack.backup.Backup;
import org.apache.cloudstack.backup.BackupManager;
import org.apache.cloudstack.backup.dao.BackupDao;
import org.apache.cloudstack.context.CallContext;
import org.apache.cloudstack.engine.cloud.entity.api.VirtualMachineEntity;
import org.apache.cloudstack.engine.cloud.entity.api.db.dao.VMNetworkMapDao;
import org.apache.cloudstack.engine.orchestration.service.NetworkOrchestrationService;
import org.apache.cloudstack.engine.orchestration.service.VolumeOrchestrationService;
import org.apache.cloudstack.engine.service.api.OrchestrationService;
import org.apache.cloudstack.engine.subsystem.api.storage.DataStore;
import org.apache.cloudstack.engine.subsystem.api.storage.DataStoreDriver;
import org.apache.cloudstack.engine.subsystem.api.storage.DataStoreManager;
import org.apache.cloudstack.engine.subsystem.api.storage.DataStoreProvider;
import org.apache.cloudstack.engine.subsystem.api.storage.DataStoreProviderManager;
import org.apache.cloudstack.engine.subsystem.api.storage.PrimaryDataStore;
import org.apache.cloudstack.engine.subsystem.api.storage.PrimaryDataStoreDriver;
import org.apache.cloudstack.engine.subsystem.api.storage.VolumeDataFactory;
import org.apache.cloudstack.engine.subsystem.api.storage.VolumeInfo;
import org.apache.cloudstack.engine.subsystem.api.storage.VolumeService;
import org.apache.cloudstack.engine.subsystem.api.storage.VolumeService.VolumeApiResult;
import org.apache.cloudstack.framework.async.AsyncCallFuture;
import org.apache.cloudstack.framework.config.ConfigKey;
import org.apache.cloudstack.framework.config.Configurable;
import org.apache.cloudstack.framework.config.dao.ConfigurationDao;
import org.apache.cloudstack.managed.context.ManagedContextRunnable;
import org.apache.cloudstack.query.QueryService;
import org.apache.cloudstack.reservation.dao.ReservationDao;
import org.apache.cloudstack.snapshot.SnapshotHelper;
import org.apache.cloudstack.storage.command.DeleteCommand;
import org.apache.cloudstack.storage.command.DettachCommand;
import org.apache.cloudstack.storage.datastore.db.PrimaryDataStoreDao;
import org.apache.cloudstack.storage.datastore.db.StoragePoolVO;
import org.apache.cloudstack.storage.datastore.db.TemplateDataStoreDao;
import org.apache.cloudstack.storage.datastore.db.TemplateDataStoreVO;
import org.apache.cloudstack.utils.bytescale.ByteScaleUtils;
import org.apache.cloudstack.utils.security.ParserUtils;
import org.apache.commons.codec.binary.Base64;
import org.apache.commons.collections.CollectionUtils;
import org.apache.commons.collections.MapUtils;
import org.apache.commons.lang.math.NumberUtils;
import org.apache.commons.lang3.StringUtils;
import org.apache.commons.lang3.builder.ToStringBuilder;
import org.apache.commons.lang3.builder.ToStringStyle;
import org.apache.log4j.Logger;
import org.springframework.beans.factory.annotation.Autowired;
import org.springframework.beans.factory.annotation.Qualifier;
import org.w3c.dom.Document;
import org.w3c.dom.Element;
import org.w3c.dom.NodeList;
import org.xml.sax.InputSource;
import org.xml.sax.SAXException;
import com.cloud.agent.AgentManager;
import com.cloud.agent.api.Answer;
import com.cloud.agent.api.Command;
import com.cloud.agent.api.GetVmDiskStatsAnswer;
import com.cloud.agent.api.GetVmDiskStatsCommand;
import com.cloud.agent.api.GetVmIpAddressCommand;
import com.cloud.agent.api.GetVmNetworkStatsAnswer;
import com.cloud.agent.api.GetVmNetworkStatsCommand;
import com.cloud.agent.api.GetVmStatsAnswer;
import com.cloud.agent.api.GetVmStatsCommand;
import com.cloud.agent.api.GetVolumeStatsAnswer;
import com.cloud.agent.api.GetVolumeStatsCommand;
import com.cloud.agent.api.ModifyTargetsCommand;
import com.cloud.agent.api.PvlanSetupCommand;
import com.cloud.agent.api.RestoreVMSnapshotAnswer;
import com.cloud.agent.api.RestoreVMSnapshotCommand;
import com.cloud.agent.api.StartAnswer;
import com.cloud.agent.api.VmDiskStatsEntry;
import com.cloud.agent.api.VmNetworkStatsEntry;
import com.cloud.agent.api.VmStatsEntry;
import com.cloud.agent.api.VolumeStatsEntry;
import com.cloud.agent.api.to.DiskTO;
import com.cloud.agent.api.to.NicTO;
import com.cloud.agent.api.to.VirtualMachineTO;
import com.cloud.agent.api.to.deployasis.OVFNetworkTO;
import com.cloud.agent.api.to.deployasis.OVFPropertyTO;
import com.cloud.agent.manager.Commands;
import com.cloud.alert.AlertManager;
import com.cloud.api.ApiDBUtils;
import com.cloud.api.query.dao.ServiceOfferingJoinDao;
import com.cloud.api.query.vo.ServiceOfferingJoinVO;
import com.cloud.capacity.Capacity;
import com.cloud.capacity.CapacityManager;
import com.cloud.configuration.Config;
import com.cloud.configuration.ConfigurationManager;
import com.cloud.configuration.ConfigurationManagerImpl;
import com.cloud.configuration.Resource.ResourceType;
import com.cloud.dc.DataCenter;
import com.cloud.dc.DataCenter.NetworkType;
import com.cloud.dc.DataCenterVO;
import com.cloud.dc.DedicatedResourceVO;
import com.cloud.dc.HostPodVO;
import com.cloud.dc.Pod;
import com.cloud.dc.Vlan;
import com.cloud.dc.Vlan.VlanType;
import com.cloud.dc.VlanVO;
import com.cloud.dc.dao.ClusterDao;
import com.cloud.dc.dao.DataCenterDao;
import com.cloud.dc.dao.DedicatedResourceDao;
import com.cloud.dc.dao.HostPodDao;
import com.cloud.dc.dao.VlanDao;
import com.cloud.deploy.DataCenterDeployment;
import com.cloud.deploy.DeployDestination;
import com.cloud.deploy.DeploymentPlanner;
import com.cloud.deploy.DeploymentPlanner.ExcludeList;
import com.cloud.deploy.DeploymentPlanningManager;
import com.cloud.deploy.PlannerHostReservationVO;
import com.cloud.deploy.dao.PlannerHostReservationDao;
import com.cloud.deployasis.UserVmDeployAsIsDetailVO;
import com.cloud.deployasis.dao.TemplateDeployAsIsDetailsDao;
import com.cloud.deployasis.dao.UserVmDeployAsIsDetailsDao;
import com.cloud.domain.Domain;
import com.cloud.domain.DomainVO;
import com.cloud.domain.dao.DomainDao;
import com.cloud.event.ActionEvent;
import com.cloud.event.ActionEventUtils;
import com.cloud.event.EventTypes;
import com.cloud.event.UsageEventUtils;
import com.cloud.event.UsageEventVO;
import com.cloud.event.dao.UsageEventDao;
import com.cloud.exception.AffinityConflictException;
import com.cloud.exception.AgentUnavailableException;
import com.cloud.exception.CloudException;
import com.cloud.exception.ConcurrentOperationException;
import com.cloud.exception.InsufficientAddressCapacityException;
import com.cloud.exception.InsufficientCapacityException;
import com.cloud.exception.InsufficientServerCapacityException;
import com.cloud.exception.InvalidParameterValueException;
import com.cloud.exception.ManagementServerException;
import com.cloud.exception.OperationTimedoutException;
import com.cloud.exception.PermissionDeniedException;
import com.cloud.exception.ResourceAllocationException;
import com.cloud.exception.ResourceUnavailableException;
import com.cloud.exception.StorageUnavailableException;
import com.cloud.exception.UnsupportedServiceException;
import com.cloud.exception.VirtualMachineMigrationException;
import com.cloud.gpu.GPU;
import com.cloud.ha.HighAvailabilityManager;
import com.cloud.host.Host;
import com.cloud.host.HostVO;
import com.cloud.host.Status;
import com.cloud.host.dao.HostDao;
import com.cloud.hypervisor.Hypervisor;
import com.cloud.hypervisor.Hypervisor.HypervisorType;
import com.cloud.hypervisor.dao.HypervisorCapabilitiesDao;
import com.cloud.hypervisor.kvm.dpdk.DpdkHelper;
import com.cloud.network.IpAddressManager;
import com.cloud.network.Network;
import com.cloud.network.Network.IpAddresses;
import com.cloud.network.Network.Provider;
import com.cloud.network.Network.Service;
import com.cloud.network.NetworkModel;
import com.cloud.network.Networks.TrafficType;
import com.cloud.network.PhysicalNetwork;
import com.cloud.network.as.AutoScaleManager;
import com.cloud.network.dao.FirewallRulesDao;
import com.cloud.network.dao.IPAddressDao;
import com.cloud.network.dao.IPAddressVO;
import com.cloud.network.dao.LoadBalancerVMMapDao;
import com.cloud.network.dao.LoadBalancerVMMapVO;
import com.cloud.network.dao.NetworkDao;
import com.cloud.network.dao.NetworkServiceMapDao;
import com.cloud.network.dao.NetworkVO;
import com.cloud.network.dao.PhysicalNetworkDao;
import com.cloud.network.element.UserDataServiceProvider;
import com.cloud.network.guru.NetworkGuru;
import com.cloud.network.lb.LoadBalancingRulesManager;
import com.cloud.network.router.CommandSetupHelper;
import com.cloud.network.router.NetworkHelper;
import com.cloud.network.router.VpcVirtualNetworkApplianceManager;
import com.cloud.network.rules.FirewallManager;
import com.cloud.network.rules.FirewallRuleVO;
import com.cloud.network.rules.PortForwardingRuleVO;
import com.cloud.network.rules.RulesManager;
import com.cloud.network.rules.dao.PortForwardingRulesDao;
import com.cloud.network.security.SecurityGroup;
import com.cloud.network.security.SecurityGroupManager;
import com.cloud.network.security.SecurityGroupVO;
import com.cloud.network.security.dao.SecurityGroupDao;
import com.cloud.network.vpc.VpcManager;
import com.cloud.offering.DiskOffering;
import com.cloud.offering.NetworkOffering;
import com.cloud.offering.NetworkOffering.Availability;
import com.cloud.offering.ServiceOffering;
import com.cloud.offerings.NetworkOfferingVO;
import com.cloud.offerings.dao.NetworkOfferingDao;
import com.cloud.org.Cluster;
import com.cloud.org.Grouping;
import com.cloud.resource.ResourceManager;
import com.cloud.resource.ResourceState;
import com.cloud.server.ManagementService;
import com.cloud.server.ResourceTag;
import com.cloud.server.StatsCollector;
import com.cloud.service.ServiceOfferingVO;
import com.cloud.service.dao.ServiceOfferingDao;
import com.cloud.service.dao.ServiceOfferingDetailsDao;
import com.cloud.storage.DataStoreRole;
import com.cloud.storage.DiskOfferingVO;
import com.cloud.storage.GuestOSCategoryVO;
import com.cloud.storage.GuestOSVO;
import com.cloud.storage.ScopeType;
import com.cloud.storage.Snapshot;
import com.cloud.storage.SnapshotVO;
import com.cloud.storage.Storage;
import com.cloud.storage.Storage.ImageFormat;
import com.cloud.storage.Storage.StoragePoolType;
import com.cloud.storage.Storage.TemplateType;
import com.cloud.storage.StorageManager;
import com.cloud.storage.StoragePool;
import com.cloud.storage.StoragePoolStatus;
import com.cloud.storage.VMTemplateStorageResourceAssoc;
import com.cloud.storage.VMTemplateVO;
import com.cloud.storage.VMTemplateZoneVO;
import com.cloud.storage.Volume;
import com.cloud.storage.VolumeApiService;
import com.cloud.storage.VolumeVO;
import com.cloud.storage.dao.DiskOfferingDao;
import com.cloud.storage.dao.GuestOSCategoryDao;
import com.cloud.storage.dao.GuestOSDao;
import com.cloud.storage.dao.SnapshotDao;
import com.cloud.storage.dao.VMTemplateDao;
import com.cloud.storage.dao.VMTemplateZoneDao;
import com.cloud.storage.dao.VolumeDao;
import com.cloud.storage.snapshot.SnapshotApiService;
import com.cloud.tags.ResourceTagVO;
import com.cloud.tags.dao.ResourceTagDao;
import com.cloud.template.TemplateApiService;
import com.cloud.template.TemplateManager;
import com.cloud.template.VirtualMachineTemplate;
import com.cloud.user.Account;
import com.cloud.user.AccountManager;
import com.cloud.user.AccountService;
import com.cloud.user.AccountVO;
import com.cloud.user.ResourceLimitService;
import com.cloud.user.SSHKeyPairVO;
import com.cloud.user.User;
import com.cloud.user.UserStatisticsVO;
import com.cloud.user.UserVO;
import com.cloud.user.VmDiskStatisticsVO;
import com.cloud.user.dao.AccountDao;
import com.cloud.user.dao.SSHKeyPairDao;
import com.cloud.user.dao.UserDao;
import com.cloud.user.dao.UserDataDao;
import com.cloud.user.dao.UserStatisticsDao;
import com.cloud.user.dao.VmDiskStatisticsDao;
import com.cloud.user.UserData;
import com.cloud.uservm.UserVm;
import com.cloud.utils.DateUtil;
import com.cloud.utils.Journal;
import com.cloud.utils.NumbersUtil;
import com.cloud.utils.Pair;
import com.cloud.utils.component.ManagerBase;
import com.cloud.utils.concurrency.NamedThreadFactory;
import com.cloud.utils.crypt.DBEncryptionUtil;
import com.cloud.utils.crypt.RSAHelper;
import com.cloud.utils.db.DB;
import com.cloud.utils.db.EntityManager;
import com.cloud.utils.db.GlobalLock;
import com.cloud.utils.db.SearchCriteria;
import com.cloud.utils.db.Transaction;
import com.cloud.utils.db.TransactionCallback;
import com.cloud.utils.db.TransactionCallbackNoReturn;
import com.cloud.utils.db.TransactionCallbackWithException;
import com.cloud.utils.db.TransactionCallbackWithExceptionNoReturn;
import com.cloud.utils.db.TransactionStatus;
import com.cloud.utils.db.UUIDManager;
import com.cloud.utils.exception.CloudRuntimeException;
import com.cloud.utils.exception.ExecutionException;
import com.cloud.utils.fsm.NoTransitionException;
import com.cloud.utils.net.Ip;
import com.cloud.utils.net.NetUtils;
import com.cloud.vm.VirtualMachine.State;
import com.cloud.vm.dao.DomainRouterDao;
import com.cloud.vm.dao.InstanceGroupDao;
import com.cloud.vm.dao.InstanceGroupVMMapDao;
import com.cloud.vm.dao.NicDao;
import com.cloud.vm.dao.NicExtraDhcpOptionDao;
import com.cloud.vm.dao.UserVmDao;
import com.cloud.vm.dao.UserVmDetailsDao;
import com.cloud.vm.dao.VMInstanceDao;
import com.cloud.vm.dao.VmStatsDao;
import com.cloud.vm.snapshot.VMSnapshotManager;
import com.cloud.vm.snapshot.VMSnapshotVO;
import com.cloud.vm.snapshot.dao.VMSnapshotDao;

public class UserVmManagerImpl extends ManagerBase implements UserVmManager, VirtualMachineGuru, Configurable {
    private static final Logger s_logger = Logger.getLogger(UserVmManagerImpl.class);

    /**
     * The number of seconds to wait before timing out when trying to acquire a global lock.
     */
    private static final int ACQUIRE_GLOBAL_LOCK_TIMEOUT_FOR_COOPERATION = 3;

    private static final long GiB_TO_BYTES = 1024 * 1024 * 1024;

    @Inject
    private EntityManager _entityMgr;
    @Inject
    private HostDao _hostDao;
    @Inject
    private ServiceOfferingDao serviceOfferingDao;
    @Inject
    private DiskOfferingDao _diskOfferingDao;
    @Inject
    private VMTemplateDao _templateDao;
    @Inject
    private VMTemplateZoneDao _templateZoneDao;
    @Inject
    private TemplateDataStoreDao _templateStoreDao;
    @Inject
    private DomainDao _domainDao;
    @Inject
    private UserVmDao _vmDao;
    @Inject
    private VolumeDao _volsDao;
    @Inject
    private DataCenterDao _dcDao;
    @Inject
    private FirewallRulesDao _rulesDao;
    @Inject
    private LoadBalancerVMMapDao _loadBalancerVMMapDao;
    @Inject
    private PortForwardingRulesDao _portForwardingDao;
    @Inject
    private IPAddressDao _ipAddressDao;
    @Inject
    private HostPodDao _podDao;
    @Inject
    private NetworkModel _networkModel;
    @Inject
    private NetworkOrchestrationService _networkMgr;
    @Inject
    private AgentManager _agentMgr;
    @Inject
    private ConfigurationManager _configMgr;
    @Inject
    private AccountDao _accountDao;
    @Inject
    private UserDao _userDao;
    @Inject
    private SnapshotDao _snapshotDao;
    @Inject
    private GuestOSDao _guestOSDao;
    @Inject
    private HighAvailabilityManager _haMgr;
    @Inject
    private AlertManager _alertMgr;
    @Inject
    private AccountManager _accountMgr;
    @Inject
    private AccountService _accountService;
    @Inject
    private ClusterDao _clusterDao;
    @Inject
    private PrimaryDataStoreDao _storagePoolDao;
    @Inject
    private SecurityGroupManager _securityGroupMgr;
    @Inject
    private NetworkOfferingDao _networkOfferingDao;
    @Inject
    private InstanceGroupDao _vmGroupDao;
    @Inject
    private InstanceGroupVMMapDao _groupVMMapDao;
    @Inject
    private VirtualMachineManager _itMgr;
    @Inject
    private NetworkDao _networkDao;
    @Inject
    private NicDao _nicDao;
    @Inject
    private RulesManager _rulesMgr;
    @Inject
    private LoadBalancingRulesManager _lbMgr;
    @Inject
    private SSHKeyPairDao _sshKeyPairDao;
    @Inject
    private UserVmDetailsDao userVmDetailsDao;
    @Inject
    private HypervisorCapabilitiesDao _hypervisorCapabilitiesDao;
    @Inject
    private SecurityGroupDao _securityGroupDao;
    @Inject
    private CapacityManager _capacityMgr;
    @Inject
    private VMInstanceDao _vmInstanceDao;
    @Inject
    private ResourceLimitService _resourceLimitMgr;
    @Inject
    private FirewallManager _firewallMgr;
    @Inject
    private ResourceManager _resourceMgr;
    @Inject
    private NetworkServiceMapDao _ntwkSrvcDao;
    @Inject
    private PhysicalNetworkDao _physicalNetworkDao;
    @Inject
    private VpcManager _vpcMgr;
    @Inject
    private TemplateManager _templateMgr;
    @Inject
    private GuestOSCategoryDao _guestOSCategoryDao;
    @Inject
    private UsageEventDao _usageEventDao;
    @Inject
    private VmDiskStatisticsDao _vmDiskStatsDao;
    @Inject
    private VMSnapshotDao _vmSnapshotDao;
    @Inject
    private VMSnapshotManager _vmSnapshotMgr;
    @Inject
    private AffinityGroupVMMapDao _affinityGroupVMMapDao;
    @Inject
    private AffinityGroupDao _affinityGroupDao;
    @Inject
    private DedicatedResourceDao _dedicatedDao;
    @Inject
    private AffinityGroupService _affinityGroupService;
    @Inject
    private PlannerHostReservationDao _plannerHostReservationDao;
    @Inject
    private ServiceOfferingDetailsDao serviceOfferingDetailsDao;
    @Inject
    private UserStatisticsDao _userStatsDao;
    @Inject
    private VlanDao _vlanDao;
    @Inject
    private VolumeService _volService;
    @Inject
    private VolumeDataFactory volFactory;
    @Inject
    private UUIDManager _uuidMgr;
    @Inject
    private DeploymentPlanningManager _planningMgr;
    @Inject
    private VolumeApiService _volumeService;
    @Inject
    private DataStoreManager _dataStoreMgr;
    @Inject
    private VpcVirtualNetworkApplianceManager _virtualNetAppliance;
    @Inject
    private DomainRouterDao _routerDao;
    @Inject
    private VMNetworkMapDao _vmNetworkMapDao;
    @Inject
    private IpAddressManager _ipAddrMgr;
    @Inject
    private NicExtraDhcpOptionDao _nicExtraDhcpOptionDao;
    @Inject
    private TemplateApiService _tmplService;
    @Inject
    private ConfigurationDao _configDao;
    @Inject
    private DpdkHelper dpdkHelper;
    @Inject
    private ResourceTagDao resourceTagDao;
    @Inject
    private TemplateDeployAsIsDetailsDao templateDeployAsIsDetailsDao;
    @Inject
    private UserVmDeployAsIsDetailsDao userVmDeployAsIsDetailsDao;
    @Inject
    private DataStoreProviderManager _dataStoreProviderMgr;
    @Inject
    private StorageManager storageManager;
    @Inject
    private ServiceOfferingJoinDao serviceOfferingJoinDao;
    @Inject
    private BackupDao backupDao;
    @Inject
    private BackupManager backupManager;
    @Inject
    private SnapshotApiService _snapshotService;
    @Inject
    private AnnotationDao annotationDao;
    @Inject
    private VmStatsDao vmStatsDao;
    @Inject
    protected CommandSetupHelper commandSetupHelper;
    @Autowired
    @Qualifier("networkHelper")
    protected NetworkHelper nwHelper;
    @Inject
    ReservationDao reservationDao;
    @Inject
    ResourceLimitService resourceLimitService;

    @Inject
    private StatsCollector statsCollector;
    @Inject
    private UserDataDao userDataDao;

    @Inject
    protected SnapshotHelper snapshotHelper;

    @Inject
    private AutoScaleManager autoScaleManager;

    private ScheduledExecutorService _executor = null;
    private ScheduledExecutorService _vmIpFetchExecutor = null;
    private int _expungeInterval;
    private int _expungeDelay;
    private boolean _dailyOrHourly = false;
    private int capacityReleaseInterval;
    private ExecutorService _vmIpFetchThreadExecutor;


    private String _instance;
    private boolean _instanceNameFlag;
    private int _scaleRetry;
    private Map<Long, VmAndCountDetails> vmIdCountMap = new ConcurrentHashMap<>();

    protected static long ROOT_DEVICE_ID = 0;

    private static final int MAX_HTTP_GET_LENGTH = 2 * MAX_USER_DATA_LENGTH_BYTES;
    private static final int NUM_OF_2K_BLOCKS = 512;
    private static final int MAX_HTTP_POST_LENGTH = NUM_OF_2K_BLOCKS * MAX_USER_DATA_LENGTH_BYTES;

    @Inject
    private OrchestrationService _orchSrvc;

    @Inject
    private VolumeOrchestrationService volumeMgr;

    @Inject
    private ManagementService _mgr;

    private static final ConfigKey<Integer> VmIpFetchWaitInterval = new ConfigKey<Integer>("Advanced", Integer.class, "externaldhcp.vmip.retrieval.interval", "180",
            "Wait Interval (in seconds) for shared network vm dhcp ip addr fetch for next iteration ", true);

    private static final ConfigKey<Integer> VmIpFetchTrialMax = new ConfigKey<Integer>("Advanced", Integer.class, "externaldhcp.vmip.max.retry", "10",
            "The max number of retrieval times for shared entwork vm dhcp ip fetch, in case of failures", true);

    private static final ConfigKey<Integer> VmIpFetchThreadPoolMax = new ConfigKey<Integer>("Advanced", Integer.class, "externaldhcp.vmipFetch.threadPool.max", "10",
            "number of threads for fetching vms ip address", true);

    private static final ConfigKey<Integer> VmIpFetchTaskWorkers = new ConfigKey<Integer>("Advanced", Integer.class, "externaldhcp.vmipfetchtask.workers", "10",
            "number of worker threads for vm ip fetch task ", true);

    private static final ConfigKey<Boolean> AllowDeployVmIfGivenHostFails = new ConfigKey<Boolean>("Advanced", Boolean.class, "allow.deploy.vm.if.deploy.on.given.host.fails", "false",
            "allow vm to deploy on different host if vm fails to deploy on the given host ", true);

    private static final ConfigKey<Boolean> EnableAdditionalVmConfig = new ConfigKey<>("Advanced", Boolean.class,
            "enable.additional.vm.configuration", "false", "allow additional arbitrary configuration to vm", true, ConfigKey.Scope.Account);

    private static final ConfigKey<String> KvmAdditionalConfigAllowList = new ConfigKey<>("Advanced", String.class,
            "allow.additional.vm.configuration.list.kvm", "", "Comma separated list of allowed additional configuration options.", true);

    private static final ConfigKey<String> XenServerAdditionalConfigAllowList = new ConfigKey<>("Advanced", String.class,
            "allow.additional.vm.configuration.list.xenserver", "", "Comma separated list of allowed additional configuration options", true);

    private static final ConfigKey<String> VmwareAdditionalConfigAllowList = new ConfigKey<>("Advanced", String.class,
            "allow.additional.vm.configuration.list.vmware", "", "Comma separated list of allowed additional configuration options.", true);

    private static final ConfigKey<Boolean> VmDestroyForcestop = new ConfigKey<Boolean>("Advanced", Boolean.class, "vm.destroy.forcestop", "false",
            "On destroy, force-stop takes this value ", true);

    public static final List<HypervisorType> VM_STORAGE_MIGRATION_SUPPORTING_HYPERVISORS = new ArrayList<>(Arrays.asList(
            HypervisorType.KVM,
            HypervisorType.VMware,
            HypervisorType.XenServer,
            HypervisorType.Simulator
    ));

    private static final List<HypervisorType> HYPERVISORS_THAT_CAN_DO_STORAGE_MIGRATION_ON_NON_USER_VMS = Arrays.asList(HypervisorType.KVM, HypervisorType.VMware);

    @Override
    public UserVmVO getVirtualMachine(long vmId) {
        return _vmDao.findById(vmId);
    }

    @Override
    public List<? extends UserVm> getVirtualMachines(long hostId) {
        return _vmDao.listByHostId(hostId);
    }

    private void resourceLimitCheck(Account owner, Boolean displayVm, Long cpu, Long memory) throws ResourceAllocationException {
        _resourceLimitMgr.checkResourceLimit(owner, ResourceType.user_vm, displayVm);
        _resourceLimitMgr.checkResourceLimit(owner, ResourceType.cpu, displayVm, cpu);
        _resourceLimitMgr.checkResourceLimit(owner, ResourceType.memory, displayVm, memory);
    }

    protected void resourceCountIncrement(long accountId, Boolean displayVm, Long cpu, Long memory) {
        if (! VirtualMachineManager.ResourceCountRunningVMsonly.value()) {
            _resourceLimitMgr.incrementResourceCount(accountId, ResourceType.user_vm, displayVm);
            _resourceLimitMgr.incrementResourceCount(accountId, ResourceType.cpu, displayVm, cpu);
            _resourceLimitMgr.incrementResourceCount(accountId, ResourceType.memory, displayVm, memory);
        }
    }

    protected void resourceCountDecrement(long accountId, Boolean displayVm, Long cpu, Long memory) {
        if (! VirtualMachineManager.ResourceCountRunningVMsonly.value()) {
            _resourceLimitMgr.decrementResourceCount(accountId, ResourceType.user_vm, displayVm);
            _resourceLimitMgr.decrementResourceCount(accountId, ResourceType.cpu, displayVm, cpu);
            _resourceLimitMgr.decrementResourceCount(accountId, ResourceType.memory, displayVm, memory);
        }
    }

    public class VmAndCountDetails {
        long vmId;
        int  retrievalCount = VmIpFetchTrialMax.value();


        public VmAndCountDetails() {
        }

        public VmAndCountDetails (long vmId, int retrievalCount) {
            this.vmId = vmId;
            this.retrievalCount = retrievalCount;
        }

        public VmAndCountDetails (long vmId) {
            this.vmId = vmId;
        }

        public int getRetrievalCount() {
            return retrievalCount;
        }

        public void setRetrievalCount(int retrievalCount) {
            this.retrievalCount = retrievalCount;
        }

        public long getVmId() {
            return vmId;
        }

        public void setVmId(long vmId) {
            this.vmId = vmId;
        }

        public void decrementCount() {
            this.retrievalCount--;

        }
    }

    private class VmIpAddrFetchThread extends ManagedContextRunnable {


        long nicId;
        long vmId;
        String vmName;
        boolean isWindows;
        Long hostId;
        String networkCidr;

        public VmIpAddrFetchThread(long vmId, long nicId, String instanceName, boolean windows, Long hostId, String networkCidr) {
            this.vmId = vmId;
            this.nicId = nicId;
            this.vmName = instanceName;
            this.isWindows = windows;
            this.hostId = hostId;
            this.networkCidr = networkCidr;
        }

        @Override
        protected void runInContext() {
            GetVmIpAddressCommand cmd = new GetVmIpAddressCommand(vmName, networkCidr, isWindows);
            boolean decrementCount = true;

            try {
                s_logger.debug("Trying for vm "+ vmId +" nic Id "+nicId +" ip retrieval ...");
                Answer answer = _agentMgr.send(hostId, cmd);
                NicVO nic = _nicDao.findById(nicId);
                if (answer.getResult()) {
                    String vmIp = answer.getDetails();

                    if (NetUtils.isValidIp4(vmIp)) {
                        // set this vm ip addr in vm nic.
                        if (nic != null) {
                            nic.setIPv4Address(vmIp);
                            _nicDao.update(nicId, nic);
                            s_logger.debug("Vm "+ vmId +" IP "+vmIp +" got retrieved successfully");
                            vmIdCountMap.remove(nicId);
                            decrementCount = false;
                            ActionEventUtils.onActionEvent(User.UID_SYSTEM, Account.ACCOUNT_ID_SYSTEM,
                                    Domain.ROOT_DOMAIN, EventTypes.EVENT_NETWORK_EXTERNAL_DHCP_VM_IPFETCH,
                                    "VM " + vmId + " nic id " + nicId + " ip address " + vmIp + " got fetched successfully", vmId, ApiCommandResourceType.VirtualMachine.toString());
                        }
                    }
                } else {
                    //previously vm has ip and nic table has ip address. After vm restart or stop/start
                    //if vm doesnot get the ip then set the ip in nic table to null
                    if (nic.getIPv4Address() != null) {
                        nic.setIPv4Address(null);
                        _nicDao.update(nicId, nic);
                    }
                    if (answer.getDetails() != null) {
                        s_logger.debug("Failed to get vm ip for Vm "+ vmId + answer.getDetails());
                    }
                }
            } catch (OperationTimedoutException e) {
                s_logger.warn("Timed Out", e);
            } catch (AgentUnavailableException e) {
                s_logger.warn("Agent Unavailable ", e);
            } finally {
                if (decrementCount) {
                    VmAndCountDetails vmAndCount = vmIdCountMap.get(nicId);
                    vmAndCount.decrementCount();
                    s_logger.debug("Ip is not retrieved for VM " + vmId +" nic "+nicId + " ... decremented count to "+vmAndCount.getRetrievalCount());
                    vmIdCountMap.put(nicId, vmAndCount);
                }
            }
        }
    }

    private void addVmUefiBootOptionsToParams(Map<VirtualMachineProfile.Param, Object> params, String bootType, String bootMode) {
        if (s_logger.isTraceEnabled()) {
            s_logger.trace(String.format("Adding boot options (%s, %s, %s) into the param map for VM start as UEFI detail(%s=%s) found for the VM",
                    VirtualMachineProfile.Param.UefiFlag.getName(),
                    VirtualMachineProfile.Param.BootType.getName(),
                    VirtualMachineProfile.Param.BootMode.getName(),
                    bootType,
                    bootMode));
        }
        params.put(VirtualMachineProfile.Param.UefiFlag, "Yes");
        params.put(VirtualMachineProfile.Param.BootType, bootType);
        params.put(VirtualMachineProfile.Param.BootMode, bootMode);
    }

    @Override
    @ActionEvent(eventType = EventTypes.EVENT_VM_RESETPASSWORD, eventDescription = "resetting Vm password", async = true)
    public UserVm resetVMPassword(ResetVMPasswordCmd cmd, String password) throws ResourceUnavailableException, InsufficientCapacityException {
        Account caller = CallContext.current().getCallingAccount();
        Long vmId = cmd.getId();
        UserVmVO userVm = _vmDao.findById(cmd.getId());

        // Do parameters input validation
        if (userVm == null) {
            throw new InvalidParameterValueException("unable to find a virtual machine with id " + cmd.getId());
        }

        _vmDao.loadDetails(userVm);

        VMTemplateVO template = _templateDao.findByIdIncludingRemoved(userVm.getTemplateId());
        if (template == null || !template.isEnablePassword()) {
            throw new InvalidParameterValueException("Fail to reset password for the virtual machine, the template is not password enabled");
        }

        if (userVm.getState() == State.Error || userVm.getState() == State.Expunging) {
            s_logger.error("vm is not in the right state: " + vmId);
            throw new InvalidParameterValueException("Vm with id " + vmId + " is not in the right state");
        }

        if (userVm.getState() != State.Stopped) {
            s_logger.error("vm is not in the right state: " + vmId);
            throw new InvalidParameterValueException("Vm " + userVm + " should be stopped to do password reset");
        }

        _accountMgr.checkAccess(caller, null, true, userVm);

        boolean result = resetVMPasswordInternal(vmId, password);

        if (result) {
            userVm.setPassword(password);
        } else {
            throw new CloudRuntimeException("Failed to reset password for the virtual machine ");
        }

        return userVm;
    }

    private boolean resetVMPasswordInternal(Long vmId, String password) throws ResourceUnavailableException, InsufficientCapacityException {
        Long userId = CallContext.current().getCallingUserId();
        VMInstanceVO vmInstance = _vmDao.findById(vmId);

        if (password == null || password.equals("")) {
            return false;
        }

        VMTemplateVO template = _templateDao.findByIdIncludingRemoved(vmInstance.getTemplateId());
        if (template.isEnablePassword()) {
            Nic defaultNic = _networkModel.getDefaultNic(vmId);
            if (defaultNic == null) {
                s_logger.error("Unable to reset password for vm " + vmInstance + " as the instance doesn't have default nic");
                return false;
            }

            Network defaultNetwork = _networkDao.findById(defaultNic.getNetworkId());
            NicProfile defaultNicProfile = new NicProfile(defaultNic, defaultNetwork, null, null, null, _networkModel.isSecurityGroupSupportedInNetwork(defaultNetwork),
                    _networkModel.getNetworkTag(template.getHypervisorType(), defaultNetwork));
            VirtualMachineProfile vmProfile = new VirtualMachineProfileImpl(vmInstance);
            vmProfile.setParameter(VirtualMachineProfile.Param.VmPassword, password);

            UserDataServiceProvider element = _networkMgr.getPasswordResetProvider(defaultNetwork);
            if (element == null) {
                throw new CloudRuntimeException("Can't find network element for " + Service.UserData.getName() + " provider needed for password reset");
            }

            boolean result = element.savePassword(defaultNetwork, defaultNicProfile, vmProfile);

            // Need to reboot the virtual machine so that the password gets
            // redownloaded from the DomR, and reset on the VM
            if (!result) {
                s_logger.debug("Failed to reset password for the virtual machine; no need to reboot the vm");
                return false;
            } else {
                final UserVmVO userVm = _vmDao.findById(vmId);
                _vmDao.loadDetails(userVm);
                // update the password in vm_details table too
                // Check if an SSH key pair was selected for the instance and if so
                // use it to encrypt & save the vm password
                encryptAndStorePassword(userVm, password);

                if (vmInstance.getState() == State.Stopped) {
                    s_logger.debug("Vm " + vmInstance + " is stopped, not rebooting it as a part of password reset");
                    return true;
                }

                if (rebootVirtualMachine(userId, vmId, false, false) == null) {
                    s_logger.warn("Failed to reboot the vm " + vmInstance);
                    return false;
                } else {
                    s_logger.debug("Vm " + vmInstance + " is rebooted successfully as a part of password reset");
                    return true;
                }
            }
        } else {
            if (s_logger.isDebugEnabled()) {
                s_logger.debug("Reset password called for a vm that is not using a password enabled template");
            }
            return false;
        }
    }

    @Override
    @ActionEvent(eventType = EventTypes.EVENT_VM_RESETUSERDATA, eventDescription = "resetting VM userdata", async = true)
    public UserVm resetVMUserData(ResetVMUserDataCmd cmd) throws ResourceUnavailableException, InsufficientCapacityException {

        Account caller = CallContext.current().getCallingAccount();
        Long vmId = cmd.getId();
        UserVmVO userVm = _vmDao.findById(cmd.getId());

        if (userVm == null) {
            throw new InvalidParameterValueException("unable to find a virtual machine by id" + cmd.getId());
        }
        _accountMgr.checkAccess(caller, null, true, userVm);

        VMTemplateVO template = _templateDao.findByIdIncludingRemoved(userVm.getTemplateId());

        // Do parameters input validation

        if (userVm.getState() != State.Stopped) {
            s_logger.error("vm is not in the right state: " + vmId);
            throw new InvalidParameterValueException(String.format("VM %s should be stopped to do UserData reset", userVm));
        }

        String userData = cmd.getUserData();
        Long userDataId = cmd.getUserdataId();
        String userDataDetails = null;
        if (MapUtils.isNotEmpty(cmd.getUserdataDetails())) {
            userDataDetails = cmd.getUserdataDetails().toString();
        }
        userData = finalizeUserData(userData, userDataId, template);
        userData = validateUserData(userData, cmd.getHttpMethod());

        userVm.setUserDataId(userDataId);
        userVm.setUserData(userData);
        userVm.setUserDataDetails(userDataDetails);
        _vmDao.update(userVm.getId(), userVm);

        updateUserData(userVm);

        UserVmVO vm = _vmDao.findById(vmId);
        _vmDao.loadDetails(vm);
        return vm;
    }

    @Override
    @ActionEvent(eventType = EventTypes.EVENT_VM_RESETSSHKEY, eventDescription = "resetting Vm SSHKey", async = true)
    public UserVm resetVMSSHKey(ResetVMSSHKeyCmd cmd) throws ResourceUnavailableException, InsufficientCapacityException {

        Account caller = CallContext.current().getCallingAccount();
        Account owner = _accountMgr.finalizeOwner(caller, cmd.getAccountName(), cmd.getDomainId(), cmd.getProjectId());
        Long vmId = cmd.getId();
        UserVmVO userVm = _vmDao.findById(cmd.getId());

        if (userVm == null) {
            throw new InvalidParameterValueException("unable to find a virtual machine by id" + cmd.getId());
        }

        VMTemplateVO template = _templateDao.findByIdIncludingRemoved(userVm.getTemplateId());

        // Do parameters input validation

        if (userVm.getState() == State.Error || userVm.getState() == State.Expunging) {
            s_logger.error("vm is not in the right state: " + vmId);
            throw new InvalidParameterValueException("Vm with specified id is not in the right state");
        }
        if (userVm.getState() != State.Stopped) {
            s_logger.error("vm is not in the right state: " + vmId);
            throw new InvalidParameterValueException("Vm " + userVm + " should be stopped to do SSH Key reset");
        }

        if (cmd.getNames() == null || cmd.getNames().isEmpty()) {
            throw new InvalidParameterValueException("'keypair' or 'keyparis' must be specified");
        }

        String keypairnames = "";
        String sshPublicKeys = "";
        List<SSHKeyPairVO> pairs = new ArrayList<>();

        pairs = _sshKeyPairDao.findByNames(owner.getAccountId(), owner.getDomainId(), cmd.getNames());
        if (pairs == null || pairs.size() != cmd.getNames().size()) {
            throw new InvalidParameterValueException("Not all specified keyparis exist");
        }
        sshPublicKeys = pairs.stream().map(p -> p.getPublicKey()).collect(Collectors.joining("\n"));
        keypairnames = String.join(",", cmd.getNames());

        _accountMgr.checkAccess(caller, null, true, userVm);

        boolean result = resetVMSSHKeyInternal(vmId, sshPublicKeys, keypairnames);

        UserVmVO vm = _vmDao.findById(vmId);
        _vmDao.loadDetails(vm);
        if (!result) {
            throw new CloudRuntimeException("Failed to reset SSH Key for the virtual machine ");
        }

        removeEncryptedPasswordFromUserVmVoDetails(vmId);

        _vmDao.loadDetails(userVm);
        return userVm;
    }

    protected void removeEncryptedPasswordFromUserVmVoDetails(long vmId) {
        userVmDetailsDao.removeDetail(vmId, VmDetailConstants.ENCRYPTED_PASSWORD);
    }

    private boolean resetVMSSHKeyInternal(Long vmId, String sshPublicKeys, String keypairnames) throws ResourceUnavailableException, InsufficientCapacityException {
        Long userId = CallContext.current().getCallingUserId();
        VMInstanceVO vmInstance = _vmDao.findById(vmId);

        VMTemplateVO template = _templateDao.findByIdIncludingRemoved(vmInstance.getTemplateId());
        Nic defaultNic = _networkModel.getDefaultNic(vmId);
        if (defaultNic == null) {
            s_logger.error("Unable to reset SSH Key for vm " + vmInstance + " as the instance doesn't have default nic");
            return false;
        }

        Network defaultNetwork = _networkDao.findById(defaultNic.getNetworkId());
        NicProfile defaultNicProfile = new NicProfile(defaultNic, defaultNetwork, null, null, null, _networkModel.isSecurityGroupSupportedInNetwork(defaultNetwork),
                _networkModel.getNetworkTag(template.getHypervisorType(), defaultNetwork));

        VirtualMachineProfile vmProfile = new VirtualMachineProfileImpl(vmInstance);

        UserDataServiceProvider element = _networkMgr.getSSHKeyResetProvider(defaultNetwork);
        if (element == null) {
            throw new CloudRuntimeException("Can't find network element for " + Service.UserData.getName() + " provider needed for SSH Key reset");
        }
        boolean result = element.saveSSHKey(defaultNetwork, defaultNicProfile, vmProfile, sshPublicKeys);
        // Need to reboot the virtual machine so that the password gets redownloaded from the DomR, and reset on the VM
        if (!result) {
            s_logger.debug("Failed to reset SSH Key for the virtual machine; no need to reboot the vm");
            return false;
        } else {
            final UserVmVO userVm = _vmDao.findById(vmId);
            _vmDao.loadDetails(userVm);
            userVm.setDetail(VmDetailConstants.SSH_PUBLIC_KEY, sshPublicKeys);
            userVm.setDetail(VmDetailConstants.SSH_KEY_PAIR_NAMES, keypairnames);
            _vmDao.saveDetails(userVm);

            if (vmInstance.getState() == State.Stopped) {
                s_logger.debug("Vm " + vmInstance + " is stopped, not rebooting it as a part of SSH Key reset");
                return true;
            }
            if (rebootVirtualMachine(userId, vmId, false, false) == null) {
                s_logger.warn("Failed to reboot the vm " + vmInstance);
                return false;
            } else {
                s_logger.debug("Vm " + vmInstance + " is rebooted successfully as a part of SSH Key reset");
                return true;
            }
        }
    }

    @Override
    public boolean stopVirtualMachine(long userId, long vmId) {
        boolean status = false;
        if (s_logger.isDebugEnabled()) {
            s_logger.debug("Stopping vm=" + vmId);
        }
        UserVmVO vm = _vmDao.findById(vmId);
        if (vm == null || vm.getRemoved() != null) {
            if (s_logger.isDebugEnabled()) {
                s_logger.debug("VM is either removed or deleted.");
            }
            return true;
        }

        _userDao.findById(userId);
        try {
            VirtualMachineEntity vmEntity = _orchSrvc.getVirtualMachine(vm.getUuid());
            status = vmEntity.stop(Long.toString(userId));
        } catch (ResourceUnavailableException e) {
            s_logger.debug("Unable to stop due to ", e);
            status = false;
        } catch (CloudException e) {
            throw new CloudRuntimeException("Unable to contact the agent to stop the virtual machine " + vm, e);
        }
        return status;
    }

    private UserVm rebootVirtualMachine(long userId, long vmId, boolean enterSetup, boolean forced) throws InsufficientCapacityException, ResourceUnavailableException {
        UserVmVO vm = _vmDao.findById(vmId);

        if (s_logger.isTraceEnabled()) {
            s_logger.trace(String.format("reboot %s with enterSetup set to %s", vm.getInstanceName(), Boolean.toString(enterSetup)));
        }

        if (vm == null || vm.getState() == State.Destroyed || vm.getState() == State.Expunging || vm.getRemoved() != null) {
            s_logger.warn("Vm id=" + vmId + " doesn't exist");
            return null;
        }

        if (vm.getState() == State.Running && vm.getHostId() != null) {
            collectVmDiskAndNetworkStatistics(vm, State.Running);

            if (forced) {
                Host vmOnHost = _hostDao.findById(vm.getHostId());
                if (vmOnHost == null || vmOnHost.getResourceState() != ResourceState.Enabled || vmOnHost.getStatus() != Status.Up ) {
                    throw new CloudRuntimeException("Unable to force reboot the VM as the host: " + vm.getHostId() + " is not in the right state");
                }
                return forceRebootVirtualMachine(vmId, vm.getHostId(), enterSetup);
            }

            DataCenterVO dc = _dcDao.findById(vm.getDataCenterId());
            try {
                if (dc.getNetworkType() == DataCenter.NetworkType.Advanced) {
                    //List all networks of vm
                    List<Long> vmNetworks = _vmNetworkMapDao.getNetworks(vmId);
                    List<DomainRouterVO> routers = new ArrayList<DomainRouterVO>();
                    //List the stopped routers
                    for(long vmNetworkId : vmNetworks) {
                        List<DomainRouterVO> router = _routerDao.listStopped(vmNetworkId);
                        routers.addAll(router);
                    }
                    //A vm may not have many nics attached and even fewer routers might be stopped (only in exceptional cases)
                    //Safe to start the stopped router serially, this is consistent with the way how multiple networks are added to vm during deploy
                    //and routers are started serially ,may revisit to make this process parallel
                    for(DomainRouterVO routerToStart : routers) {
                        s_logger.warn("Trying to start router " + routerToStart.getInstanceName() + " as part of vm: " + vm.getInstanceName() + " reboot");
                        _virtualNetAppliance.startRouter(routerToStart.getId(),true);
                    }
                }
            } catch (ConcurrentOperationException e) {
                throw new CloudRuntimeException("Concurrent operations on starting router. " + e);
            } catch (Exception ex){
                throw new CloudRuntimeException("Router start failed due to" + ex);
            } finally {
                if (s_logger.isInfoEnabled()) {
                    s_logger.info(String.format("Rebooting vm %s%s.", vm.getInstanceName(), enterSetup? " entering hardware setup menu" : " as is"));
                }
                Map<VirtualMachineProfile.Param,Object> params = null;
                if (enterSetup) {
                    params = new HashMap();
                    params.put(VirtualMachineProfile.Param.BootIntoSetup, Boolean.TRUE);
                    if (s_logger.isTraceEnabled()) {
                        s_logger.trace(String.format("Adding %s to paramlist", VirtualMachineProfile.Param.BootIntoSetup));
                    }
                }
                _itMgr.reboot(vm.getUuid(), params);
            }
            return _vmDao.findById(vmId);
        } else {
            s_logger.error("Vm id=" + vmId + " is not in Running state, failed to reboot");
            return null;
        }
    }

    private UserVm forceRebootVirtualMachine(long vmId, long hostId, boolean enterSetup) {
        try {
            if (stopVirtualMachine(vmId, false) != null) {
                Map<VirtualMachineProfile.Param,Object> params = null;
                if (enterSetup) {
                    params = new HashMap();
                    params.put(VirtualMachineProfile.Param.BootIntoSetup, Boolean.TRUE);
                }
                return startVirtualMachine(vmId, null, null, hostId, params, null, false).first();
            }
        } catch (ResourceUnavailableException e) {
            throw new CloudRuntimeException("Unable to reboot the VM: " + vmId, e);
        } catch (CloudException e) {
            throw new CloudRuntimeException("Unable to reboot the VM: " + vmId, e);
        }
        return null;
    }

    @Override
    @ActionEvent(eventType = EventTypes.EVENT_VM_UPGRADE, eventDescription = "upgrading Vm")
    /*
     * TODO: cleanup eventually - Refactored API call
     */
    // This method will be deprecated as we use ScaleVMCmd for both stopped VMs and running VMs
    public UserVm upgradeVirtualMachine(UpgradeVMCmd cmd) throws ResourceAllocationException {
        Long vmId = cmd.getId();
        Long svcOffId = cmd.getServiceOfferingId();
        Account caller = CallContext.current().getCallingAccount();

        // Verify input parameters
        //UserVmVO vmInstance = _vmDao.findById(vmId);
        VMInstanceVO vmInstance = _vmInstanceDao.findById(vmId);
        if (vmInstance == null) {
            throw new InvalidParameterValueException("unable to find a virtual machine with id " + vmId);
        } else if (!(vmInstance.getState().equals(State.Stopped))) {
            throw new InvalidParameterValueException("Unable to upgrade virtual machine " + vmInstance.toString() + " " + " in state " + vmInstance.getState()
            + "; make sure the virtual machine is stopped");
        }

        _accountMgr.checkAccess(caller, null, true, vmInstance);

        upgradeStoppedVirtualMachine(vmId, svcOffId, cmd.getDetails());

        // Generate usage event for VM upgrade
        UserVmVO userVm = _vmDao.findById(vmId);
        generateUsageEvent( userVm, userVm.isDisplayVm(), EventTypes.EVENT_VM_UPGRADE);

        return userVm;
    }

    private void validateOfferingMaxResource(ServiceOfferingVO offering) {
        Integer maxCPUCores = ConfigurationManagerImpl.VM_SERVICE_OFFERING_MAX_CPU_CORES.value() == 0 ? Integer.MAX_VALUE: ConfigurationManagerImpl.VM_SERVICE_OFFERING_MAX_CPU_CORES.value();
        if (offering.getCpu() > maxCPUCores) {
            throw new InvalidParameterValueException("Invalid cpu cores value, please choose another service offering with cpu cores between 1 and " + maxCPUCores);
        }
        Integer maxRAMSize = ConfigurationManagerImpl.VM_SERVICE_OFFERING_MAX_RAM_SIZE.value() == 0 ? Integer.MAX_VALUE: ConfigurationManagerImpl.VM_SERVICE_OFFERING_MAX_RAM_SIZE.value();
        if (offering.getRamSize() > maxRAMSize) {
            throw new InvalidParameterValueException("Invalid memory value, please choose another service offering with memory between 32 and " + maxRAMSize + " MB");
        }
    }

    @Override
    public void validateCustomParameters(ServiceOfferingVO serviceOffering, Map<String, String> customParameters) {
        //TODO need to validate custom cpu, and memory against min/max CPU/Memory ranges from service_offering_details table
        if (customParameters.size() != 0) {
            Map<String, String> offeringDetails = serviceOfferingDetailsDao.listDetailsKeyPairs(serviceOffering.getId());
            if (serviceOffering.getCpu() == null) {
                int minCPU = NumbersUtil.parseInt(offeringDetails.get(ApiConstants.MIN_CPU_NUMBER), 1);
                int maxCPU = NumbersUtil.parseInt(offeringDetails.get(ApiConstants.MAX_CPU_NUMBER), Integer.MAX_VALUE);
                int cpuNumber = NumbersUtil.parseInt(customParameters.get(UsageEventVO.DynamicParameters.cpuNumber.name()), -1);
                Integer maxCPUCores = ConfigurationManagerImpl.VM_SERVICE_OFFERING_MAX_CPU_CORES.value() == 0 ? Integer.MAX_VALUE: ConfigurationManagerImpl.VM_SERVICE_OFFERING_MAX_CPU_CORES.value();
                if (cpuNumber < minCPU || cpuNumber > maxCPU || cpuNumber > maxCPUCores) {
                    throw new InvalidParameterValueException(String.format("Invalid cpu cores value, specify a value between %d and %d", minCPU, Math.min(maxCPUCores, maxCPU)));
                }
            } else if (customParameters.containsKey(UsageEventVO.DynamicParameters.cpuNumber.name())) {
                throw new InvalidParameterValueException("The cpu cores of this offering id:" + serviceOffering.getUuid()
                + " is not customizable. This is predefined in the template.");
            }

            if (serviceOffering.getSpeed() == null) {
                String cpuSpeed = customParameters.get(UsageEventVO.DynamicParameters.cpuSpeed.name());
                if ((cpuSpeed == null) || (NumbersUtil.parseInt(cpuSpeed, -1) <= 0)) {
                    throw new InvalidParameterValueException("Invalid cpu speed value, specify a value between 1 and " + Integer.MAX_VALUE);
                }
            } else if (!serviceOffering.isCustomCpuSpeedSupported() && customParameters.containsKey(UsageEventVO.DynamicParameters.cpuSpeed.name())) {
                throw new InvalidParameterValueException("The cpu speed of this offering id:" + serviceOffering.getUuid()
                + " is not customizable. This is predefined in the template.");
            }

            if (serviceOffering.getRamSize() == null) {
                int minMemory = NumbersUtil.parseInt(offeringDetails.get(ApiConstants.MIN_MEMORY), 32);
                int maxMemory = NumbersUtil.parseInt(offeringDetails.get(ApiConstants.MAX_MEMORY), Integer.MAX_VALUE);
                int memory = NumbersUtil.parseInt(customParameters.get(UsageEventVO.DynamicParameters.memory.name()), -1);
                Integer maxRAMSize = ConfigurationManagerImpl.VM_SERVICE_OFFERING_MAX_RAM_SIZE.value() == 0 ? Integer.MAX_VALUE: ConfigurationManagerImpl.VM_SERVICE_OFFERING_MAX_RAM_SIZE.value();
                if (memory < minMemory || memory > maxMemory || memory > maxRAMSize) {
                    throw new InvalidParameterValueException(String.format("Invalid memory value, specify a value between %d and %d", minMemory, Math.min(maxRAMSize, maxMemory)));
                }
            } else if (customParameters.containsKey(UsageEventVO.DynamicParameters.memory.name())) {
                throw new InvalidParameterValueException("The memory of this offering id:" + serviceOffering.getUuid() + " is not customizable. This is predefined in the template.");
            }
        } else {
            throw new InvalidParameterValueException("Need to specify custom parameter values cpu, cpu speed and memory when using custom offering");
        }
    }

    private UserVm upgradeStoppedVirtualMachine(Long vmId, Long svcOffId, Map<String, String> customParameters) throws ResourceAllocationException {

        VMInstanceVO vmInstance = _vmInstanceDao.findById(vmId);
        // Check resource limits for CPU and Memory.
        ServiceOfferingVO newServiceOffering = serviceOfferingDao.findById(svcOffId);
        if (newServiceOffering.getState() == ServiceOffering.State.Inactive) {
            throw new InvalidParameterValueException(String.format("Unable to upgrade virtual machine %s with an inactive service offering %s", vmInstance.getUuid(), newServiceOffering.getUuid()));
        }
        if (newServiceOffering.isDynamic()) {
            newServiceOffering.setDynamicFlag(true);
            validateCustomParameters(newServiceOffering, customParameters);
            newServiceOffering = serviceOfferingDao.getComputeOffering(newServiceOffering, customParameters);
        } else {
            validateOfferingMaxResource(newServiceOffering);
        }
        ServiceOfferingVO currentServiceOffering = serviceOfferingDao.findByIdIncludingRemoved(vmInstance.getId(), vmInstance.getServiceOfferingId());

        validateDiskOfferingChecks(currentServiceOffering, newServiceOffering);

        int newCpu = newServiceOffering.getCpu();
        int newMemory = newServiceOffering.getRamSize();
        int currentCpu = currentServiceOffering.getCpu();
        int currentMemory = currentServiceOffering.getRamSize();

        Account owner = _accountMgr.getActiveAccountById(vmInstance.getAccountId());
        if (! VirtualMachineManager.ResourceCountRunningVMsonly.value()) {
            if (newCpu > currentCpu) {
                _resourceLimitMgr.checkResourceLimit(owner, ResourceType.cpu, newCpu - currentCpu);
            }
            if (newMemory > currentMemory) {
                _resourceLimitMgr.checkResourceLimit(owner, ResourceType.memory, newMemory - currentMemory);
            }
        }

        // Check that the specified service offering ID is valid
        _itMgr.checkIfCanUpgrade(vmInstance, newServiceOffering);

        // Check if the new service offering can be applied to vm instance
        _accountMgr.checkAccess(owner, newServiceOffering, _dcDao.findById(vmInstance.getDataCenterId()));

        // resize and migrate the root volume if required
        DiskOfferingVO newDiskOffering = _diskOfferingDao.findById(newServiceOffering.getDiskOfferingId());
        changeDiskOfferingForRootVolume(vmId, newDiskOffering, customParameters, vmInstance.getDataCenterId());

        _itMgr.upgradeVmDb(vmId, newServiceOffering, currentServiceOffering);

        // Increment or decrement CPU and Memory count accordingly.
        if (! VirtualMachineManager.ResourceCountRunningVMsonly.value()) {
            if (newCpu > currentCpu) {
                _resourceLimitMgr.incrementResourceCount(owner.getAccountId(), ResourceType.cpu, (long) (newCpu - currentCpu));
            } else if (currentCpu > newCpu) {
                _resourceLimitMgr.decrementResourceCount(owner.getAccountId(), ResourceType.cpu, (long) (currentCpu - newCpu));
            }
            if (newMemory > currentMemory) {
                _resourceLimitMgr.incrementResourceCount(owner.getAccountId(), ResourceType.memory, (long) (newMemory - currentMemory));
            } else if (currentMemory > newMemory) {
                _resourceLimitMgr.decrementResourceCount(owner.getAccountId(), ResourceType.memory, (long) (currentMemory - newMemory));
            }
        }

        return _vmDao.findById(vmInstance.getId());

    }

    /**
     * Prepares the Resize Volume Command and verifies if the disk offering from the new service offering can be resized.
     * <br>
     * If the Service Offering was configured with a root disk size (size > 0) then it can only resize to an offering with a larger disk
     * or to an offering with a root size of zero, which is the default behavior.
     */
    protected ResizeVolumeCmd prepareResizeVolumeCmd(VolumeVO rootVolume, DiskOfferingVO currentRootDiskOffering, DiskOfferingVO newRootDiskOffering) {
        if (rootVolume == null) {
            throw new InvalidParameterValueException("Could not find Root volume for the VM while preparing the Resize Volume Command.");
        }
        if (currentRootDiskOffering == null) {
            throw new InvalidParameterValueException("Could not find Disk Offering matching the provided current Root Offering ID.");
        }
        if (newRootDiskOffering == null) {
            throw new InvalidParameterValueException("Could not find Disk Offering matching the provided Offering ID for resizing Root volume.");
        }

        ResizeVolumeCmd resizeVolumeCmd = new ResizeVolumeCmd(rootVolume.getId(), newRootDiskOffering.getMinIops(), newRootDiskOffering.getMaxIops());

        long newNewOfferingRootSizeInBytes = newRootDiskOffering.getDiskSize();
        long newNewOfferingRootSizeInGiB = newNewOfferingRootSizeInBytes / GiB_TO_BYTES;
        long currentRootDiskOfferingGiB = currentRootDiskOffering.getDiskSize() / GiB_TO_BYTES;
        if (newNewOfferingRootSizeInBytes > currentRootDiskOffering.getDiskSize()) {
            resizeVolumeCmd = new ResizeVolumeCmd(rootVolume.getId(), newRootDiskOffering.getMinIops(), newRootDiskOffering.getMaxIops(), newRootDiskOffering.getId());
            s_logger.debug(String.format("Preparing command to resize VM Root disk from %d GB to %d GB; current offering: %s, new offering: %s.", currentRootDiskOfferingGiB,
                    newNewOfferingRootSizeInGiB, currentRootDiskOffering.getName(), newRootDiskOffering.getName()));
        } else if (newNewOfferingRootSizeInBytes > 0l && newNewOfferingRootSizeInBytes < currentRootDiskOffering.getDiskSize()) {
            throw new InvalidParameterValueException(String.format(
                    "Failed to resize Root volume. The new Service Offering [id: %d, name: %s] has a smaller disk size [%d GB] than the current disk [%d GB].",
                    newRootDiskOffering.getId(), newRootDiskOffering.getName(), newNewOfferingRootSizeInGiB, currentRootDiskOfferingGiB));
        }
        return resizeVolumeCmd;
    }

    @Override
    @ActionEvent(eventType = EventTypes.EVENT_NIC_CREATE, eventDescription = "Creating Nic", async = true)
    public UserVm addNicToVirtualMachine(AddNicToVMCmd cmd) throws InvalidParameterValueException, PermissionDeniedException, CloudRuntimeException {
        Long vmId = cmd.getVmId();
        Long networkId = cmd.getNetworkId();
        String ipAddress = cmd.getIpAddress();
        String macAddress = cmd.getMacAddress();
        Account caller = CallContext.current().getCallingAccount();

        UserVmVO vmInstance = _vmDao.findById(vmId);
        if (vmInstance == null) {
            throw new InvalidParameterValueException("unable to find a virtual machine with id " + vmId);
        }

        // Check that Vm does not have VM Snapshots
        if (_vmSnapshotDao.findByVm(vmId).size() > 0) {
            throw new InvalidParameterValueException("NIC cannot be added to VM with VM Snapshots");
        }

        NetworkVO network = _networkDao.findById(networkId);
        if (network == null) {
            throw new InvalidParameterValueException("unable to find a network with id " + networkId);
        }

        Account vmOwner = _accountMgr.getAccount(vmInstance.getAccountId());
        _networkModel.checkNetworkPermissions(vmOwner, network);

        checkIfNetExistsForVM(vmInstance, network);

        macAddress = validateOrReplaceMacAddress(macAddress, network.getId());

        if(_nicDao.findByNetworkIdAndMacAddress(networkId, macAddress) != null) {
            throw new CloudRuntimeException("A NIC with this MAC address exists for network: " + network.getUuid());
        }

        NicProfile profile = new NicProfile(ipAddress, null, macAddress);
        if (ipAddress != null) {
            if (!(NetUtils.isValidIp4(ipAddress) || NetUtils.isValidIp6(ipAddress))) {
                throw new InvalidParameterValueException("Invalid format for IP address parameter: " + ipAddress);
            }
        }

        // Perform permission check on VM
        _accountMgr.checkAccess(caller, null, true, vmInstance);

        // Verify that zone is not Basic
        DataCenterVO dc = _dcDao.findById(vmInstance.getDataCenterId());
        if (dc.getNetworkType() == DataCenter.NetworkType.Basic) {
            throw new CloudRuntimeException("Zone " + vmInstance.getDataCenterId() + ", has a NetworkType of Basic. Can't add a new NIC to a VM on a Basic Network");
        }

        //ensure network belongs in zone
        if (network.getDataCenterId() != vmInstance.getDataCenterId()) {
            throw new CloudRuntimeException(vmInstance + " is in zone:" + vmInstance.getDataCenterId() + " but " + network + " is in zone:" + network.getDataCenterId());
        }

        if(_networkModel.getNicInNetwork(vmInstance.getId(),network.getId()) != null){
            s_logger.debug("VM " + vmInstance.getHostName() + " already in network " + network.getName() + " going to add another NIC");
        } else {
            //* get all vms hostNames in the network
            List<String> hostNames = _vmInstanceDao.listDistinctHostNames(network.getId());
            //* verify that there are no duplicates
            if (hostNames.contains(vmInstance.getHostName())) {
                throw new CloudRuntimeException("Network " + network.getName() + " already has a vm with host name: " + vmInstance.getHostName());
            }
        }

        NicProfile guestNic = null;
        boolean cleanUp = true;

        try {
            guestNic = _itMgr.addVmToNetwork(vmInstance, network, profile);
            saveExtraDhcpOptions(guestNic.getId(), cmd.getDhcpOptionsMap());
            _networkMgr.configureExtraDhcpOptions(network, guestNic.getId(), cmd.getDhcpOptionsMap());
            cleanUp = false;
        } catch (ResourceUnavailableException e) {
            throw new CloudRuntimeException("Unable to add NIC to " + vmInstance + ": " + e);
        } catch (InsufficientCapacityException e) {
            throw new CloudRuntimeException("Insufficient capacity when adding NIC to " + vmInstance + ": " + e);
        } catch (ConcurrentOperationException e) {
            throw new CloudRuntimeException("Concurrent operations on adding NIC to " + vmInstance + ": " + e);
        } finally {
            if(cleanUp) {
                try {
                    _itMgr.removeVmFromNetwork(vmInstance, network, null);
                } catch (ResourceUnavailableException e) {
                    throw new CloudRuntimeException("Error while cleaning up NIC " + e);
                }
            }
        }
        CallContext.current().putContextParameter(Nic.class, guestNic.getUuid());
        s_logger.debug(String.format("Successful addition of %s from %s through %s", network, vmInstance, guestNic));
        return _vmDao.findById(vmInstance.getId());
    }

    /**
     * duplicated in {@see VirtualMachineManagerImpl} for a {@see VMInstanceVO}
     */
    private void checkIfNetExistsForVM(VirtualMachine virtualMachine, Network network) {
        List<NicVO> allNics = _nicDao.listByVmId(virtualMachine.getId());
        for (NicVO nic : allNics) {
            if (nic.getNetworkId() == network.getId()) {
                throw new CloudRuntimeException("A NIC already exists for VM:" + virtualMachine.getInstanceName() + " in network: " + network.getUuid());
            }
        }
    }

    /**
     * If the given MAC address is invalid it replaces the given MAC with the next available MAC address
     */
    protected String validateOrReplaceMacAddress(String macAddress, long networkId) {
        if (!NetUtils.isValidMac(macAddress)) {
            try {
                macAddress = _networkModel.getNextAvailableMacAddressInNetwork(networkId);
            } catch (InsufficientAddressCapacityException e) {
                throw new CloudRuntimeException(String.format("A MAC address cannot be generated for this NIC in the network [id=%s] ", networkId));
            }
        }
        return macAddress;
    }

    private void saveExtraDhcpOptions(long nicId, Map<Integer, String> dhcpOptions) {
        List<NicExtraDhcpOptionVO> nicExtraDhcpOptionVOList = dhcpOptions
                .entrySet()
                .stream()
                .map(entry -> new NicExtraDhcpOptionVO(nicId, entry.getKey(), entry.getValue()))
                .collect(Collectors.toList());

        _nicExtraDhcpOptionDao.saveExtraDhcpOptions(nicExtraDhcpOptionVOList);
    }

    @Override
    @ActionEvent(eventType = EventTypes.EVENT_NIC_DELETE, eventDescription = "Removing Nic", async = true)
    public UserVm removeNicFromVirtualMachine(RemoveNicFromVMCmd cmd) throws InvalidParameterValueException, PermissionDeniedException, CloudRuntimeException {
        Long vmId = cmd.getVmId();
        Long nicId = cmd.getNicId();
        Account caller = CallContext.current().getCallingAccount();

        UserVmVO vmInstance = _vmDao.findById(vmId);
        if (vmInstance == null) {
            throw new InvalidParameterValueException("Unable to find a virtual machine with id " + vmId);
        }

        // Check that Vm does not have VM Snapshots
        if (_vmSnapshotDao.findByVm(vmId).size() > 0) {
            throw new InvalidParameterValueException("NIC cannot be removed from VM with VM Snapshots");
        }

        NicVO nic = _nicDao.findById(nicId);
        if (nic == null) {
            throw new InvalidParameterValueException("Unable to find a nic with id " + nicId);
        }

        NetworkVO network = _networkDao.findById(nic.getNetworkId());
        if (network == null) {
            throw new InvalidParameterValueException("Unable to find a network with id " + nic.getNetworkId());
        }

        // Perform permission check on VM
        _accountMgr.checkAccess(caller, null, true, vmInstance);

        // Verify that zone is not Basic
        DataCenterVO dc = _dcDao.findById(vmInstance.getDataCenterId());
        if (dc.getNetworkType() == DataCenter.NetworkType.Basic) {
            throw new InvalidParameterValueException("Zone " + vmInstance.getDataCenterId() + ", has a NetworkType of Basic. Can't remove a NIC from a VM on a Basic Network");
        }

        // check to see if nic is attached to VM
        if (nic.getInstanceId() != vmId) {
            throw new InvalidParameterValueException(nic + " is not a nic on " + vmInstance);
        }

        // don't delete default NIC on a user VM
        if (nic.isDefaultNic() && vmInstance.getType() == VirtualMachine.Type.User) {
            throw new InvalidParameterValueException("Unable to remove nic from " + vmInstance + " in " + network + ", nic is default.");
        }

        // if specified nic is associated with PF/LB/Static NAT
        if (_rulesMgr.listAssociatedRulesForGuestNic(nic).size() > 0) {
            throw new InvalidParameterValueException("Unable to remove nic from " + vmInstance + " in " + network + ", nic has associated Port forwarding or Load balancer or Static NAT rules.");
        }

        boolean nicremoved = false;
        try {
            nicremoved = _itMgr.removeNicFromVm(vmInstance, nic);
        } catch (ResourceUnavailableException e) {
            throw new CloudRuntimeException("Unable to remove " + network + " from " + vmInstance + ": " + e);

        } catch (ConcurrentOperationException e) {
            throw new CloudRuntimeException("Concurrent operations on removing " + network + " from " + vmInstance + ": " + e);
        }

        if (!nicremoved) {
            throw new CloudRuntimeException("Unable to remove " + network + " from " + vmInstance);
        }

        s_logger.debug("Successful removal of " + network + " from " + vmInstance);
        return _vmDao.findById(vmInstance.getId());
    }

    @Override
    @ActionEvent(eventType = EventTypes.EVENT_NIC_UPDATE, eventDescription = "Creating Nic", async = true)
    public UserVm updateDefaultNicForVirtualMachine(UpdateDefaultNicForVMCmd cmd) throws InvalidParameterValueException, CloudRuntimeException {
        Long vmId = cmd.getVmId();
        Long nicId = cmd.getNicId();
        Account caller = CallContext.current().getCallingAccount();

        UserVmVO vmInstance = _vmDao.findById(vmId);
        if (vmInstance == null) {
            throw new InvalidParameterValueException("unable to find a virtual machine with id " + vmId);
        }

        // Check that Vm does not have VM Snapshots
        if (_vmSnapshotDao.findByVm(vmId).size() > 0) {
            throw new InvalidParameterValueException("NIC cannot be updated for VM with VM Snapshots");
        }

        NicVO nic = _nicDao.findById(nicId);
        if (nic == null) {
            throw new InvalidParameterValueException("unable to find a nic with id " + nicId);
        }
        NetworkVO network = _networkDao.findById(nic.getNetworkId());
        if (network == null) {
            throw new InvalidParameterValueException("unable to find a network with id " + nic.getNetworkId());
        }

        // Perform permission check on VM
        _accountMgr.checkAccess(caller, null, true, vmInstance);

        // Verify that zone is not Basic
        DataCenterVO dc = _dcDao.findById(vmInstance.getDataCenterId());
        if (dc.getNetworkType() == DataCenter.NetworkType.Basic) {
            throw new CloudRuntimeException("Zone " + vmInstance.getDataCenterId() + ", has a NetworkType of Basic. Can't change default NIC on a Basic Network");
        }

        // no need to check permissions for network, we'll enumerate the ones they already have access to
        Network existingdefaultnet = _networkModel.getDefaultNetworkForVm(vmId);

        //check to see if nic is attached to VM
        if (nic.getInstanceId() != vmId) {
            throw new InvalidParameterValueException(nic + " is not a nic on  " + vmInstance);
        }
        // if current default equals chosen new default, Throw an exception
        if (nic.isDefaultNic()) {
            throw new CloudRuntimeException("refusing to set default nic because chosen nic is already the default");
        }

        //make sure the VM is Running or Stopped
        if ((vmInstance.getState() != State.Running) && (vmInstance.getState() != State.Stopped)) {
            throw new CloudRuntimeException("refusing to set default " + vmInstance + " is not Running or Stopped");
        }

        NicProfile existing = null;
        List<NicProfile> nicProfiles = _networkMgr.getNicProfiles(vmInstance);
        for (NicProfile nicProfile : nicProfiles) {
            if (nicProfile.isDefaultNic() && existingdefaultnet != null && nicProfile.getNetworkId() == existingdefaultnet.getId()) {
                existing = nicProfile;
            }
        }

        if (existing == null) {
            s_logger.warn("Failed to update default nic, no nic profile found for existing default network");
            throw new CloudRuntimeException("Failed to find a nic profile for the existing default network. This is bad and probably means some sort of configuration corruption");
        }

        Network oldDefaultNetwork = null;
        oldDefaultNetwork = _networkModel.getDefaultNetworkForVm(vmId);
        String oldNicIdString = Long.toString(_networkModel.getDefaultNic(vmId).getId());
        long oldNetworkOfferingId = -1L;

        if (oldDefaultNetwork != null) {
            oldNetworkOfferingId = oldDefaultNetwork.getNetworkOfferingId();
        }
        NicVO existingVO = _nicDao.findById(existing.id);
        Integer chosenID = nic.getDeviceId();
        Integer existingID = existing.getDeviceId();

        Network newdefault = null;
        if (_itMgr.updateDefaultNicForVM(vmInstance, nic, existingVO)) {
            newdefault = _networkModel.getDefaultNetworkForVm(vmId);
        }

        if (newdefault == null) {
            nic.setDefaultNic(false);
            nic.setDeviceId(chosenID);
            existingVO.setDefaultNic(true);
            existingVO.setDeviceId(existingID);

            nic = _nicDao.persist(nic);
            _nicDao.persist(existingVO);

            newdefault = _networkModel.getDefaultNetworkForVm(vmId);
            if (newdefault.getId() == existingdefaultnet.getId()) {
                throw new CloudRuntimeException("Setting a default nic failed, and we had no default nic, but we were able to set it back to the original");
            }
            throw new CloudRuntimeException("Failed to change default nic to " + nic + " and now we have no default");
        } else if (newdefault.getId() == nic.getNetworkId()) {
            s_logger.debug("successfully set default network to " + network + " for " + vmInstance);
            String nicIdString = Long.toString(nic.getId());
            long newNetworkOfferingId = network.getNetworkOfferingId();
            UsageEventUtils.publishUsageEvent(EventTypes.EVENT_NETWORK_OFFERING_REMOVE, vmInstance.getAccountId(), vmInstance.getDataCenterId(), vmInstance.getId(),
                    oldNicIdString, oldNetworkOfferingId, null, 1L, VirtualMachine.class.getName(), vmInstance.getUuid(), vmInstance.isDisplay());
            UsageEventUtils.publishUsageEvent(EventTypes.EVENT_NETWORK_OFFERING_ASSIGN, vmInstance.getAccountId(), vmInstance.getDataCenterId(), vmInstance.getId(), nicIdString,
                    newNetworkOfferingId, null, 1L, VirtualMachine.class.getName(), vmInstance.getUuid(), vmInstance.isDisplay());
            UsageEventUtils.publishUsageEvent(EventTypes.EVENT_NETWORK_OFFERING_REMOVE, vmInstance.getAccountId(), vmInstance.getDataCenterId(), vmInstance.getId(), nicIdString,
                    newNetworkOfferingId, null, 0L, VirtualMachine.class.getName(), vmInstance.getUuid(), vmInstance.isDisplay());
            UsageEventUtils.publishUsageEvent(EventTypes.EVENT_NETWORK_OFFERING_ASSIGN, vmInstance.getAccountId(), vmInstance.getDataCenterId(), vmInstance.getId(),
                    oldNicIdString, oldNetworkOfferingId, null, 0L, VirtualMachine.class.getName(), vmInstance.getUuid(), vmInstance.isDisplay());

            if (vmInstance.getState() == State.Running) {
                try {
                    VirtualMachineProfile vmProfile = new VirtualMachineProfileImpl(vmInstance);
                    User callerUser = _accountMgr.getActiveUser(CallContext.current().getCallingUserId());
                    ReservationContext context = new ReservationContextImpl(null, null, callerUser, caller);
                    DeployDestination dest = new DeployDestination(dc, null, null, null);
                    _networkMgr.prepare(vmProfile, dest, context);
                } catch (final Exception e) {
                    s_logger.info("Got exception: ", e);
                }
            }

            return _vmDao.findById(vmInstance.getId());
        }

        throw new CloudRuntimeException("something strange happened, new default network(" + newdefault.getId() + ") is not null, and is not equal to the network("
                + nic.getNetworkId() + ") of the chosen nic");
    }

    @Override
    public UserVm updateNicIpForVirtualMachine(UpdateVmNicIpCmd cmd) {
        Long nicId = cmd.getNicId();
        String ipaddr = cmd.getIpaddress();
        Account caller = CallContext.current().getCallingAccount();

        //check whether the nic belongs to user vm.
        NicVO nicVO = _nicDao.findById(nicId);
        if (nicVO == null) {
            throw new InvalidParameterValueException("There is no nic for the " + nicId);
        }

        if (nicVO.getVmType() != VirtualMachine.Type.User) {
            throw new InvalidParameterValueException("The nic is not belongs to user vm");
        }

        UserVm vm = _vmDao.findById(nicVO.getInstanceId());
        if (vm == null) {
            throw new InvalidParameterValueException("There is no vm with the nic");
        }

        Network network = _networkDao.findById(nicVO.getNetworkId());
        if (network == null) {
            throw new InvalidParameterValueException("There is no network with the nic");
        }
        // Don't allow to update vm nic ip if network is not in Implemented/Setup/Allocated state
        if (!(network.getState() == Network.State.Allocated || network.getState() == Network.State.Implemented || network.getState() == Network.State.Setup)) {
            throw new InvalidParameterValueException("Network is not in the right state to update vm nic ip. Correct states are: " + Network.State.Allocated + ", " + Network.State.Implemented + ", "
                    + Network.State.Setup);
        }

        NetworkOfferingVO offering = _networkOfferingDao.findByIdIncludingRemoved(network.getNetworkOfferingId());
        if (offering == null) {
            throw new InvalidParameterValueException("There is no network offering with the network");
        }
        if (!_networkModel.listNetworkOfferingServices(offering.getId()).isEmpty() && vm.getState() != State.Stopped) {
            InvalidParameterValueException ex = new InvalidParameterValueException(
                    "VM is not Stopped, unable to update the vm nic having the specified id");
            ex.addProxyObject(vm.getUuid(), "vmId");
            throw ex;
        }

        // verify permissions
        _accountMgr.checkAccess(caller, null, true, vm);
        Account ipOwner = _accountDao.findByIdIncludingRemoved(vm.getAccountId());

        // verify ip address
        s_logger.debug("Calling the ip allocation ...");
        DataCenter dc = _dcDao.findById(network.getDataCenterId());
        if (dc == null) {
            throw new InvalidParameterValueException("There is no dc with the nic");
        }
        if (dc.getNetworkType() == NetworkType.Advanced && network.getGuestType() == Network.GuestType.Isolated) {
            try {
                ipaddr = _ipAddrMgr.allocateGuestIP(network, ipaddr);
            } catch (InsufficientAddressCapacityException e) {
                throw new InvalidParameterValueException("Allocating ip to guest nic " + nicVO.getUuid() + " failed, for insufficient address capacity");
            }
            if (ipaddr == null) {
                throw new InvalidParameterValueException("Allocating ip to guest nic " + nicVO.getUuid() + " failed, please choose another ip");
            }

            if (nicVO.getIPv4Address() != null) {
                updatePublicIpDnatVmIp(vm.getId(), network.getId(), nicVO.getIPv4Address(), ipaddr);
                updateLoadBalancerRulesVmIp(vm.getId(), network.getId(), nicVO.getIPv4Address(), ipaddr);
                updatePortForwardingRulesVmIp(vm.getId(), network.getId(), nicVO.getIPv4Address(), ipaddr);
            }

        } else if (dc.getNetworkType() == NetworkType.Basic || network.getGuestType()  == Network.GuestType.Shared) {
            //handle the basic networks here
            //for basic zone, need to provide the podId to ensure proper ip alloation
            Long podId = null;
            if (dc.getNetworkType() == NetworkType.Basic) {
                podId = vm.getPodIdToDeployIn();
                if (podId == null) {
                    throw new InvalidParameterValueException("vm pod id is null in Basic zone; can't decide the range for ip allocation");
                }
            }

            try {
                ipaddr = _ipAddrMgr.allocatePublicIpForGuestNic(network, podId, ipOwner, ipaddr);
                if (ipaddr == null) {
                    throw new InvalidParameterValueException("Allocating ip to guest nic " + nicVO.getUuid() + " failed, please choose another ip");
                }

                final IPAddressVO newIp = _ipAddressDao.findByIpAndSourceNetworkId(network.getId(), ipaddr);
                final Vlan vlan = _vlanDao.findById(newIp.getVlanId());
                nicVO.setIPv4Gateway(vlan.getVlanGateway());
                nicVO.setIPv4Netmask(vlan.getVlanNetmask());

                final IPAddressVO ip = _ipAddressDao.findByIpAndSourceNetworkId(nicVO.getNetworkId(), nicVO.getIPv4Address());
                if (ip != null) {
                    Transaction.execute(new TransactionCallbackNoReturn() {
                        @Override
                        public void doInTransactionWithoutResult(TransactionStatus status) {
                            _ipAddrMgr.markIpAsUnavailable(ip.getId());
                            _ipAddressDao.unassignIpAddress(ip.getId());
                        }
                    });
                }
            } catch (InsufficientAddressCapacityException e) {
                s_logger.error("Allocating ip to guest nic " + nicVO.getUuid() + " failed, for insufficient address capacity");
                return null;
            }
        } else {
            throw new InvalidParameterValueException("UpdateVmNicIpCmd is not supported in L2 network");
        }

        s_logger.debug("Updating IPv4 address of NIC " + nicVO + " to " + ipaddr + "/" + nicVO.getIPv4Netmask() + " with gateway " + nicVO.getIPv4Gateway());
        nicVO.setIPv4Address(ipaddr);
        _nicDao.persist(nicVO);

        return vm;
    }

    private void updatePublicIpDnatVmIp(long vmId, long networkId, String oldIp, String newIp) {
        if (!_networkModel.areServicesSupportedInNetwork(networkId, Service.StaticNat)) {
            return;
        }
        List<IPAddressVO> publicIps = _ipAddressDao.listByAssociatedVmId(vmId);
        for (IPAddressVO publicIp : publicIps) {
            if (oldIp.equals(publicIp.getVmIp()) && publicIp.getAssociatedWithNetworkId() == networkId) {
                publicIp.setVmIp(newIp);
                _ipAddressDao.persist(publicIp);
            }
        }
    }

    private void updateLoadBalancerRulesVmIp(long vmId, long networkId, String oldIp, String newIp) {
        if (!_networkModel.areServicesSupportedInNetwork(networkId, Service.Lb)) {
            return;
        }
        List<LoadBalancerVMMapVO> loadBalancerVMMaps = _loadBalancerVMMapDao.listByInstanceId(vmId);
        for (LoadBalancerVMMapVO map : loadBalancerVMMaps) {
            long lbId = map.getLoadBalancerId();
            FirewallRuleVO rule = _rulesDao.findById(lbId);
            if (oldIp.equals(map.getInstanceIp()) && networkId == rule.getNetworkId()) {
                map.setInstanceIp(newIp);
                _loadBalancerVMMapDao.persist(map);
            }
        }
    }

    private void updatePortForwardingRulesVmIp(long vmId, long networkId, String oldIp, String newIp) {
        if (!_networkModel.areServicesSupportedInNetwork(networkId, Service.PortForwarding)) {
            return;
        }
        List<PortForwardingRuleVO> firewallRules = _portForwardingDao.listByVm(vmId);
        for (PortForwardingRuleVO firewallRule : firewallRules) {
            FirewallRuleVO rule = _rulesDao.findById(firewallRule.getId());
            if (oldIp.equals(firewallRule.getDestinationIpAddress().toString()) && networkId == rule.getNetworkId()) {
                firewallRule.setDestinationIpAddress(new Ip(newIp));
                _portForwardingDao.persist(firewallRule);
            }
        }
    }

    @Override
    @ActionEvent(eventType = EventTypes.EVENT_VM_UPGRADE, eventDescription = "Upgrading VM", async = true)
    public UserVm upgradeVirtualMachine(ScaleVMCmd cmd) throws ResourceUnavailableException, ConcurrentOperationException, ManagementServerException,
    VirtualMachineMigrationException {

        Long vmId = cmd.getId();
        Long newServiceOfferingId = cmd.getServiceOfferingId();
        VirtualMachine vm = (VirtualMachine) this._entityMgr.findById(VirtualMachine.class, vmId);
        if (vm == null) {
            throw new InvalidParameterValueException("Unable to find VM's UUID");
        }
        CallContext.current().setEventDetails("Vm Id: " + vm.getUuid());

        boolean result = upgradeVirtualMachine(vmId, newServiceOfferingId, cmd.getDetails());
        if (result) {
            UserVmVO vmInstance = _vmDao.findById(vmId);
            if (vmInstance.getState().equals(State.Stopped)) {
                // Generate usage event for VM upgrade
                generateUsageEvent(vmInstance, vmInstance.isDisplayVm(), EventTypes.EVENT_VM_UPGRADE);
            }
            return vmInstance;
        } else {
            throw new CloudRuntimeException("Failed to scale the VM");
        }
    }

    @Override
    public HashMap<Long, List<VmDiskStatsEntry>> getVmDiskStatistics(long hostId, String hostName, List<Long> vmIds) throws CloudRuntimeException {
        HashMap<Long, List<VmDiskStatsEntry>> vmDiskStatsById = new HashMap<Long, List<VmDiskStatsEntry>>();

        if (vmIds.isEmpty()) {
            return vmDiskStatsById;
        }

        List<String> vmNames = new ArrayList<String>();

        for (Long vmId : vmIds) {
            UserVmVO vm = _vmDao.findById(vmId);
            vmNames.add(vm.getInstanceName());
        }

        Answer answer = _agentMgr.easySend(hostId, new GetVmDiskStatsCommand(vmNames, _hostDao.findById(hostId).getGuid(), hostName));
        if (answer == null || !answer.getResult()) {
            s_logger.warn("Unable to obtain VM disk statistics.");
            return null;
        } else {
            HashMap<String, List<VmDiskStatsEntry>> vmDiskStatsByName = ((GetVmDiskStatsAnswer)answer).getVmDiskStatsMap();

            if (vmDiskStatsByName == null) {
                s_logger.warn("Unable to obtain VM disk statistics.");
                return null;
            }

            for (Map.Entry<String, List<VmDiskStatsEntry>> entry: vmDiskStatsByName.entrySet()) {
                vmDiskStatsById.put(vmIds.get(vmNames.indexOf(entry.getKey())), entry.getValue());
            }
        }

        return vmDiskStatsById;
    }

    @Override
    public boolean upgradeVirtualMachine(Long vmId, Long newServiceOfferingId, Map<String, String> customParameters) throws ResourceUnavailableException,
    ConcurrentOperationException, ManagementServerException, VirtualMachineMigrationException {

        VMInstanceVO vmInstance = _vmInstanceDao.findById(vmId);
        Account caller = CallContext.current().getCallingAccount();
        _accountMgr.checkAccess(caller, null, true, vmInstance);
        if (vmInstance == null) {
            s_logger.error(String.format("VM instance with id [%s] is null, it is not possible to upgrade a null VM.", vmId));
            return false;
        }

        if (State.Stopped.equals(vmInstance.getState())) {
            upgradeStoppedVirtualMachine(vmId, newServiceOfferingId, customParameters);
            return true;
        }

        if (State.Running.equals(vmInstance.getState())) {
            ServiceOfferingVO newServiceOfferingVO = serviceOfferingDao.findById(newServiceOfferingId);
            HostVO instanceHost = _hostDao.findById(vmInstance.getHostId());
            _hostDao.loadHostTags(instanceHost);

            if (!instanceHost.checkHostServiceOfferingTags(newServiceOfferingVO)) {
                s_logger.error(String.format("Cannot upgrade VM [%s] as the new service offering [%s] does not have the required host tags %s.", vmInstance, newServiceOfferingVO,
                        instanceHost.getHostTags()));
                return false;
            }
        }
        return upgradeRunningVirtualMachine(vmId, newServiceOfferingId, customParameters);
    }

    private boolean upgradeRunningVirtualMachine(Long vmId, Long newServiceOfferingId, Map<String, String> customParameters) throws ResourceUnavailableException,
    ConcurrentOperationException, ManagementServerException, VirtualMachineMigrationException {

        Account caller = CallContext.current().getCallingAccount();
        VMInstanceVO vmInstance = _vmInstanceDao.findById(vmId);

        Set<HypervisorType> supportedHypervisorTypes = new HashSet<>();
        supportedHypervisorTypes.add(HypervisorType.XenServer);
        supportedHypervisorTypes.add(HypervisorType.VMware);
        supportedHypervisorTypes.add(HypervisorType.Simulator);
        supportedHypervisorTypes.add(HypervisorType.KVM);

        HypervisorType vmHypervisorType = vmInstance.getHypervisorType();

        if (!supportedHypervisorTypes.contains(vmHypervisorType)) {
            String message = String.format("Scaling the VM dynamically is not supported for VMs running on Hypervisor [%s].", vmInstance.getHypervisorType());
            s_logger.info(message);
            throw new InvalidParameterValueException(message);
        }

        _accountMgr.checkAccess(caller, null, true, vmInstance);

        //Check if its a scale "up"
        ServiceOfferingVO newServiceOffering = serviceOfferingDao.findById(newServiceOfferingId);
        if (newServiceOffering.isDynamic()) {
            newServiceOffering.setDynamicFlag(true);
            validateCustomParameters(newServiceOffering, customParameters);
            newServiceOffering = serviceOfferingDao.getComputeOffering(newServiceOffering, customParameters);
        }

        // Check that the specified service offering ID is valid
        _itMgr.checkIfCanUpgrade(vmInstance, newServiceOffering);

        ServiceOfferingVO currentServiceOffering = serviceOfferingDao.findByIdIncludingRemoved(vmInstance.getId(), vmInstance.getServiceOfferingId());
        if (newServiceOffering.isDynamicScalingEnabled() != currentServiceOffering.isDynamicScalingEnabled()) {
            throw new InvalidParameterValueException("Unable to Scale VM: since dynamic scaling enabled flag is not same for new service offering and old service offering");
        }

        validateDiskOfferingChecks(currentServiceOffering, newServiceOffering);

        int newCpu = newServiceOffering.getCpu();
        int newMemory = newServiceOffering.getRamSize();
        int newSpeed = newServiceOffering.getSpeed();
        int currentCpu = currentServiceOffering.getCpu();
        int currentMemory = currentServiceOffering.getRamSize();
        int currentSpeed = currentServiceOffering.getSpeed();
        int memoryDiff = newMemory - currentMemory;
        int cpuDiff = newCpu * newSpeed - currentCpu * currentSpeed;

        // Don't allow to scale when (Any of the new values less than current values) OR (All current and new values are same)
        if ((newSpeed < currentSpeed || newMemory < currentMemory || newCpu < currentCpu) || (newSpeed == currentSpeed && newMemory == currentMemory && newCpu == currentCpu)) {
            String message = String.format("While the VM is running, only scalling up it is supported. New service offering {\"memory\": %s, \"speed\": %s, \"cpu\": %s} should"
              + " have at least one value (ram, speed or cpu) greater than the current values {\"memory\": %s, \"speed\": %s, \"cpu\": %s}.", newMemory, newSpeed, newCpu,
              currentMemory, currentSpeed, currentCpu);

            throw new InvalidParameterValueException(message);
        }

        if (vmHypervisorType.equals(HypervisorType.KVM) && !currentServiceOffering.isDynamic()) {
            String message = String.format("Unable to live scale VM on KVM when current service offering is a \"Fixed Offering\". KVM needs the tag \"maxMemory\" to live scale and it is only configured when VM is deployed with a custom service offering and \"Dynamic Scalable\" is enabled.");
            s_logger.info(message);
            throw new InvalidParameterValueException(message);
        }

        serviceOfferingDao.loadDetails(currentServiceOffering);
        serviceOfferingDao.loadDetails(newServiceOffering);

        Map<String, String> currentDetails = currentServiceOffering.getDetails();
        Map<String, String> newDetails = newServiceOffering.getDetails();
        String currentVgpuType = currentDetails.get("vgpuType");
        String newVgpuType = newDetails.get("vgpuType");

        if (currentVgpuType != null && (newVgpuType == null || !newVgpuType.equalsIgnoreCase(currentVgpuType))) {
            throw new InvalidParameterValueException(String.format("Dynamic scaling of vGPU type is not supported. VM has vGPU Type: [%s].", currentVgpuType));
        }

        // Check resource limits
        if (newCpu > currentCpu) {
            _resourceLimitMgr.checkResourceLimit(caller, ResourceType.cpu, newCpu - currentCpu);
        }

        if (newMemory > currentMemory) {
            _resourceLimitMgr.checkResourceLimit(caller, ResourceType.memory, memoryDiff);
        }

        // Dynamically upgrade the running vms
        boolean success = false;
        if (vmInstance.getState().equals(State.Running)) {
            int retry = _scaleRetry;
            ExcludeList excludes = new ExcludeList();

            // Check zone wide flag
            boolean enableDynamicallyScaleVm = EnableDynamicallyScaleVm.valueIn(vmInstance.getDataCenterId());
            if (!enableDynamicallyScaleVm) {
                throw new PermissionDeniedException("Dynamically scaling virtual machines is disabled for this zone, please contact your admin.");
            }

            // Check vm flag
            if (!vmInstance.isDynamicallyScalable()) {
                throw new CloudRuntimeException(String.format("Unable to scale %s as it does not have tools to support dynamic scaling.", vmInstance.toString()));
            }

            // Check disable threshold for cluster is not crossed
            HostVO host = _hostDao.findById(vmInstance.getHostId());
            if (_capacityMgr.checkIfClusterCrossesThreshold(host.getClusterId(), cpuDiff, memoryDiff)) {
                throw new CloudRuntimeException(String.format("Unable to scale %s due to insufficient resources.", vmInstance.toString()));
            }

            while (retry-- != 0) { // It's != so that it can match -1.
                try {
                    boolean existingHostHasCapacity = false;

                    // Increment CPU and Memory count accordingly.
                    if (newCpu > currentCpu) {
                        _resourceLimitMgr.incrementResourceCount(caller.getAccountId(), ResourceType.cpu, (long) (newCpu - currentCpu));
                    }

                    if (memoryDiff > 0) {
                        _resourceLimitMgr.incrementResourceCount(caller.getAccountId(), ResourceType.memory, (long) memoryDiff);
                    }

                    // #1 Check existing host has capacity
                    if (!excludes.shouldAvoid(ApiDBUtils.findHostById(vmInstance.getHostId()))) {
                        existingHostHasCapacity = _capacityMgr.checkIfHostHasCpuCapability(vmInstance.getHostId(), newCpu, newSpeed)
                                && _capacityMgr.checkIfHostHasCapacity(vmInstance.getHostId(), cpuDiff, ByteScaleUtils.mebibytesToBytes(memoryDiff), false,
                                        _capacityMgr.getClusterOverProvisioningFactor(host.getClusterId(), Capacity.CAPACITY_TYPE_CPU),
                                        _capacityMgr.getClusterOverProvisioningFactor(host.getClusterId(), Capacity.CAPACITY_TYPE_MEMORY), false);
                        excludes.addHost(vmInstance.getHostId());
                    }

                    // #2 migrate the vm if host doesn't have capacity or is in avoid set
                    if (!existingHostHasCapacity) {
                        _itMgr.findHostAndMigrate(vmInstance.getUuid(), newServiceOfferingId, customParameters, excludes);
                    }

                    // #3 resize or migrate the root volume if required
                    DiskOfferingVO newDiskOffering = _diskOfferingDao.findById(newServiceOffering.getDiskOfferingId());
                    changeDiskOfferingForRootVolume(vmId, newDiskOffering, customParameters, vmInstance.getDataCenterId());

                    // #4 scale the vm now
                    vmInstance = _vmInstanceDao.findById(vmId);
                    _itMgr.reConfigureVm(vmInstance.getUuid(), currentServiceOffering, newServiceOffering, customParameters, existingHostHasCapacity);
                    success = true;
                    return success;
                } catch (InsufficientCapacityException | ResourceUnavailableException | ConcurrentOperationException e) {
                    s_logger.error(String.format("Unable to scale %s due to [%s].", vmInstance.toString(), e.getMessage()), e);
                } finally {
                    if (!success) {
                        // Decrement CPU and Memory count accordingly.
                        if (newCpu > currentCpu) {
                            _resourceLimitMgr.decrementResourceCount(caller.getAccountId(), ResourceType.cpu, (long) (newCpu - currentCpu));
                        }

                        if (memoryDiff > 0) {
                            _resourceLimitMgr.decrementResourceCount(caller.getAccountId(), ResourceType.memory, (long) memoryDiff);
                        }
                    }
                }
            }
        }
        return success;
    }

    protected void validateDiskOfferingChecks(ServiceOfferingVO currentServiceOffering, ServiceOfferingVO newServiceOffering) {
        if (currentServiceOffering.getDiskOfferingStrictness() != newServiceOffering.getDiskOfferingStrictness()) {
            throw new InvalidParameterValueException("Unable to Scale VM, since disk offering strictness flag is not same for new service offering and old service offering");
        }

        if (currentServiceOffering.getDiskOfferingStrictness() && currentServiceOffering.getDiskOfferingId() != newServiceOffering.getDiskOfferingId()) {
            throw new InvalidParameterValueException("Unable to Scale VM, since disk offering id associated with the old service offering is not same for new service offering");
        }

        DiskOfferingVO currentRootDiskOffering = _diskOfferingDao.findByIdIncludingRemoved(currentServiceOffering.getDiskOfferingId());
        DiskOfferingVO newRootDiskOffering = _diskOfferingDao.findById(newServiceOffering.getDiskOfferingId());

        if (currentRootDiskOffering.getEncrypt() != newRootDiskOffering.getEncrypt()) {
            throw new InvalidParameterValueException("Cannot change volume encryption type via service offering change");
        }
    }

    private void changeDiskOfferingForRootVolume(Long vmId, DiskOfferingVO newDiskOffering, Map<String, String> customParameters, Long zoneId) throws ResourceAllocationException {

        if (!AllowDiskOfferingChangeDuringScaleVm.valueIn(zoneId)) {
            if (s_logger.isDebugEnabled()) {
                s_logger.debug(String.format("Changing the disk offering of the root volume during the compute offering change operation is disabled. Please check the setting [%s].", AllowDiskOfferingChangeDuringScaleVm.key()));
            }
            return;
        }

        List<VolumeVO> vols = _volsDao.findReadyAndAllocatedRootVolumesByInstance(vmId);

        for (final VolumeVO rootVolumeOfVm : vols) {
            DiskOfferingVO currentRootDiskOffering = _diskOfferingDao.findById(rootVolumeOfVm.getDiskOfferingId());
            Long rootDiskSize= null;
            Long rootDiskSizeBytes = null;
            if (customParameters.containsKey(ApiConstants.ROOT_DISK_SIZE)) {
                rootDiskSize = Long.parseLong(customParameters.get(ApiConstants.ROOT_DISK_SIZE));
                rootDiskSizeBytes = rootDiskSize << 30;
            }
            if (currentRootDiskOffering.getId() == newDiskOffering.getId() &&
                    (!newDiskOffering.isCustomized() || (newDiskOffering.isCustomized() && Objects.equals(rootVolumeOfVm.getSize(), rootDiskSizeBytes)))) {
                if (s_logger.isDebugEnabled()) {
                    s_logger.debug(String.format("Volume %s is already having disk offering %s", rootVolumeOfVm, newDiskOffering.getUuid()));
                }
                continue;
            }
            HypervisorType hypervisorType = _volsDao.getHypervisorType(rootVolumeOfVm.getId());
            if (HypervisorType.Simulator != hypervisorType) {
                Long minIopsInNewDiskOffering = null;
                Long maxIopsInNewDiskOffering = null;
                boolean autoMigrate = false;
                boolean shrinkOk = false;
                if (customParameters.containsKey(ApiConstants.MIN_IOPS)) {
                    minIopsInNewDiskOffering = Long.parseLong(customParameters.get(ApiConstants.MIN_IOPS));
                }
                if (customParameters.containsKey(ApiConstants.MAX_IOPS)) {
                    minIopsInNewDiskOffering = Long.parseLong(customParameters.get(ApiConstants.MAX_IOPS));
                }
                if (customParameters.containsKey(ApiConstants.AUTO_MIGRATE)) {
                    autoMigrate = Boolean.parseBoolean(customParameters.get(ApiConstants.AUTO_MIGRATE));
                }
                if (customParameters.containsKey(ApiConstants.SHRINK_OK)) {
                    shrinkOk = Boolean.parseBoolean(customParameters.get(ApiConstants.SHRINK_OK));
                }
                ChangeOfferingForVolumeCmd changeOfferingForVolumeCmd = new ChangeOfferingForVolumeCmd(rootVolumeOfVm.getId(), newDiskOffering.getId(), minIopsInNewDiskOffering, maxIopsInNewDiskOffering, autoMigrate, shrinkOk);
                if (rootDiskSize != null) {
                    changeOfferingForVolumeCmd.setSize(rootDiskSize);
                }
                Volume result = _volumeService.changeDiskOfferingForVolume(changeOfferingForVolumeCmd);
                if (result == null) {
                    throw new CloudRuntimeException("Failed to change disk offering of the root volume");
                }
            } else if (newDiskOffering.getDiskSize() > 0 && currentRootDiskOffering.getDiskSize() != newDiskOffering.getDiskSize()) {
                throw new InvalidParameterValueException("Hypervisor " + hypervisorType + " does not support volume resize");
            }
        }
    }

    @Override
    public HashMap<Long, VmStatsEntry> getVirtualMachineStatistics(long hostId, String hostName, List<Long> vmIds) throws CloudRuntimeException {
        HashMap<Long, VmStatsEntry> vmStatsById = new HashMap<Long, VmStatsEntry>();

        if (vmIds.isEmpty()) {
            return vmStatsById;
        }

        List<String> vmNames = new ArrayList<String>();

        for (Long vmId : vmIds) {
            UserVmVO vm = _vmDao.findById(vmId);
            vmNames.add(vm.getInstanceName());
        }

        Answer answer = _agentMgr.easySend(hostId, new GetVmStatsCommand(vmNames, _hostDao.findById(hostId).getGuid(), hostName));
        if (answer == null || !answer.getResult()) {
            s_logger.warn("Unable to obtain VM statistics.");
            return null;
        } else {
            HashMap<String, VmStatsEntry> vmStatsByName = ((GetVmStatsAnswer)answer).getVmStatsMap();

            if (vmStatsByName == null) {
                s_logger.warn("Unable to obtain VM statistics.");
                return null;
            }

            for (Map.Entry<String, VmStatsEntry> entry : vmStatsByName.entrySet()) {
                vmStatsById.put(vmIds.get(vmNames.indexOf(entry.getKey())), entry.getValue());
            }
        }

        return vmStatsById;
    }

    @Override
    public HashMap<String, VolumeStatsEntry> getVolumeStatistics(long clusterId, String poolUuid, StoragePoolType poolType,  int timeout) {
        List<HostVO> neighbors = _resourceMgr.listHostsInClusterByStatus(clusterId, Status.Up);
        StoragePoolVO storagePool = _storagePoolDao.findPoolByUUID(poolUuid);
        HashMap<String, VolumeStatsEntry> volumeStatsByUuid = new HashMap<>();

        for (HostVO neighbor : neighbors) {

            // - zone wide storage for specific hypervisortypes
            if ((ScopeType.ZONE.equals(storagePool.getScope()) && storagePool.getHypervisor() != neighbor.getHypervisorType())) {
                // skip this neighbour if their hypervisor type is not the same as that of the store
                continue;
            }

            List<String> volumeLocators = getVolumesByHost(neighbor, storagePool);
            if (!CollectionUtils.isEmpty(volumeLocators)) {

                GetVolumeStatsCommand cmd = new GetVolumeStatsCommand(poolType, poolUuid, volumeLocators);
                Answer answer = null;

                DataStoreProvider storeProvider = _dataStoreProviderMgr
                        .getDataStoreProvider(storagePool.getStorageProviderName());
                DataStoreDriver storeDriver = storeProvider.getDataStoreDriver();

                if (storeDriver instanceof PrimaryDataStoreDriver && ((PrimaryDataStoreDriver) storeDriver).canProvideVolumeStats()) {
                    // Get volume stats from the pool directly instead of sending cmd to host
                    answer = storageManager.getVolumeStats(storagePool, cmd);
                } else {
                    if (timeout > 0) {
                        cmd.setWait(timeout/1000);
                    }

                    answer = _agentMgr.easySend(neighbor.getId(), cmd);
                }

                if (answer != null && answer instanceof GetVolumeStatsAnswer){
                    GetVolumeStatsAnswer volstats = (GetVolumeStatsAnswer)answer;
                    if (volstats.getVolumeStats() != null) {
                        volumeStatsByUuid.putAll(volstats.getVolumeStats());
                    }
                }
            }
        }
        return volumeStatsByUuid.size() > 0 ? volumeStatsByUuid : null;
    }

    private List<String> getVolumesByHost(HostVO host, StoragePool pool){
        List<VMInstanceVO> vmsPerHost = _vmInstanceDao.listByHostId(host.getId());
        return vmsPerHost.stream()
                .flatMap(vm -> _volsDao.findByInstanceIdAndPoolId(vm.getId(),pool.getId()).stream().map(vol ->
                vol.getState() == Volume.State.Ready ? (vol.getFormat() == ImageFormat.OVA ? vol.getChainInfo() : vol.getPath()) : null).filter(Objects::nonNull))
                .collect(Collectors.toList());
    }

    @Override
    @DB
    @ActionEvent(eventType = EventTypes.EVENT_VM_RECOVER, eventDescription = "Recovering VM")
    public UserVm recoverVirtualMachine(RecoverVMCmd cmd) throws ResourceAllocationException, CloudRuntimeException {

        final Long vmId = cmd.getId();
        Account caller = CallContext.current().getCallingAccount();
        final Long userId = caller.getAccountId();

        // Verify input parameters
        final UserVmVO vm = _vmDao.findById(vmId);

        if (vm == null) {
            throw new InvalidParameterValueException("unable to find a virtual machine with id " + vmId);
        }

        // When trying to expunge, permission is denied when the caller is not an admin and the AllowUserExpungeRecoverVm is false for the caller.
        if (!_accountMgr.isAdmin(userId) && !AllowUserExpungeRecoverVm.valueIn(userId)) {
            throw new PermissionDeniedException("Recovering a vm can only be done by an Admin. Or when the allow.user.expunge.recover.vm key is set.");
        }

        if (vm.getRemoved() != null) {
            if (s_logger.isDebugEnabled()) {
                s_logger.debug("Unable to find vm or vm is removed: " + vmId);
            }
            throw new InvalidParameterValueException("Unable to find vm by id " + vmId);
        }

        if (vm.getState() != State.Destroyed) {
            if (s_logger.isDebugEnabled()) {
                s_logger.debug("vm is not in the right state: " + vmId);
            }
            throw new InvalidParameterValueException("Vm with id " + vmId + " is not in the right state");
        }

        if (s_logger.isDebugEnabled()) {
            s_logger.debug("Recovering vm " + vmId);
        }

        Transaction.execute(new TransactionCallbackWithExceptionNoReturn<ResourceAllocationException>() {
            @Override public void doInTransactionWithoutResult(TransactionStatus status) throws ResourceAllocationException {

                Account account = _accountDao.lockRow(vm.getAccountId(), true);

                // if the account is deleted, throw error
                if (account.getRemoved() != null) {
                    throw new CloudRuntimeException("Unable to recover VM as the account is deleted");
                }

                // Get serviceOffering for Virtual Machine
                ServiceOfferingVO serviceOffering = serviceOfferingDao.findById(vm.getId(), vm.getServiceOfferingId());

                // First check that the maximum number of UserVMs, CPU and Memory limit for the given
                // accountId will not be exceeded
                if (! VirtualMachineManager.ResourceCountRunningVMsonly.value()) {
                    resourceLimitCheck(account, vm.isDisplayVm(), serviceOffering.getCpu().longValue(), serviceOffering.getRamSize().longValue());
                }

                _haMgr.cancelDestroy(vm, vm.getHostId());

                try {
                    if (!_itMgr.stateTransitTo(vm, VirtualMachine.Event.RecoveryRequested, null)) {
                        s_logger.debug("Unable to recover the vm because it is not in the correct state: " + vmId);
                        throw new InvalidParameterValueException("Unable to recover the vm because it is not in the correct state: " + vmId);
                    }
                } catch (NoTransitionException e) {
                    throw new InvalidParameterValueException("Unable to recover the vm because it is not in the correct state: " + vmId);
                }

                // Recover the VM's disks
                List<VolumeVO> volumes = _volsDao.findByInstance(vmId);
                for (VolumeVO volume : volumes) {
                    if (volume.getVolumeType().equals(Volume.Type.ROOT)) {
                        recoverRootVolume(volume, vmId);
                        break;
                    }
                }

                //Update Resource Count for the given account
                resourceCountIncrement(account.getId(), vm.isDisplayVm(), serviceOffering.getCpu().longValue(), serviceOffering.getRamSize().longValue());
            }
        });

        return _vmDao.findById(vmId);
    }

    protected void recoverRootVolume(VolumeVO volume, Long vmId) {
        if (Volume.State.Destroy.equals(volume.getState())) {
            _volumeService.recoverVolume(volume.getId());
            _volsDao.attachVolume(volume.getId(), vmId, ROOT_DEVICE_ID);
        } else {
            _volumeService.publishVolumeCreationUsageEvent(volume);
        }
    }

    @Override
    public boolean configure(String name, Map<String, Object> params) throws ConfigurationException {
        _name = name;

        if (_configDao == null) {
            throw new ConfigurationException("Unable to get the configuration dao.");
        }

        Map<String, String> configs = _configDao.getConfiguration("AgentManager", params);

        _instance = configs.get("instance.name");
        if (_instance == null) {
            _instance = "DEFAULT";
        }

        String workers = configs.get("expunge.workers");
        int wrks = NumbersUtil.parseInt(workers, 10);
        capacityReleaseInterval = NumbersUtil.parseInt(_configDao.getValue(Config.CapacitySkipcountingHours.key()), 3600);

        String time = configs.get("expunge.interval");
        _expungeInterval = NumbersUtil.parseInt(time, 86400);
        time = configs.get("expunge.delay");
        _expungeDelay = NumbersUtil.parseInt(time, _expungeInterval);

        _executor = Executors.newScheduledThreadPool(wrks, new NamedThreadFactory("UserVm-Scavenger"));

        String vmIpWorkers = configs.get(VmIpFetchTaskWorkers.value());
        int vmipwrks = NumbersUtil.parseInt(vmIpWorkers, 10);

        _vmIpFetchExecutor =   Executors.newScheduledThreadPool(vmipwrks, new NamedThreadFactory("UserVm-ipfetch"));

        String aggregationRange = configs.get("usage.stats.job.aggregation.range");
        int _usageAggregationRange  = NumbersUtil.parseInt(aggregationRange, 1440);
        int HOURLY_TIME = 60;
        final int DAILY_TIME = 60 * 24;
        if (_usageAggregationRange == DAILY_TIME) {
            _dailyOrHourly = true;
        } else if (_usageAggregationRange == HOURLY_TIME) {
            _dailyOrHourly = true;
        } else {
            _dailyOrHourly = false;
        }

        _itMgr.registerGuru(VirtualMachine.Type.User, this);

        VirtualMachine.State.getStateMachine().registerListener(new UserVmStateListener(_usageEventDao, _networkDao, _nicDao, serviceOfferingDao, _vmDao, this, _configDao));

        String value = _configDao.getValue(Config.SetVmInternalNameUsingDisplayName.key());
        _instanceNameFlag = (value == null) ? false : Boolean.parseBoolean(value);

        _scaleRetry = NumbersUtil.parseInt(configs.get(Config.ScaleRetry.key()), 2);

        _vmIpFetchThreadExecutor = Executors.newFixedThreadPool(VmIpFetchThreadPoolMax.value(), new NamedThreadFactory("vmIpFetchThread"));

        s_logger.info("User VM Manager is configured.");

        return true;
    }

    @Override
    public String getName() {
        return _name;
    }

    @Override
    public boolean start() {
        _executor.scheduleWithFixedDelay(new ExpungeTask(), _expungeInterval, _expungeInterval, TimeUnit.SECONDS);
        _vmIpFetchExecutor.scheduleWithFixedDelay(new VmIpFetchTask(), VmIpFetchWaitInterval.value(), VmIpFetchWaitInterval.value(), TimeUnit.SECONDS);
        loadVmDetailsInMapForExternalDhcpIp();
        return true;
    }

    private void loadVmDetailsInMapForExternalDhcpIp() {

        List<NetworkVO> networks = _networkDao.listByGuestType(Network.GuestType.Shared);

        for (NetworkVO network: networks) {
            if(_networkModel.isSharedNetworkWithoutServices(network.getId())) {
                List<NicVO> nics = _nicDao.listByNetworkId(network.getId());

                for (NicVO nic : nics) {
                    if (nic.getIPv4Address() == null) {
                        long nicId = nic.getId();
                        long vmId = nic.getInstanceId();
                        VMInstanceVO vmInstance = _vmInstanceDao.findById(vmId);

                        // only load running vms. For stopped vms get loaded on starting
                        if (vmInstance != null && vmInstance.getState() == State.Running) {
                            VmAndCountDetails vmAndCount = new VmAndCountDetails(vmId, VmIpFetchTrialMax.value());
                            vmIdCountMap.put(nicId, vmAndCount);
                        }
                    }
                }
            }
        }
    }

    @Override
    public boolean stop() {
        _executor.shutdown();
        _vmIpFetchExecutor.shutdown();
        return true;
    }

    public String getRandomPrivateTemplateName() {
        return UUID.randomUUID().toString();
    }

    @Override
    public boolean expunge(UserVmVO vm) {
        vm = _vmDao.acquireInLockTable(vm.getId());
        if (vm == null) {
            return false;
        }
        try {

            if (vm.getBackupOfferingId() != null) {
                List<Backup> backupsForVm = backupDao.listByVmId(vm.getDataCenterId(), vm.getId());
                if (CollectionUtils.isEmpty(backupsForVm)) {
                    backupManager.removeVMFromBackupOffering(vm.getId(), true);
                } else {
                    throw new CloudRuntimeException(String.format("This VM [uuid: %s, name: %s] has a "
                            + "Backup Offering [id: %s, external id: %s] with %s backups. Please, remove the backup offering "
                            + "before proceeding to VM exclusion!", vm.getUuid(), vm.getInstanceName(), vm.getBackupOfferingId(),
                            vm.getBackupExternalId(), backupsForVm.size()));
                }
            }

            autoScaleManager.removeVmFromVmGroup(vm.getId());

            releaseNetworkResourcesOnExpunge(vm.getId());

            List<VolumeVO> rootVol = _volsDao.findByInstanceAndType(vm.getId(), Volume.Type.ROOT);
            // expunge the vm
            _itMgr.advanceExpunge(vm.getUuid());

            // Only if vm is not expunged already, cleanup it's resources
            if (vm.getRemoved() == null) {
                // Cleanup vm resources - all the PF/LB/StaticNat rules
                // associated with vm
                s_logger.debug("Starting cleaning up vm " + vm + " resources...");
                if (cleanupVmResources(vm.getId())) {
                    s_logger.debug("Successfully cleaned up vm " + vm + " resources as a part of expunge process");
                } else {
                    s_logger.warn("Failed to cleanup resources as a part of vm " + vm + " expunge");
                    return false;
                }

                if (vm.getUserDataId() != null) {
                    vm.setUserDataId(null);
                    _vmDao.update(vm.getId(), vm);
                }

                _vmDao.remove(vm.getId());
            }

            return true;

        } catch (ResourceUnavailableException e) {
            s_logger.warn("Unable to expunge  " + vm, e);
            return false;
        } catch (OperationTimedoutException e) {
            s_logger.warn("Operation time out on expunging " + vm, e);
            return false;
        } catch (ConcurrentOperationException e) {
            s_logger.warn("Concurrent operations on expunging " + vm, e);
            return false;
        } finally {
            _vmDao.releaseFromLockTable(vm.getId());
        }
    }

    /**
     * Release network resources, it was done on vm stop previously.
     * @param id vm id
     * @throws ConcurrentOperationException
     * @throws ResourceUnavailableException
     */
    private void releaseNetworkResourcesOnExpunge(long id) throws ConcurrentOperationException, ResourceUnavailableException {
        final VMInstanceVO vmInstance = _vmDao.findById(id);
        if (vmInstance != null){
            final VirtualMachineProfile profile = new VirtualMachineProfileImpl(vmInstance);
            _networkMgr.release(profile, false);
        }
        else {
            s_logger.error("Couldn't find vm with id = " + id + ", unable to release network resources");
        }
    }

    private boolean cleanupVmResources(long vmId) {
        boolean success = true;
        // Remove vm from security groups
        _securityGroupMgr.removeInstanceFromGroups(vmId);

        // Remove vm from instance group
        removeInstanceFromInstanceGroup(vmId);

        // cleanup firewall rules
        if (_firewallMgr.revokeFirewallRulesForVm(vmId)) {
            s_logger.debug("Firewall rules are removed successfully as a part of vm id=" + vmId + " expunge");
        } else {
            success = false;
            s_logger.warn("Fail to remove firewall rules as a part of vm id=" + vmId + " expunge");
        }

        // cleanup port forwarding rules
        if (_rulesMgr.revokePortForwardingRulesForVm(vmId)) {
            s_logger.debug("Port forwarding rules are removed successfully as a part of vm id=" + vmId + " expunge");
        } else {
            success = false;
            s_logger.warn("Fail to remove port forwarding rules as a part of vm id=" + vmId + " expunge");
        }

        // cleanup load balancer rules
        if (_lbMgr.removeVmFromLoadBalancers(vmId)) {
            s_logger.debug("Removed vm id=" + vmId + " from all load balancers as a part of expunge process");
        } else {
            success = false;
            s_logger.warn("Fail to remove vm id=" + vmId + " from load balancers as a part of expunge process");
        }

        // If vm is assigned to static nat, disable static nat for the ip
        // address and disassociate ip if elasticIP is enabled
        List<IPAddressVO> ips = _ipAddressDao.findAllByAssociatedVmId(vmId);

        for (IPAddressVO ip : ips) {
            try {
                if (_rulesMgr.disableStaticNat(ip.getId(), _accountMgr.getAccount(Account.ACCOUNT_ID_SYSTEM), User.UID_SYSTEM, true)) {
                    s_logger.debug("Disabled 1-1 nat for ip address " + ip + " as a part of vm id=" + vmId + " expunge");
                } else {
                    s_logger.warn("Failed to disable static nat for ip address " + ip + " as a part of vm id=" + vmId + " expunge");
                    success = false;
                }
            } catch (ResourceUnavailableException e) {
                success = false;
                s_logger.warn("Failed to disable static nat for ip address " + ip + " as a part of vm id=" + vmId + " expunge because resource is unavailable", e);
            }
        }

        return success;
    }

    @Override
    public void deletePrivateTemplateRecord(Long templateId) {
        if (templateId != null) {
            _templateDao.remove(templateId);
        }
    }

    // used for vm transitioning to error state
    private void updateVmStateForFailedVmCreation(Long vmId, Long hostId) {

        UserVmVO vm = _vmDao.findById(vmId);

        if (vm != null) {
            if (vm.getState().equals(State.Stopped)) {
                s_logger.debug("Destroying vm " + vm + " as it failed to create on Host with Id:" + hostId);
                try {
                    _itMgr.stateTransitTo(vm, VirtualMachine.Event.OperationFailedToError, null);
                } catch (NoTransitionException e1) {
                    s_logger.warn(e1.getMessage());
                }
                // destroy associated volumes for vm in error state
                // get all volumes in non destroyed state
                List<VolumeVO> volumesForThisVm = _volsDao.findUsableVolumesForInstance(vm.getId());
                for (VolumeVO volume : volumesForThisVm) {
                    if (volume.getState() != Volume.State.Destroy) {
                        volumeMgr.destroyVolume(volume);
                    }
                }
                String msg = "Failed to deploy Vm with Id: " + vmId + ", on Host with Id: " + hostId;
                _alertMgr.sendAlert(AlertManager.AlertType.ALERT_TYPE_USERVM, vm.getDataCenterId(), vm.getPodIdToDeployIn(), msg, msg);

                // Get serviceOffering for Virtual Machine
                ServiceOfferingVO offering = serviceOfferingDao.findById(vm.getId(), vm.getServiceOfferingId());

                // Update Resource Count for the given account
                resourceCountDecrement(vm.getAccountId(), vm.isDisplayVm(), offering.getCpu().longValue(), offering.getRamSize().longValue());
            }
        }
    }



    private class VmIpFetchTask extends ManagedContextRunnable {

        @Override
        protected void runInContext() {
            GlobalLock scanLock = GlobalLock.getInternLock("vmIpFetch");
            try {
                if (scanLock.lock(ACQUIRE_GLOBAL_LOCK_TIMEOUT_FOR_COOPERATION)) {
                    try {

                        for (Entry<Long, VmAndCountDetails> entry:   vmIdCountMap.entrySet()) {
                            long nicId = entry.getKey();
                            VmAndCountDetails vmIdAndCount = entry.getValue();
                            long vmId = vmIdAndCount.getVmId();

                            if (vmIdAndCount.getRetrievalCount() <= 0) {
                                vmIdCountMap.remove(nicId);
                                s_logger.debug("Vm " + vmId +" nic "+nicId + " count is zero .. removing vm nic from map ");

                                ActionEventUtils.onActionEvent(User.UID_SYSTEM, Account.ACCOUNT_ID_SYSTEM,
                                        Domain.ROOT_DOMAIN, EventTypes.EVENT_NETWORK_EXTERNAL_DHCP_VM_IPFETCH,
                                        "VM " + vmId + " nic id "+ nicId + " ip addr fetch failed ", vmId, ApiCommandResourceType.VirtualMachine.toString());

                                continue;
                            }


                            UserVm userVm = _vmDao.findById(vmId);
                            VMInstanceVO vmInstance = _vmInstanceDao.findById(vmId);
                            NicVO nicVo = _nicDao.findById(nicId);
                            NetworkVO network = _networkDao.findById(nicVo.getNetworkId());

                            VirtualMachineProfile vmProfile = new VirtualMachineProfileImpl(userVm);
                            VirtualMachine vm = vmProfile.getVirtualMachine();
                            boolean isWindows = _guestOSCategoryDao.findById(_guestOSDao.findById(vm.getGuestOSId()).getCategoryId()).getName().equalsIgnoreCase("Windows");

                            _vmIpFetchThreadExecutor.execute(new VmIpAddrFetchThread(vmId, nicId, vmInstance.getInstanceName(),
                                    isWindows, vm.getHostId(), network.getCidr()));

                        }
                    } catch (Exception e) {
                        s_logger.error("Caught the Exception in VmIpFetchTask", e);
                    } finally {
                        scanLock.unlock();
                    }
                }
            } finally {
                scanLock.releaseRef();
            }

        }
    }


    private class ExpungeTask extends ManagedContextRunnable {
        public ExpungeTask() {
        }

        @Override
        protected void runInContext() {
            GlobalLock scanLock = GlobalLock.getInternLock("UserVMExpunge");
            try {
                if (scanLock.lock(ACQUIRE_GLOBAL_LOCK_TIMEOUT_FOR_COOPERATION)) {
                    try {
                        List<UserVmVO> vms = _vmDao.findDestroyedVms(new Date(System.currentTimeMillis() - ((long)_expungeDelay << 10)));
                        if (s_logger.isInfoEnabled()) {
                            if (vms.size() == 0) {
                                s_logger.trace("Found " + vms.size() + " vms to expunge.");
                            } else {
                                s_logger.info("Found " + vms.size() + " vms to expunge.");
                            }
                        }
                        for (UserVmVO vm : vms) {
                            try {
                                expungeVm(vm.getId());
                            } catch (Exception e) {
                                s_logger.warn("Unable to expunge " + vm, e);
                            }
                        }
                    } catch (Exception e) {
                        s_logger.error("Caught the following Exception", e);
                    } finally {
                        scanLock.unlock();
                    }
                }
            } finally {
                scanLock.releaseRef();
            }
        }
    }

    private void verifyVmLimits(UserVmVO vmInstance, Map<String, String> details) {
        Account owner = _accountDao.findById(vmInstance.getAccountId());
        if (owner == null) {
            throw new InvalidParameterValueException("The owner of " + vmInstance + " does not exist: " + vmInstance.getAccountId());
        }

        long newCpu = NumberUtils.toLong(details.get(VmDetailConstants.CPU_NUMBER));
        long newMemory = NumberUtils.toLong(details.get(VmDetailConstants.MEMORY));
        ServiceOfferingVO currentServiceOffering = serviceOfferingDao.findByIdIncludingRemoved(vmInstance.getId(), vmInstance.getServiceOfferingId());
        ServiceOfferingVO svcOffering = serviceOfferingDao.findById(vmInstance.getServiceOfferingId());
        boolean isDynamic = currentServiceOffering.isDynamic();
        if (isDynamic) {
            Map<String, String> customParameters = new HashMap<>();
            customParameters.put(VmDetailConstants.CPU_NUMBER, String.valueOf(newCpu));
            customParameters.put(VmDetailConstants.MEMORY, String.valueOf(newMemory));
            if (svcOffering.isCustomCpuSpeedSupported()) {
                customParameters.put(VmDetailConstants.CPU_SPEED, details.get(VmDetailConstants.CPU_SPEED));
            }
            validateCustomParameters(svcOffering, customParameters);
        }
        if (VirtualMachineManager.ResourceCountRunningVMsonly.value()) {
            return;
        }
        long currentCpu = currentServiceOffering.getCpu();
        long currentMemory = currentServiceOffering.getRamSize();

        try {
            if (newCpu > currentCpu) {
                _resourceLimitMgr.checkResourceLimit(owner, ResourceType.cpu, newCpu - currentCpu);
            }
            if (newMemory > currentMemory) {
                _resourceLimitMgr.checkResourceLimit(owner, ResourceType.memory, newMemory - currentMemory);
            }
        } catch (ResourceAllocationException e) {
            s_logger.error(String.format("Failed to updated VM due to: %s", e.getLocalizedMessage()));
            throw new InvalidParameterValueException(e.getLocalizedMessage());
        }

        if (newCpu > currentCpu) {
            _resourceLimitMgr.incrementResourceCount(owner.getAccountId(), ResourceType.cpu, newCpu - currentCpu);
        } else if (newCpu > 0 && currentCpu > newCpu){
            _resourceLimitMgr.decrementResourceCount(owner.getAccountId(), ResourceType.cpu, currentCpu - newCpu);
        }
        if (newMemory > currentMemory) {
            _resourceLimitMgr.incrementResourceCount(owner.getAccountId(), ResourceType.memory, newMemory - currentMemory);
        } else if (newMemory > 0 && currentMemory > newMemory){
            _resourceLimitMgr.decrementResourceCount(owner.getAccountId(), ResourceType.memory, currentMemory - newMemory);
        }
    }

    @Override
    @ActionEvent(eventType = EventTypes.EVENT_VM_UPDATE, eventDescription = "updating Vm")
    public UserVm updateVirtualMachine(UpdateVMCmd cmd) throws ResourceUnavailableException, InsufficientCapacityException {
        validateInputsAndPermissionForUpdateVirtualMachineCommand(cmd);

        String displayName = cmd.getDisplayName();
        String group = cmd.getGroup();
        Boolean ha = cmd.getHaEnable();
        Boolean isDisplayVm = cmd.getDisplayVm();
        Long id = cmd.getId();
        Long osTypeId = cmd.getOsTypeId();
        Boolean isDynamicallyScalable = cmd.isDynamicallyScalable();
        String hostName = cmd.getHostName();
        Map<String,String> details = cmd.getDetails();
        List<Long> securityGroupIdList = getSecurityGroupIdList(cmd);
        boolean cleanupDetails = cmd.isCleanupDetails();
        String extraConfig = cmd.getExtraConfig();

        UserVmVO vmInstance = _vmDao.findById(cmd.getId());
        VMTemplateVO template = _templateDao.findById(vmInstance.getTemplateId());
        if (MapUtils.isNotEmpty(details) || cmd.isCleanupDetails()) {
            if (template != null && template.isDeployAsIs()) {
                throw new CloudRuntimeException("Detail settings are read from OVA, it cannot be changed by API call.");
            }
        }
        String userData = cmd.getUserData();
        Long userDataId = cmd.getUserdataId();
        String userDataDetails = null;
        if (MapUtils.isNotEmpty(cmd.getUserdataDetails())) {
            userDataDetails = cmd.getUserdataDetails().toString();
        }
        userData = finalizeUserData(userData, userDataId, template);

        long accountId = vmInstance.getAccountId();

        if (isDisplayVm != null && isDisplayVm != vmInstance.isDisplay()) {
            updateDisplayVmFlag(isDisplayVm, id, vmInstance);
        }
        final Account caller = CallContext.current().getCallingAccount();
        final List<String> userDenyListedSettings = Stream.of(QueryService.UserVMDeniedDetails.value().split(","))
                .map(item -> (item).trim())
                .collect(Collectors.toList());
        final List<String> userReadOnlySettings = Stream.of(QueryService.UserVMReadOnlyDetails.value().split(","))
                .map(item -> (item).trim())
                .collect(Collectors.toList());
        if (cleanupDetails){
            if (caller != null && caller.getType() == Account.Type.ADMIN) {
                userVmDetailsDao.removeDetails(id);
            } else {
                for (final UserVmDetailVO detail : userVmDetailsDao.listDetails(id)) {
                    if (detail != null && !userDenyListedSettings.contains(detail.getName())
                            && !userReadOnlySettings.contains(detail.getName())) {
                        userVmDetailsDao.removeDetail(id, detail.getName());
                    }
                }
            }
        } else {
            if (MapUtils.isNotEmpty(details)) {
                if (details.containsKey("extraconfig")) {
                    throw new InvalidParameterValueException("'extraconfig' should not be included in details as key");
                }

                if (caller != null && caller.getType() != Account.Type.ADMIN) {
                    // Ensure denied or read-only detail is not passed by non-root-admin user
                    for (final String detailName : details.keySet()) {
                        if (userDenyListedSettings.contains(detailName)) {
                            throw new InvalidParameterValueException("You're not allowed to add or edit the restricted setting: " + detailName);
                        }
                        if (userReadOnlySettings.contains(detailName)) {
                            throw new InvalidParameterValueException("You're not allowed to add or edit the read-only setting: " + detailName);
                        }
                    }
                    // Add any hidden/denied or read-only detail
                    for (final UserVmDetailVO detail : userVmDetailsDao.listDetails(id)) {
                        if (userDenyListedSettings.contains(detail.getName()) || userReadOnlySettings.contains(detail.getName())) {
                            details.put(detail.getName(), detail.getValue());
                        }
                    }
                }

                verifyVmLimits(vmInstance, details);
                vmInstance.setDetails(details);
                _vmDao.saveDetails(vmInstance);
            }
            if (StringUtils.isNotBlank(extraConfig)) {
                if (EnableAdditionalVmConfig.valueIn(accountId)) {
                    s_logger.info("Adding extra configuration to user vm: " + vmInstance.getUuid());
                    addExtraConfig(vmInstance, extraConfig);
                } else {
                    throw new InvalidParameterValueException("attempted setting extraconfig but enable.additional.vm.configuration is disabled");
                }
            }
        }
        return updateVirtualMachine(id, displayName, group, ha, isDisplayVm, osTypeId, userData, userDataId, userDataDetails, isDynamicallyScalable,
                cmd.getHttpMethod(), cmd.getCustomId(), hostName, cmd.getInstanceName(), securityGroupIdList, cmd.getDhcpOptionsMap());
    }

    protected void updateDisplayVmFlag(Boolean isDisplayVm, Long id, UserVmVO vmInstance) {
        vmInstance.setDisplayVm(isDisplayVm);

        // Resource limit changes
        ServiceOffering offering = serviceOfferingDao.findByIdIncludingRemoved(vmInstance.getId(), vmInstance.getServiceOfferingId());
        if (isDisplayVm) {
            resourceCountIncrement(vmInstance.getAccountId(), true, Long.valueOf(offering.getCpu()), Long.valueOf(offering.getRamSize()));
        } else {
            resourceCountDecrement(vmInstance.getAccountId(), true, Long.valueOf(offering.getCpu()), Long.valueOf(offering.getRamSize()));
        }

        // Usage
        saveUsageEvent(vmInstance);

        // take care of the root volume as well.
        List<VolumeVO> rootVols = _volsDao.findByInstanceAndType(id, Volume.Type.ROOT);
        if (!rootVols.isEmpty()) {
            _volumeService.updateDisplay(rootVols.get(0), isDisplayVm);
        }

        // take care of the data volumes as well.
        List<VolumeVO> dataVols = _volsDao.findByInstanceAndType(id, Volume.Type.DATADISK);
        for (Volume dataVol : dataVols) {
            _volumeService.updateDisplay(dataVol, isDisplayVm);
        }
    }

    protected void validateInputsAndPermissionForUpdateVirtualMachineCommand(UpdateVMCmd cmd) {
        UserVmVO vmInstance = _vmDao.findById(cmd.getId());
        if (vmInstance == null) {
            throw new InvalidParameterValueException("unable to find virtual machine with id: " + cmd.getId());
        }
        validateGuestOsIdForUpdateVirtualMachineCommand(cmd);
        Account caller = CallContext.current().getCallingAccount();
        _accountMgr.checkAccess(caller, null, true, vmInstance);
    }

    protected void validateGuestOsIdForUpdateVirtualMachineCommand(UpdateVMCmd cmd) {
        Long osTypeId = cmd.getOsTypeId();
        if (osTypeId != null) {
            GuestOSVO guestOS = _guestOSDao.findById(osTypeId);
            if (guestOS == null) {
                throw new InvalidParameterValueException("Please specify a valid guest OS ID.");
            }
        }
    }

    private void saveUsageEvent(UserVmVO vm) {

        // If vm not destroyed
        if( vm.getState() != State.Destroyed && vm.getState() != State.Expunging && vm.getState() != State.Error){

            if(vm.isDisplayVm()){
                //1. Allocated VM Usage Event
                generateUsageEvent(vm, true, EventTypes.EVENT_VM_CREATE);

                if(vm.getState() == State.Running || vm.getState() == State.Stopping){
                    //2. Running VM Usage Event
                    generateUsageEvent(vm, true, EventTypes.EVENT_VM_START);

                    // 3. Network offering usage
                    generateNetworkUsageForVm(vm, true, EventTypes.EVENT_NETWORK_OFFERING_ASSIGN);
                }

            }else {
                //1. Allocated VM Usage Event
                generateUsageEvent(vm, true, EventTypes.EVENT_VM_DESTROY);

                if(vm.getState() == State.Running || vm.getState() == State.Stopping){
                    //2. Running VM Usage Event
                    generateUsageEvent(vm, true, EventTypes.EVENT_VM_STOP);

                    // 3. Network offering usage
                    generateNetworkUsageForVm(vm, true, EventTypes.EVENT_NETWORK_OFFERING_REMOVE);
                }
            }
        }

    }

    private void generateNetworkUsageForVm(VirtualMachine vm, boolean isDisplay, String eventType){

        List<NicVO> nics = _nicDao.listByVmId(vm.getId());
        for (NicVO nic : nics) {
            NetworkVO network = _networkDao.findById(nic.getNetworkId());
            long isDefault = (nic.isDefaultNic()) ? 1 : 0;
            UsageEventUtils.publishUsageEvent(eventType, vm.getAccountId(), vm.getDataCenterId(), vm.getId(),
                    Long.toString(nic.getId()), network.getNetworkOfferingId(), null, isDefault, vm.getClass().getName(), vm.getUuid(), isDisplay);
        }

    }

    @Override
    public UserVm updateVirtualMachine(long id, String displayName, String group, Boolean ha, Boolean isDisplayVmEnabled, Long osTypeId, String userData,
                                       Long userDataId, String userDataDetails, Boolean isDynamicallyScalable, HTTPMethod httpMethod, String customId, String hostName, String instanceName, List<Long> securityGroupIdList, Map<String, Map<Integer, String>> extraDhcpOptionsMap)
                    throws ResourceUnavailableException, InsufficientCapacityException {
        UserVmVO vm = _vmDao.findById(id);
        if (vm == null) {
            throw new CloudRuntimeException("Unable to find virtual machine with id " + id);
        }

        if(instanceName != null){
            VMInstanceVO vmInstance = _vmInstanceDao.findVMByInstanceName(instanceName);
            if(vmInstance != null && vmInstance.getId() != id){
                throw new CloudRuntimeException("Instance name : " + instanceName + " is not unique");
            }
        }

        if (vm.getState() == State.Error || vm.getState() == State.Expunging) {
            s_logger.error("vm is not in the right state: " + id);
            throw new InvalidParameterValueException("Vm with id " + id + " is not in the right state");
        }

        if (displayName == null) {
            displayName = vm.getDisplayName();
        }

        if (ha == null) {
            ha = vm.isHaEnabled();
        }

        ServiceOffering offering = serviceOfferingDao.findById(vm.getId(), vm.getServiceOfferingId());
        if (!offering.isOfferHA() && ha) {
            throw new InvalidParameterValueException("Can't enable ha for the vm as it's created from the Service offering having HA disabled");
        }

        if (isDisplayVmEnabled == null) {
            isDisplayVmEnabled = vm.isDisplayVm();
        }

        boolean updateUserdata = false;
        if (userData != null) {
            // check and replace newlines
            userData = userData.replace("\\n", "");
            userData = validateUserData(userData, httpMethod);
            // update userData on domain router.
            updateUserdata = true;
        } else {
            userData = vm.getUserData();
        }

        if (userDataId == null) {
            userDataId = vm.getUserDataId();
        }

        if (userDataDetails == null) {
            userDataDetails = vm.getUserDataDetails();
        }

        if (osTypeId == null) {
            osTypeId = vm.getGuestOSId();
        }

        if (group != null) {
            addInstanceToGroup(id, group);
        }

        if (isDynamicallyScalable == null) {
            isDynamicallyScalable = vm.isDynamicallyScalable();
        } else {
            if (isDynamicallyScalable == true) {
                VMTemplateVO template = _templateDao.findByIdIncludingRemoved(vm.getTemplateId());
                if (!template.isDynamicallyScalable()) {
                    throw new InvalidParameterValueException("Dynamic Scaling cannot be enabled for the VM since its template does not have dynamic scaling enabled");
                }
                if (!offering.isDynamicScalingEnabled()) {
                    throw new InvalidParameterValueException("Dynamic Scaling cannot be enabled for the VM since its service offering does not have dynamic scaling enabled");
                }
                if (!UserVmManager.EnableDynamicallyScaleVm.valueIn(vm.getDataCenterId())) {
                    s_logger.debug(String.format("Dynamic Scaling cannot be enabled for the VM %s since the global setting enable.dynamic.scale.vm is set to false", vm.getUuid()));
                    throw new InvalidParameterValueException("Dynamic Scaling cannot be enabled for the VM since corresponding global setting is set to false");
                }
            }
        }

        boolean isVMware = (vm.getHypervisorType() == HypervisorType.VMware);

        if (securityGroupIdList != null && isVMware) {
            throw new InvalidParameterValueException("Security group feature is not supported for vmWare hypervisor");
        } else {
            // Get default guest network in Basic zone
            Network defaultNetwork = null;
            try {
                DataCenterVO zone = _dcDao.findById(vm.getDataCenterId());

                if (zone.getNetworkType() == NetworkType.Basic) {
                    // Get default guest network in Basic zone
                    defaultNetwork = _networkModel.getExclusiveGuestNetwork(zone.getId());
                } else if (zone.isSecurityGroupEnabled()) {
                    NicVO defaultNic = _nicDao.findDefaultNicForVM(vm.getId());
                    if (defaultNic != null) {
                        defaultNetwork = _networkDao.findById(defaultNic.getNetworkId());
                    }
                }
            } catch (InvalidParameterValueException e) {
                if(s_logger.isDebugEnabled()) {
                    s_logger.debug(e.getMessage(),e);
                }
                defaultNetwork = _networkModel.getDefaultNetworkForVm(id);
            }

            if (securityGroupIdList != null && _networkModel.isSecurityGroupSupportedInNetwork(defaultNetwork) && _networkModel.canAddDefaultSecurityGroup()) {
                if (vm.getState() == State.Stopped) {
                    // Remove instance from security groups
                    _securityGroupMgr.removeInstanceFromGroups(id);
                    // Add instance in provided groups
                    _securityGroupMgr.addInstanceToGroups(id, securityGroupIdList);
                } else {
                    throw new InvalidParameterValueException("Virtual machine must be stopped prior to update security groups ");
                }
            }
        }
        List<? extends Nic> nics = _nicDao.listByVmId(vm.getId());
        if (hostName != null) {
            // Check is hostName is RFC compliant
            checkNameForRFCCompliance(hostName);

            if (vm.getHostName().equals(hostName)) {
                s_logger.debug("Vm " + vm + " is already set with the hostName specified: " + hostName);
                hostName = null;
            }

            // Verify that vm's hostName is unique

            List<NetworkVO> vmNtwks = new ArrayList<NetworkVO>(nics.size());
            for (Nic nic : nics) {
                vmNtwks.add(_networkDao.findById(nic.getNetworkId()));
            }
            checkIfHostNameUniqueInNtwkDomain(hostName, vmNtwks);
        }

        List<NetworkVO> networks = nics.stream()
                .map(nic -> _networkDao.findById(nic.getNetworkId()))
                .collect(Collectors.toList());

        verifyExtraDhcpOptionsNetwork(extraDhcpOptionsMap, networks);
        for (Nic nic : nics) {
            _networkMgr.saveExtraDhcpOptions(networks.stream()
                    .filter(network -> network.getId() == nic.getNetworkId())
                    .findFirst()
                    .get()
                    .getUuid(), nic.getId(), extraDhcpOptionsMap);
        }

        _vmDao.updateVM(id, displayName, ha, osTypeId, userData, userDataId, userDataDetails, isDisplayVmEnabled, isDynamicallyScalable, customId, hostName, instanceName);

        if (updateUserdata) {
            updateUserData(vm);
        }

        if (State.Running == vm.getState()) {
            updateDns(vm, hostName);
        }

        return _vmDao.findById(id);
    }

    protected void updateUserData(UserVm vm) throws ResourceUnavailableException, InsufficientCapacityException {
        boolean result = updateUserDataInternal(vm);
        if (result) {
            s_logger.debug(String.format("User data successfully updated for vm id:  %s", vm.getId()));
        } else {
            throw new CloudRuntimeException("Failed to reset userdata for the virtual machine ");
        }
    }

    private void updateDns(UserVmVO vm, String hostName) throws ResourceUnavailableException, InsufficientCapacityException {
        if (!StringUtils.isEmpty(hostName)) {
            vm.setHostName(hostName);
            try {
                List<NicVO> nicVOs = _nicDao.listByVmId(vm.getId());
                for (NicVO nic : nicVOs) {
                    List<DomainRouterVO> routers = _routerDao.findByNetwork(nic.getNetworkId());
                    for (DomainRouterVO router : routers) {
                        if (router.getState() != State.Running) {
                            s_logger.warn(String.format("Unable to update DNS for VM %s, as virtual router: %s is not in the right state: %s ", vm, router.getName(), router.getState()));
                            continue;
                        }
                        Commands commands = new Commands(Command.OnError.Stop);
                        commandSetupHelper.createDhcpEntryCommand(router, vm, nic, false, commands);
                        if (!nwHelper.sendCommandsToRouter(router, commands)) {
                            throw new CloudRuntimeException(String.format("Unable to send commands to virtual router: %s", router.getHostId()));
                        }
                        Answer answer = commands.getAnswer("dhcp");
                        if (answer == null || !answer.getResult()) {
                            throw new CloudRuntimeException("Failed to update hostname");
                        }
                        updateUserData(vm);
                    }
                }
            } catch (CloudRuntimeException e) {
                throw new CloudRuntimeException(String.format("Failed to update hostname of VM %s to %s", vm.getInstanceName(), vm.getHostName()));
            }
        }
    }

    private boolean updateUserDataInternal(UserVm vm) throws ResourceUnavailableException, InsufficientCapacityException {
        VMTemplateVO template = _templateDao.findByIdIncludingRemoved(vm.getTemplateId());

        List<? extends Nic> nics = _nicDao.listByVmId(vm.getId());
        if (nics == null || nics.isEmpty()) {
            s_logger.error("unable to find any nics for vm " + vm.getUuid());
            return false;
        }

        boolean userDataApplied = false;
        for (Nic nic : nics) {
            userDataApplied |= applyUserData(template.getHypervisorType(), vm, nic);
        }
        return userDataApplied;
    }

    protected boolean applyUserData(HypervisorType hyperVisorType, UserVm vm, Nic nic) throws ResourceUnavailableException, InsufficientCapacityException {
        Network network = _networkDao.findById(nic.getNetworkId());
        NicProfile nicProfile = new NicProfile(nic, network, null, null, null, _networkModel.isSecurityGroupSupportedInNetwork(network), _networkModel.getNetworkTag(
                hyperVisorType, network));
        VirtualMachineProfile vmProfile = new VirtualMachineProfileImpl(vm);

        if (_networkModel.areServicesSupportedByNetworkOffering(network.getNetworkOfferingId(), Service.UserData)) {
            UserDataServiceProvider element = _networkModel.getUserDataUpdateProvider(network);
            if (element == null) {
                throw new CloudRuntimeException("Can't find network element for " + Service.UserData.getName() + " provider needed for UserData update");
            }
            boolean result = element.saveUserData(network, nicProfile, vmProfile);
            if (!result) {
                s_logger.error("Failed to update userdata for vm " + vm + " and nic " + nic);
            } else {
                return true;
            }
        } else {
            s_logger.debug("Not applying userdata for nic id=" + nic.getId() + " in vm id=" + vmProfile.getId() + " because it is not supported in network id=" + network.getId());
        }
        return false;
    }

    @Override
    @ActionEvent(eventType = EventTypes.EVENT_VM_START, eventDescription = "starting Vm", async = true)
    public UserVm startVirtualMachine(StartVMCmd cmd) throws ExecutionException, ConcurrentOperationException, ResourceUnavailableException, InsufficientCapacityException, ResourceAllocationException {
        Map<VirtualMachineProfile.Param, Object> additonalParams = new HashMap<>();
        if (cmd.getBootIntoSetup() != null) {
            if (s_logger.isTraceEnabled()) {
                s_logger.trace(String.format("Adding %s into the param map", VirtualMachineProfile.Param.BootIntoSetup.getName()));
            }
            additonalParams.put(VirtualMachineProfile.Param.BootIntoSetup, cmd.getBootIntoSetup());
        }
        UserVmDetailVO uefiDetail = userVmDetailsDao.findDetail(cmd.getId(), ApiConstants.BootType.UEFI.toString());
        if (uefiDetail != null) {
            addVmUefiBootOptionsToParams(additonalParams, uefiDetail.getName(), uefiDetail.getValue());
        }
        if (cmd.getConsiderLastHost() != null) {
            additonalParams.put(VirtualMachineProfile.Param.ConsiderLastHost, cmd.getConsiderLastHost().toString());
        }


        UserVmDetailVO tpmDetail = userVmDetailsDao.findDetail(cmd.getId(), ApiConstants.TPM_VERSION);
        if (tpmDetail != null){
            additonalParams.put(VirtualMachineProfile.Param.TpmVersion, tpmDetail.getValue());
        }
        return startVirtualMachine(cmd.getId(), cmd.getPodId(), cmd.getClusterId(), cmd.getHostId(), additonalParams, cmd.getDeploymentPlanner()).first();
    }

    @Override
    @ActionEvent(eventType = EventTypes.EVENT_VM_REBOOT, eventDescription = "rebooting Vm", async = true)
    public UserVm rebootVirtualMachine(RebootVMCmd cmd) throws InsufficientCapacityException, ResourceUnavailableException {
        Account caller = CallContext.current().getCallingAccount();
        Long vmId = cmd.getId();

        // Verify input parameters
        UserVmVO vmInstance = _vmDao.findById(vmId);
        if (vmInstance == null) {
            throw new InvalidParameterValueException("Unable to find a virtual machine with id " + vmId);
        }

        if (vmInstance.getState() != State.Running) {
            throw new InvalidParameterValueException(String.format("The VM %s (%s) is not running, unable to reboot it",
                    vmInstance.getUuid(), vmInstance.getDisplayNameOrHostName()));
        }

        _accountMgr.checkAccess(caller, null, true, vmInstance);

        checkIfHostOfVMIsInPrepareForMaintenanceState(vmInstance.getHostId(), vmId, "Reboot");

        // If the VM is Volatile in nature, on reboot discard the VM's root disk and create a new root disk for it: by calling restoreVM
        long serviceOfferingId = vmInstance.getServiceOfferingId();
        ServiceOfferingVO offering = serviceOfferingDao.findById(vmInstance.getId(), serviceOfferingId);
        if (offering != null && offering.getRemoved() == null) {
            if (offering.isVolatileVm()) {
                return restoreVMInternal(caller, vmInstance, null);
            }
        } else {
            throw new InvalidParameterValueException("Unable to find service offering: " + serviceOfferingId + " corresponding to the vm");
        }

        Boolean enterSetup = cmd.getBootIntoSetup();
        if (enterSetup != null && enterSetup && !HypervisorType.VMware.equals(vmInstance.getHypervisorType())) {
            throw new InvalidParameterValueException("Booting into a hardware setup menu is not implemented on " + vmInstance.getHypervisorType());
        }

        UserVm userVm = rebootVirtualMachine(CallContext.current().getCallingUserId(), vmId, enterSetup == null ? false : cmd.getBootIntoSetup(), cmd.isForced());
        if (userVm != null ) {
            // update the vmIdCountMap if the vm is in advanced shared network with out services
            final List<NicVO> nics = _nicDao.listByVmId(vmId);
            for (NicVO nic : nics) {
                Network network = _networkModel.getNetwork(nic.getNetworkId());
                if (_networkModel.isSharedNetworkWithoutServices(network.getId())) {
                    s_logger.debug("Adding vm " +vmId +" nic id "+ nic.getId() +" into vmIdCountMap as part of vm " +
                            "reboot for vm ip fetch ");
                    vmIdCountMap.put(nic.getId(), new VmAndCountDetails(nic.getInstanceId(), VmIpFetchTrialMax.value()));
                }
            }
            return  userVm;
        }
        return  null;
    }

    @Override
    @ActionEvent(eventType = EventTypes.EVENT_VM_DESTROY, eventDescription = "destroying Vm", async = true)
    public UserVm destroyVm(DestroyVMCmd cmd) throws ResourceUnavailableException, ConcurrentOperationException {
        CallContext ctx = CallContext.current();
        long vmId = cmd.getId();
        boolean expunge = cmd.getExpunge();

        // When trying to expunge, permission is denied when the caller is not an admin and the AllowUserExpungeRecoverVm is false for the caller.
        if (expunge && !_accountMgr.isAdmin(ctx.getCallingAccount().getId()) && !AllowUserExpungeRecoverVm.valueIn(cmd.getEntityOwnerId())) {
            throw new PermissionDeniedException("Parameter " + ApiConstants.EXPUNGE + " can be passed by Admin only. Or when the allow.user.expunge.recover.vm key is set.");
        }
        // check if VM exists
        UserVmVO vm = _vmDao.findById(vmId);

        if (vm == null || vm.getRemoved() != null) {
            throw new InvalidParameterValueException("unable to find a virtual machine with id " + vmId);
        }

        if ((vm.getState() == State.Destroyed && !expunge) || vm.getState() == State.Expunging) {
            s_logger.debug("Vm id=" + vmId + " is already destroyed");
            return vm;
        }

        // check if vm belongs to AutoScale vm group in Disabled state
        autoScaleManager.checkIfVmActionAllowed(vmId);

        // check if there are active volume snapshots tasks
        s_logger.debug("Checking if there are any ongoing snapshots on the ROOT volumes associated with VM with ID " + vmId);
        if (checkStatusOfVolumeSnapshots(vmId, Volume.Type.ROOT)) {
            throw new CloudRuntimeException("There is/are unbacked up snapshot(s) on ROOT volume, vm destroy is not permitted, please try again later.");
        }
        s_logger.debug("Found no ongoing snapshots on volume of type ROOT, for the vm with id " + vmId);

        List<VolumeVO> volumesToBeDeleted = getVolumesFromIds(cmd);

        checkForUnattachedVolumes(vmId, volumesToBeDeleted);
        validateVolumes(volumesToBeDeleted);

        final ControlledEntity[] volumesToDelete = volumesToBeDeleted.toArray(new ControlledEntity[0]);
        _accountMgr.checkAccess(ctx.getCallingAccount(), null, true, volumesToDelete);

        stopVirtualMachine(vmId, VmDestroyForcestop.value());

        // Detach all data disks from VM
        List<VolumeVO> dataVols = _volsDao.findByInstanceAndType(vmId, Volume.Type.DATADISK);
        detachVolumesFromVm(dataVols);

        UserVm destroyedVm = destroyVm(vmId, expunge);
        if (expunge && !expunge(vm)) {
            throw new CloudRuntimeException("Failed to expunge vm " + destroyedVm);
        }

        autoScaleManager.removeVmFromVmGroup(vmId);

        deleteVolumesFromVm(volumesToBeDeleted, expunge);

        if (getDestroyRootVolumeOnVmDestruction(vm.getDomainId())) {
            VolumeVO rootVolume = _volsDao.getInstanceRootVolume(vm.getId());
            if (rootVolume != null) {
                _volService.destroyVolume(rootVolume.getId());
            } else {
                s_logger.warn(String.format("Tried to destroy ROOT volume for VM [%s], but couldn't retrieve it.", vm.getUuid()));
            }
        }

        return destroyedVm;
    }

    private List<VolumeVO> getVolumesFromIds(DestroyVMCmd cmd) {
        List<VolumeVO> volumes = new ArrayList<>();
        if (cmd.getVolumeIds() != null) {
            for (Long volId : cmd.getVolumeIds()) {
                VolumeVO vol = _volsDao.findById(volId);

                if (vol == null) {
                    throw new InvalidParameterValueException("Unable to find volume with ID: " + volId);
                }
                volumes.add(vol);
            }
        }
        return volumes;
    }

    @Override
    @DB
    public InstanceGroupVO createVmGroup(CreateVMGroupCmd cmd) {
        Account caller = CallContext.current().getCallingAccount();
        Long domainId = cmd.getDomainId();
        String accountName = cmd.getAccountName();
        String groupName = cmd.getGroupName();
        Long projectId = cmd.getProjectId();

        Account owner = _accountMgr.finalizeOwner(caller, accountName, domainId, projectId);
        long accountId = owner.getId();

        // Check if name is already in use by this account
        boolean isNameInUse = _vmGroupDao.isNameInUse(accountId, groupName);

        if (isNameInUse) {
            throw new InvalidParameterValueException("Unable to create vm group, a group with name " + groupName + " already exists for account " + accountId);
        }

        return createVmGroup(groupName, accountId);
    }

    @DB
    private InstanceGroupVO createVmGroup(String groupName, long accountId) {
        Account account = null;
        try {
            account = _accountDao.acquireInLockTable(accountId); // to ensure
            // duplicate
            // vm group
            // names are
            // not
            // created.
            if (account == null) {
                s_logger.warn("Failed to acquire lock on account");
                return null;
            }
            InstanceGroupVO group = _vmGroupDao.findByAccountAndName(accountId, groupName);
            if (group == null) {
                group = new InstanceGroupVO(groupName, accountId);
                group = _vmGroupDao.persist(group);
            }
            return group;
        } finally {
            if (account != null) {
                _accountDao.releaseFromLockTable(accountId);
            }
        }
    }

    @Override
    public boolean deleteVmGroup(DeleteVMGroupCmd cmd) {
        Account caller = CallContext.current().getCallingAccount();
        Long groupId = cmd.getId();

        // Verify input parameters
        InstanceGroupVO group = _vmGroupDao.findById(groupId);
        if ((group == null) || (group.getRemoved() != null)) {
            throw new InvalidParameterValueException("unable to find a vm group with id " + groupId);
        }

        _accountMgr.checkAccess(caller, null, true, group);

        return deleteVmGroup(groupId);
    }

    @Override
    public boolean deleteVmGroup(long groupId) {
        InstanceGroupVO group = _vmGroupDao.findById(groupId);
        annotationDao.removeByEntityType(AnnotationService.EntityType.INSTANCE_GROUP.name(), group.getUuid());
        // delete all the mappings from group_vm_map table
        List<InstanceGroupVMMapVO> groupVmMaps = _groupVMMapDao.listByGroupId(groupId);
        for (InstanceGroupVMMapVO groupMap : groupVmMaps) {
            SearchCriteria<InstanceGroupVMMapVO> sc = _groupVMMapDao.createSearchCriteria();
            sc.addAnd("instanceId", SearchCriteria.Op.EQ, groupMap.getInstanceId());
            _groupVMMapDao.expunge(sc);
        }

        if (_vmGroupDao.remove(groupId)) {
            return true;
        } else {
            return false;
        }
    }

    @Override
    @DB
    public boolean addInstanceToGroup(final long userVmId, String groupName) {
        UserVmVO vm = _vmDao.findById(userVmId);

        InstanceGroupVO group = _vmGroupDao.findByAccountAndName(vm.getAccountId(), groupName);
        // Create vm group if the group doesn't exist for this account
        if (group == null) {
            group = createVmGroup(groupName, vm.getAccountId());
        }

        if (group != null) {
            UserVm userVm = _vmDao.acquireInLockTable(userVmId);
            if (userVm == null) {
                s_logger.warn("Failed to acquire lock on user vm id=" + userVmId);
            }
            try {
                final InstanceGroupVO groupFinal = group;
                Transaction.execute(new TransactionCallbackNoReturn() {
                    @Override
                    public void doInTransactionWithoutResult(TransactionStatus status) {
                        // don't let the group be deleted when we are assigning vm to
                        // it.
                        InstanceGroupVO ngrpLock = _vmGroupDao.lockRow(groupFinal.getId(), false);
                        if (ngrpLock == null) {
                            s_logger.warn("Failed to acquire lock on vm group id=" + groupFinal.getId() + " name=" + groupFinal.getName());
                            throw new CloudRuntimeException("Failed to acquire lock on vm group id=" + groupFinal.getId() + " name=" + groupFinal.getName());
                        }

                        // Currently don't allow to assign a vm to more than one group
                        if (_groupVMMapDao.listByInstanceId(userVmId) != null) {
                            // Delete all mappings from group_vm_map table
                            List<InstanceGroupVMMapVO> groupVmMaps = _groupVMMapDao.listByInstanceId(userVmId);
                            for (InstanceGroupVMMapVO groupMap : groupVmMaps) {
                                SearchCriteria<InstanceGroupVMMapVO> sc = _groupVMMapDao.createSearchCriteria();
                                sc.addAnd("instanceId", SearchCriteria.Op.EQ, groupMap.getInstanceId());
                                _groupVMMapDao.expunge(sc);
                            }
                        }
                        InstanceGroupVMMapVO groupVmMapVO = new InstanceGroupVMMapVO(groupFinal.getId(), userVmId);
                        _groupVMMapDao.persist(groupVmMapVO);

                    }
                });

                return true;
            } finally {
                if (userVm != null) {
                    _vmDao.releaseFromLockTable(userVmId);
                }
            }
        }
        return false;
    }

    @Override
    public InstanceGroupVO getGroupForVm(long vmId) {
        // TODO - in future releases vm can be assigned to multiple groups; but
        // currently return just one group per vm
        try {
            List<InstanceGroupVMMapVO> groupsToVmMap = _groupVMMapDao.listByInstanceId(vmId);

            if (groupsToVmMap != null && groupsToVmMap.size() != 0) {
                InstanceGroupVO group = _vmGroupDao.findById(groupsToVmMap.get(0).getGroupId());
                return group;
            } else {
                return null;
            }
        } catch (Exception e) {
            s_logger.warn("Error trying to get group for a vm: ", e);
            return null;
        }
    }

    @Override
    public void removeInstanceFromInstanceGroup(long vmId) {
        try {
            List<InstanceGroupVMMapVO> groupVmMaps = _groupVMMapDao.listByInstanceId(vmId);
            for (InstanceGroupVMMapVO groupMap : groupVmMaps) {
                SearchCriteria<InstanceGroupVMMapVO> sc = _groupVMMapDao.createSearchCriteria();
                sc.addAnd("instanceId", SearchCriteria.Op.EQ, groupMap.getInstanceId());
                _groupVMMapDao.expunge(sc);
            }
        } catch (Exception e) {
            s_logger.warn("Error trying to remove vm from group: ", e);
        }
    }

    private boolean validPassword(String password) {
        if (password == null || password.length() == 0) {
            return false;
        }
        for (int i = 0; i < password.length(); i++) {
            if (password.charAt(i) == ' ') {
                return false;
            }
        }
        return true;
    }

    @Override
    @ActionEvent(eventType = EventTypes.EVENT_VM_CREATE, eventDescription = "deploying Vm", create = true)
    public UserVm createBasicSecurityGroupVirtualMachine(DataCenter zone, ServiceOffering serviceOffering, VirtualMachineTemplate template, List<Long> securityGroupIdList,
                                                         Account owner, String hostName, String displayName, Long diskOfferingId, Long diskSize, String group, HypervisorType hypervisor, HTTPMethod httpmethod,
                                                         String userData, Long userDataId, String userDataDetails, List<String> sshKeyPairs, Map<Long, IpAddresses> requestedIps, IpAddresses defaultIps, Boolean displayVm, String keyboard, List<Long> affinityGroupIdList,
                                                         Map<String, String> customParametes, String customId, Map<String, Map<Integer, String>> dhcpOptionMap,
                                                         Map<Long, DiskOffering> dataDiskTemplateToDiskOfferingMap, Map<String, String> userVmOVFProperties, boolean dynamicScalingEnabled, Long overrideDiskOfferingId) throws InsufficientCapacityException, ConcurrentOperationException, ResourceUnavailableException,
    StorageUnavailableException, ResourceAllocationException {

        Account caller = CallContext.current().getCallingAccount();
        List<NetworkVO> networkList = new ArrayList<NetworkVO>();

        // Verify that caller can perform actions in behalf of vm owner
        _accountMgr.checkAccess(caller, null, true, owner);

        // Verify that owner can use the service offering
        _accountMgr.checkAccess(owner, serviceOffering, zone);
        _accountMgr.checkAccess(owner, _diskOfferingDao.findById(diskOfferingId), zone);

        // Get default guest network in Basic zone
        Network defaultNetwork = _networkModel.getExclusiveGuestNetwork(zone.getId());

        if (defaultNetwork == null) {
            throw new InvalidParameterValueException("Unable to find a default network to start a vm");
        } else {
            networkList.add(_networkDao.findById(defaultNetwork.getId()));
        }

        boolean isVmWare = (template.getHypervisorType() == HypervisorType.VMware || (hypervisor != null && hypervisor == HypervisorType.VMware));

        if (securityGroupIdList != null && isVmWare) {
            throw new InvalidParameterValueException("Security group feature is not supported for vmWare hypervisor");
        } else if (!isVmWare && _networkModel.isSecurityGroupSupportedInNetwork(defaultNetwork) && _networkModel.canAddDefaultSecurityGroup()) {
            //add the default securityGroup only if no security group is specified
            if (securityGroupIdList == null || securityGroupIdList.isEmpty()) {
                if (securityGroupIdList == null) {
                    securityGroupIdList = new ArrayList<Long>();
                }
                SecurityGroup defaultGroup = _securityGroupMgr.getDefaultSecurityGroup(owner.getId());
                if (defaultGroup != null) {
                    securityGroupIdList.add(defaultGroup.getId());
                } else {
                    // create default security group for the account
                    if (s_logger.isDebugEnabled()) {
                        s_logger.debug("Couldn't find default security group for the account " + owner + " so creating a new one");
                    }
                    defaultGroup = _securityGroupMgr.createSecurityGroup(SecurityGroupManager.DEFAULT_GROUP_NAME, SecurityGroupManager.DEFAULT_GROUP_DESCRIPTION,
                            owner.getDomainId(), owner.getId(), owner.getAccountName());
                    securityGroupIdList.add(defaultGroup.getId());
                }
            }
        }

        return createVirtualMachine(zone, serviceOffering, template, hostName, displayName, owner, diskOfferingId, diskSize, networkList, securityGroupIdList, group, httpmethod,
                userData, userDataId, userDataDetails, sshKeyPairs, hypervisor, caller, requestedIps, defaultIps, displayVm, keyboard, affinityGroupIdList, customParametes, customId, dhcpOptionMap,
                dataDiskTemplateToDiskOfferingMap, userVmOVFProperties, dynamicScalingEnabled, null, overrideDiskOfferingId);

    }

    @Override
    @ActionEvent(eventType = EventTypes.EVENT_VM_CREATE, eventDescription = "deploying Vm", create = true)
    public UserVm createAdvancedSecurityGroupVirtualMachine(DataCenter zone, ServiceOffering serviceOffering, VirtualMachineTemplate template, List<Long> networkIdList,
                                                            List<Long> securityGroupIdList, Account owner, String hostName, String displayName, Long diskOfferingId, Long diskSize, String group, HypervisorType hypervisor,
                                                            HTTPMethod httpmethod, String userData, Long userDataId, String userDataDetails, List<String> sshKeyPairs, Map<Long, IpAddresses> requestedIps, IpAddresses defaultIps, Boolean displayVm, String keyboard,
                                                            List<Long> affinityGroupIdList, Map<String, String> customParameters, String customId, Map<String, Map<Integer, String>> dhcpOptionMap,
                                                            Map<Long, DiskOffering> dataDiskTemplateToDiskOfferingMap, Map<String, String> userVmOVFProperties, boolean dynamicScalingEnabled, Long overrideDiskOfferingId, String vmType) throws InsufficientCapacityException, ConcurrentOperationException, ResourceUnavailableException, StorageUnavailableException, ResourceAllocationException {

        Account caller = CallContext.current().getCallingAccount();
        List<NetworkVO> networkList = new ArrayList<NetworkVO>();
        boolean isSecurityGroupEnabledNetworkUsed = false;
        boolean isVmWare = (template.getHypervisorType() == HypervisorType.VMware || (hypervisor != null && hypervisor == HypervisorType.VMware));

        // Verify that caller can perform actions in behalf of vm owner
        _accountMgr.checkAccess(caller, null, true, owner);

        // Verify that owner can use the service offering
        _accountMgr.checkAccess(owner, serviceOffering, zone);
        _accountMgr.checkAccess(owner, _diskOfferingDao.findById(diskOfferingId), zone);

        // If no network is specified, find system security group enabled network
        if (networkIdList == null || networkIdList.isEmpty()) {
            Network networkWithSecurityGroup = _networkModel.getNetworkWithSGWithFreeIPs(zone.getId());
            if (networkWithSecurityGroup == null) {
                throw new InvalidParameterValueException("No network with security enabled is found in zone id=" + zone.getUuid());
            }

            networkList.add(_networkDao.findById(networkWithSecurityGroup.getId()));
            isSecurityGroupEnabledNetworkUsed = true;

        } else if (securityGroupIdList != null && !securityGroupIdList.isEmpty()) {
            if (isVmWare) {
                throw new InvalidParameterValueException("Security group feature is not supported for vmWare hypervisor");
            }
            // Only one network can be specified, and it should be security group enabled
            if (networkIdList.size() > 1 && template.getHypervisorType() != HypervisorType.KVM && hypervisor != HypervisorType.KVM) {
                throw new InvalidParameterValueException("Only support one network per VM if security group enabled");
            }

            for (Long networkId : networkIdList) {
                NetworkVO network = _networkDao.findById(networkId);

                if (network == null) {
                    throw new InvalidParameterValueException("Unable to find network by id " + networkId);
                }

                if (!_networkModel.isSecurityGroupSupportedInNetwork(network)) {
                    throw new InvalidParameterValueException("Network is not security group enabled: " + network.getId());
                }

                _accountMgr.checkAccess(owner, AccessType.UseEntry, false, network);

                networkList.add(network);
            }
            isSecurityGroupEnabledNetworkUsed = true;

        } else {
            // Verify that all the networks are Shared/Guest; can't create combination of SG enabled and disabled networks
            for (Long networkId : networkIdList) {
                NetworkVO network = _networkDao.findById(networkId);

                if (network == null) {
                    throw new InvalidParameterValueException("Unable to find network by id " + networkIdList.get(0).longValue());
                }

                boolean isSecurityGroupEnabled = _networkModel.isSecurityGroupSupportedInNetwork(network);
                if (isSecurityGroupEnabled) {
                    isSecurityGroupEnabledNetworkUsed = true;
                }

                if (!(network.getTrafficType() == TrafficType.Guest && network.getGuestType() == Network.GuestType.Shared)) {
                    throw new InvalidParameterValueException("Can specify only Shared Guest networks when" + " deploy vm in Advance Security Group enabled zone");
                }

                _accountMgr.checkAccess(owner, AccessType.UseEntry, false, network);

                networkList.add(network);
            }
        }

        // if network is security group enabled, and no security group is specified, then add the default security group automatically
        if (isSecurityGroupEnabledNetworkUsed && !isVmWare && _networkModel.canAddDefaultSecurityGroup()) {

            //add the default securityGroup only if no security group is specified
            if (securityGroupIdList == null || securityGroupIdList.isEmpty()) {
                if (securityGroupIdList == null) {
                    securityGroupIdList = new ArrayList<Long>();
                }

                SecurityGroup defaultGroup = _securityGroupMgr.getDefaultSecurityGroup(owner.getId());
                if (defaultGroup != null) {
                    securityGroupIdList.add(defaultGroup.getId());
                } else {
                    // create default security group for the account
                    if (s_logger.isDebugEnabled()) {
                        s_logger.debug("Couldn't find default security group for the account " + owner + " so creating a new one");
                    }
                    defaultGroup = _securityGroupMgr.createSecurityGroup(SecurityGroupManager.DEFAULT_GROUP_NAME, SecurityGroupManager.DEFAULT_GROUP_DESCRIPTION,
                            owner.getDomainId(), owner.getId(), owner.getAccountName());
                    securityGroupIdList.add(defaultGroup.getId());
                }
            }
        }

        return createVirtualMachine(zone, serviceOffering, template, hostName, displayName, owner, diskOfferingId, diskSize, networkList, securityGroupIdList, group, httpmethod,
                userData, userDataId, userDataDetails, sshKeyPairs, hypervisor, caller, requestedIps, defaultIps, displayVm, keyboard, affinityGroupIdList, customParameters, customId, dhcpOptionMap, dataDiskTemplateToDiskOfferingMap,
                userVmOVFProperties, dynamicScalingEnabled, vmType, overrideDiskOfferingId);
    }

    @Override
    @ActionEvent(eventType = EventTypes.EVENT_VM_CREATE, eventDescription = "deploying Vm", create = true)
    public UserVm createAdvancedVirtualMachine(DataCenter zone, ServiceOffering serviceOffering, VirtualMachineTemplate template, List<Long> networkIdList, Account owner,
                                               String hostName, String displayName, Long diskOfferingId, Long diskSize, String group, HypervisorType hypervisor, HTTPMethod httpmethod, String userData,
                                               Long userDataId, String userDataDetails, List<String> sshKeyPairs, Map<Long, IpAddresses> requestedIps, IpAddresses defaultIps, Boolean displayvm, String keyboard, List<Long> affinityGroupIdList,
                                               Map<String, String> customParametrs, String customId, Map<String, Map<Integer, String>> dhcpOptionsMap, Map<Long, DiskOffering> dataDiskTemplateToDiskOfferingMap,
                                               Map<String, String> userVmOVFPropertiesMap, boolean dynamicScalingEnabled, String vmType, Long overrideDiskOfferingId) throws InsufficientCapacityException, ConcurrentOperationException, ResourceUnavailableException,
    StorageUnavailableException, ResourceAllocationException {

        Account caller = CallContext.current().getCallingAccount();
        List<NetworkVO> networkList = new ArrayList<NetworkVO>();

        // Verify that caller can perform actions in behalf of vm owner
        _accountMgr.checkAccess(caller, null, true, owner);

        // Verify that owner can use the service offering
        _accountMgr.checkAccess(owner, serviceOffering, zone);
        _accountMgr.checkAccess(owner, _diskOfferingDao.findById(diskOfferingId), zone);

        List<HypervisorType> vpcSupportedHTypes = _vpcMgr.getSupportedVpcHypervisors();
        if (networkIdList == null || networkIdList.isEmpty()) {
            NetworkVO defaultNetwork = getDefaultNetwork(zone, owner, false);
            if (defaultNetwork != null) {
                networkList.add(defaultNetwork);
            }
        } else {
            for (Long networkId : networkIdList) {
                NetworkVO network = _networkDao.findById(networkId);
                if (network == null) {
                    throw new InvalidParameterValueException("Unable to find network by id " + networkIdList.get(0).longValue());
                }
                if (network.getVpcId() != null) {
                    // Only ISOs, XenServer, KVM, and VmWare template types are
                    // supported for vpc networks
                    if (template.getFormat() != ImageFormat.ISO && !vpcSupportedHTypes.contains(template.getHypervisorType())) {
                        throw new InvalidParameterValueException("Can't create vm from template with hypervisor " + template.getHypervisorType() + " in vpc network " + network);
                    } else if (template.getFormat() == ImageFormat.ISO && !vpcSupportedHTypes.contains(hypervisor)) {
                        // Only XenServer, KVM, and VMware hypervisors are supported
                        // for vpc networks
                        throw new InvalidParameterValueException("Can't create vm of hypervisor type " + hypervisor + " in vpc network");

                    }
                }

                _networkModel.checkNetworkPermissions(owner, network);

                // don't allow to use system networks
                NetworkOffering networkOffering = _entityMgr.findById(NetworkOffering.class, network.getNetworkOfferingId());
                if (networkOffering.isSystemOnly()) {
                    throw new InvalidParameterValueException("Network id=" + networkId + " is system only and can't be used for vm deployment");
                }
                networkList.add(network);
            }
        }
        verifyExtraDhcpOptionsNetwork(dhcpOptionsMap, networkList);
        return createVirtualMachine(zone, serviceOffering, template, hostName, displayName, owner, diskOfferingId, diskSize, networkList, null, group, httpmethod, userData,
                userDataId, userDataDetails, sshKeyPairs, hypervisor, caller, requestedIps, defaultIps, displayvm, keyboard, affinityGroupIdList, customParametrs, customId, dhcpOptionsMap,
                dataDiskTemplateToDiskOfferingMap, userVmOVFPropertiesMap, dynamicScalingEnabled, vmType, overrideDiskOfferingId);
    }

    private NetworkVO getNetworkToAddToNetworkList(VirtualMachineTemplate template, Account owner, HypervisorType hypervisor,
            List<HypervisorType> vpcSupportedHTypes, Long networkId) {
        NetworkVO network = _networkDao.findById(networkId);
        if (network == null) {
            throw new InvalidParameterValueException("Unable to find network by id " + networkId);
        }
        if (network.getVpcId() != null) {
            // Only ISOs, XenServer, KVM, and VmWare template types are
            // supported for vpc networks
            if (template.getFormat() != ImageFormat.ISO && !vpcSupportedHTypes.contains(template.getHypervisorType())) {
                throw new InvalidParameterValueException("Can't create vm from template with hypervisor " + template.getHypervisorType() + " in vpc network " + network);
            } else if (template.getFormat() == ImageFormat.ISO && !vpcSupportedHTypes.contains(hypervisor)) {
                // Only XenServer, KVM, and VMware hypervisors are supported
                // for vpc networks
                throw new InvalidParameterValueException("Can't create vm of hypervisor type " + hypervisor + " in vpc network");
            }
        }

        _networkModel.checkNetworkPermissions(owner, network);

        // don't allow to use system networks
        NetworkOffering networkOffering = _entityMgr.findById(NetworkOffering.class, network.getNetworkOfferingId());
        if (networkOffering.isSystemOnly()) {
            throw new InvalidParameterValueException("Network id=" + networkId + " is system only and can't be used for vm deployment");
        }
        return network;
    }

    private NetworkVO getDefaultNetwork(DataCenter zone, Account owner, boolean selectAny) throws InsufficientCapacityException, ResourceAllocationException {
        NetworkVO defaultNetwork = null;

        // if no network is passed in
        // Check if default virtual network offering has
        // Availability=Required. If it's true, search for corresponding
        // network
        // * if network is found, use it. If more than 1 virtual network is
        // found, throw an error
        // * if network is not found, create a new one and use it

        List<NetworkOfferingVO> requiredOfferings = _networkOfferingDao.listByAvailability(Availability.Required, false);
        if (requiredOfferings.size() < 1) {
            throw new InvalidParameterValueException("Unable to find network offering with availability=" + Availability.Required
                    + " to automatically create the network as a part of vm creation");
        }

        if (requiredOfferings.get(0).getState() == NetworkOffering.State.Enabled) {
            // get Virtual networks
            List<? extends Network> virtualNetworks = _networkModel.listNetworksForAccount(owner.getId(), zone.getId(), Network.GuestType.Isolated);
            if (virtualNetworks == null) {
                throw new InvalidParameterValueException("No (virtual) networks are found for account " + owner);
            }
            if (virtualNetworks.isEmpty()) {
                defaultNetwork = createDefaultNetworkForAccount(zone, owner, requiredOfferings);
            } else if (virtualNetworks.size() > 1 && !selectAny) {
                throw new InvalidParameterValueException("More than 1 default Isolated networks are found for account " + owner + "; please specify networkIds");
            } else {
                defaultNetwork = _networkDao.findById(virtualNetworks.get(0).getId());
            }
        } else {
            throw new InvalidParameterValueException("Required network offering id=" + requiredOfferings.get(0).getId() + " is not in " + NetworkOffering.State.Enabled);
        }

        return defaultNetwork;
    }

    private NetworkVO createDefaultNetworkForAccount(DataCenter zone, Account owner, List<NetworkOfferingVO> requiredOfferings)
            throws InsufficientCapacityException, ResourceAllocationException {
        NetworkVO defaultNetwork = null;
        long physicalNetworkId = _networkModel.findPhysicalNetworkId(zone.getId(), requiredOfferings.get(0).getTags(), requiredOfferings.get(0).getTrafficType());
        // Validate physical network
        PhysicalNetwork physicalNetwork = _physicalNetworkDao.findById(physicalNetworkId);
        if (physicalNetwork == null) {
            throw new InvalidParameterValueException("Unable to find physical network with id: " + physicalNetworkId + " and tag: "
                    + requiredOfferings.get(0).getTags());
        }
        s_logger.debug("Creating network for account " + owner + " from the network offering id=" + requiredOfferings.get(0).getId() + " as a part of deployVM process");
        Network newNetwork = _networkMgr.createGuestNetwork(requiredOfferings.get(0).getId(), owner.getAccountName() + "-network", owner.getAccountName() + "-network",
                null, null, null, false, null, owner, null, physicalNetwork, zone.getId(), ACLType.Account, null, null, null, null, true, null, null,
                null, null, null, null, null, null, null);
        if (newNetwork != null) {
            defaultNetwork = _networkDao.findById(newNetwork.getId());
        }
        return defaultNetwork;
    }

    private void verifyExtraDhcpOptionsNetwork(Map<String, Map<Integer, String>> dhcpOptionsMap, List<NetworkVO> networkList) throws InvalidParameterValueException {
        if (dhcpOptionsMap != null) {
            for (String networkUuid : dhcpOptionsMap.keySet()) {
                boolean networkFound = false;
                for (NetworkVO network : networkList) {
                    if (network.getUuid().equals(networkUuid)) {
                        networkFound = true;
                        break;
                    }
                }

                if (!networkFound) {
                    throw new InvalidParameterValueException("VM does not has a nic in the Network (" + networkUuid + ") that is specified in the extra dhcp options.");
                }
            }
        }
    }

    public void checkNameForRFCCompliance(String name) {
        if (!NetUtils.verifyDomainNameLabel(name, true)) {
            throw new InvalidParameterValueException("Invalid name. Vm name can contain ASCII letters 'a' through 'z', the digits '0' through '9', "
                    + "and the hyphen ('-'), must be between 1 and 63 characters long, and can't start or end with \"-\" and can't start with digit");
        }
    }

    @DB
    private UserVm createVirtualMachine(DataCenter zone, ServiceOffering serviceOffering, VirtualMachineTemplate tmplt, String hostName, String displayName, Account owner,
                                        Long diskOfferingId, Long diskSize, List<NetworkVO> networkList, List<Long> securityGroupIdList, String group, HTTPMethod httpmethod, String userData,
                                        Long userDataId, String userDataDetails, List<String> sshKeyPairs, HypervisorType hypervisor, Account caller, Map<Long, IpAddresses> requestedIps, IpAddresses defaultIps, Boolean isDisplayVm, String keyboard,
                                        List<Long> affinityGroupIdList, Map<String, String> customParameters, String customId, Map<String, Map<Integer, String>> dhcpOptionMap,
                                        Map<Long, DiskOffering> datadiskTemplateToDiskOfferringMap,
                                        Map<String, String> userVmOVFPropertiesMap, boolean dynamicScalingEnabled, String vmType, Long overrideDiskOfferingId) throws InsufficientCapacityException, ResourceUnavailableException,
    ConcurrentOperationException, StorageUnavailableException, ResourceAllocationException {

        _accountMgr.checkAccess(caller, null, true, owner);

        if (owner.getState() == Account.State.DISABLED) {
            throw new PermissionDeniedException("The owner of vm to deploy is disabled: " + owner);
        }
        VMTemplateVO template = _templateDao.findById(tmplt.getId());
        if (template != null) {
            _templateDao.loadDetails(template);
        }

        HypervisorType hypervisorType = null;
        if (template.getHypervisorType() == null || template.getHypervisorType() == HypervisorType.None) {
            if (hypervisor == null || hypervisor == HypervisorType.None) {
                throw new InvalidParameterValueException("hypervisor parameter is needed to deploy VM or the hypervisor parameter value passed is invalid");
            }
            hypervisorType = hypervisor;
        } else {
            if (hypervisor != null && hypervisor != HypervisorType.None && hypervisor != template.getHypervisorType()) {
                throw new InvalidParameterValueException("Hypervisor passed to the deployVm call, is different from the hypervisor type of the template");
            }
            hypervisorType = template.getHypervisorType();
        }

        long accountId = owner.getId();

        assert !(requestedIps != null && (defaultIps.getIp4Address() != null || defaultIps.getIp6Address() != null)) : "requestedIp list and defaultNetworkIp should never be specified together";

        if (Grouping.AllocationState.Disabled == zone.getAllocationState()
                && !_accountMgr.isRootAdmin(caller.getId())) {
            throw new PermissionDeniedException(
                    "Cannot perform this operation, Zone is currently disabled: "
                            + zone.getId());
        }

        // check if zone is dedicated
        DedicatedResourceVO dedicatedZone = _dedicatedDao.findByZoneId(zone.getId());
        if (dedicatedZone != null) {
            DomainVO domain = _domainDao.findById(dedicatedZone.getDomainId());
            if (domain == null) {
                throw new CloudRuntimeException("Unable to find the domain " + zone.getDomainId() + " for the zone: " + zone);
            }
            // check that caller can operate with domain
            _configMgr.checkZoneAccess(caller, zone);
            // check that vm owner can create vm in the domain
            _configMgr.checkZoneAccess(owner, zone);
        }

        ServiceOfferingVO offering = serviceOfferingDao.findById(serviceOffering.getId());

        if (offering.isDynamic()) {
            offering.setDynamicFlag(true);
            validateCustomParameters(offering, customParameters);
            offering = serviceOfferingDao.getComputeOffering(offering, customParameters);
        } else {
            validateOfferingMaxResource(offering);
        }
        // check if account/domain is with in resource limits to create a new vm
        boolean isIso = Storage.ImageFormat.ISO == template.getFormat();

        Long rootDiskOfferingId = offering.getDiskOfferingId();
        if (isIso) {
            if (diskOfferingId == null) {
                DiskOfferingVO diskOffering = _diskOfferingDao.findById(rootDiskOfferingId);
                if (diskOffering.isComputeOnly()) {
                    throw new InvalidParameterValueException("Installing from ISO requires a disk offering to be specified for the root disk.");
                }
            } else {
                rootDiskOfferingId = diskOfferingId;
                diskOfferingId = null;
            }
            if (!customParameters.containsKey(VmDetailConstants.ROOT_DISK_SIZE)) {
                customParameters.put(VmDetailConstants.ROOT_DISK_SIZE, String.valueOf(diskSize));
            }
        }
        if (!offering.getDiskOfferingStrictness() && overrideDiskOfferingId != null) {
            rootDiskOfferingId = overrideDiskOfferingId;
        }

        DiskOfferingVO rootdiskOffering = _diskOfferingDao.findById(rootDiskOfferingId);
        long volumesSize = configureCustomRootDiskSize(customParameters, template, hypervisorType, rootdiskOffering);

        if (rootdiskOffering.getEncrypt() && hypervisorType != HypervisorType.KVM) {
            throw new InvalidParameterValueException("Root volume encryption is not supported for hypervisor type " + hypervisorType);
        }

        if (!isIso && diskOfferingId != null) {
            DiskOfferingVO diskOffering = _diskOfferingDao.findById(diskOfferingId);
            volumesSize += verifyAndGetDiskSize(diskOffering, diskSize);
        }
        UserVm vm = getCheckedUserVmResource(zone, hostName, displayName, owner, diskOfferingId, diskSize, networkList, securityGroupIdList, group, httpmethod, userData, userDataId, userDataDetails, sshKeyPairs, caller, requestedIps, defaultIps, isDisplayVm, keyboard, affinityGroupIdList, customParameters, customId, dhcpOptionMap, datadiskTemplateToDiskOfferringMap, userVmOVFPropertiesMap, dynamicScalingEnabled, vmType, template, hypervisorType, accountId, offering, isIso, rootDiskOfferingId, volumesSize);
        if (! VirtualMachineManager.ResourceCountRunningVMsonly.value()) {
            resourceLimitCheck(owner, isDisplayVm, offering.getCpu().longValue(), offering.getRamSize().longValue());
        }

        _securityGroupMgr.addInstanceToGroups(vm.getId(), securityGroupIdList);

        if (affinityGroupIdList != null && !affinityGroupIdList.isEmpty()) {
            _affinityGroupVMMapDao.updateMap(vm.getId(), affinityGroupIdList);
        }

        CallContext.current().putContextParameter(VirtualMachine.class, vm.getUuid());
        return vm;
    }
    private UserVm getCheckedUserVmResource(DataCenter zone, String hostName, String displayName, Account owner, Long diskOfferingId, Long diskSize, List<NetworkVO> networkList, List<Long> securityGroupIdList, String group, HTTPMethod httpmethod, String userData, Long userDataId, String userDataDetails, List<String> sshKeyPairs, Account caller, Map<Long, IpAddresses> requestedIps, IpAddresses defaultIps, Boolean isDisplayVm, String keyboard, List<Long> affinityGroupIdList, Map<String, String> customParameters, String customId, Map<String, Map<Integer, String>> dhcpOptionMap, Map<Long, DiskOffering> datadiskTemplateToDiskOfferringMap, Map<String, String> userVmOVFPropertiesMap, boolean dynamicScalingEnabled, String vmType, VMTemplateVO template, HypervisorType hypervisorType, long accountId, ServiceOfferingVO offering, boolean isIso, Long rootDiskOfferingId, long volumesSize) throws ResourceAllocationException, StorageUnavailableException, InsufficientCapacityException {
        if (!VirtualMachineManager.ResourceCountRunningVMsonly.value()) {
            try (CheckedReservation vmReservation = new CheckedReservation(owner, ResourceType.user_vm, 1l, reservationDao, resourceLimitService);
                 CheckedReservation cpuReservation = new CheckedReservation(owner, ResourceType.cpu, Long.valueOf(offering.getCpu()), reservationDao, resourceLimitService);
                 CheckedReservation memReservation = new CheckedReservation(owner, ResourceType.memory, Long.valueOf(offering.getRamSize()), reservationDao, resourceLimitService);
            ) {
                return getUncheckedUserVmResource(zone, hostName, displayName, owner, diskOfferingId, diskSize, networkList, securityGroupIdList, group, httpmethod, userData, userDataId, userDataDetails, sshKeyPairs, caller, requestedIps, defaultIps, isDisplayVm, keyboard, affinityGroupIdList, customParameters, customId, dhcpOptionMap, datadiskTemplateToDiskOfferringMap, userVmOVFPropertiesMap, dynamicScalingEnabled, vmType, template, hypervisorType, accountId, offering, isIso, rootDiskOfferingId, volumesSize);
            } catch (ResourceAllocationException | CloudRuntimeException  e) {
                throw e;
            } catch (Exception e) {
                s_logger.error("error during resource reservation and allocation", e);
                throw new CloudRuntimeException(e);
            }

        } else {
            return getUncheckedUserVmResource(zone, hostName, displayName, owner, diskOfferingId, diskSize, networkList, securityGroupIdList, group, httpmethod, userData, userDataId, userDataDetails, sshKeyPairs, caller, requestedIps, defaultIps, isDisplayVm, keyboard, affinityGroupIdList, customParameters, customId, dhcpOptionMap, datadiskTemplateToDiskOfferringMap, userVmOVFPropertiesMap, dynamicScalingEnabled, vmType, template, hypervisorType, accountId, offering, isIso, rootDiskOfferingId, volumesSize);
        }
    }

    private UserVm getUncheckedUserVmResource(DataCenter zone, String hostName, String displayName, Account owner, Long diskOfferingId, Long diskSize, List<NetworkVO> networkList, List<Long> securityGroupIdList, String group, HTTPMethod httpmethod, String userData, Long userDataId, String userDataDetails, List<String> sshKeyPairs, Account caller, Map<Long, IpAddresses> requestedIps, IpAddresses defaultIps, Boolean isDisplayVm, String keyboard, List<Long> affinityGroupIdList, Map<String, String> customParameters, String customId, Map<String, Map<Integer, String>> dhcpOptionMap, Map<Long, DiskOffering> datadiskTemplateToDiskOfferringMap, Map<String, String> userVmOVFPropertiesMap, boolean dynamicScalingEnabled, String vmType, VMTemplateVO template, HypervisorType hypervisorType, long accountId, ServiceOfferingVO offering, boolean isIso, Long rootDiskOfferingId, long volumesSize) throws ResourceAllocationException, StorageUnavailableException, InsufficientCapacityException {
        try (CheckedReservation volumeReservation = new CheckedReservation(owner, ResourceType.volume, (isIso || diskOfferingId == null ? 1l : 2), reservationDao, resourceLimitService);
             CheckedReservation primaryStorageReservation = new CheckedReservation(owner, ResourceType.primary_storage, volumesSize, reservationDao, resourceLimitService)) {

            // verify security group ids
            if (securityGroupIdList != null) {
                for (Long securityGroupId : securityGroupIdList) {
                    SecurityGroup sg = _securityGroupDao.findById(securityGroupId);
                    if (sg == null) {
                        throw new InvalidParameterValueException("Unable to find security group by id " + securityGroupId);
                    } else {
                        // verify permissions
                        _accountMgr.checkAccess(caller, null, true, owner, sg);
                    }
                }
            }

            if (datadiskTemplateToDiskOfferringMap != null && !datadiskTemplateToDiskOfferringMap.isEmpty()) {
                for (Entry<Long, DiskOffering> datadiskTemplateToDiskOffering : datadiskTemplateToDiskOfferringMap.entrySet()) {
                    VMTemplateVO dataDiskTemplate = _templateDao.findById(datadiskTemplateToDiskOffering.getKey());
                    DiskOffering dataDiskOffering = datadiskTemplateToDiskOffering.getValue();

                    if (dataDiskTemplate == null
                            || (!dataDiskTemplate.getTemplateType().equals(TemplateType.DATADISK)) && (dataDiskTemplate.getState().equals(VirtualMachineTemplate.State.Active))) {
                        throw new InvalidParameterValueException("Invalid template id specified for Datadisk template" + datadiskTemplateToDiskOffering.getKey());
                    }
                    long dataDiskTemplateId = datadiskTemplateToDiskOffering.getKey();
                    if (!dataDiskTemplate.getParentTemplateId().equals(template.getId())) {
                        throw new InvalidParameterValueException("Invalid Datadisk template. Specified Datadisk template" + dataDiskTemplateId
                                + " doesn't belong to template " + template.getId());
                    }
                    if (dataDiskOffering == null) {
                        throw new InvalidParameterValueException("Invalid disk offering id " + datadiskTemplateToDiskOffering.getValue().getId() +
                                " specified for datadisk template " + dataDiskTemplateId);
                    }
                    if (dataDiskOffering.isCustomized()) {
                        throw new InvalidParameterValueException("Invalid disk offering id " + dataDiskOffering.getId() + " specified for datadisk template " +
                                dataDiskTemplateId + ". Custom Disk offerings are not supported for Datadisk templates");
                    }
                    if (dataDiskOffering.getDiskSize() < dataDiskTemplate.getSize()) {
                        throw new InvalidParameterValueException("Invalid disk offering id " + dataDiskOffering.getId() + " specified for datadisk template " +
                                dataDiskTemplateId + ". Disk offering size should be greater than or equal to the template size");
                    }
                    _templateDao.loadDetails(dataDiskTemplate);
                    _resourceLimitMgr.checkResourceLimit(owner, ResourceType.volume, 1);
                    _resourceLimitMgr.checkResourceLimit(owner, ResourceType.primary_storage, dataDiskOffering.getDiskSize());
                }
            }

            // check that the affinity groups exist
            if (affinityGroupIdList != null) {
                for (Long affinityGroupId : affinityGroupIdList) {
                    AffinityGroupVO ag = _affinityGroupDao.findById(affinityGroupId);
                    if (ag == null) {
                        throw new InvalidParameterValueException("Unable to find affinity group " + ag);
                    } else if (!_affinityGroupService.isAffinityGroupProcessorAvailable(ag.getType())) {
                        throw new InvalidParameterValueException("Affinity group type is not supported for group: " + ag + " ,type: " + ag.getType()
                                + " , Please try again after removing the affinity group");
                    } else {
                        // verify permissions
                        if (ag.getAclType() == ACLType.Domain) {
                            _accountMgr.checkAccess(caller, null, false, owner, ag);
                            // Root admin has access to both VM and AG by default,
                            // but
                            // make sure the owner of these entities is same
                            if (caller.getId() == Account.ACCOUNT_ID_SYSTEM || _accountMgr.isRootAdmin(caller.getId())) {
                                if (!_affinityGroupService.isAffinityGroupAvailableInDomain(ag.getId(), owner.getDomainId())) {
                                    throw new PermissionDeniedException("Affinity Group " + ag + " does not belong to the VM's domain");
                                }
                            }
                        } else {
                            _accountMgr.checkAccess(caller, null, true, owner, ag);
                            // Root admin has access to both VM and AG by default,
                            // but
                            // make sure the owner of these entities is same
                            if (caller.getId() == Account.ACCOUNT_ID_SYSTEM || _accountMgr.isRootAdmin(caller.getId())) {
                                if (ag.getAccountId() != owner.getAccountId()) {
                                    throw new PermissionDeniedException("Affinity Group " + ag + " does not belong to the VM's account");
                                }
                            }
                        }
                    }
                }
            }

            if (hypervisorType != HypervisorType.BareMetal) {
                // check if we have available pools for vm deployment
                long availablePools = _storagePoolDao.countPoolsByStatus(StoragePoolStatus.Up);
                if (availablePools < 1) {
                    throw new StorageUnavailableException("There are no available pools in the UP state for vm deployment", -1);
                }
            }

            if (template.getTemplateType().equals(TemplateType.SYSTEM) && !CKS_NODE.equals(vmType)) {
                throw new InvalidParameterValueException("Unable to use system template " + template.getId() + " to deploy a user vm");
            }
            List<VMTemplateZoneVO> listZoneTemplate = _templateZoneDao.listByZoneTemplate(zone.getId(), template.getId());
            if (listZoneTemplate == null || listZoneTemplate.isEmpty()) {
                throw new InvalidParameterValueException("The template " + template.getId() + " is not available for use");
            }

            if (isIso && !template.isBootable()) {
                throw new InvalidParameterValueException("Installing from ISO requires an ISO that is bootable: " + template.getId());
            }

            // Check templates permissions
            _accountMgr.checkAccess(owner, AccessType.UseEntry, false, template);

            // check if the user data is correct
            userData = validateUserData(userData, httpmethod);

            // Find an SSH public key corresponding to the key pair name, if one is
            // given
            String sshPublicKeys = "";
            String keypairnames = "";
            if (sshKeyPairs != null && !sshKeyPairs.isEmpty()) {
                List<SSHKeyPairVO> pairs = _sshKeyPairDao.findByNames(owner.getAccountId(), owner.getDomainId(), sshKeyPairs);
                if (pairs == null || pairs.size() != sshKeyPairs.size()) {
                    throw new InvalidParameterValueException("Not all specified keyparis exist");
                }

                sshPublicKeys = pairs.stream().map(p -> p.getPublicKey()).collect(Collectors.joining("\n"));
                keypairnames = String.join(",", sshKeyPairs);
            }

            LinkedHashMap<String, List<NicProfile>> networkNicMap = new LinkedHashMap<>();

            short defaultNetworkNumber = 0;
            boolean securityGroupEnabled = false;
            int networkIndex = 0;
            for (NetworkVO network : networkList) {
                if ((network.getDataCenterId() != zone.getId())) {
                    if (!network.isStrechedL2Network()) {
                        throw new InvalidParameterValueException("Network id=" + network.getId() +
                                " doesn't belong to zone " + zone.getId());
                    }

                    NetworkOffering ntwkOffering = _networkOfferingDao.findById(network.getNetworkOfferingId());
                    Long physicalNetworkId = _networkModel.findPhysicalNetworkId(zone.getId(), ntwkOffering.getTags(), ntwkOffering.getTrafficType());

                    String provider = _ntwkSrvcDao.getProviderForServiceInNetwork(network.getId(), Service.Connectivity);
                    if (!_networkModel.isProviderEnabledInPhysicalNetwork(physicalNetworkId, provider)) {
                        throw new InvalidParameterValueException("Network in which is VM getting deployed could not be" +
                                " streched to the zone, as we could not find a valid physical network");
                    }
                }

                _accountMgr.checkAccess(owner, AccessType.UseEntry, false, network);

                IpAddresses requestedIpPair = null;
                if (requestedIps != null && !requestedIps.isEmpty()) {
                    requestedIpPair = requestedIps.get(network.getId());
                }

                if (requestedIpPair == null) {
                    requestedIpPair = new IpAddresses(null, null);
                } else {
                    _networkModel.checkRequestedIpAddresses(network.getId(), requestedIpPair);
                }

                NicProfile profile = new NicProfile(requestedIpPair.getIp4Address(), requestedIpPair.getIp6Address(), requestedIpPair.getMacAddress());
                profile.setOrderIndex(networkIndex);
                if (defaultNetworkNumber == 0) {
                    defaultNetworkNumber++;
                    // if user requested specific ip for default network, add it
                    if (defaultIps.getIp4Address() != null || defaultIps.getIp6Address() != null) {
                        _networkModel.checkRequestedIpAddresses(network.getId(), defaultIps);
                        profile = new NicProfile(defaultIps.getIp4Address(), defaultIps.getIp6Address());
                    } else if (defaultIps.getMacAddress() != null) {
                        profile = new NicProfile(null, null, defaultIps.getMacAddress());
                    }

                    profile.setDefaultNic(true);
                    if (!_networkModel.areServicesSupportedInNetwork(network.getId(), new Service[]{Service.UserData})) {
                        if ((userData != null) && (!userData.isEmpty())) {
                            throw new InvalidParameterValueException(String.format("Unable to deploy VM as UserData is provided while deploying the VM, but there is no support for %s service in the default network %s/%s.", Service.UserData.getName(), network.getName(), network.getUuid()));
                        }

                        if ((sshPublicKeys != null) && (!sshPublicKeys.isEmpty())) {
                            throw new InvalidParameterValueException(String.format("Unable to deploy VM as SSH keypair is provided while deploying the VM, but there is no support for %s service in the default network %s/%s", Service.UserData.getName(), network.getName(), network.getUuid()));
                        }

                        if (template.isEnablePassword()) {
                            throw new InvalidParameterValueException(String.format("Unable to deploy VM as template %s is password enabled, but there is no support for %s service in the default network %s/%s", template.getId(), Service.UserData.getName(), network.getName(), network.getUuid()));
                        }
                    }
                }

                if (_networkModel.isSecurityGroupSupportedInNetwork(network)) {
                    securityGroupEnabled = true;
                }
                List<NicProfile> profiles = networkNicMap.get(network.getUuid());
                if (CollectionUtils.isEmpty(profiles)) {
                    profiles = new ArrayList<>();
                }
                profiles.add(profile);
                networkNicMap.put(network.getUuid(), profiles);
                networkIndex++;
            }

            if (securityGroupIdList != null && !securityGroupIdList.isEmpty() && !securityGroupEnabled) {
                throw new InvalidParameterValueException("Unable to deploy vm with security groups as SecurityGroup service is not enabled for the vm's network");
            }

            // Verify network information - network default network has to be set;
            // and vm can't have more than one default network
            // This is a part of business logic because default network is required
            // by Agent Manager in order to configure default
            // gateway for the vm
            if (defaultNetworkNumber == 0) {
                throw new InvalidParameterValueException("At least 1 default network has to be specified for the vm");
            } else if (defaultNetworkNumber > 1) {
                throw new InvalidParameterValueException("Only 1 default network per vm is supported");
            }

            long id = _vmDao.getNextInSequence(Long.class, "id");

            if (hostName != null) {
                // Check is hostName is RFC compliant
                checkNameForRFCCompliance(hostName);
            }

            String instanceName = null;
            String instanceSuffix = _instance;
            String uuidName = _uuidMgr.generateUuid(UserVm.class, customId);
            if (_instanceNameFlag && HypervisorType.VMware.equals(hypervisorType)) {
                if (StringUtils.isNotEmpty(hostName)) {
                    instanceSuffix = hostName;
                }
                if (hostName == null) {
                    if (displayName != null) {
                        hostName = displayName;
                    } else {
                        hostName = generateHostName(uuidName);
                    }
                }
                // If global config vm.instancename.flag is set to true, then CS will set guest VM's name as it appears on the hypervisor, to its hostname.
                // In case of VMware since VM name must be unique within a DC, check if VM with the same hostname already exists in the zone.
                VMInstanceVO vmByHostName = _vmInstanceDao.findVMByHostNameInZone(hostName, zone.getId());
                if (vmByHostName != null && vmByHostName.getState() != State.Expunging) {
                    throw new InvalidParameterValueException("There already exists a VM by the name: " + hostName + ".");
                }
            } else {
                if (hostName == null) {
                    //Generate name using uuid and instance.name global config
                    hostName = generateHostName(uuidName);
                }
            }

            if (hostName != null) {
                // Check is hostName is RFC compliant
                checkNameForRFCCompliance(hostName);
            }
            instanceName = VirtualMachineName.getVmName(id, owner.getId(), instanceSuffix);
            if (_instanceNameFlag && HypervisorType.VMware.equals(hypervisorType) && !instanceSuffix.equals(_instance)) {
                customParameters.put(VmDetailConstants.NAME_ON_HYPERVISOR, instanceName);
            }

            // Check if VM with instanceName already exists.
            VMInstanceVO vmObj = _vmInstanceDao.findVMByInstanceName(instanceName);
            if (vmObj != null && vmObj.getState() != State.Expunging) {
                throw new InvalidParameterValueException("There already exists a VM by the display name supplied");
            }

            checkIfHostNameUniqueInNtwkDomain(hostName, networkList);

            long userId = CallContext.current().getCallingUserId();
            if (CallContext.current().getCallingAccount().getId() != owner.getId()) {
                List<UserVO> userVOs = _userDao.listByAccount(owner.getAccountId());
                if (!userVOs.isEmpty()) {
                    userId = userVOs.get(0).getId();
                }
            }

            dynamicScalingEnabled = dynamicScalingEnabled && checkIfDynamicScalingCanBeEnabled(null, offering, template, zone.getId());

            UserVmVO vm = commitUserVm(zone, template, hostName, displayName, owner, diskOfferingId, diskSize, userData, userDataId, userDataDetails, caller, isDisplayVm, keyboard, accountId, userId, offering,
                    isIso, sshPublicKeys, networkNicMap, id, instanceName, uuidName, hypervisorType, customParameters, dhcpOptionMap,
                    datadiskTemplateToDiskOfferringMap, userVmOVFPropertiesMap, dynamicScalingEnabled, vmType, rootDiskOfferingId, keypairnames);

            assignInstanceToGroup(group, id);
            return vm;
        } catch (ResourceAllocationException | CloudRuntimeException  e) {
            throw e;
        } catch (Exception e) {
            s_logger.error("error during resource reservation and allocation", e);
            throw new CloudRuntimeException(e);
        }
    }

    private void assignInstanceToGroup(String group, long id) {
        // Assign instance to the group
        try {
            if (group != null) {
                boolean addToGroup = addInstanceToGroup(Long.valueOf(id), group);
                if (!addToGroup) {
                    throw new CloudRuntimeException("Unable to assign Vm to the group " + group);
                }
            }
        } catch (Exception ex) {
            throw new CloudRuntimeException("Unable to assign Vm to the group " + group);
        }
    }

    private long verifyAndGetDiskSize(DiskOfferingVO diskOffering, Long diskSize) {
        long size = 0l;
        if (diskOffering == null) {
            throw new InvalidParameterValueException("Specified disk offering cannot be found");
        }
        if (diskOffering.isCustomized() && !diskOffering.isComputeOnly()) {
            if (diskSize == null) {
                throw new InvalidParameterValueException("This disk offering requires a custom size specified");
            }
            Long customDiskOfferingMaxSize = VolumeOrchestrationService.CustomDiskOfferingMaxSize.value();
            Long customDiskOfferingMinSize = VolumeOrchestrationService.CustomDiskOfferingMinSize.value();
            if ((diskSize < customDiskOfferingMinSize) || (diskSize > customDiskOfferingMaxSize)) {
                throw new InvalidParameterValueException("VM Creation failed. Volume size: " + diskSize + "GB is out of allowed range. Max: " + customDiskOfferingMaxSize
                        + " Min:" + customDiskOfferingMinSize);
            }
            size = diskSize * GiB_TO_BYTES;
        } else {
            size = diskOffering.getDiskSize();
        }
        _volumeService.validateVolumeSizeInBytes(size);
        return size;
    }

    @Override
    public boolean checkIfDynamicScalingCanBeEnabled(VirtualMachine vm, ServiceOffering offering, VirtualMachineTemplate template, Long zoneId) {
        boolean canEnableDynamicScaling = (vm != null ? vm.isDynamicallyScalable() : true) && offering.isDynamicScalingEnabled() && template.isDynamicallyScalable() && UserVmManager.EnableDynamicallyScaleVm.valueIn(zoneId);
        if (!canEnableDynamicScaling) {
            s_logger.info("VM cannot be configured to be dynamically scalable if any of the service offering's dynamic scaling property, template's dynamic scaling property or global setting is false");
        }

        return canEnableDynamicScaling;
    }

    /**
     * Configures the Root disk size via User`s custom parameters.
     * If the Service Offering has the Root Disk size field configured then the User`s root disk custom parameter is overwritten by the service offering.
     */
    protected long configureCustomRootDiskSize(Map<String, String> customParameters, VMTemplateVO template, HypervisorType hypervisorType, DiskOfferingVO rootDiskOffering) {
        verifyIfHypervisorSupportsRootdiskSizeOverride(hypervisorType);
        long rootDiskSizeInBytes = verifyAndGetDiskSize(rootDiskOffering, NumbersUtil.parseLong(customParameters.get(VmDetailConstants.ROOT_DISK_SIZE), -1));
        if (rootDiskSizeInBytes > 0) { //if the size at DiskOffering is not zero then the Service Offering had it configured, it holds priority over the User custom size
            _volumeService.validateVolumeSizeInBytes(rootDiskSizeInBytes);
            long rootDiskSizeInGiB = rootDiskSizeInBytes / GiB_TO_BYTES;
            customParameters.put(VmDetailConstants.ROOT_DISK_SIZE, String.valueOf(rootDiskSizeInGiB));
            return rootDiskSizeInBytes;
        }

        if (customParameters.containsKey(VmDetailConstants.ROOT_DISK_SIZE)) {
            Long rootDiskSize = NumbersUtil.parseLong(customParameters.get(VmDetailConstants.ROOT_DISK_SIZE), -1);
            if (rootDiskSize <= 0) {
                throw new InvalidParameterValueException("Root disk size should be a positive number.");
            }
            rootDiskSize *= GiB_TO_BYTES;
            _volumeService.validateVolumeSizeInBytes(rootDiskSize);
            return rootDiskSize;
        } else {
            // For baremetal, size can be 0 (zero)
            Long templateSize = _templateDao.findById(template.getId()).getSize();
            if (templateSize != null) {
                return templateSize;
            }
        }
        return 0;
    }

    /**
     * Only KVM, XenServer and VMware supports rootdisksize override
     * @throws InvalidParameterValueException if the hypervisor does not support rootdisksize override
     */
    protected void verifyIfHypervisorSupportsRootdiskSizeOverride(HypervisorType hypervisorType) {
        if (!(hypervisorType == HypervisorType.KVM || hypervisorType == HypervisorType.XenServer || hypervisorType == HypervisorType.VMware || hypervisorType == HypervisorType.Simulator)) {
            throw new InvalidParameterValueException("Hypervisor " + hypervisorType + " does not support rootdisksize override");
        }
    }

    private void checkIfHostNameUniqueInNtwkDomain(String hostName, List<? extends Network> networkList) {
        // Check that hostName is unique in the network domain
        Map<String, List<Long>> ntwkDomains = new HashMap<String, List<Long>>();
        for (Network network : networkList) {
            String ntwkDomain = network.getNetworkDomain();
            if (!ntwkDomains.containsKey(ntwkDomain)) {
                List<Long> ntwkIds = new ArrayList<Long>();
                ntwkIds.add(network.getId());
                ntwkDomains.put(ntwkDomain, ntwkIds);
            } else {
                List<Long> ntwkIds = ntwkDomains.get(ntwkDomain);
                ntwkIds.add(network.getId());
                ntwkDomains.put(ntwkDomain, ntwkIds);
            }
        }

        for (Entry<String, List<Long>> ntwkDomain : ntwkDomains.entrySet()) {
            for (Long ntwkId : ntwkDomain.getValue()) {
                // * get all vms hostNames in the network
                List<String> hostNames = _vmInstanceDao.listDistinctHostNames(ntwkId);
                // * verify that there are no duplicates
                if (hostNames.contains(hostName)) {
                    throw new InvalidParameterValueException("The vm with hostName " + hostName + " already exists in the network domain: " + ntwkDomain.getKey() + "; network="
                            + ((_networkModel.getNetwork(ntwkId) != null) ? _networkModel.getNetwork(ntwkId).getName() : "<unknown>"));
                }
            }
        }
    }

    private String generateHostName(String uuidName) {
        return _instance + "-" + uuidName;
    }

    private UserVmVO commitUserVm(final boolean isImport, final DataCenter zone, final Host host, final Host lastHost, final VirtualMachineTemplate template, final String hostName, final String displayName, final Account owner,
                                  final Long diskOfferingId, final Long diskSize, final String userData, Long userDataId, String userDataDetails, final Boolean isDisplayVm, final String keyboard,
                                  final long accountId, final long userId, final ServiceOffering offering, final boolean isIso, final String sshPublicKeys, final LinkedHashMap<String, List<NicProfile>> networkNicMap,
                                  final long id, final String instanceName, final String uuidName, final HypervisorType hypervisorType, final Map<String, String> customParameters,
                                  final Map<String, Map<Integer, String>> extraDhcpOptionMap, final Map<Long, DiskOffering> dataDiskTemplateToDiskOfferingMap,
                                  final Map<String, String> userVmOVFPropertiesMap, final VirtualMachine.PowerState powerState, final boolean dynamicScalingEnabled, String vmType, final Long rootDiskOfferingId, String sshkeypairs) throws InsufficientCapacityException {
        return Transaction.execute(new TransactionCallbackWithException<UserVmVO, InsufficientCapacityException>() {
            @Override
            public UserVmVO doInTransaction(TransactionStatus status) throws InsufficientCapacityException {
                UserVmVO vm = new UserVmVO(id, instanceName, displayName, template.getId(), hypervisorType, template.getGuestOSId(), offering.isOfferHA(),
                        offering.getLimitCpuUse(), owner.getDomainId(), owner.getId(), userId, offering.getId(), userData, userDataId, userDataDetails, hostName);
                vm.setUuid(uuidName);
                vm.setDynamicallyScalable(dynamicScalingEnabled);

                Map<String, String> details = template.getDetails();
                if (details != null && !details.isEmpty()) {
                    vm.details.putAll(details);
                }

                if (StringUtils.isNotBlank(sshPublicKeys)) {
                    vm.setDetail(VmDetailConstants.SSH_PUBLIC_KEY, sshPublicKeys);
                }

                if (StringUtils.isNotBlank(sshkeypairs)) {
                    vm.setDetail(VmDetailConstants.SSH_KEY_PAIR_NAMES, sshkeypairs);
                }

                if (keyboard != null && !keyboard.isEmpty()) {
                    vm.setDetail(VmDetailConstants.KEYBOARD, keyboard);
                }

                if (!isImport && isIso) {
                    vm.setIsoId(template.getId());
                }

                long guestOSId = template.getGuestOSId();
                GuestOSVO guestOS = _guestOSDao.findById(guestOSId);
                long guestOSCategoryId = guestOS.getCategoryId();
                GuestOSCategoryVO guestOSCategory = _guestOSCategoryDao.findById(guestOSCategoryId);
                if (hypervisorType.equals(HypervisorType.VMware)) {
                    updateVMDiskController(vm, customParameters, guestOS);
                }

                Long rootDiskSize = null;
                // custom root disk size, resizes base template to larger size
                if (customParameters.containsKey(VmDetailConstants.ROOT_DISK_SIZE)) {
                    // already verified for positive number
                    rootDiskSize = Long.parseLong(customParameters.get(VmDetailConstants.ROOT_DISK_SIZE));

                    VMTemplateVO templateVO = _templateDao.findById(template.getId());
                    if (templateVO == null) {
                        throw new InvalidParameterValueException("Unable to look up template by id " + template.getId());
                    }

                    validateRootDiskResize(hypervisorType, rootDiskSize, templateVO, vm, customParameters);
                }

                if (isDisplayVm != null) {
                    vm.setDisplayVm(isDisplayVm);
                } else {
                    vm.setDisplayVm(true);
                }

                if (isImport) {
                    vm.setDataCenterId(zone.getId());
                    vm.setHostId(host.getId());
                    if (lastHost != null) {
                        vm.setLastHostId(lastHost.getId());
                    }
                    vm.setPowerState(powerState);
                    if (powerState == VirtualMachine.PowerState.PowerOn) {
                        vm.setState(State.Running);
                    }
                }

                vm.setUserVmType(vmType);
                _vmDao.persist(vm);
                for (String key : customParameters.keySet()) {
                    // BIOS was explicitly passed as the boot type, so honour it
                    if (key.equalsIgnoreCase(ApiConstants.BootType.BIOS.toString())) {
                        vm.details.remove(ApiConstants.BootType.UEFI.toString());
                        continue;
                    }

                    // Deploy as is, Don't care about the boot type or template settings
                    if (key.equalsIgnoreCase(ApiConstants.BootType.UEFI.toString()) && template.isDeployAsIs()) {
                        vm.details.remove(ApiConstants.BootType.UEFI.toString());
                        continue;
                    }

                    if (key.equalsIgnoreCase(VmDetailConstants.CPU_NUMBER) ||
                            key.equalsIgnoreCase(VmDetailConstants.CPU_SPEED) ||
                            key.equalsIgnoreCase(VmDetailConstants.MEMORY)) {
                        // handle double byte strings.
                        vm.setDetail(key, Integer.toString(Integer.parseInt(customParameters.get(key))));
                    } else {
                        vm.setDetail(key, customParameters.get(key));
                    }
                }
                vm.setDetail(VmDetailConstants.DEPLOY_VM, "true");

                persistVMDeployAsIsProperties(vm, userVmOVFPropertiesMap);

                List<String> hiddenDetails = new ArrayList<>();
                if (customParameters.containsKey(VmDetailConstants.NAME_ON_HYPERVISOR)) {
                    hiddenDetails.add(VmDetailConstants.NAME_ON_HYPERVISOR);
                }
                _vmDao.saveDetails(vm, hiddenDetails);
                if (!isImport) {
                    s_logger.debug("Allocating in the DB for vm");
                    DataCenterDeployment plan = new DataCenterDeployment(zone.getId());

                    List<String> computeTags = new ArrayList<String>();
                    computeTags.add(offering.getHostTag());

                    List<String> rootDiskTags = new ArrayList<String>();
                    DiskOfferingVO rootDiskOfferingVO = _diskOfferingDao.findById(rootDiskOfferingId);
                    rootDiskTags.add(rootDiskOfferingVO.getTags());

                    if (isIso) {
                        _orchSrvc.createVirtualMachineFromScratch(vm.getUuid(), Long.toString(owner.getAccountId()), vm.getIsoId().toString(), hostName, displayName,
                                hypervisorType.name(), guestOSCategory.getName(), offering.getCpu(), offering.getSpeed(), offering.getRamSize(), diskSize, computeTags, rootDiskTags,
                                networkNicMap, plan, extraDhcpOptionMap, rootDiskOfferingId);
                    } else {
                        _orchSrvc.createVirtualMachine(vm.getUuid(), Long.toString(owner.getAccountId()), Long.toString(template.getId()), hostName, displayName, hypervisorType.name(),
                                offering.getCpu(), offering.getSpeed(), offering.getRamSize(), diskSize, computeTags, rootDiskTags, networkNicMap, plan, rootDiskSize, extraDhcpOptionMap,
                                dataDiskTemplateToDiskOfferingMap, null, rootDiskOfferingId); //이석민 diskOfferingId를 null 로 변경함 diskOfferingId > null
                    }

                    if (s_logger.isDebugEnabled()) {
                        s_logger.debug("Successfully allocated DB entry for " + vm);
                    }
                }
                CallContext.current().setEventDetails("Vm Id: " + vm.getUuid());

                if (!isImport) {
                    if (!offering.isDynamic()) {
                        UsageEventUtils.publishUsageEvent(EventTypes.EVENT_VM_CREATE, accountId, zone.getId(), vm.getId(), vm.getHostName(), offering.getId(), template.getId(),
                                hypervisorType.toString(), VirtualMachine.class.getName(), vm.getUuid(), vm.isDisplayVm());
                    } else {
                        UsageEventUtils.publishUsageEvent(EventTypes.EVENT_VM_CREATE, accountId, zone.getId(), vm.getId(), vm.getHostName(), offering.getId(), template.getId(),
                                hypervisorType.toString(), VirtualMachine.class.getName(), vm.getUuid(), customParameters, vm.isDisplayVm());
                    }

                    //Update Resource Count for the given account
                    resourceCountIncrement(accountId, isDisplayVm, offering.getCpu().longValue(), offering.getRamSize().longValue());
                }
                return vm;
            }
        });
    }

    private void updateVMDiskController(UserVmVO vm, Map<String, String> customParameters, GuestOSVO guestOS) {
        // If hypervisor is vSphere and OS is OS X, set special settings.
        if (guestOS.getDisplayName().toLowerCase().contains("apple mac os")) {
            vm.setDetail(VmDetailConstants.SMC_PRESENT, "TRUE");
            vm.setDetail(VmDetailConstants.ROOT_DISK_CONTROLLER, "scsi");
            vm.setDetail(VmDetailConstants.DATA_DISK_CONTROLLER, "scsi");
            vm.setDetail(VmDetailConstants.FIRMWARE, "efi");
            s_logger.info("guestOS is OSX : overwrite root disk controller to scsi, use smc and efi");
        } else {
            String rootDiskControllerSetting = customParameters.get(VmDetailConstants.ROOT_DISK_CONTROLLER);
            String dataDiskControllerSetting = customParameters.get(VmDetailConstants.DATA_DISK_CONTROLLER);
            if (StringUtils.isNotEmpty(rootDiskControllerSetting)) {
                vm.setDetail(VmDetailConstants.ROOT_DISK_CONTROLLER, rootDiskControllerSetting);
            }

            if (StringUtils.isNotEmpty(dataDiskControllerSetting)) {
                vm.setDetail(VmDetailConstants.DATA_DISK_CONTROLLER, dataDiskControllerSetting);
            }

            String controllerSetting = StringUtils.defaultIfEmpty(_configDao.getValue(Config.VmwareRootDiskControllerType.key()),
                    Config.VmwareRootDiskControllerType.getDefaultValue());

            // Don't override if VM already has root/data disk controller detail
            if (vm.getDetail(VmDetailConstants.ROOT_DISK_CONTROLLER) == null) {
                vm.setDetail(VmDetailConstants.ROOT_DISK_CONTROLLER, controllerSetting);
            }
            if (vm.getDetail(VmDetailConstants.DATA_DISK_CONTROLLER) == null) {
                if (controllerSetting.equalsIgnoreCase("scsi")) {
                    vm.setDetail(VmDetailConstants.DATA_DISK_CONTROLLER, "scsi");
                } else {
                    vm.setDetail(VmDetailConstants.DATA_DISK_CONTROLLER, "osdefault");
                }
            }
        }
    }

    /**
     * take the properties and set them on the vm.
     * consider should we be complete, and make sure all default values are copied as well if known?
     * I.E. iterate over the template details as well to copy any that are not defined yet.
     */
    private void persistVMDeployAsIsProperties(UserVmVO vm, Map<String, String> userVmOVFPropertiesMap) {
        if (MapUtils.isNotEmpty(userVmOVFPropertiesMap)) {
            for (String key : userVmOVFPropertiesMap.keySet()) {
                String detailKey = key;
                String value = userVmOVFPropertiesMap.get(key);

                // Sanitize boolean values to expected format and encrypt passwords
                if (StringUtils.isNotBlank(value)) {
                    if (value.equalsIgnoreCase("True")) {
                        value = "True";
                    } else if (value.equalsIgnoreCase("False")) {
                        value = "False";
                    } else {
                        OVFPropertyTO propertyTO = templateDeployAsIsDetailsDao.findPropertyByTemplateAndKey(vm.getTemplateId(), key);
                        if (propertyTO != null && propertyTO.isPassword()) {
                            value = DBEncryptionUtil.encrypt(value);
                        }
                    }
                } else if (value == null) {
                    value = "";
                }
                if (s_logger.isTraceEnabled()) {
                    s_logger.trace(String.format("setting property '%s' as '%s' with value '%s'", key, detailKey, value));
                }
                UserVmDeployAsIsDetailVO detail = new UserVmDeployAsIsDetailVO(vm.getId(), detailKey, value);
                userVmDeployAsIsDetailsDao.persist(detail);
            }
        }
    }

    private UserVmVO commitUserVm(final DataCenter zone, final VirtualMachineTemplate template, final String hostName, final String displayName, final Account owner,
                                  final Long diskOfferingId, final Long diskSize, final String userData, Long userDataId, String userDataDetails, final Account caller, final Boolean isDisplayVm, final String keyboard,
                                  final long accountId, final long userId, final ServiceOfferingVO offering, final boolean isIso, final String sshPublicKeys, final LinkedHashMap<String, List<NicProfile>> networkNicMap,
                                  final long id, final String instanceName, final String uuidName, final HypervisorType hypervisorType, final Map<String, String> customParameters, final Map<String,
            Map<Integer, String>> extraDhcpOptionMap, final Map<Long, DiskOffering> dataDiskTemplateToDiskOfferingMap,
                                  Map<String, String> userVmOVFPropertiesMap, final boolean dynamicScalingEnabled, String vmType, final Long rootDiskOfferingId, String sshkeypairs) throws InsufficientCapacityException {
        return commitUserVm(false, zone, null, null, template, hostName, displayName, owner,
                diskOfferingId, diskSize, userData, userDataId, userDataDetails, isDisplayVm, keyboard,
                accountId, userId, offering, isIso, sshPublicKeys, networkNicMap,
                id, instanceName, uuidName, hypervisorType, customParameters,
                extraDhcpOptionMap, dataDiskTemplateToDiskOfferingMap,
                userVmOVFPropertiesMap, null, dynamicScalingEnabled, vmType, rootDiskOfferingId, sshkeypairs);
    }

    public void validateRootDiskResize(final HypervisorType hypervisorType, Long rootDiskSize, VMTemplateVO templateVO, UserVmVO vm, final Map<String, String> customParameters) throws InvalidParameterValueException
    {
        // rootdisksize must be larger than template.
        boolean isIso = ImageFormat.ISO == templateVO.getFormat();
        if ((rootDiskSize << 30) < templateVO.getSize()) {
            String error = String.format("Unsupported: rootdisksize override (%s GB) is smaller than template size %s", rootDiskSize, toHumanReadableSize(templateVO.getSize()));
            s_logger.error(error);
            throw new InvalidParameterValueException(error);
        } else if ((rootDiskSize << 30) > templateVO.getSize()) {
            if (hypervisorType == HypervisorType.VMware && (vm.getDetails() == null || vm.getDetails().get(VmDetailConstants.ROOT_DISK_CONTROLLER) == null)) {
                s_logger.warn("If Root disk controller parameter is not overridden, then Root disk resize may fail because current Root disk controller value is NULL.");
            } else if (hypervisorType == HypervisorType.VMware && vm.getDetails().get(VmDetailConstants.ROOT_DISK_CONTROLLER).toLowerCase().contains("ide") && !isIso) {
                String error = String.format("Found unsupported root disk controller [%s].", vm.getDetails().get(VmDetailConstants.ROOT_DISK_CONTROLLER));
                s_logger.error(error);
                throw new InvalidParameterValueException(error);
            } else {
                s_logger.debug("Rootdisksize override validation successful. Template root disk size " + toHumanReadableSize(templateVO.getSize()) + " Root disk size specified " + rootDiskSize + " GB");
            }
        } else {
            s_logger.debug("Root disk size specified is " + toHumanReadableSize(rootDiskSize << 30) + " and Template root disk size is " + toHumanReadableSize(templateVO.getSize()) + ". Both are equal so no need to override");
            customParameters.remove(VmDetailConstants.ROOT_DISK_SIZE);
        }
    }


    @Override
    public void generateUsageEvent(VirtualMachine vm, boolean isDisplay, String eventType){
        ServiceOfferingVO serviceOffering = serviceOfferingDao.findById(vm.getId(), vm.getServiceOfferingId());
        if (!serviceOffering.isDynamic()) {
            UsageEventUtils.publishUsageEvent(eventType, vm.getAccountId(), vm.getDataCenterId(), vm.getId(),
                    vm.getHostName(), serviceOffering.getId(), vm.getTemplateId(), vm.getHypervisorType().toString(),
                    VirtualMachine.class.getName(), vm.getUuid(), isDisplay);
        }
        else {
            Map<String, String> customParameters = new HashMap<String, String>();
            customParameters.put(UsageEventVO.DynamicParameters.cpuNumber.name(), serviceOffering.getCpu().toString());
            customParameters.put(UsageEventVO.DynamicParameters.cpuSpeed.name(), serviceOffering.getSpeed().toString());
            customParameters.put(UsageEventVO.DynamicParameters.memory.name(), serviceOffering.getRamSize().toString());
            UsageEventUtils.publishUsageEvent(eventType, vm.getAccountId(), vm.getDataCenterId(), vm.getId(),
                    vm.getHostName(), serviceOffering.getId(), vm.getTemplateId(), vm.getHypervisorType().toString(),
                    VirtualMachine.class.getName(), vm.getUuid(), customParameters, isDisplay);
        }
    }

    @Override
    public HashMap<Long, List<VmNetworkStatsEntry>> getVmNetworkStatistics(long hostId, String hostName, List<Long> vmIds) {
        HashMap<Long, List<VmNetworkStatsEntry>> vmNetworkStatsById = new HashMap<Long, List<VmNetworkStatsEntry>>();

        if (vmIds.isEmpty()) {
            return vmNetworkStatsById;
        }

        List<String> vmNames = new ArrayList<String>();

        for (Long vmId : vmIds) {
            UserVmVO vm = _vmDao.findById(vmId);
            vmNames.add(vm.getInstanceName());
        }

        Answer answer = _agentMgr.easySend(hostId, new GetVmNetworkStatsCommand(vmNames, _hostDao.findById(hostId).getGuid(), hostName));
        if (answer == null || !answer.getResult()) {
            s_logger.warn("Unable to obtain VM network statistics.");
            return null;
        } else {
            HashMap<String, List<VmNetworkStatsEntry>> vmNetworkStatsByName = ((GetVmNetworkStatsAnswer)answer).getVmNetworkStatsMap();

            if (vmNetworkStatsByName == null) {
                s_logger.warn("Unable to obtain VM network statistics.");
                return null;
            }

            for (String vmName : vmNetworkStatsByName.keySet()) {
                vmNetworkStatsById.put(vmIds.get(vmNames.indexOf(vmName)), vmNetworkStatsByName.get(vmName));
            }
        }

        return vmNetworkStatsById;
    }

    @Override
    public void collectVmNetworkStatistics (final UserVm userVm) {
        if (!userVm.getHypervisorType().equals(HypervisorType.KVM)) {
            return;
        }
        s_logger.debug("Collect vm network statistics from host before stopping Vm");
        long hostId = userVm.getHostId();
        List<String> vmNames = new ArrayList<String>();
        vmNames.add(userVm.getInstanceName());
        final HostVO host = _hostDao.findById(hostId);

        GetVmNetworkStatsAnswer networkStatsAnswer = null;
        try {
            networkStatsAnswer = (GetVmNetworkStatsAnswer) _agentMgr.easySend(hostId, new GetVmNetworkStatsCommand(vmNames, host.getGuid(), host.getName()));
        } catch (Exception e) {
            s_logger.warn("Error while collecting network stats for vm: " + userVm.getHostName() + " from host: " + host.getName(), e);
            return;
        }
        if (networkStatsAnswer != null) {
            if (!networkStatsAnswer.getResult()) {
                s_logger.warn("Error while collecting network stats vm: " + userVm.getHostName() + " from host: " + host.getName() + "; details: " + networkStatsAnswer.getDetails());
                return;
            }
            try {
                final GetVmNetworkStatsAnswer networkStatsAnswerFinal = networkStatsAnswer;
                Transaction.execute(new TransactionCallbackNoReturn() {
                    @Override
                    public void doInTransactionWithoutResult(TransactionStatus status) {
                        HashMap<String, List<VmNetworkStatsEntry>> vmNetworkStatsByName = networkStatsAnswerFinal.getVmNetworkStatsMap();
                        if (vmNetworkStatsByName == null) {
                            return;
                        }
                        List<VmNetworkStatsEntry> vmNetworkStats = vmNetworkStatsByName.get(userVm.getInstanceName());
                        if (vmNetworkStats == null) {
                            return;
                        }

                        for (VmNetworkStatsEntry vmNetworkStat:vmNetworkStats) {
                            SearchCriteria<NicVO> sc_nic = _nicDao.createSearchCriteria();
                            sc_nic.addAnd("macAddress", SearchCriteria.Op.EQ, vmNetworkStat.getMacAddress());
                            NicVO nic = _nicDao.search(sc_nic, null).get(0);
                            List<VlanVO> vlan = _vlanDao.listVlansByNetworkId(nic.getNetworkId());
                            if (vlan == null || vlan.size() == 0 || vlan.get(0).getVlanType() != VlanType.DirectAttached)
                            {
                                break; // only get network statistics for DirectAttached network (shared networks in Basic zone and Advanced zone with/without SG)
                            }
                            UserStatisticsVO previousvmNetworkStats = _userStatsDao.findBy(userVm.getAccountId(), userVm.getDataCenterId(), nic.getNetworkId(), nic.getIPv4Address(), userVm.getId(), "UserVm");
                            if (previousvmNetworkStats == null) {
                                previousvmNetworkStats = new UserStatisticsVO(userVm.getAccountId(), userVm.getDataCenterId(),nic.getIPv4Address(), userVm.getId(), "UserVm", nic.getNetworkId());
                                _userStatsDao.persist(previousvmNetworkStats);
                            }
                            UserStatisticsVO vmNetworkStat_lock = _userStatsDao.lock(userVm.getAccountId(), userVm.getDataCenterId(), nic.getNetworkId(), nic.getIPv4Address(), userVm.getId(), "UserVm");

                            if ((vmNetworkStat.getBytesSent() == 0) && (vmNetworkStat.getBytesReceived() == 0)) {
                                s_logger.debug("bytes sent and received are all 0. Not updating user_statistics");
                                continue;
                            }

                            if (vmNetworkStat_lock == null) {
                                s_logger.warn("unable to find vm network stats from host for account: " + userVm.getAccountId() + " with vmId: " + userVm.getId()+ " and nicId:" + nic.getId());
                                continue;
                            }

                            if (previousvmNetworkStats != null
                                    && ((previousvmNetworkStats.getCurrentBytesSent() != vmNetworkStat_lock.getCurrentBytesSent())
                                            || (previousvmNetworkStats.getCurrentBytesReceived() != vmNetworkStat_lock.getCurrentBytesReceived()))) {
                                s_logger.debug("vm network stats changed from the time GetNmNetworkStatsCommand was sent. " +
                                        "Ignoring current answer. Host: " + host.getName()  + " . VM: " + vmNetworkStat.getVmName() +
                                        " Sent(Bytes): " + toHumanReadableSize(vmNetworkStat.getBytesSent()) + " Received(Bytes): " + toHumanReadableSize(vmNetworkStat.getBytesReceived()));
                                continue;
                            }

                            if (vmNetworkStat_lock.getCurrentBytesSent() > vmNetworkStat.getBytesSent()) {
                                if (s_logger.isDebugEnabled()) {
                                   s_logger.debug("Sent # of bytes that's less than the last one.  " +
                                            "Assuming something went wrong and persisting it. Host: " + host.getName() + " . VM: " + vmNetworkStat.getVmName() +
                                            " Reported: " + toHumanReadableSize(vmNetworkStat.getBytesSent()) + " Stored: " + toHumanReadableSize(vmNetworkStat_lock.getCurrentBytesSent()));
                                }
                                vmNetworkStat_lock.setNetBytesSent(vmNetworkStat_lock.getNetBytesSent() + vmNetworkStat_lock.getCurrentBytesSent());
                            }
                            vmNetworkStat_lock.setCurrentBytesSent(vmNetworkStat.getBytesSent());

                            if (vmNetworkStat_lock.getCurrentBytesReceived() > vmNetworkStat.getBytesReceived()) {
                                if (s_logger.isDebugEnabled()) {
                                    s_logger.debug("Received # of bytes that's less than the last one.  " +
                                            "Assuming something went wrong and persisting it. Host: " + host.getName() + " . VM: " + vmNetworkStat.getVmName() +
                                            " Reported: " + toHumanReadableSize(vmNetworkStat.getBytesReceived()) + " Stored: " + toHumanReadableSize(vmNetworkStat_lock.getCurrentBytesReceived()));
                                }
                                vmNetworkStat_lock.setNetBytesReceived(vmNetworkStat_lock.getNetBytesReceived() + vmNetworkStat_lock.getCurrentBytesReceived());
                            }
                            vmNetworkStat_lock.setCurrentBytesReceived(vmNetworkStat.getBytesReceived());

                            if (! _dailyOrHourly) {
                                //update agg bytes
                                vmNetworkStat_lock.setAggBytesReceived(vmNetworkStat_lock.getNetBytesReceived() + vmNetworkStat_lock.getCurrentBytesReceived());
                                vmNetworkStat_lock.setAggBytesSent(vmNetworkStat_lock.getNetBytesSent() + vmNetworkStat_lock.getCurrentBytesSent());
                            }

                            _userStatsDao.update(vmNetworkStat_lock.getId(), vmNetworkStat_lock);
                        }
                    }
                });
            } catch (Exception e) {
                s_logger.warn("Unable to update vm network statistics for vm: " + userVm.getId() + " from host: " + hostId, e);
            }
        }
    }

    protected String validateUserData(String userData, HTTPMethod httpmethod) {
        byte[] decodedUserData = null;
        if (userData != null) {

            if (userData.contains("%")) {
                try {
                    userData = URLDecoder.decode(userData, "UTF-8");
                } catch (UnsupportedEncodingException e) {
                    throw new InvalidParameterValueException("Url decoding of userdata failed.");
                }
            }

            if (!Base64.isBase64(userData)) {
                throw new InvalidParameterValueException("User data is not base64 encoded");
            }
            // If GET, use 4K. If POST, support up to 1M.
            if (httpmethod.equals(HTTPMethod.GET)) {
                if (userData.length() >= MAX_HTTP_GET_LENGTH) {
                    throw new InvalidParameterValueException("User data is too long for an http GET request");
                }
                if (userData.length() > VM_USERDATA_MAX_LENGTH.value()) {
                    throw new InvalidParameterValueException("User data has exceeded configurable max length : " + VM_USERDATA_MAX_LENGTH.value());
                }
                decodedUserData = Base64.decodeBase64(userData.getBytes());
                if (decodedUserData.length > MAX_HTTP_GET_LENGTH) {
                    throw new InvalidParameterValueException("User data is too long for GET request");
                }
            } else if (httpmethod.equals(HTTPMethod.POST)) {
                if (userData.length() >= MAX_HTTP_POST_LENGTH) {
                    throw new InvalidParameterValueException("User data is too long for an http POST request");
                }
                if (userData.length() > VM_USERDATA_MAX_LENGTH.value()) {
                    throw new InvalidParameterValueException("User data has exceeded configurable max length : " + VM_USERDATA_MAX_LENGTH.value());
                }
                decodedUserData = Base64.decodeBase64(userData.getBytes());
                if (decodedUserData.length > MAX_HTTP_POST_LENGTH) {
                    throw new InvalidParameterValueException("User data is too long for POST request");
                }
            }

            if (decodedUserData == null || decodedUserData.length < 1) {
                throw new InvalidParameterValueException("User data is too short");
            }
            // Re-encode so that the '=' paddings are added if necessary since 'isBase64' does not require it, but python does on the VR.
            return Base64.encodeBase64String(decodedUserData);
        }
        return null;
    }

    @Override
    public void validateCloneCondition(CloneVMCmd cmd) throws InvalidParameterValueException, ResourceUnavailableException, CloudRuntimeException, ResourceAllocationException {

        if (cmd.getAccountName() != null && cmd.getDomainId() == null) {
            throw new InvalidParameterValueException("You must input the domainId together with the account name");
        }

        final DomainVO domain = cmd.getDomainId() == null ? null : _domainDao.findById(cmd.getDomainId());
        final Account account = cmd.getAccountName() == null ? null : _accountService.getActiveAccountByName(cmd.getAccountName(), cmd.getDomainId());
        if (domain  != null && account != null) {
            if (account.getType() == Account.Type.PROJECT) {
                throw new InvalidParameterValueException("Invalid user type: project to clone the VM");
            }
            if (account.getState() != Account.State.ENABLED) {
                throw new InvalidParameterValueException("User is not enabled to clone this VM");
            }
        }
        UserVm curVm = cmd.getTargetVM();
        if (curVm == null) {
            throw new CloudRuntimeException("the VM doesn't exist or not registered in management server!");
        }
        UserVmVO vmStatus = _vmDao.findById(cmd.getId());
        if (vmStatus.getHypervisorType() != HypervisorType.KVM && vmStatus.getHypervisorType() != HypervisorType.Simulator) {
            throw new CloudRuntimeException("The clone operation is only supported on KVM and Simulator!");
        }
        String kvmEnabled = _configDao.getValue("kvm.snapshot.enabled");
        if (kvmEnabled == null || !kvmEnabled.equalsIgnoreCase("true")) {
            throw new CloudRuntimeException("Clone VM is not supported, as snapshots are disabled");
        }
        Long accountId = curVm.getAccountId();
        Account vmOwner = _accountDao.findById(accountId);
        if (vmOwner == null) {
            throw new CloudRuntimeException("This VM doesn't have an owner account, please assign one to it");
        }
        List<VolumeVO> volumes = _volsDao.findByInstanceAndType(cmd.getId(), Volume.Type.ROOT);
        if (CollectionUtils.isEmpty(volumes)) {
            throw new CloudRuntimeException("The VM to copy does not have a Volume attached!");
        }
        // verify that the VM doesn't expire
        Map<String, String> details = curVm.getDetails();
        verifyDetails(details);
        long zoneId = curVm.getDataCenterId();
        DataCenter zone = _entityMgr.findById(DataCenter.class, zoneId);
        if (zone == null) {
            throw new InvalidParameterValueException("Unable to find a zone in the current VM by zone id=" + zoneId);
        }
        // service offering check
        long serviceOfferingId = curVm.getServiceOfferingId();
        ServiceOffering serviceOffering = _entityMgr.findById(ServiceOffering.class, serviceOfferingId);
        if (serviceOffering == null) {
            throw new InvalidParameterValueException("Service offering Id for this VM: " + serviceOfferingId + " doesn't exist now");
        }
        if (!serviceOffering.isDynamic() && details != null) {
            for(String detail: details.keySet()) {
                if(detail.equalsIgnoreCase(VmDetailConstants.CPU_NUMBER) || detail.equalsIgnoreCase(VmDetailConstants.CPU_SPEED) || detail.equalsIgnoreCase(VmDetailConstants.MEMORY)) {
                    throw new InvalidParameterValueException("cpuNumber or cpuSpeed or memory should not be specified for static service offering");
                }
            }
        }
        // disk offering check
        VolumeVO rootDisk = volumes.get(0);
        Long diskOfferingID = rootDisk.getDiskOfferingId();
        DiskOfferingVO diskOffering =null;
        if (diskOfferingID != null) {
            diskOffering = _diskOfferingDao.findById(diskOfferingID);
            if (diskOffering == null) {
                throw new CloudRuntimeException("Unable to find disk offering " + diskOfferingID);
            }
        }
        if (!zone.isLocalStorageEnabled()) {
            if (diskOffering != null && diskOffering.isUseLocalStorage()) {
                throw new CloudRuntimeException("Zone is not configured to use local storage but disk offering " + diskOffering.getName() + " uses it");
            }
        }
        // resource limit checks & account check
        AccountVO activeOwner = _accountDao.findById(cmd.getEntityOwnerId());
        List<VolumeVO> totalVolumes = _volsDao.findByInstance(cmd.getId());
        _resourceLimitMgr.checkResourceLimit(activeOwner, ResourceType.volume, totalVolumes.size());
        Long totalSize = 0L;
        for (VolumeVO volumeToCheck : totalVolumes) {
            totalSize += volumeToCheck.getSize();
        }
        _resourceLimitMgr.checkResourceLimit(activeOwner, ResourceType.primary_storage, totalSize);
    }

    private VolumeVO saveDataDiskVolumeFromSnapShot(final Account owner, final Boolean displayVolume, final Long zoneId, final Long diskOfferingId,
                                                    final Storage.ProvisioningType provisioningType, final Long size, final Long minIops, final Long maxIops, final VolumeVO parentVolume, final String volumeName, final String uuid, final Map<String, String> details) {
        return Transaction.execute((TransactionCallback<VolumeVO>) status -> {
            VolumeVO volume = new VolumeVO(volumeName, -1, -1, -1, -1, Long.valueOf(-1), null, null, provisioningType, 0, Volume.Type.DATADISK);
            volume.setPoolId(null);
            volume.setUuid(uuid);
            volume.setDataCenterId(zoneId);
            volume.setPodId(null);
            volume.setAccountId(owner.getId());
            volume.setDomainId(owner.getDomainId());
            volume.setDiskOfferingId(diskOfferingId);
            volume.setSize(size);
            volume.setMinIops(minIops);
            volume.setMaxIops(maxIops);
            volume.setInstanceId(null);
            volume.setUpdated(new Date());
            volume.setDisplayVolume(displayVolume);
            if (parentVolume != null) {
                volume.setTemplateId(parentVolume.getTemplateId());
                volume.setFormat(parentVolume.getFormat());
            } else {
                volume.setTemplateId(null);
            }

            volume = _volsDao.persist(volume);
            CallContext.current().setEventDetails("Volume Id: " + volume.getUuid());

            // Increment resource count during allocation; if actual creation fails,
            // decrement it
            _resourceLimitMgr.incrementResourceCount(volume.getAccountId(), ResourceType.volume, displayVolume);
            _resourceLimitMgr.incrementResourceCount(volume.getAccountId(), ResourceType.primary_storage, displayVolume, volume.getSize());
            return volume;
        });
    }

    @Override
    public void prepareCloneVirtualMachine(CloneVMCmd cmd) throws ResourceAllocationException, ResourceUnavailableException, InsufficientCapacityException {
        Long temporarySnapshotId = null;
        try {
            Account owner = _accountService.getAccount(cmd.getEntityOwnerId());
            Snapshot snapshot = _tmplService.createSnapshotFromTemplateOwner(cmd.getId(), cmd.getTargetVM(), owner, _volumeService);
            temporarySnapshotId = snapshot.getId();
            VirtualMachineTemplate template = _tmplService.createPrivateTemplateRecord(cmd, owner, _volumeService, snapshot);
            if (template == null) {
                throw new CloudRuntimeException("failed to create a template to db");
            }
            s_logger.info("The template id recorded is: " + template.getId());
            _tmplService.createPrivateTemplate(cmd, snapshot.getId(), template.getId());
            UserVm vmRecord = recordVirtualMachineToDB(cmd, template.getId());
            if (vmRecord == null) {
                throw new CloudRuntimeException("Unable to record the VM to DB!");
            }
            cmd.setEntityUuid(vmRecord.getUuid());
            cmd.setEntityId(vmRecord.getId());
        } finally {
            if (temporarySnapshotId != null) {
                _snapshotService.deleteSnapshot(temporarySnapshotId);
                s_logger.warn("clearing the temporary snapshot: " + temporarySnapshotId);
            }
        }
    }

    @Override
    @ActionEvent(eventType = EventTypes.EVENT_VM_CLONE, eventDescription = "clone vm", async = true)
    public Optional<UserVm> cloneVirtualMachine(CloneVMCmd cmd, VolumeApiService volumeService, SnapshotApiService snapshotService) throws ResourceUnavailableException, ConcurrentOperationException, CloudRuntimeException, InsufficientCapacityException, ResourceAllocationException {
        long vmId = cmd.getEntityId();
        UserVmVO curVm = _vmDao.findById(vmId);
        Account curVmAccount = _accountDao.findById(curVm.getAccountId());
        // create and attach data disk
        long targetClonedVmId = cmd.getId();
        Account caller = CallContext.current().getCallingAccount();
        List<VolumeVO> dataDisks = _volsDao.findByInstanceAndType(targetClonedVmId, Volume.Type.DATADISK);
        List<Snapshot> createdSnapshots = new ArrayList<>();
        List<VolumeVO> createdVolumes = new ArrayList<>();
        long zoneId = cmd.getTargetVM().getDataCenterId();
        s_logger.info("Trying to attach data disk before starting the VM...");
        if (dataDisks.size() > 0) {
            VolumeVO newDatadisk = null;
            try {
                for (VolumeVO dataDisk : dataDisks) {
                    long diskId = dataDisk.getId();
                    SnapshotVO dataSnapShot = (SnapshotVO) volumeService.allocSnapshot(diskId, Snapshot.INTERNAL_POLICY_ID, "DataDisk-Clone" + dataDisk.getName(), null);
                    if (dataSnapShot == null) {
                        throw new CloudRuntimeException("Unable to allocate snapshot of data disk: " + dataDisk.getId() + " name: " + dataDisk.getName());
                    }
                    createdSnapshots.add(dataSnapShot);
                    SnapshotVO snapshotEntity = (SnapshotVO) volumeService.takeSnapshot(diskId, Snapshot.INTERNAL_POLICY_ID, dataSnapShot.getId(), caller, false, null, false, new HashMap<>());
                    if (snapshotEntity == null) {
                        throw new CloudRuntimeException("Error when creating the snapshot entity");
                    }
                    if (snapshotEntity.getState() != Snapshot.State.BackedUp) {
                        throw new CloudRuntimeException("Async backup of snapshot happens during the clone for snapshot id: " + dataSnapShot.getId());
                    }
                    long diskOfferingId = snapshotEntity.getDiskOfferingId();
                    DiskOfferingVO diskOffering = _diskOfferingDao.findById(diskOfferingId);
                    Long minIops = snapshotEntity.getMinIops();
                    Long maxIops = snapshotEntity.getMaxIops();
                    Long size = snapshotEntity.getSize();
                    Storage.ProvisioningType provisioningType = diskOffering.getProvisioningType();
                    DataCenterVO dataCenter = _dcDao.findById(zoneId);
                    String volumeName = snapshotEntity.getName() + "-DataDisk-Volume";
                    VolumeVO parentVolume = _volsDao.findByIdIncludingRemoved(snapshotEntity.getVolumeId());
                    newDatadisk = saveDataDiskVolumeFromSnapShot(curVmAccount, true, zoneId,
                            diskOfferingId, provisioningType, size, minIops, maxIops, parentVolume, volumeName, _uuidMgr.generateUuid(Volume.class, null), new HashMap<>());
                    VolumeVO volumeEntity = (VolumeVO) volumeService.cloneDataVolume(cmd.getEntityId(), snapshotEntity.getId(), newDatadisk);
                    createdVolumes.add(volumeEntity);
                }

                for (VolumeVO createdVol : createdVolumes) {
//                    volumeService.attachVolumeToVm(cmd, createdVol.getId(), createdVol.getDeviceId());
                    volumeService.attachVolumeToVM(cmd.getEntityId(), createdVol.getId(), createdVol.getDeviceId());
                }
            } catch (CloudRuntimeException e){
                s_logger.warn("data disk process failed during clone, clearing the temporary resources...");
                for (VolumeVO dataDiskToClear : createdVolumes) {
                    volumeService.destroyVolume(dataDiskToClear.getId(), caller, true, false);
                }
                // clear the created disks
                if (newDatadisk != null) {
                    volumeService.destroyVolume(newDatadisk.getId(), caller, true, false);
                }
                destroyVm(vmId, true);
                throw new CloudRuntimeException(e.getMessage());
            } finally {
                // clear the temporary data snapshots
                for (Snapshot snapshotLeftOver : createdSnapshots) {
                    snapshotService.deleteSnapshot(snapshotLeftOver.getId());
                }
            }
        }

        // start the VM if successfull
        Long podId = curVm.getPodIdToDeployIn();
        Long clusterId = null;
        Long hostId = curVm.getHostId();
        Map<VirtualMachineProfile.Param, Object> additonalParams =  new HashMap<>();
        Map<Long, DiskOffering> diskOfferingMap = new HashMap<>();
        if (MapUtils.isNotEmpty(curVm.getDetails()) && curVm.getDetails().containsKey(ApiConstants.BootType.UEFI.toString())) {
            Map<String, String> map = curVm.getDetails();
            additonalParams.put(VirtualMachineProfile.Param.UefiFlag, "Yes");
            additonalParams.put(VirtualMachineProfile.Param.BootType, ApiConstants.BootType.UEFI.toString());
            additonalParams.put(VirtualMachineProfile.Param.BootMode, map.get(ApiConstants.BootType.UEFI.toString()));
        }

        return Optional.of(startVirtualMachine(vmId, podId, clusterId, hostId, diskOfferingMap, additonalParams, null));
    }

    @Override
    @ActionEvent(eventType = EventTypes.EVENT_VM_CREATE, eventDescription = "starting Vm", async = true)
    public UserVm startVirtualMachine(DeployVMCmd cmd) throws ResourceUnavailableException, InsufficientCapacityException, ConcurrentOperationException, ResourceAllocationException {
        long vmId = cmd.getEntityId();
        Long podId = null;
        Long clusterId = null;
        Long hostId = cmd.getHostId();
        Map<VirtualMachineProfile.Param, Object> additionalParams =  new HashMap<>();
        Map<Long, DiskOffering> diskOfferingMap = cmd.getDataDiskTemplateToDiskOfferingMap();
        Map<String, String> details = cmd.getDetails();
        if (cmd instanceof DeployVMCmdByAdmin) {
            DeployVMCmdByAdmin adminCmd = (DeployVMCmdByAdmin)cmd;
            podId = adminCmd.getPodId();
            clusterId = adminCmd.getClusterId();
        }
        UserVmDetailVO uefiDetail = userVmDetailsDao.findDetail(cmd.getEntityId(), ApiConstants.BootType.UEFI.toString());
        if (uefiDetail != null) {
            addVmUefiBootOptionsToParams(additionalParams, uefiDetail.getName(), uefiDetail.getValue());
        }
        if (cmd.getBootIntoSetup() != null) {
            additionalParams.put(VirtualMachineProfile.Param.BootIntoSetup, cmd.getBootIntoSetup());
        }
        UserVmDetailVO tpmDetail = userVmDetailsDao.findDetail(cmd.getEntityId(), ApiConstants.TPM_VERSION);
        if (tpmDetail != null){
            additionalParams.put(VirtualMachineProfile.Param.TpmVersion, tpmDetail.getValue());
        }
        return startVirtualMachine(vmId, podId, clusterId, hostId, diskOfferingMap, additionalParams, cmd.getDeploymentPlanner());
    }

    private UserVm startVirtualMachine(long vmId, Long podId, Long clusterId, Long hostId, Map<Long, DiskOffering> diskOfferingMap
            , Map<VirtualMachineProfile.Param, Object> additonalParams, String deploymentPlannerToUse)
            throws ResourceUnavailableException,
            InsufficientCapacityException, ConcurrentOperationException, ResourceAllocationException {
        UserVmVO vm = _vmDao.findById(vmId);
        Pair<UserVmVO, Map<VirtualMachineProfile.Param, Object>> vmParamPair = null;

        try {
            vmParamPair = startVirtualMachine(vmId, podId, clusterId, hostId, additonalParams, deploymentPlannerToUse);
            vm = vmParamPair.first();

            // At this point VM should be in "Running" state
            UserVmVO tmpVm = _vmDao.findById(vm.getId());
            if (!tmpVm.getState().equals(State.Running)) {
                // Some other thread changed state of VM, possibly vmsync
                s_logger.error("VM " + tmpVm + " unexpectedly went to " + tmpVm.getState() + " state");
                throw new ConcurrentOperationException("Failed to deploy VM "+vm);
            }

            try {
                if (!diskOfferingMap.isEmpty()) {
                    List<VolumeVO> vols = _volsDao.findByInstance(tmpVm.getId());
                    for (VolumeVO vol : vols) {
                        if (vol.getVolumeType() == Volume.Type.DATADISK) {
                            DiskOffering doff =  _entityMgr.findById(DiskOffering.class, vol.getDiskOfferingId());
                            _volService.resizeVolumeOnHypervisor(vol.getId(), doff.getDiskSize(), tmpVm.getHostId(), vm.getInstanceName());
                        }
                    }
                }
            }
            catch (Exception e) {
                s_logger.fatal("Unable to resize the data disk for vm " + vm.getDisplayName() + " due to " + e.getMessage(), e);
            }

        } finally {
            updateVmStateForFailedVmCreation(vm.getId(), hostId);
        }

        // Check that the password was passed in and is valid
        VMTemplateVO template = _templateDao.findByIdIncludingRemoved(vm.getTemplateId());
        if (template.isEnablePassword()) {
            // this value is not being sent to the backend; need only for api
            // display purposes
            vm.setPassword((String)vmParamPair.second().get(VirtualMachineProfile.Param.VmPassword));
        }

        return vm;
    }

    private void addUserVMCmdlineArgs(Long vmId, VirtualMachineProfile profile, DeployDestination dest, StringBuilder buf) {
        UserVmVO k8sVM = _vmDao.findById(vmId);
        buf.append(" template=domP");
        buf.append(" name=").append(profile.getHostName());
        buf.append(" type=").append(k8sVM.getUserVmType());
        for (NicProfile nic : profile.getNics()) {
            int deviceId = nic.getDeviceId();
            if (nic.getIPv4Address() == null) {
                buf.append(" eth").append(deviceId).append("ip=").append("0.0.0.0");
                buf.append(" eth").append(deviceId).append("mask=").append("0.0.0.0");
            } else {
                buf.append(" eth").append(deviceId).append("ip=").append(nic.getIPv4Address());
                buf.append(" eth").append(deviceId).append("mask=").append(nic.getIPv4Netmask());
            }

            if (nic.isDefaultNic()) {
                buf.append(" gateway=").append(nic.getIPv4Gateway());
            }

            if (nic.getTrafficType() == TrafficType.Management) {
                String mgmt_cidr = _configDao.getValue(Config.ManagementNetwork.key());
                if (NetUtils.isValidIp4Cidr(mgmt_cidr)) {
                    buf.append(" mgmtcidr=").append(mgmt_cidr);
                }
                buf.append(" localgw=").append(dest.getPod().getGateway());
            }
        }
        DataCenterVO dc = _dcDao.findById(profile.getVirtualMachine().getDataCenterId());
        buf.append(" internaldns1=").append(dc.getInternalDns1());
        if (dc.getInternalDns2() != null) {
            buf.append(" internaldns2=").append(dc.getInternalDns2());
        }
        buf.append(" dns1=").append(dc.getDns1());
        if (dc.getDns2() != null) {
            buf.append(" dns2=").append(dc.getDns2());
        }
        s_logger.info("cmdline details: "+ buf.toString());
    }

    @Override
    public boolean finalizeVirtualMachineProfile(VirtualMachineProfile profile, DeployDestination dest, ReservationContext context) {
        UserVmVO vm = _vmDao.findById(profile.getId());
        Map<String, String> details = userVmDetailsDao.listDetailsKeyPairs(vm.getId());
        vm.setDetails(details);
        StringBuilder buf = profile.getBootArgsBuilder();
        if (CKS_NODE.equals(vm.getUserVmType())) {
            addUserVMCmdlineArgs(vm.getId(), profile, dest, buf);
        }
        // add userdata info into vm profile
        Nic defaultNic = _networkModel.getDefaultNic(vm.getId());
        if(defaultNic != null) {
            Network network = _networkModel.getNetwork(defaultNic.getNetworkId());
            if (_networkModel.isSharedNetworkWithoutServices(network.getId())) {
                final String serviceOffering = serviceOfferingDao.findByIdIncludingRemoved(vm.getId(), vm.getServiceOfferingId()).getDisplayText();
                boolean isWindows = _guestOSCategoryDao.findById(_guestOSDao.findById(vm.getGuestOSId()).getCategoryId()).getName().equalsIgnoreCase("Windows");
                String destHostname = VirtualMachineManager.getHypervisorHostname(dest.getHost() != null ? dest.getHost().getName() : "");
                List<String[]> vmData = _networkModel.generateVmData(vm.getUserData(), vm.getUserDataDetails(), serviceOffering, vm.getDataCenterId(), vm.getInstanceName(), vm.getHostName(), vm.getId(),
                        vm.getUuid(), defaultNic.getIPv4Address(), vm.getDetail(VmDetailConstants.SSH_PUBLIC_KEY), (String) profile.getParameter(VirtualMachineProfile.Param.VmPassword), isWindows, destHostname);
                String vmName = vm.getInstanceName();
                String configDriveIsoRootFolder = "/tmp";
                String isoFile = configDriveIsoRootFolder + "/" + vmName + "/configDrive/" + vmName + ".iso";
                profile.setVmData(vmData);
                profile.setConfigDriveLabel(VirtualMachineManager.VmConfigDriveLabel.value());
                profile.setConfigDriveIsoRootFolder(configDriveIsoRootFolder);
                profile.setConfigDriveIsoFile(isoFile);
            }
        }

        _templateMgr.prepareIsoForVmProfile(profile, dest);
        return true;
    }

    @Override
    public boolean setupVmForPvlan(boolean add, Long hostId, NicProfile nic) {
        if (!nic.getBroadCastUri().getScheme().equals("pvlan")) {
            return false;
        }
        String op = "add";
        if (!add) {
            // "delete" would remove all the rules(if using ovs) related to this vm
            op = "delete";
        }
        Network network = _networkDao.findById(nic.getNetworkId());
        Host host = _hostDao.findById(hostId);
        String networkTag = _networkModel.getNetworkTag(host.getHypervisorType(), network);
        PvlanSetupCommand cmd = PvlanSetupCommand.createVmSetup(op, nic.getBroadCastUri(), networkTag, nic.getMacAddress());
        Answer answer = null;
        try {
            answer = _agentMgr.send(hostId, cmd);
        } catch (OperationTimedoutException e) {
            s_logger.warn("Timed Out", e);
            return false;
        } catch (AgentUnavailableException e) {
            s_logger.warn("Agent Unavailable ", e);
            return false;
        }

        boolean result = true;
        if (answer == null || !answer.getResult()) {
            result = false;
        }
        return result;
    }

    @Override
    public boolean finalizeDeployment(Commands cmds, VirtualMachineProfile profile, DeployDestination dest, ReservationContext context) {
        UserVmVO userVm = _vmDao.findById(profile.getId());
        List<NicVO> nics = _nicDao.listByVmId(userVm.getId());
        for (NicVO nic : nics) {
            NetworkVO network = _networkDao.findById(nic.getNetworkId());
            if (network.getTrafficType() == TrafficType.Guest || network.getTrafficType() == TrafficType.Public) {
                userVm.setPrivateIpAddress(nic.getIPv4Address());
                userVm.setPrivateMacAddress(nic.getMacAddress());
                _vmDao.update(userVm.getId(), userVm);
            }
        }

        List<VolumeVO> volumes = _volsDao.findByInstance(userVm.getId());
        VmDiskStatisticsVO diskstats = null;
        for (VolumeVO volume : volumes) {
            diskstats = _vmDiskStatsDao.findBy(userVm.getAccountId(), userVm.getDataCenterId(), userVm.getId(), volume.getId());
            if (diskstats == null) {
                diskstats = new VmDiskStatisticsVO(userVm.getAccountId(), userVm.getDataCenterId(), userVm.getId(), volume.getId());
                _vmDiskStatsDao.persist(diskstats);
            }
        }

        finalizeCommandsOnStart(cmds, profile);
        return true;
    }

    @Override
    public boolean finalizeCommandsOnStart(Commands cmds, VirtualMachineProfile profile) {
        UserVmVO vm = _vmDao.findById(profile.getId());
        List<VMSnapshotVO> vmSnapshots = _vmSnapshotDao.findByVm(vm.getId());
        RestoreVMSnapshotCommand command = _vmSnapshotMgr.createRestoreCommand(vm, vmSnapshots);
        if (command != null) {
            cmds.addCommand("restoreVMSnapshot", command);
        }
        return true;
    }

    @Override
    public boolean finalizeStart(VirtualMachineProfile profile, long hostId, Commands cmds, ReservationContext context) {
        UserVmVO vm = _vmDao.findById(profile.getId());

        Answer[] answersToCmds = cmds.getAnswers();
        if (answersToCmds == null) {
            if (s_logger.isDebugEnabled()) {
                s_logger.debug("Returning from finalizeStart() since there are no answers to read");
            }
            return true;
        }
        Answer startAnswer = cmds.getAnswer(StartAnswer.class);
        String returnedIp = null;
        String originalIp = null;
        if (startAnswer != null) {
            StartAnswer startAns = (StartAnswer)startAnswer;
            VirtualMachineTO vmTO = startAns.getVirtualMachine();
            for (NicTO nicTO : vmTO.getNics()) {
                if (nicTO.getType() == TrafficType.Guest) {
                    returnedIp = nicTO.getIp();
                }
            }
        }

        List<NicVO> nics = _nicDao.listByVmId(vm.getId());
        NicVO guestNic = null;
        NetworkVO guestNetwork = null;
        for (NicVO nic : nics) {
            NetworkVO network = _networkDao.findById(nic.getNetworkId());
            long isDefault = (nic.isDefaultNic()) ? 1 : 0;
            UsageEventUtils.publishUsageEvent(EventTypes.EVENT_NETWORK_OFFERING_ASSIGN, vm.getAccountId(), vm.getDataCenterId(), vm.getId(), Long.toString(nic.getId()),
                    network.getNetworkOfferingId(), null, isDefault, VirtualMachine.class.getName(), vm.getUuid(), vm.isDisplay());
            if (network.getTrafficType() == TrafficType.Guest) {
                originalIp = nic.getIPv4Address();
                guestNic = nic;
                guestNetwork = network;
                // In vmware, we will be effecting pvlan settings in portgroups in StartCommand.
                if (profile.getHypervisorType() != HypervisorType.VMware) {
                    if (nic.getBroadcastUri().getScheme().equals("pvlan")) {
                        NicProfile nicProfile = new NicProfile(nic, network, nic.getBroadcastUri(), nic.getIsolationUri(), 0, false, "pvlan-nic");
                        if (!setupVmForPvlan(true, hostId, nicProfile)) {
                            return false;
                        }
                    }
                }
            }
        }
        boolean ipChanged = false;
        if (originalIp != null && !originalIp.equalsIgnoreCase(returnedIp)) {
            if (returnedIp != null && guestNic != null) {
                guestNic.setIPv4Address(returnedIp);
                ipChanged = true;
            }
        }
        if (returnedIp != null && !returnedIp.equalsIgnoreCase(originalIp)) {
            if (guestNic != null) {
                guestNic.setIPv4Address(returnedIp);
                ipChanged = true;
            }
        }
        if (ipChanged) {
            _dcDao.findById(vm.getDataCenterId());
            UserVmVO userVm = _vmDao.findById(profile.getId());
            // dc.getDhcpProvider().equalsIgnoreCase(Provider.ExternalDhcpServer.getName())
            if (_ntwkSrvcDao.canProviderSupportServiceInNetwork(guestNetwork.getId(), Service.Dhcp, Provider.ExternalDhcpServer)) {
                _nicDao.update(guestNic.getId(), guestNic);
                userVm.setPrivateIpAddress(guestNic.getIPv4Address());
                _vmDao.update(userVm.getId(), userVm);

                s_logger.info("Detected that ip changed in the answer, updated nic in the db with new ip " + returnedIp);
            }
        }

        // get system ip and create static nat rule for the vm
        try {
            _rulesMgr.getSystemIpAndEnableStaticNatForVm(profile.getVirtualMachine(), false);
        } catch (Exception ex) {
            s_logger.warn("Failed to get system ip and enable static nat for the vm " + profile.getVirtualMachine() + " due to exception ", ex);
            return false;
        }

        Answer answer = cmds.getAnswer("restoreVMSnapshot");
        if (answer != null && answer instanceof RestoreVMSnapshotAnswer) {
            RestoreVMSnapshotAnswer restoreVMSnapshotAnswer = (RestoreVMSnapshotAnswer) answer;
            if (restoreVMSnapshotAnswer == null || !restoreVMSnapshotAnswer.getResult()) {
                s_logger.warn("Unable to restore the vm snapshot from image file to the VM: " + restoreVMSnapshotAnswer.getDetails());
            }
        }

        final VirtualMachineProfile vmProfile = profile;
        Transaction.execute(new TransactionCallbackNoReturn() {
            @Override
            public void doInTransactionWithoutResult(TransactionStatus status) {
                final UserVmVO vm = _vmDao.findById(vmProfile.getId());
                final List<NicVO> nics = _nicDao.listByVmId(vm.getId());
                for (NicVO nic : nics) {
                    Network network = _networkModel.getNetwork(nic.getNetworkId());
                    if (_networkModel.isSharedNetworkWithoutServices(network.getId())) {
                        vmIdCountMap.put(nic.getId(), new VmAndCountDetails(nic.getInstanceId(), VmIpFetchTrialMax.value()));
                    }
                }
            }
        });

        return true;
    }

    @Override
    public void finalizeExpunge(VirtualMachine vm) {
    }

    @Override
    @ActionEvent(eventType = EventTypes.EVENT_VM_STOP, eventDescription = "stopping Vm", async = true)
    public UserVm stopVirtualMachine(long vmId, boolean forced) throws ConcurrentOperationException {
        // Input validation
        Account caller = CallContext.current().getCallingAccount();
        Long userId = CallContext.current().getCallingUserId();

        // if account is removed, return error
        if (caller != null && caller.getRemoved() != null) {
            throw new PermissionDeniedException("The account " + caller.getUuid() + " is removed");
        }

        UserVmVO vm = _vmDao.findById(vmId);
        if (vm == null) {
            throw new InvalidParameterValueException("unable to find a virtual machine with id " + vmId);
        }

        // check if vm belongs to AutoScale vm group in Disabled state
        autoScaleManager.checkIfVmActionAllowed(vmId);

        boolean status = false;
        try {
            VirtualMachineEntity vmEntity = _orchSrvc.getVirtualMachine(vm.getUuid());

            if(forced) {
                status = vmEntity.stopForced(Long.toString(userId));
            } else {
                status = vmEntity.stop(Long.toString(userId));
            }
            if (status) {
                return _vmDao.findById(vmId);
            } else {
                return null;
            }
        } catch (ResourceUnavailableException e) {
            throw new CloudRuntimeException("Unable to contact the agent to stop the virtual machine " + vm, e);
        } catch (CloudException e) {
            throw new CloudRuntimeException("Unable to contact the agent to stop the virtual machine " + vm, e);
        }
    }

    @Override
    public void finalizeStop(VirtualMachineProfile profile, Answer answer) {
        VirtualMachine vm = profile.getVirtualMachine();
        // release elastic IP here
        IPAddressVO ip = _ipAddressDao.findByAssociatedVmId(profile.getId());
        if (ip != null && ip.getSystem()) {
            CallContext ctx = CallContext.current();
            try {
                long networkId = ip.getAssociatedWithNetworkId();
                Network guestNetwork = _networkDao.findById(networkId);
                NetworkOffering offering = _entityMgr.findById(NetworkOffering.class, guestNetwork.getNetworkOfferingId());
                assert (offering.isAssociatePublicIP() == true) : "User VM should not have system owned public IP associated with it when offering configured not to associate public IP.";
                _rulesMgr.disableStaticNat(ip.getId(), ctx.getCallingAccount(), ctx.getCallingUserId(), true);
            } catch (Exception ex) {
                s_logger.warn("Failed to disable static nat and release system ip " + ip + " as a part of vm " + profile.getVirtualMachine() + " stop due to exception ", ex);
            }
        }

        final List<NicVO> nics = _nicDao.listByVmId(vm.getId());
        for (final NicVO nic : nics) {
            final NetworkVO network = _networkDao.findById(nic.getNetworkId());
            if (network != null && network.getTrafficType() == TrafficType.Guest) {
                if (nic.getBroadcastUri() != null && nic.getBroadcastUri().getScheme().equals("pvlan")) {
                    NicProfile nicProfile = new NicProfile(nic, network, nic.getBroadcastUri(), nic.getIsolationUri(), 0, false, "pvlan-nic");
                    setupVmForPvlan(false, vm.getHostId(), nicProfile);
                }
            }
        }
    }

    @Override
    public Pair<UserVmVO, Map<VirtualMachineProfile.Param, Object>> startVirtualMachine(long vmId, Long hostId, Map<VirtualMachineProfile.Param, Object> additionalParams, String deploymentPlannerToUse)
            throws ConcurrentOperationException, ResourceUnavailableException, InsufficientCapacityException, ResourceAllocationException {
        return startVirtualMachine(vmId, null, null, hostId, additionalParams, deploymentPlannerToUse);
    }

    @Override
    public Pair<UserVmVO, Map<VirtualMachineProfile.Param, Object>> startVirtualMachine(long vmId, Long podId, Long clusterId, Long hostId,
            Map<VirtualMachineProfile.Param, Object> additionalParams, String deploymentPlannerToUse)
            throws ConcurrentOperationException, ResourceUnavailableException, InsufficientCapacityException, ResourceAllocationException {
        return startVirtualMachine(vmId, podId, clusterId, hostId, additionalParams, deploymentPlannerToUse, true);
    }

    @Override
    public Pair<UserVmVO, Map<VirtualMachineProfile.Param, Object>> startVirtualMachine(long vmId, Long podId, Long clusterId, Long hostId,
            Map<VirtualMachineProfile.Param, Object> additionalParams, String deploymentPlannerToUse, boolean isExplicitHost)
            throws ConcurrentOperationException, ResourceUnavailableException, InsufficientCapacityException, ResourceAllocationException {
        // Input validation
        final Account callerAccount = CallContext.current().getCallingAccount();
        UserVO callerUser = _userDao.findById(CallContext.current().getCallingUserId());

        // if account is removed, return error
        if (callerAccount != null && callerAccount.getRemoved() != null) {
            throw new InvalidParameterValueException("The account " + callerAccount.getId() + " is removed");
        }

        UserVmVO vm = _vmDao.findById(vmId);
        if (vm == null) {
            throw new InvalidParameterValueException("unable to find a virtual machine with id " + vmId);
        }

        if (vm.getState() == State.Running) {
            throw new InvalidParameterValueException(String.format("The virtual machine %s (%s) is already running",
                    vm.getUuid(), vm.getDisplayNameOrHostName()));
        }

        _accountMgr.checkAccess(callerAccount, null, true, vm);

        Account owner = _accountDao.findById(vm.getAccountId());

        if (owner == null) {
            throw new InvalidParameterValueException("The owner of " + vm + " does not exist: " + vm.getAccountId());
        }

        if (owner.getState() == Account.State.DISABLED) {
            throw new PermissionDeniedException("The owner of " + vm + " is disabled: " + vm.getAccountId());
        }
        if (VirtualMachineManager.ResourceCountRunningVMsonly.value()) {
            // check if account/domain is with in resource limits to start a new vm
            ServiceOfferingVO offering = serviceOfferingDao.findById(vm.getId(), vm.getServiceOfferingId());
            resourceLimitCheck(owner, vm.isDisplayVm(), Long.valueOf(offering.getCpu()), Long.valueOf(offering.getRamSize()));
        }
        // check if vm is security group enabled
        if (_securityGroupMgr.isVmSecurityGroupEnabled(vmId) && _securityGroupMgr.getSecurityGroupsForVm(vmId).isEmpty()
                && !_securityGroupMgr.isVmMappedToDefaultSecurityGroup(vmId) && _networkModel.canAddDefaultSecurityGroup()) {
            // if vm is not mapped to security group, create a mapping
            if (s_logger.isDebugEnabled()) {
                s_logger.debug("Vm " + vm + " is security group enabled, but not mapped to default security group; creating the mapping automatically");
            }

            SecurityGroup defaultSecurityGroup = _securityGroupMgr.getDefaultSecurityGroup(vm.getAccountId());
            if (defaultSecurityGroup != null) {
                List<Long> groupList = new ArrayList<Long>();
                groupList.add(defaultSecurityGroup.getId());
                _securityGroupMgr.addInstanceToGroups(vmId, groupList);
            }
        }
        // Choose deployment planner
        // Host takes 1st preference, Cluster takes 2nd preference and Pod takes 3rd
        // Default behaviour is invoked when host, cluster or pod are not specified
        boolean isRootAdmin = _accountService.isRootAdmin(callerAccount.getId());
        Pod destinationPod = getDestinationPod(podId, isRootAdmin);
        Cluster destinationCluster = getDestinationCluster(clusterId, isRootAdmin);
        Host destinationHost = getDestinationHost(hostId, isRootAdmin, isExplicitHost);
        DataCenterDeployment plan = null;
        boolean deployOnGivenHost = false;
        if (destinationHost != null) {
            s_logger.debug("Destination Host to deploy the VM is specified, specifying a deployment plan to deploy the VM");
            final ServiceOfferingVO offering = serviceOfferingDao.findById(vm.getId(), vm.getServiceOfferingId());
            Pair<Boolean, Boolean> cpuCapabilityAndCapacity = _capacityMgr.checkIfHostHasCpuCapabilityAndCapacity(destinationHost, offering, false);
            if (!cpuCapabilityAndCapacity.first() || !cpuCapabilityAndCapacity.second()) {
                String errorMsg = "Cannot deploy the VM to specified host " + hostId + "; host has cpu capability? " + cpuCapabilityAndCapacity.first() + ", host has capacity? " + cpuCapabilityAndCapacity.second();
                s_logger.info(errorMsg);
                if (!AllowDeployVmIfGivenHostFails.value()) {
                    throw new InvalidParameterValueException(errorMsg);
                };
            } else {
                plan = new DataCenterDeployment(vm.getDataCenterId(), destinationHost.getPodId(), destinationHost.getClusterId(), destinationHost.getId(), null, null);
                if (!AllowDeployVmIfGivenHostFails.value()) {
                    deployOnGivenHost = true;
                }
            }
        } else if (destinationCluster != null) {
            s_logger.debug("Destination Cluster to deploy the VM is specified, specifying a deployment plan to deploy the VM");
            plan = new DataCenterDeployment(vm.getDataCenterId(), destinationCluster.getPodId(), destinationCluster.getId(), null, null, null);
            if (!AllowDeployVmIfGivenHostFails.value()) {
                deployOnGivenHost = true;
            }
        } else if (destinationPod != null) {
            s_logger.debug("Destination Pod to deploy the VM is specified, specifying a deployment plan to deploy the VM");
            plan = new DataCenterDeployment(vm.getDataCenterId(), destinationPod.getId(), null, null, null, null);
            if (!AllowDeployVmIfGivenHostFails.value()) {
                deployOnGivenHost = true;
            }
        }

        // Set parameters
        Map<VirtualMachineProfile.Param, Object> params = null;
        VMTemplateVO template = null;
        if (vm.isUpdateParameters()) {
            _vmDao.loadDetails(vm);
            // Check that the password was passed in and is valid
            template = _templateDao.findByIdIncludingRemoved(vm.getTemplateId());

            String password = "saved_password";
            if (template.isEnablePassword()) {
                if (vm.getDetail("password") != null) {
                    password = DBEncryptionUtil.decrypt(vm.getDetail("password"));
                } else {
                    password = _mgr.generateRandomPassword();
                    vm.setPassword(password);
                }
            }

            if (!validPassword(password)) {
                throw new InvalidParameterValueException("A valid password for this virtual machine was not provided.");
            }

            // Check if an SSH key pair was selected for the instance and if so
            // use it to encrypt & save the vm password
            encryptAndStorePassword(vm, password);

            params = createParameterInParameterMap(params, additionalParams, VirtualMachineProfile.Param.VmPassword, password);
        }

        if(null != additionalParams && additionalParams.containsKey(VirtualMachineProfile.Param.BootIntoSetup)) {
            if (! HypervisorType.VMware.equals(vm.getHypervisorType())) {
                throw new InvalidParameterValueException(ApiConstants.BOOT_INTO_SETUP + " makes no sense for " + vm.getHypervisorType());
            }
            Object paramValue = additionalParams.get(VirtualMachineProfile.Param.BootIntoSetup);
            if (s_logger.isTraceEnabled()) {
                    s_logger.trace("It was specified whether to enter setup mode: " + paramValue.toString());
            }
            params = createParameterInParameterMap(params, additionalParams, VirtualMachineProfile.Param.BootIntoSetup, paramValue);
        }

        VirtualMachineEntity vmEntity = _orchSrvc.getVirtualMachine(vm.getUuid());

        DeploymentPlanner planner = null;
        if (deploymentPlannerToUse != null) {
            // if set to null, the deployment planner would be later figured out either from global config var, or from
            // the service offering
            planner = _planningMgr.getDeploymentPlannerByName(deploymentPlannerToUse);
            if (planner == null) {
                throw new InvalidParameterValueException("Can't find a planner by name " + deploymentPlannerToUse);
            }
        }
        vmEntity.setParamsToEntity(additionalParams);

        String reservationId = vmEntity.reserve(planner, plan, new ExcludeList(), Long.toString(callerUser.getId()));
        vmEntity.deploy(reservationId, Long.toString(callerUser.getId()), params, deployOnGivenHost);

        Pair<UserVmVO, Map<VirtualMachineProfile.Param, Object>> vmParamPair = new Pair(vm, params);
        if (vm != null && vm.isUpdateParameters()) {
            // this value is not being sent to the backend; need only for api
            // display purposes
            if (template.isEnablePassword()) {
                if (vm.getDetail(VmDetailConstants.PASSWORD) != null) {
                    userVmDetailsDao.removeDetail(vm.getId(), VmDetailConstants.PASSWORD);
                }
                vm.setUpdateParameters(false);
                _vmDao.update(vm.getId(), vm);
            }
        }

        return vmParamPair;
    }

    private Map<VirtualMachineProfile.Param, Object> createParameterInParameterMap(Map<VirtualMachineProfile.Param, Object> params, Map<VirtualMachineProfile.Param, Object> parameterMap, VirtualMachineProfile.Param parameter,
            Object parameterValue) {
        if (s_logger.isTraceEnabled()) {
            s_logger.trace(String.format("createParameterInParameterMap(%s, %s)", parameter, parameterValue));
        }
        if (params == null) {
            if (s_logger.isTraceEnabled()) {
                s_logger.trace("creating new Parameter map");
            }
            params = new HashMap<>();
            if (parameterMap != null) {
                params.putAll(parameterMap);
            }
        }
        params.put(parameter, parameterValue);
        return params;
    }

    private Pod getDestinationPod(Long podId, boolean isRootAdmin) {
        Pod destinationPod = null;
        if (podId != null) {
            if (!isRootAdmin) {
                throw new PermissionDeniedException(
                        "Parameter " + ApiConstants.POD_ID + " can only be specified by a Root Admin, permission denied");
            }
            destinationPod = _podDao.findById(podId);
            if (destinationPod == null) {
                throw new InvalidParameterValueException("Unable to find the pod to deploy the VM, pod id=" + podId);
            }
        }
        return destinationPod;
    }

    private Cluster getDestinationCluster(Long clusterId, boolean isRootAdmin) {
        Cluster destinationCluster = null;
        if (clusterId != null) {
            if (!isRootAdmin) {
                throw new PermissionDeniedException(
                        "Parameter " + ApiConstants.CLUSTER_ID + " can only be specified by a Root Admin, permission denied");
            }
            destinationCluster = _clusterDao.findById(clusterId);
            if (destinationCluster == null) {
                throw new InvalidParameterValueException("Unable to find the cluster to deploy the VM, cluster id=" + clusterId);
            }
        }
        return destinationCluster;
    }

    private Host getDestinationHost(Long hostId, boolean isRootAdmin, boolean isExplicitHost) {
        Host destinationHost = null;
        if (hostId != null) {
            if (isExplicitHost && !isRootAdmin) {
                throw new PermissionDeniedException(
                        "Parameter " + ApiConstants.HOST_ID + " can only be specified by a Root Admin, permission denied");
            }
            destinationHost = _hostDao.findById(hostId);
            if (destinationHost == null) {
                throw new InvalidParameterValueException("Unable to find the host to deploy the VM, host id=" + hostId);
            } else if (destinationHost.getResourceState() != ResourceState.Enabled || destinationHost.getStatus() != Status.Up ) {
                throw new InvalidParameterValueException("Unable to deploy the VM as the host: " + destinationHost.getName() + " is not in the right state");
            }
        }
        return destinationHost;
    }

    @Override
    public UserVm destroyVm(long vmId, boolean expunge) throws ResourceUnavailableException, ConcurrentOperationException {
        // Verify input parameters
        UserVmVO vm = _vmDao.findById(vmId);
        if (vm == null || vm.getRemoved() != null) {
            InvalidParameterValueException ex = new InvalidParameterValueException("Unable to find a virtual machine with specified vmId");
            throw ex;
        }

        if (vm.getState() == State.Destroyed || vm.getState() == State.Expunging) {
            s_logger.trace("Vm id=" + vmId + " is already destroyed");
            return vm;
        }

        vmStatsDao.removeAllByVmId(vmId);

        boolean status;
        State vmState = vm.getState();

        try {
            VirtualMachineEntity vmEntity = _orchSrvc.getVirtualMachine(vm.getUuid());
            status = vmEntity.destroy(expunge);
        } catch (CloudException e) {
            CloudRuntimeException ex = new CloudRuntimeException("Unable to destroy with specified vmId", e);
            ex.addProxyObject(vm.getUuid(), "vmId");
            throw ex;
        }

        if (status) {
            // Mark the account's volumes as destroyed
            List<VolumeVO> volumes = _volsDao.findByInstance(vmId);
            for (VolumeVO volume : volumes) {
                if (volume.getVolumeType().equals(Volume.Type.ROOT)) {
                    UsageEventUtils.publishUsageEvent(EventTypes.EVENT_VOLUME_DELETE, volume.getAccountId(), volume.getDataCenterId(), volume.getId(), volume.getName(),
                            Volume.class.getName(), volume.getUuid(), volume.isDisplayVolume());
                }
            }

            if (vmState != State.Error) {
                // Get serviceOffering for Virtual Machine
                ServiceOfferingVO offering = serviceOfferingDao.findByIdIncludingRemoved(vm.getId(), vm.getServiceOfferingId());

                //Update Resource Count for the given account
                resourceCountDecrement(vm.getAccountId(), vm.isDisplayVm(), offering.getCpu().longValue(), offering.getRamSize().longValue());
            }
            return _vmDao.findById(vmId);
        } else {
            CloudRuntimeException ex = new CloudRuntimeException("Failed to destroy vm with specified vmId");
            ex.addProxyObject(vm.getUuid(), "vmId");
            throw ex;
        }

    }

    @Override
    public void collectVmDiskStatistics(final UserVm userVm) {
        // Only supported for KVM and VMware
        if (!(userVm.getHypervisorType().equals(HypervisorType.KVM) || userVm.getHypervisorType().equals(HypervisorType.VMware))) {
            return;
        }
        s_logger.debug("Collect vm disk statistics from host before stopping VM");
        if (userVm.getHostId() == null) {
            s_logger.error("Unable to collect vm disk statistics for VM as the host is null, skipping VM disk statistics collection");
            return;
        }
        long hostId = userVm.getHostId();
        List<String> vmNames = new ArrayList<String>();
        vmNames.add(userVm.getInstanceName());
        final HostVO host = _hostDao.findById(hostId);

        GetVmDiskStatsAnswer diskStatsAnswer = null;
        try {
            diskStatsAnswer = (GetVmDiskStatsAnswer)_agentMgr.easySend(hostId, new GetVmDiskStatsCommand(vmNames, host.getGuid(), host.getName()));
        } catch (Exception e) {
            s_logger.warn("Error while collecting disk stats for vm: " + userVm.getInstanceName() + " from host: " + host.getName(), e);
            return;
        }
        if (diskStatsAnswer != null) {
            if (!diskStatsAnswer.getResult()) {
                s_logger.warn("Error while collecting disk stats vm: " + userVm.getInstanceName() + " from host: " + host.getName() + "; details: " + diskStatsAnswer.getDetails());
                return;
            }
            try {
                final GetVmDiskStatsAnswer diskStatsAnswerFinal = diskStatsAnswer;
                Transaction.execute(new TransactionCallbackNoReturn() {
                    @Override
                    public void doInTransactionWithoutResult(TransactionStatus status) {
                        HashMap<String, List<VmDiskStatsEntry>> vmDiskStatsByName = diskStatsAnswerFinal.getVmDiskStatsMap();
                        if (vmDiskStatsByName == null) {
                            return;
                        }
                        List<VmDiskStatsEntry> vmDiskStats = vmDiskStatsByName.get(userVm.getInstanceName());
                        if (vmDiskStats == null) {
                            return;
                        }

                        for (VmDiskStatsEntry vmDiskStat : vmDiskStats) {
                            SearchCriteria<VolumeVO> sc_volume = _volsDao.createSearchCriteria();
                            sc_volume.addAnd("path", SearchCriteria.Op.EQ, vmDiskStat.getPath());
                            List<VolumeVO> volumes = _volsDao.search(sc_volume, null);
                            if ((volumes == null) || (volumes.size() == 0)) {
                                break;
                            }
                            VolumeVO volume = volumes.get(0);
                            VmDiskStatisticsVO previousVmDiskStats = _vmDiskStatsDao.findBy(userVm.getAccountId(), userVm.getDataCenterId(), userVm.getId(), volume.getId());
                            VmDiskStatisticsVO vmDiskStat_lock = _vmDiskStatsDao.lock(userVm.getAccountId(), userVm.getDataCenterId(), userVm.getId(), volume.getId());

                            if ((vmDiskStat.getIORead() == 0) && (vmDiskStat.getIOWrite() == 0) && (vmDiskStat.getBytesRead() == 0) && (vmDiskStat.getBytesWrite() == 0)) {
                                s_logger.debug("Read/Write of IO and Bytes are both 0. Not updating vm_disk_statistics");
                                continue;
                            }

                            if (vmDiskStat_lock == null) {
                                s_logger.warn("unable to find vm disk stats from host for account: " + userVm.getAccountId() + " with vmId: " + userVm.getId() + " and volumeId:"
                                        + volume.getId());
                                continue;
                            }

                            if (previousVmDiskStats != null
                                    && ((previousVmDiskStats.getCurrentIORead() != vmDiskStat_lock.getCurrentIORead()) || ((previousVmDiskStats.getCurrentIOWrite() != vmDiskStat_lock
                                    .getCurrentIOWrite())
                                            || (previousVmDiskStats.getCurrentBytesRead() != vmDiskStat_lock.getCurrentBytesRead()) || (previousVmDiskStats
                                                    .getCurrentBytesWrite() != vmDiskStat_lock.getCurrentBytesWrite())))) {
                                s_logger.debug("vm disk stats changed from the time GetVmDiskStatsCommand was sent. " + "Ignoring current answer. Host: " + host.getName()
                                + " . VM: " + vmDiskStat.getVmName() + " IO Read: " + vmDiskStat.getIORead() + " IO Write: " + vmDiskStat.getIOWrite() + " Bytes Read: "
                                + vmDiskStat.getBytesRead() + " Bytes Write: " + vmDiskStat.getBytesWrite());
                                continue;
                            }

                            if (vmDiskStat_lock.getCurrentIORead() > vmDiskStat.getIORead()) {
                                if (s_logger.isDebugEnabled()) {
                                    s_logger.debug("Read # of IO that's less than the last one.  " + "Assuming something went wrong and persisting it. Host: " + host.getName()
                                    + " . VM: " + vmDiskStat.getVmName() + " Reported: " + vmDiskStat.getIORead() + " Stored: " + vmDiskStat_lock.getCurrentIORead());
                                }
                                vmDiskStat_lock.setNetIORead(vmDiskStat_lock.getNetIORead() + vmDiskStat_lock.getCurrentIORead());
                            }
                            vmDiskStat_lock.setCurrentIORead(vmDiskStat.getIORead());
                            if (vmDiskStat_lock.getCurrentIOWrite() > vmDiskStat.getIOWrite()) {
                                if (s_logger.isDebugEnabled()) {
                                    s_logger.debug("Write # of IO that's less than the last one.  " + "Assuming something went wrong and persisting it. Host: " + host.getName()
                                    + " . VM: " + vmDiskStat.getVmName() + " Reported: " + vmDiskStat.getIOWrite() + " Stored: " + vmDiskStat_lock.getCurrentIOWrite());
                                }
                                vmDiskStat_lock.setNetIOWrite(vmDiskStat_lock.getNetIOWrite() + vmDiskStat_lock.getCurrentIOWrite());
                            }
                            vmDiskStat_lock.setCurrentIOWrite(vmDiskStat.getIOWrite());
                            if (vmDiskStat_lock.getCurrentBytesRead() > vmDiskStat.getBytesRead()) {
                                if (s_logger.isDebugEnabled()) {
                                    s_logger.debug("Read # of Bytes that's less than the last one.  " + "Assuming something went wrong and persisting it. Host: " + host.getName()
                                    + " . VM: " + vmDiskStat.getVmName() + " Reported: " + toHumanReadableSize(vmDiskStat.getBytesRead()) + " Stored: " + toHumanReadableSize(vmDiskStat_lock.getCurrentBytesRead()));
                                }
                                vmDiskStat_lock.setNetBytesRead(vmDiskStat_lock.getNetBytesRead() + vmDiskStat_lock.getCurrentBytesRead());
                            }
                            vmDiskStat_lock.setCurrentBytesRead(vmDiskStat.getBytesRead());
                            if (vmDiskStat_lock.getCurrentBytesWrite() > vmDiskStat.getBytesWrite()) {
                                if (s_logger.isDebugEnabled()) {
                                    s_logger.debug("Write # of Bytes that's less than the last one.  " + "Assuming something went wrong and persisting it. Host: " + host.getName()
                                    + " . VM: " + vmDiskStat.getVmName() + " Reported: " + toHumanReadableSize(vmDiskStat.getBytesWrite()) + " Stored: "
                                    + toHumanReadableSize(vmDiskStat_lock.getCurrentBytesWrite()));
                                }
                                vmDiskStat_lock.setNetBytesWrite(vmDiskStat_lock.getNetBytesWrite() + vmDiskStat_lock.getCurrentBytesWrite());
                            }
                            vmDiskStat_lock.setCurrentBytesWrite(vmDiskStat.getBytesWrite());

                            if (!_dailyOrHourly) {
                                //update agg bytes
                                vmDiskStat_lock.setAggIORead(vmDiskStat_lock.getNetIORead() + vmDiskStat_lock.getCurrentIORead());
                                vmDiskStat_lock.setAggIOWrite(vmDiskStat_lock.getNetIOWrite() + vmDiskStat_lock.getCurrentIOWrite());
                                vmDiskStat_lock.setAggBytesRead(vmDiskStat_lock.getNetBytesRead() + vmDiskStat_lock.getCurrentBytesRead());
                                vmDiskStat_lock.setAggBytesWrite(vmDiskStat_lock.getNetBytesWrite() + vmDiskStat_lock.getCurrentBytesWrite());
                            }

                            _vmDiskStatsDao.update(vmDiskStat_lock.getId(), vmDiskStat_lock);
                        }
                    }
                });
            } catch (Exception e) {
                s_logger.warn(String.format("Unable to update VM disk statistics for %s from %s", userVm.getInstanceName(), host), e);
            }
        }
    }

    @Override
    @ActionEvent(eventType = EventTypes.EVENT_VM_EXPUNGE, eventDescription = "expunging Vm", async = true)
    public UserVm expungeVm(long vmId) throws ResourceUnavailableException, ConcurrentOperationException {
        Account caller = CallContext.current().getCallingAccount();
        Long callerId = caller.getId();

        // Verify input parameters
        UserVmVO vm = _vmDao.findById(vmId);
        if (vm == null) {
            InvalidParameterValueException ex = new InvalidParameterValueException("Unable to find a virtual machine with specified vmId");
            ex.addProxyObject(String.valueOf(vmId), "vmId");
            throw ex;
        }

        if (vm.getRemoved() != null) {
            s_logger.trace("Vm id=" + vmId + " is already expunged");
            return vm;
        }

        if (!(vm.getState() == State.Destroyed || vm.getState() == State.Expunging || vm.getState() == State.Error)) {
            CloudRuntimeException ex = new CloudRuntimeException("Please destroy vm with specified vmId before expunge");
            ex.addProxyObject(String.valueOf(vmId), "vmId");
            throw ex;
        }

        // When trying to expunge, permission is denied when the caller is not an admin and the AllowUserExpungeRecoverVm is false for the caller.
        if (!_accountMgr.isAdmin(callerId) && !AllowUserExpungeRecoverVm.valueIn(callerId)) {
            throw new PermissionDeniedException("Expunging a vm can only be done by an Admin. Or when the allow.user.expunge.recover.vm key is set.");
        }

        // check if vm belongs to AutoScale vm group in Disabled state
        autoScaleManager.checkIfVmActionAllowed(vmId);

        _vmSnapshotMgr.deleteVMSnapshotsFromDB(vmId, false);

        boolean status;

        status = expunge(vm);
        if (status) {
            return _vmDao.findByIdIncludingRemoved(vmId);
        } else {
            CloudRuntimeException ex = new CloudRuntimeException("Failed to expunge vm with specified vmId");
            ex.addProxyObject(String.valueOf(vmId), "vmId");
            throw ex;
        }

    }

    @Override
    public HypervisorType getHypervisorTypeOfUserVM(long vmId) {
        UserVmVO userVm = _vmDao.findById(vmId);
        if (userVm == null) {
            InvalidParameterValueException ex = new InvalidParameterValueException("unable to find a virtual machine with specified id");
            ex.addProxyObject(String.valueOf(vmId), "vmId");
            throw ex;
        }

        return userVm.getHypervisorType();
    }

    protected String finalizeUserData(String userData, Long userDataId, VirtualMachineTemplate template) {
        if (StringUtils.isEmpty(userData) && userDataId == null && (template == null || template.getUserDataId() == null)) {
            return null;
        }

        if (userDataId != null && StringUtils.isNotEmpty(userData)) {
            throw new InvalidParameterValueException("Both userdata and userdata ID inputs are not allowed, please provide only one");
        }
        if (template != null && template.getUserDataId() != null) {
            switch (template.getUserDataOverridePolicy()) {
                case DENYOVERRIDE:
                    if (StringUtils.isNotEmpty(userData) || userDataId != null) {
                        String msg = String.format("UserData input is not allowed here since template %s is configured to deny any userdata", template.getName());
                        throw new CloudRuntimeException(msg);
                    }
                case ALLOWOVERRIDE:
                    if (userDataId != null) {
                        UserData apiUserDataVO = userDataDao.findById(userDataId);
                        return apiUserDataVO.getUserData();
                    } else if (StringUtils.isNotEmpty(userData)) {
                        return userData;
                    } else {
                        UserData templateUserDataVO = userDataDao.findById(template.getUserDataId());
                        if (templateUserDataVO == null) {
                            String msg = String.format("UserData linked to the template %s is not found", template.getName());
                            throw new CloudRuntimeException(msg);
                        }
                        return templateUserDataVO.getUserData();
                    }
                case APPEND:
                    UserData templateUserDataVO = userDataDao.findById(template.getUserDataId());
                    if (templateUserDataVO == null) {
                        String msg = String.format("UserData linked to the template %s is not found", template.getName());
                        throw new CloudRuntimeException(msg);
                    }
                    if (userDataId != null) {
                        UserData apiUserDataVO = userDataDao.findById(userDataId);
                        return doConcateUserDatas(templateUserDataVO.getUserData(), apiUserDataVO.getUserData());
                    } else if (StringUtils.isNotEmpty(userData)) {
                        return doConcateUserDatas(templateUserDataVO.getUserData(), userData);
                    } else {
                        return templateUserDataVO.getUserData();
                    }
                default:
                    String msg = String.format("This userdataPolicy %s is not supported for use with this feature", template.getUserDataOverridePolicy().toString());
                    throw new CloudRuntimeException(msg);            }
        } else {
            if (userDataId != null) {
                UserData apiUserDataVO = userDataDao.findById(userDataId);
                return apiUserDataVO.getUserData();
            } else if (StringUtils.isNotEmpty(userData)) {
                return userData;
            }
        }
        return null;
    }

    private String doConcateUserDatas(String userdata1, String userdata2) {
        byte[] userdata1Bytes = Base64.decodeBase64(userdata1.getBytes());
        byte[] userdata2Bytes = Base64.decodeBase64(userdata2.getBytes());
        byte[] finalUserDataBytes = new byte[userdata1Bytes.length + userdata2Bytes.length];
        System.arraycopy(userdata1Bytes, 0, finalUserDataBytes, 0, userdata1Bytes.length);
        System.arraycopy(userdata2Bytes, 0, finalUserDataBytes, userdata1Bytes.length, userdata2Bytes.length);

        return Base64.encodeBase64String(finalUserDataBytes);
    }

    @Override
    public UserVm createVirtualMachine(DeployVMCmd cmd) throws InsufficientCapacityException, ResourceUnavailableException, ConcurrentOperationException,
    StorageUnavailableException, ResourceAllocationException {
        //Verify that all objects exist before passing them to the service
        Account owner = _accountService.getActiveAccountById(cmd.getEntityOwnerId());

        verifyDetails(cmd.getDetails());

        Long zoneId = cmd.getZoneId();

        DataCenter zone = _entityMgr.findById(DataCenter.class, zoneId);
        if (zone == null) {
            throw new InvalidParameterValueException("Unable to find zone by id=" + zoneId);
        }

        Long serviceOfferingId = cmd.getServiceOfferingId();
        Long overrideDiskOfferingId = cmd.getOverrideDiskOfferingId();

        ServiceOffering serviceOffering = _entityMgr.findById(ServiceOffering.class, serviceOfferingId);
        if (serviceOffering == null) {
            throw new InvalidParameterValueException("Unable to find service offering: " + serviceOfferingId);
        }

        if (serviceOffering.getDiskOfferingStrictness() && overrideDiskOfferingId != null) {
            throw new InvalidParameterValueException(String.format("Cannot override disk offering id %d since provided service offering is strictly mapped to its disk offering", overrideDiskOfferingId));
        }

        if (!serviceOffering.isDynamic()) {
            for(String detail: cmd.getDetails().keySet()) {
                if(detail.equalsIgnoreCase(VmDetailConstants.CPU_NUMBER) || detail.equalsIgnoreCase(VmDetailConstants.CPU_SPEED) || detail.equalsIgnoreCase(VmDetailConstants.MEMORY)) {
                    throw new InvalidParameterValueException("cpuNumber or cpuSpeed or memory should not be specified for static service offering");
                }
            }
        }

        Long templateId = cmd.getTemplateId();

        boolean dynamicScalingEnabled = cmd.isDynamicScalingEnabled();

        VirtualMachineTemplate template = _entityMgr.findById(VirtualMachineTemplate.class, templateId);
        // Make sure a valid template ID was specified
        if (template == null) {
            throw new InvalidParameterValueException("Unable to use template " + templateId);
        }

        ServiceOfferingJoinVO svcOffering = serviceOfferingJoinDao.findById(serviceOfferingId);

        if (template.isDeployAsIs()) {
            if (svcOffering != null && svcOffering.getRootDiskSize() != null && svcOffering.getRootDiskSize() > 0) {
                throw new InvalidParameterValueException("Failed to deploy Virtual Machine as a service offering with root disk size specified cannot be used with a deploy as-is template");
            }

            if (cmd.getDetails().get("rootdisksize") != null) {
                throw new InvalidParameterValueException("Overriding root disk size isn't supported for VMs deployed from deploy as-is templates");
            }

            // Bootmode and boottype are not supported on VMWare dpeloy-as-is templates (since 4.15)
            if ((cmd.getBootMode() != null || cmd.getBootType() != null)) {
                throw new InvalidParameterValueException("Boot type and boot mode are not supported on VMware for templates registered as deploy-as-is, as we honour what is defined in the template.");
            }
        }

        Long diskOfferingId = cmd.getDiskOfferingId();
        DiskOffering diskOffering = null;
        if (diskOfferingId != null) {
            diskOffering = _entityMgr.findById(DiskOffering.class, diskOfferingId);
            if (diskOffering == null) {
                throw new InvalidParameterValueException("Unable to find disk offering " + diskOfferingId);
            }
            if (diskOffering.isComputeOnly()) {
                throw new InvalidParameterValueException(String.format("The disk offering id %d provided is directly mapped to a service offering, please provide an individual disk offering", diskOfferingId));
            }
        }

        if (!zone.isLocalStorageEnabled()) {
            DiskOffering diskOfferingMappedInServiceOffering = _entityMgr.findById(DiskOffering.class, serviceOffering.getDiskOfferingId());
            if (diskOfferingMappedInServiceOffering.isUseLocalStorage()) {
                throw new InvalidParameterValueException("Zone is not configured to use local storage but disk offering " + diskOfferingMappedInServiceOffering.getName() + " mapped in service offering uses it");
            }
            if (diskOffering != null && diskOffering.isUseLocalStorage()) {
                throw new InvalidParameterValueException("Zone is not configured to use local storage but disk offering " + diskOffering.getName() + " uses it");
            }
        }

        List<Long> networkIds = cmd.getNetworkIds();
        LinkedHashMap<Integer, Long> userVmNetworkMap = getVmOvfNetworkMapping(zone, owner, template, cmd.getVmNetworkMap());
        if (MapUtils.isNotEmpty(userVmNetworkMap)) {
            networkIds = new ArrayList<>(userVmNetworkMap.values());
        }

        String userData = cmd.getUserData();
        Long userDataId = cmd.getUserdataId();
        String userDataDetails = null;
        if (MapUtils.isNotEmpty(cmd.getUserdataDetails())) {
            userDataDetails = cmd.getUserdataDetails().toString();
        }
        userData = finalizeUserData(userData, userDataId, template);

        Account caller = CallContext.current().getCallingAccount();
        Long callerId = caller.getId();

        boolean isRootAdmin = _accountService.isRootAdmin(callerId);

        Long hostId = cmd.getHostId();
        getDestinationHost(hostId, isRootAdmin, true);

        String ipAddress = cmd.getIpAddress();
        String ip6Address = cmd.getIp6Address();
        String macAddress = cmd.getMacAddress();
        String name = cmd.getName();
        String displayName = cmd.getDisplayName();
        UserVm vm = null;
        IpAddresses addrs = new IpAddresses(ipAddress, ip6Address, macAddress);
        Long size = cmd.getSize();
        String group = cmd.getGroup();
        List<String> sshKeyPairNames = cmd.getSSHKeyPairNames();
        Boolean displayVm = cmd.isDisplayVm();
        String keyboard = cmd.getKeyboard();
        Map<Long, DiskOffering> dataDiskTemplateToDiskOfferingMap = cmd.getDataDiskTemplateToDiskOfferingMap();
        Map<String, String> userVmOVFProperties = cmd.getVmProperties();
        if (zone.getNetworkType() == NetworkType.Basic) {
            if (networkIds != null) {
                throw new InvalidParameterValueException("Can't specify network Ids in Basic zone");
            } else {
                vm = createBasicSecurityGroupVirtualMachine(zone, serviceOffering, template, getSecurityGroupIdList(cmd), owner, name, displayName, diskOfferingId,
                        size , group , cmd.getHypervisor(), cmd.getHttpMethod(), userData, userDataId, userDataDetails, sshKeyPairNames, cmd.getIpToNetworkMap(), addrs, displayVm , keyboard , cmd.getAffinityGroupIdList(),
                        cmd.getDetails(), cmd.getCustomId(), cmd.getDhcpOptionsMap(),
                        dataDiskTemplateToDiskOfferingMap, userVmOVFProperties, dynamicScalingEnabled, overrideDiskOfferingId);
            }
        } else {
            if (zone.isSecurityGroupEnabled())  {
                vm = createAdvancedSecurityGroupVirtualMachine(zone, serviceOffering, template, networkIds, getSecurityGroupIdList(cmd), owner, name,
                        displayName, diskOfferingId, size, group, cmd.getHypervisor(), cmd.getHttpMethod(), userData, userDataId, userDataDetails, sshKeyPairNames, cmd.getIpToNetworkMap(), addrs, displayVm, keyboard,
                        cmd.getAffinityGroupIdList(), cmd.getDetails(), cmd.getCustomId(), cmd.getDhcpOptionsMap(),
                        dataDiskTemplateToDiskOfferingMap, userVmOVFProperties, dynamicScalingEnabled, overrideDiskOfferingId, null);

            } else {
                if (cmd.getSecurityGroupIdList() != null && !cmd.getSecurityGroupIdList().isEmpty()) {
                    throw new InvalidParameterValueException("Can't create vm with security groups; security group feature is not enabled per zone");
                }
                vm = createAdvancedVirtualMachine(zone, serviceOffering, template, networkIds, owner, name, displayName, diskOfferingId, size, group,
                        cmd.getHypervisor(), cmd.getHttpMethod(), userData, userDataId, userDataDetails, sshKeyPairNames, cmd.getIpToNetworkMap(), addrs, displayVm, keyboard, cmd.getAffinityGroupIdList(), cmd.getDetails(),
                        cmd.getCustomId(), cmd.getDhcpOptionsMap(), dataDiskTemplateToDiskOfferingMap, userVmOVFProperties, dynamicScalingEnabled, null, overrideDiskOfferingId);
            }
        }

        // check if this templateId has a child ISO
        List<VMTemplateVO> child_templates = _templateDao.listByParentTemplatetId(templateId);
        for (VMTemplateVO tmpl: child_templates){
            if (tmpl.getFormat() == Storage.ImageFormat.ISO){
                s_logger.info("MDOV trying to attach disk to the VM " + tmpl.getId() + " vmid=" + vm.getId());
                _tmplService.attachIso(tmpl.getId(), vm.getId(), true);
            }
        }

        // Add extraConfig to user_vm_details table
        String extraConfig = cmd.getExtraConfig();
        if (StringUtils.isNotBlank(extraConfig)) {
            if (EnableAdditionalVmConfig.valueIn(callerId)) {
                s_logger.info("Adding extra configuration to user vm: " + vm.getUuid());
                addExtraConfig(vm, extraConfig);
            } else {
                throw new InvalidParameterValueException("attempted setting extraconfig but enable.additional.vm.configuration is disabled");
            }
        }

        if (cmd.getCopyImageTags()) {
            VMTemplateVO templateOrIso = _templateDao.findById(templateId);
            if (templateOrIso != null) {
                final ResourceTag.ResourceObjectType templateType = (templateOrIso.getFormat() == ImageFormat.ISO) ? ResourceTag.ResourceObjectType.ISO : ResourceTag.ResourceObjectType.Template;
                final List<? extends ResourceTag> resourceTags = resourceTagDao.listBy(templateId, templateType);
                for (ResourceTag resourceTag : resourceTags) {
                    final ResourceTagVO copyTag = new ResourceTagVO(resourceTag.getKey(), resourceTag.getValue(), resourceTag.getAccountId(), resourceTag.getDomainId(), vm.getId(), ResourceTag.ResourceObjectType.UserVm, resourceTag.getCustomer(), vm.getUuid());
                    resourceTagDao.persist(copyTag);
                }
            }
        }
        return vm;
    }

    @Override
    public UserVm recordVirtualMachineToDB(CloneVMCmd cmd, long templateId) throws ConcurrentOperationException, ResourceAllocationException, InsufficientCapacityException, ResourceUnavailableException {
        //network configurations and check, then create the template
        UserVm curVm = cmd.getTargetVM();
        // check if host is available
        Long hostId = curVm.getHostId();
        getDestinationHost(hostId, true, false);
        Long zoneId = curVm.getDataCenterId();
        DataCenter dataCenter = _entityMgr.findById(DataCenter.class, zoneId);
        Map<String, String> vmProperties = curVm.getDetails() != null ? curVm.getDetails() : new HashMap<>();
        String keyboard = vmProperties.get(VmDetailConstants.KEYBOARD);
        HypervisorType hypervisorType = curVm.getHypervisorType();
        Account curAccount = _accountDao.findById(curVm.getAccountId());
        String ipv6Address = null;
        String macAddress = null;
        IpAddresses addr = new IpAddresses(null, ipv6Address, macAddress);
        long serviceOfferingId = curVm.getServiceOfferingId();
        ServiceOffering serviceOffering = _serviceOfferingDao.findById(curVm.getId(), serviceOfferingId);
        List<SecurityGroupVO> securityGroupList = _securityGroupMgr.getSecurityGroupsForVm(curVm.getId());
        List<Long> securityGroupIdList = securityGroupList.stream().map(SecurityGroupVO::getId).collect(Collectors.toList());
        String uuidName = _uuidMgr.generateUuid(UserVm.class, null);
//        String hostName = generateHostName(uuidName);
//        String displayName = hostName + "-Clone";
        String hostName = cmd.getName();
        String displayName = cmd.getName();
        VolumeVO curVolume = _volsDao.findByInstance(curVm.getId()).get(0);
        Long diskOfferingId = curVolume.getDiskOfferingId();
        Long size = null; // mutual exclusive with disk offering id
        String userData = curVm.getUserData();
        String sshKeyPair = null;
        Map<Long, IpAddresses> ipToNetoworkMap = null; // Since we've specified Ip
        boolean isDisplayVM = curVm.isDisplayVm();
        boolean dynamicScalingEnabled = curVm.isDynamicallyScalable();
        VirtualMachineTemplate template = _entityMgr.findById(VirtualMachineTemplate.class, templateId);
        if (template == null) {
            throw new CloudRuntimeException("the temporary template is not created, server error, contact your sys admin");
        }
        List<Long> networkIds = _networkModel.listNetworksUsedByVm(curVm.getId());
        String group = null;
        InstanceGroupVO groupVo = getGroupForVm(cmd.getId());
        if (groupVo != null) {
            group = groupVo.getName();
        }
        UserVm vmResult = null;
        List<Long> affinityGroupIdList = _affinityGroupDao.findByAccountAndNames(curAccount.getId(), curAccount.getAccountName())
                                        .stream().
                                        mapToLong(AffinityGroupVO::getId).
                                        boxed().
                                        collect(Collectors.toList());
        try {
            Map<String, String> detailMap = new HashMap<>();
            Map<String, Map<Integer, String>> dhcpMap = new HashMap<>();
            Map<String, String> emptyUserOfVmProperties = new HashMap<>();
            if (dataCenter.getNetworkType() == NetworkType.Basic) {
                vmResult = createBasicSecurityGroupVirtualMachine(dataCenter, serviceOffering, template, securityGroupIdList, curAccount, hostName, displayName, diskOfferingId,
                        size, group, hypervisorType, cmd.getHttpMethod(), userData, null, null, null, ipToNetoworkMap, addr, isDisplayVM, keyboard, affinityGroupIdList,
                        curVm.getDetails() == null ? detailMap : curVm.getDetails(), null, new HashMap<>(),
<<<<<<< HEAD
                        null, new HashMap<>(), dynamicScalingEnabled, diskOfferingId);
            } else {
                vmResult = createAdvancedVirtualMachine(dataCenter, serviceOffering, template, networkIds, curAccount, hostName, displayName, diskOfferingId, size, group,
                        hypervisorType, cmd.getHttpMethod(), userData, null, null, null, ipToNetoworkMap, addr, isDisplayVM, keyboard, affinityGroupIdList, curVm.getDetails() == null ? detailMap : curVm.getDetails(),
                        null, new HashMap<>(), null, new HashMap<>(), dynamicScalingEnabled, null, diskOfferingId);
=======
                        null, new HashMap<>(), dynamicScalingEnabled, null); //이석민 diskOfferingId null 처리
            } else {
                vmResult = createAdvancedVirtualMachine(dataCenter, serviceOffering, template, networkIds, curAccount, hostName, displayName, diskOfferingId, size, group,
                        hypervisorType, cmd.getHttpMethod(), userData, null, null, null, ipToNetoworkMap, addr, isDisplayVM, keyboard, affinityGroupIdList, curVm.getDetails() == null ? detailMap : curVm.getDetails(),
                        null, new HashMap<>(), null, new HashMap<>(), dynamicScalingEnabled, null, null); //이석민 diskOfferingId null 처리
>>>>>>> d47d4328
            }
        } catch (CloudRuntimeException e) {
            _templateMgr.delete(curAccount.getId(), template.getId(), zoneId);
            throw new CloudRuntimeException("Unable to create the VM record");
        }
        return vmResult;
    }

    /**
     * Persist extra configuration data in the user_vm_details table as key/value pair
     * @param decodedUrl String consisting of the extra config data to appended onto the vmx file for VMware instances
     */
    protected void persistExtraConfigVmware(String decodedUrl, UserVm vm) {
        boolean isValidConfig = isValidKeyValuePair(decodedUrl);
        if (isValidConfig) {
            String[] extraConfigs = decodedUrl.split("\\r?\\n");
            for (String cfg : extraConfigs) {
                // Validate cfg against unsupported operations set by admin here
                String[] allowedKeyList = VmwareAdditionalConfigAllowList.value().split(",");
                boolean validXenOrVmwareConfiguration = isValidXenOrVmwareConfiguration(cfg, allowedKeyList);
                String[] paramArray = cfg.split("=");
                if (validXenOrVmwareConfiguration && paramArray.length == 2) {
                    userVmDetailsDao.addDetail(vm.getId(), paramArray[0].trim(), paramArray[1].trim(), true);
                } else {
                    throw new CloudRuntimeException("Extra config " + cfg + " is not on the list of allowed keys for VMware hypervisor hosts.");
                }
            }
        } else {
            throw new CloudRuntimeException("The passed extra config string " + decodedUrl + "contains an invalid key/value pair pattern");
        }
    }

    /**
     * Used to persist extra configuration settings in user_vm_details table for the XenServer hypervisor
     * persists config as key/value pair e.g key = extraconfig-1 , value="PV-bootloader=pygrub" and so on to extraconfig-N where
     * N denotes the number of extra configuration settings passed by user
     *
     * @param decodedUrl A string containing extra configuration settings as key/value pairs seprated by newline escape character
     *                   e.x PV-bootloader=pygrub\nPV-args=console\nHV-Boot-policy=""
     */
    protected void persistExtraConfigXenServer(String decodedUrl, UserVm vm) {
        boolean isValidConfig = isValidKeyValuePair(decodedUrl);
        if (isValidConfig) {
            String[] extraConfigs = decodedUrl.split("\\r?\\n");
            int i = 1;
            String extraConfigKey = ApiConstants.EXTRA_CONFIG + "-";
            for (String cfg : extraConfigs) {
                // Validate cfg against unsupported operations set by admin here
                String[] allowedKeyList = XenServerAdditionalConfigAllowList.value().split(",");
                boolean validXenOrVmwareConfiguration = isValidXenOrVmwareConfiguration(cfg, allowedKeyList);
                if (validXenOrVmwareConfiguration) {
                    userVmDetailsDao.addDetail(vm.getId(), extraConfigKey + String.valueOf(i), cfg, true);
                    i++;
                } else {
                    throw new CloudRuntimeException("Extra config " + cfg + " is not on the list of allowed keys for XenServer hypervisor hosts.");
                }
            }
        } else {
            String msg = String.format("The passed extra config string '%s' contains an invalid key/value pair pattern", decodedUrl);
            throw new CloudRuntimeException(msg);
        }
    }

    /**
     * Used to valid extraconfig keylvalue pair for Vmware and XenServer
     * Example of tested valid config for VMware as taken from VM instance vmx file
     * <p>
     * nvp.vm-uuid=34b3d5ea-1c25-4bb0-9250-8dc3388bfa9b
     * migrate.hostLog=i-2-67-VM-5130f8ab.hlog
     * ethernet0.address=02:00:5f:51:00:41
     * </p>
     * <p>
     * Examples of tested valid configs for XenServer
     * <p>
     * is-a-template=true\nHVM-boot-policy=\nPV-bootloader=pygrub\nPV-args=hvc0
     * </p>
     *
     * Allow the following character set {', ", -, ., =, a-z, 0-9, empty space, \n}
     *
     * @param decodedUrl String conprising of extra config key/value pairs for XenServer and Vmware
     * @return True if extraconfig is valid key/value pair
     */
    protected boolean isValidKeyValuePair(String decodedUrl) {
        // Valid pairs should look like "key-1=value1, param:key-2=value2, my.config.v0=False"
        Pattern pattern = Pattern.compile("^(?:[\\w-\\s\\.:]*=[\\w-\\s\\.'\":]*(?:\\s+|$))+$");
        Matcher matcher = pattern.matcher(decodedUrl);
        return matcher.matches();
    }

    /**
     * Validates key/value pair strings passed as extra configuration for XenServer and Vmware
     * @param cfg configuration key-value pair
     * @param allowedKeyList list of allowed configuration keys for XenServer and VMware
     * @return
     */
    protected boolean isValidXenOrVmwareConfiguration(String cfg, String[] allowedKeyList) {
        // This should be of minimum length 1
        // Value is ignored in case it is empty
        String[] cfgKeyValuePair = cfg.split("=");
        if (cfgKeyValuePair.length >= 1) {
            for (String allowedKey : allowedKeyList) {
                if (cfgKeyValuePair[0].equalsIgnoreCase(allowedKey.trim())) {
                    return true;
                }
            }
        } else {
            String msg = String.format("An incorrect configuration %s has been passed", cfg);
            throw new CloudRuntimeException(msg);
        }
        return false;
    }

    /**
     * Persist extra configuration data on KVM
     * persisted in the user_vm_details DB as extraconfig-1, and so on depending on the number of configurations
     * For KVM, extra config is passed as XML
     * @param decodedUrl string containing xml configuration to be persisted into user_vm_details table
     * @param vm
     */
    protected void persistExtraConfigKvm(String decodedUrl, UserVm vm) {
        // validate config against denied cfg commands
        validateKvmExtraConfig(decodedUrl);
        String[] extraConfigs = decodedUrl.split("\n\n");
        for (String cfg : extraConfigs) {
            int i = 1;
            String[] cfgParts = cfg.split("\n");
            String extraConfigKey = ApiConstants.EXTRA_CONFIG;
            String extraConfigValue;
            if (cfgParts[0].matches("\\S+:$")) {
                extraConfigKey += "-" + cfgParts[0].substring(0, cfgParts[0].length() - 1);
                extraConfigValue = cfg.replace(cfgParts[0] + "\n", "");
            } else {
                extraConfigKey += "-" + String.valueOf(i);
                extraConfigValue = cfg;
            }
            userVmDetailsDao.addDetail(vm.getId(), extraConfigKey, extraConfigValue, true);
            i++;
        }
    }

    /**
     * This method is called by the persistExtraConfigKvm
     * Validates passed extra configuration data for KVM and validates against deny-list of unwanted commands
     * controlled by Root admin
     * @param decodedUrl string containing xml configuration to be validated
     */
    protected void validateKvmExtraConfig(String decodedUrl) {
        String[] allowedConfigOptionList = KvmAdditionalConfigAllowList.value().split(",");
        // Skip allowed keys validation validation for DPDK
        if (!decodedUrl.contains(":")) {
            try {
                DocumentBuilder builder = ParserUtils.getSaferDocumentBuilderFactory().newDocumentBuilder();
                InputSource src = new InputSource();
                src.setCharacterStream(new StringReader(String.format("<config>\n%s\n</config>", decodedUrl)));
                Document doc = builder.parse(src);
                doc.getDocumentElement().normalize();
                NodeList nodeList=doc.getElementsByTagName("*");
                for (int i = 1; i < nodeList.getLength(); i++) { // First element is config so skip it
                    Element element = (Element)nodeList.item(i);
                    boolean isValidConfig = false;
                    String currentConfig = element.getNodeName().trim();
                    for (String tag : allowedConfigOptionList) {
                        if (currentConfig.equals(tag.trim())) {
                            isValidConfig = true;
                        }
                    }
                    if (!isValidConfig) {
                        throw new CloudRuntimeException(String.format("Extra config %s is not on the list of allowed keys for KVM hypervisor hosts", currentConfig));
                    }
                }
            } catch (ParserConfigurationException | IOException | SAXException e) {
                throw new CloudRuntimeException("Failed to parse additional XML configuration: " + e.getMessage());
            }
        }
    }

    /**
     * Adds extra config data to guest VM instances
     * @param extraConfig Extra Configuration settings to be added in UserVm instances for KVM, XenServer and VMware
     */
    protected void addExtraConfig(UserVm vm, String extraConfig) {
        String decodedUrl = decodeExtraConfig(extraConfig);
        HypervisorType hypervisorType = vm.getHypervisorType();

        switch (hypervisorType) {
            case XenServer:
                persistExtraConfigXenServer(decodedUrl, vm);
                break;
            case KVM:
                persistExtraConfigKvm(decodedUrl, vm);
                break;
            case VMware:
                persistExtraConfigVmware(decodedUrl, vm);
                break;
            default:
                String msg = String.format("This hypervisor %s is not supported for use with this feature", hypervisorType.toString());
                throw new CloudRuntimeException(msg);
        }
    }

    /**
     * Decodes an URL encoded string passed as extra configuration for guest VMs
     * @param encodeString URL encoded string
     * @return String result of decoded URL
     */
    protected String decodeExtraConfig(String encodeString) {
        String decodedUrl;
        try {
            decodedUrl = URLDecoder.decode(encodeString, "UTF-8");
        } catch (UnsupportedEncodingException e) {
            throw new CloudRuntimeException("Failed to provided decode URL string: " + e.getMessage());
        }
        return decodedUrl;
    }

    protected List<Long> getSecurityGroupIdList(SecurityGroupAction cmd) {
        if (cmd.getSecurityGroupNameList() != null && cmd.getSecurityGroupIdList() != null) {
            throw new InvalidParameterValueException("securitygroupids parameter is mutually exclusive with securitygroupnames parameter");
        }

        //transform group names to ids here
        if (cmd.getSecurityGroupNameList() != null) {
            List<Long> securityGroupIds = new ArrayList<Long>();
            for (String groupName : cmd.getSecurityGroupNameList()) {
                SecurityGroup sg = _securityGroupMgr.getSecurityGroup(groupName, cmd.getEntityOwnerId());
                if (sg == null) {
                    throw new InvalidParameterValueException("Unable to find group by name " + groupName);
                } else {
                    securityGroupIds.add(sg.getId());
                }
            }
            return securityGroupIds;
        } else {
            return cmd.getSecurityGroupIdList();
        }
    }

    // this is an opportunity to verify that parameters that came in via the Details Map are OK
    // for example, minIops and maxIops should either both be specified or neither be specified and,
    // if specified, minIops should be <= maxIops
    private void verifyDetails(Map<String,String> details) {
        if (details != null) {
            String minIops = details.get("minIops");
            String maxIops = details.get("maxIops");

            verifyMinAndMaxIops(minIops, maxIops);

            minIops = details.get("minIopsDo");
            maxIops = details.get("maxIopsDo");

            verifyMinAndMaxIops(minIops, maxIops);

            if (details.containsKey("extraconfig")) {
                throw new InvalidParameterValueException("'extraconfig' should not be included in details as key");
            }
        }
    }

    private void verifyMinAndMaxIops(String minIops, String maxIops) {
        if ((minIops != null && maxIops == null) || (minIops == null && maxIops != null)) {
            throw new InvalidParameterValueException("Either 'Min IOPS' and 'Max IOPS' must both be specified or neither be specified.");
        }

        long lMinIops;

        try {
            if (minIops != null) {
                lMinIops = Long.parseLong(minIops);
            }
            else {
                lMinIops = 0;
            }
        }
        catch (NumberFormatException ex) {
            throw new InvalidParameterValueException("'Min IOPS' must be a whole number.");
        }

        long lMaxIops;

        try {
            if (maxIops != null) {
                lMaxIops = Long.parseLong(maxIops);
            }
            else {
                lMaxIops = 0;
            }
        }
        catch (NumberFormatException ex) {
            throw new InvalidParameterValueException("'Max IOPS' must be a whole number.");
        }

        if (lMinIops > lMaxIops) {
            throw new InvalidParameterValueException("'Min IOPS' must be less than or equal to 'Max IOPS'.");
        }
    }

    @Override
    public UserVm getUserVm(long vmId) {
        return _vmDao.findById(vmId);
    }

    @Override
    public VirtualMachine getVm(long vmId) {
        return _vmInstanceDao.findById(vmId);
    }

    private VMInstanceVO preVmStorageMigrationCheck(Long vmId) {
        // access check - only root admin can migrate VM
        Account caller = CallContext.current().getCallingAccount();
        if (!_accountMgr.isRootAdmin(caller.getId())) {
            if (s_logger.isDebugEnabled()) {
                s_logger.debug("Caller is not a root admin, permission denied to migrate the VM");
            }
            throw new PermissionDeniedException("No permission to migrate VM, Only Root Admin can migrate a VM!");
        }

        VMInstanceVO vm = _vmInstanceDao.findById(vmId);
        if (vm == null) {
            throw new InvalidParameterValueException("Unable to find the VM by id=" + vmId);
        }

        if (vm.getState() != State.Stopped) {
            InvalidParameterValueException ex = new InvalidParameterValueException("VM is not Stopped, unable to migrate the vm having the specified id");
            ex.addProxyObject(vm.getUuid(), "vmId");
            throw ex;
        }

        HypervisorType hypervisorType = vm.getHypervisorType();
        if (vm.getType() != VirtualMachine.Type.User && !HYPERVISORS_THAT_CAN_DO_STORAGE_MIGRATION_ON_NON_USER_VMS.contains(hypervisorType)) {
            throw new InvalidParameterValueException(String.format("Unable to migrate storage of non-user VMs for hypervisor [%s]. Operation only supported for the following"
                    + " hypervisors: [%s].", hypervisorType, HYPERVISORS_THAT_CAN_DO_STORAGE_MIGRATION_ON_NON_USER_VMS));
        }

        List<VolumeVO> vols = _volsDao.findByInstance(vm.getId());
        if (vols.size() > 1) {
            // OffLineVmwareMigration: data disks are not permitted, here!
            if (vols.size() > 1 &&
                    // OffLineVmwareMigration: allow multiple disks for vmware
                    !HypervisorType.VMware.equals(hypervisorType)) {
                throw new InvalidParameterValueException("Data disks attached to the vm, can not migrate. Need to detach data disks first");
            }
        }

        // Check that Vm does not have VM Snapshots
        if (_vmSnapshotDao.findByVm(vmId).size() > 0) {
            throw new InvalidParameterValueException("VM's disk cannot be migrated, please remove all the VM Snapshots for this VM");
        }

        return vm;
    }

    private VirtualMachine findMigratedVm(long vmId, VirtualMachine.Type vmType) {
        if (VirtualMachine.Type.User.equals(vmType)) {
            return _vmDao.findById(vmId);
        }
        return _vmInstanceDao.findById(vmId);
    }

    @Override
    public VirtualMachine vmStorageMigration(Long vmId, StoragePool destPool) {
        VMInstanceVO vm = preVmStorageMigrationCheck(vmId);
        Map<Long, Long> volumeToPoolIds = new HashMap<>();
        checkDestinationHypervisorType(destPool, vm);
        List<VolumeVO> volumes = _volsDao.findByInstance(vm.getId());
        StoragePoolVO destinationPoolVo = _storagePoolDao.findById(destPool.getId());
        Long destPoolPodId = ScopeType.CLUSTER.equals(destinationPoolVo.getScope()) || ScopeType.HOST.equals(destinationPoolVo.getScope()) ?
                destinationPoolVo.getPodId() : null;
        for (VolumeVO volume : volumes) {
            if (!VirtualMachine.Type.User.equals(vm.getType())) {
                // Migrate within same pod as source storage and same cluster for all disks only. Hypervisor check already done
                StoragePoolVO pool = _storagePoolDao.findById(volume.getPoolId());
                if (destPoolPodId != null &&
                        (ScopeType.CLUSTER.equals(pool.getScope()) || ScopeType.HOST.equals(pool.getScope())) &&
                        !destPoolPodId.equals(pool.getPodId())) {
                    throw new InvalidParameterValueException("Storage migration of non-user VMs cannot be done between storage pools of different pods");
                }
            }
            volumeToPoolIds.put(volume.getId(), destPool.getId());
        }
        _itMgr.storageMigration(vm.getUuid(), volumeToPoolIds);
        return findMigratedVm(vm.getId(), vm.getType());
    }

    @Override
    public VirtualMachine vmStorageMigration(Long vmId, Map<String, String> volumeToPool) {
        VMInstanceVO vm = preVmStorageMigrationCheck(vmId);
        Map<Long, Long> volumeToPoolIds = new HashMap<>();
        Long poolClusterId = null;
        for (Map.Entry<String, String> entry : volumeToPool.entrySet()) {
            Volume volume = _volsDao.findByUuid(entry.getKey());
            StoragePoolVO pool = _storagePoolDao.findPoolByUUID(entry.getValue());
            if (poolClusterId != null &&
                    (ScopeType.CLUSTER.equals(pool.getScope()) || ScopeType.HOST.equals(pool.getScope())) &&
                    !poolClusterId.equals(pool.getClusterId())) {
                throw new InvalidParameterValueException("VM's disk cannot be migrated, input destination storage pools belong to different clusters");
            }
            if (pool.getClusterId() != null) {
                poolClusterId = pool.getClusterId();
            }
            checkDestinationHypervisorType(pool, vm);
            volumeToPoolIds.put(volume.getId(), pool.getId());
        }
        _itMgr.storageMigration(vm.getUuid(), volumeToPoolIds);
        return findMigratedVm(vm.getId(), vm.getType());
    }

    private void checkDestinationHypervisorType(StoragePool destPool, VMInstanceVO vm) {
        HypervisorType destHypervisorType = destPool.getHypervisor();
        if (destHypervisorType == null) {
            destHypervisorType = _clusterDao.findById(
                    destPool.getClusterId()).getHypervisorType();
        }

        if (vm.getHypervisorType() != destHypervisorType && destHypervisorType != HypervisorType.Any) {
            throw new InvalidParameterValueException("hypervisor is not compatible: dest: " + destHypervisorType.toString() + ", vm: " + vm.getHypervisorType().toString());
        }

    }

    public boolean isVMUsingLocalStorage(VMInstanceVO vm) {
        boolean usesLocalStorage = false;

        List<VolumeVO> volumes = _volsDao.findByInstance(vm.getId());
        for (VolumeVO vol : volumes) {
            DiskOfferingVO diskOffering = _diskOfferingDao.findById(vol.getDiskOfferingId());
            if (diskOffering.isUseLocalStorage()) {
                usesLocalStorage = true;
                break;
            }
            StoragePoolVO storagePool = _storagePoolDao.findById(vol.getPoolId());
            if (storagePool.isLocal()) {
                usesLocalStorage = true;
                break;
            }
        }
        return usesLocalStorage;
    }

    @Override
    @ActionEvent(eventType = EventTypes.EVENT_VM_MIGRATE, eventDescription = "migrating VM", async = true)
    public VirtualMachine migrateVirtualMachine(Long vmId, Host destinationHost) throws ResourceUnavailableException, ConcurrentOperationException, ManagementServerException,
    VirtualMachineMigrationException {
        // access check - only root admin can migrate VM
        Account caller = CallContext.current().getCallingAccount();
        if (!_accountMgr.isRootAdmin(caller.getId())) {
            if (s_logger.isDebugEnabled()) {
                s_logger.debug("Caller is not a root admin, permission denied to migrate the VM");
            }
            throw new PermissionDeniedException("No permission to migrate VM, Only Root Admin can migrate a VM!");
        }

        VMInstanceVO vm = _vmInstanceDao.findById(vmId);
        if (vm == null) {
            throw new InvalidParameterValueException("Unable to find the VM by id=" + vmId);
        }
        // business logic
        if (vm.getState() != State.Running) {
            if (s_logger.isDebugEnabled()) {
                s_logger.debug("VM is not Running, unable to migrate the vm " + vm);
            }
            InvalidParameterValueException ex = new InvalidParameterValueException("VM is not Running, unable to migrate the vm with specified id");
            ex.addProxyObject(vm.getUuid(), "vmId");
            throw ex;
        }

        checkIfHostOfVMIsInPrepareForMaintenanceState(vm.getHostId(), vmId, "Migrate");

        if(serviceOfferingDetailsDao.findDetail(vm.getServiceOfferingId(), GPU.Keys.pciDevice.toString()) != null) {
            throw new InvalidParameterValueException("Live Migration of GPU enabled VM is not supported");
        }

        if (!isOnSupportedHypevisorForMigration(vm)) {
            s_logger.error(vm + " is not XenServer/VMware/KVM/Ovm/Hyperv, cannot migrate this VM from hypervisor type " + vm.getHypervisorType());
            throw new InvalidParameterValueException("Unsupported Hypervisor Type for VM migration, we support XenServer/VMware/KVM/Ovm/Hyperv/Ovm3 only");
        }

        if (vm.getType().equals(VirtualMachine.Type.User) && vm.getHypervisorType().equals(HypervisorType.LXC)) {
            throw new InvalidParameterValueException("Unsupported Hypervisor Type for User VM migration, we support XenServer/VMware/KVM/Ovm/Hyperv/Ovm3 only");
        }

        if (isVMUsingLocalStorage(vm)) {
            s_logger.error(vm + " is using Local Storage, cannot migrate this VM.");
            throw new InvalidParameterValueException("Unsupported operation, VM uses Local storage, cannot migrate");
        }

        // check if migrating to same host
        long srcHostId = vm.getHostId();
        Host srcHost = _resourceMgr.getHost(srcHostId);
        if (srcHost == null) {
            throw new InvalidParameterValueException("Cannot migrate VM, host with id: " + srcHostId + " for VM not found");
        }

        DeployDestination dest = null;
        if (destinationHost == null) {
            dest = chooseVmMigrationDestination(vm, srcHost);
        } else {
            dest = checkVmMigrationDestination(vm, srcHost, destinationHost);
        }

        // If no suitable destination found then throw exception
        if (dest == null) {
            throw new CloudRuntimeException("Unable to find suitable destination to migrate VM " + vm.getInstanceName());
        }

        collectVmDiskAndNetworkStatistics(vmId, State.Running);
        _itMgr.migrate(vm.getUuid(), srcHostId, dest);
        return findMigratedVm(vm.getId(), vm.getType());
    }

    private DeployDestination chooseVmMigrationDestination(VMInstanceVO vm, Host srcHost) {
        vm.setLastHostId(null); // Last host does not have higher priority in vm migration
        final ServiceOfferingVO offering = serviceOfferingDao.findById(vm.getId(), vm.getServiceOfferingId());
        final VirtualMachineProfile profile = new VirtualMachineProfileImpl(vm, null, offering, null, null);
        final Long srcHostId = srcHost.getId();
        final Host host = _hostDao.findById(srcHostId);
        ExcludeList excludes = new ExcludeList();
        excludes.addHost(srcHostId);
        final DataCenterDeployment plan = _itMgr.getMigrationDeployment(vm, host, null, excludes);
        try {
            return _planningMgr.planDeployment(profile, plan, excludes, null);
        } catch (final AffinityConflictException e2) {
            s_logger.warn("Unable to create deployment, affinity rules associted to the VM conflict", e2);
            throw new CloudRuntimeException("Unable to create deployment, affinity rules associted to the VM conflict");
        } catch (final InsufficientServerCapacityException e3) {
            throw new CloudRuntimeException("Unable to find a server to migrate the vm to");
        }
    }

    private DeployDestination checkVmMigrationDestination(VMInstanceVO vm, Host srcHost, Host destinationHost) throws VirtualMachineMigrationException {
        if (destinationHost == null) {
            return null;
        }
        if (destinationHost.getId() == srcHost.getId()) {
            throw new InvalidParameterValueException("Cannot migrate VM, VM is already present on this host, please specify valid destination host to migrate the VM");
        }

        // check if host is UP
        if (destinationHost.getState() != com.cloud.host.Status.Up || destinationHost.getResourceState() != ResourceState.Enabled) {
            throw new InvalidParameterValueException("Cannot migrate VM, destination host is not in correct state, has status: " + destinationHost.getState() + ", state: "
                    + destinationHost.getResourceState());
        }

        if (vm.getType() != VirtualMachine.Type.User) {
            // for System VMs check that the destination host is within the same pod
            if (srcHost.getPodId() != null && !srcHost.getPodId().equals(destinationHost.getPodId())) {
                throw new InvalidParameterValueException("Cannot migrate the VM, destination host is not in the same pod as current host of the VM");
            }
        }

        if (dpdkHelper.isVMDpdkEnabled(vm.getId()) && !dpdkHelper.isHostDpdkEnabled(destinationHost.getId())) {
            throw new CloudRuntimeException("Cannot migrate VM, VM is DPDK enabled VM but destination host is not DPDK enabled");
        }

        checkHostsDedication(vm, srcHost.getId(), destinationHost.getId());

        // call to core process
        DataCenterVO dcVO = _dcDao.findById(destinationHost.getDataCenterId());
        HostPodVO pod = _podDao.findById(destinationHost.getPodId());
        Cluster cluster = _clusterDao.findById(destinationHost.getClusterId());
        DeployDestination dest = new DeployDestination(dcVO, pod, cluster, destinationHost);

        // check max guest vm limit for the destinationHost
        HostVO destinationHostVO = _hostDao.findById(destinationHost.getId());
        if (_capacityMgr.checkIfHostReachMaxGuestLimit(destinationHostVO)) {
            if (s_logger.isDebugEnabled()) {
                s_logger.debug("Host name: " + destinationHost.getName() + ", hostId: " + destinationHost.getId()
                + " already has max Running VMs(count includes system VMs), cannot migrate to this host");
            }
            throw new VirtualMachineMigrationException("Destination host, hostId: " + destinationHost.getId()
            + " already has max Running VMs(count includes system VMs), cannot migrate to this host");
        }
        //check if there are any ongoing volume snapshots on the volumes associated with the VM.
        Long vmId = vm.getId();
        s_logger.debug("Checking if there are any ongoing snapshots volumes associated with VM with ID " + vmId);
        if (checkStatusOfVolumeSnapshots(vmId, null)) {
            throw new CloudRuntimeException("There is/are unbacked up snapshot(s) on volume(s) attached to this VM, VM Migration is not permitted, please try again later.");
        }
        s_logger.debug("Found no ongoing snapshots on volumes associated with the vm with id " + vmId);

        return dest;
    }

    private boolean isOnSupportedHypevisorForMigration(VMInstanceVO vm) {
        return (vm.getHypervisorType().equals(HypervisorType.XenServer) ||
                vm.getHypervisorType().equals(HypervisorType.VMware) ||
                vm.getHypervisorType().equals(HypervisorType.KVM) ||
                vm.getHypervisorType().equals(HypervisorType.Ovm) ||
                vm.getHypervisorType().equals(HypervisorType.Hyperv) ||
                vm.getHypervisorType().equals(HypervisorType.LXC) ||
                vm.getHypervisorType().equals(HypervisorType.Simulator) ||
                vm.getHypervisorType().equals(HypervisorType.Ovm3));
    }

    private boolean checkIfHostIsDedicated(HostVO host) {
        long hostId = host.getId();
        DedicatedResourceVO dedicatedHost = _dedicatedDao.findByHostId(hostId);
        DedicatedResourceVO dedicatedClusterOfHost = _dedicatedDao.findByClusterId(host.getClusterId());
        DedicatedResourceVO dedicatedPodOfHost = _dedicatedDao.findByPodId(host.getPodId());
        if (dedicatedHost != null || dedicatedClusterOfHost != null || dedicatedPodOfHost != null) {
            return true;
        } else {
            return false;
        }
    }

    private void checkIfHostOfVMIsInPrepareForMaintenanceState(Long hostId, Long vmId, String operation) {
        HostVO host = _hostDao.findById(hostId);
        if (host.getResourceState() != ResourceState.PrepareForMaintenance) {
            return;
        }

        s_logger.debug("Host is in PrepareForMaintenance state - " + operation + " VM operation on the VM id: " + vmId + " is not allowed");
        throw new InvalidParameterValueException(operation + " VM operation on the VM id: " + vmId + " is not allowed as host is preparing for maintenance mode");
    }

    private Long accountOfDedicatedHost(HostVO host) {
        long hostId = host.getId();
        DedicatedResourceVO dedicatedHost = _dedicatedDao.findByHostId(hostId);
        DedicatedResourceVO dedicatedClusterOfHost = _dedicatedDao.findByClusterId(host.getClusterId());
        DedicatedResourceVO dedicatedPodOfHost = _dedicatedDao.findByPodId(host.getPodId());
        if (dedicatedHost != null) {
            return dedicatedHost.getAccountId();
        }
        if (dedicatedClusterOfHost != null) {
            return dedicatedClusterOfHost.getAccountId();
        }
        if (dedicatedPodOfHost != null) {
            return dedicatedPodOfHost.getAccountId();
        }
        return null;
    }

    private Long domainOfDedicatedHost(HostVO host) {
        long hostId = host.getId();
        DedicatedResourceVO dedicatedHost = _dedicatedDao.findByHostId(hostId);
        DedicatedResourceVO dedicatedClusterOfHost = _dedicatedDao.findByClusterId(host.getClusterId());
        DedicatedResourceVO dedicatedPodOfHost = _dedicatedDao.findByPodId(host.getPodId());
        if (dedicatedHost != null) {
            return dedicatedHost.getDomainId();
        }
        if (dedicatedClusterOfHost != null) {
            return dedicatedClusterOfHost.getDomainId();
        }
        if (dedicatedPodOfHost != null) {
            return dedicatedPodOfHost.getDomainId();
        }
        return null;
    }

    public void checkHostsDedication(VMInstanceVO vm, long srcHostId, long destHostId) {
        HostVO srcHost = _hostDao.findById(srcHostId);
        HostVO destHost = _hostDao.findById(destHostId);
        boolean srcExplDedicated = checkIfHostIsDedicated(srcHost);
        boolean destExplDedicated = checkIfHostIsDedicated(destHost);
        //if srcHost is explicitly dedicated and destination Host is not
        if (srcExplDedicated && !destExplDedicated) {
            //raise an alert
            String msg = "VM is being migrated from a explicitly dedicated host " + srcHost.getName() + " to non-dedicated host " + destHost.getName();
            _alertMgr.sendAlert(AlertManager.AlertType.ALERT_TYPE_USERVM, vm.getDataCenterId(), vm.getPodIdToDeployIn(), msg, msg);
            s_logger.warn(msg);
        }
        //if srcHost is non dedicated but destination Host is explicitly dedicated
        if (!srcExplDedicated && destExplDedicated) {
            //raise an alert
            String msg = "VM is being migrated from a non dedicated host " + srcHost.getName() + " to a explicitly dedicated host " + destHost.getName();
            _alertMgr.sendAlert(AlertManager.AlertType.ALERT_TYPE_USERVM, vm.getDataCenterId(), vm.getPodIdToDeployIn(), msg, msg);
            s_logger.warn(msg);
        }

        //if hosts are dedicated to different account/domains, raise an alert
        if (srcExplDedicated && destExplDedicated) {
            if (!((accountOfDedicatedHost(srcHost) == null) || (accountOfDedicatedHost(srcHost).equals(accountOfDedicatedHost(destHost))))) {
                String msg = "VM is being migrated from host " + srcHost.getName() + " explicitly dedicated to account " + accountOfDedicatedHost(srcHost) + " to host "
                        + destHost.getName() + " explicitly dedicated to account " + accountOfDedicatedHost(destHost);
                _alertMgr.sendAlert(AlertManager.AlertType.ALERT_TYPE_USERVM, vm.getDataCenterId(), vm.getPodIdToDeployIn(), msg, msg);
                s_logger.warn(msg);
            }
            if (!((domainOfDedicatedHost(srcHost) == null) || (domainOfDedicatedHost(srcHost).equals(domainOfDedicatedHost(destHost))))) {
                String msg = "VM is being migrated from host " + srcHost.getName() + " explicitly dedicated to domain " + domainOfDedicatedHost(srcHost) + " to host "
                        + destHost.getName() + " explicitly dedicated to domain " + domainOfDedicatedHost(destHost);
                _alertMgr.sendAlert(AlertManager.AlertType.ALERT_TYPE_USERVM, vm.getDataCenterId(), vm.getPodIdToDeployIn(), msg, msg);
                s_logger.warn(msg);
            }
        }

        // Checks for implicitly dedicated hosts
        ServiceOfferingVO deployPlanner = serviceOfferingDao.findById(vm.getId(), vm.getServiceOfferingId());
        if (deployPlanner.getDeploymentPlanner() != null && deployPlanner.getDeploymentPlanner().equals("ImplicitDedicationPlanner")) {
            //VM is deployed using implicit planner
            long accountOfVm = vm.getAccountId();
            String msg = "VM of account " + accountOfVm + " with implicit deployment planner being migrated to host " + destHost.getName();
            //Get all vms on destination host
            boolean emptyDestination = false;
            List<VMInstanceVO> vmsOnDest = getVmsOnHost(destHostId);
            if (vmsOnDest == null || vmsOnDest.isEmpty()) {
                emptyDestination = true;
            }

            if (!emptyDestination) {
                //Check if vm is deployed using strict implicit planner
                if (!isServiceOfferingUsingPlannerInPreferredMode(vm.getServiceOfferingId())) {
                    //Check if all vms on destination host are created using strict implicit mode
                    if (!checkIfAllVmsCreatedInStrictMode(accountOfVm, vmsOnDest)) {
                        msg = "VM of account " + accountOfVm + " with strict implicit deployment planner being migrated to host " + destHost.getName()
                        + " not having all vms strict implicitly dedicated to account " + accountOfVm;
                    }
                } else {
                    //If vm is deployed using preferred implicit planner, check if all vms on destination host must be
                    //using implicit planner and must belong to same account
                    for (VMInstanceVO vmsDest : vmsOnDest) {
                        ServiceOfferingVO destPlanner = serviceOfferingDao.findById(vm.getId(), vmsDest.getServiceOfferingId());
                        if (!((destPlanner.getDeploymentPlanner() != null && destPlanner.getDeploymentPlanner().equals("ImplicitDedicationPlanner")) && vmsDest.getAccountId() == accountOfVm)) {
                            msg = "VM of account " + accountOfVm + " with preffered implicit deployment planner being migrated to host " + destHost.getName()
                            + " not having all vms implicitly dedicated to account " + accountOfVm;
                        }
                    }
                }
            }
            _alertMgr.sendAlert(AlertManager.AlertType.ALERT_TYPE_USERVM, vm.getDataCenterId(), vm.getPodIdToDeployIn(), msg, msg);
            s_logger.warn(msg);

        } else {
            //VM is not deployed using implicit planner, check if it migrated between dedicated hosts
            List<PlannerHostReservationVO> reservedHosts = _plannerHostReservationDao.listAllDedicatedHosts();
            boolean srcImplDedicated = false;
            boolean destImplDedicated = false;
            String msg = null;
            for (PlannerHostReservationVO reservedHost : reservedHosts) {
                if (reservedHost.getHostId() == srcHostId) {
                    srcImplDedicated = true;
                }
                if (reservedHost.getHostId() == destHostId) {
                    destImplDedicated = true;
                }
            }
            if (srcImplDedicated) {
                if (destImplDedicated) {
                    msg = "VM is being migrated from implicitly dedicated host " + srcHost.getName() + " to another implicitly dedicated host " + destHost.getName();
                } else {
                    msg = "VM is being migrated from implicitly dedicated host " + srcHost.getName() + " to shared host " + destHost.getName();
                }
                _alertMgr.sendAlert(AlertManager.AlertType.ALERT_TYPE_USERVM, vm.getDataCenterId(), vm.getPodIdToDeployIn(), msg, msg);
                s_logger.warn(msg);
            } else {
                if (destImplDedicated) {
                    msg = "VM is being migrated from shared host " + srcHost.getName() + " to implicitly dedicated host " + destHost.getName();
                    _alertMgr.sendAlert(AlertManager.AlertType.ALERT_TYPE_USERVM, vm.getDataCenterId(), vm.getPodIdToDeployIn(), msg, msg);
                    s_logger.warn(msg);
                }
            }
        }
    }

    private List<VMInstanceVO> getVmsOnHost(long hostId) {
        List<VMInstanceVO> vms =  _vmInstanceDao.listUpByHostId(hostId);
        List<VMInstanceVO> vmsByLastHostId = _vmInstanceDao.listByLastHostId(hostId);
        if (vmsByLastHostId.size() > 0) {
            // check if any VMs are within skip.counting.hours, if yes we have to consider the host.
            for (VMInstanceVO stoppedVM : vmsByLastHostId) {
                long secondsSinceLastUpdate = (DateUtil.currentGMTTime().getTime() - stoppedVM.getUpdateTime().getTime()) / 1000;
                if (secondsSinceLastUpdate < capacityReleaseInterval) {
                    vms.add(stoppedVM);
                }
            }
        }

        return vms;
    }

    private boolean isServiceOfferingUsingPlannerInPreferredMode(long serviceOfferingId) {
        boolean preferred = false;
        Map<String, String> details = serviceOfferingDetailsDao.listDetailsKeyPairs(serviceOfferingId);
        if (details != null && !details.isEmpty()) {
            String preferredAttribute = details.get("ImplicitDedicationMode");
            if (preferredAttribute != null && preferredAttribute.equals("Preferred")) {
                preferred = true;
            }
        }
        return preferred;
    }

    private boolean checkIfAllVmsCreatedInStrictMode(Long accountId, List<VMInstanceVO> allVmsOnHost) {
        boolean createdByImplicitStrict = true;
        if (allVmsOnHost.isEmpty()) {
            return false;
        }
        for (VMInstanceVO vm : allVmsOnHost) {
            if (!isImplicitPlannerUsedByOffering(vm.getServiceOfferingId()) || vm.getAccountId() != accountId) {
                s_logger.info("Host " + vm.getHostId() + " found to be running a vm created by a planner other" + " than implicit, or running vms of other account");
                createdByImplicitStrict = false;
                break;
            } else if (isServiceOfferingUsingPlannerInPreferredMode(vm.getServiceOfferingId()) || vm.getAccountId() != accountId) {
                s_logger.info("Host " + vm.getHostId() + " found to be running a vm created by an implicit planner" + " in preferred mode, or running vms of other account");
                createdByImplicitStrict = false;
                break;
            }
        }
        return createdByImplicitStrict;
    }

    private boolean isImplicitPlannerUsedByOffering(long offeringId) {
        boolean implicitPlannerUsed = false;
        ServiceOfferingVO offering = serviceOfferingDao.findByIdIncludingRemoved(offeringId);
        if (offering == null) {
            s_logger.error("Couldn't retrieve the offering by the given id : " + offeringId);
        } else {
            String plannerName = offering.getDeploymentPlanner();
            if (plannerName != null) {
                if (plannerName.equals("ImplicitDedicationPlanner")) {
                    implicitPlannerUsed = true;
                }
            }
        }

        return implicitPlannerUsed;
    }

    private boolean isVmVolumesOnZoneWideStore(VMInstanceVO vm) {
        final List<VolumeVO> volumes = _volsDao.findCreatedByInstance(vm.getId());
        if (CollectionUtils.isEmpty(volumes)) {
            return false;
        }
        for (Volume volume : volumes) {
            if (volume == null || volume.getPoolId() == null) {
                return false;
            }
            StoragePoolVO pool = _storagePoolDao.findById(volume.getPoolId());
            if (pool == null || !ScopeType.ZONE.equals(pool.getScope())) {
                return false;
            }
        }
        return true;
    }

    private Pair<Host, Host> getHostsForMigrateVmWithStorage(VMInstanceVO vm, Host destinationHost) throws VirtualMachineMigrationException {
        long srcHostId = vm.getHostId();
        Host srcHost = _resourceMgr.getHost(srcHostId);

        if (srcHost == null) {
            throw new InvalidParameterValueException("Cannot migrate VM, host with ID: " + srcHostId + " for VM not found");
        }

        // Check if source and destination hosts are valid and migrating to same host
        if (destinationHost.getId() == srcHostId) {
            throw new InvalidParameterValueException(String.format("Cannot migrate VM as it is already present on host %s (ID: %s), please specify valid destination host to migrate the VM",
                    destinationHost.getName(), destinationHost.getUuid()));
        }

        String srcHostVersion = srcHost.getHypervisorVersion();
        String destHostVersion = destinationHost.getHypervisorVersion();

        // Check if the source and destination hosts are of the same type and support storage motion.
        if (!srcHost.getHypervisorType().equals(destinationHost.getHypervisorType())) {
            throw new CloudRuntimeException("The source and destination hosts are not of the same type and version. Source hypervisor type and version: " +
                    srcHost.getHypervisorType().toString() + " " + srcHostVersion + ", Destination hypervisor type and version: " +
                    destinationHost.getHypervisorType().toString() + " " + destHostVersion);
        }

        if (!VirtualMachine.Type.User.equals(vm.getType())) {
            // for System VMs check that the destination host is within the same pod
            if (srcHost.getPodId() != null && !srcHost.getPodId().equals(destinationHost.getPodId())) {
                throw new InvalidParameterValueException("Cannot migrate the VM, destination host is not in the same pod as current host of the VM");
            }
        }

        if (HypervisorType.KVM.equals(srcHost.getHypervisorType())) {
            if (srcHostVersion == null) {
                srcHostVersion = "";
            }

            if (destHostVersion == null) {
                destHostVersion = "";
            }
        }

        if (!_hypervisorCapabilitiesDao.isStorageMotionSupported(srcHost.getHypervisorType(), srcHostVersion)) {
            throw new CloudRuntimeException(String.format("Migration with storage isn't supported for source host %s (ID: %s) on hypervisor %s with version %s", srcHost.getName(), srcHost.getUuid(), srcHost.getHypervisorType(), srcHost.getHypervisorVersion()));
        }

        if (srcHostVersion == null || !srcHostVersion.equals(destHostVersion)) {
            if (!_hypervisorCapabilitiesDao.isStorageMotionSupported(destinationHost.getHypervisorType(), destHostVersion)) {
                throw new CloudRuntimeException(String.format("Migration with storage isn't supported for target host %s (ID: %s) on hypervisor %s with version %s", destinationHost.getName(), destinationHost.getUuid(), destinationHost.getHypervisorType(), destinationHost.getHypervisorVersion()));
            }
        }

        // Check if destination host is up.
        if (destinationHost.getState() != com.cloud.host.Status.Up || destinationHost.getResourceState() != ResourceState.Enabled) {
            throw new CloudRuntimeException(String.format("Cannot migrate VM, destination host %s (ID: %s) is not in correct state, has status: %s, state: %s",
                    destinationHost.getName(), destinationHost.getUuid(), destinationHost.getState(), destinationHost.getResourceState()));
        }

        // Check max guest vm limit for the destinationHost.
        if (_capacityMgr.checkIfHostReachMaxGuestLimit(destinationHost)) {
            throw new VirtualMachineMigrationException(String.format("Cannot migrate VM as destination host %s (ID: %s) already has max running vms (count includes system VMs)",
                    destinationHost.getName(), destinationHost.getUuid()));
        }

        return new Pair<>(srcHost, destinationHost);
    }

    private List<VolumeVO> getVmVolumesForMigrateVmWithStorage(VMInstanceVO vm) {
        List<VolumeVO> vmVolumes = _volsDao.findUsableVolumesForInstance(vm.getId());
        for (VolumeVO volume : vmVolumes) {
            if (volume.getState() != Volume.State.Ready) {
                throw new CloudRuntimeException(String.format("Volume %s (ID: %s) of the VM is not in Ready state. Cannot migrate the VM %s (ID: %s) with its volumes", volume.getName(), volume.getUuid(), vm.getInstanceName(), vm.getUuid()));
            }
        }
        return vmVolumes;
    }

    private Map<Long, Long> getVolumePoolMappingForMigrateVmWithStorage(VMInstanceVO vm, Map<String, String> volumeToPool) {
        Map<Long, Long> volToPoolObjectMap = new HashMap<Long, Long>();

        List<VolumeVO> vmVolumes = getVmVolumesForMigrateVmWithStorage(vm);

        if (MapUtils.isNotEmpty(volumeToPool)) {
            // Check if all the volumes and pools passed as parameters are valid.
            for (Map.Entry<String, String> entry : volumeToPool.entrySet()) {
                VolumeVO volume = _volsDao.findByUuid(entry.getKey());
                StoragePoolVO pool = _storagePoolDao.findByUuid(entry.getValue());
                if (volume == null) {
                    throw new InvalidParameterValueException("There is no volume present with the given id " + entry.getKey());
                } else if (pool == null) {
                    throw new InvalidParameterValueException("There is no storage pool present with the given id " + entry.getValue());
                } else if (pool.isInMaintenance()) {
                    throw new InvalidParameterValueException("Cannot migrate volume " + volume + "to the destination storage pool " + pool.getName() +
                            " as the storage pool is in maintenance mode.");
                } else {
                    // Verify the volume given belongs to the vm.
                    if (!vmVolumes.contains(volume)) {
                        throw new InvalidParameterValueException(String.format("Volume " + volume + " doesn't belong to the VM %s (ID: %s) that has to be migrated", vm.getInstanceName(), vm.getUuid()));
                    }
                    volToPoolObjectMap.put(volume.getId(), pool.getId());
                }
                HypervisorType hypervisorType = _volsDao.getHypervisorType(volume.getId());

                try {
                    snapshotHelper.checkKvmVolumeSnapshotsOnlyInPrimaryStorage(volume, hypervisorType);
                } catch (CloudRuntimeException ex) {
                    throw new CloudRuntimeException(String.format("Unable to migrate %s to the destination storage pool [%s] due to [%s]", volume,
                            new ToStringBuilder(pool, ToStringStyle.JSON_STYLE).append("uuid", pool.getUuid()).append("name", pool.getName()).toString(), ex.getMessage()), ex);
                }

                if (hypervisorType.equals(HypervisorType.VMware)) {
                    try {
                        DiskOffering diskOffering = _diskOfferingDao.findById(volume.getDiskOfferingId());
                        DiskProfile diskProfile = new DiskProfile(volume, diskOffering, _volsDao.getHypervisorType(volume.getId()));
                        Pair<Volume, DiskProfile> volumeDiskProfilePair = new Pair<>(volume, diskProfile);
                        boolean isStoragePoolStoragepolicyCompliance = storageManager.isStoragePoolCompliantWithStoragePolicy(Arrays.asList(volumeDiskProfilePair), pool);
                        if (!isStoragePoolStoragepolicyCompliance) {
                            throw new CloudRuntimeException(String.format("Storage pool %s is not storage policy compliance with the volume %s", pool.getUuid(), volume.getUuid()));
                        }
                    } catch (StorageUnavailableException e) {
                        throw new CloudRuntimeException(String.format("Could not verify storage policy compliance against storage pool %s due to exception %s", pool.getUuid(), e.getMessage()));
                    }
                }
            }
        }
        return volToPoolObjectMap;
    }

    @Override
    @ActionEvent(eventType = EventTypes.EVENT_VM_MIGRATE, eventDescription = "migrating VM", async = true)
    public VirtualMachine migrateVirtualMachineWithVolume(Long vmId, Host destinationHost, Map<String, String> volumeToPool) throws ResourceUnavailableException,
    ConcurrentOperationException, ManagementServerException, VirtualMachineMigrationException {
        // Access check - only root administrator can migrate VM.
        Account caller = CallContext.current().getCallingAccount();
        if (!_accountMgr.isRootAdmin(caller.getId())) {
            if (s_logger.isDebugEnabled()) {
                s_logger.debug("Caller is not a root admin, permission denied to migrate the VM");
            }
            throw new PermissionDeniedException("No permission to migrate VM, Only Root Admin can migrate a VM!");
        }

        VMInstanceVO vm = _vmInstanceDao.findById(vmId);
        if (vm == null) {
            throw new InvalidParameterValueException("Unable to find the VM by ID " + vmId);
        }

        // OfflineVmwareMigration: this would be it ;) if multiple paths exist: unify
        if (vm.getState() != State.Running) {
            // OfflineVmwareMigration: and not vmware
            if (s_logger.isDebugEnabled()) {
                s_logger.debug("VM is not Running, unable to migrate the vm " + vm);
            }
            CloudRuntimeException ex = new CloudRuntimeException(String.format("Unable to migrate the VM %s (ID: %s) as it is not in Running state", vm.getInstanceName(), vm.getUuid()));
            ex.addProxyObject(vm.getUuid(), "vmId");
            throw ex;
        }

        if(serviceOfferingDetailsDao.findDetail(vm.getServiceOfferingId(), GPU.Keys.pciDevice.toString()) != null) {
            throw new InvalidParameterValueException("Live Migration of GPU enabled VM is not supported");
        }

        if (!VM_STORAGE_MIGRATION_SUPPORTING_HYPERVISORS.contains(vm.getHypervisorType())) {
            throw new InvalidParameterValueException(String.format("Unsupported hypervisor: %s for VM migration, we support XenServer/VMware/KVM only", vm.getHypervisorType()));
        }

        if (_vmSnapshotDao.findByVm(vmId).size() > 0) {
            throw new InvalidParameterValueException("VM with VM Snapshots cannot be migrated with storage, please remove all VM snapshots");
        }

        Pair<Host, Host> sourceDestinationHosts = getHostsForMigrateVmWithStorage(vm, destinationHost);
        Host srcHost = sourceDestinationHosts.first();

        if (!isVMUsingLocalStorage(vm) && MapUtils.isEmpty(volumeToPool)
                && (destinationHost.getClusterId().equals(srcHost.getClusterId()) || isVmVolumesOnZoneWideStore(vm))){
            // If volumes do not have to be migrated
            // call migrateVirtualMachine for non-user VMs else throw exception
            if (!VirtualMachine.Type.User.equals(vm.getType())) {
                return migrateVirtualMachine(vmId, destinationHost);
            }
            throw new InvalidParameterValueException(String.format("Migration of the VM: %s (ID: %s) from host %s (ID: %s) to destination host  %s (ID: %s) doesn't involve migrating the volumes",
                    vm.getInstanceName(), vm.getUuid(), srcHost.getName(), srcHost.getUuid(), destinationHost.getName(), destinationHost.getUuid()));
        }

        Map<Long, Long> volToPoolObjectMap = getVolumePoolMappingForMigrateVmWithStorage(vm, volumeToPool);

        checkHostsDedication(vm, srcHost.getId(), destinationHost.getId());

        _itMgr.migrateWithStorage(vm.getUuid(), srcHost.getId(), destinationHost.getId(), volToPoolObjectMap);
        return findMigratedVm(vm.getId(), vm.getType());
    }

    @DB
    @Override
    @ActionEvent(eventType = EventTypes.EVENT_VM_MOVE, eventDescription = "move VM to another user", async = false)
    public UserVm moveVMToUser(final AssignVMCmd cmd) throws ResourceAllocationException, ConcurrentOperationException, ResourceUnavailableException, InsufficientCapacityException {
        // VERIFICATIONS and VALIDATIONS

        // VV 1: verify the two users
        Account caller = CallContext.current().getCallingAccount();
        if (!_accountMgr.isRootAdmin(caller.getId())
                && !_accountMgr.isDomainAdmin(caller.getId())) { // only
            // root
            // admin
            // can
            // assign
            // VMs
            throw new InvalidParameterValueException("Only domain admins are allowed to assign VMs and not " + caller.getType());
        }

        // get and check the valid VM
        final UserVmVO vm = _vmDao.findById(cmd.getVmId());
        if (vm == null) {
            throw new InvalidParameterValueException("There is no vm by that id " + cmd.getVmId());
        } else if (vm.getState() == State.Running) { // VV 3: check if vm is
            // running
            if (s_logger.isDebugEnabled()) {
                s_logger.debug("VM is Running, unable to move the vm " + vm);
            }
            InvalidParameterValueException ex = new InvalidParameterValueException("VM is Running, unable to move the vm with specified vmId");
            ex.addProxyObject(vm.getUuid(), "vmId");
            throw ex;
        }

        final Account oldAccount = _accountService.getActiveAccountById(vm.getAccountId());
        if (oldAccount == null) {
            throw new InvalidParameterValueException("Invalid account for VM " + vm.getAccountId() + " in domain.");
        }
        final Account newAccount = _accountMgr.finalizeOwner(caller, cmd.getAccountName(), cmd.getDomainId(), cmd.getProjectId());
        if (newAccount == null) {
            throw new InvalidParameterValueException("Invalid accountid=" + cmd.getAccountName() + " in domain " + cmd.getDomainId());
        }

        if (newAccount.getState() == Account.State.DISABLED) {
            throw new InvalidParameterValueException("The new account owner " + cmd.getAccountName() + " is disabled.");
        }

        if (cmd.getProjectId() != null && cmd.getDomainId() == null) {
            throw new InvalidParameterValueException("Please provide a valid domain ID; cannot assign VM to a project if domain ID is NULL.");
        }

        //check caller has access to both the old and new account
        _accountMgr.checkAccess(caller, null, true, oldAccount);
        _accountMgr.checkAccess(caller, null, true, newAccount);

        // make sure the accounts are not same
        if (oldAccount.getAccountId() == newAccount.getAccountId()) {
            throw new InvalidParameterValueException("The new account is the same as the old account. Account id =" + oldAccount.getAccountId());
        }

        // don't allow to move the vm if there are existing PF/LB/Static Nat
        // rules, or vm is assigned to static Nat ip
        List<PortForwardingRuleVO> pfrules = _portForwardingDao.listByVm(cmd.getVmId());
        if (pfrules != null && pfrules.size() > 0) {
            throw new InvalidParameterValueException("Remove the Port forwarding rules for this VM before assigning to another user.");
        }
        List<FirewallRuleVO> snrules = _rulesDao.listStaticNatByVmId(vm.getId());
        if (snrules != null && snrules.size() > 0) {
            throw new InvalidParameterValueException("Remove the StaticNat rules for this VM before assigning to another user.");
        }
        List<LoadBalancerVMMapVO> maps = _loadBalancerVMMapDao.listByInstanceId(vm.getId());
        if (maps != null && maps.size() > 0) {
            throw new InvalidParameterValueException("Remove the load balancing rules for this VM before assigning to another user.");
        }
        // check for one on one nat
        List<IPAddressVO> ips = _ipAddressDao.findAllByAssociatedVmId(cmd.getVmId());
        for (IPAddressVO ip : ips) {
            if (ip.isOneToOneNat()) {
                throw new InvalidParameterValueException("Remove the one to one nat rule for this VM for ip " + ip.toString());
            }
        }

        final List<VolumeVO> volumes = _volsDao.findByInstance(cmd.getVmId());

        for (VolumeVO volume : volumes) {
            List<SnapshotVO> snapshots = _snapshotDao.listByStatusNotIn(volume.getId(), Snapshot.State.Destroyed,Snapshot.State.Error);
            if (snapshots != null && snapshots.size() > 0) {
                throw new InvalidParameterValueException(
                        "Snapshots exists for volume: "+ volume.getName()+ ", Detach volume or remove snapshots for volume before assigning VM to another user.");
            }
        }

        DataCenterVO zone = _dcDao.findById(vm.getDataCenterId());

        // Get serviceOffering and Volumes for Virtual Machine
        final ServiceOfferingVO offering = serviceOfferingDao.findByIdIncludingRemoved(vm.getId(), vm.getServiceOfferingId());

        //Remove vm from instance group
        removeInstanceFromInstanceGroup(cmd.getVmId());

        // VV 2: check if account/domain is with in resource limits to create a new vm
        if (! VirtualMachineManager.ResourceCountRunningVMsonly.value()) {
            resourceLimitCheck(newAccount, vm.isDisplayVm(), offering.getCpu().longValue(), offering.getRamSize().longValue());
        }

        // VV 3: check if volumes and primary storage space are with in resource limits
        _resourceLimitMgr.checkResourceLimit(newAccount, ResourceType.volume, _volsDao.findByInstance(cmd.getVmId()).size());
        Long totalVolumesSize = (long)0;
        for (VolumeVO volume : volumes) {
            totalVolumesSize += volume.getSize();
        }
        _resourceLimitMgr.checkResourceLimit(newAccount, ResourceType.primary_storage, totalVolumesSize);

        // VV 4: Check if new owner can use the vm template
        VirtualMachineTemplate template = _templateDao.findByIdIncludingRemoved(vm.getTemplateId());
        if (template == null) {
            throw new InvalidParameterValueException(String.format("Template for VM: %s cannot be found", vm.getUuid()));
        }
        if (!template.isPublicTemplate()) {
            Account templateOwner = _accountMgr.getAccount(template.getAccountId());
            _accountMgr.checkAccess(newAccount, null, true, templateOwner);
        }

        // VV 5: check the new account can create vm in the domain
        DomainVO domain = _domainDao.findById(cmd.getDomainId());
        _accountMgr.checkAccess(newAccount, domain);

        Transaction.execute(new TransactionCallbackNoReturn() {
            @Override
            public void doInTransactionWithoutResult(TransactionStatus status) {
                //generate destroy vm event for usage
                UsageEventUtils.publishUsageEvent(EventTypes.EVENT_VM_DESTROY, vm.getAccountId(), vm.getDataCenterId(),
                        vm.getId(), vm.getHostName(), vm.getServiceOfferingId(), vm.getTemplateId(),
                        vm.getHypervisorType().toString(), VirtualMachine.class.getName(), vm.getUuid(), vm.isDisplayVm());
                // update resource counts for old account
                resourceCountDecrement(oldAccount.getAccountId(), vm.isDisplayVm(), offering.getCpu().longValue(), offering.getRamSize().longValue());

                // OWNERSHIP STEP 1: update the vm owner
                vm.setAccountId(newAccount.getAccountId());
                vm.setDomainId(cmd.getDomainId());
                _vmDao.persist(vm);

                // OS 2: update volume
                for (VolumeVO volume : volumes) {
                    UsageEventUtils.publishUsageEvent(EventTypes.EVENT_VOLUME_DELETE, volume.getAccountId(), volume.getDataCenterId(), volume.getId(), volume.getName(),
                            Volume.class.getName(), volume.getUuid(), volume.isDisplayVolume());
                    _resourceLimitMgr.decrementResourceCount(oldAccount.getAccountId(), ResourceType.volume);
                    _resourceLimitMgr.decrementResourceCount(oldAccount.getAccountId(), ResourceType.primary_storage, volume.getSize());
                    volume.setAccountId(newAccount.getAccountId());
                    volume.setDomainId(newAccount.getDomainId());
                    _volsDao.persist(volume);
                    _resourceLimitMgr.incrementResourceCount(newAccount.getAccountId(), ResourceType.volume);
                    _resourceLimitMgr.incrementResourceCount(newAccount.getAccountId(), ResourceType.primary_storage, volume.getSize());
                    UsageEventUtils.publishUsageEvent(EventTypes.EVENT_VOLUME_CREATE, volume.getAccountId(), volume.getDataCenterId(), volume.getId(), volume.getName(),
                            volume.getDiskOfferingId(), volume.getTemplateId(), volume.getSize(), Volume.class.getName(),
                            volume.getUuid(), volume.isDisplayVolume());
                }

                //update resource count of new account
                if (! VirtualMachineManager.ResourceCountRunningVMsonly.value()) {
                    resourceCountIncrement(newAccount.getAccountId(), vm.isDisplayVm(), offering.getCpu().longValue(), offering.getRamSize().longValue());
                }

                //generate usage events to account for this change
                UsageEventUtils.publishUsageEvent(EventTypes.EVENT_VM_CREATE, vm.getAccountId(), vm.getDataCenterId(), vm.getId(),
                        vm.getHostName(), vm.getServiceOfferingId(), vm.getTemplateId(), vm.getHypervisorType().toString(),
                        VirtualMachine.class.getName(), vm.getUuid(), vm.isDisplayVm());
            }
        });

        VirtualMachine vmoi = _itMgr.findById(vm.getId());
        VirtualMachineProfileImpl vmOldProfile = new VirtualMachineProfileImpl(vmoi);

        // OS 3: update the network
        List<Long> networkIdList = cmd.getNetworkIds();
        List<Long> securityGroupIdList = cmd.getSecurityGroupIdList();

        if (zone.getNetworkType() == NetworkType.Basic) {
            if (networkIdList != null && !networkIdList.isEmpty()) {
                throw new InvalidParameterValueException("Can't move vm with network Ids; this is a basic zone VM");
            }
            // cleanup the old security groups
            _securityGroupMgr.removeInstanceFromGroups(cmd.getVmId());
            // cleanup the network for the oldOwner
            _networkMgr.cleanupNics(vmOldProfile);
            _networkMgr.removeNics(vmOldProfile);
            // security groups will be recreated for the new account, when the
            // VM is started
            List<NetworkVO> networkList = new ArrayList<NetworkVO>();

            // Get default guest network in Basic zone
            Network defaultNetwork = _networkModel.getExclusiveGuestNetwork(zone.getId());

            if (defaultNetwork == null) {
                throw new InvalidParameterValueException("Unable to find a default network to start a vm");
            } else {
                networkList.add(_networkDao.findById(defaultNetwork.getId()));
            }

            boolean isVmWare = (template.getHypervisorType() == HypervisorType.VMware);

            if (securityGroupIdList != null && isVmWare) {
                throw new InvalidParameterValueException("Security group feature is not supported for vmWare hypervisor");
            } else if (!isVmWare && _networkModel.isSecurityGroupSupportedInNetwork(defaultNetwork) && _networkModel.canAddDefaultSecurityGroup()) {
                if (securityGroupIdList == null) {
                    securityGroupIdList = new ArrayList<Long>();
                }
                SecurityGroup defaultGroup = _securityGroupMgr.getDefaultSecurityGroup(newAccount.getId());
                if (defaultGroup != null) {
                    // check if security group id list already contains Default
                    // security group, and if not - add it
                    boolean defaultGroupPresent = false;
                    for (Long securityGroupId : securityGroupIdList) {
                        if (securityGroupId.longValue() == defaultGroup.getId()) {
                            defaultGroupPresent = true;
                            break;
                        }
                    }

                    if (!defaultGroupPresent) {
                        securityGroupIdList.add(defaultGroup.getId());
                    }

                } else {
                    // create default security group for the account
                    if (s_logger.isDebugEnabled()) {
                        s_logger.debug("Couldn't find default security group for the account " + newAccount + " so creating a new one");
                    }
                    defaultGroup = _securityGroupMgr.createSecurityGroup(SecurityGroupManager.DEFAULT_GROUP_NAME, SecurityGroupManager.DEFAULT_GROUP_DESCRIPTION,
                            newAccount.getDomainId(), newAccount.getId(), newAccount.getAccountName());
                    securityGroupIdList.add(defaultGroup.getId());
                }
            }

            LinkedHashMap<Network, List<? extends NicProfile>> networks = new LinkedHashMap<Network, List<? extends NicProfile>>();
            NicProfile profile = new NicProfile();
            profile.setDefaultNic(true);
            networks.put(networkList.get(0), new ArrayList<NicProfile>(Arrays.asList(profile)));

            VirtualMachine vmi = _itMgr.findById(vm.getId());
            VirtualMachineProfileImpl vmProfile = new VirtualMachineProfileImpl(vmi);
            _networkMgr.allocate(vmProfile, networks, null);

            _securityGroupMgr.addInstanceToGroups(vm.getId(), securityGroupIdList);

            s_logger.debug("AssignVM: Basic zone, adding security groups no " + securityGroupIdList.size() + " to " + vm.getInstanceName());
        } else {
            Set<NetworkVO> applicableNetworks = new LinkedHashSet<>();
            Map<Long, String> requestedIPv4ForNics = new HashMap<>();
            Map<Long, String> requestedIPv6ForNics = new HashMap<>();
            if (zone.isSecurityGroupEnabled())  { // advanced zone with security groups
                // cleanup the old security groups
                _securityGroupMgr.removeInstanceFromGroups(cmd.getVmId());
                // if networkIdList is null and the first network of vm is shared network, then keep it if possible
                if (networkIdList == null || networkIdList.isEmpty()) {
                    NicVO defaultNicOld = _nicDao.findDefaultNicForVM(vm.getId());
                    if (defaultNicOld != null) {
                        NetworkVO defaultNetworkOld = _networkDao.findById(defaultNicOld.getNetworkId());
                        if (canAccountUseNetwork(newAccount, defaultNetworkOld)) {
                            applicableNetworks.add(defaultNetworkOld);
                            requestedIPv4ForNics.put(defaultNetworkOld.getId(), defaultNicOld.getIPv4Address());
                            requestedIPv6ForNics.put(defaultNetworkOld.getId(), defaultNicOld.getIPv6Address());
                            s_logger.debug("AssignVM: use old shared network " + defaultNetworkOld.getName() + " with old ip " + defaultNicOld.getIPv4Address() + " on default nic of vm:" + vm.getInstanceName());
                        }
                    }
                }

                if (networkIdList != null && !networkIdList.isEmpty()) {
                    // add any additional networks
                    for (Long networkId : networkIdList) {
                        NetworkVO network = _networkDao.findById(networkId);
                        if (network == null) {
                            InvalidParameterValueException ex = new InvalidParameterValueException(
                                    "Unable to find specified network id");
                            ex.addProxyObject(networkId.toString(), "networkId");
                            throw ex;
                        }

                        _networkModel.checkNetworkPermissions(newAccount, network);

                        // don't allow to use system networks
                        NetworkOffering networkOffering = _entityMgr.findById(NetworkOffering.class, network.getNetworkOfferingId());
                        if (networkOffering.isSystemOnly()) {
                            InvalidParameterValueException ex = new InvalidParameterValueException(
                                    "Specified Network id is system only and can't be used for vm deployment");
                            ex.addProxyObject(network.getUuid(), "networkId");
                            throw ex;
                        }

                        if (network.getGuestType() == Network.GuestType.Shared && network.getAclType() == ACLType.Domain) {
                            NicVO nicOld = _nicDao.findByNtwkIdAndInstanceId(network.getId(), vm.getId());
                            if (nicOld != null) {
                                requestedIPv4ForNics.put(network.getId(), nicOld.getIPv4Address());
                                requestedIPv6ForNics.put(network.getId(), nicOld.getIPv6Address());
                                s_logger.debug("AssignVM: use old shared network " + network.getName() + " with old ip " + nicOld.getIPv4Address() + " on nic of vm:" + vm.getInstanceName());
                            }
                        }
                        s_logger.debug("AssignVM: Added network " + network.getName() + " to vm " + vm.getId());
                        applicableNetworks.add(network);
                    }
                }

                // cleanup the network for the oldOwner
                _networkMgr.cleanupNics(vmOldProfile);
                _networkMgr.removeNics(vmOldProfile);

                // add the new nics
                LinkedHashMap<Network, List<? extends NicProfile>> networks = new LinkedHashMap<Network, List<? extends NicProfile>>();
                int toggle = 0;
                NetworkVO defaultNetwork = null;
                for (NetworkVO appNet : applicableNetworks) {
                    NicProfile defaultNic = new NicProfile();
                    if (toggle == 0) {
                        defaultNic.setDefaultNic(true);
                        defaultNetwork = appNet;
                        toggle++;
                    }

                    defaultNic.setRequestedIPv4(requestedIPv4ForNics.get(appNet.getId()));
                    defaultNic.setRequestedIPv6(requestedIPv6ForNics.get(appNet.getId()));
                    networks.put(appNet, new ArrayList<NicProfile>(Arrays.asList(defaultNic)));

                }

                boolean isVmWare = (template.getHypervisorType() == HypervisorType.VMware);
                if (securityGroupIdList != null && isVmWare) {
                    throw new InvalidParameterValueException("Security group feature is not supported for vmWare hypervisor");
                } else if (!isVmWare && (defaultNetwork == null || _networkModel.isSecurityGroupSupportedInNetwork(defaultNetwork)) && _networkModel.canAddDefaultSecurityGroup()) {
                    if (securityGroupIdList == null) {
                        securityGroupIdList = new ArrayList<Long>();
                    }
                    SecurityGroup defaultGroup = _securityGroupMgr
                            .getDefaultSecurityGroup(newAccount.getId());
                    if (defaultGroup != null) {
                        // check if security group id list already contains Default
                        // security group, and if not - add it
                        boolean defaultGroupPresent = false;
                        for (Long securityGroupId : securityGroupIdList) {
                            if (securityGroupId.longValue() == defaultGroup.getId()) {
                                defaultGroupPresent = true;
                                break;
                            }
                        }

                        if (!defaultGroupPresent) {
                            securityGroupIdList.add(defaultGroup.getId());
                        }

                    } else {
                        // create default security group for the account
                        if (s_logger.isDebugEnabled()) {
                            s_logger.debug("Couldn't find default security group for the account "
                                    + newAccount + " so creating a new one");
                        }
                        defaultGroup = _securityGroupMgr.createSecurityGroup(
                                SecurityGroupManager.DEFAULT_GROUP_NAME,
                                SecurityGroupManager.DEFAULT_GROUP_DESCRIPTION,
                                newAccount.getDomainId(), newAccount.getId(),
                                newAccount.getAccountName());
                        securityGroupIdList.add(defaultGroup.getId());
                    }
                }

                VirtualMachine vmi = _itMgr.findById(vm.getId());
                VirtualMachineProfileImpl vmProfile = new VirtualMachineProfileImpl(vmi);

                if (applicableNetworks.isEmpty()) {
                    throw new InvalidParameterValueException("No network is specified, please specify one when you move the vm. For now, please add a network to VM on NICs tab.");
                } else {
                    _networkMgr.allocate(vmProfile, networks, null);
                }

                _securityGroupMgr.addInstanceToGroups(vm.getId(),
                        securityGroupIdList);
                s_logger.debug("AssignVM: Advanced zone, adding security groups no "
                        + securityGroupIdList.size() + " to "
                        + vm.getInstanceName());

            } else {
                if (securityGroupIdList != null && !securityGroupIdList.isEmpty()) {
                    throw new InvalidParameterValueException("Can't move vm with security groups; security group feature is not enabled in this zone");
                }
                // if networkIdList is null and the first network of vm is shared network, then keep it if possible
                if (networkIdList == null || networkIdList.isEmpty()) {
                    NicVO defaultNicOld = _nicDao.findDefaultNicForVM(vm.getId());
                    if (defaultNicOld != null) {
                        NetworkVO defaultNetworkOld = _networkDao.findById(defaultNicOld.getNetworkId());
                        if (canAccountUseNetwork(newAccount, defaultNetworkOld)) {
                            applicableNetworks.add(defaultNetworkOld);
                            requestedIPv4ForNics.put(defaultNetworkOld.getId(), defaultNicOld.getIPv4Address());
                            requestedIPv6ForNics.put(defaultNetworkOld.getId(), defaultNicOld.getIPv6Address());
                            s_logger.debug("AssignVM: use old shared network " + defaultNetworkOld.getName() + " with old ip " + defaultNicOld.getIPv4Address() + " on default nic of vm:" + vm.getInstanceName());
                        }
                    }
                }

                if (networkIdList != null && !networkIdList.isEmpty()) {
                    // add any additional networks
                    for (Long networkId : networkIdList) {
                        NetworkVO network = _networkDao.findById(networkId);
                        if (network == null) {
                            InvalidParameterValueException ex = new InvalidParameterValueException("Unable to find specified network id");
                            ex.addProxyObject(networkId.toString(), "networkId");
                            throw ex;
                        }

                        _networkModel.checkNetworkPermissions(newAccount, network);

                        // don't allow to use system networks
                        NetworkOffering networkOffering = _entityMgr.findById(NetworkOffering.class, network.getNetworkOfferingId());
                        if (networkOffering.isSystemOnly()) {
                            InvalidParameterValueException ex = new InvalidParameterValueException("Specified Network id is system only and can't be used for vm deployment");
                            ex.addProxyObject(network.getUuid(), "networkId");
                            throw ex;
                        }

                        if (network.getGuestType() == Network.GuestType.Shared && network.getAclType() == ACLType.Domain) {
                            NicVO nicOld = _nicDao.findByNtwkIdAndInstanceId(network.getId(), vm.getId());
                            if (nicOld != null) {
                                requestedIPv4ForNics.put(network.getId(), nicOld.getIPv4Address());
                                requestedIPv6ForNics.put(network.getId(), nicOld.getIPv6Address());
                                s_logger.debug("AssignVM: use old shared network " + network.getName() + " with old ip " + nicOld.getIPv4Address() + " on nic of vm:" + vm.getInstanceName());
                            }
                        }
                        s_logger.debug("AssignVM: Added network " + network.getName() + " to vm " + vm.getId());
                        applicableNetworks.add(network);
                    }
                } else if (applicableNetworks.isEmpty()) {
                    NetworkVO defaultNetwork = null;
                    List<NetworkOfferingVO> requiredOfferings = _networkOfferingDao.listByAvailability(Availability.Required, false);
                    if (requiredOfferings.size() < 1) {
                        throw new InvalidParameterValueException("Unable to find network offering with availability=" + Availability.Required
                                + " to automatically create the network as a part of vm creation");
                    }
                    if (requiredOfferings.get(0).getState() == NetworkOffering.State.Enabled) {
                        // get Virtual networks
                        List<? extends Network> virtualNetworks = _networkModel.listNetworksForAccount(newAccount.getId(), zone.getId(), Network.GuestType.Isolated);
                        if (virtualNetworks.isEmpty()) {
                            long physicalNetworkId = _networkModel.findPhysicalNetworkId(zone.getId(), requiredOfferings.get(0).getTags(), requiredOfferings.get(0)
                                    .getTrafficType());
                            // Validate physical network
                            PhysicalNetwork physicalNetwork = _physicalNetworkDao.findById(physicalNetworkId);
                            if (physicalNetwork == null) {
                                throw new InvalidParameterValueException("Unable to find physical network with id: " + physicalNetworkId + " and tag: "
                                        + requiredOfferings.get(0).getTags());
                            }
                            s_logger.debug("Creating network for account " + newAccount + " from the network offering id=" + requiredOfferings.get(0).getId()
                                    + " as a part of deployVM process");
                            Network newNetwork = _networkMgr.createGuestNetwork(requiredOfferings.get(0).getId(), newAccount.getAccountName() + "-network",
                                    newAccount.getAccountName() + "-network", null, null, null, false, null, newAccount,
                                    null, physicalNetwork, zone.getId(), ACLType.Account, null, null,
                                    null, null, true, null, null, null, null, null, null, null, null, null);
                            // if the network offering has persistent set to true, implement the network
                            if (requiredOfferings.get(0).isPersistent()) {
                                DeployDestination dest = new DeployDestination(zone, null, null, null);
                                UserVO callerUser = _userDao.findById(CallContext.current().getCallingUserId());
                                Journal journal = new Journal.LogJournal("Implementing " + newNetwork, s_logger);
                                ReservationContext context = new ReservationContextImpl(UUID.randomUUID().toString(), journal, callerUser, caller);
                                s_logger.debug("Implementing the network for account" + newNetwork + " as a part of" + " network provision for persistent networks");
                                try {
                                    Pair<? extends NetworkGuru, ? extends Network> implementedNetwork = _networkMgr.implementNetwork(newNetwork.getId(), dest, context);
                                    if (implementedNetwork == null || implementedNetwork.first() == null) {
                                        s_logger.warn("Failed to implement the network " + newNetwork);
                                    }
                                    newNetwork = implementedNetwork.second();
                                } catch (Exception ex) {
                                    s_logger.warn("Failed to implement network " + newNetwork + " elements and"
                                            + " resources as a part of network provision for persistent network due to ", ex);
                                    CloudRuntimeException e = new CloudRuntimeException("Failed to implement network"
                                            + " (with specified id) elements and resources as a part of network provision");
                                    e.addProxyObject(newNetwork.getUuid(), "networkId");
                                    throw e;
                                }
                            }
                            defaultNetwork = _networkDao.findById(newNetwork.getId());
                        } else if (virtualNetworks.size() > 1) {
                            throw new InvalidParameterValueException("More than 1 default Isolated networks are found " + "for account " + newAccount
                                    + "; please specify networkIds");
                        } else {
                            defaultNetwork = _networkDao.findById(virtualNetworks.get(0).getId());
                        }
                    } else {
                        throw new InvalidParameterValueException("Required network offering id=" + requiredOfferings.get(0).getId() + " is not in " + NetworkOffering.State.Enabled);
                    }

                    applicableNetworks.add(defaultNetwork);
                }

                // cleanup the network for the oldOwner
                _networkMgr.cleanupNics(vmOldProfile);
                _networkMgr.removeNics(vmOldProfile);

                // add the new nics
                LinkedHashMap<Network, List<? extends NicProfile>> networks = new LinkedHashMap<Network, List<? extends NicProfile>>();
                int toggle = 0;
                for (NetworkVO appNet : applicableNetworks) {
                    NicProfile defaultNic = new NicProfile();
                    if (toggle == 0) {
                        defaultNic.setDefaultNic(true);
                        toggle++;
                    }
                    defaultNic.setRequestedIPv4(requestedIPv4ForNics.get(appNet.getId()));
                    defaultNic.setRequestedIPv6(requestedIPv6ForNics.get(appNet.getId()));
                    networks.put(appNet, new ArrayList<NicProfile>(Arrays.asList(defaultNic)));
                }
                VirtualMachine vmi = _itMgr.findById(vm.getId());
                VirtualMachineProfileImpl vmProfile = new VirtualMachineProfileImpl(vmi);
                _networkMgr.allocate(vmProfile, networks, null);
                s_logger.debug("AssignVM: Advance virtual, adding networks no " + networks.size() + " to " + vm.getInstanceName());
            } // END IF NON SEC GRP ENABLED
        } // END IF ADVANCED
        s_logger.info("AssignVM: vm " + vm.getInstanceName() + " now belongs to account " + newAccount.getAccountName());
        return vm;
    }

    private boolean canAccountUseNetwork(Account newAccount, Network network) {
        if (network != null && network.getAclType() == ACLType.Domain
                && (network.getGuestType() == Network.GuestType.Shared
                || network.getGuestType() == Network.GuestType.L2)) {
            try {
                _networkModel.checkNetworkPermissions(newAccount, network);
                return true;
            } catch (PermissionDeniedException e) {
                s_logger.debug(String.format("AssignVM: %s network %s can not be used by new account %s", network.getGuestType(), network.getName(), newAccount.getAccountName()));
                return false;
            }
        }
        return false;
    }

    @Override
    public UserVm restoreVM(RestoreVMCmd cmd) throws InsufficientCapacityException, ResourceUnavailableException {
        // Input validation
        Account caller = CallContext.current().getCallingAccount();

        long vmId = cmd.getVmId();
        Long newTemplateId = cmd.getTemplateId();

        UserVmVO vm = _vmDao.findById(vmId);
        if (vm == null) {
            InvalidParameterValueException ex = new InvalidParameterValueException("Cannot find VM with ID " + vmId);
            ex.addProxyObject(String.valueOf(vmId), "vmId");
            throw ex;
        }

        _accountMgr.checkAccess(caller, null, true, vm);

        //check if there are any active snapshots on volumes associated with the VM
        s_logger.debug("Checking if there are any ongoing snapshots on the ROOT volumes associated with VM with ID " + vmId);
        if (checkStatusOfVolumeSnapshots(vmId, Volume.Type.ROOT)) {
            throw new CloudRuntimeException("There is/are unbacked up snapshot(s) on ROOT volume, Re-install VM is not permitted, please try again later.");
        }
        s_logger.debug("Found no ongoing snapshots on volume of type ROOT, for the vm with id " + vmId);
        return restoreVMInternal(caller, vm, newTemplateId);
    }

    public UserVm restoreVMInternal(Account caller, UserVmVO vm, Long newTemplateId) throws InsufficientCapacityException, ResourceUnavailableException {
        return _itMgr.restoreVirtualMachine(vm.getId(), newTemplateId);
    }

    private VMTemplateVO getRestoreVirtualMachineTemplate(Account caller, Long newTemplateId, List<VolumeVO> rootVols, UserVmVO vm) {
        VMTemplateVO template = null;
        if (CollectionUtils.isNotEmpty(rootVols)) {
            VolumeVO root = rootVols.get(0);
            Long templateId = root.getTemplateId();
            boolean isISO = false;
            if (templateId == null) {
                // Assuming that for a vm deployed using ISO, template ID is set to NULL
                isISO = true;
                templateId = vm.getIsoId();
            }
            //newTemplateId can be either template or ISO id. In the following snippet based on the vm deployment (from template or ISO) it is handled accordingly
            if (newTemplateId != null) {
                template = _templateDao.findById(newTemplateId);
                _accountMgr.checkAccess(caller, null, true, template);
                if (isISO) {
                    if (!template.getFormat().equals(ImageFormat.ISO)) {
                        throw new InvalidParameterValueException("Invalid ISO id provided to restore the VM ");
                    }
                } else {
                    if (template.getFormat().equals(ImageFormat.ISO)) {
                        throw new InvalidParameterValueException("Invalid template id provided to restore the VM ");
                    }
                }
            } else {
                if (isISO && templateId == null) {
                    throw new CloudRuntimeException("Cannot restore the VM since there is no ISO attached to VM");
                }
                template = _templateDao.findById(templateId);
                if (template == null) {
                    InvalidParameterValueException ex = new InvalidParameterValueException("Cannot find template/ISO for specified volumeid and vmId");
                    ex.addProxyObject(vm.getUuid(), "vmId");
                    ex.addProxyObject(root.getUuid(), "volumeId");
                    throw ex;
                }
            }
        }

        return template;
    }

    @Override
    public UserVm restoreVirtualMachine(final Account caller, final long vmId, final Long newTemplateId) throws InsufficientCapacityException, ResourceUnavailableException {
        Long userId = caller.getId();
        _userDao.findById(userId);
        UserVmVO vm = _vmDao.findById(vmId);
        Account owner = _accountDao.findById(vm.getAccountId());
        boolean needRestart = false;

        // Input validation
        if (owner == null) {
            throw new InvalidParameterValueException("The owner of " + vm + " does not exist: " + vm.getAccountId());
        }

        if (owner.getState() == Account.State.DISABLED) {
            throw new PermissionDeniedException("The owner of " + vm + " is disabled: " + vm.getAccountId());
        }

        if (vm.getState() != VirtualMachine.State.Running && vm.getState() != VirtualMachine.State.Stopped) {
            throw new CloudRuntimeException("Vm " + vm.getUuid() + " currently in " + vm.getState() + " state, restore vm can only execute when VM in Running or Stopped");
        }

        if (vm.getState() == VirtualMachine.State.Running) {
            needRestart = true;
        }

        VMTemplateVO currentTemplate = _templateDao.findById(vm.getTemplateId());
        List<VolumeVO> rootVols = _volsDao.findByInstanceAndType(vmId, Volume.Type.ROOT);
        if (rootVols.isEmpty()) {
            InvalidParameterValueException ex = new InvalidParameterValueException("Can not find root volume for VM " + vm.getUuid());
            ex.addProxyObject(vm.getUuid(), "vmId");
            throw ex;
        }
        if (rootVols.size() > 1 && currentTemplate != null && !currentTemplate.isDeployAsIs()) {
            InvalidParameterValueException ex = new InvalidParameterValueException("There are " + rootVols.size() + " root volumes for VM " + vm.getUuid());
            ex.addProxyObject(vm.getUuid(), "vmId");
            throw ex;
        }

        // If target VM has associated VM snapshots then don't allow restore of VM
        List<VMSnapshotVO> vmSnapshots = _vmSnapshotDao.findByVm(vmId);
        if (vmSnapshots.size() > 0) {
            throw new InvalidParameterValueException("Unable to restore VM, please remove VM snapshots before restoring VM");
        }

        VMTemplateVO template = getRestoreVirtualMachineTemplate(caller, newTemplateId, rootVols, vm);
        checkRestoreVmFromTemplate(vm, template);

        if (needRestart) {
            try {
                _itMgr.stop(vm.getUuid());
            } catch (ResourceUnavailableException e) {
                s_logger.debug("Stop vm " + vm.getUuid() + " failed", e);
                CloudRuntimeException ex = new CloudRuntimeException("Stop vm failed for specified vmId");
                ex.addProxyObject(vm.getUuid(), "vmId");
                throw ex;
            }
        }

        List<Volume> newVols = new ArrayList<>();
        for (VolumeVO root : rootVols) {
            if ( !Volume.State.Allocated.equals(root.getState()) || newTemplateId != null ){
                Long templateId = root.getTemplateId();
                boolean isISO = false;
                if (templateId == null) {
                    // Assuming that for a vm deployed using ISO, template ID is set to NULL
                    isISO = true;
                    templateId = vm.getIsoId();
                }

                /* If new template/ISO is provided allocate a new volume from new template/ISO otherwise allocate new volume from original template/ISO */
                Volume newVol = null;
                if (newTemplateId != null) {
                    if (isISO) {
                        newVol = volumeMgr.allocateDuplicateVolume(root, null);
                        vm.setIsoId(newTemplateId);
                        vm.setGuestOSId(template.getGuestOSId());
                        vm.setTemplateId(newTemplateId);
                    } else {
                        newVol = volumeMgr.allocateDuplicateVolume(root, newTemplateId);
                        vm.setGuestOSId(template.getGuestOSId());
                        vm.setTemplateId(newTemplateId);
                    }
                    // check and update VM if it can be dynamically scalable with the new template
                    updateVMDynamicallyScalabilityUsingTemplate(vm, newTemplateId);
                } else {
                    newVol = volumeMgr.allocateDuplicateVolume(root, null);
                }
                newVols.add(newVol);

                if (userVmDetailsDao.findDetail(vm.getId(), VmDetailConstants.ROOT_DISK_SIZE) == null && !newVol.getSize().equals(template.getSize())) {
                    VolumeVO resizedVolume = (VolumeVO) newVol;
                    if (template.getSize() != null) {
                        resizedVolume.setSize(template.getSize());
                        _volsDao.update(resizedVolume.getId(), resizedVolume);
                    }
                }

                // 1. Save usage event and update resource count for user vm volumes
                _resourceLimitMgr.incrementResourceCount(newVol.getAccountId(), ResourceType.volume, newVol.isDisplay());
                _resourceLimitMgr.incrementResourceCount(newVol.getAccountId(), ResourceType.primary_storage, newVol.isDisplay(), newVol.getSize());
                // 2. Create Usage event for the newly created volume
                UsageEventVO usageEvent = new UsageEventVO(EventTypes.EVENT_VOLUME_CREATE, newVol.getAccountId(), newVol.getDataCenterId(), newVol.getId(), newVol.getName(), newVol.getDiskOfferingId(), template.getId(), newVol.getSize());
                _usageEventDao.persist(usageEvent);

                handleManagedStorage(vm, root);

                _volsDao.attachVolume(newVol.getId(), vmId, newVol.getDeviceId());

                // Detach, destroy and create the usage event for the old root volume.
                _volsDao.detachVolume(root.getId());
                volumeMgr.destroyVolume(root);

                // For VMware hypervisor since the old root volume is replaced by the new root volume, force expunge old root volume if it has been created in storage
                if (vm.getHypervisorType() == HypervisorType.VMware) {
                    VolumeInfo volumeInStorage = volFactory.getVolume(root.getId());
                    if (volumeInStorage != null) {
                        s_logger.info("Expunging volume " + root.getId() + " from primary data store");
                        AsyncCallFuture<VolumeApiResult> future = _volService.expungeVolumeAsync(volFactory.getVolume(root.getId()));
                        try {
                            future.get();
                        } catch (Exception e) {
                            s_logger.debug("Failed to expunge volume:" + root.getId(), e);
                        }
                    }
                }
            }
        }

        Map<VirtualMachineProfile.Param, Object> params = null;
        String password = null;

        if (template.isEnablePassword()) {
            password = _mgr.generateRandomPassword();
            boolean result = resetVMPasswordInternal(vmId, password);
            if (!result) {
                throw new CloudRuntimeException("VM reset is completed but failed to reset password for the virtual machine ");
            }
            vm.setPassword(password);
        }
        if (needRestart) {
            try {
                if (vm.getDetail(VmDetailConstants.PASSWORD) != null) {
                    params = new HashMap<>();
                    params.put(VirtualMachineProfile.Param.VmPassword, password);
                }
                _itMgr.start(vm.getUuid(), params);
                vm = _vmDao.findById(vmId);
                if (template.isEnablePassword()) {
                    // this value is not being sent to the backend; need only for api
                    // display purposes
                    vm.setPassword(password);
                    if (vm.isUpdateParameters()) {
                        vm.setUpdateParameters(false);
                        _vmDao.loadDetails(vm);
                        if (vm.getDetail(VmDetailConstants.PASSWORD) != null) {
                            userVmDetailsDao.removeDetail(vm.getId(), VmDetailConstants.PASSWORD);
                        }
                        _vmDao.update(vm.getId(), vm);
                    }
                }
            } catch (Exception e) {
                s_logger.debug("Unable to start VM " + vm.getUuid(), e);
                CloudRuntimeException ex = new CloudRuntimeException("Unable to start VM with specified id" + e.getMessage());
                ex.addProxyObject(vm.getUuid(), "vmId");
                throw ex;
            }
        }

        s_logger.debug("Restore VM " + vmId + " done successfully");
        return vm;

    }

    private void updateVMDynamicallyScalabilityUsingTemplate(UserVmVO vm, Long newTemplateId) {
        ServiceOfferingVO serviceOffering = serviceOfferingDao.findById(vm.getServiceOfferingId());
        VMTemplateVO newTemplate = _templateDao.findById(newTemplateId);
        boolean dynamicScalingEnabled = checkIfDynamicScalingCanBeEnabled(vm, serviceOffering, newTemplate, vm.getDataCenterId());
        vm.setDynamicallyScalable(dynamicScalingEnabled);
        _vmDao.update(vm.getId(), vm);
    }

    /**
     * Perform basic checkings to make sure restore is possible. If not, #InvalidParameterValueException is thrown.
     *
     * @param vm vm
     * @param template template
     * @throws InvalidParameterValueException if restore is not possible
     */
    private void checkRestoreVmFromTemplate(UserVmVO vm, VMTemplateVO template) {
        TemplateDataStoreVO tmplStore;
        if (!template.isDirectDownload()) {
            tmplStore = _templateStoreDao.findByTemplateZoneReady(template.getId(), vm.getDataCenterId());
            if (tmplStore == null) {
                throw new InvalidParameterValueException("Cannot restore the vm as the template " + template.getUuid() + " isn't available in the zone");
            }
        } else {
            tmplStore = _templateStoreDao.findByTemplate(template.getId(), DataStoreRole.Image);
            if (tmplStore == null || (tmplStore != null && !tmplStore.getDownloadState().equals(VMTemplateStorageResourceAssoc.Status.BYPASSED))) {
                throw new InvalidParameterValueException("Cannot restore the vm as the bypassed template " + template.getUuid() + " isn't available in the zone");
            }
        }
    }

    private void handleManagedStorage(UserVmVO vm, VolumeVO root) {
        if (Volume.State.Allocated.equals(root.getState())) {
            return;
        }

        StoragePoolVO storagePool = _storagePoolDao.findById(root.getPoolId());

        if (storagePool != null && storagePool.isManaged()) {
            Long hostId = vm.getHostId() != null ? vm.getHostId() : vm.getLastHostId();

            if (hostId != null) {
                VolumeInfo volumeInfo = volFactory.getVolume(root.getId());
                Host host = _hostDao.findById(hostId);

                final Command cmd;

                if (host.getHypervisorType() == HypervisorType.XenServer) {
                    DiskTO disk = new DiskTO(volumeInfo.getTO(), root.getDeviceId(), root.getPath(), root.getVolumeType());

                    // it's OK in this case to send a detach command to the host for a root volume as this
                    // will simply lead to the SR that supports the root volume being removed
                    cmd = new DettachCommand(disk, vm.getInstanceName());

                    DettachCommand detachCommand = (DettachCommand)cmd;

                    detachCommand.setManaged(true);

                    detachCommand.setStorageHost(storagePool.getHostAddress());
                    detachCommand.setStoragePort(storagePool.getPort());

                    detachCommand.set_iScsiName(root.get_iScsiName());
                }
                else if (host.getHypervisorType() == HypervisorType.VMware) {
                    PrimaryDataStore primaryDataStore = (PrimaryDataStore)volumeInfo.getDataStore();
                    Map<String, String> details = primaryDataStore.getDetails();

                    if (details == null) {
                        details = new HashMap<>();

                        primaryDataStore.setDetails(details);
                    }

                    details.put(DiskTO.MANAGED, Boolean.TRUE.toString());

                    cmd = new DeleteCommand(volumeInfo.getTO());
                }
                else if (host.getHypervisorType() == HypervisorType.KVM) {
                    cmd = null;
                }
                else {
                    throw new CloudRuntimeException("This hypervisor type is not supported on managed storage for this command.");
                }

                if (cmd != null) {
                    Commands cmds = new Commands(Command.OnError.Stop);

                    cmds.addCommand(cmd);

                    try {
                        _agentMgr.send(hostId, cmds);
                    } catch (Exception ex) {
                        throw new CloudRuntimeException(ex.getMessage());
                    }

                    if (!cmds.isSuccessful()) {
                        for (Answer answer : cmds.getAnswers()) {
                            if (!answer.getResult()) {
                                s_logger.warn("Failed to reset vm due to: " + answer.getDetails());

                                throw new CloudRuntimeException("Unable to reset " + vm + " due to " + answer.getDetails());
                            }
                        }
                    }
                }

                // root.getPoolId() should be null if the VM we are detaching the disk from has never been started before
                DataStore dataStore = root.getPoolId() != null ? _dataStoreMgr.getDataStore(root.getPoolId(), DataStoreRole.Primary) : null;

                volumeMgr.revokeAccess(volFactory.getVolume(root.getId()), host, dataStore);

                if (dataStore != null) {
                    handleTargetsForVMware(host.getId(), storagePool.getHostAddress(), storagePool.getPort(), root.get_iScsiName());
                }
            }
        }
    }

    private void handleTargetsForVMware(long hostId, String storageAddress, int storagePort, String iScsiName) {
        HostVO host = _hostDao.findById(hostId);

        if (host.getHypervisorType() == HypervisorType.VMware) {
            ModifyTargetsCommand cmd = new ModifyTargetsCommand();

            List<Map<String, String>> targets = new ArrayList<>();

            Map<String, String> target = new HashMap<>();

            target.put(ModifyTargetsCommand.STORAGE_HOST, storageAddress);
            target.put(ModifyTargetsCommand.STORAGE_PORT, String.valueOf(storagePort));
            target.put(ModifyTargetsCommand.IQN, iScsiName);

            targets.add(target);

            cmd.setTargets(targets);
            cmd.setApplyToAllHostsInCluster(true);
            cmd.setAdd(false);
            cmd.setTargetTypeToRemove(ModifyTargetsCommand.TargetTypeToRemove.DYNAMIC);

            sendModifyTargetsCommand(cmd, hostId);
        }
    }

    private void sendModifyTargetsCommand(ModifyTargetsCommand cmd, long hostId) {
        Answer answer = _agentMgr.easySend(hostId, cmd);

        if (answer == null) {
            String msg = "Unable to get an answer to the modify targets command";

            s_logger.warn(msg);
        }
        else if (!answer.getResult()) {
            String msg = "Unable to modify target on the following host: " + hostId;

            s_logger.warn(msg);
        }
    }

    @Override
    public void prepareStop(VirtualMachineProfile profile) {
        collectVmDiskAndNetworkStatistics(profile.getId(), State.Stopping);
    }

    @Override
    public void finalizeUnmanage(VirtualMachine vm) {
    }

    private void encryptAndStorePassword(UserVmVO vm, String password) {
        String sshPublicKeys = vm.getDetail(VmDetailConstants.SSH_PUBLIC_KEY);
        if (sshPublicKeys != null && !sshPublicKeys.equals("") && password != null && !password.equals("saved_password")) {
            if (!sshPublicKeys.startsWith("ssh-rsa")) {
                s_logger.warn("Only RSA public keys can be used to encrypt a vm password.");
                return;
            }
            String encryptedPasswd = RSAHelper.encryptWithSSHPublicKey(sshPublicKeys, password);
            if (encryptedPasswd == null) {
                throw new CloudRuntimeException("Error encrypting password");
            }

            vm.setDetail(VmDetailConstants.ENCRYPTED_PASSWORD, encryptedPasswd);
            _vmDao.saveDetails(vm);
        }
    }

    @Override
    public void persistDeviceBusInfo(UserVmVO vm, String rootDiskController) {
        String existingVmRootDiskController = vm.getDetail(VmDetailConstants.ROOT_DISK_CONTROLLER);
        if (StringUtils.isEmpty(existingVmRootDiskController) && StringUtils.isNotEmpty(rootDiskController)) {
            vm.setDetail(VmDetailConstants.ROOT_DISK_CONTROLLER, rootDiskController);
            _vmDao.saveDetails(vm);
            if (s_logger.isDebugEnabled()) {
                s_logger.debug("Persisted device bus information rootDiskController=" + rootDiskController + " for vm: " + vm.getDisplayName());
            }
        }
    }

    @Override
    public String getConfigComponentName() {
        return UserVmManager.class.getSimpleName();
    }

    @Override
    public ConfigKey<?>[] getConfigKeys() {
        return new ConfigKey<?>[] {EnableDynamicallyScaleVm, AllowDiskOfferingChangeDuringScaleVm, AllowUserExpungeRecoverVm, VmIpFetchWaitInterval, VmIpFetchTrialMax,
                VmIpFetchThreadPoolMax, VmIpFetchTaskWorkers, AllowDeployVmIfGivenHostFails, EnableAdditionalVmConfig, DisplayVMOVFProperties,
                KvmAdditionalConfigAllowList, XenServerAdditionalConfigAllowList, VmwareAdditionalConfigAllowList, DestroyRootVolumeOnVmDestruction};
    }

    @Override
    public String getVmUserData(long vmId) {
        UserVmVO vm = _vmDao.findById(vmId);
        if (vm == null) {
            throw new InvalidParameterValueException("Unable to find virtual machine with id " + vmId);
        }

        _accountMgr.checkAccess(CallContext.current().getCallingAccount(), null, true, vm);
        return vm.getUserData();
    }

    @Override
    public boolean isDisplayResourceEnabled(Long vmId) {
        UserVm vm = _vmDao.findById(vmId);
        if (vm != null) {
            return vm.isDisplayVm();
        }

        return true;
    }

    private boolean checkStatusOfVolumeSnapshots(long vmId, Volume.Type type) {
        List<VolumeVO> listVolumes = null;
        if (type == Volume.Type.ROOT) {
            listVolumes = _volsDao.findByInstanceAndType(vmId, type);
        } else if (type == Volume.Type.DATADISK) {
            listVolumes = _volsDao.findByInstanceAndType(vmId, type);
        } else {
            listVolumes = _volsDao.findByInstance(vmId);
        }
        s_logger.debug("Found "+listVolumes.size()+" no. of volumes of type "+type+" for vm with VM ID "+vmId);
        for (VolumeVO volume : listVolumes) {
            Long volumeId = volume.getId();
            s_logger.debug("Checking status of snapshots for Volume with Volume Id: "+volumeId);
            List<SnapshotVO> ongoingSnapshots = _snapshotDao.listByStatus(volumeId, Snapshot.State.Creating, Snapshot.State.CreatedOnPrimary, Snapshot.State.BackingUp);
            int ongoingSnapshotsCount = ongoingSnapshots.size();
            s_logger.debug("The count of ongoing Snapshots for VM with ID "+vmId+" and disk type "+type+" is "+ongoingSnapshotsCount);
            if (ongoingSnapshotsCount > 0) {
                s_logger.debug("Found "+ongoingSnapshotsCount+" no. of snapshots, on volume of type "+type+", which snapshots are not yet backed up");
                return true;
            }
        }
        return false;
    }

    private void checkForUnattachedVolumes(long vmId, List<VolumeVO> volumes) {

        StringBuilder sb = new StringBuilder();

        for (VolumeVO volume : volumes) {
            if (volume.getInstanceId() == null || vmId != volume.getInstanceId() || volume.getVolumeType() != Volume.Type.DATADISK) {
                sb.append(volume.toString() + "; ");
            }
        }

        if (!StringUtils.isEmpty(sb.toString())) {
            throw new InvalidParameterValueException("The following supplied volumes are not DATADISK attached to the VM: " + sb.toString());
        }
    }

    private void validateVolumes(List<VolumeVO> volumes) {

        for (VolumeVO volume : volumes) {
            if (!(volume.getVolumeType() == Volume.Type.ROOT || volume.getVolumeType() == Volume.Type.DATADISK)) {
                throw new InvalidParameterValueException("Please specify volume of type " + Volume.Type.DATADISK.toString() + " or " + Volume.Type.ROOT.toString());
            }
        }
    }

    private void detachVolumesFromVm(List<VolumeVO> volumes) {

        for (VolumeVO volume : volumes) {
            // Create new context and inject correct event resource type, id and details,
            // otherwise VOLUME.DETACH event will be associated with VirtualMachine and contain VM id and other information.
            CallContext volumeContext = CallContext.register(CallContext.current(), ApiCommandResourceType.Volume);
            volumeContext.setEventDetails("Volume Id: " + this._uuidMgr.getUuid(Volume.class, volume.getId()) + " Vm Id: " + this._uuidMgr.getUuid(VirtualMachine.class, volume.getInstanceId()));
            volumeContext.setEventResourceType(ApiCommandResourceType.Volume);
            volumeContext.setEventResourceId(volume.getId());

            Volume detachResult = null;
            try {
                detachResult = _volumeService.detachVolumeViaDestroyVM(volume.getInstanceId(), volume.getId());
            } finally {
                // Remove volumeContext and pop vmContext back
                CallContext.unregister();
            }

            if (detachResult == null) {
                s_logger.error("DestroyVM remove volume - failed to detach and delete volume " + volume.getInstanceId() + " from instance " + volume.getId());
            }
        }
    }

    private void deleteVolumesFromVm(List<VolumeVO> volumes, boolean expunge) {

        for (VolumeVO volume : volumes) {

            Volume result = _volumeService.destroyVolume(volume.getId(), CallContext.current().getCallingAccount(), expunge, false);

            if (result == null) {
                s_logger.error("DestroyVM remove volume - failed to delete volume " + volume.getInstanceId() + " from instance " + volume.getId());
            }
        }
    }

    @Override
    public UserVm importVM(final DataCenter zone, final Host host, final VirtualMachineTemplate template, final String instanceName, final String displayName,
                           final Account owner, final String userData, final Account caller, final Boolean isDisplayVm, final String keyboard,
                           final long accountId, final long userId, final ServiceOffering serviceOffering, final String sshPublicKeys,
                           final String hostName, final HypervisorType hypervisorType, final Map<String, String> customParameters, final VirtualMachine.PowerState powerState) throws InsufficientCapacityException {
        if (zone == null) {
            throw new InvalidParameterValueException("Unable to import virtual machine with invalid zone");
        }
        if (host == null) {
            throw new InvalidParameterValueException("Unable to import virtual machine with invalid host");
        }

        final long id = _vmDao.getNextInSequence(Long.class, "id");

        if (hostName != null) {
            // Check is hostName is RFC compliant
            checkNameForRFCCompliance(hostName);
        }

        final String uuidName = _uuidMgr.generateUuid(UserVm.class, null);
        final Host lastHost = powerState != VirtualMachine.PowerState.PowerOn ? host : null;
        final Boolean dynamicScalingEnabled = checkIfDynamicScalingCanBeEnabled(null, serviceOffering, template, zone.getId());
        return commitUserVm(true, zone, host, lastHost, template, hostName, displayName, owner,
                null, null, userData, null, null, isDisplayVm, keyboard,
                accountId, userId, serviceOffering, template.getFormat().equals(ImageFormat.ISO), sshPublicKeys, null,
                id, instanceName, uuidName, hypervisorType, customParameters,
                null, null, null, powerState, dynamicScalingEnabled, null, serviceOffering.getDiskOfferingId(), null);
    }

    @Override
    public boolean unmanageUserVM(Long vmId) {
        UserVmVO vm = _vmDao.findById(vmId);
        if (vm == null || vm.getRemoved() != null) {
            throw new InvalidParameterValueException("Unable to find a VM with ID = " + vmId);
        }

        vm = _vmDao.acquireInLockTable(vm.getId());
        boolean result;
        try {
            if (vm.getState() != State.Running && vm.getState() != State.Stopped) {
                s_logger.debug("VM ID = " + vmId + " is not running or stopped, cannot be unmanaged");
                return false;
            }

            if (vm.getHypervisorType() != Hypervisor.HypervisorType.VMware) {
                throw new UnsupportedServiceException("Unmanaging a VM is currently allowed for VMware VMs only");
            }

            List<VolumeVO> volumes = _volsDao.findByInstance(vm.getId());
            checkUnmanagingVMOngoingVolumeSnapshots(vm);
            checkUnmanagingVMVolumes(vm, volumes);

            result = _itMgr.unmanage(vm.getUuid());
            if (result) {
                cleanupUnmanageVMResources(vm.getId());
                unmanageVMFromDB(vm.getId());
                publishUnmanageVMUsageEvents(vm, volumes);
            } else {
                throw new CloudRuntimeException("Error while unmanaging VM: " + vm.getUuid());
            }
        } catch (Exception e) {
            s_logger.error("Could not unmanage VM " + vm.getUuid(), e);
            throw new CloudRuntimeException(e);
        } finally {
            _vmDao.releaseFromLockTable(vm.getId());
        }

        return true;
    }

    /*
        Generate usage events related to unmanaging a VM
     */
    private void publishUnmanageVMUsageEvents(UserVmVO vm, List<VolumeVO> volumes) {
        postProcessingUnmanageVMVolumes(volumes, vm);
        postProcessingUnmanageVM(vm);
    }

    /*
        Cleanup the VM from resources and groups
     */
    private void cleanupUnmanageVMResources(long vmId) {
        cleanupVmResources(vmId);
        removeVMFromAffinityGroups(vmId);
    }

    private void unmanageVMFromDB(long vmId) {
        VMInstanceVO vm = _vmInstanceDao.findById(vmId);
        userVmDetailsDao.removeDetails(vmId);
        vm.setState(State.Expunging);
        vm.setRemoved(new Date());
        _vmInstanceDao.update(vm.getId(), vm);
    }

    /*
        Remove VM from affinity groups after unmanaging
     */
    private void removeVMFromAffinityGroups(long vmId) {
        List<AffinityGroupVMMapVO> affinityGroups = _affinityGroupVMMapDao.listByInstanceId(vmId);
        if (affinityGroups.size() > 0) {
            s_logger.debug("Cleaning up VM from affinity groups after unmanaging");
            for (AffinityGroupVMMapVO map : affinityGroups) {
                _affinityGroupVMMapDao.expunge(map.getId());
            }
        }
    }

    /*
        Decrement VM resources and generate usage events after unmanaging VM
     */
    private void postProcessingUnmanageVM(UserVmVO vm) {
<<<<<<< HEAD
        ServiceOfferingVO offering = _serviceOfferingDao.findById(vm.getServiceOfferingId());
        Long cpu = offering.getCpu() != null ? offering.getCpu().longValue() : 0L;
        Long ram = offering.getRamSize() != null ? offering.getRamSize().longValue() : 0L;
=======
        ServiceOfferingVO offering = serviceOfferingDao.findById(vm.getServiceOfferingId());
        Long cpu = offering.getCpu() != null ? new Long(offering.getCpu()) : 0L;
        Long ram = offering.getRamSize() != null ? new Long(offering.getRamSize()) : 0L;
>>>>>>> d47d4328
        // First generate a VM stop event if the VM was not stopped already
        if (vm.getState() != State.Stopped) {
            UsageEventUtils.publishUsageEvent(EventTypes.EVENT_VM_STOP, vm.getAccountId(), vm.getDataCenterId(),
                    vm.getId(), vm.getHostName(), vm.getServiceOfferingId(), vm.getTemplateId(),
                    vm.getHypervisorType().toString(), VirtualMachine.class.getName(), vm.getUuid(), vm.isDisplayVm());
            resourceCountDecrement(vm.getAccountId(), vm.isDisplayVm(), cpu, ram);
        }

        // VM destroy usage event
        UsageEventUtils.publishUsageEvent(EventTypes.EVENT_VM_DESTROY, vm.getAccountId(), vm.getDataCenterId(),
                vm.getId(), vm.getHostName(), vm.getServiceOfferingId(), vm.getTemplateId(),
                vm.getHypervisorType().toString(), VirtualMachine.class.getName(), vm.getUuid(), vm.isDisplayVm());
        resourceCountDecrement(vm.getAccountId(), vm.isDisplayVm(), cpu, ram);
    }

    /*
        Decrement resources for volumes and generate usage event for ROOT volume after unmanaging VM.
        Usage events for DATA disks are published by the transition listener: @see VolumeStateListener#postStateTransitionEvent
     */
    private void postProcessingUnmanageVMVolumes(List<VolumeVO> volumes, UserVmVO vm) {
        for (VolumeVO volume : volumes) {
            if (volume.getVolumeType() == Volume.Type.ROOT) {
                //
                UsageEventUtils.publishUsageEvent(EventTypes.EVENT_VOLUME_DELETE, volume.getAccountId(), volume.getDataCenterId(), volume.getId(), volume.getName(),
                        Volume.class.getName(), volume.getUuid(), volume.isDisplayVolume());
            }
            _resourceLimitMgr.decrementResourceCount(vm.getAccountId(), ResourceType.volume);
            _resourceLimitMgr.decrementResourceCount(vm.getAccountId(), ResourceType.primary_storage, volume.getSize());
        }
    }

    private void checkUnmanagingVMOngoingVolumeSnapshots(UserVmVO vm) {
        s_logger.debug("Checking if there are any ongoing snapshots on the ROOT volumes associated with VM with ID " + vm.getId());
        if (checkStatusOfVolumeSnapshots(vm.getId(), Volume.Type.ROOT)) {
            throw new CloudRuntimeException("There is/are unbacked up snapshot(s) on ROOT volume, vm unmanage is not permitted, please try again later.");
        }
        s_logger.debug("Found no ongoing snapshots on volume of type ROOT, for the vm with id " + vm.getId());
    }

    private void checkUnmanagingVMVolumes(UserVmVO vm, List<VolumeVO> volumes) {
        for (VolumeVO volume : volumes) {
            if (volume.getInstanceId() == null || !volume.getInstanceId().equals(vm.getId())) {
                throw new CloudRuntimeException("Invalid state for volume with ID " + volume.getId() + " of VM " +
                        vm.getId() +": it is not attached to VM");
            } else if (volume.getVolumeType() != Volume.Type.ROOT && volume.getVolumeType() != Volume.Type.DATADISK) {
                throw new CloudRuntimeException("Invalid type for volume with ID " + volume.getId() +
                        ": ROOT or DATADISK expected but got " + volume.getVolumeType());
            }
        }
    }

    private LinkedHashMap<Integer, Long> getVmOvfNetworkMapping(DataCenter zone, Account owner, VirtualMachineTemplate template, Map<Integer, Long> vmNetworkMapping) throws InsufficientCapacityException, ResourceAllocationException {
        LinkedHashMap<Integer, Long> mapping = new LinkedHashMap<>();
        if (ImageFormat.OVA.equals(template.getFormat())) {
            List<OVFNetworkTO> OVFNetworkTOList =
                    templateDeployAsIsDetailsDao.listNetworkRequirementsByTemplateId(template.getId());
            if (CollectionUtils.isNotEmpty(OVFNetworkTOList)) {
                Network lastMappedNetwork = null;
                for (OVFNetworkTO OVFNetworkTO : OVFNetworkTOList) {
                    Long networkId = vmNetworkMapping.get(OVFNetworkTO.getInstanceID());
                    if (networkId == null && lastMappedNetwork == null) {
                        lastMappedNetwork = getNetworkForOvfNetworkMapping(zone, owner);
                    }
                    if (networkId == null) {
                        networkId = lastMappedNetwork.getId();
                    }
                    mapping.put(OVFNetworkTO.getInstanceID(), networkId);
                }
            }
        }
        return mapping;
    }

    private Network getNetworkForOvfNetworkMapping(DataCenter zone, Account owner) throws InsufficientCapacityException, ResourceAllocationException {
        Network network = null;
        if (zone.isSecurityGroupEnabled()) {
            network = _networkModel.getNetworkWithSGWithFreeIPs(zone.getId());
            if (network == null) {
                throw new InvalidParameterValueException("No network with security enabled is found in zone ID: " + zone.getUuid());
            }
        } else {
            network = getDefaultNetwork(zone, owner, true);
            if (network == null) {
                throw new InvalidParameterValueException(String.format("Default network not found for zone ID: %s and account ID: %s", zone.getUuid(), owner.getUuid()));
            }
        }
        return network;
    }

    private void collectVmDiskAndNetworkStatistics(Long vmId, State expectedState) {
        UserVmVO uservm = _vmDao.findById(vmId);
        if (uservm != null) {
            collectVmDiskAndNetworkStatistics(uservm, expectedState);
        } else {
            s_logger.info(String.format("Skip collecting vm %s disk and network statistics as it is not user vm", uservm));
        }
    }

    private void collectVmDiskAndNetworkStatistics(UserVm vm, State expectedState) {
        if (expectedState == null || expectedState == vm.getState()) {
            collectVmDiskStatistics(vm);
            collectVmNetworkStatistics(vm);
        } else {
            s_logger.warn(String.format("Skip collecting vm %s disk and network statistics as the expected vm state is %s but actual state is %s", vm, expectedState, vm.getState()));
        }
    }

    public Boolean getDestroyRootVolumeOnVmDestruction(Long domainId){
        return DestroyRootVolumeOnVmDestruction.valueIn(domainId);
    }
}<|MERGE_RESOLUTION|>--- conflicted
+++ resolved
@@ -4571,7 +4571,7 @@
                     } else {
                         _orchSrvc.createVirtualMachine(vm.getUuid(), Long.toString(owner.getAccountId()), Long.toString(template.getId()), hostName, displayName, hypervisorType.name(),
                                 offering.getCpu(), offering.getSpeed(), offering.getRamSize(), diskSize, computeTags, rootDiskTags, networkNicMap, plan, rootDiskSize, extraDhcpOptionMap,
-                                dataDiskTemplateToDiskOfferingMap, null, rootDiskOfferingId); //이석민 diskOfferingId를 null 로 변경함 diskOfferingId > null
+                                dataDiskTemplateToDiskOfferingMap, diskOfferingId, rootDiskOfferingId);
                     }
 
                     if (s_logger.isDebugEnabled()) {
@@ -6340,19 +6340,11 @@
                 vmResult = createBasicSecurityGroupVirtualMachine(dataCenter, serviceOffering, template, securityGroupIdList, curAccount, hostName, displayName, diskOfferingId,
                         size, group, hypervisorType, cmd.getHttpMethod(), userData, null, null, null, ipToNetoworkMap, addr, isDisplayVM, keyboard, affinityGroupIdList,
                         curVm.getDetails() == null ? detailMap : curVm.getDetails(), null, new HashMap<>(),
-<<<<<<< HEAD
-                        null, new HashMap<>(), dynamicScalingEnabled, diskOfferingId);
-            } else {
-                vmResult = createAdvancedVirtualMachine(dataCenter, serviceOffering, template, networkIds, curAccount, hostName, displayName, diskOfferingId, size, group,
-                        hypervisorType, cmd.getHttpMethod(), userData, null, null, null, ipToNetoworkMap, addr, isDisplayVM, keyboard, affinityGroupIdList, curVm.getDetails() == null ? detailMap : curVm.getDetails(),
-                        null, new HashMap<>(), null, new HashMap<>(), dynamicScalingEnabled, null, diskOfferingId);
-=======
                         null, new HashMap<>(), dynamicScalingEnabled, null); //이석민 diskOfferingId null 처리
             } else {
                 vmResult = createAdvancedVirtualMachine(dataCenter, serviceOffering, template, networkIds, curAccount, hostName, displayName, diskOfferingId, size, group,
                         hypervisorType, cmd.getHttpMethod(), userData, null, null, null, ipToNetoworkMap, addr, isDisplayVM, keyboard, affinityGroupIdList, curVm.getDetails() == null ? detailMap : curVm.getDetails(),
                         null, new HashMap<>(), null, new HashMap<>(), dynamicScalingEnabled, null, null); //이석민 diskOfferingId null 처리
->>>>>>> d47d4328
             }
         } catch (CloudRuntimeException e) {
             _templateMgr.delete(curAccount.getId(), template.getId(), zoneId);
@@ -8572,15 +8564,9 @@
         Decrement VM resources and generate usage events after unmanaging VM
      */
     private void postProcessingUnmanageVM(UserVmVO vm) {
-<<<<<<< HEAD
-        ServiceOfferingVO offering = _serviceOfferingDao.findById(vm.getServiceOfferingId());
-        Long cpu = offering.getCpu() != null ? offering.getCpu().longValue() : 0L;
-        Long ram = offering.getRamSize() != null ? offering.getRamSize().longValue() : 0L;
-=======
         ServiceOfferingVO offering = serviceOfferingDao.findById(vm.getServiceOfferingId());
         Long cpu = offering.getCpu() != null ? new Long(offering.getCpu()) : 0L;
         Long ram = offering.getRamSize() != null ? new Long(offering.getRamSize()) : 0L;
->>>>>>> d47d4328
         // First generate a VM stop event if the VM was not stopped already
         if (vm.getState() != State.Stopped) {
             UsageEventUtils.publishUsageEvent(EventTypes.EVENT_VM_STOP, vm.getAccountId(), vm.getDataCenterId(),
