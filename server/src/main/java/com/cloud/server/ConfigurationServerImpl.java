--- conflicted
+++ resolved
@@ -1040,13 +1040,8 @@
                     NetworkOfferingServiceMapVO offService =
                             new NetworkOfferingServiceMapVO(defaultSharedSGNetworkOffering.getId(), service, defaultSharedSGNetworkOfferingProviders.get(service));
                     _ntwkOfferingServiceMapDao.persist(offService);
-<<<<<<< HEAD
-                    s_logger.trace("Added service for the network offering: " + offService);
-                }
-=======
                     logger.trace("Added service for the network offering: " + offService);
-                }*/
->>>>>>> 9ce59ce5
+                }
 
                 // Offering #2
                 NetworkOfferingVO defaultSharedNetworkOffering =
