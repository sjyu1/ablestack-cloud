--- conflicted
+++ resolved
@@ -1205,27 +1205,7 @@
 
                 _networkOfferingDao.persistDefaultL2NetworkOfferings();
 
-                // Offering #9 - network offering for NSX provider - NATTED mode
-<<<<<<< HEAD
-                // createAndPersistDefaultNsxOffering(NetworkOffering.DEFAULT_NAT_NSX_OFFERING, "Offering for NSX enabled networks - NAT mode",
-                //         NetworkOffering.NsxMode.NATTED, false, true);
-
-                // Offering #10 - network offering for NSX provider - ROUTED mode
-                // createAndPersistDefaultNsxOffering(NetworkOffering.DEFAULT_ROUTED_NSX_OFFERING, "Offering for NSX enabled networks - ROUTED mode",
-                //         NetworkOffering.NsxMode.ROUTED, false, true);
-
-                // Offering #11 - network offering for NSX provider for VPCs - NATTED mode
-                // createAndPersistDefaultNsxOffering(NetworkOffering.DEFAULT_NAT_NSX_OFFERING_FOR_VPC, "Offering for NSX enabled networks on VPCs - NAT mode",
-                //         NetworkOffering.NsxMode.NATTED, true, true);
-
-                // Offering #12 - network offering for NSX provider for VPCs - ROUTED mode
-                // createAndPersistDefaultNsxOffering(NetworkOffering.DEFAULT_ROUTED_NSX_OFFERING_FOR_VPC, "Offering for NSX enabled networks on VPCs - ROUTED mode",
-                //         NetworkOffering.NsxMode.ROUTED, true, true);
-
-                // Offering #13 - network offering for NSX provider for VPCs with Internal LB - NATTED mode
-                // createAndPersistDefaultNsxOffering(NetworkOffering.DEFAULT_NAT_NSX_OFFERING_FOR_VPC_WITH_ILB, "Offering for NSX enabled networks on VPCs with internal LB - NAT mode",
-                //         NetworkOffering.NsxMode.NATTED, true, false);
-=======
+                // Offering #9 - network offering for NSX provider - NATTED mode;
                 //createAndPersistDefaultNsxOffering(NetworkOffering.DEFAULT_NAT_NSX_OFFERING, "Offering for NSX enabled networks - NAT mode",
                 //        NetworkOffering.NsxMode.NATTED, false, true);
 
@@ -1244,7 +1224,6 @@
                 // Offering #13 - network offering for NSX provider for VPCs with Internal LB - NATTED mode
                 //createAndPersistDefaultNsxOffering(NetworkOffering.DEFAULT_NAT_NSX_OFFERING_FOR_VPC_WITH_ILB, "Offering for NSX enabled networks on VPCs with internal LB - NAT mode",
                 //        NetworkOffering.NsxMode.NATTED, true, false);
->>>>>>> 8efcdd38
             }
         });
     }
