// Licensed to the Apache Software Foundation (ASF) under one
// or more contributor license agreements.  See the NOTICE file
// distributed with this work for additional information
// regarding copyright ownership.  The ASF licenses this file
// to you under the Apache License, Version 2.0 (the
// "License"); you may not use this file except in compliance
// with the License.  You may obtain a copy of the License at
//
//   http://www.apache.org/licenses/LICENSE-2.0
//
// Unless required by applicable law or agreed to in writing,
// software distributed under the License is distributed on an
// "AS IS" BASIS, WITHOUT WARRANTIES OR CONDITIONS OF ANY
// KIND, either express or implied.  See the License for the
// specific language governing permissions and limitations
// under the License.
package com.cloud.server;

import static com.cloud.utils.NumbersUtil.toHumanReadableSize;

import java.lang.management.ManagementFactory;
import java.lang.management.MemoryMXBean;
import java.lang.management.RuntimeMXBean;
import java.net.URI;
import java.net.URISyntaxException;
import java.text.ParseException;
import java.text.SimpleDateFormat;
import java.util.ArrayList;
import java.util.Arrays;
import java.util.Calendar;
import java.util.Collection;
import java.util.Date;
import java.util.HashMap;
import java.util.List;
import java.util.Locale;
import java.util.Map;
import java.util.Properties;
import java.util.Set;
import java.util.TimeZone;
import java.util.concurrent.ConcurrentHashMap;
import java.util.concurrent.Executors;
import java.util.concurrent.ScheduledExecutorService;
import java.util.concurrent.TimeUnit;

import javax.inject.Inject;

import org.apache.cloudstack.engine.subsystem.api.storage.DataStore;
import org.apache.cloudstack.engine.subsystem.api.storage.DataStoreManager;
import org.apache.cloudstack.engine.subsystem.api.storage.DataStoreProvider;
import org.apache.cloudstack.engine.subsystem.api.storage.EndPoint;
import org.apache.cloudstack.engine.subsystem.api.storage.EndPointSelector;
import org.apache.cloudstack.framework.config.ConfigKey;
import org.apache.cloudstack.framework.config.Configurable;
import org.apache.cloudstack.framework.config.dao.ConfigurationDao;
import org.apache.cloudstack.managed.context.ManagedContextRunnable;
import org.apache.cloudstack.management.ManagementServerHost;
import org.apache.cloudstack.storage.datastore.db.PrimaryDataStoreDao;
import org.apache.cloudstack.storage.datastore.db.StoragePoolVO;
import org.apache.cloudstack.utils.bytescale.ByteScaleUtils;
import org.apache.cloudstack.utils.graphite.GraphiteClient;
import org.apache.cloudstack.utils.graphite.GraphiteException;
import org.apache.cloudstack.utils.identity.ManagementServerNode;
import org.apache.cloudstack.utils.usage.UsageUtils;
import org.apache.commons.collections.CollectionUtils;
import org.apache.commons.collections.MapUtils;
import org.apache.commons.io.FileUtils;
import org.apache.commons.lang3.BooleanUtils;
import org.apache.commons.lang3.StringUtils;
import org.apache.commons.lang3.time.DateUtils;
import org.apache.log4j.Logger;
import org.influxdb.BatchOptions;
import org.influxdb.InfluxDB;
import org.influxdb.InfluxDBFactory;
import org.influxdb.dto.BatchPoints;
import org.influxdb.dto.Point;
import org.influxdb.dto.Pong;
import org.jetbrains.annotations.NotNull;
import org.springframework.stereotype.Component;

import com.cloud.agent.AgentManager;
import com.cloud.agent.api.Answer;
import com.cloud.agent.api.GetStorageStatsCommand;
import com.cloud.agent.api.HostStatsEntry;
import com.cloud.agent.api.VgpuTypesInfo;
import com.cloud.agent.api.VmDiskStatsEntry;
import com.cloud.agent.api.VmNetworkStatsEntry;
import com.cloud.agent.api.VmStatsEntry;
import com.cloud.agent.api.VmStatsEntryBase;
import com.cloud.agent.api.VolumeStatsEntry;
import com.cloud.api.ApiSessionListener;
import com.cloud.capacity.CapacityManager;
import com.cloud.cluster.ClusterManager;
import com.cloud.cluster.ClusterManagerListener;
import com.cloud.cluster.ClusterServicePdu;
import com.cloud.cluster.ManagementServerHostVO;
import com.cloud.cluster.ManagementServerStatusVO;
import com.cloud.cluster.dao.ManagementServerHostDao;
import com.cloud.cluster.dao.ManagementServerStatusDao;
import com.cloud.dc.Vlan.VlanType;
import com.cloud.dc.VlanVO;
import com.cloud.dc.dao.ClusterDao;
import com.cloud.dc.dao.VlanDao;
import com.cloud.exception.StorageUnavailableException;
import com.cloud.gpu.dao.HostGpuGroupsDao;
import com.cloud.host.Host;
import com.cloud.host.HostStats;
import com.cloud.host.HostVO;
import com.cloud.host.Status;
import com.cloud.host.dao.HostDao;
import com.cloud.hypervisor.Hypervisor;
import com.cloud.hypervisor.Hypervisor.HypervisorType;
import com.cloud.network.as.AutoScaleManager;
import com.cloud.org.Cluster;
import com.cloud.resource.ResourceManager;
import com.cloud.resource.ResourceState;
import com.cloud.serializer.GsonHelper;
import com.cloud.storage.ImageStoreDetailsUtil;
import com.cloud.storage.ScopeType;
import com.cloud.storage.Storage;
import com.cloud.storage.Storage.ImageFormat;
import com.cloud.storage.StorageManager;
import com.cloud.storage.StorageStats;
import com.cloud.storage.VolumeStats;
import com.cloud.storage.VolumeStatsVO;
import com.cloud.storage.VolumeVO;
import com.cloud.storage.dao.VolumeDao;
import com.cloud.storage.dao.VolumeStatsDao;
import com.cloud.user.UserStatisticsVO;
import com.cloud.user.VmDiskStatisticsVO;
import com.cloud.user.dao.UserStatisticsDao;
import com.cloud.user.dao.VmDiskStatisticsDao;
import com.cloud.utils.LogUtils;
import com.cloud.utils.NumbersUtil;
import com.cloud.utils.component.ComponentMethodInterceptable;
import com.cloud.utils.component.ManagerBase;
import com.cloud.utils.concurrency.NamedThreadFactory;
import com.cloud.utils.db.DbProperties;
import com.cloud.utils.db.DbUtil;
import com.cloud.utils.db.Filter;
import com.cloud.utils.db.GlobalLock;
import com.cloud.utils.db.SearchCriteria;
import com.cloud.utils.db.Transaction;
import com.cloud.utils.db.TransactionCallbackNoReturn;
import com.cloud.utils.db.TransactionStatus;
import com.cloud.utils.exception.CloudRuntimeException;
import com.cloud.utils.net.MacAddress;
import com.cloud.utils.script.Script;
import com.cloud.vm.NicVO;
import com.cloud.vm.UserVmManager;
import com.cloud.vm.UserVmVO;
import com.cloud.vm.VMInstanceVO;
import com.cloud.vm.VirtualMachine;
import com.cloud.vm.VirtualMachineManager;
import com.cloud.vm.VmDiskStats;
import com.cloud.vm.VmNetworkStats;
import com.cloud.vm.VmStats;
import com.cloud.vm.VmStatsVO;
import com.cloud.vm.dao.NicDao;
import com.cloud.vm.dao.UserVmDao;
import com.cloud.vm.dao.VMInstanceDao;
import com.cloud.vm.dao.VmStatsDao;
import com.codahale.metrics.JvmAttributeGaugeSet;
import com.codahale.metrics.Metric;
import com.codahale.metrics.MetricRegistry;
import com.codahale.metrics.MetricSet;
import com.codahale.metrics.jvm.BufferPoolMetricSet;
import com.codahale.metrics.jvm.GarbageCollectorMetricSet;
import com.codahale.metrics.jvm.MemoryUsageGaugeSet;
import com.codahale.metrics.jvm.ThreadStatesGaugeSet;
import com.google.gson.Gson;
import com.google.gson.JsonElement;
import com.google.gson.JsonObject;
import com.google.gson.JsonParseException;
import com.google.gson.reflect.TypeToken;
import com.sun.management.OperatingSystemMXBean;

/**
 * Provides real time stats for various agent resources up to x seconds
 *
 * @startuml
 *
 * StatsCollector -> ClusterManager : register
 * ClusterManager -> StatsCollector : onManagementNodeJoined
 * StatsCollector -> list : add MS
 * ClusterManager -> StatsCollector : onManagementNodeJoined
 * StatsCollector -> list : add MS to send list
 * StatsCollector -> collector : update own status
 * StatsCollector -> list : get all ms ids
 * StatsCollector -> ClusterManager : update status for my (ms id) to all ms_ids
 * ClusterManager -> ClusterManager : update ms_ids on status on (ms id)
 * ClusterManager -> StatsCollector : onManagementNodeLeft
 * StatsCollector -> list : add MS
 * ClusterManager -> StatsCollector : status data updated for (ms id)
 * StatsCollector -> StatsCollector : update entry for (ms id)
 * ClusterManager -> StatsCollector : onManagementNodeLeft
 * StatsCollector -> list : add MS
 * @enduml
 */
@Component
public class StatsCollector extends ManagerBase implements ComponentMethodInterceptable, Configurable, DbStatsCollection {

    public static enum ExternalStatsProtocol {
        NONE("none"), GRAPHITE("graphite"), INFLUXDB("influxdb");
        String _type;

        ExternalStatsProtocol(String type) {
            _type = type;
        }

        @Override
        public String toString() {
            return _type;
        }
    }

    private static final Logger LOGGER = Logger.getLogger(StatsCollector.class);

    private static final int UNDEFINED_PORT_VALUE = -1;

    /**
     * Default value for the Graphite connection port: {@value}
     */
    private static final int GRAPHITE_DEFAULT_PORT = 2003;

    /**
     * Default value for the InfluxDB connection port: {@value}
     */
    private static final int INFLUXDB_DEFAULT_PORT = 8086;

    private static final String UUID_TAG = "uuid";

    private static final String TOTAL_MEMORY_KBS_FIELD = "total_memory_kb";
    private static final String FREE_MEMORY_KBS_FIELD = "free_memory_kb";
    private static final String USABLE_MEMORY_KBS_FIELD = "usable_memory_kb";
    private static final String CPU_UTILIZATION_FIELD = "cpu_utilization";
    private static final String CPUS_FIELD = "cpus";
    private static final String CPU_SOCKETS_FIELD = "cpu_sockets";
    private static final String NETWORK_READ_KBS_FIELD = "network_read_kbs";
    private static final String NETWORK_WRITE_KBS_FIELD = "network_write_kbs";
    private static final String MEMORY_TARGET_KBS_FIELD = "memory_target_kbs";
    private static final String DISK_READ_IOPS_FIELD = "disk_read_iops";
    private static final String DISK_READ_KBS_FIELD = "disk_read_kbs";
    private static final String DISK_WRITE_IOPS_FIELD = "disk_write_iops";
    private static final String DISK_WRITE_KBS_FIELD = "disk_write_kbs";

    private static final int HOURLY_TIME = 60;
    private static final int DAILY_TIME = HOURLY_TIME * 24;
    private static final Long ONE_MINUTE_IN_MILLISCONDS = 60000L;

    private static final String DEFAULT_DATABASE_NAME = "cloudstack";
    private static final String INFLUXDB_HOST_MEASUREMENT = "host_stats";
    private static final String INFLUXDB_VM_MEASUREMENT = "vm_stats";

    public static final ConfigKey<Integer> MANAGEMENT_SERVER_STATUS_COLLECTION_INTERVAL = new ConfigKey<>("Advanced",
            Integer.class, "management.server.stats.interval", "60",
            "Time interval in seconds, for management servers stats collection. Set to <= 0 to disable management servers stats.", false);
    private static final ConfigKey<Integer> DATABASE_SERVER_STATUS_COLLECTION_INTERVAL = new ConfigKey<>("Advanced",
            Integer.class, "database.server.stats.interval", "60",
            "Time interval in seconds, for database servers stats collection. Set to <= 0 to disable database servers stats.", false);
    private static final ConfigKey<Integer> DATABASE_SERVER_LOAD_HISTORY_RETENTION_NUMBER = new ConfigKey<>("Advanced",
            Integer.class, "database.server.stats.retention", "3",
            "The number of queries/seconds values to retain in history. This will define for how many periods of 'database.server.stats.interval' seconds, the queries/seconds values will be kept in memory",
            true);
    private static final ConfigKey<Integer> vmDiskStatsInterval = new ConfigKey<>("Advanced", Integer.class, "vm.disk.stats.interval", "0",
            "Interval (in seconds) to report vm disk statistics. Vm disk statistics will be disabled if this is set to 0 or less than 0.", false);
    private static final ConfigKey<Integer> vmDiskStatsIntervalMin = new ConfigKey<>("Advanced", Integer.class, "vm.disk.stats.interval.min", "300",
            "Minimal interval (in seconds) to report vm disk statistics. If vm.disk.stats.interval is smaller than this, use this to report vm disk statistics.", false);
    private static final ConfigKey<Integer> vmNetworkStatsInterval = new ConfigKey<>("Advanced", Integer.class, "vm.network.stats.interval", "0",
            "Interval (in seconds) to report vm network statistics (for Shared networks). Vm network statistics will be disabled if this is set to 0 or less than 0.", false);
    private static final ConfigKey<Integer> vmNetworkStatsIntervalMin = new ConfigKey<>("Advanced", Integer.class, "vm.network.stats.interval.min", "300",
            "Minimal Interval (in seconds) to report vm network statistics (for Shared networks). If vm.network.stats.interval is smaller than this, use this to report vm network statistics.",
            false);
    private static final ConfigKey<Integer> StatsTimeout = new ConfigKey<>("Advanced", Integer.class, "stats.timeout", "60000",
            "The timeout for stats call in milli seconds.", true,
            ConfigKey.Scope.Cluster);
    private static final ConfigKey<String> statsOutputUri = new ConfigKey<>("Advanced", String.class, "stats.output.uri", "",
            "URI to send StatsCollector statistics to. The collector is defined on the URI scheme. Example: graphite://graphite-hostaddress:port or influxdb://influxdb-hostaddress/dbname. Note that the port is optional, if not added the default port for the respective collector (graphite or influxdb) will be used. Additionally, the database name '/dbname' is  also optional; default db name is 'cloudstack'. You must create and configure the database if using influxdb.",
            true);
    protected static ConfigKey<Boolean> vmStatsIncrementMetrics = new ConfigKey<>("Advanced", Boolean.class, "vm.stats.increment.metrics", "true",
            "When set to 'true', VM metrics(NetworkReadKBs, NetworkWriteKBs, DiskWriteKBs, DiskReadKBs, DiskReadIOs and DiskWriteIOs) that are collected from the hypervisor are summed before being returned."
                    + "On the other hand, when set to 'false', the VM metrics API will just display the latest metrics collected.", true);
    private static final ConfigKey<Boolean> VM_STATS_INCREMENT_METRICS_IN_MEMORY = new ConfigKey<>("Advanced", Boolean.class, "vm.stats.increment.metrics.in.memory", "true",
            "When set to 'true', VM metrics(NetworkReadKBs, NetworkWriteKBs, DiskWriteKBs, DiskReadKBs, DiskReadIOs and DiskWriteIOs) that are collected from the hypervisor are summed and stored in memory. "
            + "On the other hand, when set to 'false', the VM metrics API will just display the latest metrics collected.", true);
<<<<<<< HEAD
    protected static ConfigKey<Integer> vmStatsMaxRetentionTime = new ConfigKey<Integer>("Advanced", Integer.class, "vm.stats.max.retention.time", "60",
=======
    protected static ConfigKey<Integer> vmStatsMaxRetentionTime = new ConfigKey<>("Advanced", Integer.class, "vm.stats.max.retention.time", "720",
>>>>>>> 2aa3f980
            "The maximum time (in minutes) for keeping VM stats records in the database. The VM stats cleanup process will be disabled if this is set to 0 or less than 0.", true);

    protected static ConfigKey<Boolean> vmStatsCollectUserVMOnly = new ConfigKey<>("Advanced", Boolean.class, "vm.stats.user.vm.only", "false",
            "When set to 'false' stats for system VMs will be collected otherwise stats collection will be done only for user VMs", true);

    protected static ConfigKey<Boolean> vmDiskStatsRetentionEnabled = new ConfigKey<>("Advanced", Boolean.class, "vm.disk.stats.retention.enabled", "false",
            "When set to 'true' stats for VM disks will be stored in the database otherwise disk stats will not be stored", true);

    protected static ConfigKey<Integer> vmDiskStatsMaxRetentionTime = new ConfigKey<>("Advanced", Integer.class, "vm.disk.stats.max.retention.time", "720",
            "The maximum time (in minutes) for keeping VM disks stats records in the database. The VM disks stats cleanup process will be disabled if this is set to 0 or less than 0.", true);

    private static StatsCollector s_instance = null;

    private static Gson gson = new Gson();

    private ScheduledExecutorService _executor = null;
    @Inject
    private AgentManager _agentMgr;
    @Inject
    private UserVmManager _userVmMgr;
    @Inject
    private HostDao _hostDao;
    @Inject
    private ClusterDao _clusterDao;
    @Inject
    protected UserVmDao _userVmDao;
    @Inject
    protected VmStatsDao vmStatsDao;
    @Inject
    private VolumeDao _volsDao;
    @Inject
    protected VolumeStatsDao volumeStatsDao;
    @Inject
    private PrimaryDataStoreDao _storagePoolDao;
    @Inject
    private StorageManager _storageManager;
    @Inject
    private DataStoreManager _dataStoreMgr;
    @Inject
    private ResourceManager _resourceMgr;
    @Inject
    private ConfigurationDao _configDao;
    @Inject
    private EndPointSelector _epSelector;
    @Inject
    private VmDiskStatisticsDao _vmDiskStatsDao;
    @Inject
    private UserStatisticsDao _userStatsDao;
    @Inject
    private NicDao _nicDao;
    @Inject
    private VlanDao _vlanDao;
    @Inject
    private AutoScaleManager _asManager;
    @Inject
    private VMInstanceDao _vmInstance;
    @Inject
    private HostGpuGroupsDao _hostGpuGroupsDao;
    @Inject
    private ImageStoreDetailsUtil imageStoreDetailsUtil;
    @Inject
    private ManagementServerHostDao managementServerHostDao;
    // stats collector is now a clustered agent
    @Inject
    private ClusterManager clusterManager;
    @Inject
    private ManagementServerStatusDao managementServerStatusDao;
    @Inject
    VirtualMachineManager virtualMachineManager;

    private final ConcurrentHashMap<String, ManagementServerHostStats> managementServerHostStats = new ConcurrentHashMap<>();
    private final ConcurrentHashMap<String, Object> dbStats = new ConcurrentHashMap<>();
    private final ConcurrentHashMap<Long, HostStats> _hostStats = new ConcurrentHashMap<>();
    protected ConcurrentHashMap<Long, VmStats> _VmStats = new ConcurrentHashMap<>();
    private final Map<String, VolumeStats> _volumeStats = new ConcurrentHashMap<>();
    private ConcurrentHashMap<Long, StorageStats> _storageStats = new ConcurrentHashMap<>();
    private ConcurrentHashMap<Long, StorageStats> _storagePoolStats = new ConcurrentHashMap<>();

    private static final long DEFAULT_INITIAL_DELAY = 15000L;

    private long hostStatsInterval = -1L;
    private long vmStatsInterval = -1L;
    private long storageStatsInterval = -1L;
    private long volumeStatsInterval = -1L;
    private long autoScaleStatsInterval = -1L;

    private String externalStatsPrefix = "";
    String externalStatsHost = null;
    int externalStatsPort = -1;
    private String externalStatsScheme;
    ExternalStatsProtocol externalStatsType = ExternalStatsProtocol.NONE;
    private String databaseName = DEFAULT_DATABASE_NAME;

    private ScheduledExecutorService _diskStatsUpdateExecutor;
    private int _usageAggregationRange = 1440;
    private String _usageTimeZone = "GMT";
    private final long mgmtSrvrId = MacAddress.getMacAddress().toLong();
    private static final int ACQUIRE_GLOBAL_LOCK_TIMEOUT_FOR_COOPERATION = 5;    // 5 seconds
    private boolean _dailyOrHourly = false;
    protected long managementServerNodeId = ManagementServerNode.getManagementServerId();
    protected long msId = managementServerNodeId;
    final static MetricRegistry METRIC_REGISTRY = new MetricRegistry();

    public static StatsCollector getInstance() {
        return s_instance;
    }

    public static StatsCollector getInstance(Map<String, String> configs) {
        s_instance.init(configs);
        return s_instance;
    }

    public StatsCollector() {
        s_instance = this;
    }

    @Override
    public boolean start() {
        init(_configDao.getConfiguration());
        registerAll("gc", new GarbageCollectorMetricSet(), METRIC_REGISTRY);
        registerAll("buffers", new BufferPoolMetricSet(ManagementFactory.getPlatformMBeanServer()), METRIC_REGISTRY);
        registerAll("memory", new MemoryUsageGaugeSet(), METRIC_REGISTRY);
        registerAll("threads", new ThreadStatesGaugeSet(), METRIC_REGISTRY);
        registerAll("jvm", new JvmAttributeGaugeSet(), METRIC_REGISTRY);
        return true;
    }
    @Override
    public boolean stop() {
        _executor.shutdown();
        return true;
    }

    private void registerAll(String prefix, MetricSet metricSet, MetricRegistry registry) {
        String registryTemplate = new String(prefix + "%s");
        for (Map.Entry<String, Metric> entry : metricSet.getMetrics().entrySet()) {
            String registryName = String.format(registryTemplate, entry.getKey());
            if (entry.getValue() instanceof MetricSet) {
                registerAll(registryName, (MetricSet) entry.getValue(), registry);
            } else {
                registry.register(registryName, entry.getValue());
            }
        }
    }

    protected void init(Map<String, String> configs) {
        _executor = Executors.newScheduledThreadPool(6, new NamedThreadFactory("StatsCollector"));

        hostStatsInterval = NumbersUtil.parseLong(configs.get("host.stats.interval"), ONE_MINUTE_IN_MILLISCONDS);
        vmStatsInterval = NumbersUtil.parseLong(configs.get("vm.stats.interval"), ONE_MINUTE_IN_MILLISCONDS);
        storageStatsInterval = NumbersUtil.parseLong(configs.get("storage.stats.interval"), ONE_MINUTE_IN_MILLISCONDS);
        volumeStatsInterval = NumbersUtil.parseLong(configs.get("volume.stats.interval"), ONE_MINUTE_IN_MILLISCONDS);
        autoScaleStatsInterval = AutoScaleManager.AutoScaleStatsInterval.value();
        ManagementServerStatusAdministrator managementServerStatusAdministrator = new ManagementServerStatusAdministrator();
        clusterManager.registerStatusAdministrator(managementServerStatusAdministrator);
        clusterManager.registerListener(managementServerStatusAdministrator);

        gson = GsonHelper.getGson();

        String statsUri = statsOutputUri.value();
        if (StringUtils.isNotBlank(statsUri)) {
            try {
                URI uri = new URI(statsUri);
                externalStatsScheme = uri.getScheme();

                try {
                    externalStatsType = ExternalStatsProtocol.valueOf(externalStatsScheme.toUpperCase());
                } catch (IllegalArgumentException e) {
                    LOGGER.error(externalStatsScheme + " is not a valid protocol for external statistics. No statistics will be send.");
                }

                if (StringUtils.isNotEmpty(uri.getHost())) {
                    externalStatsHost = uri.getHost();
                }

                externalStatsPort = retrieveExternalStatsPortFromUri(uri);

                databaseName = configureDatabaseName(uri);

                if (StringUtils.isNotEmpty(uri.getPath())) {
                    externalStatsPrefix = uri.getPath().substring(1);
                }

                /* Append a dot (.) to the prefix if it is set */
                if (StringUtils.isNotEmpty(externalStatsPrefix)) {
                    externalStatsPrefix += ".";
                } else {
                    externalStatsPrefix = "";
                }

            } catch (URISyntaxException e) {
                LOGGER.error("Failed to parse external statistics URI: ", e);
            }
        }

        if (hostStatsInterval > 0) {
            _executor.scheduleWithFixedDelay(new HostCollector(), DEFAULT_INITIAL_DELAY, hostStatsInterval, TimeUnit.MILLISECONDS);
        }

        if (vmStatsInterval > 0) {
            _executor.scheduleWithFixedDelay(new VmStatsCollector(), DEFAULT_INITIAL_DELAY, vmStatsInterval, TimeUnit.MILLISECONDS);
        } else {
            LOGGER.info("Skipping collect VM stats. The global parameter vm.stats.interval is set to 0 or less than 0.");
        }

        _executor.scheduleWithFixedDelay(new VmStatsCleaner(), DEFAULT_INITIAL_DELAY, 60000L, TimeUnit.MILLISECONDS);

        _executor.scheduleWithFixedDelay(new VolumeStatsCleaner(), DEFAULT_INITIAL_DELAY, 60000L, TimeUnit.MILLISECONDS);

        scheduleCollection(MANAGEMENT_SERVER_STATUS_COLLECTION_INTERVAL, new ManagementServerCollector(), 1L);
        scheduleCollection(DATABASE_SERVER_STATUS_COLLECTION_INTERVAL, new DbCollector(), 0L);

        if (storageStatsInterval > 0) {
            _executor.scheduleWithFixedDelay(new StorageCollector(), DEFAULT_INITIAL_DELAY, storageStatsInterval, TimeUnit.MILLISECONDS);
        }

        if (autoScaleStatsInterval > 0) {
            _executor.scheduleWithFixedDelay(new AutoScaleMonitor(), DEFAULT_INITIAL_DELAY, autoScaleStatsInterval * 1000L, TimeUnit.MILLISECONDS);
        }

        if (vmDiskStatsInterval.value() > 0) {
            if (vmDiskStatsInterval.value() < vmDiskStatsIntervalMin.value()) {
                LOGGER.debug("vm.disk.stats.interval - " + vmDiskStatsInterval.value() + " is smaller than vm.disk.stats.interval.min - " + vmDiskStatsIntervalMin.value()
                        + ", so use vm.disk.stats.interval.min");
                _executor.scheduleAtFixedRate(new VmDiskStatsTask(), vmDiskStatsIntervalMin.value(), vmDiskStatsIntervalMin.value(), TimeUnit.SECONDS);
            } else {
                _executor.scheduleAtFixedRate(new VmDiskStatsTask(), vmDiskStatsInterval.value(), vmDiskStatsInterval.value(), TimeUnit.SECONDS);
            }
        } else {
            LOGGER.debug("vm.disk.stats.interval - " + vmDiskStatsInterval.value() + " is 0 or less than 0, so not scheduling the vm disk stats thread");
        }

        if (vmNetworkStatsInterval.value() > 0) {
            if (vmNetworkStatsInterval.value() < vmNetworkStatsIntervalMin.value()) {
                LOGGER.debug("vm.network.stats.interval - " + vmNetworkStatsInterval.value() + " is smaller than vm.network.stats.interval.min - "
                        + vmNetworkStatsIntervalMin.value() + ", so use vm.network.stats.interval.min");
                _executor.scheduleAtFixedRate(new VmNetworkStatsTask(), vmNetworkStatsIntervalMin.value(), vmNetworkStatsIntervalMin.value(), TimeUnit.SECONDS);
            } else {
                _executor.scheduleAtFixedRate(new VmNetworkStatsTask(), vmNetworkStatsInterval.value(), vmNetworkStatsInterval.value(), TimeUnit.SECONDS);
            }
        } else {
            LOGGER.debug("vm.network.stats.interval - " + vmNetworkStatsInterval.value() + " is 0 or less than 0, so not scheduling the vm network stats thread");
        }

        if (volumeStatsInterval > 0) {
            _executor.scheduleAtFixedRate(new VolumeStatsTask(), DEFAULT_INITIAL_DELAY, volumeStatsInterval, TimeUnit.MILLISECONDS);
        }

        //Schedule disk stats update task
        _diskStatsUpdateExecutor = Executors.newScheduledThreadPool(1, new NamedThreadFactory("DiskStatsUpdater"));

        String aggregationRange = configs.get("usage.stats.job.aggregation.range");
        _usageAggregationRange = NumbersUtil.parseInt(aggregationRange, 1440);
        _usageTimeZone = configs.get("usage.aggregation.timezone");
        if (_usageTimeZone == null) {
            _usageTimeZone = "GMT";
        }
        TimeZone usageTimezone = TimeZone.getTimeZone(_usageTimeZone);
        Calendar cal = Calendar.getInstance(usageTimezone);
        cal.setTime(new Date());
        long endDate = 0;
        if (_usageAggregationRange == DAILY_TIME) {
            cal.set(Calendar.HOUR_OF_DAY, 0);
            cal.set(Calendar.MINUTE, 0);
            cal.set(Calendar.SECOND, 0);
            cal.set(Calendar.MILLISECOND, 0);
            cal.roll(Calendar.DAY_OF_YEAR, true);
            cal.add(Calendar.MILLISECOND, -1);
            endDate = cal.getTime().getTime();
            _dailyOrHourly = true;
        } else if (_usageAggregationRange == HOURLY_TIME) {
            cal.set(Calendar.MINUTE, 0);
            cal.set(Calendar.SECOND, 0);
            cal.set(Calendar.MILLISECOND, 0);
            cal.roll(Calendar.HOUR_OF_DAY, true);
            cal.add(Calendar.MILLISECOND, -1);
            endDate = cal.getTime().getTime();
            _dailyOrHourly = true;
        } else {
            endDate = cal.getTime().getTime();
            _dailyOrHourly = false;
        }
        if (_usageAggregationRange < UsageUtils.USAGE_AGGREGATION_RANGE_MIN) {
            LOGGER.warn("Usage stats job aggregation range is to small, using the minimum value of " + UsageUtils.USAGE_AGGREGATION_RANGE_MIN);
            _usageAggregationRange = UsageUtils.USAGE_AGGREGATION_RANGE_MIN;
        }

        long period = _usageAggregationRange * ONE_MINUTE_IN_MILLISCONDS;
        _diskStatsUpdateExecutor.scheduleAtFixedRate(new VmDiskStatsUpdaterTask(), (endDate - System.currentTimeMillis()), period, TimeUnit.MILLISECONDS);

        ManagementServerHostVO mgmtServerVo = managementServerHostDao.findByMsid(managementServerNodeId);
        if (mgmtServerVo != null) {
            msId = mgmtServerVo.getId();
        } else {
            LOGGER.warn(String.format("Cannot find management server with msid [%s]. "
                    + "Therefore, VM stats will be recorded with the management server MAC address converted as a long in the mgmt_server_id column.", managementServerNodeId));
        }
    }

    private void scheduleCollection(ConfigKey<Integer> statusCollectionInterval, AbstractStatsCollector collector, long delay) {
        if (statusCollectionInterval.value() > 0) {
            _executor.scheduleAtFixedRate(collector,
                    delay,
                    statusCollectionInterval.value(),
                    TimeUnit.SECONDS);
        } else {
                LOGGER.debug(String.format("%s - %d is 0 or less, so not scheduling the status collector thread",
                        statusCollectionInterval.key(), statusCollectionInterval.value()));
        }
    }

    /**
     * Configures the database name according to the URI path. For instance, if the URI is as influxdb://address:port/dbname, the database name will be 'dbname'.
     */
    protected String configureDatabaseName(URI uri) {
        String dbname = StringUtils.removeStart(uri.getPath(), "/");
        if (StringUtils.isBlank(dbname)) {
            return DEFAULT_DATABASE_NAME;
        } else {
            return dbname;
        }
    }

    /**
     * Configures the port to be used when connecting with the stats collector service.
     * Default values are 8086 for influx DB and 2003 for GraphiteDB.
     * Throws URISyntaxException in case of non configured port and external StatsType
     */
    protected int retrieveExternalStatsPortFromUri(URI uri) throws URISyntaxException {
        int port = uri.getPort();
        if (externalStatsType != ExternalStatsProtocol.NONE) {
            if (port != UNDEFINED_PORT_VALUE) {
                return port;
            }
            if (externalStatsType == ExternalStatsProtocol.GRAPHITE) {
                return GRAPHITE_DEFAULT_PORT;
            }
            if (externalStatsType == ExternalStatsProtocol.INFLUXDB) {
                return INFLUXDB_DEFAULT_PORT;
            }
        }
        throw new URISyntaxException(uri.toString(), String.format(
                "Cannot define a port for the Stats Collector host %s://%s:%s or URI scheme is incorrect. The configured URI in stats.output.uri is not supported. Please configure as the following examples: graphite://graphite-hostaddress:port, or influxdb://influxdb-hostaddress:port. Note that the port is optional, if not added the default port for the respective collector (graphite or influxdb) will be used.",
                externalStatsPrefix, externalStatsHost, externalStatsPort));
    }

    protected Map<Long, VMInstanceVO> getVmMapForStatsForHost(Host host) {
        List<VMInstanceVO> vms = _vmInstance.listByHostAndState(host.getId(), VirtualMachine.State.Running);
        boolean collectUserVMStatsOnly = Boolean.TRUE.equals(vmStatsCollectUserVMOnly.value());
        Map<Long, VMInstanceVO> vmMap = new HashMap<>();
        for (VMInstanceVO vm : vms) {
            if (collectUserVMStatsOnly && !VirtualMachine.Type.User.equals(vm.getType())) {
                continue;
            }
            vmMap.put(vm.getId(), vm);
        }
        return vmMap;
    }

    class HostCollector extends AbstractStatsCollector {
        @Override
        protected void runInContext() {
            try {
                LOGGER.debug("HostStatsCollector is running...");

                SearchCriteria<HostVO> sc = createSearchCriteriaForHostTypeRoutingStateUpAndNotInMaintenance();

                Map<Object, Object> metrics = new HashMap<>();
                List<HostVO> hosts = _hostDao.search(sc, null);

                for (HostVO host : hosts) {
                    HostStatsEntry hostStatsEntry = (HostStatsEntry) _resourceMgr.getHostStatistics(host.getId());
                    if (hostStatsEntry != null) {
                        hostStatsEntry.setHostVo(host);
                        metrics.put(hostStatsEntry.getHostId(), hostStatsEntry);
                        _hostStats.put(host.getId(), hostStatsEntry);
                    } else {
                        LOGGER.warn("The Host stats is null for host: " + host.getId());
                    }
                }

                if (externalStatsType == ExternalStatsProtocol.INFLUXDB) {
                    sendMetricsToInfluxdb(metrics);
                }

                updateGpuEnabledHostsDetails(hosts);
            } catch (Throwable t) {
                LOGGER.error("Error trying to retrieve host stats", t);
            }
        }

        /**
         * Updates GPU details on hosts supporting GPU.
         */
        private void updateGpuEnabledHostsDetails(List<HostVO> hosts) {
            List<HostVO> gpuEnabledHosts = new ArrayList<HostVO>();
            List<Long> hostIds = _hostGpuGroupsDao.listHostIds();
            if (CollectionUtils.isEmpty(hostIds)) {
                return;
            }
            for (HostVO host : hosts) {
                if (hostIds.contains(host.getId())) {
                    gpuEnabledHosts.add(host);
                }
            }
            for (HostVO host : gpuEnabledHosts) {
                HashMap<String, HashMap<String, VgpuTypesInfo>> groupDetails = _resourceMgr.getGPUStatistics(host);
                if (!MapUtils.isEmpty(groupDetails)) {
                    _resourceMgr.updateGPUDetails(host.getId(), groupDetails);
                }
            }
        }

        @Override
        protected Point createInfluxDbPoint(Object metricsObject) {
            return createInfluxDbPointForHostMetrics(metricsObject);
        }
    }

     class DbCollector extends AbstractStatsCollector {
         List<Double> loadHistory = new ArrayList<>();
         DbCollector() {
             dbStats.put(loadAvarages, loadHistory);
         }
         @Override
         protected void runInContext() {
             LOGGER.debug(String.format("%s is running...", this.getClass().getSimpleName()));

             try {
                 long lastUptime = (dbStats.containsKey(uptime) ? (Long) dbStats.get(uptime) : 0);
                 long lastQueries = (dbStats.containsKey(queries) ? (Long) dbStats.get(queries) : 0);
                 getDynamicDataFromDB();
                 long interval = (Long) dbStats.get(uptime) - lastUptime;
                 long activity = (Long) dbStats.get(queries) - lastQueries;
                 loadHistory.add(0, Double.valueOf(activity / interval));
                 int maxsize = DATABASE_SERVER_LOAD_HISTORY_RETENTION_NUMBER.value();
                 while (loadHistory.size() > maxsize) {
                     loadHistory.remove(maxsize - 1);
                 }
             } catch (Throwable e) {
                 // pokemon catch to make sure the thread stays running
                 LOGGER.error("db statistics collection failed due to " + e.getLocalizedMessage());
                 if (LOGGER.isDebugEnabled()) {
                     LOGGER.debug("db statistics collection failed.", e);
                 }
             }
         }

         private void getDynamicDataFromDB() {
             Map<String, String> stats = DbUtil.getDbInfo("STATUS", queries, uptime);
             dbStats.put(collectionTime, new Date());
             dbStats.put(queries, (Long.valueOf(stats.get(queries))));
             dbStats.put(uptime, (Long.valueOf(stats.get(uptime))));
         }


         @Override
         protected Point createInfluxDbPoint(Object metricsObject) {
             return null;
         }
     }

    class ManagementServerCollector extends AbstractStatsCollector {
        @Override
        protected void runInContext() {
            LOGGER.debug(String.format("%s is running...", this.getClass().getSimpleName()));
            long msid = ManagementServerNode.getManagementServerId();
            ManagementServerHostVO mshost = null;
            ManagementServerHostStatsEntry hostStatsEntry = null;
            try {
                mshost = managementServerHostDao.findByMsid(msid);
                // get local data
                hostStatsEntry = getDataFrom(mshost);
                managementServerHostStats.put(mshost.getUuid(), hostStatsEntry);
                // send to other hosts
                clusterManager.publishStatus(gson.toJson(hostStatsEntry));
            } catch (Throwable t) {
                // pokemon catch to make sure the thread stays running
                LOGGER.error("Error trying to retrieve management server host statistics", t);
            }
            try {
                // send to DB
                storeStatus(hostStatsEntry, mshost);
            } catch (Throwable t) {
                // pokemon catch to make sure the thread stays running
                LOGGER.error("Error trying to store  management server host statistics", t);
            }
        }

        private void storeStatus(ManagementServerHostStatsEntry hostStatsEntry, ManagementServerHostVO mshost) {
            if (hostStatsEntry == null || mshost == null) {
                return;
            }
            ManagementServerStatusVO msStats = managementServerStatusDao.findByMsId(hostStatsEntry.getManagementServerHostUuid());
            if (msStats == null) {
                LOGGER.info(String.format("creating new status info record for host %s - %s",
                        mshost.getName(),
                        hostStatsEntry.getManagementServerHostUuid()));
                msStats = new ManagementServerStatusVO();
                msStats.setMsId(hostStatsEntry.getManagementServerHostUuid());
            }
            msStats.setOsDistribution(hostStatsEntry.getOsDistribution()); // for now just the bunch details come later
            msStats.setJavaName(hostStatsEntry.getJvmVendor());
            msStats.setJavaVersion(hostStatsEntry.getJvmVersion());
            Date startTime = new Date(hostStatsEntry.getJvmStartTime());
            if (LOGGER.isTraceEnabled()) {
                LOGGER.trace(String.format("reporting starttime %s", startTime));
            }
            msStats.setLastJvmStart(startTime);
            msStats.setLastSystemBoot(hostStatsEntry.getSystemBootTime());
            msStats.setUpdated(new Date());
            managementServerStatusDao.persist(msStats);
        }

        @NotNull
        private ManagementServerHostStatsEntry getDataFrom(ManagementServerHostVO mshost) {
            ManagementServerHostStatsEntry newEntry = new ManagementServerHostStatsEntry();
            LOGGER.trace("Metrics collection start...");
            newEntry.setManagementServerHostId(mshost.getId());
            newEntry.setManagementServerHostUuid(mshost.getUuid());
            newEntry.setDbLocal(isDbLocal());
            newEntry.setUsageLocal(isUsageLocal());
            retrieveSession(newEntry);
            getJvmDimensions(newEntry);
            LOGGER.trace("Metrics collection extra...");
            getRuntimeData(newEntry);
            getMemoryData(newEntry);
            // newEntry must now include a pid!
            getProcFileSystemData(newEntry);
            // proc memory data has precedence over mbean memory data
            getCpuData(newEntry);
            getFileSystemData(newEntry);
            getDataBaseStatistics(newEntry, mshost.getMsid());
            gatherAllMetrics(newEntry);
            LOGGER.trace("Metrics collection end!");
            return newEntry;
        }

        private void retrieveSession(ManagementServerHostStatsEntry newEntry) {
            long sessions = ApiSessionListener.getSessionCount();
            newEntry.setSessions(sessions);
            if (LOGGER.isTraceEnabled()) {
                LOGGER.trace(String.format("Sessions found in Api %d vs context %d", sessions,ApiSessionListener.getNumberOfSessions()));
            } else {
                LOGGER.debug("Sessions active: " + sessions);
            }
        }

        private void getDataBaseStatistics(ManagementServerHostStatsEntry newEntry, long msid) {
            int count = _hostDao.countByMs(msid);
            newEntry.setAgentCount(count);
        }

        private void getMemoryData(@NotNull ManagementServerHostStatsEntry newEntry) {
            MemoryMXBean mxBean = ManagementFactory.getMemoryMXBean();
            newEntry.setTotalInit(mxBean.getHeapMemoryUsage().getInit() + mxBean.getNonHeapMemoryUsage().getInit());
            newEntry.setTotalUsed(mxBean.getHeapMemoryUsage().getUsed() + mxBean.getNonHeapMemoryUsage().getUsed());
            newEntry.setMaxJvmMemoryBytes(mxBean.getHeapMemoryUsage().getMax() + mxBean.getNonHeapMemoryUsage().getMax());
            newEntry.setTotalCommitted(mxBean.getHeapMemoryUsage().getCommitted() + mxBean.getNonHeapMemoryUsage().getCommitted());
        }

        private void getCpuData(@NotNull ManagementServerHostStatsEntry newEntry) {
            java.lang.management.OperatingSystemMXBean bean = ManagementFactory.getOperatingSystemMXBean();
            newEntry.setAvailableProcessors(bean.getAvailableProcessors());
            newEntry.setLoadAverage(bean.getSystemLoadAverage());
            if (LOGGER.isTraceEnabled()) {
                LOGGER.trace(String.format(
                        "Metrics processors - %d , loadavg - %f ",
                        newEntry.getAvailableProcessors(),
                        newEntry.getLoadAverage()));
            }
            if (bean instanceof OperatingSystemMXBean) {
                OperatingSystemMXBean mxBean = (OperatingSystemMXBean) bean;
                // if we got these from /proc, skip the bean
                if (newEntry.getSystemMemoryTotal() == 0) {
                    newEntry.setSystemMemoryTotal(mxBean.getTotalPhysicalMemorySize());
                }
                if (newEntry.getSystemMemoryFree() == 0) {
                    newEntry.setSystemMemoryFree(mxBean.getFreePhysicalMemorySize());
                }
                if (newEntry.getSystemMemoryUsed() <= 0) {
                    newEntry.setSystemMemoryUsed(mxBean.getCommittedVirtualMemorySize());
                }
                if (LOGGER.isTraceEnabled()) {
                    LOGGER.trace(String.format("data from 'OperatingSystemMXBean': total mem: %d, free mem: %d, used mem: %d",
                            newEntry.getSystemMemoryTotal(),
                            newEntry.getSystemMemoryFree(),
                            newEntry.getSystemMemoryUsed()));
                }
            }
        }

        private void getRuntimeData(@NotNull ManagementServerHostStatsEntry newEntry) {
            final RuntimeMXBean mxBean = ManagementFactory.getRuntimeMXBean();
            newEntry.setJvmUptime(mxBean.getUptime());
            newEntry.setJvmStartTime(mxBean.getStartTime());
            newEntry.setProcessId(mxBean.getPid());
            newEntry.setJvmName(mxBean.getName());
            newEntry.setJvmVendor(mxBean.getVmVendor());
            newEntry.setJvmVersion(mxBean.getVmVersion());
            if (LOGGER.isTraceEnabled()) {
                LOGGER.trace(String.format(
                        "Metrics uptime - %d , starttime - %d",
                        newEntry.getJvmUptime(),
                        newEntry.getJvmStartTime()));
            }
        }

        private void getJvmDimensions(@NotNull ManagementServerHostStatsEntry newEntry) {
            Runtime runtime = Runtime.getRuntime();
            newEntry.setTotalJvmMemoryBytes(runtime.totalMemory());
            newEntry.setFreeJvmMemoryBytes(runtime.freeMemory());
            newEntry.setMaxJvmMemoryBytes(runtime.maxMemory());
            //long maxMem = runtime.maxMemory();
            if (LOGGER.isTraceEnabled()) {
                LOGGER.trace(String.format(
                        "Metrics proc - %d , maxMem - %d , totalMemory - %d , freeMemory - %f ",
                        newEntry.getAvailableProcessors(),
                        newEntry.getMaxJvmMemoryBytes(),
                        newEntry.getTotalJvmMemoryBytes(),
                        newEntry.getFreeJvmMemoryBytes()));
            }
        }

        /**
         * As for data from outside the JVM, we only rely on /proc/ contained data.
         *
         * @param newEntry item to add the information to
         */
        private void getProcFileSystemData(@NotNull ManagementServerHostStatsEntry newEntry) {
            // this should be taken from ("cat /proc/version"), not sure how standard this /etc entry is
            String OS = Script.runSimpleBashScript("cat /etc/os-release | grep PRETTY_NAME | cut -f2 -d '=' | tr -d '\"'");
            newEntry.setOsDistribution(OS);
            String kernel = Script.runSimpleBashScript("uname -r");
            newEntry.setKernelVersion(kernel);
            // if we got these from the bean, skip
            if (newEntry.getSystemMemoryTotal() == 0) {
                String mem = Script.runSimpleBashScript("cat /proc/meminfo | grep MemTotal | cut -f 2 -d ':' | tr -d 'a-zA-z '").trim();
                newEntry.setSystemMemoryTotal(Long.parseLong(mem) * ByteScaleUtils.KiB);
                LOGGER.info(String.format("system memory from /proc: %d", newEntry.getSystemMemoryTotal()));
            }
            if (newEntry.getSystemMemoryFree() == 0) {
                String free = Script.runSimpleBashScript("cat /proc/meminfo | grep MemFree | cut -f 2 -d ':' | tr -d 'a-zA-z '").trim();
                newEntry.setSystemMemoryFree(Long.parseLong(free) * ByteScaleUtils.KiB);
                LOGGER.info(String.format("free memory from /proc: %d", newEntry.getSystemMemoryFree()));
            }
            if (newEntry.getSystemMemoryUsed() <= 0) {
                String used = Script.runSimpleBashScript(String.format("ps -o rss= %d", newEntry.getPid()));
                newEntry.setSystemMemoryUsed(Long.parseLong(used));
                LOGGER.info(String.format("used memory from /proc: %d", newEntry.getSystemMemoryUsed()));
            }
            try {
                String bootTime = Script.runSimpleBashScript("uptime -s");
                SimpleDateFormat formatter = new SimpleDateFormat("yyyy-MM-dd hh:mm:ss", Locale.ENGLISH);
                Date date = formatter.parse(bootTime);
                newEntry.setSystemBootTime(date);
            } catch (ParseException e) {
                LOGGER.error("can not retrieve system uptime");
            }
            String maxuse = Script.runSimpleBashScript(String.format("ps -o vsz= %d", newEntry.getPid()));
            newEntry.setSystemMemoryVirtualSize(Long.parseLong(maxuse) * 1024);

            newEntry.setSystemTotalCpuCycles(getSystemCpuCyclesTotal());
            newEntry.setSystemLoadAverages(getCpuLoads());

            newEntry.setSystemCyclesUsage(getSystemCpuUsage());
            if (LOGGER.isTraceEnabled()) {
                LOGGER.trace(
                        String.format("cpu\ncapacities: %f\n     loads: %s ; %s ; %s\n     stats: %d ; %d ; %d",
                                newEntry.getSystemTotalCpuCycles(),
                                newEntry.getSystemLoadAverages()[0], newEntry.getSystemLoadAverages()[1], newEntry.getSystemLoadAverages()[2],
                                newEntry.getSystemCyclesUsage()[0], newEntry.getSystemCyclesUsage()[1], newEntry.getSystemCyclesUsage()[2]
                        )
                );
            }
        }

        @NotNull
        private double[] getCpuLoads() {
            String[] cpuloadString = Script.runSimpleBashScript("cat /proc/loadavg").split(" ");
            double[] cpuloads = {Double.parseDouble(cpuloadString[0]), Double.parseDouble(cpuloadString[1]), Double.parseDouble(cpuloadString[2])};
            return cpuloads;
        }

        private long [] getSystemCpuUsage() {
            String[] cpustats = Script.runSimpleBashScript("cat /proc/stat | grep \"cpu \" | tr -d \"cpu\"").trim().split(" ");
            long [] cycleUsage = {Long.parseLong(cpustats[0]) + Long.parseLong(cpustats[1]), Long.parseLong(cpustats[2]), Long.parseLong(cpustats[3])};
            return cycleUsage;
        }

        private double getSystemCpuCyclesTotal() {
            String cpucaps = Script.runSimpleBashScript("cat /proc/cpuinfo | grep \"cpu MHz\" | grep \"cpu MHz\" | cut -f 2 -d : | tr -d ' '| tr '\\n' \" \"");
            double totalcpucap = 0;
            for (String cpucap : cpucaps.split(" ")) {
                totalcpucap += Double.parseDouble(cpucap);
            }
            return totalcpucap;
        }

        private void getFileSystemData(@NotNull ManagementServerHostStatsEntry newEntry) {
            Set<String> logFileNames = LogUtils.getLogFileNames();
            StringBuilder logInfoBuilder = new StringBuilder();
            for (String fileName : logFileNames) {
                String du = Script.runSimpleBashScript(String.format("du -sh %s | cut -f '1'", fileName));
                String df = Script.runSimpleBashScript(String.format("df -h %s | grep -v Filesystem | awk '{print \"on disk \" $1 \" mounted on \" $6 \" (\" $5 \" full)\"}'", fileName));
                logInfoBuilder.append(fileName).append(" using: ").append(du).append('\n').append(df);
            }
            newEntry.setLogInfo(logInfoBuilder.toString());
            if (LOGGER.isTraceEnabled()) {
                LOGGER.trace("log stats:\n" + newEntry.getLogInfo());
            }
        }

        private void gatherAllMetrics(ManagementServerHostStatsEntry metricsEntry) {
            Map<String, Object> metricDetails = new HashMap<>();
            for (String metricName : METRIC_REGISTRY.getGauges().keySet()) {
                Object value = getMetric(metricName);
                metricDetails.put(metricName, value);
                if (LOGGER.isTraceEnabled()) {
                    LOGGER.trace(String.format("Metrics collection '%s'=%s", metricName, value));
                }
                // gather what we need from this list
                extractDetailToField(metricsEntry, metricName, value);
            }
        }

        /**
         * store a value in the local fields of newEntry
         *
         * @param metricsEntry the stats info we need to communicate
         * @param metricName the detail to extract
         * @param value ;)
         */
        private void extractDetailToField(ManagementServerHostStatsEntry metricsEntry, String metricName, Object value) {
            switch (metricName) {
                case "memoryheap.used":
                    metricsEntry.setHeapMemoryUsed((Long) value);
                    break;
                case "memoryheap.max":
                    metricsEntry.setHeapMemoryTotal((Long) value);
                    break;
                case "threadsblocked.count":
                    metricsEntry.setThreadsBlockedCount((Integer) value);
                    break;
                case "threadscount":
                    metricsEntry.setThreadsTotalCount((Integer) value);
                    break;
                case "threadsdaemon.count":
                    metricsEntry.setThreadsDaemonCount((Integer) value);
                    break;
                case "threadsrunnable.count":
                    metricsEntry.setThreadsRunnableCount((Integer) value);
                    break;
                case "threadsterminated.count":
                    metricsEntry.setThreadsTerminatedCount((Integer) value);
                    break;
                case "threadswaiting.count":
                    metricsEntry.setThreadsWaitingCount((Integer) value);
                    break;
                case "threadsdeadlocks":
                case "threadsnew.count":
                case "threadstimed_waiting.count":
                default:
                    LOGGER.debug(String.format("not storing detail %s, %s", metricName, value));
                    /*
                     * 'buffers.direct.capacity'=8192 type=Long
                     * 'buffers.direct.count'=1 type=Long
                     * 'buffers.direct.used'=8192 type=Long
                     * 'buffers.mapped.capacity'=0 type=Long
                     * 'buffers.mapped.count'=0 type=Long
                     * 'buffers.mapped.used'=0 type=Long
                     * 'gc.G1-Old-Generation.count'=0 type=Long
                     * 'gc.G1-Old-Generation.time'=0 type=Long
                     * 'gc.G1-Young-Generation.count'=36 type=Long
                     * 'gc.G1-Young-Generation.time'=678 type=Long
                     * 'jvm.name'=532601@matah type=String
                     * 'jvm.uptime'=272482 type=Long
                     * 'jvm.vendor'=Red Hat, Inc. OpenJDK 64-Bit Server VM 11.0.12+7 (11) type=String
                     * 'memory.heap.committed'=1200619520 type=Long
                     * 'memory.heap.init'=522190848 type=Long
                     *+ 'memoryheap.max'=4294967296 type=Long
                     * 'memory.heap.usage'=0.06405723094940186 type=Double
                     *+ 'memoryheap.used'=275123712 type=Long
                     * 'memory.non-heap.committed'=217051136 type=Long
                     * 'memory.non-heap.init'=7667712 type=Long
                     * 'memory.non-heap.max'=-1 type=Long
                     * 'memory.non-heap.usage'=-2.11503936E8 type=Double
                     * 'memory.non-heap.used'=211503936 type=Long
                     * 'memory.pools.CodeHeap-'non-nmethods'.usage'=0.3137061403508772 type=Double
                     * 'memory.pools.CodeHeap-'non-profiled-nmethods'.usage'=0.16057488836310319 type=Double
                     * 'memory.pools.CodeHeap-'profiled-nmethods'.usage'=0.3391885643349885 type=Double
                     * 'memory.pools.Compressed-Class-Space.usage'=0.012650594115257263 type=Double
                     * 'memory.pools.G1-Eden-Space.usage'=0.005822416302765648 type=Double
                     * 'memory.pools.G1-Old-Gen.usage'=0.054535746574401855 type=Double
                     * 'memory.pools.G1-Survivor-Space.usage'=1.0 type=Double
                     * 'memory.pools.Metaspace.usage'=0.9765298966718151 type=Double
                     * 'memory.total.committed'=1417670656 type=Long
                     * 'memory.total.init'=529858560 type=Long
                     * 'memory.total.max'=4294967295 type=Long
                     * 'memory.total.used'=486627648 type=Long
                     *+ 'threadsblocked.count'=1 type=Integer
                     *+ 'threadscount'=439 type=Integer
                     *+ 'threadsdaemon.count'=12 type=Integer
                     * 'threadsdeadlocks'=[] type=EmptySet
                     * 'threads.new.count'=0 type=Integer
                     *+ 'threadsrunnable.count'=5 type=Integer
                     *+ 'threadsterminated.count'=0 type=Integer
                     * 'threads.timed_waiting.count'=52 type=Integer
                     *+ 'threadswaiting.count'=381 type=Integer
                     */
                    break;
            }
        }

        private Object getMetric(String metricName) {
            return METRIC_REGISTRY.getGauges().get(metricName).getValue();
        }

        @Override
        protected Point createInfluxDbPoint(Object metricsObject) {
            return null;
        }

    }

    /**
     * @return true if there is a usage server installed locally.
     */
    protected boolean isUsageLocal() {
        boolean local = false;
        String usageInstall = Script.runSimpleBashScript("systemctl status cloudstack-usage | grep \"  Loaded:\"");
        LOGGER.debug(String.format("usage install: %s", usageInstall));

        if (StringUtils.isNotBlank(usageInstall)) {
            local = usageInstall.contains("enabled");
        }
        return local;
    }

    /**
     * @return true if the DB endpoint is local to this server
     */
    protected boolean isDbLocal() {
        Properties p = getDbProperties();
        String configeredHost = p.getProperty("db.cloud.host");
        String localHost = p.getProperty("cluster.node.IP");
        // see if these resolve to the same
        if ("localhost".equals(configeredHost)) return true;
        if ("127.0.0.1".equals(configeredHost)) return true;
        if ("::1".equals(configeredHost)) return true;
        if (StringUtils.isNotBlank(configeredHost) && StringUtils.isNotBlank(localHost) && configeredHost.equals(localHost)) return true;
        return false;
    }

    protected Properties getDbProperties() {
        return DbProperties.getDbProperties();
    }

    protected class ManagementServerStatusAdministrator implements ClusterManager.StatusAdministrator, ClusterManagerListener {
        @Override
        public String newStatus(ClusterServicePdu pdu) {
            if (LOGGER.isDebugEnabled()) {
                LOGGER.debug(String.format("StatusUpdate from %s, json: %s", pdu.getSourcePeer(), pdu.getJsonPackage()));
            }

            ManagementServerHostStatsEntry hostStatsEntry = null;
            try {
                hostStatsEntry = gson.fromJson(pdu.getJsonPackage(),new TypeToken<ManagementServerHostStatsEntry>(){}.getType());
                managementServerHostStats.put(hostStatsEntry.getManagementServerHostUuid(), hostStatsEntry);
            } catch (JsonParseException e) {
                LOGGER.error("Exception in decoding of other MS hosts status from : " + pdu.getSourcePeer());
                if (LOGGER.isDebugEnabled()) {
                    LOGGER.debug("Exception in decoding of other MS hosts status: ", e);
                }
            }
            return null;
        }

        @Override
        public void onManagementNodeJoined(List<? extends ManagementServerHost> nodeList, long selfNodeId) {
            // do nothing, but wait for the status to come through
        }

        @Override
        public void onManagementNodeLeft(List<? extends ManagementServerHost> nodeList, long selfNodeId) {
            // remove the status for those ones
            for (ManagementServerHost node : nodeList) {
                LOGGER.info(String.format("node %s (%s) at %s (%od) is reported to have left the cluster, invalidating status.",node.getName(), node.getUuid(), node.getServiceIP(), node.getMsid()));
                managementServerHostStats.remove(node.getUuid());
            }
        }

        @Override
        public void onManagementNodeIsolated() {
            LOGGER.error(String.format("This management server is reported to be isolated (msid %d", mgmtSrvrId));
            // not sure if anything should be done now.
        }
    }

    class VmStatsCollector extends AbstractStatsCollector {
        @Override
        protected void runInContext() {
            try {
                LOGGER.trace("VmStatsCollector is running...");

                SearchCriteria<HostVO> sc = createSearchCriteriaForHostTypeRoutingStateUpAndNotInMaintenance();
                List<HostVO> hosts = _hostDao.search(sc, null);

                Map<Object, Object> metrics = new HashMap<>();

                for (HostVO host : hosts) {
                    Date timestamp = new Date();
                    Map<Long, VMInstanceVO> vmMap = getVmMapForStatsForHost(host);
                    try {
                        Map<Long, ? extends VmStats> vmStatsById = virtualMachineManager.getVirtualMachineStatistics(host.getId(), host.getName(), vmMap);

                        if (vmStatsById != null) {
                            Set<Long> vmIdSet = vmStatsById.keySet();
                            for (Long vmId : vmIdSet) {
                                VmStatsEntry statsForCurrentIteration = (VmStatsEntry)vmStatsById.get(vmId);
                                statsForCurrentIteration.setVmId(vmId);
                                VMInstanceVO vm = vmMap.get(vmId);
                                statsForCurrentIteration.setVmUuid(vm.getUuid());

                                persistVirtualMachineStats(statsForCurrentIteration, timestamp);

                                if (externalStatsType == ExternalStatsProtocol.GRAPHITE) {
                                    prepareVmMetricsForGraphite(metrics, statsForCurrentIteration);
                                } else {
                                    metrics.put(statsForCurrentIteration.getVmId(), statsForCurrentIteration);
                                }
                            }

                            if (!metrics.isEmpty()) {
                                if (externalStatsType == ExternalStatsProtocol.GRAPHITE) {
                                    sendVmMetricsToGraphiteHost(metrics, host);
                                } else if (externalStatsType == ExternalStatsProtocol.INFLUXDB) {
                                    sendMetricsToInfluxdb(metrics);
                                }
                            }

                            metrics.clear();
                        }
                    } catch (Exception e) {
                        LOGGER.debug("Failed to get VM stats for host with ID: " + host.getId());
                        continue;
                    }
                }

            } catch (Throwable t) {
                LOGGER.error("Error trying to retrieve VM stats", t);
            }
        }

        @Override
        protected Point createInfluxDbPoint(Object metricsObject) {
            return createInfluxDbPointForVmMetrics(metricsObject);
        }
    }

    /**
     * <p>Previously, the VM stats cleanup process was triggered during the data collection process.
     * So, when data collection was disabled, the cleaning process was also disabled.</p>
     *
     * <p>With the introduction of persistence of VM stats, as well as the provision of historical data,
     * we created this class to allow that both the collection process and the data cleaning process
     * can be enabled/disabled independently.</p>
     */
    class VmStatsCleaner extends ManagedContextRunnable{
        protected void runInContext() {
            cleanUpVirtualMachineStats();
        }
    }

    class VolumeStatsCleaner extends ManagedContextRunnable{
        protected void runInContext() {
            cleanUpVolumeStats();
        }
    }

    /**
     * Gets the latest or the accumulation of the stats collected from a given VM.
     *
     * @param vmId the specific VM.
     * @param accumulate whether or not the stats data should be accumulated.
     * @return the latest or the accumulation of the stats for the specified VM.
     */
    public VmStats getVmStats(long vmId, Boolean accumulate) {
        List<VmStatsVO> vmStatsVOList = vmStatsDao.findByVmIdOrderByTimestampDesc(vmId);

        if (CollectionUtils.isEmpty(vmStatsVOList)) {
            return null;
        }

        if (accumulate != null) {
            return getLatestOrAccumulatedVmMetricsStats(vmStatsVOList, accumulate.booleanValue());
        }
        return getLatestOrAccumulatedVmMetricsStats(vmStatsVOList, BooleanUtils.toBoolean(vmStatsIncrementMetrics.value()));
    }

    /**
     * Gets the latest or the accumulation of a list of VM stats.<br>
     * It extracts the stats data from the VmStatsVO.
     *
     * @param vmStatsVOList the list of VM stats.
     * @param accumulate {@code true} if the data should be accumulated, {@code false} otherwise.
     * @return the {@link VmStatsEntry} containing the latest or the accumulated stats.
     */
    protected VmStatsEntry getLatestOrAccumulatedVmMetricsStats (List<VmStatsVO> vmStatsVOList, boolean accumulate) {
        if (accumulate) {
            return accumulateVmMetricsStats(vmStatsVOList);
        }
        return gson.fromJson(vmStatsVOList.get(0).getVmStatsData(), VmStatsEntry.class);
    }

    /**
     * Accumulates (I/O) stats for a given VM.
     *
     * @param vmStatsVOList the list of stats for a given VM.
     * @return the {@link VmStatsEntry} containing the accumulated (I/O) stats.
     */
    protected VmStatsEntry accumulateVmMetricsStats(List<VmStatsVO> vmStatsVOList) {
        VmStatsEntry latestVmStats = gson.fromJson(vmStatsVOList.remove(0).getVmStatsData(), VmStatsEntry.class);

        VmStatsEntry vmStatsEntry = new VmStatsEntry();
        vmStatsEntry.setEntityType(latestVmStats.getEntityType());
        vmStatsEntry.setVmId(latestVmStats.getVmId());
        vmStatsEntry.setCPUUtilization(latestVmStats.getCPUUtilization());
        vmStatsEntry.setNumCPUs(latestVmStats.getNumCPUs());
        vmStatsEntry.setMemoryKBs(latestVmStats.getMemoryKBs());
        vmStatsEntry.setIntFreeMemoryKBs(latestVmStats.getIntFreeMemoryKBs());
        vmStatsEntry.setTargetMemoryKBs(latestVmStats.getTargetMemoryKBs());
        vmStatsEntry.setIntUsableMemoryKBs(latestVmStats.getIntUsableMemoryKBs());
        vmStatsEntry.setNetworkReadKBs(latestVmStats.getNetworkReadKBs());
        vmStatsEntry.setNetworkWriteKBs(latestVmStats.getNetworkWriteKBs());
        vmStatsEntry.setDiskWriteKBs(latestVmStats.getDiskWriteKBs());
        vmStatsEntry.setDiskReadIOs(latestVmStats.getDiskReadIOs());
        vmStatsEntry.setDiskWriteIOs(latestVmStats.getDiskWriteIOs());
        vmStatsEntry.setDiskReadKBs(latestVmStats.getDiskReadKBs());

        for (VmStatsVO vmStatsVO : vmStatsVOList) {
            VmStatsEntry currentVmStatsEntry = gson.fromJson(vmStatsVO.getVmStatsData(), VmStatsEntry.class);

            vmStatsEntry.setNetworkReadKBs(vmStatsEntry.getNetworkReadKBs() + currentVmStatsEntry.getNetworkReadKBs());
            vmStatsEntry.setNetworkWriteKBs(vmStatsEntry.getNetworkWriteKBs() + currentVmStatsEntry.getNetworkWriteKBs());
            vmStatsEntry.setDiskReadKBs(vmStatsEntry.getDiskReadKBs() + currentVmStatsEntry.getDiskReadKBs());
            vmStatsEntry.setDiskWriteKBs(vmStatsEntry.getDiskWriteKBs() + currentVmStatsEntry.getDiskWriteKBs());
            vmStatsEntry.setDiskReadIOs(vmStatsEntry.getDiskReadIOs() + currentVmStatsEntry.getDiskReadIOs());
            vmStatsEntry.setDiskWriteIOs(vmStatsEntry.getDiskWriteIOs() + currentVmStatsEntry.getDiskWriteIOs());
        }
        return vmStatsEntry;
    }

    class VmDiskStatsUpdaterTask extends ManagedContextRunnable {
        @Override
        protected void runInContext() {
            GlobalLock scanLock = GlobalLock.getInternLock("vm.disk.stats");
            try {
                if (scanLock.lock(ACQUIRE_GLOBAL_LOCK_TIMEOUT_FOR_COOPERATION)) {
                    //Check for ownership
                    //msHost in UP state with min id should run the job
                    ManagementServerHostVO msHost = managementServerHostDao.findOneInUpState(new Filter(ManagementServerHostVO.class, "id", true, 0L, 1L));
                    if (msHost == null || (msHost.getMsid() != mgmtSrvrId)) {
                        LOGGER.debug("Skipping aggregate disk stats update");
                        scanLock.unlock();
                        return;
                    }
                    try {
                        Transaction.execute(new TransactionCallbackNoReturn() {
                            @Override
                            public void doInTransactionWithoutResult(TransactionStatus status) {
                                //get all stats with delta > 0
                                List<VmDiskStatisticsVO> updatedVmNetStats = _vmDiskStatsDao.listUpdatedStats();
                                for (VmDiskStatisticsVO stat : updatedVmNetStats) {
                                    if (_dailyOrHourly) {
                                        //update agg bytes
                                        stat.setAggBytesRead(stat.getCurrentBytesRead() + stat.getNetBytesRead());
                                        stat.setAggBytesWrite(stat.getCurrentBytesWrite() + stat.getNetBytesWrite());
                                        stat.setAggIORead(stat.getCurrentIORead() + stat.getNetIORead());
                                        stat.setAggIOWrite(stat.getCurrentIOWrite() + stat.getNetIOWrite());
                                        _vmDiskStatsDao.update(stat.getId(), stat);
                                    }
                                }
                                LOGGER.debug("Successfully updated aggregate vm disk stats");
                            }
                        });
                    } catch (Exception e) {
                        LOGGER.debug("Failed to update aggregate disk stats", e);
                    } finally {
                        scanLock.unlock();
                    }
                }
            } catch (Exception e) {
                LOGGER.debug("Exception while trying to acquire disk stats lock", e);
            } finally {
                scanLock.releaseRef();
            }
        }
    }

    private void logLessLatestStatDiscrepancy(String prefix, String hostName, String vmName, long reported, long stored, boolean toHumanReadable) {
        if (LOGGER.isDebugEnabled()) {
            LOGGER.debug(String.format("%s that's less than the last one.  Assuming something went wrong and persisting it. Host: %s . VM: %s Reported: %s Stored: %s",
                    prefix, hostName, vmName, toHumanReadable ? toHumanReadableSize(reported) : reported, toHumanReadable ? toHumanReadableSize(stored) : stored));
        }
    }

    class VmDiskStatsTask extends ManagedContextRunnable {
        @Override
        protected void runInContext() {
            //Check for ownership
            //msHost in UP state with min id should run the job
            ManagementServerHostVO msHost = managementServerHostDao.findOneInUpState(new Filter(ManagementServerHostVO.class, "id", true, 0L, 1L));
            boolean persistVolumeStats = vmDiskStatsRetentionEnabled.value();
            if (msHost == null || (msHost.getMsid() != mgmtSrvrId)) {
                LOGGER.debug("Skipping collect vm disk stats from hosts");
                return;
            }
            // collect the vm disk statistics(total) from hypervisor. added by weizhou, 2013.03.
            LOGGER.debug("VmDiskStatsTask is running...");

            SearchCriteria<HostVO> sc = createSearchCriteriaForHostTypeRoutingStateUpAndNotInMaintenance();
            sc.addAnd("hypervisorType", SearchCriteria.Op.IN, HypervisorType.KVM, HypervisorType.VMware);
            List<HostVO> hosts = _hostDao.search(sc, null);

            for (HostVO host : hosts) {
                Date timestamp = new Date();
                try {
                    Transaction.execute(new TransactionCallbackNoReturn() {
                        @Override
                        public void doInTransactionWithoutResult(TransactionStatus status) {
                            Map<Long, VMInstanceVO> vmMap = getVmMapForStatsForHost(host);
                            HashMap<Long, List<? extends VmDiskStats>> vmDiskStatsById = virtualMachineManager.getVmDiskStatistics(host.getId(), host.getName(), vmMap);
                            if (vmDiskStatsById == null)
                                return;

                            Set<Long> vmIdSet = vmDiskStatsById.keySet();
                            for (Long vmId : vmIdSet) {
                                List<? extends VmDiskStats> vmDiskStats = vmDiskStatsById.get(vmId);
                                if (vmDiskStats == null)
                                    continue;
                                VMInstanceVO vm = vmMap.get(vmId);
                                for (VmDiskStats vmDiskStat : vmDiskStats) {
                                    VmDiskStatsEntry vmDiskStatEntry = (VmDiskStatsEntry)vmDiskStat;
                                    SearchCriteria<VolumeVO> sc_volume = _volsDao.createSearchCriteria();
                                    sc_volume.addAnd("path", SearchCriteria.Op.EQ, vmDiskStatEntry.getPath());
                                    List<VolumeVO> volumes = _volsDao.search(sc_volume, null);

                                    if (CollectionUtils.isEmpty(volumes))
                                        break;

                                    VolumeVO volume = volumes.get(0);
                                    VmDiskStatisticsVO previousVmDiskStats = _vmDiskStatsDao.findBy(vm.getAccountId(), vm.getDataCenterId(), vmId, volume.getId());
                                    VmDiskStatisticsVO vmDiskStat_lock = _vmDiskStatsDao.lock(vm.getAccountId(), vm.getDataCenterId(), vmId, volume.getId());

                                    if (persistVolumeStats) {
                                        persistVolumeStats(volume.getId(), vmDiskStatEntry, vm.getHypervisorType(), timestamp);
                                    }

                                    if (areAllDiskStatsZero(vmDiskStatEntry)) {
                                        LOGGER.debug("IO/bytes read and write are all 0. Not updating vm_disk_statistics");
                                        continue;
                                    }

                                    if (vmDiskStat_lock == null) {
                                        LOGGER.warn("unable to find vm disk stats from host for account: " + vm.getAccountId() + " with vmId: " + vm.getId()
                                                + " and volumeId:" + volume.getId());
                                        continue;
                                    }

                                    if (isCurrentVmDiskStatsDifferentFromPrevious(previousVmDiskStats, vmDiskStat_lock)) {
                                        LOGGER.debug("vm disk stats changed from the time GetVmDiskStatsCommand was sent. " + "Ignoring current answer. Host: " + host.getName()
                                                + " . VM: " + vmDiskStatEntry.getVmName() + " Read(Bytes): " + toHumanReadableSize(vmDiskStatEntry.getBytesRead()) + " write(Bytes): " + toHumanReadableSize(vmDiskStatEntry.getBytesWrite())
                                                + " Read(IO): " + toHumanReadableSize(vmDiskStatEntry.getIORead()) + " write(IO): " + toHumanReadableSize(vmDiskStatEntry.getIOWrite()));
                                        continue;
                                    }

                                    if (vmDiskStat_lock.getCurrentBytesRead() > vmDiskStatEntry.getBytesRead()) {
                                        logLessLatestStatDiscrepancy("Read # of bytes", host.getName(), vmDiskStatEntry.getVmName(), vmDiskStatEntry.getBytesRead(), vmDiskStat_lock.getCurrentBytesRead(), true);
                                        vmDiskStat_lock.setNetBytesRead(vmDiskStat_lock.getNetBytesRead() + vmDiskStat_lock.getCurrentBytesRead());
                                    }
                                    vmDiskStat_lock.setCurrentBytesRead(vmDiskStatEntry.getBytesRead());
                                    if (vmDiskStat_lock.getCurrentBytesWrite() > vmDiskStatEntry.getBytesWrite()) {
                                        logLessLatestStatDiscrepancy("Write # of bytes", host.getName(), vmDiskStatEntry.getVmName(), vmDiskStatEntry.getBytesWrite(), vmDiskStat_lock.getCurrentBytesWrite(), true);
                                        vmDiskStat_lock.setNetBytesWrite(vmDiskStat_lock.getNetBytesWrite() + vmDiskStat_lock.getCurrentBytesWrite());
                                    }
                                    vmDiskStat_lock.setCurrentBytesWrite(vmDiskStatEntry.getBytesWrite());
                                    if (vmDiskStat_lock.getCurrentIORead() > vmDiskStatEntry.getIORead()) {
                                        logLessLatestStatDiscrepancy("Read # of IO", host.getName(), vmDiskStatEntry.getVmName(), vmDiskStatEntry.getIORead(), vmDiskStat_lock.getCurrentIORead(), false);
                                        vmDiskStat_lock.setNetIORead(vmDiskStat_lock.getNetIORead() + vmDiskStat_lock.getCurrentIORead());
                                    }
                                    vmDiskStat_lock.setCurrentIORead(vmDiskStatEntry.getIORead());
                                    if (vmDiskStat_lock.getCurrentIOWrite() > vmDiskStatEntry.getIOWrite()) {
                                        logLessLatestStatDiscrepancy("Write # of IO", host.getName(), vmDiskStatEntry.getVmName(), vmDiskStatEntry.getIOWrite(), vmDiskStat_lock.getCurrentIOWrite(), false);
                                        vmDiskStat_lock.setNetIOWrite(vmDiskStat_lock.getNetIOWrite() + vmDiskStat_lock.getCurrentIOWrite());
                                    }
                                    vmDiskStat_lock.setCurrentIOWrite(vmDiskStatEntry.getIOWrite());

                                    if (!_dailyOrHourly) {
                                        //update agg bytes
                                        vmDiskStat_lock.setAggBytesWrite(vmDiskStat_lock.getNetBytesWrite() + vmDiskStat_lock.getCurrentBytesWrite());
                                        vmDiskStat_lock.setAggBytesRead(vmDiskStat_lock.getNetBytesRead() + vmDiskStat_lock.getCurrentBytesRead());
                                        vmDiskStat_lock.setAggIOWrite(vmDiskStat_lock.getNetIOWrite() + vmDiskStat_lock.getCurrentIOWrite());
                                        vmDiskStat_lock.setAggIORead(vmDiskStat_lock.getNetIORead() + vmDiskStat_lock.getCurrentIORead());
                                    }

                                    _vmDiskStatsDao.update(vmDiskStat_lock.getId(), vmDiskStat_lock);
                                }
                            }
                        }
                    });
                } catch (Exception e) {
                    LOGGER.warn(String.format("Error while collecting vm disk stats from host %s : ", host.getName()), e);
                }
            }
        }
    }

    class VmNetworkStatsTask extends ManagedContextRunnable {
        @Override
        protected void runInContext() {
            //Check for ownership
            //msHost in UP state with min id should run the job
            ManagementServerHostVO msHost = managementServerHostDao.findOneInUpState(new Filter(ManagementServerHostVO.class, "id", true, 0L, 1L));
            if (msHost == null || (msHost.getMsid() != mgmtSrvrId)) {
                LOGGER.debug("Skipping collect vm network stats from hosts");
                return;
            }
            // collect the vm network statistics(total) from hypervisor
            LOGGER.debug("VmNetworkStatsTask is running...");

            SearchCriteria<HostVO> sc = createSearchCriteriaForHostTypeRoutingStateUpAndNotInMaintenance();
            List<HostVO> hosts = _hostDao.search(sc, null);

            for (HostVO host : hosts) {
                try {
                    Transaction.execute(new TransactionCallbackNoReturn() {
                        @Override
                        public void doInTransactionWithoutResult(TransactionStatus status) {
                            Map<Long, VMInstanceVO> vmMap = getVmMapForStatsForHost(host);
                            HashMap<Long, List<? extends VmNetworkStats>> vmNetworkStatsById = virtualMachineManager.getVmNetworkStatistics(host.getId(), host.getName(), vmMap);
                            if (vmNetworkStatsById == null)
                                return;

                            Set<Long> vmIdSet = vmNetworkStatsById.keySet();
                            for (Long vmId : vmIdSet) {
                                List<? extends VmNetworkStats> vmNetworkStats = vmNetworkStatsById.get(vmId);
                                if (CollectionUtils.isEmpty(vmNetworkStats))
                                    continue;
                                UserVmVO userVm = _userVmDao.findById(vmId);
                                if (userVm == null) {
                                    LOGGER.debug("Cannot find uservm with id: " + vmId + " , continue");
                                    continue;
                                }
                                LOGGER.debug("Now we are updating the user_statistics table for VM: " + userVm.getInstanceName()
                                        + " after collecting vm network statistics from host: " + host.getName());
                                for (VmNetworkStats vmNetworkStat : vmNetworkStats) {
                                    VmNetworkStatsEntry vmNetworkStatEntry = (VmNetworkStatsEntry)vmNetworkStat;
                                    SearchCriteria<NicVO> sc_nic = _nicDao.createSearchCriteria();
                                    sc_nic.addAnd("macAddress", SearchCriteria.Op.EQ, vmNetworkStatEntry.getMacAddress());
                                    NicVO nic = _nicDao.search(sc_nic, null).get(0);
                                    List<VlanVO> vlan = _vlanDao.listVlansByNetworkId(nic.getNetworkId());
                                    if (vlan == null || vlan.size() == 0 || vlan.get(0).getVlanType() != VlanType.DirectAttached)
                                        continue; // only get network statistics for DirectAttached network (shared networks in Basic zone and Advanced zone with/without SG)
                                    UserStatisticsVO previousvmNetworkStats = _userStatsDao.findBy(userVm.getAccountId(), userVm.getDataCenterId(), nic.getNetworkId(),
                                            nic.getIPv4Address(), vmId, "UserVm");
                                    if (previousvmNetworkStats == null) {
                                        previousvmNetworkStats = new UserStatisticsVO(userVm.getAccountId(), userVm.getDataCenterId(), nic.getIPv4Address(), vmId, "UserVm",
                                                nic.getNetworkId());
                                        _userStatsDao.persist(previousvmNetworkStats);
                                    }
                                    UserStatisticsVO vmNetworkStat_lock = _userStatsDao.lock(userVm.getAccountId(), userVm.getDataCenterId(), nic.getNetworkId(),
                                            nic.getIPv4Address(), vmId, "UserVm");

                                    if ((vmNetworkStatEntry.getBytesSent() == 0) && (vmNetworkStatEntry.getBytesReceived() == 0)) {
                                        LOGGER.debug("bytes sent and received are all 0. Not updating user_statistics");
                                        continue;
                                    }

                                    if (vmNetworkStat_lock == null) {
                                        LOGGER.warn("unable to find vm network stats from host for account: " + userVm.getAccountId() + " with vmId: " + userVm.getId()
                                                + " and nicId:" + nic.getId());
                                        continue;
                                    }

                                    if (previousvmNetworkStats != null && ((previousvmNetworkStats.getCurrentBytesSent() != vmNetworkStat_lock.getCurrentBytesSent())
                                            || (previousvmNetworkStats.getCurrentBytesReceived() != vmNetworkStat_lock.getCurrentBytesReceived()))) {
                                        LOGGER.debug("vm network stats changed from the time GetNmNetworkStatsCommand was sent. " + "Ignoring current answer. Host: "
                                                + host.getName() + " . VM: " + vmNetworkStatEntry.getVmName() + " Sent(Bytes): " + vmNetworkStatEntry.getBytesSent() + " Received(Bytes): "
                                                + vmNetworkStatEntry.getBytesReceived());
                                        continue;
                                    }

                                    if (vmNetworkStat_lock.getCurrentBytesSent() > vmNetworkStatEntry.getBytesSent()) {
                                        logLessLatestStatDiscrepancy("Sent # of bytes", host.getName(), vmNetworkStatEntry.getVmName(), vmNetworkStatEntry.getBytesSent(), vmNetworkStat_lock.getCurrentBytesSent(), true);
                                        vmNetworkStat_lock.setNetBytesSent(vmNetworkStat_lock.getNetBytesSent() + vmNetworkStat_lock.getCurrentBytesSent());
                                    }
                                    vmNetworkStat_lock.setCurrentBytesSent(vmNetworkStatEntry.getBytesSent());

                                    if (vmNetworkStat_lock.getCurrentBytesReceived() > vmNetworkStatEntry.getBytesReceived()) {
                                        logLessLatestStatDiscrepancy("Received # of bytes", host.getName(), vmNetworkStatEntry.getVmName(), vmNetworkStatEntry.getBytesReceived(), vmNetworkStat_lock.getCurrentBytesReceived(), true);
                                        vmNetworkStat_lock.setNetBytesReceived(vmNetworkStat_lock.getNetBytesReceived() + vmNetworkStat_lock.getCurrentBytesReceived());
                                    }
                                    vmNetworkStat_lock.setCurrentBytesReceived(vmNetworkStatEntry.getBytesReceived());

                                    if (!_dailyOrHourly) {
                                        //update agg bytes
                                        vmNetworkStat_lock.setAggBytesReceived(vmNetworkStat_lock.getNetBytesReceived() + vmNetworkStat_lock.getCurrentBytesReceived());
                                        vmNetworkStat_lock.setAggBytesSent(vmNetworkStat_lock.getNetBytesSent() + vmNetworkStat_lock.getCurrentBytesSent());
                                    }

                                    _userStatsDao.update(vmNetworkStat_lock.getId(), vmNetworkStat_lock);
                                }
                            }
                        }
                    });
                } catch (Exception e) {
                    LOGGER.warn(String.format("Error while collecting vm network stats from host %s : ", host.getName()), e);
                }
            }
        }
    }

    class VolumeStatsTask extends ManagedContextRunnable {
        @Override
        protected void runInContext() {
            try {
                List<StoragePoolVO> pools = _storagePoolDao.listAll();

                for (StoragePoolVO pool : pools) {
                    List<VolumeVO> volumes = _volsDao.findByPoolId(pool.getId(), null);
                    for (VolumeVO volume : volumes) {
                        if (volume.getFormat() != ImageFormat.QCOW2 && volume.getFormat() != ImageFormat.VHD && volume.getFormat() != ImageFormat.OVA && (volume.getFormat() != ImageFormat.RAW || pool.getPoolType() != Storage.StoragePoolType.PowerFlex)) {
                            LOGGER.warn("Volume stats not implemented for this format type " + volume.getFormat());
                            break;
                        }
                    }
                    try {
                        Map<String, VolumeStatsEntry> volumeStatsByUuid;
                        if (pool.getScope() == ScopeType.ZONE) {
                            volumeStatsByUuid = new HashMap<>();
                            for (final Cluster cluster : _clusterDao.listClustersByDcId(pool.getDataCenterId())) {
                                final Map<String, VolumeStatsEntry> volumeStatsForCluster = _userVmMgr.getVolumeStatistics(cluster.getId(), pool.getUuid(), pool.getPoolType(), StatsTimeout.value());
                                if (volumeStatsForCluster != null) {
                                    volumeStatsByUuid.putAll(volumeStatsForCluster);
                                }
                            }
                        } else {
                            volumeStatsByUuid = _userVmMgr.getVolumeStatistics(pool.getClusterId(), pool.getUuid(), pool.getPoolType(), StatsTimeout.value());
                        }
                        if (volumeStatsByUuid != null) {
                            for (final Map.Entry<String, VolumeStatsEntry> entry : volumeStatsByUuid.entrySet()) {
                                if (entry == null || entry.getKey() == null || entry.getValue() == null) {
                                    continue;
                                }
                                _volumeStats.put(entry.getKey(), entry.getValue());
                            }
                        }
                    } catch (Exception e) {
                        LOGGER.warn("Failed to get volume stats for cluster with ID: " + pool.getClusterId(), e);
                        continue;
                    }
                }
            } catch (Throwable t) {
                LOGGER.error("Error trying to retrieve volume stats", t);
            }
        }
    }

    public VolumeStats getVolumeStats(String volumeLocator) {
        if (volumeLocator != null && _volumeStats.containsKey(volumeLocator)) {
            return _volumeStats.get(volumeLocator);
        }
        return null;
    }

    class StorageCollector extends ManagedContextRunnable {
        @Override
        protected void runInContext() {
            try {
                if (LOGGER.isDebugEnabled()) {
                    LOGGER.debug("StorageCollector is running...");
                }

                List<DataStore> stores = _dataStoreMgr.listImageStores();
                ConcurrentHashMap<Long, StorageStats> storageStats = new ConcurrentHashMap<Long, StorageStats>();
                for (DataStore store : stores) {
                    if (store.getUri() == null) {
                        continue;
                    }

                    String nfsVersion = imageStoreDetailsUtil.getNfsVersion(store.getId());
                    GetStorageStatsCommand command = new GetStorageStatsCommand(store.getTO(), nfsVersion);
                    EndPoint ssAhost = _epSelector.select(store);
                    if (ssAhost == null) {
                        LOGGER.debug("There is no secondary storage VM for secondary storage host " + store.getName());
                        continue;
                    }
                    long storeId = store.getId();
                    Answer answer = ssAhost.sendMessage(command);
                    if (answer != null && answer.getResult()) {
                        storageStats.put(storeId, (StorageStats)answer);
                        LOGGER.trace("HostId: " + storeId + " Used: " + toHumanReadableSize(((StorageStats)answer).getByteUsed()) + " Total Available: " + toHumanReadableSize(((StorageStats)answer).getCapacityBytes()));
                    }
                }
                _storageStats = storageStats;
                ConcurrentHashMap<Long, StorageStats> storagePoolStats = new ConcurrentHashMap<Long, StorageStats>();

                List<StoragePoolVO> storagePools = _storagePoolDao.listAll();
                for (StoragePoolVO pool : storagePools) {
                    // check if the pool has enabled hosts
                    List<Long> hostIds = _storageManager.getUpHostsInPool(pool.getId());
                    if (hostIds == null || hostIds.isEmpty())
                        continue;
                    GetStorageStatsCommand command = new GetStorageStatsCommand(pool.getUuid(), pool.getPoolType(), pool.getPath());
                    long poolId = pool.getId();
                    try {
                        Answer answer = _storageManager.sendToPool(pool, command);
                        if (answer != null && answer.getResult()) {
                            storagePoolStats.put(pool.getId(), (StorageStats)answer);

                            boolean poolNeedsUpdating = false;
                            // Seems like we have dynamically updated the pool size since the prev. size and the current do not match
                            if (_storagePoolStats.get(poolId) != null && _storagePoolStats.get(poolId).getCapacityBytes() != ((StorageStats)answer).getCapacityBytes()) {
                                if (((StorageStats)answer).getCapacityBytes() > 0) {
                                    pool.setCapacityBytes(((StorageStats)answer).getCapacityBytes());
                                    poolNeedsUpdating = true;
                                } else {
                                    LOGGER.warn("Not setting capacity bytes, received " + ((StorageStats)answer).getCapacityBytes()  + " capacity for pool ID " + poolId);
                                }
                            }
                            if (pool.getUsedBytes() != ((StorageStats)answer).getByteUsed() && (pool.getStorageProviderName().equalsIgnoreCase(DataStoreProvider.DEFAULT_PRIMARY) || _storageManager.canPoolProvideStorageStats(pool))) {
                                pool.setUsedBytes(((StorageStats) answer).getByteUsed());
                                poolNeedsUpdating = true;
                            }
                            if (poolNeedsUpdating) {
                                pool.setUpdateTime(new Date());
                                _storagePoolDao.update(pool.getId(), pool);
                            }
                        }
                    } catch (StorageUnavailableException e) {
                        LOGGER.info("Unable to reach " + pool, e);
                    } catch (Exception e) {
                        LOGGER.warn("Unable to get stats for " + pool, e);
                    }
                }
                _storagePoolStats = storagePoolStats;
            } catch (Throwable t) {
                LOGGER.error("Error trying to retrieve storage stats", t);
            }
        }
    }

    class AutoScaleMonitor extends ManagedContextRunnable {
        @Override
        protected void runInContext() {
            try {
                if (LOGGER.isDebugEnabled()) {
                    LOGGER.debug("AutoScaling Monitor is running...");
                }
                //msHost in UP state with min id should run the job
                ManagementServerHostVO msHost = managementServerHostDao.findOneInUpState(new Filter(ManagementServerHostVO.class, "id", true, 0L, 1L));
                if (msHost == null || (msHost.getMsid() != mgmtSrvrId)) {
                    LOGGER.debug("Skipping AutoScaling Monitor");
                    return;
                }

                _asManager.checkAllAutoScaleVmGroups();

            } catch (Throwable t) {
                LOGGER.error("Error trying to monitor autoscaling", t);
            }

        }

    }

    /**
     * This class allows to writing metrics in InfluxDB for the table that matches the Collector extending it.
     * Thus, VmStatsCollector and HostCollector can use same method to write on different measures (host_stats or vm_stats table).
     */
    abstract class  AbstractStatsCollector extends ManagedContextRunnable {
        /**
         * Sends metrics to influxdb host. This method supports both VM and Host metrics
         */
        protected void sendMetricsToInfluxdb(Map<Object, Object> metrics) {
            InfluxDB influxDbConnection = createInfluxDbConnection();

            try {
                Pong response = influxDbConnection.ping();
                if (response.getVersion().equalsIgnoreCase("unknown")) {
                    throw new CloudRuntimeException(String.format("Cannot ping influxdb host %s:%s.", externalStatsHost, externalStatsPort));
                }

                Collection<Object> metricsObjects = metrics.values();
                List<Point> points = new ArrayList<>();

                LOGGER.debug(String.format("Sending stats to %s host %s:%s", externalStatsType, externalStatsHost, externalStatsPort));

                for (Object metricsObject : metricsObjects) {
                    Point vmPoint = createInfluxDbPoint(metricsObject);
                    points.add(vmPoint);
                }
                writeBatches(influxDbConnection, databaseName, points);
            } finally {
                influxDbConnection.close();
            }
        }

        /**
         * Creates a InfluxDB point for the given stats collector (VmStatsCollector, or HostCollector).
         */
        protected abstract Point createInfluxDbPoint(Object metricsObject);
    }

    public boolean imageStoreHasEnoughCapacity(DataStore imageStore) {
        if (!_storageStats.keySet().contains(imageStore.getId())) { // Stats not available for this store yet, can be a new store. Better to assume it has enough capacity?
            return true;
        }

        long imageStoreId = imageStore.getId();
        StorageStats imageStoreStats = _storageStats.get(imageStoreId);

        if (imageStoreStats == null) {
            LOGGER.debug(String.format("Stats for image store [%s] not found.", imageStoreId));
            return false;
        }

        double totalCapacity = imageStoreStats.getCapacityBytes();
        double usedCapacity = imageStoreStats.getByteUsed();
        double threshold = getImageStoreCapacityThreshold();
        String readableTotalCapacity = FileUtils.byteCountToDisplaySize((long) totalCapacity);
        String readableUsedCapacity = FileUtils.byteCountToDisplaySize((long) usedCapacity);

        LOGGER.debug(String.format("Verifying image storage [%s]. Capacity: total=[%s], used=[%s], threshold=[%s%%].", imageStoreId, readableTotalCapacity, readableUsedCapacity, threshold * 100));

        if (usedCapacity / totalCapacity <= threshold) {
            return true;
        }

        LOGGER.warn(String.format("Image storage [%s] has not enough capacity. Capacity: total=[%s], used=[%s], threshold=[%s%%].", imageStoreId, readableTotalCapacity, readableUsedCapacity, threshold * 100));
        return false;
    }

    public long imageStoreCurrentFreeCapacity(DataStore imageStore) {
        StorageStats imageStoreStats = _storageStats.get(imageStore.getId());
        return imageStoreStats != null ? Math.max(0, imageStoreStats.getCapacityBytes() - imageStoreStats.getByteUsed()) : 0;
    }

    /**
     * Calculates secondary storage disk capacity against a configurable threshold instead of the hardcoded default 95 % value
     * @param imageStore secondary storage
     * @param storeCapThreshold the threshold capacity for computing if secondary storage has enough space to accommodate the @this object
     * @return
     */
    public boolean imageStoreHasEnoughCapacity(DataStore imageStore, Double storeCapThreshold) {
        StorageStats imageStoreStats = _storageStats.get(imageStore.getId());
        if (imageStoreStats != null && (imageStoreStats.getByteUsed() / (imageStoreStats.getCapacityBytes() * 1.0)) <= storeCapThreshold) {
            return true;
        }
        return false;
    }

    /**
     * Sends VMs metrics to the configured graphite host.
     */
    protected void sendVmMetricsToGraphiteHost(Map<Object, Object> metrics, HostVO host) {
        LOGGER.debug(String.format("Sending VmStats of host %s to %s host %s:%s", host.getId(), externalStatsType, externalStatsHost, externalStatsPort));
        try {
            GraphiteClient g = new GraphiteClient(externalStatsHost, externalStatsPort);
            g.sendMetrics(metrics);
        } catch (GraphiteException e) {
            LOGGER.debug("Failed sending VmStats to Graphite host " + externalStatsHost + ":" + externalStatsPort + ": " + e.getMessage());
        }
    }

    /**
     * Prepares metrics for Graphite.
     * @note this method must only be executed in case the configured stats collector is a Graphite host;
     * otherwise, it will compromise the map of metrics used by another type of collector (e.g. InfluxDB).
     */
    private void prepareVmMetricsForGraphite(Map<Object, Object> metrics, VmStatsEntry statsForCurrentIteration) {
        VMInstanceVO vmVO = _vmInstance.findById(statsForCurrentIteration.getVmId());
        String vmName = vmVO.getUuid();

        metrics.put(externalStatsPrefix + "cloudstack.stats.instances." + vmName + ".cpu.num", statsForCurrentIteration.getNumCPUs());
        metrics.put(externalStatsPrefix + "cloudstack.stats.instances." + vmName + ".cpu.utilization", statsForCurrentIteration.getCPUUtilization());
        metrics.put(externalStatsPrefix + "cloudstack.stats.instances." + vmName + ".network.read_kbs", statsForCurrentIteration.getNetworkReadKBs());
        metrics.put(externalStatsPrefix + "cloudstack.stats.instances." + vmName + ".network.write_kbs", statsForCurrentIteration.getNetworkWriteKBs());
        metrics.put(externalStatsPrefix + "cloudstack.stats.instances." + vmName + ".disk.write_kbs", statsForCurrentIteration.getDiskWriteKBs());
        metrics.put(externalStatsPrefix + "cloudstack.stats.instances." + vmName + ".disk.read_kbs", statsForCurrentIteration.getDiskReadKBs());
        metrics.put(externalStatsPrefix + "cloudstack.stats.instances." + vmName + ".disk.write_iops", statsForCurrentIteration.getDiskWriteIOs());
        metrics.put(externalStatsPrefix + "cloudstack.stats.instances." + vmName + ".disk.read_iops", statsForCurrentIteration.getDiskReadIOs());
        metrics.put(externalStatsPrefix + "cloudstack.stats.instances." + vmName + ".memory.total_kbs", statsForCurrentIteration.getMemoryKBs());
        metrics.put(externalStatsPrefix + "cloudstack.stats.instances." + vmName + ".memory.internalfree_kbs", statsForCurrentIteration.getIntFreeMemoryKBs());
        metrics.put(externalStatsPrefix + "cloudstack.stats.instances." + vmName + ".memory.target_kbs", statsForCurrentIteration.getTargetMemoryKBs());
        metrics.put(externalStatsPrefix + "cloudstack.stats.instances." + vmName + ".memory.internalusable_kbs", statsForCurrentIteration.getIntUsableMemoryKBs());
    }

    /**
     * Persists VM stats in the database.
     * @param statsForCurrentIteration the metrics stats data to persist.
     * @param timestamp the time that will be stamped.
     */
    protected void persistVirtualMachineStats(VmStatsEntry statsForCurrentIteration, Date timestamp) {
        VmStatsEntryBase vmStats = new VmStatsEntryBase(statsForCurrentIteration.getVmId(), statsForCurrentIteration.getMemoryKBs(), statsForCurrentIteration.getIntFreeMemoryKBs(),
                statsForCurrentIteration.getTargetMemoryKBs(), statsForCurrentIteration.getIntUsableMemoryKBs(), statsForCurrentIteration.getCPUUtilization(), statsForCurrentIteration.getNetworkReadKBs(),
                statsForCurrentIteration.getNetworkWriteKBs(), statsForCurrentIteration.getNumCPUs(), statsForCurrentIteration.getDiskReadKBs(),
                statsForCurrentIteration.getDiskWriteKBs(), statsForCurrentIteration.getDiskReadIOs(), statsForCurrentIteration.getDiskWriteIOs(),
                statsForCurrentIteration.getEntityType());
        VmStatsVO vmStatsVO = new VmStatsVO(statsForCurrentIteration.getVmId(), msId, timestamp, gson.toJson(vmStats));
        LOGGER.trace(String.format("Recording VM stats: [%s].", vmStatsVO.toString()));
        vmStatsDao.persist(vmStatsVO);
    }

    private String getVmDiskStatsEntryAsString(VmDiskStatsEntry statsForCurrentIteration, Hypervisor.HypervisorType hypervisorType) {
        VmDiskStatsEntry entry;
        if (Hypervisor.HypervisorType.KVM.equals(hypervisorType)) {
            entry = new VmDiskStatsEntry(statsForCurrentIteration.getVmName(),
                    statsForCurrentIteration.getPath(),
                    statsForCurrentIteration.getDeltaIoWrite(),
                    statsForCurrentIteration.getDeltaIoRead(),
                    statsForCurrentIteration.getDeltaBytesWrite(),
                    statsForCurrentIteration.getDeltaBytesRead());
        } else {
            entry = statsForCurrentIteration;
        }
        JsonElement element = gson.toJsonTree(entry);
        JsonObject obj = element.getAsJsonObject();
        for (String key : Arrays.asList("deltaIoRead", "deltaIoWrite", "deltaBytesWrite", "deltaBytesRead")) {
            obj.remove(key);
        }
        return obj.toString();
    }

    /**
     * Persists VM disk stats in the database.
     * @param statsForCurrentIteration the metrics stats data to persist.
     * @param timestamp the time that will be stamped.
     */
    protected void persistVolumeStats(long volumeId, VmDiskStatsEntry statsForCurrentIteration, Hypervisor.HypervisorType hypervisorType, Date timestamp) {
        VolumeStatsVO volumeStatsVO = new VolumeStatsVO(volumeId, msId, timestamp, getVmDiskStatsEntryAsString(statsForCurrentIteration, hypervisorType));
        if (LOGGER.isDebugEnabled()) {
            LOGGER.debug(String.format("Recording volume stats: [%s].", volumeStatsVO));
        }
        volumeStatsDao.persist(volumeStatsVO);
    }

    /**
     * Removes the oldest VM stats records according to the global
     * parameter {@code vm.stats.max.retention.time}.
     */
    protected void cleanUpVirtualMachineStats() {
        Integer maxRetentionTime = vmStatsMaxRetentionTime.value();
        if (maxRetentionTime <= 0) {
            LOGGER.debug(String.format("Skipping VM stats cleanup. The [%s] parameter [%s] is set to 0 or less than 0.",
                    vmStatsMaxRetentionTime.scope(), vmStatsMaxRetentionTime.toString()));
            return;
        }
        LOGGER.trace("Removing older VM stats records.");
        Date now = new Date();
        Date limit = DateUtils.addMinutes(now, -maxRetentionTime);
        vmStatsDao.removeAllByTimestampLessThan(limit);
    }

    /**
     * Removes the oldest Volume stats records according to the global
     * parameter {@code vm.disk.stats.max.retention.time}.
     */
    protected void cleanUpVolumeStats() {
        Integer maxRetentionTime = vmDiskStatsMaxRetentionTime.value();
        if (maxRetentionTime <= 0) {
            if (LOGGER.isDebugEnabled()) {
                LOGGER.debug(String.format("Skipping Volume stats cleanup. The [%s] parameter [%s] is set to 0 or less than 0.",
                        vmDiskStatsMaxRetentionTime.scope(), vmDiskStatsMaxRetentionTime.toString()));
            }
            return;
        }
        LOGGER.trace("Removing older Volume stats records.");
        Date now = new Date();
        Date limit = DateUtils.addMinutes(now, -maxRetentionTime);
        volumeStatsDao.removeAllByTimestampLessThan(limit);
    }

    /**
     * Sends host metrics to a configured InfluxDB host. The metrics respects the following specification.</br>
     * <b>Tags:</b>vm_id, uuid, instance_name, data_center_id, host_id</br>
     * <b>Fields:</b>memory_total_kb, memory_internal_free_kbs, memory_target_kbs, cpu_utilization, cpus, network_write_kb, disk_read_iops, disk_read_kbs, disk_write_iops, disk_write_kbs
     */
    protected Point createInfluxDbPointForHostMetrics(Object metricsObject) {
        HostStatsEntry hostStatsEntry = (HostStatsEntry)metricsObject;

        Map<String, String> tagsToAdd = new HashMap<>();
        tagsToAdd.put(UUID_TAG, hostStatsEntry.getHostVo().getUuid());

        Map<String, Object> fieldsToAdd = new HashMap<>();
        fieldsToAdd.put(TOTAL_MEMORY_KBS_FIELD, hostStatsEntry.getTotalMemoryKBs());
        fieldsToAdd.put(FREE_MEMORY_KBS_FIELD, hostStatsEntry.getFreeMemoryKBs());
        fieldsToAdd.put(CPU_UTILIZATION_FIELD, hostStatsEntry.getCpuUtilization());
        fieldsToAdd.put(CPUS_FIELD, hostStatsEntry.getHostVo().getCpus());
        fieldsToAdd.put(CPU_SOCKETS_FIELD, hostStatsEntry.getHostVo().getCpuSockets());
        fieldsToAdd.put(NETWORK_READ_KBS_FIELD, hostStatsEntry.getNetworkReadKBs());
        fieldsToAdd.put(NETWORK_WRITE_KBS_FIELD, hostStatsEntry.getNetworkWriteKBs());

        return Point.measurement(INFLUXDB_HOST_MEASUREMENT).tag(tagsToAdd).time(System.currentTimeMillis(), TimeUnit.MILLISECONDS).fields(fieldsToAdd).build();
    }

    /**
     * Sends VMs metrics to a configured InfluxDB host. The metrics respects the following specification.</br>
     * <b>Tags:</b>vm_id, uuid, instance_name, data_center_id, host_id</br>
     * <b>Fields:</b>memory_total_kb, memory_internal_free_kbs, memory_target_kbs, cpu_utilization, cpus, network_write_kb, disk_read_iops, disk_read_kbs, disk_write_iops, disk_write_kbs
     */
    protected Point createInfluxDbPointForVmMetrics(Object metricsObject) {
        VmStatsEntry vmStatsEntry = (VmStatsEntry)metricsObject;

        Map<String, String> tagsToAdd = new HashMap<>();
        tagsToAdd.put(UUID_TAG, vmStatsEntry.getVmUuid());

        Map<String, Object> fieldsToAdd = new HashMap<>();
        fieldsToAdd.put(TOTAL_MEMORY_KBS_FIELD, vmStatsEntry.getMemoryKBs());
        fieldsToAdd.put(FREE_MEMORY_KBS_FIELD, vmStatsEntry.getIntFreeMemoryKBs());
        fieldsToAdd.put(MEMORY_TARGET_KBS_FIELD, vmStatsEntry.getTargetMemoryKBs());
        fieldsToAdd.put(USABLE_MEMORY_KBS_FIELD, vmStatsEntry.getIntUsableMemoryKBs());
        fieldsToAdd.put(CPU_UTILIZATION_FIELD, vmStatsEntry.getCPUUtilization());
        fieldsToAdd.put(CPUS_FIELD, vmStatsEntry.getNumCPUs());
        fieldsToAdd.put(NETWORK_READ_KBS_FIELD, vmStatsEntry.getNetworkReadKBs());
        fieldsToAdd.put(NETWORK_WRITE_KBS_FIELD, vmStatsEntry.getNetworkWriteKBs());
        fieldsToAdd.put(DISK_READ_IOPS_FIELD, vmStatsEntry.getDiskReadIOs());
        fieldsToAdd.put(DISK_READ_KBS_FIELD, vmStatsEntry.getDiskReadKBs());
        fieldsToAdd.put(DISK_WRITE_IOPS_FIELD, vmStatsEntry.getDiskWriteIOs());
        fieldsToAdd.put(DISK_WRITE_KBS_FIELD, vmStatsEntry.getDiskWriteKBs());

        return Point.measurement(INFLUXDB_VM_MEASUREMENT).tag(tagsToAdd).time(System.currentTimeMillis(), TimeUnit.MILLISECONDS).fields(fieldsToAdd).build();
    }

    /**
     * Creates connection to InfluxDB. If the database does not exist, it throws a CloudRuntimeException. </br>
     * @note the user can configure the database name on parameter 'stats.output.influxdb.database.name'; such database must be yet created and configured by the user.
     * The Default name for the database is 'cloudstack_stats'.
     */
    protected InfluxDB createInfluxDbConnection() {
        String influxDbQueryUrl = String.format("http://%s:%s/", externalStatsHost, externalStatsPort);
        InfluxDB influxDbConnection = InfluxDBFactory.connect(influxDbQueryUrl);

        if (!influxDbConnection.databaseExists(databaseName)) {
            throw new CloudRuntimeException(String.format("Database with name %s does not exist in influxdb host %s:%s", databaseName, externalStatsHost, externalStatsPort));
        }

        return influxDbConnection;
    }

    /**
     * Writes batches of InfluxDB database points into a given database.
     */
    protected void writeBatches(InfluxDB influxDbConnection, String dbName, List<Point> points) {
        BatchPoints batchPoints = BatchPoints.database(dbName).build();
        if(!influxDbConnection.isBatchEnabled()){
            influxDbConnection.enableBatch(BatchOptions.DEFAULTS);
        }

        for (Point point : points) {
            batchPoints.point(point);
        }

        influxDbConnection.write(batchPoints);
    }

    /**
     * Returns true if at least one of the current disk stats is different from the previous.</br>
     * The considered disk stats are the following: bytes read, bytes write, IO read,  and IO write.
     */
    protected boolean isCurrentVmDiskStatsDifferentFromPrevious(VmDiskStatisticsVO previousVmDiskStats, VmDiskStatisticsVO currentVmDiskStats) {
        if (previousVmDiskStats != null) {
            boolean bytesReadDifferentFromPrevious = previousVmDiskStats.getCurrentBytesRead() != currentVmDiskStats.getCurrentBytesRead();
            boolean bytesWriteDifferentFromPrevious = previousVmDiskStats.getCurrentBytesWrite() != currentVmDiskStats.getCurrentBytesWrite();
            boolean ioReadDifferentFromPrevious = previousVmDiskStats.getCurrentIORead() != currentVmDiskStats.getCurrentIORead();
            boolean ioWriteDifferentFromPrevious = previousVmDiskStats.getCurrentIOWrite() != currentVmDiskStats.getCurrentIOWrite();
            return bytesReadDifferentFromPrevious || bytesWriteDifferentFromPrevious || ioReadDifferentFromPrevious || ioWriteDifferentFromPrevious;
        }
        return true;
    }

    /**
     * Returns true if all the VmDiskStatsEntry are Zeros (Bytes read, Bytes write, IO read, and IO write must be all equals to zero)
     */
    protected boolean areAllDiskStatsZero(VmDiskStatsEntry vmDiskStat) {
        return (vmDiskStat.getBytesRead() == 0) && (vmDiskStat.getBytesWrite() == 0) && (vmDiskStat.getIORead() == 0) && (vmDiskStat.getIOWrite() == 0);
    }

    /**
     * Creates a HostVO SearchCriteria where:
     * <ul>
     *  <li>"status" is Up;</li>
     *  <li>"resourceState" is not in Maintenance, PrepareForMaintenance, or ErrorInMaintenance; and</li>
     *  <li>"type" is Routing.</li>
     * </ul>
     */
    private SearchCriteria<HostVO> createSearchCriteriaForHostTypeRoutingStateUpAndNotInMaintenance() {
        SearchCriteria<HostVO> sc = _hostDao.createSearchCriteria();
        sc.addAnd("status", SearchCriteria.Op.EQ, Status.Up.toString());
        sc.addAnd("resourceState", SearchCriteria.Op.NIN,
                ResourceState.Maintenance,
                ResourceState.PrepareForMaintenance,
                ResourceState.ErrorInPrepareForMaintenance,
                ResourceState.ErrorInMaintenance);
        sc.addAnd("type", SearchCriteria.Op.EQ, Host.Type.Routing.toString());
        return sc;
    }

    public StorageStats getStorageStats(long id) {
        return _storageStats.get(id);
    }

    public HostStats getHostStats(long hostId) {
        return _hostStats.get(hostId);
    }

    public Map<String, Object> getDbStats() {
        return dbStats;
    }


    public ManagementServerHostStats getManagementServerHostStats(String managementServerUuid) {
        return managementServerHostStats.get(managementServerUuid);
    }

    public StorageStats getStoragePoolStats(long id) {
        return _storagePoolStats.get(id);
    }

    @Override
    public String getConfigComponentName() {
        return StatsCollector.class.getSimpleName();
    }

    @Override
    public ConfigKey<?>[] getConfigKeys() {
        return new ConfigKey<?>[] {vmDiskStatsInterval, vmDiskStatsIntervalMin, vmNetworkStatsInterval, vmNetworkStatsIntervalMin, StatsTimeout, statsOutputUri,
            vmStatsIncrementMetrics, vmStatsMaxRetentionTime, vmStatsCollectUserVMOnly, vmDiskStatsRetentionEnabled, vmDiskStatsMaxRetentionTime,
                VM_STATS_INCREMENT_METRICS_IN_MEMORY,
                MANAGEMENT_SERVER_STATUS_COLLECTION_INTERVAL,
                DATABASE_SERVER_STATUS_COLLECTION_INTERVAL,
                DATABASE_SERVER_LOAD_HISTORY_RETENTION_NUMBER};
    }

    public double getImageStoreCapacityThreshold() {
        return CapacityManager.SecondaryStorageCapacityThreshold.value();
    }
}<|MERGE_RESOLUTION|>--- conflicted
+++ resolved
@@ -282,11 +282,8 @@
     private static final ConfigKey<Boolean> VM_STATS_INCREMENT_METRICS_IN_MEMORY = new ConfigKey<>("Advanced", Boolean.class, "vm.stats.increment.metrics.in.memory", "true",
             "When set to 'true', VM metrics(NetworkReadKBs, NetworkWriteKBs, DiskWriteKBs, DiskReadKBs, DiskReadIOs and DiskWriteIOs) that are collected from the hypervisor are summed and stored in memory. "
             + "On the other hand, when set to 'false', the VM metrics API will just display the latest metrics collected.", true);
-<<<<<<< HEAD
-    protected static ConfigKey<Integer> vmStatsMaxRetentionTime = new ConfigKey<Integer>("Advanced", Integer.class, "vm.stats.max.retention.time", "60",
-=======
-    protected static ConfigKey<Integer> vmStatsMaxRetentionTime = new ConfigKey<>("Advanced", Integer.class, "vm.stats.max.retention.time", "720",
->>>>>>> 2aa3f980
+            
+    protected static ConfigKey<Integer> vmStatsMaxRetentionTime = new ConfigKey<>("Advanced", Integer.class, "vm.stats.max.retention.time", "60",
             "The maximum time (in minutes) for keeping VM stats records in the database. The VM stats cleanup process will be disabled if this is set to 0 or less than 0.", true);
 
     protected static ConfigKey<Boolean> vmStatsCollectUserVMOnly = new ConfigKey<>("Advanced", Boolean.class, "vm.stats.user.vm.only", "false",
