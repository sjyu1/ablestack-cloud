// Licensed to the Apache Software Foundation (ASF) under one
// or more contributor license agreements.  See the NOTICE file
// distributed with this work for additional information
// regarding copyright ownership.  The ASF licenses this file
// to you under the Apache License, Version 2.0 (the
// "License"); you may not use this file except in compliance
// with the License.  You may obtain a copy of the License at
//
//   http://www.apache.org/licenses/LICENSE-2.0
//
// Unless required by applicable law or agreed to in writing,
// software distributed under the License is distributed on an
// "AS IS" BASIS, WITHOUT WARRANTIES OR CONDITIONS OF ANY
// KIND, either express or implied.  See the License for the
// specific language governing permissions and limitations
// under the License.
package com.cloud.server;

import static com.cloud.utils.NumbersUtil.toHumanReadableSize;

import java.lang.management.ManagementFactory;
import java.lang.management.MemoryMXBean;
import java.lang.management.RuntimeMXBean;
import java.net.URI;
import java.net.URISyntaxException;
import java.sql.Connection;
import java.sql.PreparedStatement;
import java.sql.ResultSet;
import java.text.ParseException;
import java.text.SimpleDateFormat;
import java.util.ArrayList;
import java.util.Arrays;
import java.util.Calendar;
import java.util.Collection;
import java.util.Date;
import java.util.HashMap;
import java.util.List;
import java.util.Locale;
import java.util.Map;
import java.util.Properties;
import java.util.Set;
import java.util.TimeZone;
import java.util.concurrent.CompletableFuture;
import java.util.concurrent.ConcurrentHashMap;
import java.util.concurrent.Executors;
import java.util.concurrent.ScheduledExecutorService;
import java.util.concurrent.TimeUnit;
import java.util.concurrent.atomic.AtomicBoolean;
import java.util.concurrent.atomic.AtomicReference;

import javax.inject.Inject;

<<<<<<< HEAD
import com.cloud.utils.db.TransactionLegacy;
=======
import com.cloud.event.ActionEventUtils;
import com.cloud.event.EventTypes;
import com.cloud.event.EventVO;
import com.cloud.utils.db.TransactionLegacy;
import org.apache.cloudstack.context.CallContext;
>>>>>>> f0d7c2a4
import org.apache.cloudstack.engine.subsystem.api.storage.DataStore;
import org.apache.cloudstack.engine.subsystem.api.storage.DataStoreManager;
import org.apache.cloudstack.engine.subsystem.api.storage.DataStoreProvider;
import org.apache.cloudstack.engine.subsystem.api.storage.EndPoint;
import org.apache.cloudstack.engine.subsystem.api.storage.EndPointSelector;
import org.apache.cloudstack.framework.config.ConfigKey;
import org.apache.cloudstack.framework.config.Configurable;
import org.apache.cloudstack.framework.config.dao.ConfigurationDao;
import org.apache.cloudstack.managed.context.ManagedContextRunnable;
import org.apache.cloudstack.management.ManagementServerHost;
import org.apache.cloudstack.storage.datastore.db.PrimaryDataStoreDao;
import org.apache.cloudstack.storage.datastore.db.StoragePoolVO;
import org.apache.cloudstack.utils.bytescale.ByteScaleUtils;
import org.apache.cloudstack.utils.graphite.GraphiteClient;
import org.apache.cloudstack.utils.graphite.GraphiteException;
import org.apache.cloudstack.utils.identity.ManagementServerNode;
import org.apache.cloudstack.utils.usage.UsageUtils;
import org.apache.commons.collections.CollectionUtils;
import org.apache.commons.collections.MapUtils;
import org.apache.commons.io.FileUtils;
import org.apache.commons.lang3.BooleanUtils;
import org.apache.commons.lang3.StringUtils;
import org.apache.commons.lang3.time.DateUtils;
import org.apache.log4j.Logger;
import org.influxdb.BatchOptions;
import org.influxdb.InfluxDB;
import org.influxdb.InfluxDBFactory;
import org.influxdb.dto.BatchPoints;
import org.influxdb.dto.Point;
import org.influxdb.dto.Pong;
import org.jetbrains.annotations.NotNull;
import org.springframework.stereotype.Component;

import com.cloud.agent.AgentManager;
import com.cloud.alert.AlertManager;
import com.cloud.agent.api.Answer;
import com.cloud.agent.api.GetStorageStatsCommand;
import com.cloud.agent.api.HostStatsEntry;
import com.cloud.agent.api.VgpuTypesInfo;
import com.cloud.agent.api.VmDiskStatsEntry;
import com.cloud.agent.api.VmNetworkStatsEntry;
import com.cloud.agent.api.VmStatsEntry;
import com.cloud.agent.api.VmStatsEntryBase;
import com.cloud.agent.api.VolumeStatsEntry;
import com.cloud.api.ApiSessionListener;
import com.cloud.capacity.CapacityManager;
import com.cloud.cluster.ClusterManager;
import com.cloud.cluster.ClusterManagerListener;
import com.cloud.cluster.ClusterServicePdu;
import com.cloud.cluster.ManagementServerHostVO;
import com.cloud.cluster.ManagementServerStatusVO;
import com.cloud.cluster.dao.ManagementServerHostDao;
import com.cloud.cluster.dao.ManagementServerStatusDao;
import com.cloud.configuration.Config;
import com.cloud.dc.Vlan.VlanType;
import com.cloud.dc.VlanVO;
import com.cloud.dc.dao.ClusterDao;
import com.cloud.dc.dao.VlanDao;
import com.cloud.exception.StorageUnavailableException;
import com.cloud.gpu.dao.HostGpuGroupsDao;
import com.cloud.host.Host;
import com.cloud.host.HostStats;
import com.cloud.host.HostVO;
import com.cloud.host.Status;
import com.cloud.host.dao.HostDao;
import com.cloud.hypervisor.Hypervisor;
import com.cloud.hypervisor.Hypervisor.HypervisorType;
import com.cloud.network.as.AutoScaleManager;
import com.cloud.org.Cluster;
import com.cloud.resource.ResourceManager;
import com.cloud.resource.ResourceState;
import com.cloud.serializer.GsonHelper;
import com.cloud.storage.ImageStoreDetailsUtil;
import com.cloud.storage.ScopeType;
import com.cloud.storage.Storage;
import com.cloud.storage.Storage.ImageFormat;
import com.cloud.storage.StorageManager;
import com.cloud.storage.StorageStats;
import com.cloud.storage.VolumeStats;
import com.cloud.storage.VolumeStatsVO;
import com.cloud.storage.VolumeVO;
import com.cloud.storage.dao.VolumeDao;
import com.cloud.storage.dao.VolumeStatsDao;
import com.cloud.user.UserStatisticsVO;
import com.cloud.user.VmDiskStatisticsVO;
import com.cloud.user.dao.UserStatisticsDao;
import com.cloud.user.dao.VmDiskStatisticsDao;
import com.cloud.utils.LogUtils;
import com.cloud.utils.NumbersUtil;
import com.cloud.utils.component.ComponentMethodInterceptable;
import com.cloud.utils.component.ManagerBase;
import com.cloud.utils.concurrency.NamedThreadFactory;
import com.cloud.utils.db.DbProperties;
import com.cloud.utils.db.DbUtil;
import com.cloud.utils.db.Filter;
import com.cloud.utils.db.GlobalLock;
import com.cloud.utils.db.SearchCriteria;
import com.cloud.utils.db.Transaction;
import com.cloud.utils.db.TransactionCallbackNoReturn;
import com.cloud.utils.db.TransactionStatus;
import com.cloud.utils.exception.CloudRuntimeException;
import com.cloud.utils.net.MacAddress;
import com.cloud.utils.script.Script;
import com.cloud.vm.NicVO;
import com.cloud.vm.UserVmManager;
import com.cloud.vm.UserVmVO;
import com.cloud.vm.VMInstanceVO;
import com.cloud.vm.VirtualMachine;
import com.cloud.vm.VirtualMachineManager;
import com.cloud.vm.VmDiskStats;
import com.cloud.vm.VmNetworkStats;
import com.cloud.vm.VmStats;
import com.cloud.vm.VmStatsVO;
import com.cloud.vm.dao.NicDao;
import com.cloud.vm.dao.UserVmDao;
import com.cloud.vm.dao.VMInstanceDao;
import com.cloud.vm.dao.VmStatsDao;
import com.codahale.metrics.JvmAttributeGaugeSet;
import com.codahale.metrics.Metric;
import com.codahale.metrics.MetricRegistry;
import com.codahale.metrics.MetricSet;
import com.codahale.metrics.jvm.BufferPoolMetricSet;
import com.codahale.metrics.jvm.GarbageCollectorMetricSet;
import com.codahale.metrics.jvm.MemoryUsageGaugeSet;
import com.codahale.metrics.jvm.ThreadStatesGaugeSet;
import com.google.gson.Gson;
import com.google.gson.JsonElement;
import com.google.gson.JsonObject;
import com.google.gson.JsonParseException;
import com.google.gson.reflect.TypeToken;
import com.sun.management.OperatingSystemMXBean;

/**
 * Provides real time stats for various agent resources up to x seconds
 *
 * @startuml
 *
 * StatsCollector -> ClusterManager : register
 * ClusterManager -> StatsCollector : onManagementNodeJoined
 * StatsCollector -> list : add MS
 * ClusterManager -> StatsCollector : onManagementNodeJoined
 * StatsCollector -> list : add MS to send list
 * StatsCollector -> collector : update own status
 * StatsCollector -> list : get all ms ids
 * StatsCollector -> ClusterManager : update status for my (ms id) to all ms_ids
 * ClusterManager -> ClusterManager : update ms_ids on status on (ms id)
 * ClusterManager -> StatsCollector : onManagementNodeLeft
 * StatsCollector -> list : add MS
 * ClusterManager -> StatsCollector : status data updated for (ms id)
 * StatsCollector -> StatsCollector : update entry for (ms id)
 * ClusterManager -> StatsCollector : onManagementNodeLeft
 * StatsCollector -> list : add MS
 * @enduml
 */
@Component
public class StatsCollector extends ManagerBase implements ComponentMethodInterceptable, Configurable, DbStatsCollection {

    public static enum ExternalStatsProtocol {
        NONE("none"), GRAPHITE("graphite"), INFLUXDB("influxdb");
        String _type;

        ExternalStatsProtocol(String type) {
            _type = type;
        }

        @Override
        public String toString() {
            return _type;
        }
    }

    private static final Logger LOGGER = Logger.getLogger(StatsCollector.class);

    private static final int UNDEFINED_PORT_VALUE = -1;

    /**
     * Default value for the Graphite connection port: {@value}
     */
    private static final int GRAPHITE_DEFAULT_PORT = 2003;

    /**
     * Default value for the InfluxDB connection port: {@value}
     */
    private static final int INFLUXDB_DEFAULT_PORT = 8086;

    private static final String UUID_TAG = "uuid";

    private static final String TOTAL_MEMORY_KBS_FIELD = "total_memory_kb";
    private static final String FREE_MEMORY_KBS_FIELD = "free_memory_kb";
    private static final String USABLE_MEMORY_KBS_FIELD = "usable_memory_kb";
    private static final String CPU_UTILIZATION_FIELD = "cpu_utilization";
    private static final String CPUS_FIELD = "cpus";
    private static final String CPU_SOCKETS_FIELD = "cpu_sockets";
    private static final String NETWORK_READ_KBS_FIELD = "network_read_kbs";
    private static final String NETWORK_WRITE_KBS_FIELD = "network_write_kbs";
    private static final String MEMORY_TARGET_KBS_FIELD = "memory_target_kbs";
    private static final String DISK_READ_IOPS_FIELD = "disk_read_iops";
    private static final String DISK_READ_KBS_FIELD = "disk_read_kbs";
    private static final String DISK_WRITE_IOPS_FIELD = "disk_write_iops";
    private static final String DISK_WRITE_KBS_FIELD = "disk_write_kbs";

    private static final int HOURLY_TIME = 60;
    private static final int DAILY_TIME = HOURLY_TIME * 24;
    private static final Long ONE_MINUTE_IN_MILLISCONDS = 60000L;

    private static final String DEFAULT_DATABASE_NAME = "cloudstack";
    private static final String INFLUXDB_HOST_MEASUREMENT = "host_stats";
    private static final String INFLUXDB_VM_MEASUREMENT = "vm_stats";

    private static final ScheduledExecutorService executor = Executors.newScheduledThreadPool(1);
    private static final AtomicReference<CompletableFuture<?>> currentTask = new AtomicReference<>(null);
    private static final AtomicBoolean isTaskCancelled = new AtomicBoolean(false);

    public static final ConfigKey<Integer> MANAGEMENT_SERVER_STATUS_COLLECTION_INTERVAL = new ConfigKey<>("Advanced",
            Integer.class, "management.server.stats.interval", "60",
            "Time interval in seconds, for management servers stats collection. Set to <= 0 to disable management servers stats.", false);
    private static final ConfigKey<Integer> DATABASE_SERVER_STATUS_COLLECTION_INTERVAL = new ConfigKey<>("Advanced",
            Integer.class, "database.server.stats.interval", "60",
            "Time interval in seconds, for database servers stats collection. Set to <= 0 to disable database servers stats.", false);
    private static final ConfigKey<Integer> DATABASE_SERVER_LOAD_HISTORY_RETENTION_NUMBER = new ConfigKey<>("Advanced",
            Integer.class, "database.server.stats.retention", "3",
            "The number of queries/seconds values to retain in history. This will define for how many periods of 'database.server.stats.interval' seconds, the queries/seconds values will be kept in memory",
            true);
    private static final ConfigKey<Integer> vmDiskStatsInterval = new ConfigKey<>("Advanced", Integer.class, "vm.disk.stats.interval", "0",
            "Interval (in seconds) to report vm disk statistics. Vm disk statistics will be disabled if this is set to 0 or less than 0.", false);
    private static final ConfigKey<Integer> vmDiskStatsIntervalMin = new ConfigKey<>("Advanced", Integer.class, "vm.disk.stats.interval.min", "300",
            "Minimal interval (in seconds) to report vm disk statistics. If vm.disk.stats.interval is smaller than this, use this to report vm disk statistics.", false);
    private static final ConfigKey<Integer> vmNetworkStatsInterval = new ConfigKey<>("Advanced", Integer.class, "vm.network.stats.interval", "0",
            "Interval (in seconds) to report vm network statistics (for Shared networks). Vm network statistics will be disabled if this is set to 0 or less than 0.", false);
    private static final ConfigKey<Integer> vmNetworkStatsIntervalMin = new ConfigKey<>("Advanced", Integer.class, "vm.network.stats.interval.min", "300",
            "Minimal Interval (in seconds) to report vm network statistics (for Shared networks). If vm.network.stats.interval is smaller than this, use this to report vm network statistics.",
            false);
    private static final ConfigKey<Integer> StatsTimeout = new ConfigKey<>("Advanced", Integer.class, "stats.timeout", "60000",
            "The timeout for stats call in milli seconds.", true,
            ConfigKey.Scope.Cluster);
    private static final ConfigKey<String> statsOutputUri = new ConfigKey<>("Advanced", String.class, "stats.output.uri", "",
            "URI to send StatsCollector statistics to. The collector is defined on the URI scheme. Example: graphite://graphite-hostaddress:port or influxdb://influxdb-hostaddress/dbname. Note that the port is optional, if not added the default port for the respective collector (graphite or influxdb) will be used. Additionally, the database name '/dbname' is  also optional; default db name is 'cloudstack'. You must create and configure the database if using influxdb.",
            true);
    protected static ConfigKey<Boolean> vmStatsIncrementMetrics = new ConfigKey<>("Advanced", Boolean.class, "vm.stats.increment.metrics", "true",
            "When set to 'true', VM metrics(NetworkReadKBs, NetworkWriteKBs, DiskWriteKBs, DiskReadKBs, DiskReadIOs and DiskWriteIOs) that are collected from the hypervisor are summed before being returned."
                    + "On the other hand, when set to 'false', the VM metrics API will just display the latest metrics collected.", true);
    private static final ConfigKey<Boolean> VM_STATS_INCREMENT_METRICS_IN_MEMORY = new ConfigKey<>("Advanced", Boolean.class, "vm.stats.increment.metrics.in.memory", "true",
            "When set to 'true', VM metrics(NetworkReadKBs, NetworkWriteKBs, DiskWriteKBs, DiskReadKBs, DiskReadIOs and DiskWriteIOs) that are collected from the hypervisor are summed and stored in memory. "
                    + "On the other hand, when set to 'false', the VM metrics API will just display the latest metrics collected.", true);
    protected static ConfigKey<Integer> vmStatsMaxRetentionTime = new ConfigKey<>("Advanced", Integer.class, "vm.stats.max.retention.time", "60",
            "The maximum time (in minutes) for keeping VM stats records in the database. The VM stats cleanup process will be disabled if this is set to 0 or less than 0.", true);

    protected static ConfigKey<Boolean> vmStatsCollectUserVMOnly = new ConfigKey<>("Advanced", Boolean.class, "vm.stats.user.vm.only", "false",
            "When set to 'false' stats for system VMs will be collected otherwise stats collection will be done only for user VMs", true);

    protected static ConfigKey<Boolean> vmDiskStatsRetentionEnabled = new ConfigKey<>("Advanced", Boolean.class, "vm.disk.stats.retention.enabled", "false",
            "When set to 'true' stats for VM disks will be stored in the database otherwise disk stats will not be stored", true);

    protected static ConfigKey<Integer> vmDiskStatsMaxRetentionTime = new ConfigKey<>("Advanced", Integer.class, "vm.disk.stats.max.retention.time", "720",
            "The maximum time (in minutes) for keeping VM disks stats records in the database. The VM disks stats cleanup process will be disabled if this is set to 0 or less than 0.", true);

    private static StatsCollector s_instance = null;

    private static Gson gson = new Gson();

    private ScheduledExecutorService _executor = null;
    @Inject
    private AgentManager _agentMgr;
    @Inject
    private UserVmManager _userVmMgr;
    @Inject
    private HostDao _hostDao;
    @Inject
    private ClusterDao _clusterDao;
    @Inject
    protected UserVmDao _userVmDao;
    @Inject
    protected VmStatsDao vmStatsDao;
    @Inject
    private VolumeDao _volsDao;
    @Inject
    protected VolumeStatsDao volumeStatsDao;
    @Inject
    private PrimaryDataStoreDao _storagePoolDao;
    @Inject
    private StorageManager _storageManager;
    @Inject
    private DataStoreManager _dataStoreMgr;
    @Inject
    private ResourceManager _resourceMgr;
    @Inject
    private ConfigurationDao _configDao;
    @Inject
    private EndPointSelector _epSelector;
    @Inject
    private VmDiskStatisticsDao _vmDiskStatsDao;
    @Inject
    private UserStatisticsDao _userStatsDao;
    @Inject
    private NicDao _nicDao;
    @Inject
    private VlanDao _vlanDao;
    @Inject
    private AutoScaleManager _asManager;
    @Inject
    private VMInstanceDao _vmInstance;
    @Inject
    private HostGpuGroupsDao _hostGpuGroupsDao;
    @Inject
    private ImageStoreDetailsUtil imageStoreDetailsUtil;
    @Inject
    private ManagementServerHostDao managementServerHostDao;
    // stats collector is now a clustered agent
    @Inject
    private ClusterManager clusterManager;
    @Inject
    private ManagementServerStatusDao managementServerStatusDao;
    @Inject
    VirtualMachineManager virtualMachineManager;
    @Inject
    AlertManager _alertMgr;

    private final ConcurrentHashMap<String, ManagementServerHostStats> managementServerHostStats = new ConcurrentHashMap<>();
    private final ConcurrentHashMap<String, Object> dbStats = new ConcurrentHashMap<>();
    private final ConcurrentHashMap<Long, HostStats> _hostStats = new ConcurrentHashMap<>();
    protected ConcurrentHashMap<Long, VmStats> _VmStats = new ConcurrentHashMap<>();
    private final Map<String, VolumeStats> _volumeStats = new ConcurrentHashMap<>();
    private ConcurrentHashMap<Long, StorageStats> _storageStats = new ConcurrentHashMap<>();
    private ConcurrentHashMap<Long, StorageStats> _storagePoolStats = new ConcurrentHashMap<>();

    private static final long DEFAULT_INITIAL_DELAY = 15000L;

    private long hostStatsInterval = -1L;
    private long vmStatsInterval = -1L;
    private long storageStatsInterval = -1L;
    private long volumeStatsInterval = -1L;
    private long autoScaleStatsInterval = -1L;

    private String externalStatsPrefix = "";
    String externalStatsHost = null;
    int externalStatsPort = -1;
    private String externalStatsScheme;
    ExternalStatsProtocol externalStatsType = ExternalStatsProtocol.NONE;
    private String databaseName = DEFAULT_DATABASE_NAME;

    private ScheduledExecutorService _diskStatsUpdateExecutor;
    private int _usageAggregationRange = 1440;
    private String _usageTimeZone = "GMT";
    private final long mgmtSrvrId = MacAddress.getMacAddress().toLong();
    private static final int ACQUIRE_GLOBAL_LOCK_TIMEOUT_FOR_COOPERATION = 5;    // 5 seconds
    private boolean _dailyOrHourly = false;
    protected long managementServerNodeId = ManagementServerNode.getManagementServerId();
    protected long msId = managementServerNodeId;
    final static MetricRegistry METRIC_REGISTRY = new MetricRegistry();

    public static StatsCollector getInstance() {
        return s_instance;
    }

    public static StatsCollector getInstance(Map<String, String> configs) {
        s_instance.init(configs);
        return s_instance;
    }

    public StatsCollector() {
        s_instance = this;
    }

    @Override
    public boolean start() {
        init(_configDao.getConfiguration());
        registerAll("gc", new GarbageCollectorMetricSet(), METRIC_REGISTRY);
        registerAll("buffers", new BufferPoolMetricSet(ManagementFactory.getPlatformMBeanServer()), METRIC_REGISTRY);
        registerAll("memory", new MemoryUsageGaugeSet(), METRIC_REGISTRY);
        registerAll("threads", new ThreadStatesGaugeSet(), METRIC_REGISTRY);
        registerAll("jvm", new JvmAttributeGaugeSet(), METRIC_REGISTRY);
        return true;
    }
    @Override
    public boolean stop() {
        _executor.shutdown();
        return true;
    }

    private void registerAll(String prefix, MetricSet metricSet, MetricRegistry registry) {
        String registryTemplate = new String(prefix + "%s");
        for (Map.Entry<String, Metric> entry : metricSet.getMetrics().entrySet()) {
            String registryName = String.format(registryTemplate, entry.getKey());
            if (entry.getValue() instanceof MetricSet) {
                registerAll(registryName, (MetricSet) entry.getValue(), registry);
            } else {
                registry.register(registryName, entry.getValue());
            }
        }
    }

    protected void init(Map<String, String> configs) {
        _executor = Executors.newScheduledThreadPool(6, new NamedThreadFactory("StatsCollector"));

        hostStatsInterval = NumbersUtil.parseLong(configs.get("host.stats.interval"), ONE_MINUTE_IN_MILLISCONDS);
        vmStatsInterval = NumbersUtil.parseLong(configs.get("vm.stats.interval"), ONE_MINUTE_IN_MILLISCONDS);
        storageStatsInterval = NumbersUtil.parseLong(configs.get("storage.stats.interval"), ONE_MINUTE_IN_MILLISCONDS);
        volumeStatsInterval = NumbersUtil.parseLong(configs.get("volume.stats.interval"), ONE_MINUTE_IN_MILLISCONDS);
        autoScaleStatsInterval = AutoScaleManager.AutoScaleStatsInterval.value();
        ManagementServerStatusAdministrator managementServerStatusAdministrator = new ManagementServerStatusAdministrator();
        clusterManager.registerStatusAdministrator(managementServerStatusAdministrator);
        clusterManager.registerListener(managementServerStatusAdministrator);

        gson = GsonHelper.getGson();

        String statsUri = statsOutputUri.value();
        if (StringUtils.isNotBlank(statsUri)) {
            try {
                URI uri = new URI(statsUri);
                externalStatsScheme = uri.getScheme();

                try {
                    externalStatsType = ExternalStatsProtocol.valueOf(externalStatsScheme.toUpperCase());
                } catch (IllegalArgumentException e) {
                    LOGGER.error(externalStatsScheme + " is not a valid protocol for external statistics. No statistics will be send.");
                }

                if (StringUtils.isNotEmpty(uri.getHost())) {
                    externalStatsHost = uri.getHost();
                }

                externalStatsPort = retrieveExternalStatsPortFromUri(uri);

                databaseName = configureDatabaseName(uri);

                if (StringUtils.isNotEmpty(uri.getPath())) {
                    externalStatsPrefix = uri.getPath().substring(1);
                }

                /* Append a dot (.) to the prefix if it is set */
                if (StringUtils.isNotEmpty(externalStatsPrefix)) {
                    externalStatsPrefix += ".";
                } else {
                    externalStatsPrefix = "";
                }

            } catch (URISyntaxException e) {
                LOGGER.error("Failed to parse external statistics URI: ", e);
            }
        }

        if (hostStatsInterval > 0) {
            _executor.scheduleWithFixedDelay(new HostCollector(), DEFAULT_INITIAL_DELAY, hostStatsInterval, TimeUnit.MILLISECONDS);
        }

        if (vmStatsInterval > 0) {
            _executor.scheduleWithFixedDelay(new VmStatsCollector(), DEFAULT_INITIAL_DELAY, vmStatsInterval, TimeUnit.MILLISECONDS);
        } else {
            LOGGER.info("Skipping collect VM stats. The global parameter vm.stats.interval is set to 0 or less than 0.");
        }

        _executor.scheduleWithFixedDelay(new VmStatsCleaner(), DEFAULT_INITIAL_DELAY, 60000L, TimeUnit.MILLISECONDS);

        _executor.scheduleWithFixedDelay(new VolumeStatsCleaner(), DEFAULT_INITIAL_DELAY, 60000L, TimeUnit.MILLISECONDS);

        scheduleCollection(MANAGEMENT_SERVER_STATUS_COLLECTION_INTERVAL, new ManagementServerCollector(), 1L);
        scheduleCollection(DATABASE_SERVER_STATUS_COLLECTION_INTERVAL, new DbCollector(), 0L);

        if (storageStatsInterval > 0) {
            _executor.scheduleWithFixedDelay(new StorageCollector(), DEFAULT_INITIAL_DELAY, storageStatsInterval, TimeUnit.MILLISECONDS);
        }

        if (autoScaleStatsInterval > 0) {
            _executor.scheduleWithFixedDelay(new AutoScaleMonitor(), DEFAULT_INITIAL_DELAY, autoScaleStatsInterval * 1000L, TimeUnit.MILLISECONDS);
        }

        if (vmDiskStatsInterval.value() > 0) {
            if (vmDiskStatsInterval.value() < vmDiskStatsIntervalMin.value()) {
                LOGGER.debug("vm.disk.stats.interval - " + vmDiskStatsInterval.value() + " is smaller than vm.disk.stats.interval.min - " + vmDiskStatsIntervalMin.value()
                        + ", so use vm.disk.stats.interval.min");
                _executor.scheduleAtFixedRate(new VmDiskStatsTask(), vmDiskStatsIntervalMin.value(), vmDiskStatsIntervalMin.value(), TimeUnit.SECONDS);
            } else {
                _executor.scheduleAtFixedRate(new VmDiskStatsTask(), vmDiskStatsInterval.value(), vmDiskStatsInterval.value(), TimeUnit.SECONDS);
            }
        } else {
            LOGGER.debug("vm.disk.stats.interval - " + vmDiskStatsInterval.value() + " is 0 or less than 0, so not scheduling the vm disk stats thread");
        }

        if (vmNetworkStatsInterval.value() > 0) {
            if (vmNetworkStatsInterval.value() < vmNetworkStatsIntervalMin.value()) {
                LOGGER.debug("vm.network.stats.interval - " + vmNetworkStatsInterval.value() + " is smaller than vm.network.stats.interval.min - "
                        + vmNetworkStatsIntervalMin.value() + ", so use vm.network.stats.interval.min");
                _executor.scheduleAtFixedRate(new VmNetworkStatsTask(), vmNetworkStatsIntervalMin.value(), vmNetworkStatsIntervalMin.value(), TimeUnit.SECONDS);
            } else {
                _executor.scheduleAtFixedRate(new VmNetworkStatsTask(), vmNetworkStatsInterval.value(), vmNetworkStatsInterval.value(), TimeUnit.SECONDS);
            }
        } else {
            LOGGER.debug("vm.network.stats.interval - " + vmNetworkStatsInterval.value() + " is 0 or less than 0, so not scheduling the vm network stats thread");
        }

        if (volumeStatsInterval > 0) {
            _executor.scheduleAtFixedRate(new VolumeStatsTask(), DEFAULT_INITIAL_DELAY, volumeStatsInterval, TimeUnit.MILLISECONDS);
        }

        //Schedule disk stats update task
        _diskStatsUpdateExecutor = Executors.newScheduledThreadPool(1, new NamedThreadFactory("DiskStatsUpdater"));

        String aggregationRange = configs.get("usage.stats.job.aggregation.range");
        _usageAggregationRange = NumbersUtil.parseInt(aggregationRange, 1440);
        _usageTimeZone = configs.get("usage.aggregation.timezone");
        if (_usageTimeZone == null) {
            _usageTimeZone = "GMT";
        }
        TimeZone usageTimezone = TimeZone.getTimeZone(_usageTimeZone);
        Calendar cal = Calendar.getInstance(usageTimezone);
        cal.setTime(new Date());
        long endDate = 0;
        if (_usageAggregationRange == DAILY_TIME) {
            cal.set(Calendar.HOUR_OF_DAY, 0);
            cal.set(Calendar.MINUTE, 0);
            cal.set(Calendar.SECOND, 0);
            cal.set(Calendar.MILLISECOND, 0);
            cal.roll(Calendar.DAY_OF_YEAR, true);
            cal.add(Calendar.MILLISECOND, -1);
            endDate = cal.getTime().getTime();
            _dailyOrHourly = true;
        } else if (_usageAggregationRange == HOURLY_TIME) {
            cal.set(Calendar.MINUTE, 0);
            cal.set(Calendar.SECOND, 0);
            cal.set(Calendar.MILLISECOND, 0);
            cal.roll(Calendar.HOUR_OF_DAY, true);
            cal.add(Calendar.MILLISECOND, -1);
            endDate = cal.getTime().getTime();
            _dailyOrHourly = true;
        } else {
            endDate = cal.getTime().getTime();
            _dailyOrHourly = false;
        }
        if (_usageAggregationRange < UsageUtils.USAGE_AGGREGATION_RANGE_MIN) {
            LOGGER.warn("Usage stats job aggregation range is to small, using the minimum value of " + UsageUtils.USAGE_AGGREGATION_RANGE_MIN);
            _usageAggregationRange = UsageUtils.USAGE_AGGREGATION_RANGE_MIN;
        }

        long period = _usageAggregationRange * ONE_MINUTE_IN_MILLISCONDS;
        _diskStatsUpdateExecutor.scheduleAtFixedRate(new VmDiskStatsUpdaterTask(), (endDate - System.currentTimeMillis()), period, TimeUnit.MILLISECONDS);

        ManagementServerHostVO mgmtServerVo = managementServerHostDao.findByMsid(managementServerNodeId);
        if (mgmtServerVo != null) {
            msId = mgmtServerVo.getId();
        } else {
            LOGGER.warn(String.format("Cannot find management server with msid [%s]. "
                    + "Therefore, VM stats will be recorded with the management server MAC address converted as a long in the mgmt_server_id column.", managementServerNodeId));
        }
    }

    private void scheduleCollection(ConfigKey<Integer> statusCollectionInterval, AbstractStatsCollector collector, long delay) {
        if (statusCollectionInterval.value() > 0) {
            _executor.scheduleAtFixedRate(collector,
                    delay,
                    statusCollectionInterval.value(),
                    TimeUnit.SECONDS);
        } else {
            LOGGER.debug(String.format("%s - %d is 0 or less, so not scheduling the status collector thread",
                    statusCollectionInterval.key(), statusCollectionInterval.value()));
        }
    }

    /**
     * Configures the database name according to the URI path. For instance, if the URI is as influxdb://address:port/dbname, the database name will be 'dbname'.
     */
    protected String configureDatabaseName(URI uri) {
        String dbname = StringUtils.removeStart(uri.getPath(), "/");
        if (StringUtils.isBlank(dbname)) {
            return DEFAULT_DATABASE_NAME;
        } else {
            return dbname;
        }
    }

    /**
     * Configures the port to be used when connecting with the stats collector service.
     * Default values are 8086 for influx DB and 2003 for GraphiteDB.
     * Throws URISyntaxException in case of non configured port and external StatsType
     */
    protected int retrieveExternalStatsPortFromUri(URI uri) throws URISyntaxException {
        int port = uri.getPort();
        if (externalStatsType != ExternalStatsProtocol.NONE) {
            if (port != UNDEFINED_PORT_VALUE) {
                return port;
            }
            if (externalStatsType == ExternalStatsProtocol.GRAPHITE) {
                return GRAPHITE_DEFAULT_PORT;
            }
            if (externalStatsType == ExternalStatsProtocol.INFLUXDB) {
                return INFLUXDB_DEFAULT_PORT;
            }
        }
        throw new URISyntaxException(uri.toString(), String.format(
                "Cannot define a port for the Stats Collector host %s://%s:%s or URI scheme is incorrect. The configured URI in stats.output.uri is not supported. Please configure as the following examples: graphite://graphite-hostaddress:port, or influxdb://influxdb-hostaddress:port. Note that the port is optional, if not added the default port for the respective collector (graphite or influxdb) will be used.",
                externalStatsPrefix, externalStatsHost, externalStatsPort));
    }

    protected Map<Long, VMInstanceVO> getVmMapForStatsForHost(Host host) {
        List<VMInstanceVO> vms = _vmInstance.listByHostAndState(host.getId(), VirtualMachine.State.Running);
        boolean collectUserVMStatsOnly = Boolean.TRUE.equals(vmStatsCollectUserVMOnly.value());
        Map<Long, VMInstanceVO> vmMap = new HashMap<>();
        for (VMInstanceVO vm : vms) {
            if (collectUserVMStatsOnly && !VirtualMachine.Type.User.equals(vm.getType())) {
                continue;
            }
            vmMap.put(vm.getId(), vm);
        }
        return vmMap;
    }

    class HostCollector extends AbstractStatsCollector {
        @Override
        protected void runInContext() {
            try {
                LOGGER.debug("HostStatsCollector is running...");

                SearchCriteria<HostVO> sc = createSearchCriteriaForHostTypeRoutingStateUpAndNotInMaintenance();

                Map<Object, Object> metrics = new HashMap<>();
                List<HostVO> hosts = _hostDao.search(sc, null);

                for (HostVO host : hosts) {
                    HostStatsEntry hostStatsEntry = (HostStatsEntry) _resourceMgr.getHostStatistics(host.getId());
                    if (hostStatsEntry != null) {
                        hostStatsEntry.setHostVo(host);
                        metrics.put(hostStatsEntry.getHostId(), hostStatsEntry);
                        _hostStats.put(host.getId(), hostStatsEntry);
                    } else {
                        LOGGER.warn("The Host stats is null for host: " + host.getId());
                    }
                }

                if (externalStatsType == ExternalStatsProtocol.INFLUXDB) {
                    sendMetricsToInfluxdb(metrics);
                }

                updateGpuEnabledHostsDetails(hosts);
            } catch (Throwable t) {
                LOGGER.error("Error trying to retrieve host stats", t);
            }
        }

        /**
         * Updates GPU details on hosts supporting GPU.
         */
        private void updateGpuEnabledHostsDetails(List<HostVO> hosts) {
            List<HostVO> gpuEnabledHosts = new ArrayList<HostVO>();
            List<Long> hostIds = _hostGpuGroupsDao.listHostIds();
            if (CollectionUtils.isEmpty(hostIds)) {
                return;
            }
            for (HostVO host : hosts) {
                if (hostIds.contains(host.getId())) {
                    gpuEnabledHosts.add(host);
                }
            }
            for (HostVO host : gpuEnabledHosts) {
                HashMap<String, HashMap<String, VgpuTypesInfo>> groupDetails = _resourceMgr.getGPUStatistics(host);
                if (!MapUtils.isEmpty(groupDetails)) {
                    _resourceMgr.updateGPUDetails(host.getId(), groupDetails);
                }
            }
        }

        @Override
        protected Point createInfluxDbPoint(Object metricsObject) {
            return createInfluxDbPointForHostMetrics(metricsObject);
        }
    }

    class DbCollector extends AbstractStatsCollector {
        List<Double> loadHistory = new ArrayList<>();
        DbCollector() {
            dbStats.put(loadAvarages, loadHistory);
        }
        @Override
        protected void runInContext() {
            LOGGER.debug(String.format("%s is running...", this.getClass().getSimpleName()));

            try {
                long lastUptime = (dbStats.containsKey(uptime) ? (Long) dbStats.get(uptime) : 0);
                long lastQueries = (dbStats.containsKey(queries) ? (Long) dbStats.get(queries) : 0);
                getDynamicDataFromDB();
                long interval = (Long) dbStats.get(uptime) - lastUptime;
                long activity = (Long) dbStats.get(queries) - lastQueries;
                loadHistory.add(0, Double.valueOf(activity / interval));
                int maxsize = DATABASE_SERVER_LOAD_HISTORY_RETENTION_NUMBER.value();
                while (loadHistory.size() > maxsize) {
                    loadHistory.remove(maxsize - 1);
                }
            } catch (Throwable e) {
                // pokemon catch to make sure the thread stays running
                LOGGER.error("db statistics collection failed due to " + e.getLocalizedMessage());
                if (LOGGER.isDebugEnabled()) {
                    LOGGER.debug("db statistics collection failed.", e);
                }
            }
        }

        private void getDynamicDataFromDB() {
            Map<String, String> stats = DbUtil.getDbInfo("STATUS", queries, uptime);
            dbStats.put(collectionTime, new Date());
            dbStats.put(queries, (Long.valueOf(stats.get(queries))));
            dbStats.put(uptime, (Long.valueOf(stats.get(uptime))));
        }


        @Override
        protected Point createInfluxDbPoint(Object metricsObject) {
            return null;
        }
    }

    class ManagementServerCollector extends AbstractStatsCollector {
        @Override
        protected void runInContext() {
            LOGGER.debug(String.format("%s is running...", this.getClass().getSimpleName()));
            long msid = ManagementServerNode.getManagementServerId();
            ManagementServerHostVO mshost = null;
            ManagementServerHostStatsEntry hostStatsEntry = null;
            try {
                mshost = managementServerHostDao.findByMsid(msid);
                // get local data
                hostStatsEntry = getDataFrom(mshost);
                managementServerHostStats.put(mshost.getUuid(), hostStatsEntry);
                // send to other hosts
                clusterManager.publishStatus(gson.toJson(hostStatsEntry));
            } catch (Throwable t) {
                // pokemon catch to make sure the thread stays running
                LOGGER.error("Error trying to retrieve management server host statistics", t);
            }
            try {
                // send to DB
                storeStatus(hostStatsEntry, mshost);
            } catch (Throwable t) {
                // pokemon catch to make sure the thread stays running
                LOGGER.error("Error trying to store  management server host statistics", t);
            }
        }

        private void storeStatus(ManagementServerHostStatsEntry hostStatsEntry, ManagementServerHostVO mshost) {
            if (hostStatsEntry == null || mshost == null) {
                return;
            }
            ManagementServerStatusVO msStats = managementServerStatusDao.findByMsId(hostStatsEntry.getManagementServerHostUuid());
            if (msStats == null) {
                LOGGER.info(String.format("creating new status info record for host %s - %s",
                        mshost.getName(),
                        hostStatsEntry.getManagementServerHostUuid()));
                msStats = new ManagementServerStatusVO();
                msStats.setMsId(hostStatsEntry.getManagementServerHostUuid());
            }
            msStats.setOsDistribution(hostStatsEntry.getOsDistribution()); // for now just the bunch details come later
            msStats.setJavaName(hostStatsEntry.getJvmVendor());
            msStats.setJavaVersion(hostStatsEntry.getJvmVersion());
            Date startTime = new Date(hostStatsEntry.getJvmStartTime());
            if (LOGGER.isTraceEnabled()) {
                LOGGER.trace(String.format("reporting starttime %s", startTime));
            }
            msStats.setLastJvmStart(startTime);
            msStats.setLastSystemBoot(hostStatsEntry.getSystemBootTime());
            msStats.setUpdated(new Date());
            managementServerStatusDao.persist(msStats);
        }

        @NotNull
        private ManagementServerHostStatsEntry getDataFrom(ManagementServerHostVO mshost) {
            ManagementServerHostStatsEntry newEntry = new ManagementServerHostStatsEntry();
            LOGGER.trace("Metrics collection start...");
            newEntry.setManagementServerHostId(mshost.getId());
            newEntry.setManagementServerHostUuid(mshost.getUuid());
            newEntry.setDbLocal(isDbLocal());
            newEntry.setUsageLocal(isUsageLocal());
            retrieveSession(newEntry);
            getJvmDimensions(newEntry);
            LOGGER.trace("Metrics collection extra...");
            getRuntimeData(newEntry);
            getMemoryData(newEntry);
            // newEntry must now include a pid!
            getProcFileSystemData(newEntry);
            // proc memory data has precedence over mbean memory data
            getCpuData(newEntry);
            getFileSystemData(newEntry);
            getDataBaseStatistics(newEntry, mshost.getMsid());
            gatherAllMetrics(newEntry);
            checkMngtServerStorageCapacityThreshold(newEntry);
            checkDBCapacityThreshold(newEntry);
            LOGGER.trace("Metrics collection end!");
            return newEntry;
        }

        private void retrieveSession(ManagementServerHostStatsEntry newEntry) {
            long sessions = ApiSessionListener.getSessionCount();
            newEntry.setSessions(sessions);
            if (LOGGER.isTraceEnabled()) {
                LOGGER.trace(String.format("Sessions found in Api %d vs context %d", sessions,ApiSessionListener.getNumberOfSessions()));
            } else {
                LOGGER.debug("Sessions active: " + sessions);
            }
        }

        private void getDataBaseStatistics(ManagementServerHostStatsEntry newEntry, long msid) {
            int count = _hostDao.countByMs(msid);
            newEntry.setAgentCount(count);
        }

        private void getMemoryData(@NotNull ManagementServerHostStatsEntry newEntry) {
            MemoryMXBean mxBean = ManagementFactory.getMemoryMXBean();
            newEntry.setTotalInit(mxBean.getHeapMemoryUsage().getInit() + mxBean.getNonHeapMemoryUsage().getInit());
            newEntry.setTotalUsed(mxBean.getHeapMemoryUsage().getUsed() + mxBean.getNonHeapMemoryUsage().getUsed());
            newEntry.setMaxJvmMemoryBytes(mxBean.getHeapMemoryUsage().getMax() + mxBean.getNonHeapMemoryUsage().getMax());
            newEntry.setTotalCommitted(mxBean.getHeapMemoryUsage().getCommitted() + mxBean.getNonHeapMemoryUsage().getCommitted());
        }

        private void getCpuData(@NotNull ManagementServerHostStatsEntry newEntry) {
            java.lang.management.OperatingSystemMXBean bean = ManagementFactory.getOperatingSystemMXBean();
            newEntry.setAvailableProcessors(bean.getAvailableProcessors());
            newEntry.setLoadAverage(bean.getSystemLoadAverage());
            if (LOGGER.isTraceEnabled()) {
                LOGGER.trace(String.format(
                        "Metrics processors - %d , loadavg - %f ",
                        newEntry.getAvailableProcessors(),
                        newEntry.getLoadAverage()));
            }
            if (bean instanceof OperatingSystemMXBean) {
                OperatingSystemMXBean mxBean = (OperatingSystemMXBean) bean;
                // if we got these from /proc, skip the bean
                if (newEntry.getSystemMemoryTotal() == 0) {
                    newEntry.setSystemMemoryTotal(mxBean.getTotalPhysicalMemorySize());
                }
                if (newEntry.getSystemMemoryFree() == 0) {
                    newEntry.setSystemMemoryFree(mxBean.getFreePhysicalMemorySize());
                }
                if (newEntry.getSystemMemoryUsed() <= 0) {
                    newEntry.setSystemMemoryUsed(mxBean.getCommittedVirtualMemorySize());
                }
                if (LOGGER.isTraceEnabled()) {
                    LOGGER.trace(String.format("data from 'OperatingSystemMXBean': total mem: %d, free mem: %d, used mem: %d",
                            newEntry.getSystemMemoryTotal(),
                            newEntry.getSystemMemoryFree(),
                            newEntry.getSystemMemoryUsed()));
                }
            }
        }

        private void getRuntimeData(@NotNull ManagementServerHostStatsEntry newEntry) {
            final RuntimeMXBean mxBean = ManagementFactory.getRuntimeMXBean();
            newEntry.setJvmUptime(mxBean.getUptime());
            newEntry.setJvmStartTime(mxBean.getStartTime());
            newEntry.setProcessId(mxBean.getPid());
            newEntry.setJvmName(mxBean.getName());
            newEntry.setJvmVendor(mxBean.getVmVendor());
            newEntry.setJvmVersion(mxBean.getVmVersion());
            if (LOGGER.isTraceEnabled()) {
                LOGGER.trace(String.format(
                        "Metrics uptime - %d , starttime - %d",
                        newEntry.getJvmUptime(),
                        newEntry.getJvmStartTime()));
            }
        }

        private void getJvmDimensions(@NotNull ManagementServerHostStatsEntry newEntry) {
            Runtime runtime = Runtime.getRuntime();
            newEntry.setTotalJvmMemoryBytes(runtime.totalMemory());
            newEntry.setFreeJvmMemoryBytes(runtime.freeMemory());
            newEntry.setMaxJvmMemoryBytes(runtime.maxMemory());
            //long maxMem = runtime.maxMemory();
            if (LOGGER.isTraceEnabled()) {
                LOGGER.trace(String.format(
                        "Metrics proc - %d , maxMem - %d , totalMemory - %d , freeMemory - %f ",
                        newEntry.getAvailableProcessors(),
                        newEntry.getMaxJvmMemoryBytes(),
                        newEntry.getTotalJvmMemoryBytes(),
                        newEntry.getFreeJvmMemoryBytes()));
            }
        }

        /**
         * As for data from outside the JVM, we only rely on /proc/ contained data.
         *
         * @param newEntry item to add the information to
         */
        private void getProcFileSystemData(@NotNull ManagementServerHostStatsEntry newEntry) {
            // this should be taken from ("cat /proc/version"), not sure how standard this /etc entry is
            String OS = Script.runSimpleBashScript("cat /etc/os-release | grep PRETTY_NAME | cut -f2 -d '=' | tr -d '\"'");
            newEntry.setOsDistribution(OS);
            String kernel = Script.runSimpleBashScript("uname -r");
            newEntry.setKernelVersion(kernel);
            // if we got these from the bean, skip
            if (newEntry.getSystemMemoryTotal() == 0) {
                String mem = Script.runSimpleBashScript("cat /proc/meminfo | grep MemTotal | cut -f 2 -d ':' | tr -d 'a-zA-z '").trim();
                newEntry.setSystemMemoryTotal(Long.parseLong(mem) * ByteScaleUtils.KiB);
                LOGGER.info(String.format("system memory from /proc: %d", newEntry.getSystemMemoryTotal()));
            }
            if (newEntry.getSystemMemoryFree() == 0) {
                String free = Script.runSimpleBashScript("cat /proc/meminfo | grep MemFree | cut -f 2 -d ':' | tr -d 'a-zA-z '").trim();
                newEntry.setSystemMemoryFree(Long.parseLong(free) * ByteScaleUtils.KiB);
                LOGGER.info(String.format("free memory from /proc: %d", newEntry.getSystemMemoryFree()));
            }
            if (newEntry.getSystemMemoryUsed() <= 0) {
                String used = Script.runSimpleBashScript(String.format("ps -o rss= %d", newEntry.getPid()));
                newEntry.setSystemMemoryUsed(Long.parseLong(used));
                LOGGER.info(String.format("used memory from /proc: %d", newEntry.getSystemMemoryUsed()));
            }
            try {
                String bootTime = Script.runSimpleBashScript("uptime -s");
                SimpleDateFormat formatter = new SimpleDateFormat("yyyy-MM-dd hh:mm:ss", Locale.ENGLISH);
                Date date = formatter.parse(bootTime);
                newEntry.setSystemBootTime(date);
            } catch (ParseException e) {
                LOGGER.error("can not retrieve system uptime");
            }
            String maxuse = Script.runSimpleBashScript(String.format("ps -o vsz= %d", newEntry.getPid()));
            newEntry.setSystemMemoryVirtualSize(Long.parseLong(maxuse) * 1024);

            newEntry.setSystemTotalCpuCycles(getSystemCpuCyclesTotal());
            newEntry.setSystemLoadAverages(getCpuLoads());

            newEntry.setSystemCyclesUsage(getSystemCpuUsage());
            if (LOGGER.isTraceEnabled()) {
                LOGGER.trace(
                        String.format("cpu\ncapacities: %f\n     loads: %s ; %s ; %s\n     stats: %d ; %d ; %d",
                                newEntry.getSystemTotalCpuCycles(),
                                newEntry.getSystemLoadAverages()[0], newEntry.getSystemLoadAverages()[1], newEntry.getSystemLoadAverages()[2],
                                newEntry.getSystemCyclesUsage()[0], newEntry.getSystemCyclesUsage()[1], newEntry.getSystemCyclesUsage()[2]
                        )
                );
            }
        }

        @NotNull
        private double[] getCpuLoads() {
            String[] cpuloadString = Script.runSimpleBashScript("cat /proc/loadavg").split(" ");
            double[] cpuloads = {Double.parseDouble(cpuloadString[0]), Double.parseDouble(cpuloadString[1]), Double.parseDouble(cpuloadString[2])};
            return cpuloads;
        }

        private long [] getSystemCpuUsage() {
            String[] cpustats = Script.runSimpleBashScript("cat /proc/stat | grep \"cpu \" | tr -d \"cpu\"").trim().split(" ");
            long [] cycleUsage = {Long.parseLong(cpustats[0]) + Long.parseLong(cpustats[1]), Long.parseLong(cpustats[2]), Long.parseLong(cpustats[3])};
            return cycleUsage;
        }

        private double getSystemCpuCyclesTotal() {
            String cpucaps = Script.runSimpleBashScript("cat /proc/cpuinfo | grep \"cpu MHz\" | grep \"cpu MHz\" | cut -f 2 -d : | tr -d ' '| tr '\\n' \" \"");
            double totalcpucap = 0;
            if (StringUtils.isEmpty(cpucaps)) {
                String totalCpus = Script.runSimpleBashScript("nproc --all| tr '\\n' \" \"");
                String maxCpuSpeed = Script.runSimpleBashScript("lscpu | egrep 'CPU max MHz' | head -1 | cut -f 2 -d : | tr -d ' '| tr '\\n' \" \"");
                if (StringUtils.isNotEmpty(totalCpus) && StringUtils.isNotEmpty(maxCpuSpeed)) {
                    totalcpucap = Double.parseDouble(totalCpus) * Double.parseDouble(maxCpuSpeed);
                }
            } else {
                for (String cpucap : cpucaps.split(" ")) {
                    totalcpucap += Double.parseDouble(cpucap);
                }
            }
            return totalcpucap;
        }

        private void getFileSystemData(@NotNull ManagementServerHostStatsEntry newEntry) {
            Set<String> logFileNames = LogUtils.getLogFileNames();
            StringBuilder logInfoBuilder = new StringBuilder();
            for (String fileName : logFileNames) {
                String du = Script.runSimpleBashScript(String.format("du -sh %s | cut -f '1'", fileName));
                String df = Script.runSimpleBashScript(String.format("df -h %s | grep -v Filesystem | awk '{print \"on disk \" $1 \" mounted on \" $6 \" (\" $5 \" full)\"}'", fileName));
                logInfoBuilder.append(fileName).append(" using: ").append(du).append('\n').append(df);
            }
            newEntry.setLogInfo(logInfoBuilder.toString());
            if (LOGGER.isTraceEnabled()) {
                LOGGER.trace("log stats:\n" + newEntry.getLogInfo());
            }
        }
        private void checkMngtServerStorageCapacityThreshold(ManagementServerHostStatsEntry newEntry) {
            Set<String> logFileNames = LogUtils.getLogFileNames();
            int intMngtServerThreshold = 0;
            int intMngtDfThreshold = 0;
            String MngtDfThreshold = "";
            for (String fileName : logFileNames) {
                String managementServerLocalStorageCapacityThreshold = (_configDao.getValue(Config.ManagementServerLocalStorageCapacityThreshold.key()).replace(".", ""));
                intMngtServerThreshold = Integer.parseInt(managementServerLocalStorageCapacityThreshold);
                MngtDfThreshold = (Script.runSimpleBashScript(String.format("df -h %s | grep -v Filesystem | awk '{print $5}'", fileName)).replace("%", ""));
                intMngtDfThreshold = Integer.parseInt(MngtDfThreshold);
            }
            if (intMngtDfThreshold > intMngtServerThreshold) {
                // Every 720 minutes(= 12 hours)
                int intervalMinutes = 720;
                intervalMinutes = intervalMinutes - 1;
                // Writing queries to check for duplicate data
                String selectQuery = "SELECT COUNT(*) FROM alert WHERE subject = 'Management server is low on local storage, Threshold (" + MngtDfThreshold + "%) reached' AND TIMESTAMPDIFF(MINUTE, created, NOW()) <= "+intervalMinutes+";";
                TransactionLegacy txn = TransactionLegacy.open("getDatabaseValueString");
                try {
                    txn.start();
                    Connection conn = txn.getConnection();
                    try (
                        PreparedStatement pstmt = conn.prepareStatement(selectQuery);
                        ResultSet rs = pstmt.executeQuery();) {
                        if (rs.next()) {
                            String isExistCount = rs.getString(1);
                            if (isExistCount.equalsIgnoreCase("0")) {
                                _alertMgr.sendAlert(AlertManager.AlertType.ALERT_TYPE_MANAGMENT_NODE, 0, new Long(0), "Management server is low on local storage, Threshold (" + MngtDfThreshold + "%) reached", "");
                            }
                        }
                        txn.commit();
                    } catch (Exception e) {
                        throw new CloudRuntimeException("SQL: Exception:" + e.getMessage(), e);
                    }
                }catch (Exception e) {
                    throw new CloudRuntimeException("SQL: Exception:" + e.getMessage(),e);
                }
                finally
                {
                    try {
                        if (txn != null) {
                            txn.close();
                        }
                    }catch(Exception e)
                    {
                        throw new CloudRuntimeException("SQL: Exception:" + e.getMessage(), e);
                    }
                }
                if (LOGGER.isDebugEnabled()) {
                    LOGGER.debug("Management server is low on local storage, Threshold (" +MngtDfThreshold+ "%) reached");
                }
            }
        }

        private void checkDBCapacityThreshold(@NotNull ManagementServerHostStatsEntry newEntry) {
            // Check mysql server storage capacity exceeds a set threshold
            String managementServerDatabaseStorageCapacityThreshold = (_configDao.getValue(Config.ManagementServerDatabaseStorageCapacityThreshold.key()).replace(".", ""));
            int intMysqlThreshold = Integer.parseInt(managementServerDatabaseStorageCapacityThreshold);
            // Percent free of the Filesystem mounted with that path(var: mysqlDataDir).
            String mysqlDataDir = "/var/lib/mysql/";
            String mysqlDuThreshold = (Script.runSimpleBashScript("df -h "+mysqlDataDir+" | awk 'NR==2 {print $5}'").replace("%", ""));
            int intDfThreshold = Integer.parseInt(mysqlDuThreshold);
            if (intDfThreshold > intMysqlThreshold) {
                // Every 720 minutes(= 12 hours)
                int intervalMinutes = 720;
                intervalMinutes = intervalMinutes - 1;
<<<<<<< HEAD
                // Writing queries to check for duplicate data
                String selectQuery = "SELECT COUNT(*) FROM alert WHERE subject = 'Database storage capacity, Threshold (" + mysqlDuThreshold + "%) reached' AND TIMESTAMPDIFF(MINUTE, created, NOW()) <= "+intervalMinutes+";";
=======
                // number of data to delete
                int deleteCount = 1;
                // Writing queries to check for duplicate data
                String selectQuery = "SELECT COUNT(*) FROM alert WHERE subject = 'Database storage capacity, Threshold (" + mysqlDuThreshold + "%) reached. And The oldest records in the event table are deleted every minute until the number falls below the threshold.' AND TIMESTAMPDIFF(MINUTE, created, NOW()) <= "+intervalMinutes+";";
                String deleteQuery = "DELETE FROM event ORDER BY created ASC LIMIT "+ deleteCount +";";
>>>>>>> f0d7c2a4
                TransactionLegacy txn = TransactionLegacy.open("getDatabaseValueString");
                try {
                    txn.start();
                    Connection conn = txn.getConnection();
                    try (
                            PreparedStatement pstmt = conn.prepareStatement(selectQuery);
                            ResultSet rs = pstmt.executeQuery();) {
                        if (rs.next()) {
                            String isExistCount = rs.getString(1);
                            if (isExistCount.equalsIgnoreCase("0")) {
<<<<<<< HEAD
                                _alertMgr.sendAlert(AlertManager.AlertType.ALERT_TYPE_MANAGMENT_NODE, 0, new Long(0), "Database storage capacity, Threshold (" + mysqlDuThreshold + "%) reached", "");
                            }
                        }
                        txn.commit();
=======
                                _alertMgr.sendAlert(AlertManager.AlertType.ALERT_TYPE_MANAGMENT_NODE, 0, new Long(0), "Database storage capacity, Threshold (" + mysqlDuThreshold + "%) reached. And The oldest records in the event table are deleted every minute until the number falls below the threshold.", "");
                            }
                        }
                        // Delete DB Records from event table until storage capacity falls below the threshold
                        PreparedStatement deleteStmt = conn.prepareStatement(deleteQuery);
                        deleteStmt.executeUpdate();
                        txn.commit();
                        ActionEventUtils.onCompletedActionEvent(CallContext.current().getCallingUserId(), CallContext.current().getCallingAccountId(), EventVO.LEVEL_INFO,
                                EventTypes.EVENT_LOG_AUTO_DELETED, "The oldest records in the event table are deleted.", new Long(0), null, 0);
>>>>>>> f0d7c2a4
                    } catch (Exception e) {
                        throw new CloudRuntimeException("SQL: Exception:" + e.getMessage(), e);
                    }
                }catch (Exception e) {
                    throw new CloudRuntimeException("SQL: Exception:" + e.getMessage(),e);
                }
                finally
                {
                    try {
                        if (txn != null) {
                            txn.close();
                        }
                    }catch(Exception e)
                    {
                        throw new CloudRuntimeException("SQL: Exception:" + e.getMessage(), e);
                    }
                }
                if (LOGGER.isDebugEnabled()) {
<<<<<<< HEAD
                    LOGGER.debug("Database storage capacity, Threshold (" +mysqlDuThreshold+ "%) reached");
=======
                    LOGGER.debug("Database storage capacity, Threshold (" +mysqlDuThreshold+ "%) reached. And The oldest records in the event table are deleted every minute until the number falls below the threshold.");
>>>>>>> f0d7c2a4
                }
            }
        }

        private void gatherAllMetrics(ManagementServerHostStatsEntry metricsEntry) {
            Map<String, Object> metricDetails = new HashMap<>();
            for (String metricName : METRIC_REGISTRY.getGauges().keySet()) {
                Object value = getMetric(metricName);
                metricDetails.put(metricName, value);
                if (LOGGER.isTraceEnabled()) {
                    LOGGER.trace(String.format("Metrics collection '%s'=%s", metricName, value));
                }
                // gather what we need from this list
                extractDetailToField(metricsEntry, metricName, value);
            }
        }

        /**
         * store a value in the local fields of newEntry
         *
         * @param metricsEntry the stats info we need to communicate
         * @param metricName the detail to extract
         * @param value ;)
         */
        private void extractDetailToField(ManagementServerHostStatsEntry metricsEntry, String metricName, Object value) {
            switch (metricName) {
                case "memoryheap.used":
                    metricsEntry.setHeapMemoryUsed((Long) value);
                    break;
                case "memoryheap.max":
                    metricsEntry.setHeapMemoryTotal((Long) value);
                    break;
                case "threadsblocked.count":
                    metricsEntry.setThreadsBlockedCount((Integer) value);
                    break;
                case "threadscount":
                    metricsEntry.setThreadsTotalCount((Integer) value);
                    break;
                case "threadsdaemon.count":
                    metricsEntry.setThreadsDaemonCount((Integer) value);
                    break;
                case "threadsrunnable.count":
                    metricsEntry.setThreadsRunnableCount((Integer) value);
                    break;
                case "threadsterminated.count":
                    metricsEntry.setThreadsTerminatedCount((Integer) value);
                    break;
                case "threadswaiting.count":
                    metricsEntry.setThreadsWaitingCount((Integer) value);
                    break;
                case "threadsdeadlocks":
                case "threadsnew.count":
                case "threadstimed_waiting.count":
                default:
                    LOGGER.debug(String.format("not storing detail %s, %s", metricName, value));
                    /*
                     * 'buffers.direct.capacity'=8192 type=Long
                     * 'buffers.direct.count'=1 type=Long
                     * 'buffers.direct.used'=8192 type=Long
                     * 'buffers.mapped.capacity'=0 type=Long
                     * 'buffers.mapped.count'=0 type=Long
                     * 'buffers.mapped.used'=0 type=Long
                     * 'gc.G1-Old-Generation.count'=0 type=Long
                     * 'gc.G1-Old-Generation.time'=0 type=Long
                     * 'gc.G1-Young-Generation.count'=36 type=Long
                     * 'gc.G1-Young-Generation.time'=678 type=Long
                     * 'jvm.name'=532601@matah type=String
                     * 'jvm.uptime'=272482 type=Long
                     * 'jvm.vendor'=Red Hat, Inc. OpenJDK 64-Bit Server VM 11.0.12+7 (11) type=String
                     * 'memory.heap.committed'=1200619520 type=Long
                     * 'memory.heap.init'=522190848 type=Long
                     *+ 'memoryheap.max'=4294967296 type=Long
                     * 'memory.heap.usage'=0.06405723094940186 type=Double
                     *+ 'memoryheap.used'=275123712 type=Long
                     * 'memory.non-heap.committed'=217051136 type=Long
                     * 'memory.non-heap.init'=7667712 type=Long
                     * 'memory.non-heap.max'=-1 type=Long
                     * 'memory.non-heap.usage'=-2.11503936E8 type=Double
                     * 'memory.non-heap.used'=211503936 type=Long
                     * 'memory.pools.CodeHeap-'non-nmethods'.usage'=0.3137061403508772 type=Double
                     * 'memory.pools.CodeHeap-'non-profiled-nmethods'.usage'=0.16057488836310319 type=Double
                     * 'memory.pools.CodeHeap-'profiled-nmethods'.usage'=0.3391885643349885 type=Double
                     * 'memory.pools.Compressed-Class-Space.usage'=0.012650594115257263 type=Double
                     * 'memory.pools.G1-Eden-Space.usage'=0.005822416302765648 type=Double
                     * 'memory.pools.G1-Old-Gen.usage'=0.054535746574401855 type=Double
                     * 'memory.pools.G1-Survivor-Space.usage'=1.0 type=Double
                     * 'memory.pools.Metaspace.usage'=0.9765298966718151 type=Double
                     * 'memory.total.committed'=1417670656 type=Long
                     * 'memory.total.init'=529858560 type=Long
                     * 'memory.total.max'=4294967295 type=Long
                     * 'memory.total.used'=486627648 type=Long
                     *+ 'threadsblocked.count'=1 type=Integer
                     *+ 'threadscount'=439 type=Integer
                     *+ 'threadsdaemon.count'=12 type=Integer
                     * 'threadsdeadlocks'=[] type=EmptySet
                     * 'threads.new.count'=0 type=Integer
                     *+ 'threadsrunnable.count'=5 type=Integer
                     *+ 'threadsterminated.count'=0 type=Integer
                     * 'threads.timed_waiting.count'=52 type=Integer
                     *+ 'threadswaiting.count'=381 type=Integer
                     */
                    break;
            }
        }

        private Object getMetric(String metricName) {
            return METRIC_REGISTRY.getGauges().get(metricName).getValue();
        }

        @Override
        protected Point createInfluxDbPoint(Object metricsObject) {
            return null;
        }

    }

    /**
     * @return true if there is a usage server installed locally.
     */
    protected boolean isUsageLocal() {
        boolean local = false;
        String usageInstall = Script.runSimpleBashScript("systemctl status cloudstack-usage | grep \"  Loaded:\"");
        LOGGER.debug(String.format("usage install: %s", usageInstall));

        if (StringUtils.isNotBlank(usageInstall)) {
            local = usageInstall.contains("enabled");
        }
        return local;
    }

    /**
     * @return true if the DB endpoint is local to this server
     */
    protected boolean isDbLocal() {
        Properties p = getDbProperties();
        String configeredHost = p.getProperty("db.cloud.host");
        String localHost = p.getProperty("cluster.node.IP");
        // see if these resolve to the same
        if ("localhost".equals(configeredHost)) return true;
        if ("127.0.0.1".equals(configeredHost)) return true;
        if ("::1".equals(configeredHost)) return true;
        if (StringUtils.isNotBlank(configeredHost) && StringUtils.isNotBlank(localHost) && configeredHost.equals(localHost)) return true;
        return false;
    }

    protected Properties getDbProperties() {
        return DbProperties.getDbProperties();
    }

    protected class ManagementServerStatusAdministrator implements ClusterManager.StatusAdministrator, ClusterManagerListener {
        @Override
        public String newStatus(ClusterServicePdu pdu) {
            if (LOGGER.isDebugEnabled()) {
                LOGGER.debug(String.format("StatusUpdate from %s, json: %s", pdu.getSourcePeer(), pdu.getJsonPackage()));
            }

            ManagementServerHostStatsEntry hostStatsEntry = null;
            try {
                hostStatsEntry = gson.fromJson(pdu.getJsonPackage(),new TypeToken<ManagementServerHostStatsEntry>(){}.getType());
                managementServerHostStats.put(hostStatsEntry.getManagementServerHostUuid(), hostStatsEntry);
            } catch (JsonParseException e) {
                LOGGER.error("Exception in decoding of other MS hosts status from : " + pdu.getSourcePeer());
                if (LOGGER.isDebugEnabled()) {
                    LOGGER.debug("Exception in decoding of other MS hosts status: ", e);
                }
            }
            return null;
        }

        @Override
        public void onManagementNodeJoined(List<? extends ManagementServerHost> nodeList, long selfNodeId) {
            // do nothing, but wait for the status to come through
        }

        @Override
        public void onManagementNodeLeft(List<? extends ManagementServerHost> nodeList, long selfNodeId) {
            // remove the status for those ones
            for (ManagementServerHost node : nodeList) {
                LOGGER.info(String.format("node %s (%s) at %s (%od) is reported to have left the cluster, invalidating status.",node.getName(), node.getUuid(), node.getServiceIP(), node.getMsid()));
                managementServerHostStats.remove(node.getUuid());
            }
        }

        @Override
        public void onManagementNodeIsolated() {
            LOGGER.error(String.format("This management server is reported to be isolated (msid %d", mgmtSrvrId));
            // not sure if anything should be done now.
        }
    }

    class VmStatsCollector extends AbstractStatsCollector {
        @Override
        protected void runInContext() {
            try {
                LOGGER.trace("VmStatsCollector is running...");

                SearchCriteria<HostVO> sc = createSearchCriteriaForHostTypeRoutingStateUpAndNotInMaintenance();
                List<HostVO> hosts = _hostDao.search(sc, null);

                Map<Object, Object> metrics = new HashMap<>();

                for (HostVO host : hosts) {
                    Date timestamp = new Date();
                    Map<Long, VMInstanceVO> vmMap = getVmMapForStatsForHost(host);
                    try {
                        Map<Long, ? extends VmStats> vmStatsById = virtualMachineManager.getVirtualMachineStatistics(host.getId(), host.getName(), vmMap);

                        if (vmStatsById != null) {
                            Set<Long> vmIdSet = vmStatsById.keySet();
                            for (Long vmId : vmIdSet) {
                                VmStatsEntry statsForCurrentIteration = (VmStatsEntry)vmStatsById.get(vmId);
                                statsForCurrentIteration.setVmId(vmId);
                                VMInstanceVO vm = vmMap.get(vmId);
                                statsForCurrentIteration.setVmUuid(vm.getUuid());

                                persistVirtualMachineStats(statsForCurrentIteration, timestamp);

                                if (externalStatsType == ExternalStatsProtocol.GRAPHITE) {
                                    prepareVmMetricsForGraphite(metrics, statsForCurrentIteration);
                                } else {
                                    metrics.put(statsForCurrentIteration.getVmId(), statsForCurrentIteration);
                                }
                            }

                            if (!metrics.isEmpty()) {
                                if (externalStatsType == ExternalStatsProtocol.GRAPHITE) {
                                    sendVmMetricsToGraphiteHost(metrics, host);
                                } else if (externalStatsType == ExternalStatsProtocol.INFLUXDB) {
                                    sendMetricsToInfluxdb(metrics);
                                }
                            }

                            metrics.clear();
                        }
                    } catch (Exception e) {
                        LOGGER.debug("Failed to get VM stats for host with ID: " + host.getId());
                        continue;
                    }
                }

            } catch (Throwable t) {
                LOGGER.error("Error trying to retrieve VM stats", t);
            }
        }

        @Override
        protected Point createInfluxDbPoint(Object metricsObject) {
            return createInfluxDbPointForVmMetrics(metricsObject);
        }
    }

    /**
     * <p>Previously, the VM stats cleanup process was triggered during the data collection process.
     * So, when data collection was disabled, the cleaning process was also disabled.</p>
     *
     * <p>With the introduction of persistence of VM stats, as well as the provision of historical data,
     * we created this class to allow that both the collection process and the data cleaning process
     * can be enabled/disabled independently.</p>
     */
    class VmStatsCleaner extends ManagedContextRunnable{
        protected void runInContext() {
            cleanUpVirtualMachineStats();
        }
    }

    class VolumeStatsCleaner extends ManagedContextRunnable{
        protected void runInContext() {
            cleanUpVolumeStats();
        }
    }

    /**
     * Gets the latest or the accumulation of the stats collected from a given VM.
     *
     * @param vmId the specific VM.
     * @param accumulate whether or not the stats data should be accumulated.
     * @return the latest or the accumulation of the stats for the specified VM.
     */
    public VmStats getVmStats(long vmId, Boolean accumulate) {
        List<VmStatsVO> vmStatsVOList = vmStatsDao.findByVmIdOrderByTimestampDesc(vmId);

        if (CollectionUtils.isEmpty(vmStatsVOList)) {
            return null;
        }

        if (accumulate != null) {
            return getLatestOrAccumulatedVmMetricsStats(vmStatsVOList, accumulate.booleanValue());
        }
        return getLatestOrAccumulatedVmMetricsStats(vmStatsVOList, BooleanUtils.toBoolean(vmStatsIncrementMetrics.value()));
    }

    /**
     * Gets the latest or the accumulation of a list of VM stats.<br>
     * It extracts the stats data from the VmStatsVO.
     *
     * @param vmStatsVOList the list of VM stats.
     * @param accumulate {@code true} if the data should be accumulated, {@code false} otherwise.
     * @return the {@link VmStatsEntry} containing the latest or the accumulated stats.
     */
    protected VmStatsEntry getLatestOrAccumulatedVmMetricsStats (List<VmStatsVO> vmStatsVOList, boolean accumulate) {
        if (accumulate) {
            return accumulateVmMetricsStats(vmStatsVOList);
        }
        return gson.fromJson(vmStatsVOList.get(0).getVmStatsData(), VmStatsEntry.class);
    }

    /**
     * Accumulates (I/O) stats for a given VM.
     *
     * @param vmStatsVOList the list of stats for a given VM.
     * @return the {@link VmStatsEntry} containing the accumulated (I/O) stats.
     */
    protected VmStatsEntry accumulateVmMetricsStats(List<VmStatsVO> vmStatsVOList) {
        VmStatsEntry latestVmStats = gson.fromJson(vmStatsVOList.remove(0).getVmStatsData(), VmStatsEntry.class);

        VmStatsEntry vmStatsEntry = new VmStatsEntry();
        vmStatsEntry.setEntityType(latestVmStats.getEntityType());
        vmStatsEntry.setVmId(latestVmStats.getVmId());
        vmStatsEntry.setCPUUtilization(latestVmStats.getCPUUtilization());
        vmStatsEntry.setNumCPUs(latestVmStats.getNumCPUs());
        vmStatsEntry.setMemoryKBs(latestVmStats.getMemoryKBs());
        vmStatsEntry.setIntFreeMemoryKBs(latestVmStats.getIntFreeMemoryKBs());
        vmStatsEntry.setTargetMemoryKBs(latestVmStats.getTargetMemoryKBs());
        vmStatsEntry.setIntUsableMemoryKBs(latestVmStats.getIntUsableMemoryKBs());
        vmStatsEntry.setNetworkReadKBs(latestVmStats.getNetworkReadKBs());
        vmStatsEntry.setNetworkWriteKBs(latestVmStats.getNetworkWriteKBs());
        vmStatsEntry.setDiskWriteKBs(latestVmStats.getDiskWriteKBs());
        vmStatsEntry.setDiskReadIOs(latestVmStats.getDiskReadIOs());
        vmStatsEntry.setDiskWriteIOs(latestVmStats.getDiskWriteIOs());
        vmStatsEntry.setDiskReadKBs(latestVmStats.getDiskReadKBs());

        for (VmStatsVO vmStatsVO : vmStatsVOList) {
            VmStatsEntry currentVmStatsEntry = gson.fromJson(vmStatsVO.getVmStatsData(), VmStatsEntry.class);

            vmStatsEntry.setNetworkReadKBs(vmStatsEntry.getNetworkReadKBs() + currentVmStatsEntry.getNetworkReadKBs());
            vmStatsEntry.setNetworkWriteKBs(vmStatsEntry.getNetworkWriteKBs() + currentVmStatsEntry.getNetworkWriteKBs());
            vmStatsEntry.setDiskReadKBs(vmStatsEntry.getDiskReadKBs() + currentVmStatsEntry.getDiskReadKBs());
            vmStatsEntry.setDiskWriteKBs(vmStatsEntry.getDiskWriteKBs() + currentVmStatsEntry.getDiskWriteKBs());
            vmStatsEntry.setDiskReadIOs(vmStatsEntry.getDiskReadIOs() + currentVmStatsEntry.getDiskReadIOs());
            vmStatsEntry.setDiskWriteIOs(vmStatsEntry.getDiskWriteIOs() + currentVmStatsEntry.getDiskWriteIOs());
        }
        return vmStatsEntry;
    }

    class VmDiskStatsUpdaterTask extends ManagedContextRunnable {
        @Override
        protected void runInContext() {
            GlobalLock scanLock = GlobalLock.getInternLock("vm.disk.stats");
            try {
                if (scanLock.lock(ACQUIRE_GLOBAL_LOCK_TIMEOUT_FOR_COOPERATION)) {
                    //Check for ownership
                    //msHost in UP state with min id should run the job
                    ManagementServerHostVO msHost = managementServerHostDao.findOneInUpState(new Filter(ManagementServerHostVO.class, "id", true, 0L, 1L));
                    if (msHost == null || (msHost.getMsid() != mgmtSrvrId)) {
                        LOGGER.debug("Skipping aggregate disk stats update");
                        scanLock.unlock();
                        return;
                    }
                    try {
                        Transaction.execute(new TransactionCallbackNoReturn() {
                            @Override
                            public void doInTransactionWithoutResult(TransactionStatus status) {
                                //get all stats with delta > 0
                                List<VmDiskStatisticsVO> updatedVmNetStats = _vmDiskStatsDao.listUpdatedStats();
                                for (VmDiskStatisticsVO stat : updatedVmNetStats) {
                                    if (_dailyOrHourly) {
                                        //update agg bytes
                                        stat.setAggBytesRead(stat.getCurrentBytesRead() + stat.getNetBytesRead());
                                        stat.setAggBytesWrite(stat.getCurrentBytesWrite() + stat.getNetBytesWrite());
                                        stat.setAggIORead(stat.getCurrentIORead() + stat.getNetIORead());
                                        stat.setAggIOWrite(stat.getCurrentIOWrite() + stat.getNetIOWrite());
                                        _vmDiskStatsDao.update(stat.getId(), stat);
                                    }
                                }
                                LOGGER.debug("Successfully updated aggregate vm disk stats");
                            }
                        });
                    } catch (Exception e) {
                        LOGGER.debug("Failed to update aggregate disk stats", e);
                    } finally {
                        scanLock.unlock();
                    }
                }
            } catch (Exception e) {
                LOGGER.debug("Exception while trying to acquire disk stats lock", e);
            } finally {
                scanLock.releaseRef();
            }
        }
    }

    private void logLessLatestStatDiscrepancy(String prefix, String hostName, String vmName, long reported, long stored, boolean toHumanReadable) {
        if (LOGGER.isDebugEnabled()) {
            LOGGER.debug(String.format("%s that's less than the last one.  Assuming something went wrong and persisting it. Host: %s . VM: %s Reported: %s Stored: %s",
                    prefix, hostName, vmName, toHumanReadable ? toHumanReadableSize(reported) : reported, toHumanReadable ? toHumanReadableSize(stored) : stored));
        }
    }

    class VmDiskStatsTask extends ManagedContextRunnable {
        @Override
        protected void runInContext() {
            //Check for ownership
            //msHost in UP state with min id should run the job
            ManagementServerHostVO msHost = managementServerHostDao.findOneInUpState(new Filter(ManagementServerHostVO.class, "id", true, 0L, 1L));
            boolean persistVolumeStats = vmDiskStatsRetentionEnabled.value();
            if (msHost == null || (msHost.getMsid() != mgmtSrvrId)) {
                LOGGER.debug("Skipping collect vm disk stats from hosts");
                return;
            }
            // collect the vm disk statistics(total) from hypervisor. added by weizhou, 2013.03.
            LOGGER.debug("VmDiskStatsTask is running...");

            SearchCriteria<HostVO> sc = createSearchCriteriaForHostTypeRoutingStateUpAndNotInMaintenance();
            sc.addAnd("hypervisorType", SearchCriteria.Op.IN, HypervisorType.KVM, HypervisorType.VMware);
            List<HostVO> hosts = _hostDao.search(sc, null);

            for (HostVO host : hosts) {
                Date timestamp = new Date();
                try {
                    Transaction.execute(new TransactionCallbackNoReturn() {
                        @Override
                        public void doInTransactionWithoutResult(TransactionStatus status) {
                            Map<Long, VMInstanceVO> vmMap = getVmMapForStatsForHost(host);
                            HashMap<Long, List<? extends VmDiskStats>> vmDiskStatsById = virtualMachineManager.getVmDiskStatistics(host.getId(), host.getName(), vmMap);
                            if (vmDiskStatsById == null)
                                return;

                            Set<Long> vmIdSet = vmDiskStatsById.keySet();
                            for (Long vmId : vmIdSet) {
                                List<? extends VmDiskStats> vmDiskStats = vmDiskStatsById.get(vmId);
                                if (vmDiskStats == null)
                                    continue;
                                VMInstanceVO vm = vmMap.get(vmId);
                                for (VmDiskStats vmDiskStat : vmDiskStats) {
                                    VmDiskStatsEntry vmDiskStatEntry = (VmDiskStatsEntry)vmDiskStat;
                                    SearchCriteria<VolumeVO> sc_volume = _volsDao.createSearchCriteria();
                                    sc_volume.addAnd("path", SearchCriteria.Op.EQ, vmDiskStatEntry.getPath());
                                    List<VolumeVO> volumes = _volsDao.search(sc_volume, null);

                                    if (CollectionUtils.isEmpty(volumes))
                                        break;

                                    VolumeVO volume = volumes.get(0);
                                    VmDiskStatisticsVO previousVmDiskStats = _vmDiskStatsDao.findBy(vm.getAccountId(), vm.getDataCenterId(), vmId, volume.getId());
                                    VmDiskStatisticsVO vmDiskStat_lock = _vmDiskStatsDao.lock(vm.getAccountId(), vm.getDataCenterId(), vmId, volume.getId());

                                    if (persistVolumeStats) {
                                        persistVolumeStats(volume.getId(), vmDiskStatEntry, vm.getHypervisorType(), timestamp);
                                    }

                                    if (areAllDiskStatsZero(vmDiskStatEntry)) {
                                        LOGGER.debug("IO/bytes read and write are all 0. Not updating vm_disk_statistics");
                                        continue;
                                    }

                                    if (vmDiskStat_lock == null) {
                                        LOGGER.warn("unable to find vm disk stats from host for account: " + vm.getAccountId() + " with vmId: " + vm.getId()
                                                + " and volumeId:" + volume.getId());
                                        continue;
                                    }

                                    if (isCurrentVmDiskStatsDifferentFromPrevious(previousVmDiskStats, vmDiskStat_lock)) {
                                        LOGGER.debug("vm disk stats changed from the time GetVmDiskStatsCommand was sent. " + "Ignoring current answer. Host: " + host.getName()
                                                + " . VM: " + vmDiskStatEntry.getVmName() + " Read(Bytes): " + toHumanReadableSize(vmDiskStatEntry.getBytesRead()) + " write(Bytes): " + toHumanReadableSize(vmDiskStatEntry.getBytesWrite())
                                                + " Read(IO): " + toHumanReadableSize(vmDiskStatEntry.getIORead()) + " write(IO): " + toHumanReadableSize(vmDiskStatEntry.getIOWrite()));
                                        continue;
                                    }

                                    if (vmDiskStat_lock.getCurrentBytesRead() > vmDiskStatEntry.getBytesRead()) {
                                        logLessLatestStatDiscrepancy("Read # of bytes", host.getName(), vmDiskStatEntry.getVmName(), vmDiskStatEntry.getBytesRead(), vmDiskStat_lock.getCurrentBytesRead(), true);
                                        vmDiskStat_lock.setNetBytesRead(vmDiskStat_lock.getNetBytesRead() + vmDiskStat_lock.getCurrentBytesRead());
                                    }
                                    vmDiskStat_lock.setCurrentBytesRead(vmDiskStatEntry.getBytesRead());
                                    if (vmDiskStat_lock.getCurrentBytesWrite() > vmDiskStatEntry.getBytesWrite()) {
                                        logLessLatestStatDiscrepancy("Write # of bytes", host.getName(), vmDiskStatEntry.getVmName(), vmDiskStatEntry.getBytesWrite(), vmDiskStat_lock.getCurrentBytesWrite(), true);
                                        vmDiskStat_lock.setNetBytesWrite(vmDiskStat_lock.getNetBytesWrite() + vmDiskStat_lock.getCurrentBytesWrite());
                                    }
                                    vmDiskStat_lock.setCurrentBytesWrite(vmDiskStatEntry.getBytesWrite());
                                    if (vmDiskStat_lock.getCurrentIORead() > vmDiskStatEntry.getIORead()) {
                                        logLessLatestStatDiscrepancy("Read # of IO", host.getName(), vmDiskStatEntry.getVmName(), vmDiskStatEntry.getIORead(), vmDiskStat_lock.getCurrentIORead(), false);
                                        vmDiskStat_lock.setNetIORead(vmDiskStat_lock.getNetIORead() + vmDiskStat_lock.getCurrentIORead());
                                    }
                                    vmDiskStat_lock.setCurrentIORead(vmDiskStatEntry.getIORead());
                                    if (vmDiskStat_lock.getCurrentIOWrite() > vmDiskStatEntry.getIOWrite()) {
                                        logLessLatestStatDiscrepancy("Write # of IO", host.getName(), vmDiskStatEntry.getVmName(), vmDiskStatEntry.getIOWrite(), vmDiskStat_lock.getCurrentIOWrite(), false);
                                        vmDiskStat_lock.setNetIOWrite(vmDiskStat_lock.getNetIOWrite() + vmDiskStat_lock.getCurrentIOWrite());
                                    }
                                    vmDiskStat_lock.setCurrentIOWrite(vmDiskStatEntry.getIOWrite());

                                    if (!_dailyOrHourly) {
                                        //update agg bytes
                                        vmDiskStat_lock.setAggBytesWrite(vmDiskStat_lock.getNetBytesWrite() + vmDiskStat_lock.getCurrentBytesWrite());
                                        vmDiskStat_lock.setAggBytesRead(vmDiskStat_lock.getNetBytesRead() + vmDiskStat_lock.getCurrentBytesRead());
                                        vmDiskStat_lock.setAggIOWrite(vmDiskStat_lock.getNetIOWrite() + vmDiskStat_lock.getCurrentIOWrite());
                                        vmDiskStat_lock.setAggIORead(vmDiskStat_lock.getNetIORead() + vmDiskStat_lock.getCurrentIORead());
                                    }

                                    _vmDiskStatsDao.update(vmDiskStat_lock.getId(), vmDiskStat_lock);
                                }
                            }
                        }
                    });
                } catch (Exception e) {
                    LOGGER.warn(String.format("Error while collecting vm disk stats from host %s : ", host.getName()), e);
                }
            }
        }
    }

    class VmNetworkStatsTask extends ManagedContextRunnable {
        @Override
        protected void runInContext() {
            //Check for ownership
            //msHost in UP state with min id should run the job
            ManagementServerHostVO msHost = managementServerHostDao.findOneInUpState(new Filter(ManagementServerHostVO.class, "id", true, 0L, 1L));
            if (msHost == null || (msHost.getMsid() != mgmtSrvrId)) {
                LOGGER.debug("Skipping collect vm network stats from hosts");
                return;
            }
            // collect the vm network statistics(total) from hypervisor
            LOGGER.debug("VmNetworkStatsTask is running...");

            SearchCriteria<HostVO> sc = createSearchCriteriaForHostTypeRoutingStateUpAndNotInMaintenance();
            List<HostVO> hosts = _hostDao.search(sc, null);

            for (HostVO host : hosts) {
                try {
                    Transaction.execute(new TransactionCallbackNoReturn() {
                        @Override
                        public void doInTransactionWithoutResult(TransactionStatus status) {
                            Map<Long, VMInstanceVO> vmMap = getVmMapForStatsForHost(host);
                            HashMap<Long, List<? extends VmNetworkStats>> vmNetworkStatsById = virtualMachineManager.getVmNetworkStatistics(host.getId(), host.getName(), vmMap);
                            if (vmNetworkStatsById == null)
                                return;

                            Set<Long> vmIdSet = vmNetworkStatsById.keySet();
                            for (Long vmId : vmIdSet) {
                                List<? extends VmNetworkStats> vmNetworkStats = vmNetworkStatsById.get(vmId);
                                if (CollectionUtils.isEmpty(vmNetworkStats))
                                    continue;
                                UserVmVO userVm = _userVmDao.findById(vmId);
                                if (userVm == null) {
                                    LOGGER.debug("Cannot find uservm with id: " + vmId + " , continue");
                                    continue;
                                }
                                LOGGER.debug("Now we are updating the user_statistics table for VM: " + userVm.getInstanceName()
                                        + " after collecting vm network statistics from host: " + host.getName());
                                for (VmNetworkStats vmNetworkStat : vmNetworkStats) {
                                    VmNetworkStatsEntry vmNetworkStatEntry = (VmNetworkStatsEntry)vmNetworkStat;
                                    SearchCriteria<NicVO> sc_nic = _nicDao.createSearchCriteria();
                                    sc_nic.addAnd("macAddress", SearchCriteria.Op.EQ, vmNetworkStatEntry.getMacAddress());
                                    NicVO nic = _nicDao.search(sc_nic, null).get(0);
                                    List<VlanVO> vlan = _vlanDao.listVlansByNetworkId(nic.getNetworkId());
                                    if (vlan == null || vlan.size() == 0 || vlan.get(0).getVlanType() != VlanType.DirectAttached)
                                        continue; // only get network statistics for DirectAttached network (shared networks in Basic zone and Advanced zone with/without SG)
                                    UserStatisticsVO previousvmNetworkStats = _userStatsDao.findBy(userVm.getAccountId(), userVm.getDataCenterId(), nic.getNetworkId(),
                                            nic.getIPv4Address(), vmId, "UserVm");
                                    if (previousvmNetworkStats == null) {
                                        previousvmNetworkStats = new UserStatisticsVO(userVm.getAccountId(), userVm.getDataCenterId(), nic.getIPv4Address(), vmId, "UserVm",
                                                nic.getNetworkId());
                                        _userStatsDao.persist(previousvmNetworkStats);
                                    }
                                    UserStatisticsVO vmNetworkStat_lock = _userStatsDao.lock(userVm.getAccountId(), userVm.getDataCenterId(), nic.getNetworkId(),
                                            nic.getIPv4Address(), vmId, "UserVm");

                                    if ((vmNetworkStatEntry.getBytesSent() == 0) && (vmNetworkStatEntry.getBytesReceived() == 0)) {
                                        LOGGER.debug("bytes sent and received are all 0. Not updating user_statistics");
                                        continue;
                                    }

                                    if (vmNetworkStat_lock == null) {
                                        LOGGER.warn("unable to find vm network stats from host for account: " + userVm.getAccountId() + " with vmId: " + userVm.getId()
                                                + " and nicId:" + nic.getId());
                                        continue;
                                    }

                                    if (previousvmNetworkStats != null && ((previousvmNetworkStats.getCurrentBytesSent() != vmNetworkStat_lock.getCurrentBytesSent())
                                            || (previousvmNetworkStats.getCurrentBytesReceived() != vmNetworkStat_lock.getCurrentBytesReceived()))) {
                                        LOGGER.debug("vm network stats changed from the time GetNmNetworkStatsCommand was sent. " + "Ignoring current answer. Host: "
                                                + host.getName() + " . VM: " + vmNetworkStatEntry.getVmName() + " Sent(Bytes): " + vmNetworkStatEntry.getBytesSent() + " Received(Bytes): "
                                                + vmNetworkStatEntry.getBytesReceived());
                                        continue;
                                    }

                                    if (vmNetworkStat_lock.getCurrentBytesSent() > vmNetworkStatEntry.getBytesSent()) {
                                        logLessLatestStatDiscrepancy("Sent # of bytes", host.getName(), vmNetworkStatEntry.getVmName(), vmNetworkStatEntry.getBytesSent(), vmNetworkStat_lock.getCurrentBytesSent(), true);
                                        vmNetworkStat_lock.setNetBytesSent(vmNetworkStat_lock.getNetBytesSent() + vmNetworkStat_lock.getCurrentBytesSent());
                                    }
                                    vmNetworkStat_lock.setCurrentBytesSent(vmNetworkStatEntry.getBytesSent());

                                    if (vmNetworkStat_lock.getCurrentBytesReceived() > vmNetworkStatEntry.getBytesReceived()) {
                                        logLessLatestStatDiscrepancy("Received # of bytes", host.getName(), vmNetworkStatEntry.getVmName(), vmNetworkStatEntry.getBytesReceived(), vmNetworkStat_lock.getCurrentBytesReceived(), true);
                                        vmNetworkStat_lock.setNetBytesReceived(vmNetworkStat_lock.getNetBytesReceived() + vmNetworkStat_lock.getCurrentBytesReceived());
                                    }
                                    vmNetworkStat_lock.setCurrentBytesReceived(vmNetworkStatEntry.getBytesReceived());

                                    if (!_dailyOrHourly) {
                                        //update agg bytes
                                        vmNetworkStat_lock.setAggBytesReceived(vmNetworkStat_lock.getNetBytesReceived() + vmNetworkStat_lock.getCurrentBytesReceived());
                                        vmNetworkStat_lock.setAggBytesSent(vmNetworkStat_lock.getNetBytesSent() + vmNetworkStat_lock.getCurrentBytesSent());
                                    }

                                    _userStatsDao.update(vmNetworkStat_lock.getId(), vmNetworkStat_lock);
                                }
                            }
                        }
                    });
                } catch (Exception e) {
                    LOGGER.warn(String.format("Error while collecting vm network stats from host %s : ", host.getName()), e);
                }
            }
        }
    }

    class VolumeStatsTask extends ManagedContextRunnable {
        @Override
        protected void runInContext() {
            try {
                List<StoragePoolVO> pools = _storagePoolDao.listAll();

                for (StoragePoolVO pool : pools) {
                    List<VolumeVO> volumes = _volsDao.findByPoolId(pool.getId(), null);
                    for (VolumeVO volume : volumes) {
                        if (volume.getFormat() != ImageFormat.QCOW2 && volume.getFormat() != ImageFormat.VHD && volume.getFormat() != ImageFormat.OVA && (volume.getFormat() != ImageFormat.RAW || pool.getPoolType() != Storage.StoragePoolType.PowerFlex)) {
                            LOGGER.warn("Volume stats not implemented for this format type " + volume.getFormat());
                            break;
                        }
                    }
                    try {
                        Map<String, VolumeStatsEntry> volumeStatsByUuid;
                        if (pool.getScope() == ScopeType.ZONE) {
                            volumeStatsByUuid = new HashMap<>();
                            for (final Cluster cluster : _clusterDao.listClustersByDcId(pool.getDataCenterId())) {
                                final Map<String, VolumeStatsEntry> volumeStatsForCluster = _userVmMgr.getVolumeStatistics(cluster.getId(), pool.getUuid(), pool.getPoolType(), StatsTimeout.value());
                                if (volumeStatsForCluster != null) {
                                    volumeStatsByUuid.putAll(volumeStatsForCluster);
                                }
                            }
                        } else {
                            volumeStatsByUuid = _userVmMgr.getVolumeStatistics(pool.getClusterId(), pool.getUuid(), pool.getPoolType(), StatsTimeout.value());
                        }
                        if (volumeStatsByUuid != null) {
                            for (final Map.Entry<String, VolumeStatsEntry> entry : volumeStatsByUuid.entrySet()) {
                                if (entry == null || entry.getKey() == null || entry.getValue() == null) {
                                    continue;
                                }
                                _volumeStats.put(entry.getKey(), entry.getValue());
                            }
                        }
                    } catch (Exception e) {
                        LOGGER.warn("Failed to get volume stats for cluster with ID: " + pool.getClusterId(), e);
                        continue;
                    }
                }
            } catch (Throwable t) {
                LOGGER.error("Error trying to retrieve volume stats", t);
            }
        }
    }

    public VolumeStats getVolumeStats(String volumeLocator) {
        if (volumeLocator != null && _volumeStats.containsKey(volumeLocator)) {
            return _volumeStats.get(volumeLocator);
        }
        return null;
    }

    class StorageCollector extends ManagedContextRunnable {
        @Override
        protected void runInContext() {
            try {
                if (LOGGER.isDebugEnabled()) {
                    LOGGER.debug("StorageCollector is running...");
                }

                List<DataStore> stores = _dataStoreMgr.listImageStores();
                ConcurrentHashMap<Long, StorageStats> storageStats = new ConcurrentHashMap<Long, StorageStats>();
                for (DataStore store : stores) {
                    if (store.getUri() == null) {
                        continue;
                    }

                    String nfsVersion = imageStoreDetailsUtil.getNfsVersion(store.getId());
                    GetStorageStatsCommand command = new GetStorageStatsCommand(store.getTO(), nfsVersion);
                    EndPoint ssAhost = _epSelector.select(store);
                    if (ssAhost == null) {
                        LOGGER.debug("There is no secondary storage VM for secondary storage host " + store.getName());
                        continue;
                    }
                    long storeId = store.getId();
                    Answer answer = ssAhost.sendMessage(command);
                    if (answer != null && answer.getResult()) {
                        storageStats.put(storeId, (StorageStats)answer);
                        LOGGER.trace("HostId: " + storeId + " Used: " + toHumanReadableSize(((StorageStats)answer).getByteUsed()) + " Total Available: " + toHumanReadableSize(((StorageStats)answer).getCapacityBytes()));
                    }
                }
                _storageStats = storageStats;
                ConcurrentHashMap<Long, StorageStats> storagePoolStats = new ConcurrentHashMap<Long, StorageStats>();

                List<StoragePoolVO> storagePools = _storagePoolDao.listAll();
                for (StoragePoolVO pool : storagePools) {
                    // check if the pool has enabled hosts
                    List<Long> hostIds = _storageManager.getUpHostsInPool(pool.getId());
                    if (hostIds == null || hostIds.isEmpty())
                        continue;
                    GetStorageStatsCommand command = new GetStorageStatsCommand(pool.getUuid(), pool.getPoolType(), pool.getPath());
                    long poolId = pool.getId();
                    try {
                        Answer answer = _storageManager.sendToPool(pool, command);
                        if (answer != null && answer.getResult()) {
                            storagePoolStats.put(pool.getId(), (StorageStats)answer);

                            boolean poolNeedsUpdating = false;
                            // Seems like we have dynamically updated the pool size since the prev. size and the current do not match
                            if (_storagePoolStats.get(poolId) != null && _storagePoolStats.get(poolId).getCapacityBytes() != ((StorageStats)answer).getCapacityBytes()) {
                                if (((StorageStats)answer).getCapacityBytes() > 0) {
                                    pool.setCapacityBytes(((StorageStats)answer).getCapacityBytes());
                                    poolNeedsUpdating = true;
                                } else {
                                    LOGGER.warn("Not setting capacity bytes, received " + ((StorageStats)answer).getCapacityBytes()  + " capacity for pool ID " + poolId);
                                }
                            }
                            if (pool.getUsedBytes() != ((StorageStats)answer).getByteUsed() && (pool.getStorageProviderName().equalsIgnoreCase(DataStoreProvider.DEFAULT_PRIMARY) || _storageManager.canPoolProvideStorageStats(pool))) {
                                pool.setUsedBytes(((StorageStats) answer).getByteUsed());
                                poolNeedsUpdating = true;
                            }
                            if (poolNeedsUpdating) {
                                pool.setUpdateTime(new Date());
                                _storagePoolDao.update(pool.getId(), pool);
                            }
                        }
                    } catch (StorageUnavailableException e) {
                        LOGGER.info("Unable to reach " + pool, e);
                    } catch (Exception e) {
                        LOGGER.warn("Unable to get stats for " + pool, e);
                    }
                }
                _storagePoolStats = storagePoolStats;
            } catch (Throwable t) {
                LOGGER.error("Error trying to retrieve storage stats", t);
            }
        }
    }

    class AutoScaleMonitor extends ManagedContextRunnable {
        @Override
        protected void runInContext() {
            try {
                if (LOGGER.isDebugEnabled()) {
                    LOGGER.debug("AutoScaling Monitor is running...");
                }
                //msHost in UP state with min id should run the job
                ManagementServerHostVO msHost = managementServerHostDao.findOneInUpState(new Filter(ManagementServerHostVO.class, "id", true, 0L, 1L));
                if (msHost == null || (msHost.getMsid() != mgmtSrvrId)) {
                    LOGGER.debug("Skipping AutoScaling Monitor");
                    return;
                }

                _asManager.checkAllAutoScaleVmGroups();

            } catch (Throwable t) {
                LOGGER.error("Error trying to monitor autoscaling", t);
            }

        }

    }

    /**
     * This class allows to writing metrics in InfluxDB for the table that matches the Collector extending it.
     * Thus, VmStatsCollector and HostCollector can use same method to write on different measures (host_stats or vm_stats table).
     */
    abstract class  AbstractStatsCollector extends ManagedContextRunnable {
        /**
         * Sends metrics to influxdb host. This method supports both VM and Host metrics
         */
        protected void sendMetricsToInfluxdb(Map<Object, Object> metrics) {
            InfluxDB influxDbConnection = createInfluxDbConnection();

            try {
                Pong response = influxDbConnection.ping();
                if (response.getVersion().equalsIgnoreCase("unknown")) {
                    throw new CloudRuntimeException(String.format("Cannot ping influxdb host %s:%s.", externalStatsHost, externalStatsPort));
                }

                Collection<Object> metricsObjects = metrics.values();
                List<Point> points = new ArrayList<>();

                LOGGER.debug(String.format("Sending stats to %s host %s:%s", externalStatsType, externalStatsHost, externalStatsPort));

                for (Object metricsObject : metricsObjects) {
                    Point vmPoint = createInfluxDbPoint(metricsObject);
                    points.add(vmPoint);
                }
                writeBatches(influxDbConnection, databaseName, points);
            } finally {
                influxDbConnection.close();
            }
        }

        /**
         * Creates a InfluxDB point for the given stats collector (VmStatsCollector, or HostCollector).
         */
        protected abstract Point createInfluxDbPoint(Object metricsObject);
    }

    public boolean imageStoreHasEnoughCapacity(DataStore imageStore) {
        if (!_storageStats.keySet().contains(imageStore.getId())) { // Stats not available for this store yet, can be a new store. Better to assume it has enough capacity?
            return true;
        }

        long imageStoreId = imageStore.getId();
        StorageStats imageStoreStats = _storageStats.get(imageStoreId);

        if (imageStoreStats == null) {
            LOGGER.debug(String.format("Stats for image store [%s] not found.", imageStoreId));
            return false;
        }

        double totalCapacity = imageStoreStats.getCapacityBytes();
        double usedCapacity = imageStoreStats.getByteUsed();
        double threshold = getImageStoreCapacityThreshold();
        String readableTotalCapacity = FileUtils.byteCountToDisplaySize((long) totalCapacity);
        String readableUsedCapacity = FileUtils.byteCountToDisplaySize((long) usedCapacity);

        LOGGER.debug(String.format("Verifying image storage [%s]. Capacity: total=[%s], used=[%s], threshold=[%s%%].", imageStoreId, readableTotalCapacity, readableUsedCapacity, threshold * 100));

        if (usedCapacity / totalCapacity <= threshold) {
            return true;
        }

        LOGGER.warn(String.format("Image storage [%s] has not enough capacity. Capacity: total=[%s], used=[%s], threshold=[%s%%].", imageStoreId, readableTotalCapacity, readableUsedCapacity, threshold * 100));
        return false;
    }

    public long imageStoreCurrentFreeCapacity(DataStore imageStore) {
        StorageStats imageStoreStats = _storageStats.get(imageStore.getId());
        return imageStoreStats != null ? Math.max(0, imageStoreStats.getCapacityBytes() - imageStoreStats.getByteUsed()) : 0;
    }

    /**
     * Calculates secondary storage disk capacity against a configurable threshold instead of the hardcoded default 95 % value
     * @param imageStore secondary storage
     * @param storeCapThreshold the threshold capacity for computing if secondary storage has enough space to accommodate the @this object
     * @return
     */
    public boolean imageStoreHasEnoughCapacity(DataStore imageStore, Double storeCapThreshold) {
        StorageStats imageStoreStats = _storageStats.get(imageStore.getId());
        if (imageStoreStats != null && (imageStoreStats.getByteUsed() / (imageStoreStats.getCapacityBytes() * 1.0)) <= storeCapThreshold) {
            return true;
        }
        return false;
    }

    /**
     * Sends VMs metrics to the configured graphite host.
     */
    protected void sendVmMetricsToGraphiteHost(Map<Object, Object> metrics, HostVO host) {
        LOGGER.debug(String.format("Sending VmStats of host %s to %s host %s:%s", host.getId(), externalStatsType, externalStatsHost, externalStatsPort));
        try {
            GraphiteClient g = new GraphiteClient(externalStatsHost, externalStatsPort);
            g.sendMetrics(metrics);
        } catch (GraphiteException e) {
            LOGGER.debug("Failed sending VmStats to Graphite host " + externalStatsHost + ":" + externalStatsPort + ": " + e.getMessage());
        }
    }

    /**
     * Prepares metrics for Graphite.
     * @note this method must only be executed in case the configured stats collector is a Graphite host;
     * otherwise, it will compromise the map of metrics used by another type of collector (e.g. InfluxDB).
     */
    private void prepareVmMetricsForGraphite(Map<Object, Object> metrics, VmStatsEntry statsForCurrentIteration) {
        VMInstanceVO vmVO = _vmInstance.findById(statsForCurrentIteration.getVmId());
        String vmName = vmVO.getUuid();

        metrics.put(externalStatsPrefix + "cloudstack.stats.instances." + vmName + ".cpu.num", statsForCurrentIteration.getNumCPUs());
        metrics.put(externalStatsPrefix + "cloudstack.stats.instances." + vmName + ".cpu.utilization", statsForCurrentIteration.getCPUUtilization());
        metrics.put(externalStatsPrefix + "cloudstack.stats.instances." + vmName + ".network.read_kbs", statsForCurrentIteration.getNetworkReadKBs());
        metrics.put(externalStatsPrefix + "cloudstack.stats.instances." + vmName + ".network.write_kbs", statsForCurrentIteration.getNetworkWriteKBs());
        metrics.put(externalStatsPrefix + "cloudstack.stats.instances." + vmName + ".disk.write_kbs", statsForCurrentIteration.getDiskWriteKBs());
        metrics.put(externalStatsPrefix + "cloudstack.stats.instances." + vmName + ".disk.read_kbs", statsForCurrentIteration.getDiskReadKBs());
        metrics.put(externalStatsPrefix + "cloudstack.stats.instances." + vmName + ".disk.write_iops", statsForCurrentIteration.getDiskWriteIOs());
        metrics.put(externalStatsPrefix + "cloudstack.stats.instances." + vmName + ".disk.read_iops", statsForCurrentIteration.getDiskReadIOs());
        metrics.put(externalStatsPrefix + "cloudstack.stats.instances." + vmName + ".memory.total_kbs", statsForCurrentIteration.getMemoryKBs());
        metrics.put(externalStatsPrefix + "cloudstack.stats.instances." + vmName + ".memory.internalfree_kbs", statsForCurrentIteration.getIntFreeMemoryKBs());
        metrics.put(externalStatsPrefix + "cloudstack.stats.instances." + vmName + ".memory.target_kbs", statsForCurrentIteration.getTargetMemoryKBs());
        metrics.put(externalStatsPrefix + "cloudstack.stats.instances." + vmName + ".memory.internalusable_kbs", statsForCurrentIteration.getIntUsableMemoryKBs());
    }

    /**
     * Persists VM stats in the database.
     * @param statsForCurrentIteration the metrics stats data to persist.
     * @param timestamp the time that will be stamped.
     */
    protected void persistVirtualMachineStats(VmStatsEntry statsForCurrentIteration, Date timestamp) {
        VmStatsEntryBase vmStats = new VmStatsEntryBase(statsForCurrentIteration.getVmId(), statsForCurrentIteration.getMemoryKBs(), statsForCurrentIteration.getIntFreeMemoryKBs(),
                statsForCurrentIteration.getTargetMemoryKBs(), statsForCurrentIteration.getIntUsableMemoryKBs(), statsForCurrentIteration.getCPUUtilization(), statsForCurrentIteration.getNetworkReadKBs(),
                statsForCurrentIteration.getNetworkWriteKBs(), statsForCurrentIteration.getNumCPUs(), statsForCurrentIteration.getDiskReadKBs(),
                statsForCurrentIteration.getDiskWriteKBs(), statsForCurrentIteration.getDiskReadIOs(), statsForCurrentIteration.getDiskWriteIOs(),
                statsForCurrentIteration.getEntityType());
        VmStatsVO vmStatsVO = new VmStatsVO(statsForCurrentIteration.getVmId(), msId, timestamp, gson.toJson(vmStats));
        LOGGER.trace(String.format("Recording VM stats: [%s].", vmStatsVO.toString()));
        vmStatsDao.persist(vmStatsVO);
    }

    private String getVmDiskStatsEntryAsString(VmDiskStatsEntry statsForCurrentIteration, Hypervisor.HypervisorType hypervisorType) {
        VmDiskStatsEntry entry;
        if (Hypervisor.HypervisorType.KVM.equals(hypervisorType)) {
            entry = new VmDiskStatsEntry(statsForCurrentIteration.getVmName(),
                    statsForCurrentIteration.getPath(),
                    statsForCurrentIteration.getDeltaIoWrite(),
                    statsForCurrentIteration.getDeltaIoRead(),
                    statsForCurrentIteration.getDeltaBytesWrite(),
                    statsForCurrentIteration.getDeltaBytesRead());
        } else {
            entry = statsForCurrentIteration;
        }
        JsonElement element = gson.toJsonTree(entry);
        JsonObject obj = element.getAsJsonObject();
        for (String key : Arrays.asList("deltaIoRead", "deltaIoWrite", "deltaBytesWrite", "deltaBytesRead")) {
            obj.remove(key);
        }
        return obj.toString();
    }

    /**
     * Persists VM disk stats in the database.
     * @param statsForCurrentIteration the metrics stats data to persist.
     * @param timestamp the time that will be stamped.
     */
    protected void persistVolumeStats(long volumeId, VmDiskStatsEntry statsForCurrentIteration, Hypervisor.HypervisorType hypervisorType, Date timestamp) {
        VolumeStatsVO volumeStatsVO = new VolumeStatsVO(volumeId, msId, timestamp, getVmDiskStatsEntryAsString(statsForCurrentIteration, hypervisorType));
        if (LOGGER.isDebugEnabled()) {
            LOGGER.debug(String.format("Recording volume stats: [%s].", volumeStatsVO));
        }
        volumeStatsDao.persist(volumeStatsVO);
    }

    /**
     * Removes the oldest VM stats records according to the global
     * parameter {@code vm.stats.max.retention.time}.
     */
    protected void cleanUpVirtualMachineStats() {
        Integer maxRetentionTime = vmStatsMaxRetentionTime.value();
        if (maxRetentionTime <= 0) {
            LOGGER.debug(String.format("Skipping VM stats cleanup. The [%s] parameter [%s] is set to 0 or less than 0.",
                    vmStatsMaxRetentionTime.scope(), vmStatsMaxRetentionTime.toString()));
            return;
        }
        LOGGER.trace("Removing older VM stats records.");
        Date now = new Date();
        Date limit = DateUtils.addMinutes(now, -maxRetentionTime);
        vmStatsDao.removeAllByTimestampLessThan(limit);
    }

    /**
     * Removes the oldest Volume stats records according to the global
     * parameter {@code vm.disk.stats.max.retention.time}.
     */
    protected void cleanUpVolumeStats() {
        Integer maxRetentionTime = vmDiskStatsMaxRetentionTime.value();
        if (maxRetentionTime <= 0) {
            if (LOGGER.isDebugEnabled()) {
                LOGGER.debug(String.format("Skipping Volume stats cleanup. The [%s] parameter [%s] is set to 0 or less than 0.",
                        vmDiskStatsMaxRetentionTime.scope(), vmDiskStatsMaxRetentionTime.toString()));
            }
            return;
        }
        LOGGER.trace("Removing older Volume stats records.");
        Date now = new Date();
        Date limit = DateUtils.addMinutes(now, -maxRetentionTime);
        volumeStatsDao.removeAllByTimestampLessThan(limit);
    }

    /**
     * Sends host metrics to a configured InfluxDB host. The metrics respects the following specification.</br>
     * <b>Tags:</b>vm_id, uuid, instance_name, data_center_id, host_id</br>
     * <b>Fields:</b>memory_total_kb, memory_internal_free_kbs, memory_target_kbs, cpu_utilization, cpus, network_write_kb, disk_read_iops, disk_read_kbs, disk_write_iops, disk_write_kbs
     */
    protected Point createInfluxDbPointForHostMetrics(Object metricsObject) {
        HostStatsEntry hostStatsEntry = (HostStatsEntry)metricsObject;

        Map<String, String> tagsToAdd = new HashMap<>();
        tagsToAdd.put(UUID_TAG, hostStatsEntry.getHostVo().getUuid());

        Map<String, Object> fieldsToAdd = new HashMap<>();
        fieldsToAdd.put(TOTAL_MEMORY_KBS_FIELD, hostStatsEntry.getTotalMemoryKBs());
        fieldsToAdd.put(FREE_MEMORY_KBS_FIELD, hostStatsEntry.getFreeMemoryKBs());
        fieldsToAdd.put(CPU_UTILIZATION_FIELD, hostStatsEntry.getCpuUtilization());
        fieldsToAdd.put(CPUS_FIELD, hostStatsEntry.getHostVo().getCpus());
        fieldsToAdd.put(CPU_SOCKETS_FIELD, hostStatsEntry.getHostVo().getCpuSockets());
        fieldsToAdd.put(NETWORK_READ_KBS_FIELD, hostStatsEntry.getNetworkReadKBs());
        fieldsToAdd.put(NETWORK_WRITE_KBS_FIELD, hostStatsEntry.getNetworkWriteKBs());

        return Point.measurement(INFLUXDB_HOST_MEASUREMENT).tag(tagsToAdd).time(System.currentTimeMillis(), TimeUnit.MILLISECONDS).fields(fieldsToAdd).build();
    }

    /**
     * Sends VMs metrics to a configured InfluxDB host. The metrics respects the following specification.</br>
     * <b>Tags:</b>vm_id, uuid, instance_name, data_center_id, host_id</br>
     * <b>Fields:</b>memory_total_kb, memory_internal_free_kbs, memory_target_kbs, cpu_utilization, cpus, network_write_kb, disk_read_iops, disk_read_kbs, disk_write_iops, disk_write_kbs
     */
    protected Point createInfluxDbPointForVmMetrics(Object metricsObject) {
        VmStatsEntry vmStatsEntry = (VmStatsEntry)metricsObject;

        Map<String, String> tagsToAdd = new HashMap<>();
        tagsToAdd.put(UUID_TAG, vmStatsEntry.getVmUuid());

        Map<String, Object> fieldsToAdd = new HashMap<>();
        fieldsToAdd.put(TOTAL_MEMORY_KBS_FIELD, vmStatsEntry.getMemoryKBs());
        fieldsToAdd.put(FREE_MEMORY_KBS_FIELD, vmStatsEntry.getIntFreeMemoryKBs());
        fieldsToAdd.put(MEMORY_TARGET_KBS_FIELD, vmStatsEntry.getTargetMemoryKBs());
        fieldsToAdd.put(USABLE_MEMORY_KBS_FIELD, vmStatsEntry.getIntUsableMemoryKBs());
        fieldsToAdd.put(CPU_UTILIZATION_FIELD, vmStatsEntry.getCPUUtilization());
        fieldsToAdd.put(CPUS_FIELD, vmStatsEntry.getNumCPUs());
        fieldsToAdd.put(NETWORK_READ_KBS_FIELD, vmStatsEntry.getNetworkReadKBs());
        fieldsToAdd.put(NETWORK_WRITE_KBS_FIELD, vmStatsEntry.getNetworkWriteKBs());
        fieldsToAdd.put(DISK_READ_IOPS_FIELD, vmStatsEntry.getDiskReadIOs());
        fieldsToAdd.put(DISK_READ_KBS_FIELD, vmStatsEntry.getDiskReadKBs());
        fieldsToAdd.put(DISK_WRITE_IOPS_FIELD, vmStatsEntry.getDiskWriteIOs());
        fieldsToAdd.put(DISK_WRITE_KBS_FIELD, vmStatsEntry.getDiskWriteKBs());

        return Point.measurement(INFLUXDB_VM_MEASUREMENT).tag(tagsToAdd).time(System.currentTimeMillis(), TimeUnit.MILLISECONDS).fields(fieldsToAdd).build();
    }

    /**
     * Creates connection to InfluxDB. If the database does not exist, it throws a CloudRuntimeException. </br>
     * @note the user can configure the database name on parameter 'stats.output.influxdb.database.name'; such database must be yet created and configured by the user.
     * The Default name for the database is 'cloudstack_stats'.
     */
    protected InfluxDB createInfluxDbConnection() {
        String influxDbQueryUrl = String.format("http://%s:%s/", externalStatsHost, externalStatsPort);
        InfluxDB influxDbConnection = InfluxDBFactory.connect(influxDbQueryUrl);

        if (!influxDbConnection.databaseExists(databaseName)) {
            throw new CloudRuntimeException(String.format("Database with name %s does not exist in influxdb host %s:%s", databaseName, externalStatsHost, externalStatsPort));
        }

        return influxDbConnection;
    }

    /**
     * Writes batches of InfluxDB database points into a given database.
     */
    protected void writeBatches(InfluxDB influxDbConnection, String dbName, List<Point> points) {
        BatchPoints batchPoints = BatchPoints.database(dbName).build();
        if(!influxDbConnection.isBatchEnabled()){
            influxDbConnection.enableBatch(BatchOptions.DEFAULTS);
        }

        for (Point point : points) {
            batchPoints.point(point);
        }

        influxDbConnection.write(batchPoints);
    }

    /**
     * Returns true if at least one of the current disk stats is different from the previous.</br>
     * The considered disk stats are the following: bytes read, bytes write, IO read,  and IO write.
     */
    protected boolean isCurrentVmDiskStatsDifferentFromPrevious(VmDiskStatisticsVO previousVmDiskStats, VmDiskStatisticsVO currentVmDiskStats) {
        if (previousVmDiskStats != null) {
            boolean bytesReadDifferentFromPrevious = previousVmDiskStats.getCurrentBytesRead() != currentVmDiskStats.getCurrentBytesRead();
            boolean bytesWriteDifferentFromPrevious = previousVmDiskStats.getCurrentBytesWrite() != currentVmDiskStats.getCurrentBytesWrite();
            boolean ioReadDifferentFromPrevious = previousVmDiskStats.getCurrentIORead() != currentVmDiskStats.getCurrentIORead();
            boolean ioWriteDifferentFromPrevious = previousVmDiskStats.getCurrentIOWrite() != currentVmDiskStats.getCurrentIOWrite();
            return bytesReadDifferentFromPrevious || bytesWriteDifferentFromPrevious || ioReadDifferentFromPrevious || ioWriteDifferentFromPrevious;
        }
        return true;
    }

    /**
     * Returns true if all the VmDiskStatsEntry are Zeros (Bytes read, Bytes write, IO read, and IO write must be all equals to zero)
     */
    protected boolean areAllDiskStatsZero(VmDiskStatsEntry vmDiskStat) {
        return (vmDiskStat.getBytesRead() == 0) && (vmDiskStat.getBytesWrite() == 0) && (vmDiskStat.getIORead() == 0) && (vmDiskStat.getIOWrite() == 0);
    }

    /**
     * Creates a HostVO SearchCriteria where:
     * <ul>
     *  <li>"status" is Up;</li>
     *  <li>"resourceState" is not in Maintenance, PrepareForMaintenance, or ErrorInMaintenance; and</li>
     *  <li>"type" is Routing.</li>
     * </ul>
     */
    private SearchCriteria<HostVO> createSearchCriteriaForHostTypeRoutingStateUpAndNotInMaintenance() {
        SearchCriteria<HostVO> sc = _hostDao.createSearchCriteria();
        sc.addAnd("status", SearchCriteria.Op.EQ, Status.Up.toString());
        sc.addAnd("resourceState", SearchCriteria.Op.NIN,
                ResourceState.Maintenance,
                ResourceState.PrepareForMaintenance,
                ResourceState.ErrorInPrepareForMaintenance,
                ResourceState.ErrorInMaintenance);
        sc.addAnd("type", SearchCriteria.Op.EQ, Host.Type.Routing.toString());
        return sc;
    }

    public StorageStats getStorageStats(long id) {
        return _storageStats.get(id);
    }

    public HostStats getHostStats(long hostId) {
        return _hostStats.get(hostId);
    }

    public Map<String, Object> getDbStats() {
        return dbStats;
    }


    public ManagementServerHostStats getManagementServerHostStats(String managementServerUuid) {
        return managementServerHostStats.get(managementServerUuid);
    }

    public StorageStats getStoragePoolStats(long id) {
        return _storagePoolStats.get(id);
    }

    @Override
    public String getConfigComponentName() {
        return StatsCollector.class.getSimpleName();
    }

    @Override
    public ConfigKey<?>[] getConfigKeys() {
        return new ConfigKey<?>[] {vmDiskStatsInterval, vmDiskStatsIntervalMin, vmNetworkStatsInterval, vmNetworkStatsIntervalMin, StatsTimeout, statsOutputUri,
                vmStatsIncrementMetrics, vmStatsMaxRetentionTime, vmStatsCollectUserVMOnly, vmDiskStatsRetentionEnabled, vmDiskStatsMaxRetentionTime,
                VM_STATS_INCREMENT_METRICS_IN_MEMORY,
                MANAGEMENT_SERVER_STATUS_COLLECTION_INTERVAL,
                DATABASE_SERVER_STATUS_COLLECTION_INTERVAL,
                DATABASE_SERVER_LOAD_HISTORY_RETENTION_NUMBER};
    }

    public double getImageStoreCapacityThreshold() {
        return CapacityManager.SecondaryStorageCapacityThreshold.value();
    }
}<|MERGE_RESOLUTION|>--- conflicted
+++ resolved
@@ -50,15 +50,11 @@
 
 import javax.inject.Inject;
 
-<<<<<<< HEAD
-import com.cloud.utils.db.TransactionLegacy;
-=======
 import com.cloud.event.ActionEventUtils;
 import com.cloud.event.EventTypes;
 import com.cloud.event.EventVO;
 import com.cloud.utils.db.TransactionLegacy;
 import org.apache.cloudstack.context.CallContext;
->>>>>>> f0d7c2a4
 import org.apache.cloudstack.engine.subsystem.api.storage.DataStore;
 import org.apache.cloudstack.engine.subsystem.api.storage.DataStoreManager;
 import org.apache.cloudstack.engine.subsystem.api.storage.DataStoreProvider;
@@ -1093,16 +1089,11 @@
                 // Every 720 minutes(= 12 hours)
                 int intervalMinutes = 720;
                 intervalMinutes = intervalMinutes - 1;
-<<<<<<< HEAD
-                // Writing queries to check for duplicate data
-                String selectQuery = "SELECT COUNT(*) FROM alert WHERE subject = 'Database storage capacity, Threshold (" + mysqlDuThreshold + "%) reached' AND TIMESTAMPDIFF(MINUTE, created, NOW()) <= "+intervalMinutes+";";
-=======
                 // number of data to delete
                 int deleteCount = 1;
                 // Writing queries to check for duplicate data
                 String selectQuery = "SELECT COUNT(*) FROM alert WHERE subject = 'Database storage capacity, Threshold (" + mysqlDuThreshold + "%) reached. And The oldest records in the event table are deleted every minute until the number falls below the threshold.' AND TIMESTAMPDIFF(MINUTE, created, NOW()) <= "+intervalMinutes+";";
                 String deleteQuery = "DELETE FROM event ORDER BY created ASC LIMIT "+ deleteCount +";";
->>>>>>> f0d7c2a4
                 TransactionLegacy txn = TransactionLegacy.open("getDatabaseValueString");
                 try {
                     txn.start();
@@ -1113,12 +1104,6 @@
                         if (rs.next()) {
                             String isExistCount = rs.getString(1);
                             if (isExistCount.equalsIgnoreCase("0")) {
-<<<<<<< HEAD
-                                _alertMgr.sendAlert(AlertManager.AlertType.ALERT_TYPE_MANAGMENT_NODE, 0, new Long(0), "Database storage capacity, Threshold (" + mysqlDuThreshold + "%) reached", "");
-                            }
-                        }
-                        txn.commit();
-=======
                                 _alertMgr.sendAlert(AlertManager.AlertType.ALERT_TYPE_MANAGMENT_NODE, 0, new Long(0), "Database storage capacity, Threshold (" + mysqlDuThreshold + "%) reached. And The oldest records in the event table are deleted every minute until the number falls below the threshold.", "");
                             }
                         }
@@ -1128,7 +1113,6 @@
                         txn.commit();
                         ActionEventUtils.onCompletedActionEvent(CallContext.current().getCallingUserId(), CallContext.current().getCallingAccountId(), EventVO.LEVEL_INFO,
                                 EventTypes.EVENT_LOG_AUTO_DELETED, "The oldest records in the event table are deleted.", new Long(0), null, 0);
->>>>>>> f0d7c2a4
                     } catch (Exception e) {
                         throw new CloudRuntimeException("SQL: Exception:" + e.getMessage(), e);
                     }
@@ -1147,11 +1131,7 @@
                     }
                 }
                 if (LOGGER.isDebugEnabled()) {
-<<<<<<< HEAD
-                    LOGGER.debug("Database storage capacity, Threshold (" +mysqlDuThreshold+ "%) reached");
-=======
                     LOGGER.debug("Database storage capacity, Threshold (" +mysqlDuThreshold+ "%) reached. And The oldest records in the event table are deleted every minute until the number falls below the threshold.");
->>>>>>> f0d7c2a4
                 }
             }
         }
