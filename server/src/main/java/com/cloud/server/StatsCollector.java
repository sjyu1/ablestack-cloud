--- conflicted
+++ resolved
@@ -371,9 +371,9 @@
     @Inject
     private ManagementServerStatusDao managementServerStatusDao;
     @Inject
-    private VirtualMachineManager virtualMachineManager;
-    @Inject
-    private AlertManager _alertMgr;
+    VirtualMachineManager virtualMachineManager;
+    @Inject
+    AlertManager _alertMgr;
 
     private final ConcurrentHashMap<String, ManagementServerHostStats> managementServerHostStats = new ConcurrentHashMap<>();
     private final ConcurrentHashMap<String, Object> dbStats = new ConcurrentHashMap<>();
@@ -1046,8 +1046,8 @@
                     txn.start();
                     Connection conn = txn.getConnection();
                     try (
-                            PreparedStatement pstmt = conn.prepareStatement(selectQuery);
-                            ResultSet rs = pstmt.executeQuery();) {
+                        PreparedStatement pstmt = conn.prepareStatement(selectQuery);
+                        ResultSet rs = pstmt.executeQuery();) {
                         if (rs.next()) {
                             String isExistCount = rs.getString(1);
                             if (isExistCount.equalsIgnoreCase("0")) {
@@ -1090,20 +1090,14 @@
             String mysqlDuThreshold = (Script.runSimpleBashScript("df -h "+mysqlDataDir+" | awk 'NR==2 {print $5}'").replace("%", ""));
             int intDfThreshold = Integer.parseInt(mysqlDuThreshold);
             String isExistCount = "";
-<<<<<<< HEAD
-=======
             DELETE_EVENT_ACTIVE = false;
->>>>>>> 82ab9daa
             if (intDfThreshold > intMysqlThreshold) {
+                DELETE_EVENT_ACTIVE = true;
                 // Every 720 minutes(= 12 hours)
                 int intervalMinutes = 720;
                 intervalMinutes = intervalMinutes - 1;
                 // Writing queries to check for duplicate data
-<<<<<<< HEAD
-                String selectQuery = "SELECT COUNT(*) FROM alert WHERE subject = 'Database storage capacity, Threshold (" + mysqlDuThreshold + "%) reached. And when the saturation threshold is reached, the oldest records in the event table are deleted every minute until that number falls below the threshold.' AND TIMESTAMPDIFF(MINUTE, created, NOW()) <= "+intervalMinutes+";";
-=======
                 String selectQuery = "SELECT COUNT(*) FROM alert WHERE subject = 'Database storage capacity, Threshold (" + mysqlDuThreshold + "%) reached. And when the saturation threshold(" + intMysqlDeleteThreshold + "%) is reached, the oldest record in the event table will be deleted every minute until the record falls below the threshold(" +deleteExecutionIntMysqlThreshold+ "%)' AND TIMESTAMPDIFF(MINUTE, created, NOW()) <= "+intervalMinutes+";";
->>>>>>> 82ab9daa
                 TransactionLegacy txn = TransactionLegacy.open("getDatabaseValueString");
                 try {
                     txn.start();
@@ -1134,58 +1128,6 @@
             }
             // Generate threshold reached alert notification
             if (isExistCount.equalsIgnoreCase("0")) {
-<<<<<<< HEAD
-                _alertMgr.sendAlert(AlertManager.AlertType.ALERT_TYPE_MANAGMENT_NODE, 0, new Long(0), "Database storage capacity, Threshold (" + mysqlDuThreshold + "%) reached. And when the saturation threshold is reached, the oldest records in the event table are deleted every minute until that number falls below the threshold.", "");
-            }
-
-            // When the database storage capacity reaches the saturation(excute delete) threshold.
-            String managementServerDatabaseStorageCapacityDeleteThreshold = (_configDao.getValue(Config.ManagementServerDatabaseStorageCapacityThreshold.key()).replace(".", ""));
-            int intMysqlDeleteThreshold = Integer.parseInt(managementServerDatabaseStorageCapacityDeleteThreshold);
-            String isExistDeleteCount = "";
-            if (intDfThreshold > intMysqlDeleteThreshold) {
-                DELETE_EVENT_ACTIVE = true;
-                // Every 60 minutes(= 1 hours)
-                int intervalMinutes = 60;
-                intervalMinutes = intervalMinutes - 1;
-                // Writing queries to check for duplicate data
-                String selectQuery = "SELECT COUNT(*) FROM alert WHERE subject = 'Database storage capacity Delete, Threshold (" + intMysqlDeleteThreshold + "%) reached. And The oldest records in the event table are deleted every minute until the number falls below the threshold.' AND TIMESTAMPDIFF(MINUTE, created, NOW()) <= "+intervalMinutes+";";
-                TransactionLegacy txn = TransactionLegacy.open("getDatabaseValueString");
-                try {
-                    txn.start();
-                    Connection conn = txn.getConnection();
-                    try (
-                            PreparedStatement pstmt = conn.prepareStatement(selectQuery);
-                            ResultSet rs = pstmt.executeQuery();) {
-                        if (rs.next()) {
-                            isExistDeleteCount = rs.getString(1);
-                        }
-                    } catch (Exception e) {
-                        throw new CloudRuntimeException("SQL: Exception:" + e.getMessage(), e);
-                    }
-                }catch (Exception e) {
-                    throw new CloudRuntimeException("SQL: Exception:" + e.getMessage(),e);
-                }
-                finally
-                {
-                    try {
-                        if (txn != null) {
-                            txn.close();
-                        }
-                    }catch(Exception e)
-                    {
-                        throw new CloudRuntimeException("SQL: Exception:" + e.getMessage(), e);
-                    }
-                }
-                // Generate threshold reached alert notification
-                if (isExistDeleteCount.equalsIgnoreCase("0")) {
-                    _alertMgr.sendAlert(AlertManager.AlertType.ALERT_TYPE_MANAGMENT_NODE, 0, new Long(0), "Database storage capacity Delete, Threshold (" + intMysqlDeleteThreshold + "%) reached. And The oldest records in the event table are deleted every minute until the number falls below the threshold.", "");
-                }
-            }
-            // Delete execution threshold (%)
-            int deleteActivationGap = 5;
-            int deleteExecutionIntMysqlThreshold = intMysqlThreshold - deleteActivationGap;
-            if (intDfThreshold >= deleteExecutionIntMysqlThreshold || DELETE_EVENT_ACTIVE == true) {
-=======
                 _alertMgr.sendAlert(AlertManager.AlertType.ALERT_TYPE_MANAGMENT_NODE, 0, new Long(0), "Database storage capacity, Threshold (" + mysqlDuThreshold + "%) reached. And when the saturation threshold(" + intMysqlDeleteThreshold + "%) is reached, the oldest record in the event table will be deleted every minute until the record falls below the threshold(" +deleteExecutionIntMysqlThreshold+ "%)", "");
                 ActionEventUtils.onCompletedActionEvent(CallContext.current().getCallingUserId(), CallContext.current().getCallingAccountId(), EventVO.LEVEL_WARN,
                         EventTypes.EVENT_THRESHOLD_REACHED, "Database storage capacity, Threshold (" + mysqlDuThreshold + "%) reached. And when the saturation threshold(" + intMysqlDeleteThreshold + "%) is reached, the oldest record in the event table will be deleted every minute until the record falls below the threshold(" +deleteExecutionIntMysqlThreshold+ "%)", new Long(0), null, 0);
@@ -1198,7 +1140,6 @@
             }
             // Delete execution threshold (%)
             if (intDfThreshold >= deleteExecutionIntMysqlThreshold && DELETE_EVENT_ACTIVE == true) {
->>>>>>> 82ab9daa
                 // Number of data to delete in once
                 int deleteCount = 1000;
                 // Writing queries to check for duplicate data
