--- conflicted
+++ resolved
@@ -4233,13 +4233,8 @@
         final Account caller = getCaller();
         final List<Long> permittedAccounts = new ArrayList<Long>();
 
-<<<<<<< HEAD
-        final Pair<Long, Project.ListProjectResourcesCriteria> domainIdRecursiveListProject = new Pair<Long, Project.ListProjectResourcesCriteria>(domainid, null);
-        _accountMgr.buildACLSearchParameters(caller, null, accountName, cmd.getProjectId(), permittedAccounts, domainIdRecursiveListProject, cmd.listAll(), false);
-=======
         final Ternary<Long, Boolean, ListProjectResourcesCriteria> domainIdRecursiveListProject = new Ternary<Long, Boolean, ListProjectResourcesCriteria>(cmd.getDomainId(), cmd.isRecursive(), null);
         _accountMgr.buildACLSearchParameters(caller, null, cmd.getAccountName(), cmd.getProjectId(), permittedAccounts, domainIdRecursiveListProject, cmd.listAll(), false);
->>>>>>> 6d11e2fa
         final Long domainId = domainIdRecursiveListProject.first();
         final Boolean isRecursive = domainIdRecursiveListProject.second();
         final ListProjectResourcesCriteria listProjectResourcesCriteria = domainIdRecursiveListProject.third();
