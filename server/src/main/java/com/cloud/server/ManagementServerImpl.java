--- conflicted
+++ resolved
@@ -3940,14 +3940,12 @@
         capabilities.put("allowUserViewAllDomainAccounts", allowUserViewAllDomainAccounts);
         capabilities.put("kubernetesServiceEnabled", kubernetesServiceEnabled);
         capabilities.put("kubernetesClusterExperimentalFeaturesEnabled", kubernetesClusterExperimentalFeaturesEnabled);
-<<<<<<< HEAD
         capabilities.put("desktopServiceEnabled", desktopServiceEnabled);
         capabilities.put("desktopWorksPortalPort", desktopWorksPortalPort);
         capabilities.put("wallPortalDashboardUrl", wallPortalDashboardUrl);
         capabilities.put("wallPortalVmUrl", wallPortalVmUrl);
-=======
         capabilities.put(ApiServiceConfiguration.DefaultUIPageSize.key(), ApiServiceConfiguration.DefaultUIPageSize.value());
->>>>>>> b955b38c
+        
         if (apiLimitEnabled) {
             capabilities.put("apiLimitInterval", apiLimitInterval);
             capabilities.put("apiLimitMax", apiLimitMax);
