--- conflicted
+++ resolved
@@ -48,7 +48,6 @@
 import javax.inject.Inject;
 import javax.naming.ConfigurationException;
 
-<<<<<<< HEAD
 import com.cloud.storage.VMTemplateVO;
 import com.cloud.storage.dao.VMTemplateDao;
 import com.cloud.user.UserData;
@@ -72,8 +71,6 @@
 import com.cloud.vm.NicVO;
 import com.cloud.vm.dao.DomainRouterDao;
 import com.cloud.vm.dao.NicDao;
-=======
->>>>>>> 2aa3f980
 import org.apache.cloudstack.acl.ControlledEntity;
 import org.apache.cloudstack.acl.SecurityChecker;
 import org.apache.cloudstack.affinity.AffinityGroupProcessor;
@@ -1433,7 +1430,7 @@
             ex.addProxyObject(vm.getUuid(), "vmId");
             throw ex;
         }
-<<<<<<< HEAD
+        
         //UEFI 라이브 마이그레이션 관련된 주석 처리함. 2022.09.02 이석민 책임
         // UEFI 관련된 주석 시작
 //        UserVmDetailVO userVmDetailVO = _UserVmDetailsDao.findDetail(vm.getId(), ApiConstants.BootType.UEFI.toString());
@@ -1446,8 +1443,6 @@
 //            }
 //        }
         //UEFI 관련된 주석 끝
-=======
->>>>>>> 2aa3f980
 
         if (_serviceOfferingDetailsDao.findDetail(vm.getServiceOfferingId(), GPU.Keys.pciDevice.toString()) != null) {
             s_logger.info(" Live Migration of GPU enabled VM : " + vm.getInstanceName() + " is not supported");
@@ -4339,14 +4334,11 @@
         capabilities.put("host", host);
         capabilities.put("balancingServiceEnabled", balancingServiceEnabled);
         capabilities.put(ApiServiceConfiguration.DefaultUIPageSize.key(), ApiServiceConfiguration.DefaultUIPageSize.value());
-<<<<<<< HEAD
-
-=======
+
         capabilities.put(ApiConstants.INSTANCES_STATS_RETENTION_TIME, StatsCollector.vmStatsMaxRetentionTime.value());
         capabilities.put(ApiConstants.INSTANCES_STATS_USER_ONLY, StatsCollector.vmStatsCollectUserVMOnly.value());
         capabilities.put(ApiConstants.INSTANCES_DISKS_STATS_RETENTION_ENABLED, StatsCollector.vmDiskStatsRetentionEnabled.value());
         capabilities.put(ApiConstants.INSTANCES_DISKS_STATS_RETENTION_TIME, StatsCollector.vmDiskStatsMaxRetentionTime.value());
->>>>>>> 2aa3f980
         if (apiLimitEnabled) {
             capabilities.put("apiLimitInterval", apiLimitInterval);
             capabilities.put("apiLimitMax", apiLimitMax);
