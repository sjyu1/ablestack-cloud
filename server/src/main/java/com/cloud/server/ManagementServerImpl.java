--- conflicted
+++ resolved
@@ -976,13 +976,11 @@
     @Inject
     protected AnnotationDao annotationDao;
     @Inject
-<<<<<<< HEAD
     private ClusterDetailsDao clusterDetailsDao;
     @Inject
     private HAConfigManager haConfigManager;
-=======
+    @Inject
     UserDataManager userDataManager;
->>>>>>> d51d8a4a
 
     private LockControllerListener _lockControllerListener;
     private final ScheduledExecutorService _eventExecutor = Executors.newScheduledThreadPool(1, new NamedThreadFactory("EventChecker"));
