--- conflicted
+++ resolved
@@ -2712,11 +2712,8 @@
             }
 
             DettachCommand cmd = new DettachCommand(disk, vm.getInstanceName());
-<<<<<<< HEAD
-            if ("ABLESTACK".equals(volumePool.getStorageProviderName()) && volumePool.getKrbdPath().length() > 0) {
-=======
+
             if ("ABLESTACK".equals(volumePool.getStorageProviderName()) && volumePool.getKrbdPath() != null && !volumePool.getKrbdPath().isEmpty()) {
->>>>>>> 455d09b7
                 cmd.setProvider(volumePool.getStorageProviderName());
                 cmd.setKrbdpath(volumePool.getKrbdPath());
             }
@@ -3907,11 +3904,7 @@
 
                 AttachCommand cmd = new AttachCommand(disk, vm.getInstanceName());
 
-<<<<<<< HEAD
-                if ("ABLESTACK".equals(volumeToAttachStoragePool.getStorageProviderName()) && volumeToAttachStoragePool.getKrbdPath().length() > 0) {
-=======
                 if ("ABLESTACK".equals(volumeToAttachStoragePool.getStorageProviderName()) && volumeToAttachStoragePool.getKrbdPath() != null && !volumeToAttachStoragePool.getKrbdPath().isEmpty()) {
->>>>>>> 455d09b7
                     cmd.setProvider(volumeToAttachStoragePool.getStorageProviderName());
                     cmd.setKrbdpath(volumeToAttachStoragePool.getKrbdPath());
                 }
