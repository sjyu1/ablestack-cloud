// Licensed to the Apache Software Foundation (ASF) under one
// or more contributor license agreements.  See the NOTICE file
// distributed with this work for additional information
// regarding copyright ownership.  The ASF licenses this file
// to you under the Apache License, Version 2.0 (the
// "License"); you may not use this file except in compliance
// with the License.  You may obtain a copy of the License at
//
//   http://www.apache.org/licenses/LICENSE-2.0
//
// Unless required by applicable law or agreed to in writing,
// software distributed under the License is distributed on an
// "AS IS" BASIS, WITHOUT WARRANTIES OR CONDITIONS OF ANY
// KIND, either express or implied.  See the License for the
// specific language governing permissions and limitations
// under the License.
package com.cloud.storage;

import java.util.ArrayList;
import java.util.List;
import java.util.Map;

import com.cloud.cpu.CPU;
import com.cloud.hypervisor.Hypervisor.HypervisorType;
import com.cloud.storage.Storage.ImageFormat;
import com.cloud.storage.Storage.TemplateType;

public class TemplateProfile {
    Long userId;
    String name;
    String displayText;
    CPU.CPUArch arch;
    Integer bits;
    Boolean passwordEnabled;
    Boolean sshKeyEnbaled;
    Boolean requiresHvm;
    String url;
    Boolean isPublic;
    Boolean featured;
    Boolean isExtractable;
    ImageFormat format;
    Long guestOsId;
    List<Long> zoneIdList;
    HypervisorType hypervisorType;
    String accountName;
    Long domainId;
    Long accountId;
    String chksum;
    Boolean bootable;
    Long templateId;
    VMTemplateVO template;
    String templateTag;
    Map details;
    Boolean isDynamicallyScalable;
    TemplateType templateType;
    Boolean directDownload;
    Boolean kvdoEnable;
    Boolean deployAsIs;
    Long size;

    public TemplateProfile(Long templateId, Long userId, String name, String displayText, CPU.CPUArch arch, Integer bits, Boolean passwordEnabled, Boolean requiresHvm, String url,
                           Boolean isPublic, Boolean featured, Boolean isExtractable, ImageFormat format, Long guestOsId, List<Long> zoneIdList, HypervisorType hypervisorType,
                           String accountName, Long domainId, Long accountId, String chksum, Boolean bootable, Map details, Boolean sshKeyEnabled) {
        this.templateId = templateId;
        this.userId = userId;
        this.name = name;
        this.displayText = displayText;
        this.arch = arch;
        this.bits = bits;
        this.passwordEnabled = passwordEnabled;
        this.requiresHvm = requiresHvm;
        this.url = url;
        this.isPublic = isPublic;
        this.featured = featured;
        this.isExtractable = isExtractable;
        this.format = format;
        this.guestOsId = guestOsId;
        this.zoneIdList = zoneIdList;
        this.hypervisorType = hypervisorType;
        this.accountName = accountName;
        this.domainId = domainId;
        this.accountId = accountId;
        this.chksum = chksum;
        this.bootable = bootable;
        this.details = details;
        this.sshKeyEnbaled = sshKeyEnabled;
    }

    public TemplateProfile(Long userId, VMTemplateVO template, Long zoneId) {
        this.userId = userId;
        this.template = template;
        if (zoneId != null) {
            this.zoneIdList = new ArrayList<>();
            this.zoneIdList.add(zoneId);
        }
        else this.zoneIdList = null;
    }

<<<<<<< HEAD
    public TemplateProfile(Long templateId, Long userId, String name, String displayText, Integer bits, Boolean passwordEnabled, Boolean requiresHvm, String url,
            Boolean isPublic, Boolean featured, Boolean isExtractable, ImageFormat format, Long guestOsId, List<Long> zoneId,
            HypervisorType hypervisorType, String accountName, Long domainId, Long accountId, String chksum, Boolean bootable, String templateTag, Map details,
            Boolean sshKeyEnabled, Long imageStoreId, Boolean isDynamicallyScalable, TemplateType templateType, Boolean directDownload, Boolean kvdoEnable, Boolean deployAsIs) {
=======
    public TemplateProfile(Long templateId, Long userId, String name, String displayText, CPU.CPUArch arch, Integer bits, Boolean passwordEnabled, Boolean requiresHvm, String url,
                           Boolean isPublic, Boolean featured, Boolean isExtractable, ImageFormat format, Long guestOsId, List<Long> zoneId,

                           HypervisorType hypervisorType, String accountName, Long domainId, Long accountId, String chksum, Boolean bootable, String templateTag, Map details,
                           Boolean sshKeyEnabled, Long imageStoreId, Boolean isDynamicallyScalable, TemplateType templateType, Boolean directDownload, Boolean deployAsIs) {
>>>>>>> 28d774ec
        this(templateId,
            userId,
            name,
            displayText,
            arch,
            bits,
            passwordEnabled,
            requiresHvm,
            url,
            isPublic,
            featured,
            isExtractable,
            format,
            guestOsId,
            zoneId,
            hypervisorType,
            accountName,
            domainId,
            accountId,
            chksum,
            bootable,
            details,
            sshKeyEnabled);
        this.templateTag = templateTag;
        this.isDynamicallyScalable = isDynamicallyScalable;
        this.templateType = templateType;
        this.directDownload = directDownload;
        this.kvdoEnable = kvdoEnable;
        this.deployAsIs = deployAsIs;
    }

    public Long getTemplateId() {
        return templateId;
    }

    public void setTemplateId(Long id) {
        this.templateId = id;
    }

    public Long getUserId() {
        return userId;
    }

    public void setUserId(Long userId) {
        this.userId = userId;
    }

    public String getName() {
        return name;
    }

    public void setName(String name) {
        this.name = name;
    }

    public String getDisplayText() {
        return displayText;
    }

    public void setDisplayText(String text) {
        this.displayText = text;
    }

    public Integer getBits() {
        return bits;
    }

    public void setBits(Integer bits) {
        this.bits = bits;
    }

    public Boolean isPasswordEnabled() {
        return passwordEnabled;
    }

    public void setPasswordEnabled(Boolean enabled) {
        this.passwordEnabled = enabled;
    }

    public Boolean isRequiresHVM() {
        return requiresHvm;
    }

    public void setRequiresHVM(Boolean hvm) {
        this.requiresHvm = hvm;
    }

    public String getUrl() {
        return url;
    }

    public void setUrl(String url) {
        this.url = url;
    }

    public Boolean isPublic() {
        return isPublic;
    }

    public void setIsPublic(Boolean is) {
        this.isPublic = is;
    }

    public Boolean isFeatured() {
        return featured;
    }

    public void setFeatured(Boolean featured) {
        this.featured = featured;
    }

    public Boolean isExtractable() {
        return isExtractable;
    }

    public void setIsExtractable(Boolean is) {
        this.isExtractable = is;
    }

    public ImageFormat getFormat() {
        return format;
    }

    public void setFormat(ImageFormat format) {
        this.format = format;
    }

    public Long getGuestOsId() {
        return guestOsId;
    }

    public void setGuestOsId(Long id) {
        this.guestOsId = id;
    }

    public List<Long> getZoneIdList() {
        return zoneIdList;
    }

    public HypervisorType getHypervisorType() {
        return hypervisorType;
    }

    public void setHypervisorType(HypervisorType type) {
        this.hypervisorType = type;
    }

    public Long getDomainId() {
        return domainId;
    }

    public void setDomainId(Long id) {
        this.domainId = id;
    }

    public Long getAccountId() {
        return accountId;
    }

    public void setAccountId(Long id) {
        this.accountId = id;
    }

    public String getCheckSum() {
        return chksum;
    }

    public void setCheckSum(String chksum) {
        this.chksum = chksum;
    }

    public Boolean isBootable() {
        return this.bootable;
    }

    public void setBootable(Boolean bootable) {
        this.bootable = bootable;
    }

    public VMTemplateVO getTemplate() {
        return template;
    }

    public void setTemplate(VMTemplateVO template) {
        this.template = template;
    }

    public String getTemplateTag() {
        return templateTag;
    }

    public void setTemplateTag(String templateTag) {
        this.templateTag = templateTag;
    }

    public Map getDetails() {
        return this.details;
    }

    public void setDetails(Map details) {
        this.details = details;
    }

    public void setSshKeyEnabled(Boolean enabled) {
        this.sshKeyEnbaled = enabled;
    }

    public Boolean isSshKeyEnabled() {
        return this.sshKeyEnbaled;
    }

    public Boolean IsDynamicallyScalable() {
        return this.isDynamicallyScalable;
    }

    public void setScalabe(Boolean isDynamicallyScalabe) {
        this.isDynamicallyScalable = isDynamicallyScalabe;
    }

    public TemplateType getTemplateType() {
        return templateType;
    }

    public void setTemplateType(TemplateType templateType) {
        this.templateType = templateType;
    }

    public boolean isDirectDownload() {
        return directDownload == null ? false : directDownload;
    }

    public boolean isKvdoEnable() {
        return kvdoEnable == null ? false : kvdoEnable;
    }

    public Long getSize() {
        return size;
    }

    public void setSize(Long size) {
        this.size = size;
    }

    public boolean isDeployAsIs() {
        return this.deployAsIs;
    }

    public CPU.CPUArch getArch() {
        return arch;
    }
}<|MERGE_RESOLUTION|>--- conflicted
+++ resolved
@@ -96,18 +96,11 @@
         else this.zoneIdList = null;
     }
 
-<<<<<<< HEAD
-    public TemplateProfile(Long templateId, Long userId, String name, String displayText, Integer bits, Boolean passwordEnabled, Boolean requiresHvm, String url,
-            Boolean isPublic, Boolean featured, Boolean isExtractable, ImageFormat format, Long guestOsId, List<Long> zoneId,
-            HypervisorType hypervisorType, String accountName, Long domainId, Long accountId, String chksum, Boolean bootable, String templateTag, Map details,
-            Boolean sshKeyEnabled, Long imageStoreId, Boolean isDynamicallyScalable, TemplateType templateType, Boolean directDownload, Boolean kvdoEnable, Boolean deployAsIs) {
-=======
     public TemplateProfile(Long templateId, Long userId, String name, String displayText, CPU.CPUArch arch, Integer bits, Boolean passwordEnabled, Boolean requiresHvm, String url,
                            Boolean isPublic, Boolean featured, Boolean isExtractable, ImageFormat format, Long guestOsId, List<Long> zoneId,
 
                            HypervisorType hypervisorType, String accountName, Long domainId, Long accountId, String chksum, Boolean bootable, String templateTag, Map details,
-                           Boolean sshKeyEnabled, Long imageStoreId, Boolean isDynamicallyScalable, TemplateType templateType, Boolean directDownload, Boolean deployAsIs) {
->>>>>>> 28d774ec
+                           Boolean sshKeyEnabled, Long imageStoreId, Boolean isDynamicallyScalable, TemplateType templateType, Boolean directDownload, Boolean kvdoEnable, Boolean deployAsIs) {
         this(templateId,
             userId,
             name,
