--- conflicted
+++ resolved
@@ -165,12 +165,8 @@
 import com.cloud.storage.dao.VMTemplateDao;
 import com.cloud.user.Account;
 import com.cloud.user.AccountManager;
-<<<<<<< HEAD
-import com.cloud.utils.Pair;
-=======
 import com.cloud.utils.Ternary;
 import com.cloud.utils.StringUtils;
->>>>>>> 4ba2ad53
 import com.cloud.utils.UriUtils;
 import com.cloud.utils.component.Manager;
 import com.cloud.utils.component.ManagerBase;
@@ -700,11 +696,6 @@
             throw new InvalidParameterValueException("Can't specify cluster without specifying the pod");
         }
         List<String> skipList = Arrays.asList(HypervisorType.VMware.name().toLowerCase(Locale.ROOT), Type.SecondaryStorage.name().toLowerCase(Locale.ROOT));
-<<<<<<< HEAD
-        if (!skipList.contains(hypervisorType.toLowerCase(Locale.ROOT)) &&
-                (StringUtils.isAnyEmpty(username, password))) {
-            throw new InvalidParameterValueException("Username and Password need to be provided.");
-=======
         if (!skipList.contains(hypervisorType.toLowerCase(Locale.ROOT))) {
             if (HypervisorType.KVM.toString().equalsIgnoreCase(hypervisorType)) {
                 if (org.apache.commons.lang3.StringUtils.isBlank(username)) {
@@ -715,7 +706,6 @@
                     throw new InvalidParameterValueException("Username and Password need to be provided.");
                 }
             }
->>>>>>> 4ba2ad53
         }
 
         if (clusterId != null) {
