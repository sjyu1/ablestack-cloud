// Licensed to the Apache Software Foundation (ASF) under one
// or more contributor license agreements.  See the NOTICE file
// distributed with this work for additional information
// regarding copyright ownership.  The ASF licenses this file
// to you under the Apache License, Version 2.0 (the
// "License"); you may not use this file except in compliance
// with the License.  You may obtain a copy of the License at
//
//   http://www.apache.org/licenses/LICENSE-2.0
//
// Unless required by applicable law or agreed to in writing,
// software distributed under the License is distributed on an
// "AS IS" BASIS, WITHOUT WARRANTIES OR CONDITIONS OF ANY
// KIND, either express or implied.  See the License for the
// specific language governing permissions and limitations
// under the License.
package com.cloud.template;

import java.util.ArrayList;
import java.util.Arrays;
import java.util.HashMap;
import java.util.List;
import java.util.Map;

import javax.inject.Inject;

import com.cloud.cpu.CPU;
import com.cloud.deployasis.DeployAsIsConstants;
import com.cloud.storage.upload.params.IsoUploadParams;
import com.cloud.storage.upload.params.TemplateUploadParams;
import com.cloud.storage.upload.params.UploadParams;
import com.cloud.vm.VmDetailConstants;
import org.apache.cloudstack.api.command.user.iso.GetUploadParamsForIsoCmd;
import org.apache.cloudstack.api.command.user.template.GetUploadParamsForTemplateCmd;
import org.apache.commons.collections.CollectionUtils;
import org.apache.commons.collections.MapUtils;
import org.apache.commons.lang3.BooleanUtils;

import org.apache.cloudstack.api.ApiConstants;
import org.apache.cloudstack.api.command.user.iso.DeleteIsoCmd;
import org.apache.cloudstack.api.command.user.iso.RegisterIsoCmd;
import org.apache.cloudstack.api.command.user.template.DeleteTemplateCmd;
import org.apache.cloudstack.api.command.user.template.ExtractTemplateCmd;
import org.apache.cloudstack.api.command.user.template.RegisterTemplateCmd;
import org.apache.cloudstack.context.CallContext;
import org.apache.cloudstack.framework.config.dao.ConfigurationDao;
import org.apache.cloudstack.storage.datastore.db.ImageStoreDao;
import org.apache.cloudstack.storage.datastore.db.ImageStoreVO;
import org.apache.cloudstack.storage.datastore.db.TemplateDataStoreDao;

import com.cloud.api.ApiDBUtils;
import com.cloud.configuration.Config;
import com.cloud.configuration.Resource.ResourceType;
import com.cloud.dc.DataCenterVO;
import com.cloud.dc.dao.DataCenterDao;
import com.cloud.domain.dao.DomainDao;
import com.cloud.event.dao.UsageEventDao;
import com.cloud.exception.InvalidParameterValueException;
import com.cloud.exception.PermissionDeniedException;
import com.cloud.exception.ResourceAllocationException;
import com.cloud.host.dao.HostDao;
import com.cloud.hypervisor.Hypervisor;
import com.cloud.hypervisor.Hypervisor.HypervisorType;
import com.cloud.org.Grouping;
import com.cloud.projects.ProjectManager;
import com.cloud.server.ConfigurationServer;
import com.cloud.storage.GuestOS;
import com.cloud.storage.Storage.ImageFormat;
import com.cloud.storage.Storage.TemplateType;
import com.cloud.storage.TemplateProfile;
import com.cloud.storage.VMTemplateVO;
import com.cloud.storage.dao.GuestOSHypervisorDao;
import com.cloud.storage.dao.VMTemplateDao;
import com.cloud.storage.dao.VMTemplateZoneDao;
import com.cloud.user.Account;
import com.cloud.user.AccountManager;
import com.cloud.user.ResourceLimitService;
import com.cloud.user.UserVO;
import com.cloud.user.dao.AccountDao;
import com.cloud.user.dao.UserDao;
import com.cloud.utils.EnumUtils;
import com.cloud.utils.component.AdapterBase;
import com.cloud.utils.exception.CloudRuntimeException;
import com.cloud.vm.UserVmVO;
import com.cloud.vm.dao.UserVmDao;
import org.apache.commons.lang3.StringUtils;

public abstract class TemplateAdapterBase extends AdapterBase implements TemplateAdapter {
    protected @Inject
    DomainDao _domainDao;
    protected @Inject
    AccountDao _accountDao;
    protected @Inject
    ConfigurationDao _configDao;
    protected @Inject
    UserDao _userDao;
    protected @Inject
    AccountManager _accountMgr;
    protected @Inject
    DataCenterDao _dcDao;
    protected @Inject
    VMTemplateDao _tmpltDao;
    protected @Inject
    TemplateDataStoreDao _tmpltStoreDao;
    protected @Inject
    VMTemplateZoneDao _tmpltZoneDao;
    protected @Inject
    UsageEventDao _usageEventDao;
    protected @Inject
    HostDao _hostDao;
    protected @Inject
    UserVmDao _userVmDao;
    protected @Inject
    GuestOSHypervisorDao _osHyperDao;
    protected @Inject
    ResourceLimitService _resourceLimitMgr;
    protected @Inject
    ImageStoreDao _imgStoreDao;
    @Inject
    TemplateManager templateMgr;
    @Inject
    ConfigurationServer _configServer;
    @Inject
    ProjectManager _projectMgr;
    @Inject
    private TemplateDataStoreDao templateDataStoreDao;

    @Override
    public boolean stop() {
        return true;
    }

    @Override
<<<<<<< HEAD
    public TemplateProfile prepare(boolean isIso, Long userId, String name, String displayText, Integer bits, Boolean passwordEnabled, Boolean requiresHVM, String url,
        Boolean isPublic, Boolean featured, Boolean isExtractable, String format, Long guestOSId, List<Long> zoneId, HypervisorType hypervisorType, String accountName,
        Long domainId, String chksum, Boolean bootable, Map details, boolean directDownload, boolean kvdoEnable, boolean deployAsIs) throws ResourceAllocationException {
        return prepare(isIso, userId, name, displayText, bits, passwordEnabled, requiresHVM, url, isPublic, featured, isExtractable, format, guestOSId, zoneId,
            hypervisorType, chksum, bootable, null, null, details, false, null, false, TemplateType.USER, directDownload, false, deployAsIs);
    }

    @Override
    public TemplateProfile prepare(boolean isIso, long userId, String name, String displayText, Integer bits, Boolean passwordEnabled, Boolean requiresHVM, String url,
        Boolean isPublic, Boolean featured, Boolean isExtractable, String format, Long guestOSId, List<Long> zoneIdList, HypervisorType hypervisorType, String chksum,
        Boolean bootable, String templateTag, Account templateOwner, Map details, Boolean sshkeyEnabled, String imageStoreUuid, Boolean isDynamicallyScalable,
        TemplateType templateType, boolean directDownload, boolean kvdoEnable, boolean deployAsIs) throws ResourceAllocationException {
=======
    public TemplateProfile prepare(boolean isIso, Long userId, String name, String displayText, CPU.CPUArch arch, Integer bits, Boolean passwordEnabled, Boolean requiresHVM, String url,
                                   Boolean isPublic, Boolean featured, Boolean isExtractable, String format, Long guestOSId, List<Long> zoneId, HypervisorType hypervisorType, String accountName,
                                   Long domainId, String chksum, Boolean bootable, Map details, boolean directDownload, boolean deployAsIs) throws ResourceAllocationException {
        return prepare(isIso, userId, name, displayText, arch, bits, passwordEnabled, requiresHVM, url, isPublic, featured, isExtractable, format, guestOSId, zoneId,
            hypervisorType, chksum, bootable, null, null, details, false, null, false, TemplateType.USER, directDownload, deployAsIs);
    }

    @Override
    public TemplateProfile prepare(boolean isIso, long userId, String name, String displayText, CPU.CPUArch arch, Integer bits, Boolean passwordEnabled, Boolean requiresHVM, String url,
                                   Boolean isPublic, Boolean featured, Boolean isExtractable, String format, Long guestOSId, List<Long> zoneIdList, HypervisorType hypervisorType, String chksum,
                                   Boolean bootable, String templateTag, Account templateOwner, Map details, Boolean sshkeyEnabled, String imageStoreUuid, Boolean isDynamicallyScalable,
                                   TemplateType templateType, boolean directDownload, boolean deployAsIs) throws ResourceAllocationException {
>>>>>>> 28d774ec
        //Long accountId = null;
        // parameters verification

        if (isPublic == null) {
            isPublic = Boolean.FALSE;
        }

        if (isIso) {
            if (bootable == null) {
                bootable = Boolean.TRUE;
            }
            GuestOS noneGuestOs = ApiDBUtils.findGuestOSByDisplayName(ApiConstants.ISO_GUEST_OS_NONE);
            if ((guestOSId == null || guestOSId == noneGuestOs.getId()) && bootable == true) {
                throw new InvalidParameterValueException("Please pass a valid GuestOS Id");
            }
            if (bootable == false) {
                guestOSId = noneGuestOs.getId(); //Guest os id of None.
            }
        } else {
            if (bits == null) {
                bits = Integer.valueOf(64);
            }
            if (passwordEnabled == null) {
                passwordEnabled = false;
            }
            if (requiresHVM == null) {
                requiresHVM = true;
            }
            if (deployAsIs) {
                logger.info("Setting default guest OS for deploy-as-is template while the template registration is not completed");
                guestOSId = getDefaultDeployAsIsGuestOsId();
            }
        }

        if (isExtractable == null) {
            isExtractable = Boolean.FALSE;
        }
        if (sshkeyEnabled == null) {
            sshkeyEnabled = Boolean.FALSE;
        }

        boolean isAdmin = _accountMgr.isRootAdmin(templateOwner.getId());
        boolean isRegionStore = false;
        List<ImageStoreVO> stores = _imgStoreDao.findRegionImageStores();
        if (stores != null && stores.size() > 0) {
            isRegionStore = true;
        }

        if (!isAdmin && zoneIdList == null && !isRegionStore ) {
            // domain admin and user should also be able to register template on a region store
            throw new InvalidParameterValueException("Please specify a valid zone Id. Only admins can create templates in all zones.");
        }

        // check for the url format only when url is not null. url can be null incase of form based upload
        if (url != null && url.toLowerCase().contains("file://")) {
            throw new InvalidParameterValueException("File:// type urls are currently unsupported");
        }

        // check whether owner can create public templates
        boolean allowPublicUserTemplates = TemplateManager.AllowPublicUserTemplates.valueIn(templateOwner.getId());
        if (!isAdmin && !allowPublicUserTemplates && isPublic) {
            throw new InvalidParameterValueException("Only private templates/ISO can be created.");
        }

        if (!isAdmin || featured == null) {
            featured = Boolean.FALSE;
        }

        ImageFormat imgfmt;
        try {
            imgfmt = ImageFormat.valueOf(format.toUpperCase());
        } catch (IllegalArgumentException e) {
            logger.debug("ImageFormat IllegalArgumentException: " + e.getMessage());
            throw new IllegalArgumentException("Image format: " + format + " is incorrect. Supported formats are " + EnumUtils.listValues(ImageFormat.values()));
        }

        // Check that the resource limit for templates/ISOs won't be exceeded
        UserVO user = _userDao.findById(userId);
        if (user == null) {
            throw new IllegalArgumentException("Unable to find user with id " + userId);
        }

        _resourceLimitMgr.checkResourceLimit(templateOwner, ResourceType.template);

        // If a zoneId is specified, make sure it is valid
        if (zoneIdList != null) {
            for (Long zoneId :zoneIdList) {
                DataCenterVO zone = _dcDao.findById(zoneId);
                if (zone == null) {
                    throw new IllegalArgumentException("Please specify a valid zone.");
                }
                Account caller = CallContext.current().getCallingAccount();
                if (Grouping.AllocationState.Disabled == zone.getAllocationState() && !_accountMgr.isRootAdmin(caller.getId())) {
                    throw new PermissionDeniedException("Cannot perform this operation, Zone is currently disabled: " + zoneId);
                }
            }
        }

        List<VMTemplateVO> systemvmTmplts = _tmpltDao.listAllSystemVMTemplates();
        for (VMTemplateVO template : systemvmTmplts) {
            if (template.getName().equalsIgnoreCase(name) || template.getDisplayText().equalsIgnoreCase(displayText)) {
                throw new IllegalArgumentException("Cannot use reserved names for templates");
            }
        }

        if (hypervisorType.equals(Hypervisor.HypervisorType.XenServer)) {
            if (details == null || !details.containsKey("hypervisortoolsversion") || details.get("hypervisortoolsversion") == null ||
                ((String)details.get("hypervisortoolsversion")).equalsIgnoreCase("none")) {
                String hpvs = _configDao.getValue(Config.XenServerPVdriverVersion.key());
                if (hpvs != null) {
                    if (details == null) {
                        details = new HashMap<String, String>();
                    }
                    details.put("hypervisortoolsversion", hpvs);
                }
            }
        }

        Long id = _tmpltDao.getNextInSequence(Long.class, "id");
        CallContext.current().setEventDetails("Id: " + id + " name: " + name);
        return new TemplateProfile(id, userId, name, displayText, arch, bits, passwordEnabled, requiresHVM, url, isPublic, featured, isExtractable, imgfmt, guestOSId, zoneIdList,
            hypervisorType, templateOwner.getAccountName(), templateOwner.getDomainId(), templateOwner.getAccountId(), chksum, bootable, templateTag, details,
            sshkeyEnabled, null, isDynamicallyScalable, templateType, directDownload, kvdoEnable, deployAsIs);

    }

    @Override
    public TemplateProfile prepare(RegisterTemplateCmd cmd) throws ResourceAllocationException {
        //check if the caller can operate with the template owner
        Account caller = CallContext.current().getCallingAccount();
        Account owner = _accountMgr.getAccount(cmd.getEntityOwnerId());
        _accountMgr.checkAccess(caller, null, true, owner);

        TemplateType templateType = templateMgr.validateTemplateType(cmd, _accountMgr.isAdmin(caller.getAccountId()),
                CollectionUtils.isEmpty(cmd.getZoneIds()));

        List<Long> zoneId = cmd.getZoneIds();
        // ignore passed zoneId if we are using region wide image store
        List<ImageStoreVO> stores = _imgStoreDao.findRegionImageStores();
        if (stores != null && stores.size() > 0) {
            zoneId = null;
        }

        HypervisorType hypervisorType = HypervisorType.getType(cmd.getHypervisor());
        if(hypervisorType == HypervisorType.None) {
            throw new InvalidParameterValueException(String.format(
                    "Hypervisor Type: %s is invalid. Supported Hypervisor types are: %s",
                    cmd.getHypervisor(),
                    StringUtils.join(Arrays.stream(HypervisorType.values()).filter(h -> h != HypervisorType.None).map(HypervisorType::name).toArray(), ", ")));
        }

        Map details = cmd.getDetails();
        if (cmd.isDeployAsIs()) {
            if (MapUtils.isNotEmpty(details)) {
                if (details.containsKey(VmDetailConstants.ROOT_DISK_CONTROLLER)) {
                    logger.info("Ignoring the rootDiskController detail provided, as we honour what is defined in the template");
                    details.remove(VmDetailConstants.ROOT_DISK_CONTROLLER);
                }
                if (details.containsKey(VmDetailConstants.NIC_ADAPTER)) {
                    logger.info("Ignoring the nicAdapter detail provided, as we honour what is defined in the template");
                    details.remove(VmDetailConstants.NIC_ADAPTER);
                }
            }
        }
        return prepare(false, CallContext.current().getCallingUserId(), cmd.getTemplateName(), cmd.getDisplayText(), cmd.getArch(), cmd.getBits(), cmd.isPasswordEnabled(), cmd.getRequiresHvm(),
                cmd.getUrl(), cmd.isPublic(), cmd.isFeatured(), cmd.isExtractable(), cmd.getFormat(), cmd.getOsTypeId(), zoneId, hypervisorType, cmd.getChecksum(), true,
                cmd.getTemplateTag(), owner, details, cmd.isSshKeyEnabled(), null, cmd.isDynamicallyScalable(), templateType,
                cmd.isDirectDownload(), cmd.isKvdoEnable(), cmd.isDeployAsIs());

    }

    /**
     * Prepare upload parameters internal method for templates and ISOs local upload
     */
    private TemplateProfile prepareUploadParamsInternal(UploadParams params) throws ResourceAllocationException {
        //check if the caller can operate with the template owner
        Account caller = CallContext.current().getCallingAccount();
        Account owner = _accountMgr.getAccount(params.getTemplateOwnerId());
        _accountMgr.checkAccess(caller, null, true, owner);

        List<Long> zoneList = null;
        // ignore passed zoneId if we are using region wide image store
        List<ImageStoreVO> stores = _imgStoreDao.findRegionImageStores();
        if (!(stores != null && stores.size() > 0)) {
            zoneList = new ArrayList<>();
            zoneList.add(params.getZoneId());
        }

        if(!params.isIso() && params.getHypervisorType() == HypervisorType.None) {
            throw new InvalidParameterValueException(String.format(
                    "Hypervisor Type: %s is invalid. Supported Hypervisor types are: %s",
                    params.getHypervisorType(),
                    StringUtils.join(Arrays.stream(HypervisorType.values()).filter(h -> h != HypervisorType.None).map(HypervisorType::name).toArray(), ", ")));
        }

        return prepare(params.isIso(), params.getUserId(), params.getName(), params.getDisplayText(), params.getArch(), params.getBits(),
                params.isPasswordEnabled(), params.requiresHVM(), params.getUrl(), params.isPublic(), params.isFeatured(),
                params.isExtractable(), params.getFormat(), params.getGuestOSId(), zoneList,
                params.getHypervisorType(), params.getChecksum(), params.isBootable(), params.getTemplateTag(), owner,
                params.getDetails(), params.isSshKeyEnabled(), params.getImageStoreUuid(),
                params.isDynamicallyScalable(), params.isRoutingType() ? TemplateType.ROUTING : TemplateType.USER, params.isDirectDownload(), params.isKvdoEnable(), params.isDeployAsIs());
    }

    private Long getDefaultDeployAsIsGuestOsId() {
        GuestOS deployAsIsGuestOs = ApiDBUtils.findGuestOSByDisplayName(DeployAsIsConstants.DEFAULT_GUEST_OS_DEPLOY_AS_IS);
        return deployAsIsGuestOs.getId();
    }

    @Override
    public TemplateProfile prepare(GetUploadParamsForTemplateCmd cmd) throws ResourceAllocationException {
        Long osTypeId = cmd.getOsTypeId();
        if (osTypeId == null) {
            logger.info("Setting the default guest OS for deploy-as-is templates while the template upload is not completed");
            osTypeId = getDefaultDeployAsIsGuestOsId();
        }
        UploadParams params = new TemplateUploadParams(CallContext.current().getCallingUserId(), cmd.getName(),
                cmd.getDisplayText(), cmd.getArch(), cmd.getBits(), BooleanUtils.toBoolean(cmd.isPasswordEnabled()),
                BooleanUtils.toBoolean(cmd.getRequiresHvm()), BooleanUtils.toBoolean(cmd.isPublic()),
                BooleanUtils.toBoolean(cmd.isFeatured()), BooleanUtils.toBoolean(cmd.isExtractable()), cmd.getFormat(), osTypeId,
                cmd.getZoneId(), HypervisorType.getType(cmd.getHypervisor()), cmd.getChecksum(),
                cmd.getTemplateTag(), cmd.getEntityOwnerId(), cmd.getDetails(), BooleanUtils.toBoolean(cmd.isSshKeyEnabled()),
                BooleanUtils.toBoolean(cmd.isDynamicallyScalable()), BooleanUtils.toBoolean(cmd.isRoutingType()), cmd.isKvdoEnable(), cmd.isDeployAsIs());
        return prepareUploadParamsInternal(params);
    }

    @Override
    public TemplateProfile prepare(GetUploadParamsForIsoCmd cmd) throws ResourceAllocationException {
        UploadParams params = new IsoUploadParams(CallContext.current().getCallingUserId(), cmd.getName(),
                cmd.getDisplayText(), BooleanUtils.toBoolean(cmd.isPublic()), BooleanUtils.toBoolean(cmd.isFeatured()),
                BooleanUtils.toBoolean(cmd.isExtractable()), cmd.getOsTypeId(),
                cmd.getZoneId(), BooleanUtils.toBoolean(cmd.isBootable()), cmd.getEntityOwnerId());
        return prepareUploadParamsInternal(params);
    }

    @Override
    public TemplateProfile prepare(RegisterIsoCmd cmd) throws ResourceAllocationException {
        //check if the caller can operate with the template owner
        Account caller = CallContext.current().getCallingAccount();
        Account owner = _accountMgr.getAccount(cmd.getEntityOwnerId());
        _accountMgr.checkAccess(caller, null, true, owner);

        List<Long> zoneList = null;
        Long zoneId = cmd.getZoneId();
        // ignore passed zoneId if we are using region wide image store
        List<ImageStoreVO> stores = _imgStoreDao.findRegionImageStores();
        if (CollectionUtils.isEmpty(stores) && zoneId != null && zoneId > 0L) {
            zoneList = new ArrayList<>();
            zoneList.add(zoneId);
        }

        return prepare(true, CallContext.current().getCallingUserId(), cmd.getIsoName(), cmd.getDisplayText(), cmd.getArch(), 64, cmd.isPasswordEnabled(), true, cmd.getUrl(), cmd.isPublic(),
            cmd.isFeatured(), cmd.isExtractable(), ImageFormat.ISO.toString(), cmd.getOsTypeId(), zoneList, HypervisorType.None, cmd.getChecksum(), cmd.isBootable(), null,
            owner, null, false, cmd.getImageStoreUuid(), cmd.isDynamicallyScalable(), TemplateType.USER, cmd.isDirectDownload(), cmd.isKvdoEnable(), false);
    }

    protected VMTemplateVO persistTemplate(TemplateProfile profile, VirtualMachineTemplate.State initialState) {
        List<Long> zoneIdList = profile.getZoneIdList();
        VMTemplateVO template =
            new VMTemplateVO(profile.getTemplateId(), profile.getName(), profile.getFormat(), profile.isPublic(), profile.isFeatured(), profile.isExtractable(),
                profile.getTemplateType(), profile.getUrl(), profile.isRequiresHVM(), profile.getBits(), profile.getAccountId(), profile.getCheckSum(),
                profile.getDisplayText(), profile.isPasswordEnabled(), profile.getGuestOsId(), profile.isBootable(), profile.getHypervisorType(),
<<<<<<< HEAD
                profile.getTemplateTag(), profile.getDetails(), profile.isSshKeyEnabled(), profile.IsDynamicallyScalable(), profile.isDirectDownload(), profile.isKvdoEnable(), profile.isDeployAsIs());
=======
                profile.getTemplateTag(), profile.getDetails(), profile.isSshKeyEnabled(), profile.IsDynamicallyScalable(), profile.isDirectDownload(), profile.isDeployAsIs(), profile.getArch());
>>>>>>> 28d774ec
        template.setState(initialState);

        if (profile.isDirectDownload()) {
            template.setSize(profile.getSize());
        }

        if (zoneIdList == null) {
            List<DataCenterVO> dcs = _dcDao.listAll();

            if (dcs.isEmpty()) {
                throw new CloudRuntimeException("No zones are present in the system, can't add template");
            }

            template.setCrossZones(true);
            for (DataCenterVO dc : dcs) {
                _tmpltDao.addTemplateToZone(template, dc.getId());
            }

        } else {
            for (Long zoneId: zoneIdList) {
                _tmpltDao.addTemplateToZone(template, zoneId);
            }
        }
        return _tmpltDao.findById(template.getId());
    }

    private Long accountAndUserValidation(Account account, long userId, UserVmVO vmInstanceCheck, VMTemplateVO template, String msg) throws PermissionDeniedException {

        if (account != null) {
            if (!_accountMgr.isAdmin(account.getId())) {
                if ((vmInstanceCheck != null) && (account.getId() != vmInstanceCheck.getAccountId())) {
                    throw new PermissionDeniedException(msg + ". Permission denied.");
                }

                if ((template != null) &&
                    (!template.isPublicTemplate() && (account.getId() != template.getAccountId()) && (template.getTemplateType() != TemplateType.PERHOST))) {
                    //special handling for the project case
                    Account owner = _accountMgr.getAccount(template.getAccountId());
                    if (owner.getType() == Account.Type.PROJECT) {
                        if (!_projectMgr.canAccessProjectAccount(account, owner.getId())) {
                            throw new PermissionDeniedException(msg + ". Permission denied. The caller can't access project's template");
                        }
                    } else {
                        throw new PermissionDeniedException(msg + ". Permission denied.");
                    }
                }
            } else {
                if ((vmInstanceCheck != null) && !_domainDao.isChildDomain(account.getDomainId(), vmInstanceCheck.getDomainId())) {
                    throw new PermissionDeniedException(msg + ". Permission denied.");
                }
                // FIXME: if template/ISO owner is null we probably need to
                // throw some kind of exception

                if (template != null) {
                    Account templateOwner = _accountDao.findById(template.getAccountId());
                    if ((templateOwner != null) && !_domainDao.isChildDomain(account.getDomainId(), templateOwner.getDomainId())) {
                        throw new PermissionDeniedException(msg + ". Permission denied.");
                    }
                }
            }
        }

        return userId;
    }

    @Override
    public TemplateProfile prepareDelete(DeleteTemplateCmd cmd) {
        Long templateId = cmd.getId();
        Long userId = CallContext.current().getCallingUserId();
        Account account = CallContext.current().getCallingAccount();
        Long zoneId = cmd.getZoneId();

        VMTemplateVO template = _tmpltDao.findById(templateId);
        if (template == null) {
            throw new InvalidParameterValueException("unable to find template with id " + templateId);
        }

        userId = accountAndUserValidation(account, userId, null, template, "Unable to delete template ");

        UserVO user = _userDao.findById(userId);
        if (user == null) {
            throw new InvalidParameterValueException("Please specify a valid user.");
        }

        if (template.getFormat() == ImageFormat.ISO) {
            throw new InvalidParameterValueException("Please specify a valid template.");
        }

        if (template.getState() == VirtualMachineTemplate.State.NotUploaded || template.getState() == VirtualMachineTemplate.State.UploadInProgress) {
            throw new InvalidParameterValueException("The template is either getting uploaded or it may be initiated shortly, please wait for it to be completed");
        }

        return new TemplateProfile(userId, template, zoneId);
    }

    @Override
    public TemplateProfile prepareExtractTemplate(ExtractTemplateCmd cmd) {
        Long templateId = cmd.getId();
        Long userId = CallContext.current().getCallingUserId();
        Long zoneId = cmd.getZoneId();

        VMTemplateVO template = _tmpltDao.findById(templateId);
        if (template == null) {
            throw new InvalidParameterValueException("unable to find template with id " + templateId);
        }
        return new TemplateProfile(userId, template, zoneId);
    }

    @Override
    public TemplateProfile prepareDelete(DeleteIsoCmd cmd) {
        Long templateId = cmd.getId();
        Long userId = CallContext.current().getCallingUserId();
        Account account = CallContext.current().getCallingAccount();
        Long zoneId = cmd.getZoneId();

        VMTemplateVO template = _tmpltDao.findById(templateId);
        if (template == null) {
            throw new InvalidParameterValueException("unable to find iso with id " + templateId);
        }

        userId = accountAndUserValidation(account, userId, null, template, "Unable to delete iso ");

        UserVO user = _userDao.findById(userId);
        if (user == null) {
            throw new InvalidParameterValueException("Please specify a valid user.");
        }

        if (template.getFormat() != ImageFormat.ISO) {
            throw new InvalidParameterValueException("Please specify a valid iso.");
        }

        if (template.getState() == VirtualMachineTemplate.State.NotUploaded || template.getState() == VirtualMachineTemplate.State.UploadInProgress) {
            throw new InvalidParameterValueException("The iso is either getting uploaded or it may be initiated shortly, please wait for it to be completed");
        }

        return new TemplateProfile(userId, template, zoneId);
    }

    @Override
    abstract public VMTemplateVO create(TemplateProfile profile);

    @Override
    abstract public boolean delete(TemplateProfile profile);
}<|MERGE_RESOLUTION|>--- conflicted
+++ resolved
@@ -131,33 +131,18 @@
     }
 
     @Override
-<<<<<<< HEAD
-    public TemplateProfile prepare(boolean isIso, Long userId, String name, String displayText, Integer bits, Boolean passwordEnabled, Boolean requiresHVM, String url,
-        Boolean isPublic, Boolean featured, Boolean isExtractable, String format, Long guestOSId, List<Long> zoneId, HypervisorType hypervisorType, String accountName,
-        Long domainId, String chksum, Boolean bootable, Map details, boolean directDownload, boolean kvdoEnable, boolean deployAsIs) throws ResourceAllocationException {
-        return prepare(isIso, userId, name, displayText, bits, passwordEnabled, requiresHVM, url, isPublic, featured, isExtractable, format, guestOSId, zoneId,
-            hypervisorType, chksum, bootable, null, null, details, false, null, false, TemplateType.USER, directDownload, false, deployAsIs);
-    }
-
-    @Override
-    public TemplateProfile prepare(boolean isIso, long userId, String name, String displayText, Integer bits, Boolean passwordEnabled, Boolean requiresHVM, String url,
-        Boolean isPublic, Boolean featured, Boolean isExtractable, String format, Long guestOSId, List<Long> zoneIdList, HypervisorType hypervisorType, String chksum,
-        Boolean bootable, String templateTag, Account templateOwner, Map details, Boolean sshkeyEnabled, String imageStoreUuid, Boolean isDynamicallyScalable,
-        TemplateType templateType, boolean directDownload, boolean kvdoEnable, boolean deployAsIs) throws ResourceAllocationException {
-=======
     public TemplateProfile prepare(boolean isIso, Long userId, String name, String displayText, CPU.CPUArch arch, Integer bits, Boolean passwordEnabled, Boolean requiresHVM, String url,
                                    Boolean isPublic, Boolean featured, Boolean isExtractable, String format, Long guestOSId, List<Long> zoneId, HypervisorType hypervisorType, String accountName,
-                                   Long domainId, String chksum, Boolean bootable, Map details, boolean directDownload, boolean deployAsIs) throws ResourceAllocationException {
+                                   Long domainId, String chksum, Boolean bootable, Map details, boolean directDownload, boolean kvdoEnable, boolean deployAsIs) throws ResourceAllocationException {
         return prepare(isIso, userId, name, displayText, arch, bits, passwordEnabled, requiresHVM, url, isPublic, featured, isExtractable, format, guestOSId, zoneId,
-            hypervisorType, chksum, bootable, null, null, details, false, null, false, TemplateType.USER, directDownload, deployAsIs);
+            hypervisorType, chksum, bootable, null, null, details, false, null, false, TemplateType.USER, directDownload, false, deployAsIs);
     }
 
     @Override
     public TemplateProfile prepare(boolean isIso, long userId, String name, String displayText, CPU.CPUArch arch, Integer bits, Boolean passwordEnabled, Boolean requiresHVM, String url,
                                    Boolean isPublic, Boolean featured, Boolean isExtractable, String format, Long guestOSId, List<Long> zoneIdList, HypervisorType hypervisorType, String chksum,
                                    Boolean bootable, String templateTag, Account templateOwner, Map details, Boolean sshkeyEnabled, String imageStoreUuid, Boolean isDynamicallyScalable,
-                                   TemplateType templateType, boolean directDownload, boolean deployAsIs) throws ResourceAllocationException {
->>>>>>> 28d774ec
+                                   TemplateType templateType, boolean directDownload, boolean kvdoEnable, boolean deployAsIs) throws ResourceAllocationException {
         //Long accountId = null;
         // parameters verification
 
@@ -419,11 +404,7 @@
             new VMTemplateVO(profile.getTemplateId(), profile.getName(), profile.getFormat(), profile.isPublic(), profile.isFeatured(), profile.isExtractable(),
                 profile.getTemplateType(), profile.getUrl(), profile.isRequiresHVM(), profile.getBits(), profile.getAccountId(), profile.getCheckSum(),
                 profile.getDisplayText(), profile.isPasswordEnabled(), profile.getGuestOsId(), profile.isBootable(), profile.getHypervisorType(),
-<<<<<<< HEAD
-                profile.getTemplateTag(), profile.getDetails(), profile.isSshKeyEnabled(), profile.IsDynamicallyScalable(), profile.isDirectDownload(), profile.isKvdoEnable(), profile.isDeployAsIs());
-=======
-                profile.getTemplateTag(), profile.getDetails(), profile.isSshKeyEnabled(), profile.IsDynamicallyScalable(), profile.isDirectDownload(), profile.isDeployAsIs(), profile.getArch());
->>>>>>> 28d774ec
+                profile.getTemplateTag(), profile.getDetails(), profile.isSshKeyEnabled(), profile.IsDynamicallyScalable(), profile.isDirectDownload(), profile.isKvdoEnable(), profile.isDeployAsIs(), profile.getArch());
         template.setState(initialState);
 
         if (profile.isDirectDownload()) {
