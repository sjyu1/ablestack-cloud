// Licensed to the Apache Software Foundation (ASF) under one
// or more contributor license agreements.  See the NOTICE file
// distributed with this work for additional information
// regarding copyright ownership.  The ASF licenses this file
// to you under the Apache License, Version 2.0 (the
// "License"); you may not use this file except in compliance
// with the License.  You may obtain a copy of the License at
//
//   http://www.apache.org/licenses/LICENSE-2.0
//
// Unless required by applicable law or agreed to in writing,
// software distributed under the License is distributed on an
// "AS IS" BASIS, WITHOUT WARRANTIES OR CONDITIONS OF ANY
// KIND, either express or implied.  See the License for the
// specific language governing permissions and limitations
// under the License.
package com.cloud.template;

import java.util.List;
import java.util.Map;

import com.cloud.cpu.CPU;
import org.apache.cloudstack.api.command.user.iso.DeleteIsoCmd;
import org.apache.cloudstack.api.command.user.iso.GetUploadParamsForIsoCmd;
import org.apache.cloudstack.api.command.user.iso.RegisterIsoCmd;
import org.apache.cloudstack.api.command.user.template.DeleteTemplateCmd;
import org.apache.cloudstack.api.command.user.template.ExtractTemplateCmd;
import org.apache.cloudstack.api.command.user.template.GetUploadParamsForTemplateCmd;
import org.apache.cloudstack.api.command.user.template.RegisterTemplateCmd;

import com.cloud.exception.ResourceAllocationException;
import com.cloud.hypervisor.Hypervisor.HypervisorType;
import com.cloud.storage.Storage.TemplateType;
import com.cloud.storage.TemplateProfile;
import com.cloud.storage.VMTemplateVO;
import com.cloud.user.Account;
import com.cloud.utils.component.Adapter;
import org.apache.cloudstack.storage.command.TemplateOrVolumePostUploadCommand;

public interface TemplateAdapter extends Adapter {
    public static class TemplateAdapterType {
        String _name;

        public static final TemplateAdapterType Hypervisor = new TemplateAdapterType("HypervisorAdapter");
        public static final TemplateAdapterType BareMetal = new TemplateAdapterType("BareMetalAdapter");

        public TemplateAdapterType(String name) {
            _name = name;
        }

        public String getName() {
            return _name;
        }
    }

    TemplateProfile prepare(RegisterTemplateCmd cmd) throws ResourceAllocationException;

    TemplateProfile prepare(GetUploadParamsForTemplateCmd cmd) throws ResourceAllocationException;

    TemplateProfile prepare(RegisterIsoCmd cmd) throws ResourceAllocationException;

    TemplateProfile prepare(GetUploadParamsForIsoCmd cmd) throws ResourceAllocationException;

    VMTemplateVO create(TemplateProfile profile);

    List<TemplateOrVolumePostUploadCommand> createTemplateForPostUpload(TemplateProfile profile);

    TemplateProfile prepareDelete(DeleteTemplateCmd cmd);

    TemplateProfile prepareDelete(DeleteIsoCmd cmd);

    TemplateProfile prepareExtractTemplate(ExtractTemplateCmd cmd);

    boolean delete(TemplateProfile profile);

<<<<<<< HEAD
    TemplateProfile prepare(boolean isIso, Long userId, String name, String displayText, Integer bits, Boolean passwordEnabled, Boolean requiresHVM, String url, Boolean isPublic,
                            Boolean featured, Boolean isExtractable, String format, Long guestOSId, List<Long> zoneId, HypervisorType hypervisorType, String accountName, Long domainId, String chksum, Boolean bootable, Map details, boolean directDownload, boolean kvdoEnable,
=======
    TemplateProfile prepare(boolean isIso, Long userId, String name, String displayText, CPU.CPUArch arch, Integer bits, Boolean passwordEnabled, Boolean requiresHVM, String url, Boolean isPublic,
                            Boolean featured, Boolean isExtractable, String format, Long guestOSId, List<Long> zoneId, HypervisorType hypervisorType, String accountName, Long domainId, String chksum, Boolean bootable, Map details, boolean directDownload,
>>>>>>> 28d774ec
                            boolean deployAsIs) throws ResourceAllocationException;

    TemplateProfile prepare(boolean isIso, long userId, String name, String displayText, CPU.CPUArch arch, Integer bits, Boolean passwordEnabled, Boolean requiresHVM, String url, Boolean isPublic,
                            Boolean featured, Boolean isExtractable, String format, Long guestOSId, List<Long> zoneId, HypervisorType hypervisorType, String chksum, Boolean bootable, String templateTag, Account templateOwner, Map details, Boolean sshKeyEnabled, String imageStoreUuid, Boolean isDynamicallyScalable,
                            TemplateType templateType, boolean directDownload, boolean kvdoEnable, boolean deployAsIs) throws ResourceAllocationException;

}<|MERGE_RESOLUTION|>--- conflicted
+++ resolved
@@ -73,13 +73,8 @@
 
     boolean delete(TemplateProfile profile);
 
-<<<<<<< HEAD
-    TemplateProfile prepare(boolean isIso, Long userId, String name, String displayText, Integer bits, Boolean passwordEnabled, Boolean requiresHVM, String url, Boolean isPublic,
+    TemplateProfile prepare(boolean isIso, Long userId, String name, String displayText, CPU.CPUArch arch, Integer bits, Boolean passwordEnabled, Boolean requiresHVM, String url, Boolean isPublic,
                             Boolean featured, Boolean isExtractable, String format, Long guestOSId, List<Long> zoneId, HypervisorType hypervisorType, String accountName, Long domainId, String chksum, Boolean bootable, Map details, boolean directDownload, boolean kvdoEnable,
-=======
-    TemplateProfile prepare(boolean isIso, Long userId, String name, String displayText, CPU.CPUArch arch, Integer bits, Boolean passwordEnabled, Boolean requiresHVM, String url, Boolean isPublic,
-                            Boolean featured, Boolean isExtractable, String format, Long guestOSId, List<Long> zoneId, HypervisorType hypervisorType, String accountName, Long domainId, String chksum, Boolean bootable, Map details, boolean directDownload,
->>>>>>> 28d774ec
                             boolean deployAsIs) throws ResourceAllocationException;
 
     TemplateProfile prepare(boolean isIso, long userId, String name, String displayText, CPU.CPUArch arch, Integer bits, Boolean passwordEnabled, Boolean requiresHVM, String url, Boolean isPublic,
