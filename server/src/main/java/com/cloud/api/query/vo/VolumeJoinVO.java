// Licensed to the Apache Software Foundation (ASF) under one
// or more contributor license agreements.  See the NOTICE file
// distributed with this work for additional information
// regarding copyright ownership.  The ASF licenses this file
// to you under the Apache License, Version 2.0 (the
// "License"); you may not use this file except in compliance
// with the License.  You may obtain a copy of the License at
//
//   http://www.apache.org/licenses/LICENSE-2.0
//
// Unless required by applicable law or agreed to in writing,
// software distributed under the License is distributed on an
// "AS IS" BASIS, WITHOUT WARRANTIES OR CONDITIONS OF ANY
// KIND, either express or implied.  See the License for the
// specific language governing permissions and limitations
// under the License.
package com.cloud.api.query.vo;

import java.util.Date;

import javax.persistence.Column;
import javax.persistence.Convert;
import javax.persistence.Entity;
import javax.persistence.EnumType;
import javax.persistence.Enumerated;
import javax.persistence.Table;
import javax.persistence.Temporal;
import javax.persistence.TemporalType;

import com.cloud.hypervisor.Hypervisor.HypervisorType;
import com.cloud.storage.Storage;
import com.cloud.storage.VMTemplateStorageResourceAssoc.Status;
import com.cloud.storage.Volume;
import com.cloud.user.Account;
import com.cloud.utils.db.GenericDao;
import com.cloud.vm.VirtualMachine;
import org.apache.cloudstack.util.HypervisorTypeConverter;

@Entity
@Table(name = "volume_view")
public class VolumeJoinVO extends BaseViewWithTagInformationVO implements ControlledViewEntity {

    @Column(name = "uuid")
    private String uuid;

    @Column(name = "name")
    private String name;

    @Column(name = "device_id")
    Long deviceId = null;

    @Column(name = "volume_type")
    @Enumerated(EnumType.STRING)
    Volume.Type volumeType;

    @Column(name = "provisioning_type")
    @Enumerated(EnumType.STRING)
    Storage.ProvisioningType provisioningType;

    @Column(name = "size")
    long size;

    @Column(name = "min_iops")
    Long minIops;

    @Column(name = "max_iops")
    Long maxIops;

    @Column(name = "state")
    @Enumerated(value = EnumType.STRING)
    private Volume.State state;

    @Column(name = GenericDao.CREATED_COLUMN)
    private Date created;

    @Column(name = "attached")
    @Temporal(value = TemporalType.TIMESTAMP)
    Date attached;

    @Column(name = GenericDao.REMOVED_COLUMN)
    private Date removed;

    @Column(name = "account_id")
    private long accountId;

    @Column(name = "account_uuid")
    private String accountUuid;

    @Column(name = "account_name")
    private String accountName = null;

    @Column(name = "account_type")
    @Enumerated(value = EnumType.ORDINAL)
    private Account.Type accountType;

    @Column(name = "domain_id")
    private long domainId;

    @Column(name = "domain_uuid")
    private String domainUuid;

    @Column(name = "domain_name")
    private String domainName = null;

    @Column(name = "domain_path")
    private String domainPath = null;

    @Column(name = "project_id")
    private long projectId;

    @Column(name = "project_uuid")
    private String projectUuid;

    @Column(name = "project_name")
    private String projectName;

    @Column(name = "pod_id")
    private long podId;

    @Column(name = "pod_name")
    private String podName;

    @Column(name = "pod_uuid")
    private String podUuid;

    @Column(name = "cluster_id")
    private long clusterId;

    @Column(name = "cluster_name")
    private String clusterName;

    @Column(name = "cluster_uuid")
    private String clusterUuid;

    @Column(name = "data_center_id")
    private long dataCenterId;

    @Column(name = "data_center_uuid")
    private String dataCenterUuid;

    @Column(name = "data_center_name")
    private String dataCenterName;

    @Column(name = "vm_id")
    private long vmId;

    @Column(name = "vm_uuid")
    private String vmUuid;

    @Column(name = "vm_name")
    private String vmName;

    @Column(name = "vm_display_name")
    private String vmDisplayName;

    @Column(name = "vm_state")
    @Enumerated(value = EnumType.STRING)
    protected VirtualMachine.State vmState = null;

    @Column(name = "vm_type")
    @Enumerated(value = EnumType.STRING)
    protected VirtualMachine.Type vmType;

    @Column(name = "volume_store_size")
    private long volumeStoreSize;

    @Column(name = "created_on_store")
    private Date createdOnStore;

    @Column(name = "format")
    private Storage.ImageFormat format;

    @Column(name = "download_pct")
    private int downloadPercent;

    @Column(name = "download_state")
    @Enumerated(EnumType.STRING)
    private Status downloadState;

    @Column(name = "error_str")
    private String errorString;

    @Column(name = "hypervisor_type")
    @Convert(converter = HypervisorTypeConverter.class)
    private HypervisorType hypervisorType;

    @Column(name = "disk_offering_id")
    private long diskOfferingId;

    @Column(name = "disk_offering_uuid")
    private String diskOfferingUuid;

    @Column(name = "disk_offering_name")
    private String diskOfferingName;

    @Column(name = "disk_offering_display_text")
    private String diskOfferingDisplayText;

    @Column(name = "system_use")
    private boolean systemUse;

    @Column(name = "use_local_storage")
    private boolean useLocalStorage;

    @Column(name = "bytes_read_rate")
    Long bytesReadRate;

    @Column(name = "bytes_write_rate")
    Long bytesWriteRate;

    @Column(name = "iops_read_rate")
    Long iopsReadRate;

    @Column(name = "iops_write_rate")
    Long iopsWriteRate;

    @Column(name = "cache_mode")
    String cacheMode;

    @Column(name = "pool_id")
    private long poolId;

    @Column(name = "pool_uuid")
    private String poolUuid;

    @Column(name = "pool_name")
    private String poolName;

    @Column(name = "template_id")
    private long templateId;

    @Column(name = "template_uuid")
    private String templateUuid;

    @Column(name = "template_name")
    private String templateName;

    @Column(name = "template_display_text", length = 4096)
    private String templateDisplayText;

    @Column(name = "extractable")
    private boolean extractable;

    @Column(name = "template_type")
    private Storage.TemplateType templateType;

    @Column(name = "iso_id", updatable = true, nullable = true, length = 17)
    private long isoId;

    @Column(name = "iso_uuid")
    private String isoUuid;

    @Column(name = "iso_name")
    private String isoName;

    @Column(name = "iso_display_text", length = 4096)
    private String isoDisplayText;

    @Column(name = "job_id")
    private Long jobId;

    @Column(name = "job_uuid")
    private String jobUuid;

    @Column(name = "job_status")
    private int jobStatus;

    @Column(name = "display_volume", updatable = true, nullable = false)
    protected boolean displayVolume;

    @Column(name = "path")
    protected String path;

    @Column(name = "chain_info", length = 65535)
    String chainInfo;

    @Column(name = "external_uuid")
    private String externalUuid = null;

    @Column(name = "encrypt_format")
    private String encryptionFormat = null;

<<<<<<< HEAD
    @Column(name = "kvdo_enable")
    private boolean kvdoEnable;

    @Column(name = "compress")
    private boolean compress;

    @Column(name = "dedup")
    private boolean dedup;

    @Column(name = "used_fs_bytes")
    private Long usedFsBytes;

    @Column(name = "used_physical_size")
    private Long usedPhysicalSize;
=======
    @Column(name = "delete_protection")
    protected Boolean deleteProtection;
>>>>>>> 28d774ec

    public VolumeJoinVO() {
    }

    @Override
    public String getUuid() {
        return uuid;
    }

    public String getName() {
        return name;
    }

    public Long getDeviceId() {
        return deviceId;
    }

    public Volume.Type getVolumeType() {
        return volumeType;
    }

    public Storage.ProvisioningType getProvisioningType(){
        return provisioningType;
    }

    public long getSize() {
        return size;
    }

    public Long getMinIops() {
        return minIops;
    }

    public Long getMaxIops() {
        return maxIops;
    }

    public Volume.State getState() {
        return state;
    }

    public Date getCreated() {
        return created;
    }

    public Date getAttached() {
        return attached;
    }

    public Date getRemoved() {
        return removed;
    }

    @Override
    public long getAccountId() {
        return accountId;
    }

    public boolean isDisplayVolume() {
        return displayVolume;
    }

    @Override
    public String getAccountUuid() {
        return accountUuid;
    }

    @Override
    public String getAccountName() {
        return accountName;
    }

    @Override
    public Account.Type getAccountType() {
        return accountType;
    }

    @Override
    public long getDomainId() {
        return domainId;
    }

    @Override
    public String getDomainUuid() {
        return domainUuid;
    }

    @Override
    public String getDomainName() {
        return domainName;
    }

    @Override
    public String getDomainPath() {
        return domainPath;
    }

    public long getProjectId() {
        return projectId;
    }

    @Override
    public String getProjectUuid() {
        return projectUuid;
    }

    @Override
    public String getProjectName() {
        return projectName;
    }

    public long getVmId() {
        return vmId;
    }

    public String getVmUuid() {
        return vmUuid;
    }

    public String getVmName() {
        return vmName;
    }

    public String getVmDisplayName() {
        return vmDisplayName;
    }

    public VirtualMachine.State getVmState() {
        return vmState;
    }

    public VirtualMachine.Type getVmType() {
        return vmType;
    }

    public long getVolumeStoreSize() {
        return volumeStoreSize;
    }

    public Date getCreatedOnStore() {
        return createdOnStore;
    }

    public Storage.ImageFormat getFormat() {
        return format;
    }

    public int getDownloadPercent() {
        return downloadPercent;
    }

    public Status getDownloadState() {
        return downloadState;
    }

    public String getErrorString() {
        return errorString;
    }

    public HypervisorType getHypervisorType() {
        return hypervisorType;
    }

    public long getDiskOfferingId() {
        return diskOfferingId;
    }

    public String getDiskOfferingUuid() {
        return diskOfferingUuid;
    }

    public String getDiskOfferingName() {
        return diskOfferingName;
    }

    public String getDiskOfferingDisplayText() {
        return diskOfferingDisplayText;
    }

    public boolean isUseLocalStorage() {
        return useLocalStorage;
    }

    public Long getBytesReadRate() {
        return bytesReadRate;
    }

    public Long getBytesWriteRate() {
        return bytesWriteRate;
    }

    public Long getIopsReadRate() {
        return iopsReadRate;
    }

    public Long getIopsWriteRate() {
        return iopsWriteRate;
    }

    public String getCacheMode() {
        return cacheMode;
    }

    public long getPoolId() {
        return poolId;
    }

    public String getPoolUuid() {
        return poolUuid;
    }

    public String getPoolName() {
        return poolName;
    }

    public String getPodName() {
        return podName;
    }

    public void setPodName(String podName) {
        this.podName = podName;
    }

    public String getPodUuid() {
        return podUuid;
    }

    public void setPodUuid(String podUuid) {
        this.podUuid = podUuid;
    }

    public void setPodId(long podId) {
        this.podId = podId;
    }

    public long getClusterId() {
        return clusterId;
    }

    public String getClusterName() {
        return clusterName;
    }

    public String getClusterUuid() {
        return clusterUuid;
    }

    public long getTemplateId() {
        return templateId;
    }

    public String getTemplateUuid() {
        return templateUuid;
    }

    public boolean isExtractable() {
        return extractable;
    }

    public Storage.TemplateType getTemplateType() {
        return templateType;
    }

    public String getTemplateName() {
        return templateName;
    }

    public String getTemplateDisplayText() {
        return templateDisplayText;
    }

    public long getIsoId() {
        return isoId;
    }

    public String getIsoUuid() {
        return isoUuid;
    }

    public String getIsoName() {
        return isoName;
    }

    public String getIsoDisplayText() {
        return isoDisplayText;
    }

    public Long getJobId() {
        return jobId;
    }

    public String getJobUuid() {
        return jobUuid;
    }

    public int getJobStatus() {
        return jobStatus;
    }

    public long getDataCenterId() {
        return dataCenterId;
    }

    public String getDataCenterUuid() {
        return dataCenterUuid;
    }

    public String getDataCenterName() {
        return dataCenterName;
    }

    public long getPodId() {
        return podId;
    }

    public boolean isSystemUse() {
        return systemUse;
    }

    public String getPath() {
        return path;
    }


    public String getChainInfo() {
        return chainInfo;
    }

    public String getExternalUuid() {
        return externalUuid;
    }

    public void setExternalUuid(String externalUuid) {
        this.externalUuid = externalUuid;
    }

    public String getEncryptionFormat() {
        return encryptionFormat;
    }

<<<<<<< HEAD
    public boolean getKvdoEnable() {
        return kvdoEnable;
    }

    public boolean getCompress() {
        return compress;
    }

    public boolean getDedup() {
        return dedup;
    }

    public Long getUsedFsBytes() {
        return usedFsBytes;
    }

    public Long getUsedPhysicalSize() {
        return usedPhysicalSize;
=======
    public Boolean getDeleteProtection() {
        return deleteProtection;
>>>>>>> 28d774ec
    }

    @Override
    public Class<?> getEntityType() {
        return Volume.class;
    }
}<|MERGE_RESOLUTION|>--- conflicted
+++ resolved
@@ -280,7 +280,6 @@
     @Column(name = "encrypt_format")
     private String encryptionFormat = null;
 
-<<<<<<< HEAD
     @Column(name = "kvdo_enable")
     private boolean kvdoEnable;
 
@@ -295,10 +294,9 @@
 
     @Column(name = "used_physical_size")
     private Long usedPhysicalSize;
-=======
+
     @Column(name = "delete_protection")
     protected Boolean deleteProtection;
->>>>>>> 28d774ec
 
     public VolumeJoinVO() {
     }
@@ -639,7 +637,6 @@
         return encryptionFormat;
     }
 
-<<<<<<< HEAD
     public boolean getKvdoEnable() {
         return kvdoEnable;
     }
@@ -658,10 +655,10 @@
 
     public Long getUsedPhysicalSize() {
         return usedPhysicalSize;
-=======
+    }
+
     public Boolean getDeleteProtection() {
         return deleteProtection;
->>>>>>> 28d774ec
     }
 
     @Override
