--- conflicted
+++ resolved
@@ -355,7 +355,6 @@
     @Column(name = "project_name")
     private String projectName;
 
-<<<<<<< HEAD
     @Column(name = "keypair_name")
     private String keyPairName;
 
@@ -364,10 +363,9 @@
 
     @Column(name = "keypair_uuid")
     private String keyPairUuid;
-=======
+    
     @Column(name = "keypair_names")
     private String keypairNames;
->>>>>>> 71056191
 
     @Column(name = "job_id")
     private Long jobId;
@@ -792,7 +790,6 @@
         return projectName;
     }
 
-<<<<<<< HEAD
     public String getKeyPairName() {
         return keyPairName;
     }
@@ -803,10 +800,10 @@
 
     public String getKeyPairUuid() {
         return keyPairUuid;
-=======
+    } 
+    
     public String getKeypairNames() {
         return keypairNames;
->>>>>>> 71056191
     }
 
     public boolean isLimitCpuUse() {
