--- conflicted
+++ resolved
@@ -1175,15 +1175,10 @@
 
         if (keyword != null) {
             SearchCriteria<UserVmJoinVO> ssc = _userVmJoinDao.createSearchCriteria();
-<<<<<<< HEAD
-            ssc.addOr("displayName", SearchCriteria.Op.LIKE, "%" + keyword + "%");
-            ssc.addOr("name", SearchCriteria.Op.LIKE, "%" + keyword + "%");
-            ssc.addOr("uuid", SearchCriteria.Op.LIKE, "%" + keyword + "%");
-=======
             String likeKeyword = String.format("%%%s%%", keyword);
             ssc.addOr("displayName", SearchCriteria.Op.LIKE, likeKeyword);
             ssc.addOr("name", SearchCriteria.Op.LIKE, likeKeyword);
->>>>>>> 5fa9b8f6
+            ssc.addOr("uuid", SearchCriteria.Op.LIKE, likeKeyword);
             if (isRootAdmin) {
                 ssc.addOr("instanceName", SearchCriteria.Op.LIKE, likeKeyword);
             }
@@ -2653,19 +2648,9 @@
 
         Filter searchFilter = new Filter(StoragePoolJoinVO.class, "id", Boolean.TRUE, startIndex, pageSize);
 
-<<<<<<< HEAD
-        SearchBuilder<StoragePoolJoinVO> sb = _poolJoinDao.createSearchBuilder();
-        sb.select(null, Func.DISTINCT, sb.entity().getId()); // select distinct
-        // ids
-        sb.and("id", sb.entity().getId(), SearchCriteria.Op.EQ);
-        sb.and("name", sb.entity().getName(), SearchCriteria.Op.EQ);
-        sb.and("path", sb.entity().getPath(), SearchCriteria.Op.EQ);
-        sb.and("dataCenterId", sb.entity().getZoneId(), SearchCriteria.Op.EQ);
-        sb.and("podId", sb.entity().getPodId(), SearchCriteria.Op.EQ);
-        sb.and("clusterId", sb.entity().getClusterId(), SearchCriteria.Op.EQ);
-        sb.and("hostAddress", sb.entity().getHostAddress(), SearchCriteria.Op.EQ);
-        sb.and("scope", sb.entity().getScope(), SearchCriteria.Op.EQ);
-        sb.and("parent", sb.entity().getParent(), Op.EQ);
+        // search & count Pool details by ids
+        Pair<List<StoragePoolJoinVO>, Integer> uniquePoolPair = _poolJoinDao.searchAndCount(id, name, zoneId, path, pod,
+                cluster, address, scopeType, status, keyword, searchFilter);
 
         SearchCriteria<StoragePoolJoinVO> sc = sb.create();
 
@@ -2712,12 +2697,9 @@
             sc.setParameters("scope", scopeType.toString());
         }
         sc.setParameters("parent", 0);
-=======
-        // search & count Pool details by ids
-        Pair<List<StoragePoolJoinVO>, Integer> uniquePoolPair = _poolJoinDao.searchAndCount(id, name, zoneId, path, pod,
-                cluster, address, scopeType, status, keyword, searchFilter);
->>>>>>> 5fa9b8f6
-
+
+        // search Pool details by ids
+        Pair<List<StoragePoolJoinVO>, Integer> uniquePoolPair = _poolJoinDao.searchAndCount(sc, searchFilter);
         Integer count = uniquePoolPair.second();
         if (count.intValue() == 0) {
             // empty result
