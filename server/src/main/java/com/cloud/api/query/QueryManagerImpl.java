--- conflicted
+++ resolved
@@ -619,15 +619,12 @@
             ssc.addOr("email", Op.LIKE, "%" + keyword + "%");
             ssc.addOr("state", Op.LIKE, "%" + keyword + "%");
             ssc.addOr("accountName", Op.LIKE, "%" + keyword + "%");
-<<<<<<< HEAD
             ssc.addOr("accountType", Op.LIKE, "%" + keyword + "%");
             ssc.addOr("uuid", SearchCriteria.Op.LIKE, "%" + keyword + "%");
-=======
             if (EnumUtils.isValidEnum(Account.Type.class, keyword.toUpperCase())) {
                 ssc.addOr("accountType", Op.EQ, EnumUtils.getEnum(Account.Type.class, keyword.toUpperCase()));
             }
 
->>>>>>> 2aa3f980
             sc.addAnd("username", Op.SC, ssc);
         }
 
@@ -4113,12 +4110,9 @@
             options.put(VmDetailConstants.DATA_DISK_CONTROLLER, Arrays.asList("osdefault", "ide", "scsi", "virtio"));
             options.put(VmDetailConstants.VIDEO_HARDWARE, Arrays.asList("cirrus", "vga", "qxl", "virtio"));
             options.put(VmDetailConstants.VIDEO_RAM, Collections.emptyList());
-<<<<<<< HEAD
             options.put("tpmversion", Arrays.asList(ApiConstants.TpmVersion.NONE.toString(), ApiConstants.TpmVersion.V2_0.toString()));
-=======
             options.put(VmDetailConstants.IO_POLICY, Arrays.asList("threads", "native", "io_uring", "storage_specific"));
             options.put(VmDetailConstants.IOTHREADS, Arrays.asList("enabled"));
->>>>>>> 2aa3f980
         }
 
         if (HypervisorType.VMware.equals(hypervisorType)) {
