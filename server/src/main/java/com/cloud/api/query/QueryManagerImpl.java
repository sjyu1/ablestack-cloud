// Licensed to the Apache Software Foundation (ASF) under one
// or more contributor license agreements.  See the NOTICE file
// distributed with this work for additional information
// regarding copyright ownership.  The ASF licenses this file
// to you under the Apache License, Version 2.0 (the
// "License"); you may not use this file except in compliance
// with the License.  You may obtain a copy of the License at
//
//   http://www.apache.org/licenses/LICENSE-2.0
//
// Unless required by applicable law or agreed to in writing,
// software distributed under the License is distributed on an
// "AS IS" BASIS, WITHOUT WARRANTIES OR CONDITIONS OF ANY
// KIND, either express or implied.  See the License for the
// specific language governing permissions and limitations
// under the License.
package com.cloud.api.query;

import java.util.ArrayList;
import java.util.Arrays;
import java.util.Collections;
import java.util.Date;
import java.util.HashMap;
import java.util.HashSet;
import java.util.List;
import java.util.ListIterator;
import java.util.Map;
import java.util.Set;
import java.util.stream.Collectors;
import java.util.stream.Stream;

import javax.inject.Inject;

import com.cloud.storage.VolumeApiServiceImpl;
import org.apache.cloudstack.acl.ControlledEntity.ACLType;
import org.apache.cloudstack.affinity.AffinityGroupDomainMapVO;
import org.apache.cloudstack.affinity.AffinityGroupResponse;
import org.apache.cloudstack.affinity.AffinityGroupVMMapVO;
import org.apache.cloudstack.affinity.dao.AffinityGroupDomainMapDao;
import org.apache.cloudstack.affinity.dao.AffinityGroupVMMapDao;
import org.apache.cloudstack.api.ApiConstants;
import org.apache.cloudstack.api.BaseListProjectAndAccountResourcesCmd;
import org.apache.cloudstack.api.ResourceDetail;
import org.apache.cloudstack.api.ResponseGenerator;
import org.apache.cloudstack.api.ResponseObject.ResponseView;
import org.apache.cloudstack.api.command.admin.account.ListAccountsCmdByAdmin;
import org.apache.cloudstack.api.command.admin.domain.ListDomainsCmd;
import org.apache.cloudstack.api.command.admin.domain.ListDomainsCmdByAdmin;
import org.apache.cloudstack.api.command.admin.host.ListHostTagsCmd;
import org.apache.cloudstack.api.command.admin.host.ListHostsCmd;
import org.apache.cloudstack.api.command.admin.internallb.ListInternalLBVMsCmd;
import org.apache.cloudstack.api.command.admin.iso.ListIsosCmdByAdmin;
import org.apache.cloudstack.api.command.admin.management.ListMgmtsCmd;
import org.apache.cloudstack.api.command.admin.resource.icon.ListResourceIconCmd;
import org.apache.cloudstack.api.command.admin.router.GetRouterHealthCheckResultsCmd;
import org.apache.cloudstack.api.command.admin.router.ListRoutersCmd;
import org.apache.cloudstack.api.command.admin.storage.ListImageStoresCmd;
import org.apache.cloudstack.api.command.admin.storage.ListSecondaryStagingStoresCmd;
import org.apache.cloudstack.api.command.admin.storage.ListStoragePoolsCmd;
import org.apache.cloudstack.api.command.admin.storage.ListStorageTagsCmd;
import org.apache.cloudstack.api.command.admin.template.ListTemplatesCmdByAdmin;
import org.apache.cloudstack.api.command.admin.user.ListUsersCmd;
import org.apache.cloudstack.api.command.admin.vm.ListVMsCmdByAdmin;
import org.apache.cloudstack.api.command.admin.zone.ListZonesCmdByAdmin;
import org.apache.cloudstack.api.command.user.account.ListAccountsCmd;
import org.apache.cloudstack.api.command.user.account.ListProjectAccountsCmd;
import org.apache.cloudstack.api.command.user.affinitygroup.ListAffinityGroupsCmd;
import org.apache.cloudstack.api.command.user.event.ListEventsCmd;
import org.apache.cloudstack.api.command.user.iso.ListIsosCmd;
import org.apache.cloudstack.api.command.user.job.ListAsyncJobsCmd;
import org.apache.cloudstack.api.command.user.offering.ListDiskOfferingsCmd;
import org.apache.cloudstack.api.command.user.offering.ListServiceOfferingsCmd;
import org.apache.cloudstack.api.command.user.project.ListProjectInvitationsCmd;
import org.apache.cloudstack.api.command.user.project.ListProjectsCmd;
import org.apache.cloudstack.api.command.user.resource.ListDetailOptionsCmd;
import org.apache.cloudstack.api.command.user.securitygroup.ListSecurityGroupsCmd;
import org.apache.cloudstack.api.command.user.tag.ListTagsCmd;
import org.apache.cloudstack.api.command.user.template.ListTemplatesCmd;
import org.apache.cloudstack.api.command.user.vm.ListVMsCmd;
import org.apache.cloudstack.api.command.user.vmgroup.ListVMGroupsCmd;
import org.apache.cloudstack.api.command.user.volume.ListResourceDetailsCmd;
import org.apache.cloudstack.api.command.user.volume.ListVolumesCmd;
import org.apache.cloudstack.api.command.user.zone.ListZonesCmd;
import org.apache.cloudstack.api.response.AccountResponse;
import org.apache.cloudstack.api.response.AsyncJobResponse;
import org.apache.cloudstack.api.response.DetailOptionsResponse;
import org.apache.cloudstack.api.response.DiskOfferingResponse;
import org.apache.cloudstack.api.response.DomainResponse;
import org.apache.cloudstack.api.response.DomainRouterResponse;
import org.apache.cloudstack.api.response.EventResponse;
import org.apache.cloudstack.api.response.HostResponse;
import org.apache.cloudstack.api.response.HostTagResponse;
import org.apache.cloudstack.api.response.ImageStoreResponse;
import org.apache.cloudstack.api.response.InstanceGroupResponse;
import org.apache.cloudstack.api.response.ListResponse;
import org.apache.cloudstack.api.response.ManagementServerResponse;
import org.apache.cloudstack.api.response.ProjectAccountResponse;
import org.apache.cloudstack.api.response.ProjectInvitationResponse;
import org.apache.cloudstack.api.response.ProjectResponse;
import org.apache.cloudstack.api.response.ResourceDetailResponse;
import org.apache.cloudstack.api.response.ResourceIconResponse;
import org.apache.cloudstack.api.response.ResourceTagResponse;
import org.apache.cloudstack.api.response.RouterHealthCheckResultResponse;
import org.apache.cloudstack.api.response.SecurityGroupResponse;
import org.apache.cloudstack.api.response.ServiceOfferingResponse;
import org.apache.cloudstack.api.response.StoragePoolResponse;
import org.apache.cloudstack.api.response.StorageTagResponse;
import org.apache.cloudstack.api.response.TemplateResponse;
import org.apache.cloudstack.api.response.UserResponse;
import org.apache.cloudstack.api.response.UserVmResponse;
import org.apache.cloudstack.api.response.VolumeResponse;
import org.apache.cloudstack.api.response.ZoneResponse;
import org.apache.cloudstack.context.CallContext;
import org.apache.cloudstack.engine.subsystem.api.storage.DataStore;
import org.apache.cloudstack.engine.subsystem.api.storage.DataStoreCapabilities;
import org.apache.cloudstack.engine.subsystem.api.storage.DataStoreDriver;
import org.apache.cloudstack.engine.subsystem.api.storage.DataStoreManager;
import org.apache.cloudstack.engine.subsystem.api.storage.TemplateState;
import org.apache.cloudstack.framework.config.ConfigKey;
import org.apache.cloudstack.framework.config.Configurable;
import org.apache.cloudstack.framework.config.dao.ConfigurationDao;
import org.apache.cloudstack.query.QueryService;
import org.apache.cloudstack.resourcedetail.dao.DiskOfferingDetailsDao;
import org.apache.cloudstack.storage.datastore.db.PrimaryDataStoreDao;
import org.apache.cloudstack.storage.datastore.db.StoragePoolDetailVO;
import org.apache.cloudstack.storage.datastore.db.StoragePoolDetailsDao;
import org.apache.cloudstack.storage.datastore.db.StoragePoolVO;
import org.apache.cloudstack.storage.datastore.db.TemplateDataStoreDao;
import org.apache.commons.collections.CollectionUtils;
import org.apache.log4j.Logger;
import org.springframework.stereotype.Component;

import com.cloud.api.query.dao.AccountJoinDao;
import com.cloud.api.query.dao.AffinityGroupJoinDao;
import com.cloud.api.query.dao.AsyncJobJoinDao;
import com.cloud.api.query.dao.DataCenterJoinDao;
import com.cloud.api.query.dao.DiskOfferingJoinDao;
import com.cloud.api.query.dao.DomainJoinDao;
import com.cloud.api.query.dao.DomainRouterJoinDao;
import com.cloud.api.query.dao.HostJoinDao;
import com.cloud.api.query.dao.HostTagDao;
import com.cloud.api.query.dao.ImageStoreJoinDao;
import com.cloud.api.query.dao.InstanceGroupJoinDao;
import com.cloud.api.query.dao.ProjectAccountJoinDao;
import com.cloud.api.query.dao.ProjectInvitationJoinDao;
import com.cloud.api.query.dao.ProjectJoinDao;
import com.cloud.api.query.dao.ResourceTagJoinDao;
import com.cloud.api.query.dao.SecurityGroupJoinDao;
import com.cloud.api.query.dao.ServiceOfferingJoinDao;
import com.cloud.api.query.dao.StoragePoolJoinDao;
import com.cloud.api.query.dao.TemplateJoinDao;
import com.cloud.api.query.dao.UserAccountJoinDao;
import com.cloud.api.query.dao.UserVmJoinDao;
import com.cloud.api.query.dao.VolumeJoinDao;
import com.cloud.api.query.vo.AccountJoinVO;
import com.cloud.api.query.vo.AffinityGroupJoinVO;
import com.cloud.api.query.vo.AsyncJobJoinVO;
import com.cloud.api.query.vo.DataCenterJoinVO;
import com.cloud.api.query.vo.DiskOfferingJoinVO;
import com.cloud.api.query.vo.DomainJoinVO;
import com.cloud.api.query.vo.DomainRouterJoinVO;
import com.cloud.api.query.vo.EventJoinVO;
import com.cloud.api.query.vo.HostJoinVO;
import com.cloud.api.query.vo.HostTagVO;
import com.cloud.api.query.vo.ImageStoreJoinVO;
import com.cloud.api.query.vo.InstanceGroupJoinVO;
import com.cloud.api.query.vo.ProjectAccountJoinVO;
import com.cloud.api.query.vo.ProjectInvitationJoinVO;
import com.cloud.api.query.vo.ProjectJoinVO;
import com.cloud.api.query.vo.ResourceTagJoinVO;
import com.cloud.api.query.vo.SecurityGroupJoinVO;
import com.cloud.api.query.vo.ServiceOfferingJoinVO;
import com.cloud.api.query.vo.StoragePoolJoinVO;
import com.cloud.api.query.vo.TemplateJoinVO;
import com.cloud.api.query.vo.UserAccountJoinVO;
import com.cloud.api.query.vo.UserVmJoinVO;
import com.cloud.api.query.vo.VolumeJoinVO;
import com.cloud.cluster.ManagementServerHostVO;
import com.cloud.cluster.dao.ManagementServerHostDao;
import com.cloud.dc.DedicatedResourceVO;
import com.cloud.dc.dao.DedicatedResourceDao;
import com.cloud.domain.Domain;
import com.cloud.domain.DomainVO;
import com.cloud.domain.dao.DomainDao;
import com.cloud.event.dao.EventJoinDao;
import com.cloud.exception.CloudAuthenticationException;
import com.cloud.exception.InvalidParameterValueException;
import com.cloud.exception.PermissionDeniedException;
import com.cloud.ha.HighAvailabilityManager;
import com.cloud.hypervisor.Hypervisor;
import com.cloud.hypervisor.Hypervisor.HypervisorType;
import com.cloud.network.RouterHealthCheckResult;
import com.cloud.network.VpcVirtualNetworkApplianceService;
import com.cloud.network.dao.RouterHealthCheckResultDao;
import com.cloud.network.dao.RouterHealthCheckResultVO;
import com.cloud.network.router.VirtualNetworkApplianceManager;
import com.cloud.network.security.SecurityGroupVMMapVO;
import com.cloud.network.security.dao.SecurityGroupVMMapDao;
import com.cloud.org.Grouping;
import com.cloud.offering.DiskOffering;
import com.cloud.projects.Project;
import com.cloud.projects.Project.ListProjectResourcesCriteria;
import com.cloud.projects.ProjectInvitation;
import com.cloud.projects.ProjectManager;
import com.cloud.projects.ProjectVO;
import com.cloud.projects.dao.ProjectAccountDao;
import com.cloud.projects.dao.ProjectDao;
import com.cloud.projects.dao.ProjectInvitationDao;
import com.cloud.resource.ResourceManager;
import com.cloud.resource.icon.dao.ResourceIconDao;
import com.cloud.server.ResourceManagerUtil;
import com.cloud.server.ResourceMetaDataService;
import com.cloud.server.ResourceTag;
import com.cloud.server.ResourceTag.ResourceObjectType;
import com.cloud.server.TaggedResourceService;
import com.cloud.service.ServiceOfferingVO;
import com.cloud.service.dao.ServiceOfferingDao;
import com.cloud.service.dao.ServiceOfferingDetailsDao;
import com.cloud.storage.DataStoreRole;
import com.cloud.storage.ScopeType;
import com.cloud.storage.Storage;
import com.cloud.storage.Storage.ImageFormat;
import com.cloud.storage.Storage.TemplateType;
import com.cloud.storage.StoragePoolTagVO;
import com.cloud.storage.DiskOfferingVO;
import com.cloud.storage.VMTemplateVO;
import com.cloud.storage.Volume;
import com.cloud.storage.dao.StoragePoolTagsDao;
import com.cloud.storage.dao.VMTemplateDao;
import com.cloud.storage.dao.VMTemplateDetailsDao;
import com.cloud.storage.dao.DiskOfferingDao;
import com.cloud.storage.dao.VolumeDao;
import com.cloud.tags.ResourceTagVO;
import com.cloud.tags.dao.ResourceTagDao;
import com.cloud.template.VirtualMachineTemplate.State;
import com.cloud.template.VirtualMachineTemplate.TemplateFilter;
import com.cloud.user.Account;
import com.cloud.user.AccountManager;
import com.cloud.user.DomainManager;
import com.cloud.user.User;
import com.cloud.user.dao.AccountDao;
import com.cloud.user.dao.UserDao;
import com.cloud.utils.DateUtil;
import com.cloud.utils.NumbersUtil;
import com.cloud.utils.Pair;
import com.cloud.utils.Ternary;
import com.cloud.utils.db.Filter;
import com.cloud.utils.db.GenericSearchBuilder;
import com.cloud.utils.db.JoinBuilder;
import com.cloud.utils.db.SearchBuilder;
import com.cloud.utils.db.SearchCriteria;
import com.cloud.utils.db.SearchCriteria.Func;
import com.cloud.utils.db.SearchCriteria.Op;
import com.cloud.utils.exception.CloudRuntimeException;
import com.cloud.vm.DomainRouterVO;
import com.cloud.vm.UserVmVO;
import com.cloud.vm.VMInstanceVO;
import com.cloud.vm.VirtualMachine;
import com.cloud.vm.VirtualMachineManager;
import com.cloud.vm.VmDetailConstants;
import com.cloud.vm.dao.DomainRouterDao;
import com.cloud.vm.dao.UserVmDao;
import com.cloud.vm.dao.VMInstanceDao;
import org.apache.commons.lang3.StringUtils;

@Component
public class QueryManagerImpl extends MutualExclusiveIdsManagerBase implements QueryService, Configurable {

    public static final Logger s_logger = Logger.getLogger(QueryManagerImpl.class);

    private static final String ID_FIELD = "id";

    @Inject
    private AccountManager _accountMgr;

    @Inject
    private ProjectManager _projectMgr;

    @Inject
    private DomainDao _domainDao;

    @Inject
    private DomainJoinDao _domainJoinDao;

    @Inject
    private UserAccountJoinDao _userAccountJoinDao;

    @Inject
    private EventJoinDao _eventJoinDao;

    @Inject
    private ResourceTagJoinDao _resourceTagJoinDao;

    @Inject
    private InstanceGroupJoinDao _vmGroupJoinDao;

    @Inject
    private UserVmJoinDao _userVmJoinDao;

    @Inject
    private UserVmDao _userVmDao;

    @Inject
    private VMInstanceDao _vmInstanceDao;

    @Inject
    private SecurityGroupJoinDao _securityGroupJoinDao;

    @Inject
    private SecurityGroupVMMapDao _securityGroupVMMapDao;

    @Inject
    private DomainRouterJoinDao _routerJoinDao;

    @Inject
    private ProjectInvitationJoinDao _projectInvitationJoinDao;

    @Inject
    private ProjectJoinDao _projectJoinDao;

    @Inject
    private ProjectDao _projectDao;

    @Inject
    private ProjectAccountDao _projectAccountDao;

    @Inject
    private ProjectAccountJoinDao _projectAccountJoinDao;

    @Inject
    private HostJoinDao _hostJoinDao;

    @Inject
    private VolumeJoinDao _volumeJoinDao;

    @Inject
    private AccountDao _accountDao;

    @Inject
    private ConfigurationDao _configDao;

    @Inject
    private AccountJoinDao _accountJoinDao;

    @Inject
    private AsyncJobJoinDao _jobJoinDao;

    @Inject
    private StoragePoolJoinDao _poolJoinDao;

    @Inject
    private StoragePoolTagsDao _storageTagDao;

    @Inject
    private HostTagDao _hostTagDao;

    @Inject
    private ImageStoreJoinDao _imageStoreJoinDao;

    @Inject
    private DiskOfferingJoinDao _diskOfferingJoinDao;

    @Inject
    private DiskOfferingDetailsDao _diskOfferingDetailsDao;

    @Inject
    private ServiceOfferingJoinDao _srvOfferingJoinDao;

    @Inject
    private ServiceOfferingDao _srvOfferingDao;

    @Inject
    private ServiceOfferingDetailsDao _srvOfferingDetailsDao;

    @Inject
    private DiskOfferingDao _diskOfferingDao;

    @Inject
    private DataCenterJoinDao _dcJoinDao;

    @Inject
    private DomainRouterDao _routerDao;

    @Inject
    private HighAvailabilityManager _haMgr;

    @Inject
    private VMTemplateDao _templateDao;

    @Inject
    private TemplateJoinDao _templateJoinDao;

    @Inject
    private ResourceManager _resourceMgr;
    @Inject
    private ResourceMetaDataService _resourceMetaDataMgr;

    @Inject
    private TaggedResourceService _taggedResourceMgr;

    @Inject
    private ResourceManagerUtil resourceManagerUtil;

    @Inject
    private AffinityGroupVMMapDao _affinityGroupVMMapDao;

    @Inject
    private AffinityGroupJoinDao _affinityGroupJoinDao;

    @Inject
    private DedicatedResourceDao _dedicatedDao;

    @Inject
    private DomainManager _domainMgr;

    @Inject
    private AffinityGroupDomainMapDao _affinityGroupDomainMapDao;

    @Inject
    private ResourceTagDao _resourceTagDao;

    @Inject
    private DataStoreManager dataStoreManager;

    @Inject
    ManagementServerHostDao managementServerHostDao;

    @Inject
    VMTemplateDetailsDao vmTemplateDetailsDao;

    @Inject
    public VpcVirtualNetworkApplianceService routerService;

    @Inject
    private ResponseGenerator responseGenerator;

    @Inject
    private RouterHealthCheckResultDao routerHealthCheckResultDao;

    @Inject
    private TemplateDataStoreDao templateDataStoreDao;

    @Inject
    private PrimaryDataStoreDao _storagePoolDao;

    @Inject
    private StoragePoolDetailsDao _storagePoolDetailsDao;

    @Inject
    private ProjectInvitationDao projectInvitationDao;

    @Inject
    private UserDao userDao;

    @Inject
    private VirtualMachineManager virtualMachineManager;
    @Inject
    private VolumeDao volumeDao;

    @Inject
    private ResourceIconDao resourceIconDao;

    private SearchCriteria<ServiceOfferingJoinVO> getMinimumCpuServiceOfferingJoinSearchCriteria(int cpu) {
        SearchCriteria<ServiceOfferingJoinVO> sc = _srvOfferingJoinDao.createSearchCriteria();
        SearchCriteria<ServiceOfferingJoinVO> sc1 = _srvOfferingJoinDao.createSearchCriteria();
        sc1.addAnd("cpu", Op.GTEQ, cpu);
        sc.addOr("cpu", Op.SC, sc1);
        SearchCriteria<ServiceOfferingJoinVO> sc2 = _srvOfferingJoinDao.createSearchCriteria();
        sc2.addAnd("cpu", Op.NULL);
        sc2.addAnd("maxCpu", Op.NULL);
        sc.addOr("cpu", Op.SC, sc2);
        SearchCriteria<ServiceOfferingJoinVO> sc3 = _srvOfferingJoinDao.createSearchCriteria();
        sc3.addAnd("cpu", Op.NULL);
        sc3.addAnd("maxCpu", Op.GTEQ, cpu);
        sc.addOr("cpu", Op.SC, sc3);
        return sc;
    }

    private SearchCriteria<ServiceOfferingJoinVO> getMinimumMemoryServiceOfferingJoinSearchCriteria(int memory) {
        SearchCriteria<ServiceOfferingJoinVO> sc = _srvOfferingJoinDao.createSearchCriteria();
        SearchCriteria<ServiceOfferingJoinVO> sc1 = _srvOfferingJoinDao.createSearchCriteria();
        sc1.addAnd("ramSize", Op.GTEQ, memory);
        sc.addOr("ramSize", Op.SC, sc1);
        SearchCriteria<ServiceOfferingJoinVO> sc2 = _srvOfferingJoinDao.createSearchCriteria();
        sc2.addAnd("ramSize", Op.NULL);
        sc2.addAnd("maxMemory", Op.NULL);
        sc.addOr("ramSize", Op.SC, sc2);
        SearchCriteria<ServiceOfferingJoinVO> sc3 = _srvOfferingJoinDao.createSearchCriteria();
        sc3.addAnd("ramSize", Op.NULL);
        sc3.addAnd("maxMemory", Op.GTEQ, memory);
        sc.addOr("ramSize", Op.SC, sc3);
        return sc;
    }

    private SearchCriteria<ServiceOfferingJoinVO> getMinimumCpuSpeedServiceOfferingJoinSearchCriteria(int speed) {
        SearchCriteria<ServiceOfferingJoinVO> sc = _srvOfferingJoinDao.createSearchCriteria();
        sc.addOr("speed", Op.GTEQ, speed);
        sc.addOr("speed", Op.NULL);
        return sc;
    }

    /*
     * (non-Javadoc)
     *
     * @see
     * com.cloud.api.query.QueryService#searchForUsers(org.apache.cloudstack
     * .api.command.admin.user.ListUsersCmd)
     */
    @Override
    public ListResponse<UserResponse> searchForUsers(ListUsersCmd cmd) throws PermissionDeniedException {
        Pair<List<UserAccountJoinVO>, Integer> result = searchForUsersInternal(cmd);
        ListResponse<UserResponse> response = new ListResponse<UserResponse>();
        List<UserResponse> userResponses = ViewResponseHelper.createUserResponse(CallContext.current().getCallingAccount().getDomainId(),
                result.first().toArray(new UserAccountJoinVO[result.first().size()]));
        response.setResponses(userResponses, result.second());
        return response;
    }

    public ListResponse<UserResponse> searchForUsers(Long domainId, boolean recursive) throws PermissionDeniedException {
        Account caller = CallContext.current().getCallingAccount();

        List<Long> permittedAccounts = new ArrayList<Long>();

        boolean listAll = true;
        Long id = null;

        if (caller.getType() == Account.Type.NORMAL) {
            long currentId = CallContext.current().getCallingUser().getId();
            if (id != null && currentId != id.longValue()) {
                throw new PermissionDeniedException("Calling user is not authorized to see the user requested by id");
            }
            id = currentId;
        }
        Object username = null;
        Object type = null;
        String accountName = null;
        Object state = null;
        Object keyword = null;

        Pair<List<UserAccountJoinVO>, Integer> result =  getUserListInternal(caller, permittedAccounts, listAll, id, username, type, accountName, state, keyword, domainId, recursive,
                null);
        ListResponse<UserResponse> response = new ListResponse<UserResponse>();
        List<UserResponse> userResponses = ViewResponseHelper.createUserResponse(CallContext.current().getCallingAccount().getDomainId(),
                result.first().toArray(new UserAccountJoinVO[result.first().size()]));
        response.setResponses(userResponses, result.second());
        return response;
    }

    private Pair<List<UserAccountJoinVO>, Integer> searchForUsersInternal(ListUsersCmd cmd) throws PermissionDeniedException {
        Account caller = CallContext.current().getCallingAccount();

        List<Long> permittedAccounts = new ArrayList<Long>();

        boolean listAll = cmd.listAll();
        Long id = cmd.getId();
        if (caller.getType() == Account.Type.NORMAL) {
            long currentId = CallContext.current().getCallingUser().getId();
            if (id != null && currentId != id.longValue()) {
                throw new PermissionDeniedException("Calling user is not authorized to see the user requested by id");
            }
            id = currentId;
        }
        Object username = cmd.getUsername();
        Object type = cmd.getAccountType();
        String accountName = cmd.getAccountName();
        Object state = cmd.getState();
        Object keyword = cmd.getKeyword();

        Long domainId = cmd.getDomainId();
        boolean recursive = cmd.isRecursive();
        Long pageSizeVal = cmd.getPageSizeVal();
        Long startIndex = cmd.getStartIndex();

        Filter searchFilter = new Filter(UserAccountJoinVO.class, "id", true, startIndex, pageSizeVal);

        return getUserListInternal(caller, permittedAccounts, listAll, id, username, type, accountName, state, keyword, domainId, recursive, searchFilter);
    }

    private Pair<List<UserAccountJoinVO>, Integer> getUserListInternal(Account caller, List<Long> permittedAccounts, boolean listAll, Long id, Object username, Object type,
            String accountName, Object state, Object keyword, Long domainId, boolean recursive, Filter searchFilter) {
        Ternary<Long, Boolean, ListProjectResourcesCriteria> domainIdRecursiveListProject = new Ternary<Long, Boolean, ListProjectResourcesCriteria>(domainId, recursive, null);
        _accountMgr.buildACLSearchParameters(caller, id, accountName, null, permittedAccounts, domainIdRecursiveListProject, listAll, false);
        domainId = domainIdRecursiveListProject.first();
        Boolean isRecursive = domainIdRecursiveListProject.second();
        ListProjectResourcesCriteria listProjectResourcesCriteria = domainIdRecursiveListProject.third();

        SearchBuilder<UserAccountJoinVO> sb = _userAccountJoinDao.createSearchBuilder();
        _accountMgr.buildACLViewSearchBuilder(sb, domainId, isRecursive, permittedAccounts, listProjectResourcesCriteria);
        sb.and("username", sb.entity().getUsername(), Op.LIKE);
        if (id != null && id == 1) {
            // system user should NOT be searchable
            List<UserAccountJoinVO> emptyList = new ArrayList<UserAccountJoinVO>();
            return new Pair<List<UserAccountJoinVO>, Integer>(emptyList, 0);
        } else if (id != null) {
            sb.and("id", sb.entity().getId(), Op.EQ);
        } else {
            // this condition is used to exclude system user from the search
            // results
            sb.and("id", sb.entity().getId(), Op.NEQ);
        }

        sb.and("type", sb.entity().getAccountType(), Op.EQ);
        sb.and("domainId", sb.entity().getDomainId(), Op.EQ);
        sb.and("accountName", sb.entity().getAccountName(), Op.EQ);
        sb.and("state", sb.entity().getState(), Op.EQ);

        if ((accountName == null) && (domainId != null)) {
            sb.and("domainPath", sb.entity().getDomainPath(), Op.LIKE);
        }

        SearchCriteria<UserAccountJoinVO> sc = sb.create();

        // building ACL condition
        _accountMgr.buildACLViewSearchCriteria(sc, domainId, isRecursive, permittedAccounts, listProjectResourcesCriteria);

        if (keyword != null) {
            SearchCriteria<UserAccountJoinVO> ssc = _userAccountJoinDao.createSearchCriteria();
            ssc.addOr("username", Op.LIKE, "%" + keyword + "%");
            ssc.addOr("firstname", Op.LIKE, "%" + keyword + "%");
            ssc.addOr("lastname", Op.LIKE, "%" + keyword + "%");
            ssc.addOr("email", Op.LIKE, "%" + keyword + "%");
            ssc.addOr("state", Op.LIKE, "%" + keyword + "%");
            ssc.addOr("accountName", Op.LIKE, "%" + keyword + "%");
            ssc.addOr("accountType", Op.LIKE, "%" + keyword + "%");

            sc.addAnd("username", Op.SC, ssc);
        }

        if (username != null) {
            sc.setParameters("username", username);
        }

        if (id != null) {
            sc.setParameters("id", id);
        } else {
            // Don't return system user, search builder with NEQ
            sc.setParameters("id", 1);
        }

        if (type != null) {
            sc.setParameters("type", type);
        }

        if (accountName != null) {
            sc.setParameters("accountName", accountName);
            if (domainId != null) {
                sc.setParameters("domainId", domainId);
            }
        } else if (domainId != null) {
            DomainVO domainVO = _domainDao.findById(domainId);
            sc.setParameters("domainPath", domainVO.getPath() + "%");
        }

        if (state != null) {
            sc.setParameters("state", state);
        }

        return _userAccountJoinDao.searchAndCount(sc, searchFilter);
    }

    @Override
    public ListResponse<EventResponse> searchForEvents(ListEventsCmd cmd) {
        Pair<List<EventJoinVO>, Integer> result = searchForEventsInternal(cmd);
        ListResponse<EventResponse> response = new ListResponse<EventResponse>();
        List<EventResponse> eventResponses = ViewResponseHelper.createEventResponse(result.first().toArray(new EventJoinVO[result.first().size()]));
        response.setResponses(eventResponses, result.second());
        return response;
    }

    private Pair<List<EventJoinVO>, Integer> searchForEventsInternal(ListEventsCmd cmd) {
        Account caller = CallContext.current().getCallingAccount();
        List<Long> permittedAccounts = new ArrayList<Long>();

        Long id = cmd.getId();
        String type = cmd.getType();
        String level = cmd.getLevel();
        Date startDate = cmd.getStartDate();
        Date endDate = cmd.getEndDate();
        String keyword = cmd.getKeyword();
        Integer entryTime = cmd.getEntryTime();
        Integer duration = cmd.getDuration();
        Long startId = cmd.getStartId();

        Ternary<Long, Boolean, ListProjectResourcesCriteria> domainIdRecursiveListProject = new Ternary<Long, Boolean, ListProjectResourcesCriteria>(cmd.getDomainId(), cmd.isRecursive(), null);
        _accountMgr.buildACLSearchParameters(caller, id, cmd.getAccountName(), cmd.getProjectId(), permittedAccounts, domainIdRecursiveListProject, cmd.listAll(), false);
        Long domainId = domainIdRecursiveListProject.first();
        Boolean isRecursive = domainIdRecursiveListProject.second();
        ListProjectResourcesCriteria listProjectResourcesCriteria = domainIdRecursiveListProject.third();

        Filter searchFilter = new Filter(EventJoinVO.class, "createDate", false, cmd.getStartIndex(), cmd.getPageSizeVal());
        SearchBuilder<EventJoinVO> sb = _eventJoinDao.createSearchBuilder();
        _accountMgr.buildACLViewSearchBuilder(sb, domainId, isRecursive, permittedAccounts, listProjectResourcesCriteria);

        sb.and("id", sb.entity().getId(), SearchCriteria.Op.EQ);
        sb.and("levelL", sb.entity().getLevel(), SearchCriteria.Op.LIKE);
        sb.and("levelEQ", sb.entity().getLevel(), SearchCriteria.Op.EQ);
        sb.and("type", sb.entity().getType(), SearchCriteria.Op.EQ);
        sb.and("createDateB", sb.entity().getCreateDate(), SearchCriteria.Op.BETWEEN);
        sb.and("createDateG", sb.entity().getCreateDate(), SearchCriteria.Op.GTEQ);
        sb.and("createDateL", sb.entity().getCreateDate(), SearchCriteria.Op.LTEQ);
        sb.and("state", sb.entity().getState(), SearchCriteria.Op.NEQ);
        sb.or("startId", sb.entity().getStartId(), SearchCriteria.Op.EQ);
        sb.and("createDate", sb.entity().getCreateDate(), SearchCriteria.Op.BETWEEN);
        sb.and("displayEvent", sb.entity().getDisplay(), SearchCriteria.Op.EQ);
        sb.and("archived", sb.entity().getArchived(), SearchCriteria.Op.EQ);

        SearchCriteria<EventJoinVO> sc = sb.create();
        // building ACL condition
        _accountMgr.buildACLViewSearchCriteria(sc, domainId, isRecursive, permittedAccounts, listProjectResourcesCriteria);

        // For end users display only enabled events
        if (!_accountMgr.isRootAdmin(caller.getId())) {
            sc.setParameters("displayEvent", true);
        }

        if (id != null) {
            sc.setParameters("id", id);
        }

        if (startId != null) {
            sc.setParameters("startId", startId);
            if (id == null) {
                sc.setParameters("id", startId);
            }
        }

        if (keyword != null) {
            SearchCriteria<EventJoinVO> ssc = _eventJoinDao.createSearchCriteria();
            ssc.addOr("type", SearchCriteria.Op.LIKE, "%" + keyword + "%");
            ssc.addOr("description", SearchCriteria.Op.LIKE, "%" + keyword + "%");
            ssc.addOr("level", SearchCriteria.Op.LIKE, "%" + keyword + "%");
            sc.addAnd("level", SearchCriteria.Op.SC, ssc);
        }

        if (level != null) {
            sc.setParameters("levelEQ", level);
        }

        if (type != null) {
            sc.setParameters("type", type);
        }

        if (startDate != null && endDate != null) {
            sc.setParameters("createDateB", startDate, endDate);
        } else if (startDate != null) {
            sc.setParameters("createDateG", startDate);
        } else if (endDate != null) {
            sc.setParameters("createDateL", endDate);
        }

        sc.setParameters("archived", false);

        Pair<List<EventJoinVO>, Integer> eventPair = null;
        // event_view will not have duplicate rows for each event, so
        // searchAndCount should be good enough.
        if ((entryTime != null) && (duration != null)) {
            // TODO: waiting for response from dev list, logic is mystery to
            // me!!
            /*
             * if (entryTime <= duration) { throw new
             * InvalidParameterValueException
             * ("Entry time must be greater than duration"); } Calendar calMin =
             * Calendar.getInstance(); Calendar calMax = Calendar.getInstance();
             * calMin.add(Calendar.SECOND, -entryTime);
             * calMax.add(Calendar.SECOND, -duration); Date minTime =
             * calMin.getTime(); Date maxTime = calMax.getTime();
             *
             * sc.setParameters("state", com.cloud.event.Event.State.Completed);
             * sc.setParameters("startId", 0); sc.setParameters("createDate",
             * minTime, maxTime); List<EventJoinVO> startedEvents =
             * _eventJoinDao.searchAllEvents(sc, searchFilter);
             * List<EventJoinVO> pendingEvents = new ArrayList<EventJoinVO>();
             * for (EventVO event : startedEvents) { EventVO completedEvent =
             * _eventDao.findCompletedEvent(event.getId()); if (completedEvent
             * == null) { pendingEvents.add(event); } } return pendingEvents;
             */
        } else {
            eventPair = _eventJoinDao.searchAndCount(sc, searchFilter);
        }
        return eventPair;

    }

    @Override
    public ListResponse<ResourceTagResponse> listTags(ListTagsCmd cmd) {
        Pair<List<ResourceTagJoinVO>, Integer> tags = listTagsInternal(cmd);
        ListResponse<ResourceTagResponse> response = new ListResponse<ResourceTagResponse>();
        List<ResourceTagResponse> tagResponses = ViewResponseHelper.createResourceTagResponse(false, tags.first().toArray(new ResourceTagJoinVO[tags.first().size()]));
        response.setResponses(tagResponses, tags.second());
        return response;
    }

    private Pair<List<ResourceTagJoinVO>, Integer> listTagsInternal(ListTagsCmd cmd) {
        Account caller = CallContext.current().getCallingAccount();
        List<Long> permittedAccounts = new ArrayList<Long>();
        String key = cmd.getKey();
        String value = cmd.getValue();
        String resourceId = cmd.getResourceId();
        String resourceType = cmd.getResourceType();
        String customerName = cmd.getCustomer();
        boolean listAll = cmd.listAll();
        Long projectId = cmd.getProjectId();

        if (projectId == null && ResourceObjectType.Project.name().equalsIgnoreCase(resourceType) && StringUtils.isNotEmpty(resourceId)) {
            try {
                projectId = Long.parseLong(resourceId);
            } catch (final NumberFormatException e) {
                final ProjectVO project = _projectDao.findByUuidIncludingRemoved(resourceId);
                if (project != null) {
                    projectId = project.getId();
                }
            }
        }

        Ternary<Long, Boolean, ListProjectResourcesCriteria> domainIdRecursiveListProject = new Ternary<Long, Boolean, ListProjectResourcesCriteria>(cmd.getDomainId(), cmd.isRecursive(), null);

        _accountMgr.buildACLSearchParameters(caller, null, cmd.getAccountName(), projectId, permittedAccounts, domainIdRecursiveListProject, listAll, false);
        Long domainId = domainIdRecursiveListProject.first();
        Boolean isRecursive = domainIdRecursiveListProject.second();
        ListProjectResourcesCriteria listProjectResourcesCriteria = domainIdRecursiveListProject.third();
        Filter searchFilter = new Filter(ResourceTagJoinVO.class, "resourceType", false, cmd.getStartIndex(), cmd.getPageSizeVal());

        SearchBuilder<ResourceTagJoinVO> sb = _resourceTagJoinDao.createSearchBuilder();
        _accountMgr.buildACLViewSearchBuilder(sb, domainId, isRecursive, permittedAccounts, listProjectResourcesCriteria);

        sb.and("key", sb.entity().getKey(), SearchCriteria.Op.EQ);
        sb.and("value", sb.entity().getValue(), SearchCriteria.Op.EQ);

        if (resourceId != null) {
            sb.and("resourceId", sb.entity().getResourceId(), SearchCriteria.Op.EQ);
            sb.and("resourceUuid", sb.entity().getResourceUuid(), SearchCriteria.Op.EQ);
        }

        sb.and("resourceType", sb.entity().getResourceType(), SearchCriteria.Op.EQ);
        sb.and("customer", sb.entity().getCustomer(), SearchCriteria.Op.EQ);

        // now set the SC criteria...
        SearchCriteria<ResourceTagJoinVO> sc = sb.create();
        _accountMgr.buildACLViewSearchCriteria(sc, domainId, isRecursive, permittedAccounts, listProjectResourcesCriteria);

        if (key != null) {
            sc.setParameters("key", key);
        }

        if (value != null) {
            sc.setParameters("value", value);
        }

        if (resourceId != null) {
            try {
                long rid = Long.parseLong(resourceId);
                sc.setParameters("resourceId", rid);
            } catch (NumberFormatException ex) {
                // internal id instead of resource id is passed
                sc.setParameters("resourceUuid", resourceId);
            }
        }

        if (resourceType != null) {
            sc.setParameters("resourceType", resourceType);
        }

        if (customerName != null) {
            sc.setParameters("customer", customerName);
        }

        Pair<List<ResourceTagJoinVO>, Integer> result = _resourceTagJoinDao.searchAndCount(sc, searchFilter);
        return result;
    }

    @Override
    public ListResponse<InstanceGroupResponse> searchForVmGroups(ListVMGroupsCmd cmd) {
        Pair<List<InstanceGroupJoinVO>, Integer> groups = searchForVmGroupsInternal(cmd);
        ListResponse<InstanceGroupResponse> response = new ListResponse<InstanceGroupResponse>();
        List<InstanceGroupResponse> grpResponses = ViewResponseHelper.createInstanceGroupResponse(groups.first().toArray(new InstanceGroupJoinVO[groups.first().size()]));
        response.setResponses(grpResponses, groups.second());
        return response;
    }

    private Pair<List<InstanceGroupJoinVO>, Integer> searchForVmGroupsInternal(ListVMGroupsCmd cmd) {
        Long id = cmd.getId();
        String name = cmd.getGroupName();
        String keyword = cmd.getKeyword();

        Account caller = CallContext.current().getCallingAccount();
        List<Long> permittedAccounts = new ArrayList<Long>();

        Ternary<Long, Boolean, ListProjectResourcesCriteria> domainIdRecursiveListProject = new Ternary<Long, Boolean, ListProjectResourcesCriteria>(cmd.getDomainId(), cmd.isRecursive(), null);
        _accountMgr.buildACLSearchParameters(caller, id, cmd.getAccountName(), cmd.getProjectId(), permittedAccounts, domainIdRecursiveListProject, cmd.listAll(), false);
        Long domainId = domainIdRecursiveListProject.first();
        Boolean isRecursive = domainIdRecursiveListProject.second();
        ListProjectResourcesCriteria listProjectResourcesCriteria = domainIdRecursiveListProject.third();

        Filter searchFilter = new Filter(InstanceGroupJoinVO.class, "id", true, cmd.getStartIndex(), cmd.getPageSizeVal());

        SearchBuilder<InstanceGroupJoinVO> sb = _vmGroupJoinDao.createSearchBuilder();
        _accountMgr.buildACLViewSearchBuilder(sb, domainId, isRecursive, permittedAccounts, listProjectResourcesCriteria);

        sb.and("id", sb.entity().getId(), SearchCriteria.Op.EQ);
        sb.and("name", sb.entity().getName(), SearchCriteria.Op.EQ);

        SearchCriteria<InstanceGroupJoinVO> sc = sb.create();
        _accountMgr.buildACLViewSearchCriteria(sc, domainId, isRecursive, permittedAccounts, listProjectResourcesCriteria);

        if (keyword != null) {
            SearchCriteria<InstanceGroupJoinVO> ssc = _vmGroupJoinDao.createSearchCriteria();
            ssc.addOr("name", SearchCriteria.Op.LIKE, "%" + keyword + "%");
            sc.addAnd("name", SearchCriteria.Op.SC, ssc);
        }

        if (id != null) {
            sc.setParameters("id", id);
        }

        if (name != null) {
            sc.setParameters("name", name);
        }

        return _vmGroupJoinDao.searchAndCount(sc, searchFilter);
    }

    @Override
    public ListResponse<UserVmResponse> searchForUserVMs(ListVMsCmd cmd) {
        Pair<List<UserVmJoinVO>, Integer> result = searchForUserVMsInternal(cmd);
        ListResponse<UserVmResponse> response = new ListResponse<UserVmResponse>();
        ResponseView respView = ResponseView.Restricted;
        Account caller = CallContext.current().getCallingAccount();
        if (_accountMgr.isRootAdmin(caller.getId())) {
            respView = ResponseView.Full;
        }
        List<UserVmResponse> vmResponses = ViewResponseHelper.createUserVmResponse(respView, "virtualmachine", cmd.getDetails(), result.first().toArray(new UserVmJoinVO[result.first().size()]));

        response.setResponses(vmResponses, result.second());
        return response;
    }

    private Pair<List<UserVmJoinVO>, Integer> searchForUserVMsInternal(ListVMsCmd cmd) {
        Account caller = CallContext.current().getCallingAccount();
        List<Long> permittedAccounts = new ArrayList<Long>();

        boolean listAll = cmd.listAll();
        Long id = cmd.getId();
        Long userId = cmd.getUserId();
        Map<String, String> tags = cmd.getTags();
        Boolean display = cmd.getDisplay();
<<<<<<< HEAD
        Object keyPairName = cmd.getKeyPairName();
        Pair<Long, ListProjectResourcesCriteria> domainIdRecursiveListProject = new Pair<Long, ListProjectResourcesCriteria>(cmd.getDomainId(), null);
=======
        Ternary<Long, Boolean, ListProjectResourcesCriteria> domainIdRecursiveListProject = new Ternary<Long, Boolean, ListProjectResourcesCriteria>(cmd.getDomainId(), cmd.isRecursive(), null);
>>>>>>> 6d11e2fa
        _accountMgr.buildACLSearchParameters(caller, id, cmd.getAccountName(), cmd.getProjectId(), permittedAccounts, domainIdRecursiveListProject, listAll, false);
        Long domainId = domainIdRecursiveListProject.first();
        Boolean isRecursive = domainIdRecursiveListProject.second();
        ListProjectResourcesCriteria listProjectResourcesCriteria = domainIdRecursiveListProject.third();

        Filter searchFilter = new Filter(UserVmJoinVO.class, "id", true, cmd.getStartIndex(), cmd.getPageSizeVal());

        List<Long> ids = null;
        if (cmd.getId() != null) {
            if (cmd.getIds() != null && !cmd.getIds().isEmpty()) {
                throw new InvalidParameterValueException("Specify either id or ids but not both parameters");
            }
            ids = new ArrayList<Long>();
            ids.add(cmd.getId());
        } else {
            ids = cmd.getIds();
        }

        // first search distinct vm id by using query criteria and pagination
        SearchBuilder<UserVmJoinVO> sb = _userVmJoinDao.createSearchBuilder();
        sb.select(null, Func.DISTINCT, sb.entity().getId()); // select distinct ids

        _accountMgr.buildACLViewSearchBuilder(sb, domainId, isRecursive, permittedAccounts, listProjectResourcesCriteria);

        String hypervisor = cmd.getHypervisor();
        Object name = cmd.getName();
        String state = cmd.getState();
        Object zoneId = cmd.getZoneId();
        Object keyword = cmd.getKeyword();
        boolean isAdmin = false;
        boolean isRootAdmin = false;
        if (_accountMgr.isAdmin(caller.getId())) {
            isAdmin = true;
        }
        if (_accountMgr.isRootAdmin(caller.getId())) {
            isRootAdmin = true;
        }

        Object groupId = cmd.getGroupId();
        Object networkId = cmd.getNetworkId();
        if (HypervisorType.getType(hypervisor) == HypervisorType.None && hypervisor != null) {
            // invalid hypervisor type input
            throw new InvalidParameterValueException("Invalid HypervisorType " + hypervisor);
        }
        Object templateId = cmd.getTemplateId();
        Object isoId = cmd.getIsoId();
        Object vpcId = cmd.getVpcId();
        Object affinityGroupId = cmd.getAffinityGroupId();
        Object serviceOffId = cmd.getServiceOfferingId();
        Object securityGroupId = cmd.getSecurityGroupId();
        Object backupOfferingId = cmd.getBackupOfferingId();
        Object isHaEnabled = cmd.getHaEnabled();
        Object pod = null;
        Long clusterId = null;
        Object hostId = null;
        Object storageId = null;
        if (_accountMgr.isRootAdmin(caller.getId())) {
            if (cmd instanceof ListVMsCmdByAdmin) {
                pod = ((ListVMsCmdByAdmin) cmd).getPodId();
                clusterId = ((ListVMsCmdByAdmin) cmd).getClusterId();
                hostId = ((ListVMsCmdByAdmin) cmd).getHostId();
                storageId = ((ListVMsCmdByAdmin) cmd).getStorageId();
            }
        }

        sb.and("displayName", sb.entity().getDisplayName(), SearchCriteria.Op.LIKE);
        sb.and("idIN", sb.entity().getId(), SearchCriteria.Op.IN);
        sb.and("name", sb.entity().getName(), SearchCriteria.Op.EQ);
        sb.and("stateEQ", sb.entity().getState(), SearchCriteria.Op.EQ);
        sb.and("stateNEQ", sb.entity().getState(), SearchCriteria.Op.NEQ);
        sb.and("stateNIN", sb.entity().getState(), SearchCriteria.Op.NIN);
        sb.and("dataCenterId", sb.entity().getDataCenterId(), SearchCriteria.Op.EQ);
        sb.and("podId", sb.entity().getPodId(), SearchCriteria.Op.EQ);
        sb.and("clusterId", sb.entity().getClusterId(), SearchCriteria.Op.EQ);
        sb.and("hypervisorType", sb.entity().getHypervisorType(), SearchCriteria.Op.EQ);
        sb.and("hostIdEQ", sb.entity().getHostId(), SearchCriteria.Op.EQ);
        sb.and("templateId", sb.entity().getTemplateId(), SearchCriteria.Op.EQ);
        sb.and("isoId", sb.entity().getIsoId(), SearchCriteria.Op.EQ);
        sb.and("instanceGroupId", sb.entity().getInstanceGroupId(), SearchCriteria.Op.EQ);

        if (serviceOffId != null) {
            sb.and("serviceOfferingId", sb.entity().getServiceOfferingId(), SearchCriteria.Op.EQ);
        }

        if (backupOfferingId != null) {
            sb.and("backupOfferingId", sb.entity().getBackupOfferingId(), SearchCriteria.Op.EQ);
        }

        if (display != null) {
            sb.and("display", sb.entity().isDisplayVm(), SearchCriteria.Op.EQ);
        }

        if (isHaEnabled != null) {
            sb.and("haEnabled", sb.entity().isHaEnabled(), SearchCriteria.Op.EQ);
        }


        if (groupId != null && (Long)groupId != -1) {
            sb.and("instanceGroupId", sb.entity().getInstanceGroupId(), SearchCriteria.Op.EQ);
        }

        if (userId != null) {
            sb.and("userId", sb.entity().getUserId(), SearchCriteria.Op.EQ);
        }

        if (networkId != null) {
            sb.and("networkId", sb.entity().getNetworkId(), SearchCriteria.Op.EQ);
        }

        if (vpcId != null && networkId == null) {
            sb.and("vpcId", sb.entity().getVpcId(), SearchCriteria.Op.EQ);
        }

        if (storageId != null) {
            StoragePoolVO poolVO = _storagePoolDao.findById((Long) storageId);
            if (poolVO.getPoolType() == Storage.StoragePoolType.DatastoreCluster) {
                sb.and("poolId", sb.entity().getPoolId(), SearchCriteria.Op.IN);
            } else {
                sb.and("poolId", sb.entity().getPoolId(), SearchCriteria.Op.EQ);
            }
        }

        if (affinityGroupId != null) {
            sb.and("affinityGroupId", sb.entity().getAffinityGroupId(), SearchCriteria.Op.EQ);
        }

        if (keyPairName != null) {
            sb.and("keypairNames", sb.entity().getKeypairNames(), SearchCriteria.Op.FIND_IN_SET);
        }

        if (!isRootAdmin) {
            sb.and("displayVm", sb.entity().isDisplayVm(), SearchCriteria.Op.EQ);
        }

        if (securityGroupId != null) {
            sb.and("securityGroupId", sb.entity().getSecurityGroupId(), SearchCriteria.Op.EQ);
        }

        // populate the search criteria with the values passed in
        SearchCriteria<UserVmJoinVO> sc = sb.create();

        // building ACL condition
        _accountMgr.buildACLViewSearchCriteria(sc, domainId, isRecursive, permittedAccounts, listProjectResourcesCriteria);

        if (tags != null && !tags.isEmpty()) {
            SearchCriteria<UserVmJoinVO> tagSc = _userVmJoinDao.createSearchCriteria();
            for (Map.Entry<String, String> entry : tags.entrySet()) {
                SearchCriteria<UserVmJoinVO> tsc = _userVmJoinDao.createSearchCriteria();
                tsc.addAnd("tagKey", SearchCriteria.Op.EQ, entry.getKey());
                tsc.addAnd("tagValue", SearchCriteria.Op.EQ, entry.getValue());
                tagSc.addOr("tagKey", SearchCriteria.Op.SC, tsc);
            }
            sc.addAnd("tagKey", SearchCriteria.Op.SC, tagSc);
        }

        if (groupId != null && (Long)groupId != -1) {
            sc.setParameters("instanceGroupId", groupId);
        }

        if (keyword != null) {
            SearchCriteria<UserVmJoinVO> ssc = _userVmJoinDao.createSearchCriteria();
            ssc.addOr("displayName", SearchCriteria.Op.LIKE, "%" + keyword + "%");
            ssc.addOr("name", SearchCriteria.Op.LIKE, "%" + keyword + "%");
            if (isRootAdmin) {
                ssc.addOr("instanceName", SearchCriteria.Op.LIKE, "%" + keyword + "%");
            }
            ssc.addOr("state", SearchCriteria.Op.EQ, keyword);
            sc.addAnd("displayName", SearchCriteria.Op.SC, ssc);
        }

        if (serviceOffId != null) {
            sc.setParameters("serviceOfferingId", serviceOffId);
        }

        if (backupOfferingId != null) {
            sc.setParameters("backupOfferingId", backupOfferingId);
        }

        if (securityGroupId != null) {
            sc.setParameters("securityGroupId", securityGroupId);
        }

        if (display != null) {
            sc.setParameters("display", display);
        }

        if (isHaEnabled != null) {
            sc.setParameters("haEnabled", isHaEnabled);
        }

        if (ids != null && !ids.isEmpty()) {
            sc.setParameters("idIN", ids.toArray());
        }

        if (templateId != null) {
            sc.setParameters("templateId", templateId);
        }

        if (isoId != null) {
            sc.setParameters("isoId", isoId);
        }

        if (userId != null) {
            sc.setParameters("userId", userId);
        }

        if (networkId != null) {
            sc.setParameters("networkId", networkId);
        }

        if (vpcId != null && networkId == null) {
            sc.setParameters("vpcId", vpcId);
        }

        if (name != null) {
            sc.setParameters("name", name);
        }

        if (state != null) {
            if (state.equalsIgnoreCase("present")) {
                sc.setParameters("stateNIN", "Destroyed", "Expunging");
            } else {
                sc.setParameters("stateEQ", state);
            }
        }

        if (hypervisor != null) {
            sc.setParameters("hypervisorType", hypervisor);
        }

        // Don't show Destroyed and Expunging vms to the end user if the AllowUserViewDestroyedVM flag is not set.
        if (!isAdmin && !AllowUserViewDestroyedVM.valueIn(caller.getAccountId())) {
            sc.setParameters("stateNIN", "Destroyed", "Expunging");
        }

        if (zoneId != null) {
            sc.setParameters("dataCenterId", zoneId);
        }

        if (affinityGroupId != null) {
            sc.setParameters("affinityGroupId", affinityGroupId);
        }

        if (keyPairName != null) {
            sc.setParameters("keypairNames", keyPairName);
        }

        if (_accountMgr.isRootAdmin(caller.getId())) {
            if (pod != null) {
                sc.setParameters("podId", pod);

                if (state == null) {
                    sc.setParameters("stateNEQ", "Destroyed");
                }
            }

            if (clusterId != null) {
                sc.setParameters("clusterId", clusterId);
            }

            if (hostId != null) {
                sc.setParameters("hostIdEQ", hostId);
            }

            if (storageId != null) {
                StoragePoolVO poolVO = _storagePoolDao.findById((Long) storageId);
                if (poolVO.getPoolType() == Storage.StoragePoolType.DatastoreCluster) {
                    List<StoragePoolVO> childDatastores = _storagePoolDao.listChildStoragePoolsInDatastoreCluster((Long) storageId);
                    List<Long> childDatastoreIds = childDatastores.stream().map(mo -> mo.getId()).collect(Collectors.toList());
                    sc.setParameters("poolId", childDatastoreIds.toArray());
                } else {
                    sc.setParameters("poolId", storageId);
                }
            }
        }

        if (!isRootAdmin) {
            sc.setParameters("displayVm", 1);
        }
        // search vm details by ids
        Pair<List<UserVmJoinVO>, Integer> uniqueVmPair = _userVmJoinDao.searchAndDistinctCount(sc, searchFilter);
        Integer count = uniqueVmPair.second();
        if (count.intValue() == 0) {
            // handle empty result cases
            return uniqueVmPair;
        }
        List<UserVmJoinVO> uniqueVms = uniqueVmPair.first();
        Long[] vmIds = new Long[uniqueVms.size()];
        int i = 0;
        for (UserVmJoinVO v : uniqueVms) {
            vmIds[i++] = v.getId();
        }
        List<UserVmJoinVO> vms = _userVmJoinDao.searchByIds(vmIds);
        return new Pair<List<UserVmJoinVO>, Integer>(vms, count);
    }

    @Override
    public ListResponse<SecurityGroupResponse> searchForSecurityGroups(ListSecurityGroupsCmd cmd) {
        Pair<List<SecurityGroupJoinVO>, Integer> result = searchForSecurityGroupsInternal(cmd);
        ListResponse<SecurityGroupResponse> response = new ListResponse<SecurityGroupResponse>();
        List<SecurityGroupResponse> routerResponses = ViewResponseHelper.createSecurityGroupResponses(result.first());
        response.setResponses(routerResponses, result.second());
        return response;
    }

    private Pair<List<SecurityGroupJoinVO>, Integer> searchForSecurityGroupsInternal(ListSecurityGroupsCmd cmd) throws PermissionDeniedException, InvalidParameterValueException {
        Account caller = CallContext.current().getCallingAccount();
        Long instanceId = cmd.getVirtualMachineId();
        String securityGroup = cmd.getSecurityGroupName();
        Long id = cmd.getId();
        Object keyword = cmd.getKeyword();
        List<Long> permittedAccounts = new ArrayList<Long>();
        Map<String, String> tags = cmd.getTags();

        if (instanceId != null) {
            UserVmVO userVM = _userVmDao.findById(instanceId);
            if (userVM == null) {
                throw new InvalidParameterValueException("Unable to list network groups for virtual machine instance " + instanceId + "; instance not found.");
            }
            _accountMgr.checkAccess(caller, null, true, userVM);
            return listSecurityGroupRulesByVM(instanceId.longValue(), cmd.getStartIndex(), cmd.getPageSizeVal());
        }

        Ternary<Long, Boolean, ListProjectResourcesCriteria> domainIdRecursiveListProject = new Ternary<Long, Boolean, ListProjectResourcesCriteria>(cmd.getDomainId(), cmd.isRecursive(), null);
        _accountMgr.buildACLSearchParameters(caller, id, cmd.getAccountName(), cmd.getProjectId(), permittedAccounts, domainIdRecursiveListProject, cmd.listAll(), false);
        Long domainId = domainIdRecursiveListProject.first();
        Boolean isRecursive = domainIdRecursiveListProject.second();
        ListProjectResourcesCriteria listProjectResourcesCriteria = domainIdRecursiveListProject.third();

        Filter searchFilter = new Filter(SecurityGroupJoinVO.class, "id", true, cmd.getStartIndex(), cmd.getPageSizeVal());
        SearchBuilder<SecurityGroupJoinVO> sb = _securityGroupJoinDao.createSearchBuilder();
        sb.select(null, Func.DISTINCT, sb.entity().getId()); // select distinct
        // ids
        _accountMgr.buildACLViewSearchBuilder(sb, domainId, isRecursive, permittedAccounts, listProjectResourcesCriteria);

        sb.and("id", sb.entity().getId(), SearchCriteria.Op.EQ);
        sb.and("name", sb.entity().getName(), SearchCriteria.Op.EQ);

        SearchCriteria<SecurityGroupJoinVO> sc = sb.create();
        _accountMgr.buildACLViewSearchCriteria(sc, domainId, isRecursive, permittedAccounts, listProjectResourcesCriteria);

        if (id != null) {
            sc.setParameters("id", id);
        }

        if (tags != null && !tags.isEmpty()) {
            SearchCriteria<SecurityGroupJoinVO> tagSc = _securityGroupJoinDao.createSearchCriteria();
            for (String key : tags.keySet()) {
                SearchCriteria<SecurityGroupJoinVO> tsc = _securityGroupJoinDao.createSearchCriteria();
                tsc.addAnd("tagKey", SearchCriteria.Op.EQ, key);
                tsc.addAnd("tagValue", SearchCriteria.Op.EQ, tags.get(key));
                tagSc.addOr("tagKey", SearchCriteria.Op.SC, tsc);
            }
            sc.addAnd("tagKey", SearchCriteria.Op.SC, tagSc);
        }

        if (securityGroup != null) {
            sc.setParameters("name", securityGroup);
        }

        if (keyword != null) {
            SearchCriteria<SecurityGroupJoinVO> ssc = _securityGroupJoinDao.createSearchCriteria();
            ssc.addOr("name", SearchCriteria.Op.LIKE, "%" + keyword + "%");
            ssc.addOr("description", SearchCriteria.Op.LIKE, "%" + keyword + "%");
            sc.addAnd("name", SearchCriteria.Op.SC, ssc);
        }

        // search security group together with rules
        Pair<List<SecurityGroupJoinVO>, Integer> uniqueSgPair = _securityGroupJoinDao.searchAndCount(sc, searchFilter);
        Integer count = uniqueSgPair.second();
        if (count.intValue() == 0) {
            // handle empty result cases
            return uniqueSgPair;
        }

        List<SecurityGroupJoinVO> uniqueSgs = uniqueSgPair.first();
        Long[] sgIds = new Long[uniqueSgs.size()];
        int i = 0;
        for (SecurityGroupJoinVO v : uniqueSgs) {
            sgIds[i++] = v.getId();
        }
        List<SecurityGroupJoinVO> sgs = _securityGroupJoinDao.searchByIds(sgIds);
        return new Pair<List<SecurityGroupJoinVO>, Integer>(sgs, count);
    }

    private Pair<List<SecurityGroupJoinVO>, Integer> listSecurityGroupRulesByVM(long vmId, long pageInd, long pageSize) {
        Filter sf = new Filter(SecurityGroupVMMapVO.class, null, true, pageInd, pageSize);
        Pair<List<SecurityGroupVMMapVO>, Integer> sgVmMappingPair = _securityGroupVMMapDao.listByInstanceId(vmId, sf);
        Integer count = sgVmMappingPair.second();
        if (count.intValue() == 0) {
            // handle empty result cases
            return new Pair<List<SecurityGroupJoinVO>, Integer>(new ArrayList<SecurityGroupJoinVO>(), count);
        }
        List<SecurityGroupVMMapVO> sgVmMappings = sgVmMappingPair.first();
        Long[] sgIds = new Long[sgVmMappings.size()];
        int i = 0;
        for (SecurityGroupVMMapVO sgVm : sgVmMappings) {
            sgIds[i++] = sgVm.getSecurityGroupId();
        }
        List<SecurityGroupJoinVO> sgs = _securityGroupJoinDao.searchByIds(sgIds);
        return new Pair<List<SecurityGroupJoinVO>, Integer>(sgs, count);
    }

    @Override
    public ListResponse<DomainRouterResponse> searchForRouters(ListRoutersCmd cmd) {
        Pair<List<DomainRouterJoinVO>, Integer> result = searchForRoutersInternal(cmd, cmd.getId(), cmd.getRouterName(), cmd.getState(), cmd.getZoneId(), cmd.getPodId(), cmd.getClusterId(),
                cmd.getHostId(), cmd.getKeyword(), cmd.getNetworkId(), cmd.getVpcId(), cmd.getForVpc(), cmd.getRole(), cmd.getVersion(), cmd.isHealthCheckFailed());
        ListResponse<DomainRouterResponse> response = new ListResponse<DomainRouterResponse>();
        List<DomainRouterResponse> routerResponses = ViewResponseHelper.createDomainRouterResponse(result.first().toArray(new DomainRouterJoinVO[result.first().size()]));
        if (VirtualNetworkApplianceManager.RouterHealthChecksEnabled.value()) {
            for (DomainRouterResponse res : routerResponses) {
                DomainRouterVO resRouter = _routerDao.findByUuid(res.getId());
                res.setHealthChecksFailed(routerHealthCheckResultDao.hasFailingChecks(resRouter.getId()));
                if (cmd.shouldFetchHealthCheckResults()) {
                    res.setHealthCheckResults(responseGenerator.createHealthCheckResponse(resRouter,
                            new ArrayList<>(routerHealthCheckResultDao.getHealthCheckResults(resRouter.getId()))));
                }
            }
        }
        response.setResponses(routerResponses, result.second());
        return response;
    }

    @Override
    public ListResponse<DomainRouterResponse> searchForInternalLbVms(ListInternalLBVMsCmd cmd) {
        Pair<List<DomainRouterJoinVO>, Integer> result = searchForRoutersInternal(cmd, cmd.getId(), cmd.getRouterName(), cmd.getState(), cmd.getZoneId(), cmd.getPodId(), null, cmd.getHostId(),
                cmd.getKeyword(), cmd.getNetworkId(), cmd.getVpcId(), cmd.getForVpc(), cmd.getRole(), null, null);
        ListResponse<DomainRouterResponse> response = new ListResponse<DomainRouterResponse>();
        List<DomainRouterResponse> routerResponses = ViewResponseHelper.createDomainRouterResponse(result.first().toArray(new DomainRouterJoinVO[result.first().size()]));
        if (VirtualNetworkApplianceManager.RouterHealthChecksEnabled.value()) {
            for (DomainRouterResponse res : routerResponses) {
                DomainRouterVO resRouter = _routerDao.findByUuid(res.getId());
                res.setHealthChecksFailed(routerHealthCheckResultDao.hasFailingChecks(resRouter.getId()));
                if (cmd.shouldFetchHealthCheckResults()) {
                    res.setHealthCheckResults(responseGenerator.createHealthCheckResponse(resRouter,
                            new ArrayList<>(routerHealthCheckResultDao.getHealthCheckResults(resRouter.getId()))));
                }
            }
        }

        response.setResponses(routerResponses, result.second());
        return response;
    }

    private Pair<List<DomainRouterJoinVO>, Integer> searchForRoutersInternal(BaseListProjectAndAccountResourcesCmd cmd, Long id, String name, String state, Long zoneId, Long podId, Long clusterId,
            Long hostId, String keyword, Long networkId, Long vpcId, Boolean forVpc, String role, String version, Boolean isHealthCheckFailed) {

        Account caller = CallContext.current().getCallingAccount();
        List<Long> permittedAccounts = new ArrayList<Long>();

        Ternary<Long, Boolean, ListProjectResourcesCriteria> domainIdRecursiveListProject = new Ternary<Long, Boolean, ListProjectResourcesCriteria>(cmd.getDomainId(), cmd.isRecursive(), null);
        _accountMgr.buildACLSearchParameters(caller, id, cmd.getAccountName(), cmd.getProjectId(), permittedAccounts, domainIdRecursiveListProject, cmd.listAll(), false);
        Long domainId = domainIdRecursiveListProject.first();
        Boolean isRecursive = domainIdRecursiveListProject.second();
        ListProjectResourcesCriteria listProjectResourcesCriteria = domainIdRecursiveListProject.third();
        Filter searchFilter = new Filter(DomainRouterJoinVO.class, "id", true, cmd.getStartIndex(), cmd.getPageSizeVal());

        SearchBuilder<DomainRouterJoinVO> sb = _routerJoinDao.createSearchBuilder();
        sb.select(null, Func.DISTINCT, sb.entity().getId()); // select distinct
        // ids to get
        // number of
        // records with
        // pagination
        _accountMgr.buildACLViewSearchBuilder(sb, domainId, isRecursive, permittedAccounts, listProjectResourcesCriteria);

        sb.and("name", sb.entity().getInstanceName(), SearchCriteria.Op.EQ);
        sb.and("id", sb.entity().getId(), SearchCriteria.Op.EQ);
        sb.and("accountId", sb.entity().getAccountId(), SearchCriteria.Op.IN);
        sb.and("state", sb.entity().getState(), SearchCriteria.Op.EQ);
        sb.and("dataCenterId", sb.entity().getDataCenterId(), SearchCriteria.Op.EQ);
        sb.and("podId", sb.entity().getPodId(), SearchCriteria.Op.EQ);
        sb.and("clusterId", sb.entity().getClusterId(), SearchCriteria.Op.EQ);
        sb.and("hostId", sb.entity().getHostId(), SearchCriteria.Op.EQ);
        sb.and("vpcId", sb.entity().getVpcId(), SearchCriteria.Op.EQ);
        sb.and("role", sb.entity().getRole(), SearchCriteria.Op.EQ);
        sb.and("version", sb.entity().getTemplateVersion(), SearchCriteria.Op.LIKE);

        if (forVpc != null) {
            if (forVpc) {
                sb.and("forVpc", sb.entity().getVpcId(), SearchCriteria.Op.NNULL);
            } else {
                sb.and("forVpc", sb.entity().getVpcId(), SearchCriteria.Op.NULL);
            }
        }

        if (networkId != null) {
            sb.and("networkId", sb.entity().getNetworkId(), SearchCriteria.Op.EQ);
        }

        List<Long> routersWithFailures = null;
        if (isHealthCheckFailed != null) {
            GenericSearchBuilder<RouterHealthCheckResultVO, Long> routerHealthCheckResultSearch = routerHealthCheckResultDao.createSearchBuilder(Long.class);
            routerHealthCheckResultSearch.and("checkResult", routerHealthCheckResultSearch.entity().getCheckResult(), SearchCriteria.Op.EQ);
            routerHealthCheckResultSearch.selectFields(routerHealthCheckResultSearch.entity().getRouterId());
            routerHealthCheckResultSearch.done();
            SearchCriteria<Long> ssc = routerHealthCheckResultSearch.create();
            ssc.setParameters("checkResult", false);
            routersWithFailures = routerHealthCheckResultDao.customSearch(ssc, null);

            if (routersWithFailures != null && ! routersWithFailures.isEmpty()) {
                if (isHealthCheckFailed) {
                    sb.and("routerId", sb.entity().getId(), SearchCriteria.Op.IN);
                } else {
                    sb.and("routerId", sb.entity().getId(), SearchCriteria.Op.NIN);
                }
            } else if (isHealthCheckFailed) {
                return new Pair<List<DomainRouterJoinVO>, Integer>(Collections.emptyList(), 0);
            }
        }

        SearchCriteria<DomainRouterJoinVO> sc = sb.create();
        _accountMgr.buildACLViewSearchCriteria(sc, domainId, isRecursive, permittedAccounts, listProjectResourcesCriteria);

        if (keyword != null) {
            SearchCriteria<DomainRouterJoinVO> ssc = _routerJoinDao.createSearchCriteria();
            ssc.addOr("name", SearchCriteria.Op.LIKE, "%" + keyword + "%");
            ssc.addOr("instanceName", SearchCriteria.Op.LIKE, "%" + keyword + "%");
            ssc.addOr("state", SearchCriteria.Op.LIKE, "%" + keyword + "%");
            ssc.addOr("networkName", SearchCriteria.Op.LIKE, "%" + keyword + "%");
            ssc.addOr("vpcName", SearchCriteria.Op.LIKE, "%" + keyword + "%");
            ssc.addOr("redundantState", SearchCriteria.Op.LIKE, "%" + keyword + "%");
            sc.addAnd("instanceName", SearchCriteria.Op.SC, ssc);
        }

        if (name != null) {
            sc.setParameters("name", name);
        }

        if (id != null) {
            sc.setParameters("id", id);
        }

        if (state != null) {
            sc.setParameters("state", state);
        }

        if (zoneId != null) {
            sc.setParameters("dataCenterId", zoneId);
        }

        if (podId != null) {
            sc.setParameters("podId", podId);
        }

        if (clusterId != null) {
            sc.setParameters("clusterId", clusterId);
        }

        if (hostId != null) {
            sc.setParameters("hostId", hostId);
        }

        if (networkId != null) {
            sc.setParameters("networkId", networkId);
        }

        if (vpcId != null) {
            sc.setParameters("vpcId", vpcId);
        }

        if (role != null) {
            sc.setParameters("role", role);
        }

        if (version != null) {
            sc.setParameters("version", "Cloudstack Release " + version + "%");
        }

        if (routersWithFailures != null && ! routersWithFailures.isEmpty()) {
            sc.setParameters("routerId", routersWithFailures.toArray(new Object[routersWithFailures.size()]));
        }

        // search VR details by ids
        Pair<List<DomainRouterJoinVO>, Integer> uniqueVrPair = _routerJoinDao.searchAndCount(sc, searchFilter);
        Integer count = uniqueVrPair.second();
        if (count.intValue() == 0) {
            // empty result
            return uniqueVrPair;
        }
        List<DomainRouterJoinVO> uniqueVrs = uniqueVrPair.first();
        Long[] vrIds = new Long[uniqueVrs.size()];
        int i = 0;
        for (DomainRouterJoinVO v : uniqueVrs) {
            vrIds[i++] = v.getId();
        }
        List<DomainRouterJoinVO> vrs = _routerJoinDao.searchByIds(vrIds);
        return new Pair<List<DomainRouterJoinVO>, Integer>(vrs, count);
    }

    @Override
    public ListResponse<ProjectResponse> listProjects(ListProjectsCmd cmd) {
        Pair<List<ProjectJoinVO>, Integer> projects = listProjectsInternal(cmd);
        ListResponse<ProjectResponse> response = new ListResponse<ProjectResponse>();
        List<ProjectResponse> projectResponses = ViewResponseHelper.createProjectResponse(cmd.getDetails(), projects.first().toArray(new ProjectJoinVO[projects.first().size()]));
        response.setResponses(projectResponses, projects.second());
        return response;
    }

    private Pair<List<ProjectJoinVO>, Integer> listProjectsInternal(ListProjectsCmd cmd) {

        Long id = cmd.getId();
        String name = cmd.getName();
        String displayText = cmd.getDisplayText();
        String state = cmd.getState();
        String accountName = cmd.getAccountName();
        String username = cmd.getUsername();
        Long domainId = cmd.getDomainId();
        String keyword = cmd.getKeyword();
        Long startIndex = cmd.getStartIndex();
        Long pageSize = cmd.getPageSizeVal();
        boolean listAll = cmd.listAll();
        boolean isRecursive = cmd.isRecursive();
        cmd.getTags();


        Account caller = CallContext.current().getCallingAccount();
        User user = CallContext.current().getCallingUser();
        Long accountId = null;
        Long userId = null;
        String path = null;

        Filter searchFilter = new Filter(ProjectJoinVO.class, "id", false, startIndex, pageSize);
        SearchBuilder<ProjectJoinVO> sb = _projectJoinDao.createSearchBuilder();
        sb.select(null, Func.DISTINCT, sb.entity().getId()); // select distinct
        // ids

        if (_accountMgr.isAdmin(caller.getId())) {
            if (domainId != null) {
                DomainVO domain = _domainDao.findById(domainId);
                if (domain == null) {
                    throw new InvalidParameterValueException("Domain id=" + domainId + " doesn't exist in the system");
                }

                _accountMgr.checkAccess(caller, domain);

                if (accountName != null) {
                    Account owner = _accountMgr.getActiveAccountByName(accountName, domainId);
                    if (owner == null) {
                        throw new InvalidParameterValueException("Unable to find account " + accountName + " in domain " + domainId);
                    }
                    accountId = owner.getId();
                }
                if (StringUtils.isNotEmpty(username)) {
                    User owner = userDao.getUserByName(username, domainId);
                    if (owner == null) {
                        throw new InvalidParameterValueException("Unable to find user " + username + " in domain " + domainId);
                    }
                    userId = owner.getId();
                    if (accountName == null) {
                        accountId = owner.getAccountId();
                    }
                }
            } else { // domainId == null
                if (accountName != null) {
                    throw new InvalidParameterValueException("could not find account " + accountName + " because domain is not specified");
                }
                if (StringUtils.isNotEmpty(username)) {
                    throw new InvalidParameterValueException("could not find user " + username + " because domain is not specified");
                }
            }
        } else {
            if (accountName != null && !accountName.equals(caller.getAccountName())) {
                throw new PermissionDeniedException("Can't list account " + accountName + " projects; unauthorized");
            }

            if (domainId != null && !domainId.equals(caller.getDomainId())) {
                throw new PermissionDeniedException("Can't list domain id= " + domainId + " projects; unauthorized");
            }

            if (StringUtils.isNotEmpty(username) && !username.equals(user.getUsername())) {
                throw new PermissionDeniedException("Can't list user " + username + " projects; unauthorized");
            }

            accountId = caller.getId();
            userId = user.getId();
        }

        if (domainId == null && accountId == null && (_accountMgr.isNormalUser(caller.getId()) || !listAll)) {
            accountId = caller.getId();
            userId = user.getId();
        } else if (_accountMgr.isDomainAdmin(caller.getId()) || (isRecursive && !listAll)) {
            DomainVO domain = _domainDao.findById(caller.getDomainId());
            path = domain.getPath();
        }

        if (path != null) {
            sb.and("domainPath", sb.entity().getDomainPath(), SearchCriteria.Op.LIKE);
        }

        if (accountId != null) {
            if (userId == null) {
                sb.and().op("accountId", sb.entity().getAccountId(), SearchCriteria.Op.EQ);
                sb.and("userIdNull", sb.entity().getUserId(), Op.NULL);
                sb.cp();
            } else {
                sb.and("accountId", sb.entity().getAccountId(), SearchCriteria.Op.EQ);
            }
        }

        if (userId != null) {
            sb.and().op("userId", sb.entity().getUserId(), Op.EQ);
            sb.or("userIdNull", sb.entity().getUserId(), Op.NULL);
            sb.cp();
        }

        SearchCriteria<ProjectJoinVO> sc = sb.create();

        if (id != null) {
            sc.addAnd("id", Op.EQ, id);
        }

        if (domainId != null && !isRecursive) {
            sc.addAnd("domainId", Op.EQ, domainId);
        }

        if (name != null) {
            sc.addAnd("name", Op.EQ, name);
        }

        if (displayText != null) {
            sc.addAnd("displayText", Op.EQ, displayText);
        }

        if (accountId != null) {
            sc.setParameters("accountId", accountId);
        }

        if (userId != null) {
            sc.setParameters("userId", userId);
        }

        if (state != null) {
            sc.addAnd("state", Op.EQ, state);
        }

        if (keyword != null) {
            SearchCriteria<ProjectJoinVO> ssc = _projectJoinDao.createSearchCriteria();
            ssc.addOr("name", SearchCriteria.Op.LIKE, "%" + keyword + "%");
            ssc.addOr("displayText", SearchCriteria.Op.LIKE, "%" + keyword + "%");
            sc.addAnd("name", SearchCriteria.Op.SC, ssc);
        }

        if (path != null) {
            sc.setParameters("domainPath", path);
        }

        // search distinct projects to get count
        Pair<List<ProjectJoinVO>, Integer> uniquePrjPair = _projectJoinDao.searchAndCount(sc, searchFilter);
        Integer count = uniquePrjPair.second();
        if (count.intValue() == 0) {
            // handle empty result cases
            return uniquePrjPair;
        }
        List<ProjectJoinVO> uniquePrjs = uniquePrjPair.first();
        Long[] prjIds = new Long[uniquePrjs.size()];
        int i = 0;
        for (ProjectJoinVO v : uniquePrjs) {
            prjIds[i++] = v.getId();
        }
        List<ProjectJoinVO> prjs = _projectJoinDao.searchByIds(prjIds);
        return new Pair<List<ProjectJoinVO>, Integer>(prjs, count);
    }

    @Override
    public ListResponse<ProjectInvitationResponse> listProjectInvitations(ListProjectInvitationsCmd cmd) {
        Pair<List<ProjectInvitationJoinVO>, Integer> invites = listProjectInvitationsInternal(cmd);
        ListResponse<ProjectInvitationResponse> response = new ListResponse<ProjectInvitationResponse>();
        List<ProjectInvitationResponse> projectInvitationResponses = ViewResponseHelper.createProjectInvitationResponse(invites.first().toArray(new ProjectInvitationJoinVO[invites.first().size()]));

        response.setResponses(projectInvitationResponses, invites.second());
        return response;
    }

    public Pair<List<ProjectInvitationJoinVO>, Integer> listProjectInvitationsInternal(ListProjectInvitationsCmd cmd) {
        Long id = cmd.getId();
        Long projectId = cmd.getProjectId();
        String accountName = cmd.getAccountName();
        Long domainId = cmd.getDomainId();
        String state = cmd.getState();
        boolean activeOnly = cmd.isActiveOnly();
        Long startIndex = cmd.getStartIndex();
        Long pageSizeVal = cmd.getPageSizeVal();
        Long userId = cmd.getUserId();
        boolean isRecursive = cmd.isRecursive();
        boolean listAll = cmd.listAll();

        Account caller = CallContext.current().getCallingAccount();
        User callingUser = CallContext.current().getCallingUser();
        List<Long> permittedAccounts = new ArrayList<Long>();

        Ternary<Long, Boolean, ListProjectResourcesCriteria> domainIdRecursiveListProject = new Ternary<Long, Boolean, ListProjectResourcesCriteria>(domainId, isRecursive, null);
        _accountMgr.buildACLSearchParameters(caller, id, accountName, projectId, permittedAccounts, domainIdRecursiveListProject, listAll, true);
        domainId = domainIdRecursiveListProject.first();
        isRecursive = domainIdRecursiveListProject.second();
        ListProjectResourcesCriteria listProjectResourcesCriteria = domainIdRecursiveListProject.third();

        Filter searchFilter = new Filter(ProjectInvitationJoinVO.class, "id", true, startIndex, pageSizeVal);
        SearchBuilder<ProjectInvitationJoinVO> sb = _projectInvitationJoinDao.createSearchBuilder();
        _accountMgr.buildACLViewSearchBuilder(sb, domainId, isRecursive, permittedAccounts, listProjectResourcesCriteria);
        ProjectInvitation invitation = projectInvitationDao.findByUserIdProjectId(callingUser.getId(), callingUser.getAccountId(), projectId == null ? -1 : projectId);
        sb.and("projectId", sb.entity().getProjectId(), SearchCriteria.Op.EQ);
        sb.and("state", sb.entity().getState(), SearchCriteria.Op.EQ);
        sb.and("created", sb.entity().getCreated(), SearchCriteria.Op.GT);
        sb.and("id", sb.entity().getId(), SearchCriteria.Op.EQ);

        SearchCriteria<ProjectInvitationJoinVO> sc = sb.create();
        _accountMgr.buildACLViewSearchCriteria(sc, domainId, isRecursive, permittedAccounts, listProjectResourcesCriteria);

        if (projectId != null) {
            sc.setParameters("projectId", projectId);
        }

        if (invitation != null) {
            sc.setParameters("userId", invitation.getForUserId());
        } else if (userId != null) {
            sc.setParameters("userId", userId);
        }

        if (state != null) {
            sc.setParameters("state", state);
        }

        if (id != null) {
            sc.setParameters("id", id);
        }

        if (activeOnly) {
            sc.setParameters("state", ProjectInvitation.State.Pending);
            sc.setParameters("created", new Date((DateUtil.currentGMTTime().getTime()) - _projectMgr.getInvitationTimeout()));
        }

        Pair<List<ProjectInvitationJoinVO>, Integer> projectInvitations = _projectInvitationJoinDao.searchAndCount(sc, searchFilter);
        List<ProjectInvitationJoinVO> invitations = projectInvitations.first();
        invitations = invitations.stream().filter(invite -> invite.getUserId() == null || Long.parseLong(invite.getUserId()) == callingUser.getId()).collect(Collectors.toList());
        return new Pair<>(invitations, invitations.size());


    }

    @Override
    public ListResponse<ProjectAccountResponse> listProjectAccounts(ListProjectAccountsCmd cmd) {
        Pair<List<ProjectAccountJoinVO>, Integer> projectAccounts = listProjectAccountsInternal(cmd);
        ListResponse<ProjectAccountResponse> response = new ListResponse<ProjectAccountResponse>();
        List<ProjectAccountResponse> projectResponses = ViewResponseHelper.createProjectAccountResponse(projectAccounts.first().toArray(new ProjectAccountJoinVO[projectAccounts.first().size()]));
        response.setResponses(projectResponses, projectAccounts.second());
        return response;
    }

    public Pair<List<ProjectAccountJoinVO>, Integer> listProjectAccountsInternal(ListProjectAccountsCmd cmd) {
        long projectId = cmd.getProjectId();
        String accountName = cmd.getAccountName();
        Long userId = cmd.getUserId();
        String role = cmd.getRole();
        Long startIndex = cmd.getStartIndex();
        Long pageSizeVal = cmd.getPageSizeVal();
        Long projectRoleId = cmd.getProjectRoleId();
        // long projectId, String accountName, String role, Long startIndex,
        // Long pageSizeVal) {
        Account caller = CallContext.current().getCallingAccount();
        User callingUser = CallContext.current().getCallingUser();
        // check that the project exists
        Project project = _projectDao.findById(projectId);

        if (project == null) {
            throw new InvalidParameterValueException("Unable to find the project id=" + projectId);
        }

        // verify permissions - only accounts belonging to the project can list
        // project's account
        if (!_accountMgr.isAdmin(caller.getId()) && _projectAccountDao.findByProjectIdUserId(projectId, callingUser.getAccountId(), callingUser.getId()) == null &&
        _projectAccountDao.findByProjectIdAccountId(projectId, caller.getAccountId()) == null) {
            throw new PermissionDeniedException("Account " + caller + " is not authorized to list users of the project id=" + projectId);
        }

        Filter searchFilter = new Filter(ProjectAccountJoinVO.class, "id", false, startIndex, pageSizeVal);
        SearchBuilder<ProjectAccountJoinVO> sb = _projectAccountJoinDao.createSearchBuilder();
        sb.and("accountRole", sb.entity().getAccountRole(), Op.EQ);
        sb.and("projectId", sb.entity().getProjectId(), Op.EQ);

        if (accountName != null) {
            sb.and("accountName", sb.entity().getAccountName(), Op.EQ);
        }

        if (userId != null) {
            sb.and("userId", sb.entity().getUserId(), Op.EQ);
        }
        SearchCriteria<ProjectAccountJoinVO> sc = sb.create();

        sc.setParameters("projectId", projectId);

        if (role != null) {
            sc.setParameters("accountRole", role);
        }

        if (accountName != null) {
            sc.setParameters("accountName", accountName);
        }

        if (projectRoleId != null) {
            sc.setParameters("projectRoleId", projectRoleId);
        }

        if (userId != null) {
            sc.setParameters("userId", userId);
        }

        return _projectAccountJoinDao.searchAndCount(sc, searchFilter);
    }

    @Override
    public ListResponse<HostResponse> searchForServers(ListHostsCmd cmd) {
        // FIXME: do we need to support list hosts with VmId, maybe we should
        // create another command just for this
        // Right now it is handled separately outside this QueryService
        s_logger.debug(">>>Searching for hosts>>>");
        Pair<List<HostJoinVO>, Integer> hosts = searchForServersInternal(cmd);
        ListResponse<HostResponse> response = new ListResponse<HostResponse>();
        s_logger.debug(">>>Generating Response>>>");
        List<HostResponse> hostResponses = ViewResponseHelper.createHostResponse(cmd.getDetails(), hosts.first().toArray(new HostJoinVO[hosts.first().size()]));
        response.setResponses(hostResponses, hosts.second());
        return response;
    }

    public Pair<List<HostJoinVO>, Integer> searchForServersInternal(ListHostsCmd cmd) {

        Long zoneId = _accountMgr.checkAccessAndSpecifyAuthority(CallContext.current().getCallingAccount(), cmd.getZoneId());
        Object name = cmd.getHostName();
        Object type = cmd.getType();
        Object state = cmd.getState();
        Object pod = cmd.getPodId();
        Object cluster = cmd.getClusterId();
        Object id = cmd.getId();
        Object keyword = cmd.getKeyword();
        Object outOfBandManagementEnabled = cmd.isOutOfBandManagementEnabled();
        Object powerState = cmd.getHostOutOfBandManagementPowerState();
        Object resourceState = cmd.getResourceState();
        Object haHosts = cmd.getHaHost();
        Long startIndex = cmd.getStartIndex();
        Long pageSize = cmd.getPageSizeVal();
        Hypervisor.HypervisorType hypervisorType = cmd.getHypervisor();

        Filter searchFilter = new Filter(HostJoinVO.class, "id", Boolean.TRUE, startIndex, pageSize);

        SearchBuilder<HostJoinVO> sb = _hostJoinDao.createSearchBuilder();
        sb.select(null, Func.DISTINCT, sb.entity().getId()); // select distinct
        // ids
        sb.and("id", sb.entity().getId(), SearchCriteria.Op.EQ);
        sb.and("name", sb.entity().getName(), SearchCriteria.Op.EQ);
        sb.and("type", sb.entity().getType(), SearchCriteria.Op.LIKE);
        sb.and("status", sb.entity().getStatus(), SearchCriteria.Op.EQ);
        sb.and("dataCenterId", sb.entity().getZoneId(), SearchCriteria.Op.EQ);
        sb.and("podId", sb.entity().getPodId(), SearchCriteria.Op.EQ);
        sb.and("clusterId", sb.entity().getClusterId(), SearchCriteria.Op.EQ);
        sb.and("oobmEnabled", sb.entity().isOutOfBandManagementEnabled(), SearchCriteria.Op.EQ);
        sb.and("powerState", sb.entity().getOutOfBandManagementPowerState(), SearchCriteria.Op.EQ);
        sb.and("resourceState", sb.entity().getResourceState(), SearchCriteria.Op.EQ);
        sb.and("hypervisor_type", sb.entity().getHypervisorType(), SearchCriteria.Op.EQ);

        String haTag = _haMgr.getHaTag();
        if (haHosts != null && haTag != null && !haTag.isEmpty()) {
            if ((Boolean)haHosts) {
                sb.and("tag", sb.entity().getTag(), SearchCriteria.Op.EQ);
            } else {
                sb.and().op("tag", sb.entity().getTag(), SearchCriteria.Op.NEQ);
                sb.or("tagNull", sb.entity().getTag(), SearchCriteria.Op.NULL);
                sb.cp();
            }

        }

        SearchCriteria<HostJoinVO> sc = sb.create();

        if (keyword != null) {
            SearchCriteria<HostJoinVO> ssc = _hostJoinDao.createSearchCriteria();
            ssc.addOr("name", SearchCriteria.Op.LIKE, "%" + keyword + "%");
            ssc.addOr("status", SearchCriteria.Op.LIKE, "%" + keyword + "%");
            ssc.addOr("type", SearchCriteria.Op.LIKE, "%" + keyword + "%");

            sc.addAnd("name", SearchCriteria.Op.SC, ssc);
        }

        if (id != null) {
            sc.setParameters("id", id);
        }

        if (name != null) {
            sc.setParameters("name", name);
        }
        if (type != null) {
            sc.setParameters("type", "%" + type);
        }
        if (state != null) {
            sc.setParameters("status", state);
        }
        if (zoneId != null) {
            sc.setParameters("dataCenterId", zoneId);
        }
        if (pod != null) {
            sc.setParameters("podId", pod);
        }
        if (cluster != null) {
            sc.setParameters("clusterId", cluster);
        }

        if (outOfBandManagementEnabled != null) {
            sc.setParameters("oobmEnabled", outOfBandManagementEnabled);
        }

        if (powerState != null) {
            sc.setParameters("powerState", powerState);
        }

        if (resourceState != null) {
            sc.setParameters("resourceState", resourceState);
        }

        if (haHosts != null && haTag != null && !haTag.isEmpty()) {
            sc.setParameters("tag", haTag);
        }

        if (hypervisorType != HypervisorType.None && hypervisorType != HypervisorType.Any) {
            sc.setParameters("hypervisor_type", hypervisorType);
        }
        // search host details by ids
        Pair<List<HostJoinVO>, Integer> uniqueHostPair = _hostJoinDao.searchAndCount(sc, searchFilter);
        Integer count = uniqueHostPair.second();
        if (count.intValue() == 0) {
            // handle empty result cases
            return uniqueHostPair;
        }
        List<HostJoinVO> uniqueHosts = uniqueHostPair.first();
        Long[] hostIds = new Long[uniqueHosts.size()];
        int i = 0;
        for (HostJoinVO v : uniqueHosts) {
            hostIds[i++] = v.getId();
        }
        List<HostJoinVO> hosts = _hostJoinDao.searchByIds(hostIds);
        return new Pair<List<HostJoinVO>, Integer>(hosts, count);

    }

    @Override
    public ListResponse<VolumeResponse> searchForVolumes(ListVolumesCmd cmd) {
        Pair<List<VolumeJoinVO>, Integer> result = searchForVolumesInternal(cmd);
        ListResponse<VolumeResponse> response = new ListResponse<VolumeResponse>();

        ResponseView respView = cmd.getResponseView();
        Account account = CallContext.current().getCallingAccount();
        if (_accountMgr.isRootAdmin(account.getAccountId())) {
            respView = ResponseView.Full;
        }

        List<VolumeResponse> volumeResponses = ViewResponseHelper.createVolumeResponse(respView, result.first().toArray(new VolumeJoinVO[result.first().size()]));

        for (VolumeResponse vr : volumeResponses) {
            String poolId = vr.getStoragePoolId();
            if (poolId == null) {
                continue;
            }

            DataStore store = dataStoreManager.getPrimaryDataStore(poolId);
            if (store == null) {
                continue;
            }

            DataStoreDriver driver = store.getDriver();
            if (driver == null) {
                continue;
            }

            Map<String, String> caps = driver.getCapabilities();
            if (caps != null) {
                boolean quiescevm = Boolean.parseBoolean(caps.get(DataStoreCapabilities.VOLUME_SNAPSHOT_QUIESCEVM.toString()));
                vr.setNeedQuiescevm(quiescevm);

                boolean supportsStorageSnapshot = Boolean.parseBoolean(caps.get(DataStoreCapabilities.STORAGE_SYSTEM_SNAPSHOT.toString()));
                vr.setSupportsStorageSnapshot(supportsStorageSnapshot);
            }
        }
        response.setResponses(volumeResponses, result.second());
        return response;
    }

    private Pair<List<VolumeJoinVO>, Integer> searchForVolumesInternal(ListVolumesCmd cmd) {

        Account caller = CallContext.current().getCallingAccount();
        List<Long> permittedAccounts = new ArrayList<Long>();

        Long id = cmd.getId();
        Long vmInstanceId = cmd.getVirtualMachineId();
        String name = cmd.getVolumeName();
        String keyword = cmd.getKeyword();
        String type = cmd.getType();
        Map<String, String> tags = cmd.getTags();
        String storageId = cmd.getStorageId();
        Long clusterId = cmd.getClusterId();
        Long diskOffId = cmd.getDiskOfferingId();
        Boolean display = cmd.getDisplay();
        String state = cmd.getState();

        Long zoneId = cmd.getZoneId();
        Long podId = cmd.getPodId();

        List<Long> ids = getIdsListFromCmd(cmd.getId(), cmd.getIds());

        Ternary<Long, Boolean, ListProjectResourcesCriteria> domainIdRecursiveListProject = new Ternary<Long, Boolean, ListProjectResourcesCriteria>(cmd.getDomainId(), cmd.isRecursive(), null);
        _accountMgr.buildACLSearchParameters(caller, id, cmd.getAccountName(), cmd.getProjectId(), permittedAccounts, domainIdRecursiveListProject, cmd.listAll(), false);
        Long domainId = domainIdRecursiveListProject.first();
        Boolean isRecursive = domainIdRecursiveListProject.second();
        ListProjectResourcesCriteria listProjectResourcesCriteria = domainIdRecursiveListProject.third();
        Filter searchFilter = new Filter(VolumeJoinVO.class, "created", false, cmd.getStartIndex(), cmd.getPageSizeVal());

        // hack for now, this should be done better but due to needing a join I
        // opted to
        // do this quickly and worry about making it pretty later
        SearchBuilder<VolumeJoinVO> sb = _volumeJoinDao.createSearchBuilder();
        sb.select(null, Func.DISTINCT, sb.entity().getId()); // select distinct
        // ids to get
        // number of
        // records with
        // pagination
        _accountMgr.buildACLViewSearchBuilder(sb, domainId, isRecursive, permittedAccounts, listProjectResourcesCriteria);

        sb.and("name", sb.entity().getName(), SearchCriteria.Op.EQ);
        sb.and("id", sb.entity().getId(), SearchCriteria.Op.EQ);
        sb.and("idIN", sb.entity().getId(), SearchCriteria.Op.IN);
        sb.and("volumeType", sb.entity().getVolumeType(), SearchCriteria.Op.LIKE);
        sb.and("uuid", sb.entity().getUuid(), SearchCriteria.Op.NNULL);
        sb.and("instanceId", sb.entity().getVmId(), SearchCriteria.Op.EQ);
        sb.and("dataCenterId", sb.entity().getDataCenterId(), SearchCriteria.Op.EQ);
        sb.and("podId", sb.entity().getPodId(), SearchCriteria.Op.EQ);
        if (storageId != null) {
            StoragePoolVO poolVO = _storagePoolDao.findByUuid(storageId);
            if (poolVO.getPoolType() == Storage.StoragePoolType.DatastoreCluster) {
                sb.and("storageId", sb.entity().getPoolUuid(), SearchCriteria.Op.IN);
            } else {
                sb.and("storageId", sb.entity().getPoolUuid(), SearchCriteria.Op.EQ);
            }
        }
        sb.and("diskOfferingId", sb.entity().getDiskOfferingId(), SearchCriteria.Op.EQ);
        sb.and("display", sb.entity().isDisplayVolume(), SearchCriteria.Op.EQ);
        sb.and("state", sb.entity().getState(), SearchCriteria.Op.EQ);
        sb.and("stateNEQ", sb.entity().getState(), SearchCriteria.Op.NEQ);
        sb.and().op("systemUse", sb.entity().isSystemUse(), SearchCriteria.Op.NEQ);
        sb.or("nulltype", sb.entity().isSystemUse(), SearchCriteria.Op.NULL);
        sb.cp();

        // display UserVM volumes only
        sb.and().op("type", sb.entity().getVmType(), SearchCriteria.Op.NIN);
        sb.or("nulltype", sb.entity().getVmType(), SearchCriteria.Op.NULL);
        sb.cp();

        // now set the SC criteria...
        SearchCriteria<VolumeJoinVO> sc = sb.create();
        _accountMgr.buildACLViewSearchCriteria(sc, domainId, isRecursive, permittedAccounts, listProjectResourcesCriteria);

        if (keyword != null) {
            SearchCriteria<VolumeJoinVO> ssc = _volumeJoinDao.createSearchCriteria();
            ssc.addOr("name", SearchCriteria.Op.LIKE, "%" + keyword + "%");
            ssc.addOr("volumeType", SearchCriteria.Op.LIKE, "%" + keyword + "%");
            ssc.addOr("state", SearchCriteria.Op.LIKE, "%" + keyword + "%");

            sc.addAnd("name", SearchCriteria.Op.SC, ssc);
        }

        if (name != null) {
            sc.setParameters("name", name);
        }

        if (display != null) {
            sc.setParameters("display", display);
        }

        setIdsListToSearchCriteria(sc, ids);

        sc.setParameters("systemUse", 1);

        if (tags != null && !tags.isEmpty()) {
            SearchCriteria<VolumeJoinVO> tagSc = _volumeJoinDao.createSearchCriteria();
            for (String key : tags.keySet()) {
                SearchCriteria<VolumeJoinVO> tsc = _volumeJoinDao.createSearchCriteria();
                tsc.addAnd("tagKey", SearchCriteria.Op.EQ, key);
                tsc.addAnd("tagValue", SearchCriteria.Op.EQ, tags.get(key));
                tagSc.addOr("tagKey", SearchCriteria.Op.SC, tsc);
            }
            sc.addAnd("tagKey", SearchCriteria.Op.SC, tagSc);
        }

        if (diskOffId != null) {
            sc.setParameters("diskOfferingId", diskOffId);
        }

        if (id != null) {
            sc.setParameters("id", id);
        }

        if (type != null) {
            sc.setParameters("volumeType", "%" + type + "%");
        }
        if (vmInstanceId != null) {
            sc.setParameters("instanceId", vmInstanceId);
        }
        if (zoneId != null) {
            sc.setParameters("dataCenterId", zoneId);
        }
        if (podId != null) {
            sc.setParameters("podId", podId);
        }

        if (storageId != null) {
            StoragePoolVO poolVO = _storagePoolDao.findByUuid(storageId);
            if (poolVO.getPoolType() == Storage.StoragePoolType.DatastoreCluster) {
                List<StoragePoolVO> childDatastores = _storagePoolDao.listChildStoragePoolsInDatastoreCluster(poolVO.getId());
                List<String> childDatastoreIds = childDatastores.stream().map(mo -> mo.getUuid()).collect(Collectors.toList());
                sc.setParameters("storageId", childDatastoreIds.toArray());
            } else {
                sc.setParameters("storageId", storageId);
            }
        }

        if (clusterId != null) {
            sc.setParameters("clusterId", clusterId);
        }
        // Don't return DomR and ConsoleProxy volumes
        sc.setParameters("type", VirtualMachine.Type.ConsoleProxy, VirtualMachine.Type.SecondaryStorageVm, VirtualMachine.Type.DomainRouter);

        if (state != null) {
            sc.setParameters("state", state);
        } else if (!_accountMgr.isAdmin(caller.getId())) {
            sc.setParameters("stateNEQ", Volume.State.Expunged);
        }

        // search Volume details by ids
        Pair<List<VolumeJoinVO>, Integer> uniqueVolPair = _volumeJoinDao.searchAndCount(sc, searchFilter);
        Integer count = uniqueVolPair.second();
        if (count.intValue() == 0) {
            // empty result
            return uniqueVolPair;
        }
        List<VolumeJoinVO> uniqueVols = uniqueVolPair.first();
        Long[] vrIds = new Long[uniqueVols.size()];
        int i = 0;
        for (VolumeJoinVO v : uniqueVols) {
            vrIds[i++] = v.getId();
        }
        List<VolumeJoinVO> vrs = _volumeJoinDao.searchByIds(vrIds);
        return new Pair<List<VolumeJoinVO>, Integer>(vrs, count);
    }

    @Override
    public ListResponse<DomainResponse> searchForDomains(ListDomainsCmd cmd) {
        Pair<List<DomainJoinVO>, Integer> result = searchForDomainsInternal(cmd);
        ListResponse<DomainResponse> response = new ListResponse<DomainResponse>();

        ResponseView respView = ResponseView.Restricted;
        if (cmd instanceof ListDomainsCmdByAdmin) {
            respView = ResponseView.Full;
        }

        List<DomainResponse> domainResponses = ViewResponseHelper.createDomainResponse(respView, cmd.getDetails(), result.first());
        response.setResponses(domainResponses, result.second());
        return response;
    }

    private Pair<List<DomainJoinVO>, Integer> searchForDomainsInternal(ListDomainsCmd cmd) {
        Account caller = CallContext.current().getCallingAccount();
        Long domainId = cmd.getId();
        boolean listAll = cmd.listAll();
        boolean isRecursive = false;
        Domain domain = null;

        if (domainId != null) {
            domain = _domainDao.findById(domainId);
            if (domain == null) {
                throw new InvalidParameterValueException("Domain id=" + domainId + " doesn't exist");
            }
            _accountMgr.checkAccess(caller, domain);
        } else {
            if (caller.getType() != Account.Type.ADMIN) {
                domainId = caller.getDomainId();
            }
            if (listAll) {
                isRecursive = true;
            }
        }

        Filter searchFilter = new Filter(DomainJoinVO.class, "id", true, cmd.getStartIndex(), cmd.getPageSizeVal());
        String domainName = cmd.getDomainName();
        Integer level = cmd.getLevel();
        Object keyword = cmd.getKeyword();

        SearchBuilder<DomainJoinVO> sb = _domainJoinDao.createSearchBuilder();
        sb.and("id", sb.entity().getId(), SearchCriteria.Op.EQ);
        sb.and("name", sb.entity().getName(), SearchCriteria.Op.EQ);
        sb.and("level", sb.entity().getLevel(), SearchCriteria.Op.EQ);
        sb.and("path", sb.entity().getPath(), SearchCriteria.Op.LIKE);
        sb.and("state", sb.entity().getState(), SearchCriteria.Op.EQ);

        SearchCriteria<DomainJoinVO> sc = sb.create();

        if (keyword != null) {
            SearchCriteria<DomainJoinVO> ssc = _domainJoinDao.createSearchCriteria();
            ssc.addOr("name", SearchCriteria.Op.LIKE, "%" + keyword + "%");
            sc.addAnd("name", SearchCriteria.Op.SC, ssc);
        }

        if (domainName != null) {
            sc.setParameters("name", domainName);
        }

        if (level != null) {
            sc.setParameters("level", level);
        }

        if (domainId != null) {
            if (isRecursive) {
                if (domain == null) {
                    domain = _domainDao.findById(domainId);
                }
                sc.setParameters("path", domain.getPath() + "%");
            } else {
                sc.setParameters("id", domainId);
            }
        }

        // return only Active domains to the API
        sc.setParameters("state", Domain.State.Active);

        return _domainJoinDao.searchAndCount(sc, searchFilter);
    }

    @Override
    public ListResponse<AccountResponse> searchForAccounts(ListAccountsCmd cmd) {
        Pair<List<AccountJoinVO>, Integer> result = searchForAccountsInternal(cmd);
        ListResponse<AccountResponse> response = new ListResponse<AccountResponse>();

        ResponseView respView = ResponseView.Restricted;
        if (cmd instanceof ListAccountsCmdByAdmin) {
            respView = ResponseView.Full;
        }

        List<AccountResponse> accountResponses = ViewResponseHelper.createAccountResponse(respView, cmd.getDetails(), result.first().toArray(new AccountJoinVO[result.first().size()]));
        response.setResponses(accountResponses, result.second());
        return response;
    }

    private Pair<List<AccountJoinVO>, Integer> searchForAccountsInternal(ListAccountsCmd cmd) {
        Account caller = CallContext.current().getCallingAccount();
        Long domainId = cmd.getDomainId();
        Long accountId = cmd.getId();
        String accountName = cmd.getSearchName();
        boolean isRecursive = cmd.isRecursive();
        boolean listAll = cmd.listAll();
        boolean callerIsAdmin = _accountMgr.isAdmin(caller.getId());
        Account account;
        Domain domain = null;

        // if "domainid" specified, perform validation
        if (domainId != null) {
            // ensure existence...
            domain = _domainDao.findById(domainId);
            if (domain == null) {
                throw new InvalidParameterValueException("Domain id=" + domainId + " doesn't exist");
            }
            // ... and check access rights.
            _accountMgr.checkAccess(caller, domain);
        }

        // if no "id" specified...
        if (accountId == null) {
            // listall only has significance if they are an admin
            boolean isDomainListAllAllowed = AllowUserViewAllDomainAccounts.valueIn(caller.getDomainId());
            if ((listAll && callerIsAdmin) || isDomainListAllAllowed) {
                // if no domain id specified, use caller's domain
                if (domainId == null) {
                    domainId = caller.getDomainId();
                }
                // mark recursive
                isRecursive = true;
            } else if (!callerIsAdmin || domainId == null) {
                accountId = caller.getAccountId();
            }
        } else if (domainId != null && accountName != null) {
            // if they're looking for an account by name
            account = _accountDao.findActiveAccount(accountName, domainId);
            if (account == null || account.getId() == Account.ACCOUNT_ID_SYSTEM) {
                throw new InvalidParameterValueException("Unable to find account by name " + accountName + " in domain " + domainId);
            }
            _accountMgr.checkAccess(caller, null, true, account);
        } else {
            // if they specified an "id"...
            if (domainId == null) {
                account = _accountDao.findById(accountId);
            } else {
                account = _accountDao.findActiveAccountById(accountId, domainId);
            }
            if (account == null || account.getId() == Account.ACCOUNT_ID_SYSTEM) {
                throw new InvalidParameterValueException("Unable to find account by id " + accountId + (domainId == null ? "" : " in domain " + domainId));
            }
            _accountMgr.checkAccess(caller, null, true, account);
        }

        Filter searchFilter = new Filter(AccountJoinVO.class, "id", true, cmd.getStartIndex(), cmd.getPageSizeVal());

        Object type = cmd.getAccountType();
        Object state = cmd.getState();
        Object isCleanupRequired = cmd.isCleanupRequired();
        Object keyword = cmd.getKeyword();

        SearchBuilder<AccountJoinVO> sb = _accountJoinDao.createSearchBuilder();
        sb.and("accountName", sb.entity().getAccountName(), SearchCriteria.Op.EQ);
        sb.and("domainId", sb.entity().getDomainId(), SearchCriteria.Op.EQ);
        sb.and("id", sb.entity().getId(), SearchCriteria.Op.EQ);
        sb.and("type", sb.entity().getType(), SearchCriteria.Op.EQ);
        sb.and("state", sb.entity().getState(), SearchCriteria.Op.EQ);
        sb.and("needsCleanup", sb.entity().isNeedsCleanup(), SearchCriteria.Op.EQ);
        sb.and("typeNEQ", sb.entity().getType(), SearchCriteria.Op.NEQ);
        sb.and("idNEQ", sb.entity().getId(), SearchCriteria.Op.NEQ);
        sb.and("type2NEQ", sb.entity().getType(), SearchCriteria.Op.NEQ);

        if (domainId != null && isRecursive) {
            sb.and("path", sb.entity().getDomainPath(), SearchCriteria.Op.LIKE);
        }

        SearchCriteria<AccountJoinVO> sc = sb.create();

        // don't return account of type project to the end user
        sc.setParameters("typeNEQ", Account.Type.PROJECT);

        // don't return system account...
        sc.setParameters("idNEQ", Account.ACCOUNT_ID_SYSTEM);

        // do not return account of type domain admin to the end user
        if (!callerIsAdmin) {
            sc.setParameters("type2NEQ", Account.Type.DOMAIN_ADMIN);
        }

        if (keyword != null) {
            SearchCriteria<AccountJoinVO> ssc = _accountJoinDao.createSearchCriteria();
            ssc.addOr("accountName", SearchCriteria.Op.LIKE, "%" + keyword + "%");
            ssc.addOr("state", SearchCriteria.Op.LIKE, "%" + keyword + "%");
            sc.addAnd("accountName", SearchCriteria.Op.SC, ssc);
        }

        if (type != null) {
            sc.setParameters("type", type);
        }

        if (state != null) {
            sc.setParameters("state", state);
        }

        if (isCleanupRequired != null) {
            sc.setParameters("needsCleanup", isCleanupRequired);
        }

        if (accountName != null) {
            sc.setParameters("accountName", accountName);
        }

        if (accountId != null) {
            sc.setParameters("id", accountId);
        }

        if (domainId != null) {
            if (isRecursive) {
                // will happen if no "domainid" was specified in the request...
                if (domain == null) {
                    domain = _domainDao.findById(domainId);
                }
                sc.setParameters("path", domain.getPath() + "%");
            } else {
                sc.setParameters("domainId", domainId);
            }
        }

        return _accountJoinDao.searchAndCount(sc, searchFilter);
    }

    @Override
    public ListResponse<AsyncJobResponse> searchForAsyncJobs(ListAsyncJobsCmd cmd) {
        Pair<List<AsyncJobJoinVO>, Integer> result = searchForAsyncJobsInternal(cmd);
        ListResponse<AsyncJobResponse> response = new ListResponse<AsyncJobResponse>();
        List<AsyncJobResponse> jobResponses = ViewResponseHelper.createAsyncJobResponse(result.first().toArray(new AsyncJobJoinVO[result.first().size()]));
        response.setResponses(jobResponses, result.second());
        return response;
    }

    private Pair<List<AsyncJobJoinVO>, Integer> searchForAsyncJobsInternal(ListAsyncJobsCmd cmd) {

        Account caller = CallContext.current().getCallingAccount();

        List<Long> permittedAccounts = new ArrayList<Long>();

        Ternary<Long, Boolean, ListProjectResourcesCriteria> domainIdRecursiveListProject = new Ternary<Long, Boolean, ListProjectResourcesCriteria>(cmd.getDomainId(), cmd.isRecursive(), null);
        _accountMgr.buildACLSearchParameters(caller, null, cmd.getAccountName(), null, permittedAccounts, domainIdRecursiveListProject, cmd.listAll(), false);
        Long domainId = domainIdRecursiveListProject.first();
        Boolean isRecursive = domainIdRecursiveListProject.second();
        ListProjectResourcesCriteria listProjectResourcesCriteria = domainIdRecursiveListProject.third();

        Filter searchFilter = new Filter(AsyncJobJoinVO.class, "id", true, cmd.getStartIndex(), cmd.getPageSizeVal());
        SearchBuilder<AsyncJobJoinVO> sb = _jobJoinDao.createSearchBuilder();
        sb.and("accountIdIN", sb.entity().getAccountId(), SearchCriteria.Op.IN);
        boolean accountJoinIsDone = false;
        if (permittedAccounts.isEmpty() && domainId != null) {
            sb.and("domainId", sb.entity().getDomainId(), SearchCriteria.Op.EQ);
            sb.and("path", sb.entity().getDomainPath(), SearchCriteria.Op.LIKE);
            accountJoinIsDone = true;
        }

        if (listProjectResourcesCriteria != null) {

            if (listProjectResourcesCriteria == Project.ListProjectResourcesCriteria.ListProjectResourcesOnly) {
                sb.and("type", sb.entity().getAccountType(), SearchCriteria.Op.EQ);
            } else if (listProjectResourcesCriteria == Project.ListProjectResourcesCriteria.SkipProjectResources) {
                sb.and("type", sb.entity().getAccountType(), SearchCriteria.Op.NEQ);
            }

            if (!accountJoinIsDone) {
                sb.and("domainId", sb.entity().getDomainId(), SearchCriteria.Op.EQ);
                sb.and("path", sb.entity().getDomainPath(), SearchCriteria.Op.LIKE);
            }
        }

        Object keyword = cmd.getKeyword();
        Object startDate = cmd.getStartDate();

        SearchCriteria<AsyncJobJoinVO> sc = sb.create();
        if (listProjectResourcesCriteria != null) {
            sc.setParameters("type", Account.Type.PROJECT);
        }

        if (!permittedAccounts.isEmpty()) {
            sc.setParameters("accountIdIN", permittedAccounts.toArray());
        } else if (domainId != null) {
            DomainVO domain = _domainDao.findById(domainId);
            if (isRecursive) {
                sc.setParameters("path", domain.getPath() + "%");
            } else {
                sc.setParameters("domainId", domainId);
            }
        }

        if (keyword != null) {
            sc.addAnd("cmd", SearchCriteria.Op.LIKE, "%" + keyword + "%");
        }

        if (startDate != null) {
            sc.addAnd("created", SearchCriteria.Op.GTEQ, startDate);
        }

        return _jobJoinDao.searchAndCount(sc, searchFilter);
    }

    @Override
    public ListResponse<StoragePoolResponse> searchForStoragePools(ListStoragePoolsCmd cmd) {
        Pair<List<StoragePoolJoinVO>, Integer> result = searchForStoragePoolsInternal(cmd);
        ListResponse<StoragePoolResponse> response = new ListResponse<StoragePoolResponse>();

        List<StoragePoolResponse> poolResponses = ViewResponseHelper.createStoragePoolResponse(result.first().toArray(new StoragePoolJoinVO[result.first().size()]));
        for (StoragePoolResponse poolResponse : poolResponses) {
            DataStore store = dataStoreManager.getPrimaryDataStore(poolResponse.getId());
            if (store != null) {
                DataStoreDriver driver = store.getDriver();
                if (driver != null && driver.getCapabilities() != null) {
                    Map<String, String> caps = driver.getCapabilities();
                    if (Storage.StoragePoolType.NetworkFilesystem.toString().equals(poolResponse.getType()) &&
                        HypervisorType.VMware.toString().equals(poolResponse.getHypervisor())) {
                        StoragePoolVO pool = _storagePoolDao.findPoolByUUID(poolResponse.getId());
                        StoragePoolDetailVO detail = _storagePoolDetailsDao.findDetail(pool.getId(), Storage.Capability.HARDWARE_ACCELERATION.toString());
                        if (detail != null) {
                            caps.put(Storage.Capability.HARDWARE_ACCELERATION.toString(), detail.getValue());
                        }
                    }
                    poolResponse.setCaps(caps);
                }
            }
        }

        response.setResponses(poolResponses, result.second());
        return response;
    }

    private Pair<List<StoragePoolJoinVO>, Integer> searchForStoragePoolsInternal(ListStoragePoolsCmd cmd) {
        ScopeType scopeType = null;
        if (cmd.getScope() != null) {
            try {
                scopeType = Enum.valueOf(ScopeType.class, cmd.getScope().toUpperCase());
            } catch (Exception e) {
                throw new InvalidParameterValueException("Invalid scope type: " + cmd.getScope());
            }
        }

        Long zoneId = _accountMgr.checkAccessAndSpecifyAuthority(CallContext.current().getCallingAccount(), cmd.getZoneId());
        Object id = cmd.getId();
        Object name = cmd.getStoragePoolName();
        Object path = cmd.getPath();
        Object pod = cmd.getPodId();
        Object cluster = cmd.getClusterId();
        Object address = cmd.getIpAddress();
        Object keyword = cmd.getKeyword();
        Long startIndex = cmd.getStartIndex();
        Long pageSize = cmd.getPageSizeVal();

        Filter searchFilter = new Filter(StoragePoolJoinVO.class, "id", Boolean.TRUE, startIndex, pageSize);

        SearchBuilder<StoragePoolJoinVO> sb = _poolJoinDao.createSearchBuilder();
        sb.select(null, Func.DISTINCT, sb.entity().getId()); // select distinct
        // ids
        sb.and("id", sb.entity().getId(), SearchCriteria.Op.EQ);
        sb.and("name", sb.entity().getName(), SearchCriteria.Op.EQ);
        sb.and("path", sb.entity().getPath(), SearchCriteria.Op.EQ);
        sb.and("dataCenterId", sb.entity().getZoneId(), SearchCriteria.Op.EQ);
        sb.and("podId", sb.entity().getPodId(), SearchCriteria.Op.EQ);
        sb.and("clusterId", sb.entity().getClusterId(), SearchCriteria.Op.EQ);
        sb.and("hostAddress", sb.entity().getHostAddress(), SearchCriteria.Op.EQ);
        sb.and("scope", sb.entity().getScope(), SearchCriteria.Op.EQ);
        sb.and("parent", sb.entity().getParent(), Op.EQ);

        SearchCriteria<StoragePoolJoinVO> sc = sb.create();

        if (keyword != null) {
            SearchCriteria<StoragePoolJoinVO> ssc = _poolJoinDao.createSearchCriteria();
            ssc.addOr("name", SearchCriteria.Op.LIKE, "%" + keyword + "%");
            ssc.addOr("poolType", SearchCriteria.Op.LIKE, "%" + keyword + "%");

            sc.addAnd("name", SearchCriteria.Op.SC, ssc);
        }

        if (id != null) {
            sc.setParameters("id", id);
        }

        if (name != null) {
            sc.setParameters("name", name);
        }

        if (path != null) {
            sc.setParameters("path", path);
        }
        if (zoneId != null) {
            sc.setParameters("dataCenterId", zoneId);
        }
        if (pod != null) {
            SearchCriteria<StoragePoolJoinVO> ssc = _poolJoinDao.createSearchCriteria();
            ssc.addOr("podId", Op.EQ, pod);
            ssc.addOr("podId", Op.NULL);

            sc.addAnd("podId", SearchCriteria.Op.SC, ssc);
        }
        if (address != null) {
            sc.setParameters("hostAddress", address);
        }
        if (cluster != null) {
            SearchCriteria<StoragePoolJoinVO> ssc = _poolJoinDao.createSearchCriteria();
            ssc.addOr("clusterId", Op.EQ, cluster);
            ssc.addOr("clusterId", Op.NULL);

            sc.addAnd("clusterId", SearchCriteria.Op.SC, ssc);
        }
        if (scopeType != null) {
            sc.setParameters("scope", scopeType.toString());
        }
        sc.setParameters("parent", 0);

        // search Pool details by ids
        Pair<List<StoragePoolJoinVO>, Integer> uniquePoolPair = _poolJoinDao.searchAndCount(sc, searchFilter);
        Integer count = uniquePoolPair.second();
        if (count.intValue() == 0) {
            // empty result
            return uniquePoolPair;
        }
        List<StoragePoolJoinVO> uniquePools = uniquePoolPair.first();
        Long[] vrIds = new Long[uniquePools.size()];
        int i = 0;
        for (StoragePoolJoinVO v : uniquePools) {
            vrIds[i++] = v.getId();
        }
        List<StoragePoolJoinVO> vrs = _poolJoinDao.searchByIds(vrIds);
        return new Pair<List<StoragePoolJoinVO>, Integer>(vrs, count);

    }

    @Override
    public ListResponse<StorageTagResponse> searchForStorageTags(ListStorageTagsCmd cmd) {
        Pair<List<StoragePoolTagVO>, Integer> result = searchForStorageTagsInternal(cmd);
        ListResponse<StorageTagResponse> response = new ListResponse<StorageTagResponse>();
        List<StorageTagResponse> tagResponses = ViewResponseHelper.createStorageTagResponse(result.first().toArray(new StoragePoolTagVO[result.first().size()]));

        response.setResponses(tagResponses, result.second());

        return response;
    }

    private Pair<List<StoragePoolTagVO>, Integer> searchForStorageTagsInternal(ListStorageTagsCmd cmd) {
        Filter searchFilter = new Filter(StoragePoolTagVO.class, "id", Boolean.TRUE, null, null);

        SearchBuilder<StoragePoolTagVO> sb = _storageTagDao.createSearchBuilder();

        sb.select(null, Func.DISTINCT, sb.entity().getId()); // select distinct

        SearchCriteria<StoragePoolTagVO> sc = sb.create();

        // search storage tag details by ids
        Pair<List<StoragePoolTagVO>, Integer> uniqueTagPair = _storageTagDao.searchAndCount(sc, searchFilter);
        Integer count = uniqueTagPair.second();

        if (count.intValue() == 0) {
            return uniqueTagPair;
        }

        List<StoragePoolTagVO> uniqueTags = uniqueTagPair.first();
        Long[] vrIds = new Long[uniqueTags.size()];
        int i = 0;

        for (StoragePoolTagVO v : uniqueTags) {
            vrIds[i++] = v.getId();
        }

        List<StoragePoolTagVO> vrs = _storageTagDao.searchByIds(vrIds);

        return new Pair<List<StoragePoolTagVO>, Integer>(vrs, count);
    }

    @Override
    public ListResponse<HostTagResponse> searchForHostTags(ListHostTagsCmd cmd) {
        Pair<List<HostTagVO>, Integer> result = searchForHostTagsInternal(cmd);
        ListResponse<HostTagResponse> response = new ListResponse<HostTagResponse>();
        List<HostTagResponse> tagResponses = ViewResponseHelper.createHostTagResponse(result.first().toArray(new HostTagVO[result.first().size()]));

        response.setResponses(tagResponses, result.second());

        return response;
    }

    private Pair<List<HostTagVO>, Integer> searchForHostTagsInternal(ListHostTagsCmd cmd) {
        Filter searchFilter = new Filter(HostTagVO.class, "id", Boolean.TRUE, null, null);

        SearchBuilder<HostTagVO> sb = _hostTagDao.createSearchBuilder();

        sb.select(null, Func.DISTINCT, sb.entity().getId()); // select distinct

        SearchCriteria<HostTagVO> sc = sb.create();

        // search host tag details by ids
        Pair<List<HostTagVO>, Integer> uniqueTagPair = _hostTagDao.searchAndCount(sc, searchFilter);
        Integer count = uniqueTagPair.second();

        if (count.intValue() == 0) {
            return uniqueTagPair;
        }

        List<HostTagVO> uniqueTags = uniqueTagPair.first();
        Long[] vrIds = new Long[uniqueTags.size()];
        int i = 0;

        for (HostTagVO v : uniqueTags) {
            vrIds[i++] = v.getId();
        }

        List<HostTagVO> vrs = _hostTagDao.searchByIds(vrIds);

        return new Pair<List<HostTagVO>, Integer>(vrs, count);
    }

    @Override
    public ListResponse<ImageStoreResponse> searchForImageStores(ListImageStoresCmd cmd) {
        Pair<List<ImageStoreJoinVO>, Integer> result = searchForImageStoresInternal(cmd);
        ListResponse<ImageStoreResponse> response = new ListResponse<ImageStoreResponse>();

        List<ImageStoreResponse> poolResponses = ViewResponseHelper.createImageStoreResponse(result.first().toArray(new ImageStoreJoinVO[result.first().size()]));
        response.setResponses(poolResponses, result.second());
        return response;
    }

    private Pair<List<ImageStoreJoinVO>, Integer> searchForImageStoresInternal(ListImageStoresCmd cmd) {

        Long zoneId = _accountMgr.checkAccessAndSpecifyAuthority(CallContext.current().getCallingAccount(), cmd.getZoneId());
        Object id = cmd.getId();
        Object name = cmd.getStoreName();
        String provider = cmd.getProvider();
        String protocol = cmd.getProtocol();
        Object keyword = cmd.getKeyword();
        Long startIndex = cmd.getStartIndex();
        Long pageSize = cmd.getPageSizeVal();
        Boolean readonly = cmd.getReadonly();

        Filter searchFilter = new Filter(ImageStoreJoinVO.class, "id", Boolean.TRUE, startIndex, pageSize);

        SearchBuilder<ImageStoreJoinVO> sb = _imageStoreJoinDao.createSearchBuilder();
        sb.select(null, Func.DISTINCT, sb.entity().getId()); // select distinct
        // ids
        sb.and("id", sb.entity().getId(), SearchCriteria.Op.EQ);
        sb.and("name", sb.entity().getName(), SearchCriteria.Op.EQ);
        sb.and("dataCenterId", sb.entity().getZoneId(), SearchCriteria.Op.EQ);
        sb.and("protocol", sb.entity().getProtocol(), SearchCriteria.Op.EQ);
        sb.and("provider", sb.entity().getProviderName(), SearchCriteria.Op.EQ);
        sb.and("role", sb.entity().getRole(), SearchCriteria.Op.EQ);
        sb.and("readonly", sb.entity().isReadonly(), Op.EQ);

        SearchCriteria<ImageStoreJoinVO> sc = sb.create();
        sc.setParameters("role", DataStoreRole.Image);

        if (keyword != null) {
            SearchCriteria<ImageStoreJoinVO> ssc = _imageStoreJoinDao.createSearchCriteria();
            ssc.addOr("name", SearchCriteria.Op.LIKE, "%" + keyword + "%");
            ssc.addOr("providerName", SearchCriteria.Op.LIKE, "%" + keyword + "%");
            sc.addAnd("name", SearchCriteria.Op.SC, ssc);
        }

        if (id != null) {
            sc.setParameters("id", id);
        }

        if (name != null) {
            sc.setParameters("name", name);
        }

        if (zoneId != null) {
            sc.setParameters("dataCenterId", zoneId);
        }
        if (provider != null) {
            sc.setParameters("provider", provider);
        }
        if (protocol != null) {
            sc.setParameters("protocol", protocol);
        }
        if (readonly != null) {
            sc.setParameters("readonly", readonly);
        }

        // search Store details by ids
        Pair<List<ImageStoreJoinVO>, Integer> uniqueStorePair = _imageStoreJoinDao.searchAndCount(sc, searchFilter);
        Integer count = uniqueStorePair.second();
        if (count.intValue() == 0) {
            // empty result
            return uniqueStorePair;
        }
        List<ImageStoreJoinVO> uniqueStores = uniqueStorePair.first();
        Long[] vrIds = new Long[uniqueStores.size()];
        int i = 0;
        for (ImageStoreJoinVO v : uniqueStores) {
            vrIds[i++] = v.getId();
        }
        List<ImageStoreJoinVO> vrs = _imageStoreJoinDao.searchByIds(vrIds);
        return new Pair<List<ImageStoreJoinVO>, Integer>(vrs, count);

    }

    @Override
    public ListResponse<ImageStoreResponse> searchForSecondaryStagingStores(ListSecondaryStagingStoresCmd cmd) {
        Pair<List<ImageStoreJoinVO>, Integer> result = searchForCacheStoresInternal(cmd);
        ListResponse<ImageStoreResponse> response = new ListResponse<ImageStoreResponse>();

        List<ImageStoreResponse> poolResponses = ViewResponseHelper.createImageStoreResponse(result.first().toArray(new ImageStoreJoinVO[result.first().size()]));
        response.setResponses(poolResponses, result.second());
        return response;
    }

    private Pair<List<ImageStoreJoinVO>, Integer> searchForCacheStoresInternal(ListSecondaryStagingStoresCmd cmd) {

        Long zoneId = _accountMgr.checkAccessAndSpecifyAuthority(CallContext.current().getCallingAccount(), cmd.getZoneId());
        Object id = cmd.getId();
        Object name = cmd.getStoreName();
        String provider = cmd.getProvider();
        String protocol = cmd.getProtocol();
        Object keyword = cmd.getKeyword();
        Long startIndex = cmd.getStartIndex();
        Long pageSize = cmd.getPageSizeVal();

        Filter searchFilter = new Filter(ImageStoreJoinVO.class, "id", Boolean.TRUE, startIndex, pageSize);

        SearchBuilder<ImageStoreJoinVO> sb = _imageStoreJoinDao.createSearchBuilder();
        sb.select(null, Func.DISTINCT, sb.entity().getId()); // select distinct
        // ids
        sb.and("id", sb.entity().getId(), SearchCriteria.Op.EQ);
        sb.and("name", sb.entity().getName(), SearchCriteria.Op.EQ);
        sb.and("dataCenterId", sb.entity().getZoneId(), SearchCriteria.Op.EQ);
        sb.and("protocol", sb.entity().getProtocol(), SearchCriteria.Op.EQ);
        sb.and("provider", sb.entity().getProviderName(), SearchCriteria.Op.EQ);
        sb.and("role", sb.entity().getRole(), SearchCriteria.Op.EQ);

        SearchCriteria<ImageStoreJoinVO> sc = sb.create();
        sc.setParameters("role", DataStoreRole.ImageCache);

        if (keyword != null) {
            SearchCriteria<ImageStoreJoinVO> ssc = _imageStoreJoinDao.createSearchCriteria();
            ssc.addOr("name", SearchCriteria.Op.LIKE, "%" + keyword + "%");
            ssc.addOr("provider", SearchCriteria.Op.LIKE, "%" + keyword + "%");
            sc.addAnd("name", SearchCriteria.Op.SC, ssc);
        }

        if (id != null) {
            sc.setParameters("id", id);
        }

        if (name != null) {
            sc.setParameters("name", name);
        }

        if (zoneId != null) {
            sc.setParameters("dataCenterId", zoneId);
        }
        if (provider != null) {
            sc.setParameters("provider", provider);
        }
        if (protocol != null) {
            sc.setParameters("protocol", protocol);
        }

        // search Store details by ids
        Pair<List<ImageStoreJoinVO>, Integer> uniqueStorePair = _imageStoreJoinDao.searchAndCount(sc, searchFilter);
        Integer count = uniqueStorePair.second();
        if (count.intValue() == 0) {
            // empty result
            return uniqueStorePair;
        }
        List<ImageStoreJoinVO> uniqueStores = uniqueStorePair.first();
        Long[] vrIds = new Long[uniqueStores.size()];
        int i = 0;
        for (ImageStoreJoinVO v : uniqueStores) {
            vrIds[i++] = v.getId();
        }
        List<ImageStoreJoinVO> vrs = _imageStoreJoinDao.searchByIds(vrIds);
        return new Pair<List<ImageStoreJoinVO>, Integer>(vrs, count);

    }

    @Override
    public ListResponse<DiskOfferingResponse> searchForDiskOfferings(ListDiskOfferingsCmd cmd) {
        Pair<List<DiskOfferingJoinVO>, Integer> result = searchForDiskOfferingsInternal(cmd);
        ListResponse<DiskOfferingResponse> response = new ListResponse<DiskOfferingResponse>();
        List<DiskOfferingResponse> offeringResponses = ViewResponseHelper.createDiskOfferingResponse(result.first().toArray(new DiskOfferingJoinVO[result.first().size()]));
        response.setResponses(offeringResponses, result.second());
        return response;
    }

    private Pair<List<DiskOfferingJoinVO>, Integer> searchForDiskOfferingsInternal(ListDiskOfferingsCmd cmd) {
        // Note
        // The list method for offerings is being modified in accordance with
        // discussion with Will/Kevin
        // For now, we will be listing the following based on the usertype
        // 1. For root, we will list all offerings
        // 2. For domainAdmin and regular users, we will list everything in
        // their domains+parent domains ... all the way
        // till
        // root

        Filter searchFilter = new Filter(DiskOfferingJoinVO.class, "sortKey", SortKeyAscending.value(), cmd.getStartIndex(), cmd.getPageSizeVal());
        searchFilter.addOrderBy(DiskOfferingJoinVO.class, "id", true);
        SearchCriteria<DiskOfferingJoinVO> sc = _diskOfferingJoinDao.createSearchCriteria();
        sc.addAnd("computeOnly", Op.EQ, false);

        Account account = CallContext.current().getCallingAccount();
        Object name = cmd.getDiskOfferingName();
        Object id = cmd.getId();
        Object keyword = cmd.getKeyword();
        Long domainId = cmd.getDomainId();
        Boolean isRootAdmin = _accountMgr.isRootAdmin(account.getAccountId());
        Boolean isRecursive = cmd.isRecursive();
        Long zoneId = cmd.getZoneId();
        Long volumeId = cmd.getVolumeId();
        Long storagePoolId = cmd.getStoragePoolId();
        // Keeping this logic consistent with domain specific zones
        // if a domainId is provided, we just return the disk offering
        // associated with this domain
        if (domainId != null) {
            if (_accountMgr.isRootAdmin(account.getId()) || isPermissible(account.getDomainId(), domainId)) {
                // check if the user's domain == do's domain || user's domain is
                // a child of so's domain for non-root users
                sc.addAnd("domainId", Op.FIND_IN_SET, String.valueOf(domainId));
                if (!isRootAdmin) {
                    sc.addAnd("displayOffering", SearchCriteria.Op.EQ, 1);
                }
                return _diskOfferingJoinDao.searchAndCount(sc, searchFilter);
            } else {
                throw new PermissionDeniedException("The account:" + account.getAccountName() + " does not fall in the same domain hierarchy as the disk offering");
            }
        }

        // For non-root users, only return all offerings for the user's domain,
        // and everything above till root
        if ((_accountMgr.isNormalUser(account.getId()) || _accountMgr.isDomainAdmin(account.getId())) || account.getType() == Account.Type.RESOURCE_DOMAIN_ADMIN) {
            if (isRecursive) { // domain + all sub-domains
                if (account.getType() == Account.Type.NORMAL) {
                    throw new InvalidParameterValueException("Only ROOT admins and Domain admins can list disk offerings with isrecursive=true");
                }
            }
        }

        if (volumeId != null && storagePoolId != null) {
            throw new InvalidParameterValueException("Both volume ID and storage pool ID are not allowed at the same time");
        }

        if (keyword != null) {
            SearchCriteria<DiskOfferingJoinVO> ssc = _diskOfferingJoinDao.createSearchCriteria();
            ssc.addOr("displayText", SearchCriteria.Op.LIKE, "%" + keyword + "%");
            ssc.addOr("name", SearchCriteria.Op.LIKE, "%" + keyword + "%");

            sc.addAnd("name", SearchCriteria.Op.SC, ssc);
        }

        if (id != null) {
            sc.addAnd("id", SearchCriteria.Op.EQ, id);
        }

        if (name != null) {
            sc.addAnd("name", SearchCriteria.Op.EQ, name);
        }

        if (zoneId != null) {
            SearchBuilder<DiskOfferingJoinVO> sb = _diskOfferingJoinDao.createSearchBuilder();
            sb.and("zoneId", sb.entity().getZoneId(), Op.FIND_IN_SET);
            sb.or("zId", sb.entity().getZoneId(), Op.NULL);
            sb.done();
            SearchCriteria<DiskOfferingJoinVO> zoneSC = sb.create();
            zoneSC.setParameters("zoneId", String.valueOf(zoneId));
            sc.addAnd("zoneId", SearchCriteria.Op.SC, zoneSC);
        }

        DiskOffering currentDiskOffering = null;
        if (volumeId != null) {
            Volume volume = volumeDao.findById(volumeId);
            if (volume == null) {
                throw new InvalidParameterValueException(String.format("Unable to find a volume with specified id %s", volumeId));
            }
            currentDiskOffering = _diskOfferingDao.findByIdIncludingRemoved(volume.getDiskOfferingId());
            if (!currentDiskOffering.isComputeOnly() && currentDiskOffering.getDiskSizeStrictness()) {
                SearchCriteria<DiskOfferingJoinVO> ssc = _diskOfferingJoinDao.createSearchCriteria();
                ssc.addOr("diskSize", Op.EQ, volume.getSize());
                ssc.addOr("customized", SearchCriteria.Op.EQ, true);
                sc.addAnd("diskSizeOrCustomized", SearchCriteria.Op.SC, ssc);
            }
            sc.addAnd("id", SearchCriteria.Op.NEQ, currentDiskOffering.getId());
            sc.addAnd("diskSizeStrictness", Op.EQ, currentDiskOffering.getDiskSizeStrictness());
        }

        // Filter offerings that are not associated with caller's domain
        // Fetch the offering ids from the details table since theres no smart way to filter them in the join ... yet!
        Account caller = CallContext.current().getCallingAccount();
        if (caller.getType() != Account.Type.ADMIN) {
            Domain callerDomain = _domainDao.findById(caller.getDomainId());
            List<Long> domainIds = findRelatedDomainIds(callerDomain, isRecursive);

            List<Long> ids = _diskOfferingDetailsDao.findOfferingIdsByDomainIds(domainIds);
            SearchBuilder<DiskOfferingJoinVO> sb = _diskOfferingJoinDao.createSearchBuilder();
            if (ids != null && !ids.isEmpty()) {
                sb.and("id", sb.entity().getId(), Op.IN);
            }
            sb.or("domainId", sb.entity().getDomainId(), Op.NULL);
            sb.done();

            SearchCriteria<DiskOfferingJoinVO> scc = sb.create();
            if (ids != null && !ids.isEmpty()) {
                scc.setParameters("id", ids.toArray());
            }
            sc.addAnd("domainId", SearchCriteria.Op.SC, scc);
        }

        Pair<List<DiskOfferingJoinVO>, Integer> result = _diskOfferingJoinDao.searchAndCount(sc, searchFilter);
        String[] requiredTagsArray = new String[0];
        if (CollectionUtils.isNotEmpty(result.first()) && VolumeApiServiceImpl.MatchStoragePoolTagsWithDiskOffering.valueIn(zoneId)) {
            if (volumeId != null) {
                Volume volume = volumeDao.findById(volumeId);
                currentDiskOffering = _diskOfferingDao.findByIdIncludingRemoved(volume.getDiskOfferingId());
                requiredTagsArray = currentDiskOffering.getTagsArray();
            } else if (storagePoolId != null) {
                requiredTagsArray = _storageTagDao.getStoragePoolTags(storagePoolId).toArray(new String[0]);
            }
        }
        if (requiredTagsArray.length != 0) {
            ListIterator<DiskOfferingJoinVO> iteratorForTagsChecking = result.first().listIterator();
            while (iteratorForTagsChecking.hasNext()) {
                DiskOfferingJoinVO offering = iteratorForTagsChecking.next();
                String offeringTags = offering.getTags();
                String[] offeringTagsArray = (offeringTags == null || offeringTags.isEmpty()) ? new String[0] : offeringTags.split(",");
                if (!CollectionUtils.isSubCollection(Arrays.asList(requiredTagsArray), Arrays.asList(offeringTagsArray))) {
                    iteratorForTagsChecking.remove();
                }
            }
        }

        return new Pair<>(result.first(), result.second());
    }

    private List<Long> findRelatedDomainIds(Domain domain, boolean isRecursive) {
        List<Long> domainIds = _domainDao.getDomainParentIds(domain.getId())
            .stream().collect(Collectors.toList());
        if (isRecursive) {
            List<Long> childrenIds = _domainDao.getDomainChildrenIds(domain.getPath());
            if (childrenIds != null && !childrenIds.isEmpty())
            domainIds.addAll(childrenIds);
        }
        return domainIds;
    }

    @Override
    public ListResponse<ServiceOfferingResponse> searchForServiceOfferings(ListServiceOfferingsCmd cmd) {
        Pair<List<ServiceOfferingJoinVO>, Integer> result = searchForServiceOfferingsInternal(cmd);
        result.first();
        ListResponse<ServiceOfferingResponse> response = new ListResponse<ServiceOfferingResponse>();
        List<ServiceOfferingResponse> offeringResponses = ViewResponseHelper.createServiceOfferingResponse(result.first().toArray(new ServiceOfferingJoinVO[result.first().size()]));
        response.setResponses(offeringResponses, result.second());
        return response;
    }

    private Pair<List<ServiceOfferingJoinVO>, Integer> searchForServiceOfferingsInternal(ListServiceOfferingsCmd cmd) {
        // Note
        // The filteredOfferings method for offerings is being modified in accordance with
        // discussion with Will/Kevin
        // For now, we will be listing the following based on the usertype
        // 1. For root, we will filteredOfferings all offerings
        // 2. For domainAdmin and regular users, we will filteredOfferings everything in
        // their domains+parent domains ... all the way
        // till
        // root
        Filter searchFilter = new Filter(ServiceOfferingJoinVO.class, "sortKey", SortKeyAscending.value(), cmd.getStartIndex(), cmd.getPageSizeVal());
        searchFilter.addOrderBy(ServiceOfferingJoinVO.class, "id", true);

        Account caller = CallContext.current().getCallingAccount();
        Object name = cmd.getServiceOfferingName();
        Object id = cmd.getId();
        Object keyword = cmd.getKeyword();
        Long vmId = cmd.getVirtualMachineId();
        Long domainId = cmd.getDomainId();
        Boolean isSystem = cmd.getIsSystem();
        String vmTypeStr = cmd.getSystemVmType();
        ServiceOfferingVO currentVmOffering = null;
        Boolean isRecursive = cmd.isRecursive();
        Long zoneId = cmd.getZoneId();
        Integer cpuNumber = cmd.getCpuNumber();
        Integer memory = cmd.getMemory();
        Integer cpuSpeed = cmd.getCpuSpeed();

        SearchCriteria<ServiceOfferingJoinVO> sc = _srvOfferingJoinDao.createSearchCriteria();
        if (!_accountMgr.isRootAdmin(caller.getId()) && isSystem) {
            throw new InvalidParameterValueException("Only ROOT admins can access system's offering");
        }

        // Keeping this logic consistent with domain specific zones
        // if a domainId is provided, we just return the so associated with this
        // domain
        if (domainId != null && !_accountMgr.isRootAdmin(caller.getId())) {
            // check if the user's domain == so's domain || user's domain is a
            // child of so's domain
            if (!isPermissible(caller.getDomainId(), domainId)) {
                throw new PermissionDeniedException("The account:" + caller.getAccountName() + " does not fall in the same domain hierarchy as the service offering");
            }
        }

        if (vmId != null) {
            VMInstanceVO vmInstance = _vmInstanceDao.findById(vmId);
            if ((vmInstance == null) || (vmInstance.getRemoved() != null)) {
                InvalidParameterValueException ex = new InvalidParameterValueException("unable to find a virtual machine with specified id");
                ex.addProxyObject(vmId.toString(), "vmId");
                throw ex;
            }

            _accountMgr.checkAccess(caller, null, true, vmInstance);

            currentVmOffering = _srvOfferingDao.findByIdIncludingRemoved(vmInstance.getId(), vmInstance.getServiceOfferingId());
            if (! currentVmOffering.isDynamic()) {
                sc.addAnd("id", SearchCriteria.Op.NEQ, currentVmOffering.getId());
            }

            if (currentVmOffering.getDiskOfferingStrictness()) {
                sc.addAnd("diskOfferingId", Op.EQ, currentVmOffering.getDiskOfferingId());
                sc.addAnd("diskOfferingStrictness", Op.EQ, true);
            } else {
                sc.addAnd("diskOfferingStrictness", Op.EQ, false);
            }

            boolean isRootVolumeUsingLocalStorage = virtualMachineManager.isRootVolumeOnLocalStorage(vmId);

            // 1. Only return offerings with the same storage type than the storage pool where the VM's root volume is allocated
            sc.addAnd("useLocalStorage", SearchCriteria.Op.EQ, isRootVolumeUsingLocalStorage);

            // 2.In case vm is running return only offerings greater than equal to current offering compute and offering's dynamic scalability should match
            if (vmInstance.getState() == VirtualMachine.State.Running) {
                Integer vmCpu = currentVmOffering.getCpu();
                Integer vmMemory = currentVmOffering.getRamSize();
                Integer vmSpeed = currentVmOffering.getSpeed();
                if ((vmCpu == null || vmMemory == null || vmSpeed == null) && VirtualMachine.Type.User.equals(vmInstance.getType())) {
                    UserVmVO userVmVO = _userVmDao.findById(vmId);
                    _userVmDao.loadDetails(userVmVO);
                    Map<String, String> details = userVmVO.getDetails();
                    vmCpu = NumbersUtil.parseInt(details.get(ApiConstants.CPU_NUMBER), 0);
                    if (vmSpeed == null) {
                        vmSpeed = NumbersUtil.parseInt(details.get(ApiConstants.CPU_SPEED), 0);
                    }
                    vmMemory = NumbersUtil.parseInt(details.get(ApiConstants.MEMORY), 0);
                }
                if (vmCpu != null && vmCpu > 0) {
                    sc.addAnd("cpu", Op.SC, getMinimumCpuServiceOfferingJoinSearchCriteria(vmCpu));
                }
                if (vmSpeed != null && vmSpeed > 0) {
                    sc.addAnd("speed", Op.SC, getMinimumCpuSpeedServiceOfferingJoinSearchCriteria(vmSpeed));
                }
                if (vmMemory != null && vmMemory > 0) {
                    sc.addAnd("ramSize", Op.SC, getMinimumMemoryServiceOfferingJoinSearchCriteria(vmMemory));
                }
                sc.addAnd("dynamicScalingEnabled", Op.EQ, currentVmOffering.isDynamicScalingEnabled());
            }
        }

        // boolean includePublicOfferings = false;
        if ((_accountMgr.isNormalUser(caller.getId()) || _accountMgr.isDomainAdmin(caller.getId())) || caller.getType() == Account.Type.RESOURCE_DOMAIN_ADMIN) {
            // For non-root users.
            if (isSystem) {
                throw new InvalidParameterValueException("Only root admins can access system's offering");
            }
            if (isRecursive) { // domain + all sub-domains
                if (caller.getType() == Account.Type.NORMAL) {
                    throw new InvalidParameterValueException("Only ROOT admins and Domain admins can list service offerings with isrecursive=true");
                }
            }
        } else {
            // for root users
            if (caller.getDomainId() != 1 && isSystem) { // NON ROOT admin
                throw new InvalidParameterValueException("Non ROOT admins cannot access system's offering");
            }
            if (domainId != null) {
                sc.addAnd("domainId", Op.FIND_IN_SET, String.valueOf(domainId));
            }
        }

        if (keyword != null) {
            SearchCriteria<ServiceOfferingJoinVO> ssc = _srvOfferingJoinDao.createSearchCriteria();
            ssc.addOr("displayText", SearchCriteria.Op.LIKE, "%" + keyword + "%");
            ssc.addOr("name", SearchCriteria.Op.LIKE, "%" + keyword + "%");

            sc.addAnd("name", SearchCriteria.Op.SC, ssc);
        }

        if (id != null) {
            sc.addAnd("id", SearchCriteria.Op.EQ, id);
        }

        if (isSystem != null) {
            // note that for non-root users, isSystem is always false when
            // control comes to here
            sc.addAnd("systemUse", SearchCriteria.Op.EQ, isSystem);
        }

        if (name != null) {
            sc.addAnd("name", SearchCriteria.Op.EQ, name);
        }

        if (vmTypeStr != null) {
            sc.addAnd("vmType", SearchCriteria.Op.EQ, vmTypeStr);
        }

        if (zoneId != null) {
            SearchBuilder<ServiceOfferingJoinVO> sb = _srvOfferingJoinDao.createSearchBuilder();
            sb.and("zoneId", sb.entity().getZoneId(), Op.FIND_IN_SET);
            sb.or("zId", sb.entity().getZoneId(), Op.NULL);
            sb.done();
            SearchCriteria<ServiceOfferingJoinVO> zoneSC = sb.create();
            zoneSC.setParameters("zoneId", String.valueOf(zoneId));
            sc.addAnd("zoneId", SearchCriteria.Op.SC, zoneSC);
        }

        if (cpuNumber != null) {
            SearchCriteria<ServiceOfferingJoinVO> cpuConstraintSearchCriteria = _srvOfferingJoinDao.createSearchCriteria();
            cpuConstraintSearchCriteria.addAnd("minCpu", Op.LTEQ, cpuNumber);
            cpuConstraintSearchCriteria.addAnd("maxCpu", Op.GTEQ, cpuNumber);

            SearchCriteria<ServiceOfferingJoinVO> cpuSearchCriteria = _srvOfferingJoinDao.createSearchCriteria();
            cpuSearchCriteria.addOr("minCpu", Op.NULL);
            cpuSearchCriteria.addOr("constraints", Op.SC, cpuConstraintSearchCriteria);
            cpuSearchCriteria.addOr("minCpu", Op.GTEQ, cpuNumber);

            sc.addAnd("cpuConstraints", SearchCriteria.Op.SC, cpuSearchCriteria);
        }

        if (memory != null) {
            SearchCriteria<ServiceOfferingJoinVO> memoryConstraintSearchCriteria = _srvOfferingJoinDao.createSearchCriteria();
            memoryConstraintSearchCriteria.addAnd("minMemory", Op.LTEQ, memory);
            memoryConstraintSearchCriteria.addAnd("maxMemory", Op.GTEQ, memory);

            SearchCriteria<ServiceOfferingJoinVO> memSearchCriteria = _srvOfferingJoinDao.createSearchCriteria();
            memSearchCriteria.addOr("minMemory", Op.NULL);
            memSearchCriteria.addOr("memconstraints", Op.SC, memoryConstraintSearchCriteria);
            memSearchCriteria.addOr("minMemory", Op.GTEQ, memory);

            sc.addAnd("memoryConstraints", SearchCriteria.Op.SC, memSearchCriteria);
        }

        if (cpuSpeed != null) {
            SearchCriteria<ServiceOfferingJoinVO> cpuSpeedSearchCriteria = _srvOfferingJoinDao.createSearchCriteria();
            cpuSpeedSearchCriteria.addOr("speed", Op.NULL);
            cpuSpeedSearchCriteria.addOr("speed", Op.GTEQ, cpuSpeed);
            sc.addAnd("cpuspeedconstraints", SearchCriteria.Op.SC, cpuSpeedSearchCriteria);
        }

        // Filter offerings that are not associated with caller's domain
        // Fetch the offering ids from the details table since theres no smart way to filter them in the join ... yet!
        if (caller.getType() != Account.Type.ADMIN) {
            Domain callerDomain = _domainDao.findById(caller.getDomainId());
            List<Long> domainIds = findRelatedDomainIds(callerDomain, isRecursive);

            List<Long> ids = _srvOfferingDetailsDao.findOfferingIdsByDomainIds(domainIds);
            SearchBuilder<ServiceOfferingJoinVO> sb = _srvOfferingJoinDao.createSearchBuilder();
            if (ids != null && !ids.isEmpty()) {
                sb.and("id", sb.entity().getId(), Op.IN);
            }
            sb.or("domainId", sb.entity().getDomainId(), Op.NULL);
            sb.done();

            SearchCriteria<ServiceOfferingJoinVO> scc = sb.create();
            if (ids != null && !ids.isEmpty()) {
                scc.setParameters("id", ids.toArray());
            }
            sc.addAnd("domainId", SearchCriteria.Op.SC, scc);
        }

        if (currentVmOffering != null) {
            DiskOfferingVO diskOffering = _diskOfferingDao.findByIdIncludingRemoved(currentVmOffering.getDiskOfferingId());
            List<String> storageTags = com.cloud.utils.StringUtils.csvTagsToList(diskOffering.getTags());
            if (!storageTags.isEmpty() && VolumeApiServiceImpl.MatchStoragePoolTagsWithDiskOffering.value()) {
                SearchBuilder<ServiceOfferingJoinVO> sb = _srvOfferingJoinDao.createSearchBuilder();
                for(String tag : storageTags) {
                    sb.and(tag, sb.entity().getTags(), Op.FIND_IN_SET);
                }
                sb.done();

                SearchCriteria<ServiceOfferingJoinVO> scc = sb.create();
                for(String tag : storageTags) {
                    scc.setParameters(tag, tag);
                }
                sc.addAnd("storageTags", SearchCriteria.Op.SC, scc);
            }

            List<String> hostTags = com.cloud.utils.StringUtils.csvTagsToList(currentVmOffering.getHostTag());
            if (!hostTags.isEmpty()) {
                SearchBuilder<ServiceOfferingJoinVO> sb = _srvOfferingJoinDao.createSearchBuilder();
                for(String tag : hostTags) {
                    sb.and(tag, sb.entity().getHostTag(), Op.FIND_IN_SET);
                }
                sb.done();

                SearchCriteria<ServiceOfferingJoinVO> scc = sb.create();
                for(String tag : hostTags) {
                    scc.setParameters(tag, tag);
                }
                sc.addAnd("hostTags", SearchCriteria.Op.SC, scc);
            }
        }

        return _srvOfferingJoinDao.searchAndCount(sc, searchFilter);
    }

    @Override
    public ListResponse<ZoneResponse> listDataCenters(ListZonesCmd cmd) {
        Pair<List<DataCenterJoinVO>, Integer> result = listDataCentersInternal(cmd);
        ListResponse<ZoneResponse> response = new ListResponse<ZoneResponse>();

        ResponseView respView = ResponseView.Restricted;
        if (cmd instanceof ListZonesCmdByAdmin || CallContext.current().getCallingAccount().getType() == Account.Type.ADMIN) {
            respView = ResponseView.Full;
        }

        List<ZoneResponse> dcResponses = ViewResponseHelper.createDataCenterResponse(respView, cmd.getShowCapacities(), cmd.getShowIcon(), result.first().toArray(new DataCenterJoinVO[result.first().size()]));
        response.setResponses(dcResponses, result.second());
        return response;
    }

    private Pair<List<DataCenterJoinVO>, Integer> listDataCentersInternal(ListZonesCmd cmd) {
        Account account = CallContext.current().getCallingAccount();
        Long domainId = cmd.getDomainId();
        Long id = cmd.getId();
        String keyword = cmd.getKeyword();
        String name = cmd.getName();
        String networkType = cmd.getNetworkType();
        Map<String, String> resourceTags = cmd.getTags();

        SearchBuilder<DataCenterJoinVO> sb = _dcJoinDao.createSearchBuilder();
        if (resourceTags != null && !resourceTags.isEmpty()) {
            SearchBuilder<ResourceTagVO> tagSearch = _resourceTagDao.createSearchBuilder();
            for (int count = 0; count < resourceTags.size(); count++) {
                tagSearch.or().op("key" + String.valueOf(count), tagSearch.entity().getKey(), SearchCriteria.Op.EQ);
                tagSearch.and("value" + String.valueOf(count), tagSearch.entity().getValue(), SearchCriteria.Op.EQ);
                tagSearch.cp();
            }
            tagSearch.and("resourceType", tagSearch.entity().getResourceType(), SearchCriteria.Op.EQ);
            sb.groupBy(sb.entity().getId());
            sb.join("tagSearch", tagSearch, sb.entity().getId(), tagSearch.entity().getResourceId(), JoinBuilder.JoinType.INNER);
        }

        Filter searchFilter = new Filter(DataCenterJoinVO.class, "sortKey", SortKeyAscending.value(), cmd.getStartIndex(), cmd.getPageSizeVal());
        searchFilter.addOrderBy(DataCenterJoinVO.class, "id", true);
        SearchCriteria<DataCenterJoinVO> sc = sb.create();

        if (networkType != null) {
            sc.addAnd("networkType", SearchCriteria.Op.EQ, networkType);
        }

        if (id != null) {
            sc.addAnd("id", SearchCriteria.Op.EQ, id);
        } else if (name != null) {
            sc.addAnd("name", SearchCriteria.Op.EQ, name);
        } else {
            if (keyword != null) {
                SearchCriteria<DataCenterJoinVO> ssc = _dcJoinDao.createSearchCriteria();
                ssc.addOr("name", SearchCriteria.Op.LIKE, "%" + keyword + "%");
                ssc.addOr("description", SearchCriteria.Op.LIKE, "%" + keyword + "%");
                sc.addAnd("name", SearchCriteria.Op.SC, ssc);
            }

            /*
             * List all resources due to Explicit Dedication except the
             * dedicated resources of other account
             */
            if (domainId != null) { //
                // for domainId != null // right now, we made the decision to
                // only list zones associated // with this domain, private zone
                sc.addAnd("domainId", SearchCriteria.Op.EQ, domainId);

                if (_accountMgr.isNormalUser(account.getId())) {
                    // accountId == null (zones dedicated to a domain) or
                    // accountId = caller
                    SearchCriteria<DataCenterJoinVO> sdc = _dcJoinDao.createSearchCriteria();
                    sdc.addOr("accountId", SearchCriteria.Op.EQ, account.getId());
                    sdc.addOr("accountId", SearchCriteria.Op.NULL);

                    sc.addAnd("accountId", SearchCriteria.Op.SC, sdc);
                }

            } else if (_accountMgr.isNormalUser(account.getId())) {
                // it was decided to return all zones for the user's domain, and
                // everything above till root
                // list all zones belonging to this domain, and all of its
                // parents
                // check the parent, if not null, add zones for that parent to
                // list

                // find all domain Id up to root domain for this account
                List<Long> domainIds = new ArrayList<Long>();
                DomainVO domainRecord = _domainDao.findById(account.getDomainId());
                if (domainRecord == null) {
                    s_logger.error("Could not find the domainId for account:" + account.getAccountName());
                    throw new CloudAuthenticationException("Could not find the domainId for account:" + account.getAccountName());
                }
                domainIds.add(domainRecord.getId());
                while (domainRecord.getParent() != null) {
                    domainRecord = _domainDao.findById(domainRecord.getParent());
                    domainIds.add(domainRecord.getId());
                }
                // domainId == null (public zones) or domainId IN [all domain id
                // up to root domain]
                SearchCriteria<DataCenterJoinVO> sdc = _dcJoinDao.createSearchCriteria();
                sdc.addOr("domainId", SearchCriteria.Op.IN, domainIds.toArray());
                sdc.addOr("domainId", SearchCriteria.Op.NULL);
                sc.addAnd("domainId", SearchCriteria.Op.SC, sdc);

                // remove disabled zones
                sc.addAnd("allocationState", SearchCriteria.Op.NEQ, Grouping.AllocationState.Disabled);

                // accountId == null (zones dedicated to a domain) or
                // accountId = caller
                SearchCriteria<DataCenterJoinVO> sdc2 = _dcJoinDao.createSearchCriteria();
                sdc2.addOr("accountId", SearchCriteria.Op.EQ, account.getId());
                sdc2.addOr("accountId", SearchCriteria.Op.NULL);

                sc.addAnd("accountId", SearchCriteria.Op.SC, sdc2);

                // remove Dedicated zones not dedicated to this domainId or
                // subdomainId
                List<Long> dedicatedZoneIds = removeDedicatedZoneNotSuitabe(domainIds);
                if (!dedicatedZoneIds.isEmpty()) {
                    sdc.addAnd("id", SearchCriteria.Op.NIN, dedicatedZoneIds.toArray(new Object[dedicatedZoneIds.size()]));
                }

            } else if (_accountMgr.isDomainAdmin(account.getId()) || account.getType() == Account.Type.RESOURCE_DOMAIN_ADMIN) {
                // it was decided to return all zones for the domain admin, and
                // everything above till root, as well as zones till the domain
                // leaf
                List<Long> domainIds = new ArrayList<Long>();
                DomainVO domainRecord = _domainDao.findById(account.getDomainId());
                if (domainRecord == null) {
                    s_logger.error("Could not find the domainId for account:" + account.getAccountName());
                    throw new CloudAuthenticationException("Could not find the domainId for account:" + account.getAccountName());
                }
                domainIds.add(domainRecord.getId());
                // find all domain Ids till leaf
                List<DomainVO> allChildDomains = _domainDao.findAllChildren(domainRecord.getPath(), domainRecord.getId());
                for (DomainVO domain : allChildDomains) {
                    domainIds.add(domain.getId());
                }
                // then find all domain Id up to root domain for this account
                while (domainRecord.getParent() != null) {
                    domainRecord = _domainDao.findById(domainRecord.getParent());
                    domainIds.add(domainRecord.getId());
                }

                // domainId == null (public zones) or domainId IN [all domain id
                // up to root domain]
                SearchCriteria<DataCenterJoinVO> sdc = _dcJoinDao.createSearchCriteria();
                sdc.addOr("domainId", SearchCriteria.Op.IN, domainIds.toArray());
                sdc.addOr("domainId", SearchCriteria.Op.NULL);
                sc.addAnd("domainId", SearchCriteria.Op.SC, sdc);

                // remove disabled zones
                sc.addAnd("allocationState", SearchCriteria.Op.NEQ, Grouping.AllocationState.Disabled);

                // remove Dedicated zones not dedicated to this domainId or
                // subdomainId
                List<Long> dedicatedZoneIds = removeDedicatedZoneNotSuitabe(domainIds);
                if (!dedicatedZoneIds.isEmpty()) {
                    sdc.addAnd("id", SearchCriteria.Op.NIN, dedicatedZoneIds.toArray(new Object[dedicatedZoneIds.size()]));
                }
            }

            // handle available=FALSE option, only return zones with at least
            // one VM running there
            Boolean available = cmd.isAvailable();
            if (account != null) {
                if ((available != null) && Boolean.FALSE.equals(available)) {
                    Set<Long> dcIds = new HashSet<Long>(); // data centers with
                    // at least one VM
                    // running
                    List<DomainRouterVO> routers = _routerDao.listBy(account.getId());
                    for (DomainRouterVO router : routers) {
                        dcIds.add(router.getDataCenterId());
                    }
                    if (dcIds.size() == 0) {
                        return new Pair<List<DataCenterJoinVO>, Integer>(new ArrayList<DataCenterJoinVO>(), 0);
                    } else {
                        sc.addAnd("id", SearchCriteria.Op.IN, dcIds.toArray());
                    }

                }
            }
        }

        if (resourceTags != null && !resourceTags.isEmpty()) {
            int count = 0;
            sc.setJoinParameters("tagSearch", "resourceType", ResourceObjectType.Zone.toString());
            for (Map.Entry<String, String> entry : resourceTags.entrySet()) {
                sc.setJoinParameters("tagSearch", "key" + String.valueOf(count), entry.getKey());
                sc.setJoinParameters("tagSearch", "value" + String.valueOf(count), entry.getValue());
                count++;
            }
        }

        return _dcJoinDao.searchAndCount(sc, searchFilter);
    }

    private List<Long> removeDedicatedZoneNotSuitabe(List<Long> domainIds) {
        // remove dedicated zone of other domain
        List<Long> dedicatedZoneIds = new ArrayList<Long>();
        List<DedicatedResourceVO> dedicatedResources = _dedicatedDao.listZonesNotInDomainIds(domainIds);
        for (DedicatedResourceVO dr : dedicatedResources) {
            if (dr != null) {
                dedicatedZoneIds.add(dr.getDataCenterId());
            }
        }
        return dedicatedZoneIds;
    }

    // This method is used for permissions check for both disk and service
    // offerings
    private boolean isPermissible(Long accountDomainId, Long offeringDomainId) {

        if (accountDomainId.equals(offeringDomainId)) {
            return true; // account and service offering in same domain
        }

        DomainVO domainRecord = _domainDao.findById(accountDomainId);

        if (domainRecord != null) {
            while (true) {
                if (domainRecord.getId() == offeringDomainId) {
                    return true;
                }

                // try and move on to the next domain
                if (domainRecord.getParent() != null) {
                    domainRecord = _domainDao.findById(domainRecord.getParent());
                } else {
                    break;
                }
            }
        }

        return false;
    }

    @Override
    public ListResponse<TemplateResponse> listTemplates(ListTemplatesCmd cmd) {
        Pair<List<TemplateJoinVO>, Integer> result = searchForTemplatesInternal(cmd);
        ListResponse<TemplateResponse> response = new ListResponse<TemplateResponse>();

        ResponseView respView = ResponseView.Restricted;
        if (cmd instanceof ListTemplatesCmdByAdmin) {
            respView = ResponseView.Full;
        }

        List<TemplateResponse> templateResponses = ViewResponseHelper.createTemplateResponse(cmd.getDetails(), respView, result.first().toArray(new TemplateJoinVO[result.first().size()]));
        response.setResponses(templateResponses, result.second());
        return response;
    }

    private Pair<List<TemplateJoinVO>, Integer> searchForTemplatesInternal(ListTemplatesCmd cmd) {
        TemplateFilter templateFilter = TemplateFilter.valueOf(cmd.getTemplateFilter());
        Long id = cmd.getId();
        Map<String, String> tags = cmd.getTags();
        boolean showRemovedTmpl = cmd.getShowRemoved();
        Account caller = CallContext.current().getCallingAccount();
        Long parentTemplateId = cmd.getParentTemplateId();

        boolean listAll = false;
        if (templateFilter != null && templateFilter == TemplateFilter.all) {
            if (caller.getType() == Account.Type.NORMAL) {
                throw new InvalidParameterValueException("Filter " + TemplateFilter.all + " can be specified by admin only");
            }
            listAll = true;
        }

        List<Long> permittedAccountIds = new ArrayList<Long>();
        Ternary<Long, Boolean, ListProjectResourcesCriteria> domainIdRecursiveListProject = new Ternary<Long, Boolean, ListProjectResourcesCriteria>(cmd.getDomainId(), cmd.isRecursive(), null);
        _accountMgr.buildACLSearchParameters(caller, id, cmd.getAccountName(), cmd.getProjectId(), permittedAccountIds, domainIdRecursiveListProject, listAll, false);
        ListProjectResourcesCriteria listProjectResourcesCriteria = domainIdRecursiveListProject.third();
        List<Account> permittedAccounts = new ArrayList<Account>();
        for (Long accountId : permittedAccountIds) {
            permittedAccounts.add(_accountMgr.getAccount(accountId));
        }

        boolean showDomr = ((templateFilter != TemplateFilter.selfexecutable) && (templateFilter != TemplateFilter.featured));
        HypervisorType hypervisorType = HypervisorType.getType(cmd.getHypervisor());

        return searchForTemplatesInternal(id, cmd.getTemplateName(), cmd.getKeyword(), templateFilter, false, null, cmd.getPageSizeVal(), cmd.getStartIndex(), cmd.getZoneId(), hypervisorType,
                showDomr, cmd.listInReadyState(), permittedAccounts, caller, listProjectResourcesCriteria, tags, showRemovedTmpl, cmd.getIds(), parentTemplateId, cmd.getShowUnique());
    }

    private Pair<List<TemplateJoinVO>, Integer> searchForTemplatesInternal(Long templateId, String name, String keyword, TemplateFilter templateFilter, boolean isIso, Boolean bootable, Long pageSize,
            Long startIndex, Long zoneId, HypervisorType hyperType, boolean showDomr, boolean onlyReady, List<Account> permittedAccounts, Account caller,
            ListProjectResourcesCriteria listProjectResourcesCriteria, Map<String, String> tags, boolean showRemovedTmpl, List<Long> ids, Long parentTemplateId, Boolean showUnique) {

        // check if zone is configured, if not, just return empty list
        List<HypervisorType> hypers = null;
        if (!isIso) {
            hypers = _resourceMgr.listAvailHypervisorInZone(null, null);
            if (hypers == null || hypers.isEmpty()) {
                return new Pair<List<TemplateJoinVO>, Integer>(new ArrayList<TemplateJoinVO>(), 0);
            }
        }

        VMTemplateVO template = null;

        Filter searchFilter = new Filter(TemplateJoinVO.class, "sortKey", SortKeyAscending.value(), startIndex, pageSize);
        searchFilter.addOrderBy(TemplateJoinVO.class, "tempZonePair", SortKeyAscending.value());

        SearchBuilder<TemplateJoinVO> sb = _templateJoinDao.createSearchBuilder();
        if (showUnique) {
            sb.select(null, Func.DISTINCT, sb.entity().getId()); // select distinct templateId
        } else {
            sb.select(null, Func.DISTINCT, sb.entity().getTempZonePair()); // select distinct (templateId, zoneId) pair
        }
        if (ids != null && !ids.isEmpty()) {
            sb.and("idIN", sb.entity().getId(), SearchCriteria.Op.IN);
        }
        SearchCriteria<TemplateJoinVO> sc = sb.create();

        // verify templateId parameter and specially handle it
        if (templateId != null) {
            template = _templateDao.findByIdIncludingRemoved(templateId); // Done for backward compatibility - Bug-5221
            if (template == null) {
                throw new InvalidParameterValueException("Please specify a valid template ID.");
            }// If ISO requested then it should be ISO.
            if (isIso && template.getFormat() != ImageFormat.ISO) {
                s_logger.error("Template Id " + templateId + " is not an ISO");
                InvalidParameterValueException ex = new InvalidParameterValueException("Specified Template Id is not an ISO");
                ex.addProxyObject(template.getUuid(), "templateId");
                throw ex;
            }// If ISO not requested then it shouldn't be an ISO.
            if (!isIso && template.getFormat() == ImageFormat.ISO) {
                s_logger.error("Incorrect format of the template id " + templateId);
                InvalidParameterValueException ex = new InvalidParameterValueException("Incorrect format " + template.getFormat() + " of the specified template id");
                ex.addProxyObject(template.getUuid(), "templateId");
                throw ex;
            }
            if (!template.isPublicTemplate() && caller.getType() == Account.Type.DOMAIN_ADMIN) {
                Account template_acc = _accountMgr.getAccount(template.getAccountId());
                DomainVO domain = _domainDao.findById(template_acc.getDomainId());
                _accountMgr.checkAccess(caller, domain);
            }

            // if template is not public, perform permission check here
            else if (!template.isPublicTemplate() && caller.getType() != Account.Type.ADMIN) {
                _accountMgr.checkAccess(caller, null, false, template);
            }

            // if templateId is specified, then we will just use the id to
            // search and ignore other query parameters
            sc.addAnd("id", SearchCriteria.Op.EQ, templateId);
        } else {

            DomainVO domain = null;
            if (!permittedAccounts.isEmpty()) {
                domain = _domainDao.findById(permittedAccounts.get(0).getDomainId());
            } else {
                domain = _domainDao.findById(Domain.ROOT_DOMAIN);
            }

            setIdsListToSearchCriteria(sc, ids);

            // add criteria for project or not
            if (listProjectResourcesCriteria == ListProjectResourcesCriteria.SkipProjectResources) {
                sc.addAnd("accountType", SearchCriteria.Op.NEQ, Account.Type.PROJECT);
            } else if (listProjectResourcesCriteria == ListProjectResourcesCriteria.ListProjectResourcesOnly) {
                sc.addAnd("accountType", SearchCriteria.Op.EQ, Account.Type.PROJECT);
            }

            // add criteria for domain path in case of domain admin
            if ((templateFilter == TemplateFilter.self || templateFilter == TemplateFilter.selfexecutable)
                    && (caller.getType() == Account.Type.DOMAIN_ADMIN || caller.getType() == Account.Type.RESOURCE_DOMAIN_ADMIN)) {
                sc.addAnd("domainPath", SearchCriteria.Op.LIKE, domain.getPath() + "%");
            }

            List<Long> relatedDomainIds = new ArrayList<Long>();
            List<Long> permittedAccountIds = new ArrayList<Long>();
            if (!permittedAccounts.isEmpty()) {
                for (Account account : permittedAccounts) {
                    permittedAccountIds.add(account.getId());
                    boolean publicTemplates = (templateFilter == TemplateFilter.featured || templateFilter == TemplateFilter.community);

                    // get all parent domain ID's all the way till root domain
                    DomainVO domainTreeNode = null;
                    //if template filter is featured, or community, all child domains should be included in search
                    if (publicTemplates) {
                        domainTreeNode = _domainDao.findById(Domain.ROOT_DOMAIN);

                    } else {
                        domainTreeNode = _domainDao.findById(account.getDomainId());
                    }
                    relatedDomainIds.add(domainTreeNode.getId());
                    while (domainTreeNode.getParent() != null) {
                        domainTreeNode = _domainDao.findById(domainTreeNode.getParent());
                        relatedDomainIds.add(domainTreeNode.getId());
                    }

                    // get all child domain ID's
                    if (_accountMgr.isAdmin(account.getId()) || publicTemplates) {
                        List<DomainVO> allChildDomains = _domainDao.findAllChildren(domainTreeNode.getPath(), domainTreeNode.getId());
                        for (DomainVO childDomain : allChildDomains) {
                            relatedDomainIds.add(childDomain.getId());
                        }
                    }
                }
            }

            // control different template filters
            if (templateFilter == TemplateFilter.featured || templateFilter == TemplateFilter.community) {
                sc.addAnd("publicTemplate", SearchCriteria.Op.EQ, true);
                if (templateFilter == TemplateFilter.featured) {
                    sc.addAnd("featured", SearchCriteria.Op.EQ, true);
                } else {
                    sc.addAnd("featured", SearchCriteria.Op.EQ, false);
                }
                if (!permittedAccounts.isEmpty()) {
                    SearchCriteria<TemplateJoinVO> scc = _templateJoinDao.createSearchCriteria();
                    scc.addOr("domainId", SearchCriteria.Op.IN, relatedDomainIds.toArray());
                    scc.addOr("domainId", SearchCriteria.Op.NULL);
                    sc.addAnd("domainId", SearchCriteria.Op.SC, scc);
                }
            } else if (templateFilter == TemplateFilter.self || templateFilter == TemplateFilter.selfexecutable) {
                if (!permittedAccounts.isEmpty()) {
                    sc.addAnd("accountId", SearchCriteria.Op.IN, permittedAccountIds.toArray());
                }
            } else if (templateFilter == TemplateFilter.sharedexecutable || templateFilter == TemplateFilter.shared) {
                // only show templates shared by others
                sc.addAnd("sharedAccountId", SearchCriteria.Op.IN, permittedAccountIds.toArray());
            } else if (templateFilter == TemplateFilter.executable) {
                SearchCriteria<TemplateJoinVO> scc = _templateJoinDao.createSearchCriteria();
                scc.addOr("publicTemplate", SearchCriteria.Op.EQ, true);
                if (!permittedAccounts.isEmpty()) {
                    scc.addOr("accountId", SearchCriteria.Op.IN, permittedAccountIds.toArray());
                }
                sc.addAnd("publicTemplate", SearchCriteria.Op.SC, scc);
            } else if (templateFilter == TemplateFilter.all && caller.getType() != Account.Type.ADMIN) {
                SearchCriteria<TemplateJoinVO> scc = _templateJoinDao.createSearchCriteria();
                scc.addOr("publicTemplate", SearchCriteria.Op.EQ, true);

                if (listProjectResourcesCriteria == ListProjectResourcesCriteria.SkipProjectResources) {
                    scc.addOr("domainPath", SearchCriteria.Op.LIKE, _domainDao.findById(caller.getDomainId()).getPath() + "%");
                } else {
                    if (!permittedAccounts.isEmpty()) {
                        scc.addOr("accountId", SearchCriteria.Op.IN, permittedAccountIds.toArray());
                        scc.addOr("sharedAccountId", SearchCriteria.Op.IN, permittedAccountIds.toArray());
                    }
                }
                sc.addAnd("publicTemplate", SearchCriteria.Op.SC, scc);
            }
        }

        return templateChecks(isIso, hypers, tags, name, keyword, hyperType, onlyReady, bootable, zoneId, showDomr,
                showRemovedTmpl, parentTemplateId, showUnique, searchFilter, sc);

    }

    private Pair<List<TemplateJoinVO>, Integer> templateChecks(boolean isIso, List<HypervisorType> hypers, Map<String, String> tags, String name, String keyword,
                                                               HypervisorType hyperType, boolean onlyReady, Boolean bootable, Long zoneId, boolean showDomr,
                                                               boolean showRemovedTmpl, Long parentTemplateId, Boolean showUnique,
                                                               Filter searchFilter, SearchCriteria<TemplateJoinVO> sc) {
        if (!isIso) {
            // add hypervisor criteria for template case
            if (hypers != null && !hypers.isEmpty()) {
                String[] relatedHypers = new String[hypers.size()];
                for (int i = 0; i < hypers.size(); i++) {
                    relatedHypers[i] = hypers.get(i).toString();
                }
                sc.addAnd("hypervisorType", SearchCriteria.Op.IN, relatedHypers);
            }
        }

        // add tags criteria
        if (tags != null && !tags.isEmpty()) {
            SearchCriteria<TemplateJoinVO> scc = _templateJoinDao.createSearchCriteria();
            for (Map.Entry<String, String> entry : tags.entrySet()) {
                SearchCriteria<TemplateJoinVO> scTag = _templateJoinDao.createSearchCriteria();
                scTag.addAnd("tagKey", SearchCriteria.Op.EQ, entry.getKey());
                scTag.addAnd("tagValue", SearchCriteria.Op.EQ, entry.getValue());
                if (isIso) {
                    scTag.addAnd("tagResourceType", SearchCriteria.Op.EQ, ResourceObjectType.ISO);
                } else {
                    scTag.addAnd("tagResourceType", SearchCriteria.Op.EQ, ResourceObjectType.Template);
                }
                scc.addOr("tagKey", SearchCriteria.Op.SC, scTag);
            }
            sc.addAnd("tagKey", SearchCriteria.Op.SC, scc);
        }

        // other criteria

        if (keyword != null) {
            sc.addAnd("name", SearchCriteria.Op.LIKE, "%" + keyword + "%");
        } else if (name != null) {
            sc.addAnd("name", SearchCriteria.Op.EQ, name);
        }

        SearchCriteria.Op op = isIso ? Op.EQ : Op.NEQ;
        sc.addAnd("format", op, "ISO");

        if (!hyperType.equals(HypervisorType.None)) {
            sc.addAnd("hypervisorType", SearchCriteria.Op.EQ, hyperType);
        }

        if (bootable != null) {
            sc.addAnd("bootable", SearchCriteria.Op.EQ, bootable);
        }

        if (onlyReady) {
            SearchCriteria<TemplateJoinVO> readySc = _templateJoinDao.createSearchCriteria();
            readySc.addOr("state", SearchCriteria.Op.EQ, TemplateState.Ready);
            readySc.addOr("format", SearchCriteria.Op.EQ, ImageFormat.BAREMETAL);
            SearchCriteria<TemplateJoinVO> isoPerhostSc = _templateJoinDao.createSearchCriteria();
            isoPerhostSc.addAnd("format", SearchCriteria.Op.EQ, ImageFormat.ISO);
            isoPerhostSc.addAnd("templateType", SearchCriteria.Op.EQ, TemplateType.PERHOST);
            readySc.addOr("templateType", SearchCriteria.Op.SC, isoPerhostSc);
            sc.addAnd("state", SearchCriteria.Op.SC, readySc);
        }

        if (!showDomr) {
            // excluding system template
            sc.addAnd("templateType", SearchCriteria.Op.NEQ, Storage.TemplateType.SYSTEM);
        }

        if (zoneId != null) {
            SearchCriteria<TemplateJoinVO> zoneSc = _templateJoinDao.createSearchCriteria();
            zoneSc.addOr("dataCenterId", SearchCriteria.Op.EQ, zoneId);
            zoneSc.addOr("dataStoreScope", SearchCriteria.Op.EQ, ScopeType.REGION);
            // handle the case where TemplateManager.VMWARE_TOOLS_ISO and TemplateManager.VMWARE_TOOLS_ISO do not
            // have data_center information in template_view
            SearchCriteria<TemplateJoinVO> isoPerhostSc = _templateJoinDao.createSearchCriteria();
            isoPerhostSc.addAnd("format", SearchCriteria.Op.EQ, ImageFormat.ISO);
            isoPerhostSc.addAnd("templateType", SearchCriteria.Op.EQ, TemplateType.PERHOST);
            zoneSc.addOr("templateType", SearchCriteria.Op.SC, isoPerhostSc);
            sc.addAnd("dataCenterId", SearchCriteria.Op.SC, zoneSc);
        }

        if (parentTemplateId != null) {
            sc.addAnd("parentTemplateId", SearchCriteria.Op.EQ, parentTemplateId);
        }

        // don't return removed template, this should not be needed since we
        // changed annotation for removed field in TemplateJoinVO.
        // sc.addAnd("removed", SearchCriteria.Op.NULL);

        // search unique templates and find details by Ids
        Pair<List<TemplateJoinVO>, Integer> uniqueTmplPair = null;
        if (showRemovedTmpl) {
            uniqueTmplPair = _templateJoinDao.searchIncludingRemovedAndCount(sc, searchFilter);
        } else {
            sc.addAnd("templateState", SearchCriteria.Op.IN, new State[] {State.Active, State.UploadAbandoned, State.UploadError, State.NotUploaded, State.UploadInProgress});
            if (showUnique) {
                final String[] distinctColumns = {"id"};
                uniqueTmplPair = _templateJoinDao.searchAndDistinctCount(sc, searchFilter, distinctColumns);
            } else {
                final String[] distinctColumns = {"temp_zone_pair"};
                uniqueTmplPair = _templateJoinDao.searchAndDistinctCount(sc, searchFilter, distinctColumns);
            }
        }

        return findTemplatesByIdOrTempZonePair(uniqueTmplPair, showRemovedTmpl, showUnique);

        // TODO: revisit the special logic for iso search in
        // VMTemplateDaoImpl.searchForTemplates and understand why we need to
        // specially handle ISO. The original logic is very twisted and no idea
        // about what the code was doing.
    }

    // findTemplatesByIdOrTempZonePair returns the templates with the given ids if showUnique is true, or else by the TempZonePair
    private Pair<List<TemplateJoinVO>, Integer> findTemplatesByIdOrTempZonePair(Pair<List<TemplateJoinVO>, Integer> templateDataPair, boolean showRemoved, boolean showUnique) {
        Integer count = templateDataPair.second();
        if (count.intValue() == 0) {
            // empty result
            return templateDataPair;
        }
        List<TemplateJoinVO> templateData = templateDataPair.first();
        List<TemplateJoinVO> templates = null;
        if (showUnique) {
            Long[] templateIds = templateData.stream().map(template -> template.getId()).toArray(Long[]::new);
            templates = _templateJoinDao.findByDistinctIds(templateIds);
        } else {
            String[] templateZonePairs = templateData.stream().map(template -> template.getTempZonePair()).toArray(String[]::new);
            templates = _templateJoinDao.searchByTemplateZonePair(showRemoved, templateZonePairs);
        }
        return new Pair<List<TemplateJoinVO>, Integer>(templates, count);
    }

    @Override
    public ListResponse<TemplateResponse> listIsos(ListIsosCmd cmd) {
        Pair<List<TemplateJoinVO>, Integer> result = searchForIsosInternal(cmd);
        ListResponse<TemplateResponse> response = new ListResponse<TemplateResponse>();

        ResponseView respView = ResponseView.Restricted;
        if (cmd instanceof ListIsosCmdByAdmin) {
            respView = ResponseView.Full;
        }

        List<TemplateResponse> templateResponses = ViewResponseHelper.createIsoResponse(respView, result.first().toArray(new TemplateJoinVO[result.first().size()]));
        response.setResponses(templateResponses, result.second());
        return response;
    }

    private Pair<List<TemplateJoinVO>, Integer> searchForIsosInternal(ListIsosCmd cmd) {
        TemplateFilter isoFilter = TemplateFilter.valueOf(cmd.getIsoFilter());
        Long id = cmd.getId();
        Map<String, String> tags = cmd.getTags();
        boolean showRemovedISO = cmd.getShowRemoved();
        Account caller = CallContext.current().getCallingAccount();

        boolean listAll = false;
        if (isoFilter != null && isoFilter == TemplateFilter.all) {
            if (caller.getType() == Account.Type.NORMAL) {
                throw new InvalidParameterValueException("Filter " + TemplateFilter.all + " can be specified by admin only");
            }
            listAll = true;
        }

        List<Long> permittedAccountIds = new ArrayList<Long>();
        Ternary<Long, Boolean, ListProjectResourcesCriteria> domainIdRecursiveListProject = new Ternary<Long, Boolean, ListProjectResourcesCriteria>(cmd.getDomainId(), cmd.isRecursive(), null);
        _accountMgr.buildACLSearchParameters(caller, id, cmd.getAccountName(), cmd.getProjectId(), permittedAccountIds, domainIdRecursiveListProject, listAll, false);
        ListProjectResourcesCriteria listProjectResourcesCriteria = domainIdRecursiveListProject.third();
        List<Account> permittedAccounts = new ArrayList<Account>();
        for (Long accountId : permittedAccountIds) {
            permittedAccounts.add(_accountMgr.getAccount(accountId));
        }

        HypervisorType hypervisorType = HypervisorType.getType(cmd.getHypervisor());

        return searchForTemplatesInternal(cmd.getId(), cmd.getIsoName(), cmd.getKeyword(), isoFilter, true, cmd.isBootable(), cmd.getPageSizeVal(), cmd.getStartIndex(), cmd.getZoneId(),
                hypervisorType, true, cmd.listInReadyState(), permittedAccounts, caller, listProjectResourcesCriteria, tags, showRemovedISO, null, null, cmd.getShowUnique());
    }

    @Override
    public DetailOptionsResponse listDetailOptions(final ListDetailOptionsCmd cmd) {
        final ResourceObjectType type = cmd.getResourceType();
        final String resourceUuid = cmd.getResourceId();
        final Map<String, List<String>> options = new HashMap<>();
        switch (type) {
            case Template:
            case UserVm:
                HypervisorType hypervisorType = HypervisorType.None;
                if (StringUtils.isNotEmpty(resourceUuid) && ResourceObjectType.Template.equals(type)) {
                    hypervisorType = _templateDao.findByUuid(resourceUuid).getHypervisorType();
                }
                if (StringUtils.isNotEmpty(resourceUuid) && ResourceObjectType.UserVm.equals(type)) {
                    hypervisorType = _vmInstanceDao.findByUuid(resourceUuid).getHypervisorType();
                }
                fillVMOrTemplateDetailOptions(options, hypervisorType);
                break;
            default:
                throw new CloudRuntimeException("Resource type not supported.");
        }
        if (CallContext.current().getCallingAccount().getType() != Account.Type.ADMIN) {
            final List<String> userDenyListedSettings = Stream.of(QueryService.UserVMDeniedDetails.value().split(","))
                    .map(item -> (item).trim())
                    .collect(Collectors.toList());
            for (final String detail : userDenyListedSettings) {
                if (options.containsKey(detail)) {
                    options.remove(detail);
                }
            }
        }
        return new DetailOptionsResponse(options);
    }

    @Override
    public ListResponse<ResourceIconResponse> listResourceIcons(ListResourceIconCmd cmd) {
        ListResponse<ResourceIconResponse> responses = new ListResponse<>();
        responses.setResponses(resourceIconDao.listResourceIcons(cmd.getResourceIds(), cmd.getResourceType()));
        return responses;
    }

    private void fillVMOrTemplateDetailOptions(final Map<String, List<String>> options, final HypervisorType hypervisorType) {
        if (options == null) {
            throw new CloudRuntimeException("Invalid/null detail-options response object passed");
        }

        options.put(ApiConstants.BootType.UEFI.toString(), Arrays.asList(ApiConstants.BootMode.LEGACY.toString(),
            ApiConstants.BootMode.SECURE.toString()));
        options.put(VmDetailConstants.KEYBOARD, Arrays.asList("uk", "us", "jp", "fr"));
        options.put(VmDetailConstants.CPU_CORE_PER_SOCKET, Collections.emptyList());
        options.put(VmDetailConstants.ROOT_DISK_SIZE, Collections.emptyList());

        if (HypervisorType.KVM.equals(hypervisorType)) {
            options.put(VmDetailConstants.ROOT_DISK_CONTROLLER, Arrays.asList("osdefault", "ide", "scsi", "virtio"));
            options.put(VmDetailConstants.DATA_DISK_CONTROLLER, Arrays.asList("osdefault", "ide", "scsi", "virtio"));
            options.put(VmDetailConstants.VIDEO_HARDWARE, Arrays.asList("cirrus", "vga", "qxl", "virtio"));
            options.put(VmDetailConstants.VIDEO_RAM, Collections.emptyList());
        }

        if (HypervisorType.VMware.equals(hypervisorType)) {
            options.put(VmDetailConstants.NIC_ADAPTER, Arrays.asList("E1000", "PCNet32", "Vmxnet2", "Vmxnet3"));
            options.put(VmDetailConstants.ROOT_DISK_CONTROLLER, Arrays.asList("osdefault", "ide", "scsi", "lsilogic", "lsisas1068", "buslogic", "pvscsi"));
            options.put(VmDetailConstants.DATA_DISK_CONTROLLER, Arrays.asList("osdefault", "ide", "scsi", "lsilogic", "lsisas1068", "buslogic", "pvscsi"));
            options.put(VmDetailConstants.NESTED_VIRTUALIZATION_FLAG, Arrays.asList("true", "false"));
            options.put(VmDetailConstants.SVGA_VRAM_SIZE, Collections.emptyList());
            options.put(VmDetailConstants.RAM_RESERVATION, Collections.emptyList());
        }
    }

    @Override
    public ListResponse<AffinityGroupResponse> searchForAffinityGroups(ListAffinityGroupsCmd cmd) {
        Pair<List<AffinityGroupJoinVO>, Integer> result = searchForAffinityGroupsInternal(cmd);
        ListResponse<AffinityGroupResponse> response = new ListResponse<AffinityGroupResponse>();
        List<AffinityGroupResponse> agResponses = ViewResponseHelper.createAffinityGroupResponses(result.first());
        response.setResponses(agResponses, result.second());
        return response;
    }

    public Pair<List<AffinityGroupJoinVO>, Integer> searchForAffinityGroupsInternal(ListAffinityGroupsCmd cmd) {

        final Long affinityGroupId = cmd.getId();
        final String affinityGroupName = cmd.getAffinityGroupName();
        final String affinityGroupType = cmd.getAffinityGroupType();
        final Long vmId = cmd.getVirtualMachineId();
        final String accountName = cmd.getAccountName();
        Long domainId = cmd.getDomainId();
        final Long projectId = cmd.getProjectId();
        Boolean isRecursive = cmd.isRecursive();
        final Boolean listAll = cmd.listAll();
        final Long startIndex = cmd.getStartIndex();
        final Long pageSize = cmd.getPageSizeVal();
        final String keyword = cmd.getKeyword();

        Account caller = CallContext.current().getCallingAccount();

        if (vmId != null) {
            UserVmVO userVM = _userVmDao.findById(vmId);
            if (userVM == null) {
                throw new InvalidParameterValueException("Unable to list affinity groups for virtual machine instance " + vmId + "; instance not found.");
            }
            _accountMgr.checkAccess(caller, null, true, userVM);
            return listAffinityGroupsByVM(vmId.longValue(), startIndex, pageSize);
        }

        List<Long> permittedAccounts = new ArrayList<Long>();
        Ternary<Long, Boolean, ListProjectResourcesCriteria> ternary = new Ternary<Long, Boolean, ListProjectResourcesCriteria>(domainId, isRecursive, null);

        _accountMgr.buildACLSearchParameters(caller, affinityGroupId, accountName, projectId, permittedAccounts, ternary, listAll, false);

        domainId = ternary.first();
        isRecursive = ternary.second();
        ListProjectResourcesCriteria listProjectResourcesCriteria = ternary.third();

        Filter searchFilter = new Filter(AffinityGroupJoinVO.class, ID_FIELD, true, startIndex, pageSize);

        SearchCriteria<AffinityGroupJoinVO> sc = buildAffinityGroupSearchCriteria(domainId, isRecursive, permittedAccounts, listProjectResourcesCriteria, affinityGroupId, affinityGroupName,
                affinityGroupType, keyword);

        Pair<List<AffinityGroupJoinVO>, Integer> uniqueGroupsPair = _affinityGroupJoinDao.searchAndCount(sc, searchFilter);

        // search group details by ids
        List<AffinityGroupJoinVO> affinityGroups = new ArrayList<AffinityGroupJoinVO>();

        Integer count = uniqueGroupsPair.second();
        if (count.intValue() != 0) {
            List<AffinityGroupJoinVO> uniqueGroups = uniqueGroupsPair.first();
            Long[] vrIds = new Long[uniqueGroups.size()];
            int i = 0;
            for (AffinityGroupJoinVO v : uniqueGroups) {
                vrIds[i++] = v.getId();
            }
            affinityGroups = _affinityGroupJoinDao.searchByIds(vrIds);
        }

        if (!permittedAccounts.isEmpty()) {
            // add domain level affinity groups
            if (domainId != null) {
                SearchCriteria<AffinityGroupJoinVO> scDomain = buildAffinityGroupSearchCriteria(null, isRecursive, new ArrayList<Long>(), listProjectResourcesCriteria, affinityGroupId,
                        affinityGroupName, affinityGroupType, keyword);
                Pair<List<AffinityGroupJoinVO>, Integer> groupsPair = listDomainLevelAffinityGroups(scDomain, searchFilter, domainId);
                affinityGroups.addAll(groupsPair.first());
                count += groupsPair.second();
            } else {

                for (Long permAcctId : permittedAccounts) {
                    Account permittedAcct = _accountDao.findById(permAcctId);
                    SearchCriteria<AffinityGroupJoinVO> scDomain = buildAffinityGroupSearchCriteria(null, isRecursive, new ArrayList<Long>(), listProjectResourcesCriteria, affinityGroupId,
                            affinityGroupName, affinityGroupType, keyword);
                    Pair<List<AffinityGroupJoinVO>, Integer> groupsPair = listDomainLevelAffinityGroups(scDomain, searchFilter, permittedAcct.getDomainId());
                    affinityGroups.addAll(groupsPair.first());
                    count += groupsPair.second();
                }
            }
        } else if (((permittedAccounts.isEmpty()) && (domainId != null) && isRecursive)) {
            // list all domain level affinity groups for the domain admin case
            SearchCriteria<AffinityGroupJoinVO> scDomain = buildAffinityGroupSearchCriteria(null, isRecursive, new ArrayList<Long>(), listProjectResourcesCriteria, affinityGroupId, affinityGroupName,
                    affinityGroupType, keyword);
            Pair<List<AffinityGroupJoinVO>, Integer> groupsPair = listDomainLevelAffinityGroups(scDomain, searchFilter, domainId);
            affinityGroups.addAll(groupsPair.first());
            count += groupsPair.second();
        }

        return new Pair<List<AffinityGroupJoinVO>, Integer>(affinityGroups, count);

    }

    private void buildAffinityGroupViewSearchBuilder(SearchBuilder<AffinityGroupJoinVO> sb, Long domainId, boolean isRecursive, List<Long> permittedAccounts,
            ListProjectResourcesCriteria listProjectResourcesCriteria) {

        sb.and("accountIdIN", sb.entity().getAccountId(), SearchCriteria.Op.IN);
        sb.and("domainId", sb.entity().getDomainId(), SearchCriteria.Op.EQ);

        if (((permittedAccounts.isEmpty()) && (domainId != null) && isRecursive)) {
            // if accountId isn't specified, we can do a domain match for the
            // admin case if isRecursive is true
            sb.and("domainPath", sb.entity().getDomainPath(), SearchCriteria.Op.LIKE);
        }

        if (listProjectResourcesCriteria != null) {
            if (listProjectResourcesCriteria == Project.ListProjectResourcesCriteria.ListProjectResourcesOnly) {
                sb.and("accountType", sb.entity().getAccountType(), SearchCriteria.Op.EQ);
            } else if (listProjectResourcesCriteria == Project.ListProjectResourcesCriteria.SkipProjectResources) {
                sb.and("accountType", sb.entity().getAccountType(), SearchCriteria.Op.NEQ);
            }
        }

    }

    private void buildAffinityGroupViewSearchCriteria(SearchCriteria<AffinityGroupJoinVO> sc, Long domainId, boolean isRecursive, List<Long> permittedAccounts,
            ListProjectResourcesCriteria listProjectResourcesCriteria) {

        if (listProjectResourcesCriteria != null) {
            sc.setParameters("accountType", Account.Type.PROJECT);
        }

        if (!permittedAccounts.isEmpty()) {
            sc.setParameters("accountIdIN", permittedAccounts.toArray());
        } else if (domainId != null) {
            DomainVO domain = _domainDao.findById(domainId);
            if (isRecursive) {
                sc.setParameters("domainPath", domain.getPath() + "%");
            } else {
                sc.setParameters("domainId", domainId);
            }
        }
    }

    private SearchCriteria<AffinityGroupJoinVO> buildAffinityGroupSearchCriteria(Long domainId, boolean isRecursive, List<Long> permittedAccounts,
            ListProjectResourcesCriteria listProjectResourcesCriteria, Long affinityGroupId, String affinityGroupName, String affinityGroupType, String keyword) {

        SearchBuilder<AffinityGroupJoinVO> groupSearch = _affinityGroupJoinDao.createSearchBuilder();
        buildAffinityGroupViewSearchBuilder(groupSearch, domainId, isRecursive, permittedAccounts, listProjectResourcesCriteria);

        groupSearch.select(null, Func.DISTINCT, groupSearch.entity().getId()); // select
        // distinct

        SearchCriteria<AffinityGroupJoinVO> sc = groupSearch.create();
        buildAffinityGroupViewSearchCriteria(sc, domainId, isRecursive, permittedAccounts, listProjectResourcesCriteria);

        if (affinityGroupId != null) {
            sc.addAnd("id", SearchCriteria.Op.EQ, affinityGroupId);
        }

        if (affinityGroupName != null) {
            sc.addAnd("name", SearchCriteria.Op.EQ, affinityGroupName);
        }

        if (affinityGroupType != null) {
            sc.addAnd("type", SearchCriteria.Op.EQ, affinityGroupType);
        }

        if (keyword != null) {
            SearchCriteria<AffinityGroupJoinVO> ssc = _affinityGroupJoinDao.createSearchCriteria();
            ssc.addOr("name", SearchCriteria.Op.LIKE, "%" + keyword + "%");
            ssc.addOr("type", SearchCriteria.Op.LIKE, "%" + keyword + "%");

            sc.addAnd("name", SearchCriteria.Op.SC, ssc);
        }

        return sc;
    }

    private Pair<List<AffinityGroupJoinVO>, Integer> listAffinityGroupsByVM(long vmId, long pageInd, long pageSize) {
        Filter sf = new Filter(SecurityGroupVMMapVO.class, null, true, pageInd, pageSize);
        Pair<List<AffinityGroupVMMapVO>, Integer> agVmMappingPair = _affinityGroupVMMapDao.listByInstanceId(vmId, sf);
        Integer count = agVmMappingPair.second();
        if (count.intValue() == 0) {
            // handle empty result cases
            return new Pair<List<AffinityGroupJoinVO>, Integer>(new ArrayList<AffinityGroupJoinVO>(), count);
        }
        List<AffinityGroupVMMapVO> agVmMappings = agVmMappingPair.first();
        Long[] agIds = new Long[agVmMappings.size()];
        int i = 0;
        for (AffinityGroupVMMapVO agVm : agVmMappings) {
            agIds[i++] = agVm.getAffinityGroupId();
        }
        List<AffinityGroupJoinVO> ags = _affinityGroupJoinDao.searchByIds(agIds);
        return new Pair<List<AffinityGroupJoinVO>, Integer>(ags, count);
    }

    private Pair<List<AffinityGroupJoinVO>, Integer> listDomainLevelAffinityGroups(SearchCriteria<AffinityGroupJoinVO> sc, Filter searchFilter, long domainId) {
        List<Long> affinityGroupIds = new ArrayList<Long>();
        Set<Long> allowedDomains = _domainMgr.getDomainParentIds(domainId);
        List<AffinityGroupDomainMapVO> maps = _affinityGroupDomainMapDao.listByDomain(allowedDomains.toArray());

        for (AffinityGroupDomainMapVO map : maps) {
            boolean subdomainAccess = map.isSubdomainAccess();
            if (map.getDomainId() == domainId || subdomainAccess) {
                affinityGroupIds.add(map.getAffinityGroupId());
            }
        }

        if (!affinityGroupIds.isEmpty()) {
            SearchCriteria<AffinityGroupJoinVO> domainSC = _affinityGroupJoinDao.createSearchCriteria();
            domainSC.addAnd("id", SearchCriteria.Op.IN, affinityGroupIds.toArray());
            domainSC.addAnd("aclType", SearchCriteria.Op.EQ, ACLType.Domain.toString());

            sc.addAnd("id", SearchCriteria.Op.SC, domainSC);

            Pair<List<AffinityGroupJoinVO>, Integer> uniqueGroupsPair = _affinityGroupJoinDao.searchAndCount(sc, searchFilter);
            // search group by ids
            Integer count = uniqueGroupsPair.second();
            if (count.intValue() == 0) {
                // empty result
                return new Pair<>(new ArrayList<AffinityGroupJoinVO>(), 0);
            }
            List<AffinityGroupJoinVO> uniqueGroups = uniqueGroupsPair.first();
            Long[] vrIds = new Long[uniqueGroups.size()];
            int i = 0;
            for (AffinityGroupJoinVO v : uniqueGroups) {
                vrIds[i++] = v.getId();
            }
            List<AffinityGroupJoinVO> vrs = _affinityGroupJoinDao.searchByIds(vrIds);
            return new Pair<>(vrs, count);
        } else {
            return new Pair<>(new ArrayList<AffinityGroupJoinVO>(), 0);
        }
    }

    @Override
    public List<ResourceDetailResponse> listResourceDetails(ListResourceDetailsCmd cmd) {
        String key = cmd.getKey();
        Boolean forDisplay = cmd.getDisplay();
        ResourceTag.ResourceObjectType resourceType = cmd.getResourceType();
        String resourceIdStr = cmd.getResourceId();
        String value = cmd.getValue();
        Long resourceId = null;

        //Validation - 1.1 - resourceId and value cant be null.
        if (resourceIdStr == null && value == null) {
            throw new InvalidParameterValueException("Insufficient parameters passed for listing by resourceId OR key,value pair. Please check your params and try again.");
        }

        //Validation - 1.2 - Value has to be passed along with key.
        if (value != null && key == null) {
            throw new InvalidParameterValueException("Listing by (key, value) but key is null. Please check the params and try again");
        }

        //Validation - 1.3
        if (resourceIdStr != null) {
            resourceId = resourceManagerUtil.getResourceId(resourceIdStr, resourceType);
            if (resourceId == null) {
                throw new InvalidParameterValueException("Cannot find resource with resourceId " + resourceIdStr + " and of resource type " + resourceType);
            }
        }

        List<? extends ResourceDetail> detailList = new ArrayList<ResourceDetail>();
        ResourceDetail requestedDetail = null;

        if (key == null) {
            detailList = _resourceMetaDataMgr.getDetailsList(resourceId, resourceType, forDisplay);
        } else if (value == null) {
            requestedDetail = _resourceMetaDataMgr.getDetail(resourceId, resourceType, key);
            if (requestedDetail != null && forDisplay != null && requestedDetail.isDisplay() != forDisplay) {
                requestedDetail = null;
            }
        } else {
            detailList = _resourceMetaDataMgr.getDetails(resourceType, key, value, forDisplay);
        }

        List<ResourceDetailResponse> responseList = new ArrayList<ResourceDetailResponse>();
        if (requestedDetail != null) {
            ResourceDetailResponse detailResponse = createResourceDetailsResponse(requestedDetail, resourceType);
            responseList.add(detailResponse);
        } else {
            for (ResourceDetail detail : detailList) {
                ResourceDetailResponse detailResponse = createResourceDetailsResponse(detail, resourceType);
                responseList.add(detailResponse);
            }
        }

        return responseList;
    }

    protected ResourceDetailResponse createResourceDetailsResponse(ResourceDetail requestedDetail, ResourceTag.ResourceObjectType resourceType) {
        ResourceDetailResponse resourceDetailResponse = new ResourceDetailResponse();
        resourceDetailResponse.setResourceId(resourceManagerUtil.getUuid(String.valueOf(requestedDetail.getResourceId()), resourceType));
        resourceDetailResponse.setName(requestedDetail.getName());
        resourceDetailResponse.setValue(requestedDetail.getValue());
        resourceDetailResponse.setForDisplay(requestedDetail.isDisplay());
        resourceDetailResponse.setResourceType(resourceType.toString().toString());
        resourceDetailResponse.setObjectName("resourcedetail");
        return resourceDetailResponse;
    }

    @Override
    public ListResponse<ManagementServerResponse> listManagementServers(ListMgmtsCmd cmd) {
        ListResponse<ManagementServerResponse> response = new ListResponse<>();
        Pair<List<ManagementServerHostVO>, Integer> result = listManagementServersInternal(cmd);
        List<ManagementServerResponse> hostResponses = new ArrayList<>();

        for (ManagementServerHostVO host : result.first()) {
            ManagementServerResponse hostResponse = createManagementServerResponse(host);
            hostResponses.add(hostResponse);
        }

        response.setResponses(hostResponses);
        return response;
    }

    protected Pair<List<ManagementServerHostVO>, Integer> listManagementServersInternal(ListMgmtsCmd cmd) {
        Long id = cmd.getId();
        String name = cmd.getHostName();

        SearchBuilder<ManagementServerHostVO> sb = managementServerHostDao.createSearchBuilder();
        SearchCriteria<ManagementServerHostVO> sc = sb.create();
        if (id != null) {
            sc.addAnd("id", SearchCriteria.Op.EQ, id);
        }
        if (name != null) {
            sc.addAnd("name", SearchCriteria.Op.EQ, name);
        }
        return managementServerHostDao.searchAndCount(sc, null);
    }

    protected ManagementServerResponse createManagementServerResponse(ManagementServerHostVO mgmt) {
        ManagementServerResponse mgmtResponse = new ManagementServerResponse();
        mgmtResponse.setId(mgmt.getUuid());
        mgmtResponse.setName(mgmt.getName());
        mgmtResponse.setState(mgmt.getState());
        mgmtResponse.setVersion(mgmt.getVersion());
        mgmtResponse.setObjectName("managementserver");
        return mgmtResponse;
    }

    @Override
    public List<RouterHealthCheckResultResponse> listRouterHealthChecks(GetRouterHealthCheckResultsCmd cmd) {
        s_logger.info("Executing health check command " + cmd);
        long routerId = cmd.getRouterId();
        if (!VirtualNetworkApplianceManager.RouterHealthChecksEnabled.value()) {
            throw new CloudRuntimeException("Router health checks are not enabled for router " + routerId);
        }

        if (cmd.shouldPerformFreshChecks()) {
            Pair<Boolean, String> healthChecksresult = routerService.performRouterHealthChecks(routerId);
            if (healthChecksresult == null) {
                throw new CloudRuntimeException("Failed to initiate fresh checks on router.");
            } else if (!healthChecksresult.first()) {
                throw new CloudRuntimeException("Unable to perform fresh checks on router - " + healthChecksresult.second());
            }
        }

        List<RouterHealthCheckResult> result = new ArrayList<>(routerHealthCheckResultDao.getHealthCheckResults(routerId));
        if (result == null || result.size() == 0) {
            throw new CloudRuntimeException("No health check results found for the router. This could happen for " +
                    "a newly created router. Please wait for periodic results to populate or manually call for checks to execute.");
        }

        return responseGenerator.createHealthCheckResponse(_routerDao.findById(routerId), result);
    }

    @Override
    public String getConfigComponentName() {
        return QueryService.class.getSimpleName();
    }

    @Override
    public ConfigKey<?>[] getConfigKeys() {
        return new ConfigKey<?>[] {AllowUserViewDestroyedVM, UserVMDeniedDetails, UserVMReadOnlyDetails, SortKeyAscending, AllowUserViewAllDomainAccounts};
    }
}<|MERGE_RESOLUTION|>--- conflicted
+++ resolved
@@ -943,12 +943,7 @@
         Long userId = cmd.getUserId();
         Map<String, String> tags = cmd.getTags();
         Boolean display = cmd.getDisplay();
-<<<<<<< HEAD
-        Object keyPairName = cmd.getKeyPairName();
-        Pair<Long, ListProjectResourcesCriteria> domainIdRecursiveListProject = new Pair<Long, ListProjectResourcesCriteria>(cmd.getDomainId(), null);
-=======
         Ternary<Long, Boolean, ListProjectResourcesCriteria> domainIdRecursiveListProject = new Ternary<Long, Boolean, ListProjectResourcesCriteria>(cmd.getDomainId(), cmd.isRecursive(), null);
->>>>>>> 6d11e2fa
         _accountMgr.buildACLSearchParameters(caller, id, cmd.getAccountName(), cmd.getProjectId(), permittedAccounts, domainIdRecursiveListProject, listAll, false);
         Long domainId = domainIdRecursiveListProject.first();
         Boolean isRecursive = domainIdRecursiveListProject.second();
