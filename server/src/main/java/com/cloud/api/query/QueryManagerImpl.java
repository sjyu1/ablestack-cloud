--- conflicted
+++ resolved
@@ -1020,12 +1020,8 @@
         Long userId = cmd.getUserId();
         Map<String, String> tags = cmd.getTags();
         Boolean display = cmd.getDisplay();
-<<<<<<< HEAD
         Object keyPairName = cmd.getKeyPairName();
-        Ternary<Long, Boolean, ListProjectResourcesCriteria> domainIdRecursiveListProject = new Ternary<Long, Boolean, ListProjectResourcesCriteria>(cmd.getDomainId(), cmd.isRecursive(), null);
-=======
         Ternary<Long, Boolean, ListProjectResourcesCriteria> domainIdRecursiveListProject = new Ternary<>(cmd.getDomainId(), cmd.isRecursive(), null);
->>>>>>> 2e6100d8
         _accountMgr.buildACLSearchParameters(caller, id, cmd.getAccountName(), cmd.getProjectId(), permittedAccounts, domainIdRecursiveListProject, listAll, false);
         Long domainId = domainIdRecursiveListProject.first();
         Boolean isRecursive = domainIdRecursiveListProject.second();
