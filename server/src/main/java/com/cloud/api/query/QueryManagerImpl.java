// Licensed to the Apache Software Foundation (ASF) under one
// or more contributor license agreements.  See the NOTICE file
// distributed with this work for additional information
// regarding copyright ownership.  The ASF licenses this file
// to you under the Apache License, Version 2.0 (the
// "License"); you may not use this file except in compliance
// with the License.  You may obtain a copy of the License at
//
//   http://www.apache.org/licenses/LICENSE-2.0
//
// Unless required by applicable law or agreed to in writing,
// software distributed under the License is distributed on an
// "AS IS" BASIS, WITHOUT WARRANTIES OR CONDITIONS OF ANY
// KIND, either express or implied.  See the License for the
// specific language governing permissions and limitations
// under the License.
package com.cloud.api.query;

import java.lang.reflect.InvocationTargetException;
import java.lang.reflect.Method;
import java.util.ArrayList;
import java.util.Arrays;
import java.util.Collections;
import java.util.Date;
import java.util.HashMap;
import java.util.HashSet;
import java.util.List;
import java.util.ListIterator;
import java.util.Map;
import java.util.Set;
import java.util.UUID;
import java.util.stream.Collectors;
import java.util.stream.Stream;

import javax.inject.Inject;

import com.cloud.storage.VMTemplateStoragePoolVO;
import com.cloud.storage.dao.VMTemplatePoolDao;
import com.cloud.host.Host;
import com.cloud.host.dao.HostDao;
import com.cloud.network.as.AutoScaleVmGroupVmMapVO;
import com.cloud.network.as.dao.AutoScaleVmGroupDao;
import com.cloud.network.as.dao.AutoScaleVmGroupVmMapDao;
import com.cloud.network.dao.NetworkDao;
import com.cloud.network.dao.NetworkVO;
import com.cloud.storage.dao.VolumeDao;
import com.cloud.user.SSHKeyPairVO;
import com.cloud.user.dao.SSHKeyPairDao;
import com.cloud.vm.InstanceGroupVMMapVO;
import com.cloud.vm.NicVO;
import com.cloud.vm.UserVmDetailVO;
import com.cloud.vm.dao.InstanceGroupVMMapDao;
import com.cloud.vm.dao.NicDao;
import com.cloud.vm.dao.UserVmDetailsDao;
import org.apache.cloudstack.acl.ControlledEntity;
import org.apache.cloudstack.acl.ControlledEntity.ACLType;
import org.apache.cloudstack.acl.SecurityChecker;
import org.apache.cloudstack.affinity.AffinityGroupDomainMapVO;
import org.apache.cloudstack.affinity.AffinityGroupResponse;
import org.apache.cloudstack.affinity.AffinityGroupVMMapVO;
import org.apache.cloudstack.affinity.dao.AffinityGroupDomainMapDao;
import org.apache.cloudstack.affinity.dao.AffinityGroupVMMapDao;
import org.apache.cloudstack.api.ApiCommandResourceType;
import org.apache.cloudstack.api.ApiConstants;
import org.apache.cloudstack.api.BaseListProjectAndAccountResourcesCmd;
import org.apache.cloudstack.api.InternalIdentity;
import org.apache.cloudstack.api.ResourceDetail;
import org.apache.cloudstack.api.ResponseGenerator;
import org.apache.cloudstack.api.ResponseObject.ResponseView;
import org.apache.cloudstack.api.command.admin.account.ListAccountsCmdByAdmin;
import org.apache.cloudstack.api.command.admin.domain.ListDomainsCmd;
import org.apache.cloudstack.api.command.admin.domain.ListDomainsCmdByAdmin;
import org.apache.cloudstack.api.command.admin.host.ListHostTagsCmd;
import org.apache.cloudstack.api.command.admin.host.ListHostsCmd;
import org.apache.cloudstack.api.command.admin.internallb.ListInternalLBVMsCmd;
import org.apache.cloudstack.api.command.admin.iso.ListIsosCmdByAdmin;
import org.apache.cloudstack.api.command.admin.management.ListMgmtsCmd;
import org.apache.cloudstack.api.command.admin.resource.icon.ListResourceIconCmd;
import org.apache.cloudstack.api.command.admin.router.GetRouterHealthCheckResultsCmd;
import org.apache.cloudstack.api.command.admin.router.ListRoutersCmd;
import org.apache.cloudstack.api.command.admin.snapshot.ListSnapshotsCmdByAdmin;
import org.apache.cloudstack.api.command.admin.storage.ListImageStoresCmd;
import org.apache.cloudstack.api.command.admin.storage.ListSecondaryStagingStoresCmd;
import org.apache.cloudstack.api.command.admin.storage.ListStoragePoolsCmd;
import org.apache.cloudstack.api.command.admin.storage.ListStorageTagsCmd;
import org.apache.cloudstack.api.command.admin.template.ListTemplatesCmdByAdmin;
import org.apache.cloudstack.api.command.admin.user.ListUsersCmd;
import org.apache.cloudstack.api.command.admin.zone.ListZonesCmdByAdmin;
import org.apache.cloudstack.api.command.user.account.ListAccountsCmd;
import org.apache.cloudstack.api.command.user.account.ListProjectAccountsCmd;
import org.apache.cloudstack.api.command.user.affinitygroup.ListAffinityGroupsCmd;
import org.apache.cloudstack.api.command.user.event.ListEventsCmd;
import org.apache.cloudstack.api.command.user.iso.ListIsosCmd;
import org.apache.cloudstack.api.command.user.job.ListAsyncJobsCmd;
import org.apache.cloudstack.api.command.user.offering.ListDiskOfferingsCmd;
import org.apache.cloudstack.api.command.user.offering.ListServiceOfferingsCmd;
import org.apache.cloudstack.api.command.user.project.ListProjectInvitationsCmd;
import org.apache.cloudstack.api.command.user.project.ListProjectsCmd;
import org.apache.cloudstack.api.command.user.resource.ListDetailOptionsCmd;
import org.apache.cloudstack.api.command.user.securitygroup.ListSecurityGroupsCmd;
import org.apache.cloudstack.api.command.user.snapshot.CopySnapshotCmd;
import org.apache.cloudstack.api.command.user.snapshot.ListSnapshotsCmd;
import org.apache.cloudstack.api.command.user.tag.ListTagsCmd;
import org.apache.cloudstack.api.command.user.template.ListTemplatesCmd;
import org.apache.cloudstack.api.command.user.template.ListVnfTemplatesCmd;
import org.apache.cloudstack.api.command.user.vm.ListVMsCmd;
import org.apache.cloudstack.api.command.user.vmgroup.ListVMGroupsCmd;
import org.apache.cloudstack.api.command.user.volume.ListResourceDetailsCmd;
import org.apache.cloudstack.api.command.user.volume.ListVolumesCmd;
import org.apache.cloudstack.api.command.user.zone.ListZonesCmd;
import org.apache.cloudstack.api.response.AccountResponse;
import org.apache.cloudstack.api.response.AsyncJobResponse;
import org.apache.cloudstack.api.response.DetailOptionsResponse;
import org.apache.cloudstack.api.response.DiskOfferingResponse;
import org.apache.cloudstack.api.response.DomainResponse;
import org.apache.cloudstack.api.response.DomainRouterResponse;
import org.apache.cloudstack.api.response.EventResponse;
import org.apache.cloudstack.api.response.HostResponse;
import org.apache.cloudstack.api.response.HostTagResponse;
import org.apache.cloudstack.api.response.ImageStoreResponse;
import org.apache.cloudstack.api.response.InstanceGroupResponse;
import org.apache.cloudstack.api.response.ListResponse;
import org.apache.cloudstack.api.response.ManagementServerResponse;
import org.apache.cloudstack.api.response.ProjectAccountResponse;
import org.apache.cloudstack.api.response.ProjectInvitationResponse;
import org.apache.cloudstack.api.response.ProjectResponse;
import org.apache.cloudstack.api.response.ResourceDetailResponse;
import org.apache.cloudstack.api.response.ResourceIconResponse;
import org.apache.cloudstack.api.response.ResourceTagResponse;
import org.apache.cloudstack.api.response.RouterHealthCheckResultResponse;
import org.apache.cloudstack.api.response.SecurityGroupResponse;
import org.apache.cloudstack.api.response.ServiceOfferingResponse;
import org.apache.cloudstack.api.response.SnapshotResponse;
import org.apache.cloudstack.api.response.StoragePoolResponse;
import org.apache.cloudstack.api.response.StorageTagResponse;
import org.apache.cloudstack.api.response.TemplateResponse;
import org.apache.cloudstack.api.response.UserResponse;
import org.apache.cloudstack.api.response.UserVmResponse;
import org.apache.cloudstack.api.response.VolumeResponse;
import org.apache.cloudstack.api.response.ZoneResponse;
import org.apache.cloudstack.backup.BackupOfferingVO;
import org.apache.cloudstack.backup.dao.BackupOfferingDao;
import org.apache.cloudstack.context.CallContext;
import org.apache.cloudstack.engine.subsystem.api.storage.DataStore;
import org.apache.cloudstack.engine.subsystem.api.storage.DataStoreCapabilities;
import org.apache.cloudstack.engine.subsystem.api.storage.DataStoreDriver;
import org.apache.cloudstack.engine.subsystem.api.storage.DataStoreManager;
import org.apache.cloudstack.engine.subsystem.api.storage.TemplateState;
import org.apache.cloudstack.framework.config.ConfigKey;
import org.apache.cloudstack.framework.config.Configurable;
import org.apache.cloudstack.framework.jobs.impl.AsyncJobVO;
import org.apache.cloudstack.query.QueryService;
import org.apache.cloudstack.resourcedetail.dao.DiskOfferingDetailsDao;
import org.apache.cloudstack.storage.datastore.db.PrimaryDataStoreDao;
import org.apache.cloudstack.storage.datastore.db.SnapshotDataStoreDao;
import org.apache.cloudstack.storage.datastore.db.SnapshotDataStoreVO;
import org.apache.cloudstack.storage.datastore.db.StoragePoolDetailVO;
import org.apache.cloudstack.storage.datastore.db.StoragePoolDetailsDao;
import org.apache.cloudstack.storage.datastore.db.StoragePoolVO;
import org.apache.cloudstack.storage.datastore.db.TemplateDataStoreDao;
import org.apache.commons.collections.CollectionUtils;
import org.apache.commons.lang3.EnumUtils;
import org.apache.commons.lang3.StringUtils;
import org.apache.log4j.Logger;
import org.springframework.stereotype.Component;

import com.cloud.api.query.dao.AccountJoinDao;
import com.cloud.api.query.dao.AffinityGroupJoinDao;
import com.cloud.api.query.dao.AsyncJobJoinDao;
import com.cloud.api.query.dao.DataCenterJoinDao;
import com.cloud.api.query.dao.DiskOfferingJoinDao;
import com.cloud.api.query.dao.DomainJoinDao;
import com.cloud.api.query.dao.DomainRouterJoinDao;
import com.cloud.api.query.dao.HostJoinDao;
import com.cloud.api.query.dao.HostTagDao;
import com.cloud.api.query.dao.ImageStoreJoinDao;
import com.cloud.api.query.dao.InstanceGroupJoinDao;
import com.cloud.api.query.dao.ManagementServerJoinDao;
import com.cloud.api.query.dao.ProjectAccountJoinDao;
import com.cloud.api.query.dao.ProjectInvitationJoinDao;
import com.cloud.api.query.dao.ProjectJoinDao;
import com.cloud.api.query.dao.ResourceTagJoinDao;
import com.cloud.api.query.dao.SecurityGroupJoinDao;
import com.cloud.api.query.dao.ServiceOfferingJoinDao;
import com.cloud.api.query.dao.SnapshotJoinDao;
import com.cloud.api.query.dao.StoragePoolJoinDao;
import com.cloud.api.query.dao.TemplateJoinDao;
import com.cloud.api.query.dao.UserAccountJoinDao;
import com.cloud.api.query.dao.UserVmJoinDao;
import com.cloud.api.query.dao.VolumeJoinDao;
import com.cloud.api.query.vo.AccountJoinVO;
import com.cloud.api.query.vo.AffinityGroupJoinVO;
import com.cloud.api.query.vo.AsyncJobJoinVO;
import com.cloud.api.query.vo.DataCenterJoinVO;
import com.cloud.api.query.vo.DiskOfferingJoinVO;
import com.cloud.api.query.vo.DomainJoinVO;
import com.cloud.api.query.vo.DomainRouterJoinVO;
import com.cloud.api.query.vo.EventJoinVO;
import com.cloud.api.query.vo.HostJoinVO;
import com.cloud.api.query.vo.HostTagVO;
import com.cloud.api.query.vo.ImageStoreJoinVO;
import com.cloud.api.query.vo.InstanceGroupJoinVO;
import com.cloud.api.query.vo.ManagementServerJoinVO;
import com.cloud.api.query.vo.ProjectAccountJoinVO;
import com.cloud.api.query.vo.ProjectInvitationJoinVO;
import com.cloud.api.query.vo.ProjectJoinVO;
import com.cloud.api.query.vo.ResourceTagJoinVO;
import com.cloud.api.query.vo.SecurityGroupJoinVO;
import com.cloud.api.query.vo.ServiceOfferingJoinVO;
import com.cloud.api.query.vo.SnapshotJoinVO;
import com.cloud.api.query.vo.StoragePoolJoinVO;
import com.cloud.api.query.vo.TemplateJoinVO;
import com.cloud.api.query.vo.UserAccountJoinVO;
import com.cloud.api.query.vo.UserVmJoinVO;
import com.cloud.api.query.vo.VolumeJoinVO;
import com.cloud.cluster.ManagementServerHostVO;
import com.cloud.cluster.dao.ManagementServerHostDao;
import com.cloud.dc.DataCenter;
import com.cloud.dc.DedicatedResourceVO;
import com.cloud.dc.dao.DedicatedResourceDao;
import com.cloud.domain.Domain;
import com.cloud.domain.DomainVO;
import com.cloud.domain.dao.DomainDao;
import com.cloud.event.dao.EventJoinDao;
import com.cloud.exception.CloudAuthenticationException;
import com.cloud.exception.InvalidParameterValueException;
import com.cloud.exception.PermissionDeniedException;
import com.cloud.ha.HighAvailabilityManager;
import com.cloud.hypervisor.Hypervisor;
import com.cloud.hypervisor.Hypervisor.HypervisorType;
import com.cloud.network.RouterHealthCheckResult;
import com.cloud.network.VNF;
import com.cloud.network.VpcVirtualNetworkApplianceService;
import com.cloud.network.dao.RouterHealthCheckResultDao;
import com.cloud.network.dao.RouterHealthCheckResultVO;
import com.cloud.network.router.VirtualNetworkApplianceManager;
import com.cloud.network.security.SecurityGroupVMMapVO;
import com.cloud.network.security.dao.SecurityGroupVMMapDao;
import com.cloud.offering.DiskOffering;
import com.cloud.org.Grouping;
import com.cloud.projects.Project;
import com.cloud.projects.Project.ListProjectResourcesCriteria;
import com.cloud.projects.ProjectInvitation;
import com.cloud.projects.ProjectManager;
import com.cloud.projects.ProjectVO;
import com.cloud.projects.dao.ProjectAccountDao;
import com.cloud.projects.dao.ProjectDao;
import com.cloud.projects.dao.ProjectInvitationDao;
import com.cloud.resource.ResourceManager;
import com.cloud.resource.icon.dao.ResourceIconDao;
import com.cloud.server.ResourceManagerUtil;
import com.cloud.server.ResourceMetaDataService;
import com.cloud.server.ResourceTag;
import com.cloud.server.ResourceTag.ResourceObjectType;
import com.cloud.service.ServiceOfferingVO;
import com.cloud.service.dao.ServiceOfferingDao;
import com.cloud.service.dao.ServiceOfferingDetailsDao;
import com.cloud.storage.DataStoreRole;
import com.cloud.storage.DiskOfferingVO;
import com.cloud.storage.ScopeType;
import com.cloud.storage.Snapshot;
import com.cloud.storage.SnapshotVO;
import com.cloud.storage.Storage;
import com.cloud.storage.Storage.ImageFormat;
import com.cloud.storage.Storage.TemplateType;
import com.cloud.storage.StoragePoolStatus;
import com.cloud.storage.StoragePoolTagVO;
import com.cloud.storage.VMTemplateVO;
import com.cloud.storage.Volume;
import com.cloud.storage.VolumeApiServiceImpl;
import com.cloud.storage.VolumeVO;
import com.cloud.storage.dao.DiskOfferingDao;
import com.cloud.storage.dao.StoragePoolTagsDao;
import com.cloud.storage.dao.VMTemplateDao;
import com.cloud.tags.ResourceTagVO;
import com.cloud.tags.dao.ResourceTagDao;
import com.cloud.template.VirtualMachineTemplate.State;
import com.cloud.template.VirtualMachineTemplate.TemplateFilter;
import com.cloud.user.Account;
import com.cloud.user.AccountManager;
import com.cloud.user.DomainManager;
import com.cloud.user.User;
import com.cloud.user.dao.AccountDao;
import com.cloud.user.dao.UserDao;
import com.cloud.utils.DateUtil;
import com.cloud.utils.NumbersUtil;
import com.cloud.utils.Pair;
import com.cloud.utils.Ternary;
import com.cloud.utils.db.EntityManager;
import com.cloud.utils.db.Filter;
import com.cloud.utils.db.GenericSearchBuilder;
import com.cloud.utils.db.JoinBuilder;
import com.cloud.utils.db.SearchBuilder;
import com.cloud.utils.db.SearchCriteria;
import com.cloud.utils.db.SearchCriteria.Func;
import com.cloud.utils.db.SearchCriteria.Op;
import com.cloud.utils.exception.CloudRuntimeException;
import com.cloud.vm.DomainRouterVO;
import com.cloud.vm.UserVmVO;
import com.cloud.vm.VMInstanceVO;
import com.cloud.vm.VirtualMachine;
import com.cloud.vm.VirtualMachineManager;
import com.cloud.vm.VmDetailConstants;
import com.cloud.vm.dao.DomainRouterDao;
import com.cloud.vm.dao.UserVmDao;
import com.cloud.vm.dao.VMInstanceDao;

import static com.cloud.vm.VmDetailConstants.SSH_PUBLIC_KEY;

@Component
public class QueryManagerImpl extends MutualExclusiveIdsManagerBase implements QueryService, Configurable {

    public static final Logger s_logger = Logger.getLogger(QueryManagerImpl.class);

    private static final String ID_FIELD = "id";

    @Inject
    private AccountManager accountMgr;

    @Inject
    private ProjectManager _projectMgr;

    @Inject
    private DomainDao _domainDao;

    @Inject
    private DomainJoinDao _domainJoinDao;

    @Inject
    private UserAccountJoinDao _userAccountJoinDao;

    @Inject
    private EventJoinDao _eventJoinDao;

    @Inject
    private ResourceTagJoinDao _resourceTagJoinDao;

    @Inject
    private InstanceGroupJoinDao _vmGroupJoinDao;

    @Inject
    private UserVmJoinDao _userVmJoinDao;

    @Inject
    private UserVmDao userVmDao;

    @Inject
    private VMInstanceDao _vmInstanceDao;

    @Inject
    private SecurityGroupJoinDao _securityGroupJoinDao;

    @Inject
    private SecurityGroupVMMapDao securityGroupVMMapDao;

    @Inject
    private DomainRouterJoinDao _routerJoinDao;

    @Inject
    private ProjectInvitationJoinDao _projectInvitationJoinDao;

    @Inject
    private ProjectJoinDao _projectJoinDao;

    @Inject
    private ProjectDao _projectDao;

    @Inject
    private ProjectAccountDao _projectAccountDao;

    @Inject
    private ProjectAccountJoinDao _projectAccountJoinDao;

    @Inject
    private HostJoinDao hostJoinDao;

    @Inject
    private VolumeJoinDao _volumeJoinDao;

    @Inject
    private AccountDao _accountDao;

    @Inject
    private AccountJoinDao _accountJoinDao;

    @Inject
    private AsyncJobJoinDao _jobJoinDao;

    @Inject
    private StoragePoolJoinDao _poolJoinDao;

    @Inject
    private StoragePoolTagsDao _storageTagDao;

    @Inject
    private HostTagDao _hostTagDao;

    @Inject
    private ImageStoreJoinDao _imageStoreJoinDao;

    @Inject
    private DiskOfferingJoinDao _diskOfferingJoinDao;

    @Inject
    private DiskOfferingDetailsDao _diskOfferingDetailsDao;

    @Inject
    private ServiceOfferingJoinDao _srvOfferingJoinDao;

    @Inject
    private ServiceOfferingDao _srvOfferingDao;

    @Inject
    private ServiceOfferingDetailsDao _srvOfferingDetailsDao;

    @Inject
    private DiskOfferingDao _diskOfferingDao;

    @Inject
    private DataCenterJoinDao _dcJoinDao;

    @Inject
    private DomainRouterDao _routerDao;

    @Inject
    private HighAvailabilityManager _haMgr;

    @Inject
    private VMTemplateDao _templateDao;

    @Inject
    private TemplateJoinDao _templateJoinDao;

    @Inject
    private ResourceManager _resourceMgr;
    @Inject
    private ResourceMetaDataService _resourceMetaDataMgr;

    @Inject
    private ResourceManagerUtil resourceManagerUtil;

    @Inject
    private AffinityGroupVMMapDao _affinityGroupVMMapDao;

    @Inject
    private AffinityGroupJoinDao _affinityGroupJoinDao;

    @Inject
    private DedicatedResourceDao _dedicatedDao;

    @Inject
    private DomainManager _domainMgr;

    @Inject
    private AffinityGroupDomainMapDao _affinityGroupDomainMapDao;

    @Inject
    private ResourceTagDao resourceTagDao;

    @Inject
    private DataStoreManager dataStoreManager;

    @Inject
    ManagementServerJoinDao managementServerJoinDao;

    @Inject
    public VpcVirtualNetworkApplianceService routerService;

    @Inject
    private ResponseGenerator responseGenerator;

    @Inject
    private RouterHealthCheckResultDao routerHealthCheckResultDao;

    @Inject
    private PrimaryDataStoreDao storagePoolDao;

    @Inject
    private StoragePoolDetailsDao _storagePoolDetailsDao;

    @Inject
    private ProjectInvitationDao projectInvitationDao;

    @Inject
    private TemplateDataStoreDao templateDataStoreDao;

    @Inject
    private VMTemplatePoolDao templatePoolDao;

    @Inject
    private SnapshotDataStoreDao snapshotDataStoreDao;

    @Inject
    private UserDao userDao;

    @Inject
    private VirtualMachineManager virtualMachineManager;
    @Inject
    private VolumeDao volumeDao;

    @Inject
    private ResourceIconDao resourceIconDao;

    @Inject
    private ManagementServerHostDao msHostDao;

    @Inject
    private NetworkDao networkDao;

    @Inject
    private NicDao nicDao;

    @Inject
    private HostDao hostDao;

    @Inject
    private InstanceGroupVMMapDao instanceGroupVMMapDao;

    @Inject
    private AffinityGroupVMMapDao affinityGroupVMMapDao;

    @Inject
    private UserVmDetailsDao userVmDetailsDao;

    @Inject
    private SSHKeyPairDao sshKeyPairDao;

    @Inject
    private BackupOfferingDao backupOfferingDao;

    @Inject
    private AutoScaleVmGroupDao autoScaleVmGroupDao;

    @Inject
    private AutoScaleVmGroupVmMapDao autoScaleVmGroupVmMapDao;

    @Inject
    private SnapshotJoinDao snapshotJoinDao;

    @Inject
    EntityManager entityManager;

    private SearchCriteria<ServiceOfferingJoinVO> getMinimumCpuServiceOfferingJoinSearchCriteria(int cpu) {
        SearchCriteria<ServiceOfferingJoinVO> sc = _srvOfferingJoinDao.createSearchCriteria();
        SearchCriteria<ServiceOfferingJoinVO> sc1 = _srvOfferingJoinDao.createSearchCriteria();
        sc1.addAnd("cpu", Op.GTEQ, cpu);
        sc.addOr("cpu", Op.SC, sc1);
        SearchCriteria<ServiceOfferingJoinVO> sc2 = _srvOfferingJoinDao.createSearchCriteria();
        sc2.addAnd("cpu", Op.NULL);
        sc2.addAnd("maxCpu", Op.NULL);
        sc.addOr("cpu", Op.SC, sc2);
        SearchCriteria<ServiceOfferingJoinVO> sc3 = _srvOfferingJoinDao.createSearchCriteria();
        sc3.addAnd("cpu", Op.NULL);
        sc3.addAnd("maxCpu", Op.GTEQ, cpu);
        sc.addOr("cpu", Op.SC, sc3);
        return sc;
    }

    private SearchCriteria<ServiceOfferingJoinVO> getMinimumMemoryServiceOfferingJoinSearchCriteria(int memory) {
        SearchCriteria<ServiceOfferingJoinVO> sc = _srvOfferingJoinDao.createSearchCriteria();
        SearchCriteria<ServiceOfferingJoinVO> sc1 = _srvOfferingJoinDao.createSearchCriteria();
        sc1.addAnd("ramSize", Op.GTEQ, memory);
        sc.addOr("ramSize", Op.SC, sc1);
        SearchCriteria<ServiceOfferingJoinVO> sc2 = _srvOfferingJoinDao.createSearchCriteria();
        sc2.addAnd("ramSize", Op.NULL);
        sc2.addAnd("maxMemory", Op.NULL);
        sc.addOr("ramSize", Op.SC, sc2);
        SearchCriteria<ServiceOfferingJoinVO> sc3 = _srvOfferingJoinDao.createSearchCriteria();
        sc3.addAnd("ramSize", Op.NULL);
        sc3.addAnd("maxMemory", Op.GTEQ, memory);
        sc.addOr("ramSize", Op.SC, sc3);
        return sc;
    }

    private SearchCriteria<ServiceOfferingJoinVO> getMinimumCpuSpeedServiceOfferingJoinSearchCriteria(int speed) {
        SearchCriteria<ServiceOfferingJoinVO> sc = _srvOfferingJoinDao.createSearchCriteria();
        sc.addOr("speed", Op.GTEQ, speed);
        sc.addOr("speed", Op.NULL);
        return sc;
    }

    /*
     * (non-Javadoc)
     *
     * @see
     * com.cloud.api.query.QueryService#searchForUsers(org.apache.cloudstack
     * .api.command.admin.user.ListUsersCmd)
     */
    @Override
    public ListResponse<UserResponse> searchForUsers(ListUsersCmd cmd) throws PermissionDeniedException {
        Pair<List<UserAccountJoinVO>, Integer> result = searchForUsersInternal(cmd);
        ListResponse<UserResponse> response = new ListResponse<UserResponse>();
        List<UserResponse> userResponses = ViewResponseHelper.createUserResponse(CallContext.current().getCallingAccount().getDomainId(),
                result.first().toArray(new UserAccountJoinVO[result.first().size()]));
        response.setResponses(userResponses, result.second());
        return response;
    }

    public ListResponse<UserResponse> searchForUsers(Long domainId, boolean recursive) throws PermissionDeniedException {
        Account caller = CallContext.current().getCallingAccount();

        List<Long> permittedAccounts = new ArrayList<Long>();

        boolean listAll = true;
        Long id = null;

        if (caller.getType() == Account.Type.NORMAL) {
            long currentId = CallContext.current().getCallingUser().getId();
            if (id != null && currentId != id.longValue()) {
                throw new PermissionDeniedException("Calling user is not authorized to see the user requested by id");
            }
            id = currentId;
        }
        Object username = null;
        Object type = null;
        String accountName = null;
        Object state = null;
        String keyword = null;

        Pair<List<UserAccountJoinVO>, Integer> result =  getUserListInternal(caller, permittedAccounts, listAll, id, username, type, accountName, state, keyword, domainId, recursive,
                null);
        ListResponse<UserResponse> response = new ListResponse<UserResponse>();
        List<UserResponse> userResponses = ViewResponseHelper.createUserResponse(CallContext.current().getCallingAccount().getDomainId(),
                result.first().toArray(new UserAccountJoinVO[result.first().size()]));
        response.setResponses(userResponses, result.second());
        return response;
    }

    private Pair<List<UserAccountJoinVO>, Integer> searchForUsersInternal(ListUsersCmd cmd) throws PermissionDeniedException {
        Account caller = CallContext.current().getCallingAccount();

        List<Long> permittedAccounts = new ArrayList<Long>();

        boolean listAll = cmd.listAll();
        Long id = cmd.getId();
        if (caller.getType() == Account.Type.NORMAL) {
            long currentId = CallContext.current().getCallingUser().getId();
            if (id != null && currentId != id.longValue()) {
                throw new PermissionDeniedException("Calling user is not authorized to see the user requested by id");
            }
            id = currentId;
        }
        Object username = cmd.getUsername();
        Object type = cmd.getAccountType();
        String accountName = cmd.getAccountName();
        Object state = cmd.getState();
        String keyword = cmd.getKeyword();

        Long domainId = cmd.getDomainId();
        boolean recursive = cmd.isRecursive();
        Long pageSizeVal = cmd.getPageSizeVal();
        Long startIndex = cmd.getStartIndex();

        Filter searchFilter = new Filter(UserAccountJoinVO.class, "id", true, startIndex, pageSizeVal);

        return getUserListInternal(caller, permittedAccounts, listAll, id, username, type, accountName, state, keyword, domainId, recursive, searchFilter);
    }

    private Pair<List<UserAccountJoinVO>, Integer> getUserListInternal(Account caller, List<Long> permittedAccounts, boolean listAll, Long id, Object username, Object type,
            String accountName, Object state, String keyword, Long domainId, boolean recursive, Filter searchFilter) {
        Ternary<Long, Boolean, ListProjectResourcesCriteria> domainIdRecursiveListProject = new Ternary<Long, Boolean, ListProjectResourcesCriteria>(domainId, recursive, null);
        accountMgr.buildACLSearchParameters(caller, id, accountName, null, permittedAccounts, domainIdRecursiveListProject, listAll, false);
        domainId = domainIdRecursiveListProject.first();
        Boolean isRecursive = domainIdRecursiveListProject.second();
        ListProjectResourcesCriteria listProjectResourcesCriteria = domainIdRecursiveListProject.third();

        SearchBuilder<UserAccountJoinVO> sb = _userAccountJoinDao.createSearchBuilder();
        accountMgr.buildACLViewSearchBuilder(sb, domainId, isRecursive, permittedAccounts, listProjectResourcesCriteria);
        sb.and("username", sb.entity().getUsername(), Op.LIKE);
        if (id != null && id == 1) {
            // system user should NOT be searchable
            List<UserAccountJoinVO> emptyList = new ArrayList<UserAccountJoinVO>();
            return new Pair<List<UserAccountJoinVO>, Integer>(emptyList, 0);
        } else if (id != null) {
            sb.and("id", sb.entity().getId(), Op.EQ);
        } else {
            // this condition is used to exclude system user from the search
            // results
            sb.and("id", sb.entity().getId(), Op.NEQ);
        }

        sb.and("type", sb.entity().getAccountType(), Op.EQ);
        sb.and("domainId", sb.entity().getDomainId(), Op.EQ);
        sb.and("accountName", sb.entity().getAccountName(), Op.EQ);
        sb.and("state", sb.entity().getState(), Op.EQ);

        if ((accountName == null) && (domainId != null)) {
            sb.and("domainPath", sb.entity().getDomainPath(), Op.LIKE);
        }

        SearchCriteria<UserAccountJoinVO> sc = sb.create();

        // building ACL condition
        accountMgr.buildACLViewSearchCriteria(sc, domainId, isRecursive, permittedAccounts, listProjectResourcesCriteria);

        if (keyword != null) {
            SearchCriteria<UserAccountJoinVO> ssc = _userAccountJoinDao.createSearchCriteria();
            ssc.addOr("username", Op.LIKE, "%" + keyword + "%");
            ssc.addOr("firstname", Op.LIKE, "%" + keyword + "%");
            ssc.addOr("lastname", Op.LIKE, "%" + keyword + "%");
            ssc.addOr("email", Op.LIKE, "%" + keyword + "%");
            ssc.addOr("state", Op.LIKE, "%" + keyword + "%");
            ssc.addOr("accountName", Op.LIKE, "%" + keyword + "%");
            ssc.addOr("accountType", Op.LIKE, "%" + keyword + "%");
            ssc.addOr("uuid", SearchCriteria.Op.LIKE, "%" + keyword + "%");
            if (EnumUtils.isValidEnum(Account.Type.class, keyword.toUpperCase())) {
                ssc.addOr("accountType", Op.EQ, EnumUtils.getEnum(Account.Type.class, keyword.toUpperCase()));
            }

            sc.addAnd("username", Op.SC, ssc);
        }

        if (username != null) {
            sc.setParameters("username", username);
        }

        if (id != null) {
            sc.setParameters("id", id);
        } else {
            // Don't return system user, search builder with NEQ
            sc.setParameters("id", 1);
        }

        if (type != null) {
            sc.setParameters("type", type);
        }

        if (accountName != null) {
            sc.setParameters("accountName", accountName);
            if (domainId != null) {
                sc.setParameters("domainId", domainId);
            }
        } else if (domainId != null) {
            DomainVO domainVO = _domainDao.findById(domainId);
            sc.setParameters("domainPath", domainVO.getPath() + "%");
        }

        if (state != null) {
            sc.setParameters("state", state);
        }

        return _userAccountJoinDao.searchAndCount(sc, searchFilter);
    }

    @Override
    public ListResponse<EventResponse> searchForEvents(ListEventsCmd cmd) {
        Pair<List<EventJoinVO>, Integer> result = searchForEventsInternal(cmd);
        ListResponse<EventResponse> response = new ListResponse<EventResponse>();
        List<EventResponse> eventResponses = ViewResponseHelper.createEventResponse(result.first().toArray(new EventJoinVO[result.first().size()]));
        response.setResponses(eventResponses, result.second());
        return response;
    }

    private Pair<List<EventJoinVO>, Integer> searchForEventsInternal(ListEventsCmd cmd) {
        Account caller = CallContext.current().getCallingAccount();
        boolean isRootAdmin = accountMgr.isRootAdmin(caller.getId());
        List<Long> permittedAccounts = new ArrayList<Long>();

        Long id = cmd.getId();
        String type = cmd.getType();
        String level = cmd.getLevel();
        Date startDate = cmd.getStartDate();
        Date endDate = cmd.getEndDate();
        String keyword = cmd.getKeyword();
        Integer entryTime = cmd.getEntryTime();
        Integer duration = cmd.getDuration();
        Long startId = cmd.getStartId();
        final String resourceUuid = cmd.getResourceId();
        final String resourceTypeStr = cmd.getResourceType();
        ApiCommandResourceType resourceType = null;
        Long resourceId = null;
        if (resourceTypeStr != null) {
            resourceType = ApiCommandResourceType.fromString(resourceTypeStr);
            if (resourceType == null) {
                throw new InvalidParameterValueException(String.format("Invalid %s", ApiConstants.RESOURCE_TYPE));
            }
        }
        if (resourceUuid != null) {
            if (resourceTypeStr == null) {
                throw new InvalidParameterValueException(String.format("%s parameter must be used with %s parameter", ApiConstants.RESOURCE_ID, ApiConstants.RESOURCE_TYPE));
            }
            try {
                UUID.fromString(resourceUuid);
            } catch (IllegalArgumentException ex) {
                throw new InvalidParameterValueException(String.format("Invalid %s", ApiConstants.RESOURCE_ID));
            }
            Object object = entityManager.findByUuidIncludingRemoved(resourceType.getAssociatedClass(), resourceUuid);
            if (object instanceof InternalIdentity) {
                resourceId = ((InternalIdentity)object).getId();
            }
            if (resourceId == null) {
                throw new InvalidParameterValueException(String.format("Invalid %s", ApiConstants.RESOURCE_ID));
            }
            if (!isRootAdmin && object instanceof ControlledEntity) {
                ControlledEntity entity = (ControlledEntity)object;
                accountMgr.checkAccess(CallContext.current().getCallingAccount(), SecurityChecker.AccessType.ListEntry, entity.getAccountId() == caller.getId(), entity);
            }
        }

        Ternary<Long, Boolean, ListProjectResourcesCriteria> domainIdRecursiveListProject = new Ternary<Long, Boolean, ListProjectResourcesCriteria>(cmd.getDomainId(), cmd.isRecursive(), null);
        accountMgr.buildACLSearchParameters(caller, id, cmd.getAccountName(), cmd.getProjectId(), permittedAccounts, domainIdRecursiveListProject, cmd.listAll(), false);
        Long domainId = domainIdRecursiveListProject.first();
        Boolean isRecursive = domainIdRecursiveListProject.second();
        ListProjectResourcesCriteria listProjectResourcesCriteria = domainIdRecursiveListProject.third();

        Filter searchFilter = new Filter(EventJoinVO.class, "createDate", false, cmd.getStartIndex(), cmd.getPageSizeVal());
        // additional order by since createdDate does not have milliseconds
        // and two events, created within one second can be incorrectly ordered (for example VM.CREATE Completed before Scheduled)
        searchFilter.addOrderBy(EventJoinVO.class, "id", false);

        SearchBuilder<EventJoinVO> sb = _eventJoinDao.createSearchBuilder();
        accountMgr.buildACLViewSearchBuilder(sb, domainId, isRecursive, permittedAccounts, listProjectResourcesCriteria);

        sb.and("id", sb.entity().getId(), SearchCriteria.Op.EQ);
        sb.and("levelL", sb.entity().getLevel(), SearchCriteria.Op.LIKE);
        sb.and("levelEQ", sb.entity().getLevel(), SearchCriteria.Op.EQ);
        sb.and("type", sb.entity().getType(), SearchCriteria.Op.EQ);
        sb.and("createDateB", sb.entity().getCreateDate(), SearchCriteria.Op.BETWEEN);
        sb.and("createDateG", sb.entity().getCreateDate(), SearchCriteria.Op.GTEQ);
        sb.and("createDateL", sb.entity().getCreateDate(), SearchCriteria.Op.LTEQ);
        sb.and("state", sb.entity().getState(), SearchCriteria.Op.NEQ);
        sb.or("startId", sb.entity().getStartId(), SearchCriteria.Op.EQ);
        sb.and("createDate", sb.entity().getCreateDate(), SearchCriteria.Op.BETWEEN);
        sb.and("displayEvent", sb.entity().getDisplay(), SearchCriteria.Op.EQ);
        sb.and("archived", sb.entity().getArchived(), SearchCriteria.Op.EQ);
        sb.and("resourceId", sb.entity().getResourceId(), SearchCriteria.Op.EQ);
        sb.and("resourceType", sb.entity().getResourceType(), SearchCriteria.Op.EQ);

        SearchCriteria<EventJoinVO> sc = sb.create();
        // building ACL condition
        accountMgr.buildACLViewSearchCriteria(sc, domainId, isRecursive, permittedAccounts, listProjectResourcesCriteria);

        // For end users display only enabled events
        if (!accountMgr.isRootAdmin(caller.getId())) {
            sc.setParameters("displayEvent", true);
        }

        if (id != null) {
            sc.setParameters("id", id);
        }

        if (startId != null) {
            sc.setParameters("startId", startId);
            if (id == null) {
                sc.setParameters("id", startId);
            }
        }

        if (keyword != null) {
            SearchCriteria<EventJoinVO> ssc = _eventJoinDao.createSearchCriteria();
            ssc.addOr("type", SearchCriteria.Op.LIKE, "%" + keyword + "%");
            ssc.addOr("description", SearchCriteria.Op.LIKE, "%" + keyword + "%");
            ssc.addOr("level", SearchCriteria.Op.LIKE, "%" + keyword + "%");
            ssc.addOr("uuid", SearchCriteria.Op.LIKE, "%" + keyword + "%");
            sc.addAnd("level", SearchCriteria.Op.SC, ssc);
        }

        if (level != null) {
            sc.setParameters("levelEQ", level);
        }

        if (type != null) {
            sc.setParameters("type", type);
        }

        if (startDate != null && endDate != null) {
            sc.setParameters("createDateB", startDate, endDate);
        } else if (startDate != null) {
            sc.setParameters("createDateG", startDate);
        } else if (endDate != null) {
            sc.setParameters("createDateL", endDate);
        }

        if (resourceId != null) {
            sc.setParameters("resourceId", resourceId);
        }

        if (resourceType != null) {
            sc.setParameters("resourceType", resourceType.toString());
        }

        if (id == null) {
            sc.setParameters("archived", cmd.getArchived());
        }

        Pair<List<EventJoinVO>, Integer> eventPair = null;
        // event_view will not have duplicate rows for each event, so
        // searchAndCount should be good enough.
        if ((entryTime != null) && (duration != null)) {
            // TODO: waiting for response from dev list, logic is mystery to
            // me!!
            /*
             * if (entryTime <= duration) { throw new
             * InvalidParameterValueException
             * ("Entry time must be greater than duration"); } Calendar calMin =
             * Calendar.getInstance(); Calendar calMax = Calendar.getInstance();
             * calMin.add(Calendar.SECOND, -entryTime);
             * calMax.add(Calendar.SECOND, -duration); Date minTime =
             * calMin.getTime(); Date maxTime = calMax.getTime();
             *
             * sc.setParameters("state", com.cloud.event.Event.State.Completed);
             * sc.setParameters("startId", 0); sc.setParameters("createDate",
             * minTime, maxTime); List<EventJoinVO> startedEvents =
             * _eventJoinDao.searchAllEvents(sc, searchFilter);
             * List<EventJoinVO> pendingEvents = new ArrayList<EventJoinVO>();
             * for (EventVO event : startedEvents) { EventVO completedEvent =
             * _eventDao.findCompletedEvent(event.getId()); if (completedEvent
             * == null) { pendingEvents.add(event); } } return pendingEvents;
             */
        } else {
            eventPair = _eventJoinDao.searchAndCount(sc, searchFilter);
        }
        return eventPair;

    }

    @Override
    public ListResponse<ResourceTagResponse> listTags(ListTagsCmd cmd) {
        Pair<List<ResourceTagJoinVO>, Integer> tags = listTagsInternal(cmd);
        ListResponse<ResourceTagResponse> response = new ListResponse<ResourceTagResponse>();
        List<ResourceTagResponse> tagResponses = ViewResponseHelper.createResourceTagResponse(false, tags.first().toArray(new ResourceTagJoinVO[tags.first().size()]));
        response.setResponses(tagResponses, tags.second());
        return response;
    }

    private Pair<List<ResourceTagJoinVO>, Integer> listTagsInternal(ListTagsCmd cmd) {
        Account caller = CallContext.current().getCallingAccount();
        List<Long> permittedAccounts = new ArrayList<Long>();
        String key = cmd.getKey();
        String value = cmd.getValue();
        String resourceId = cmd.getResourceId();
        String resourceType = cmd.getResourceType();
        String customerName = cmd.getCustomer();
        boolean listAll = cmd.listAll();
        Long projectId = cmd.getProjectId();

        if (projectId == null && ResourceObjectType.Project.name().equalsIgnoreCase(resourceType) && StringUtils.isNotEmpty(resourceId)) {
            try {
                projectId = Long.parseLong(resourceId);
            } catch (final NumberFormatException e) {
                final ProjectVO project = _projectDao.findByUuidIncludingRemoved(resourceId);
                if (project != null) {
                    projectId = project.getId();
                }
            }
        }

        Ternary<Long, Boolean, ListProjectResourcesCriteria> domainIdRecursiveListProject = new Ternary<Long, Boolean, ListProjectResourcesCriteria>(cmd.getDomainId(), cmd.isRecursive(), null);

        accountMgr.buildACLSearchParameters(caller, null, cmd.getAccountName(), projectId, permittedAccounts, domainIdRecursiveListProject, listAll, false);
        Long domainId = domainIdRecursiveListProject.first();
        Boolean isRecursive = domainIdRecursiveListProject.second();
        ListProjectResourcesCriteria listProjectResourcesCriteria = domainIdRecursiveListProject.third();
        Filter searchFilter = new Filter(ResourceTagJoinVO.class, "resourceType", false, cmd.getStartIndex(), cmd.getPageSizeVal());

        SearchBuilder<ResourceTagJoinVO> sb = _resourceTagJoinDao.createSearchBuilder();
        accountMgr.buildACLViewSearchBuilder(sb, domainId, isRecursive, permittedAccounts, listProjectResourcesCriteria);

        sb.and("key", sb.entity().getKey(), SearchCriteria.Op.EQ);
        sb.and("value", sb.entity().getValue(), SearchCriteria.Op.EQ);

        if (resourceId != null) {
            sb.and("resourceId", sb.entity().getResourceId(), SearchCriteria.Op.EQ);
            sb.and("resourceUuid", sb.entity().getResourceUuid(), SearchCriteria.Op.EQ);
        }

        sb.and("resourceType", sb.entity().getResourceType(), SearchCriteria.Op.EQ);
        sb.and("customer", sb.entity().getCustomer(), SearchCriteria.Op.EQ);

        // now set the SC criteria...
        SearchCriteria<ResourceTagJoinVO> sc = sb.create();
        accountMgr.buildACLViewSearchCriteria(sc, domainId, isRecursive, permittedAccounts, listProjectResourcesCriteria);

        if (key != null) {
            sc.setParameters("key", key);
        }

        if (value != null) {
            sc.setParameters("value", value);
        }

        if (resourceId != null) {
            try {
                long rid = Long.parseLong(resourceId);
                sc.setParameters("resourceId", rid);
            } catch (NumberFormatException ex) {
                // internal id instead of resource id is passed
                sc.setParameters("resourceUuid", resourceId);
            }
        }

        if (resourceType != null) {
            sc.setParameters("resourceType", resourceType);
        }

        if (customerName != null) {
            sc.setParameters("customer", customerName);
        }

        Pair<List<ResourceTagJoinVO>, Integer> result = _resourceTagJoinDao.searchAndCount(sc, searchFilter);
        return result;
    }

    @Override
    public ListResponse<InstanceGroupResponse> searchForVmGroups(ListVMGroupsCmd cmd) {
        Pair<List<InstanceGroupJoinVO>, Integer> groups = searchForVmGroupsInternal(cmd);
        ListResponse<InstanceGroupResponse> response = new ListResponse<InstanceGroupResponse>();
        List<InstanceGroupResponse> grpResponses = ViewResponseHelper.createInstanceGroupResponse(groups.first().toArray(new InstanceGroupJoinVO[groups.first().size()]));
        response.setResponses(grpResponses, groups.second());
        return response;
    }

    private Pair<List<InstanceGroupJoinVO>, Integer> searchForVmGroupsInternal(ListVMGroupsCmd cmd) {
        Long id = cmd.getId();
        String name = cmd.getGroupName();
        String keyword = cmd.getKeyword();

        Account caller = CallContext.current().getCallingAccount();
        List<Long> permittedAccounts = new ArrayList<Long>();

        Ternary<Long, Boolean, ListProjectResourcesCriteria> domainIdRecursiveListProject = new Ternary<Long, Boolean, ListProjectResourcesCriteria>(cmd.getDomainId(), cmd.isRecursive(), null);
        accountMgr.buildACLSearchParameters(caller, id, cmd.getAccountName(), cmd.getProjectId(), permittedAccounts, domainIdRecursiveListProject, cmd.listAll(), false);
        Long domainId = domainIdRecursiveListProject.first();
        Boolean isRecursive = domainIdRecursiveListProject.second();
        ListProjectResourcesCriteria listProjectResourcesCriteria = domainIdRecursiveListProject.third();

        Filter searchFilter = new Filter(InstanceGroupJoinVO.class, "id", true, cmd.getStartIndex(), cmd.getPageSizeVal());

        SearchBuilder<InstanceGroupJoinVO> sb = _vmGroupJoinDao.createSearchBuilder();
        accountMgr.buildACLViewSearchBuilder(sb, domainId, isRecursive, permittedAccounts, listProjectResourcesCriteria);

        sb.and("id", sb.entity().getId(), SearchCriteria.Op.EQ);
        sb.and("name", sb.entity().getName(), SearchCriteria.Op.EQ);

        SearchCriteria<InstanceGroupJoinVO> sc = sb.create();
        accountMgr.buildACLViewSearchCriteria(sc, domainId, isRecursive, permittedAccounts, listProjectResourcesCriteria);

        if (keyword != null) {
            SearchCriteria<InstanceGroupJoinVO> ssc = _vmGroupJoinDao.createSearchCriteria();
            ssc.addOr("name", SearchCriteria.Op.LIKE, "%" + keyword + "%");
            ssc.addOr("uuid", SearchCriteria.Op.LIKE, "%" + keyword + "%");
            sc.addAnd("name", SearchCriteria.Op.SC, ssc);
        }

        if (id != null) {
            sc.setParameters("id", id);
        }

        if (name != null) {
            sc.setParameters("name", name);
        }

        return _vmGroupJoinDao.searchAndCount(sc, searchFilter);
    }

    @Override
    public ListResponse<UserVmResponse> searchForUserVMs(ListVMsCmd cmd) {
        Pair<List<UserVmJoinVO>, Integer> result = searchForUserVMsInternal(cmd);
        ListResponse<UserVmResponse> response = new ListResponse<>();

        if (cmd.getRetrieveOnlyResourceCount()) {
            response.setResponses(new ArrayList<>(), result.second());
            return response;
        }

        ResponseView respView = ResponseView.Restricted;
        Account caller = CallContext.current().getCallingAccount();
        if (accountMgr.isRootAdmin(caller.getId())) {
            respView = ResponseView.Full;
        }
        List<UserVmResponse> vmResponses = ViewResponseHelper.createUserVmResponse(respView, "virtualmachine", cmd.getDetails(), cmd.getAccumulate(), cmd.getShowUserData(),
                result.first().toArray(new UserVmJoinVO[result.first().size()]));

        response.setResponses(vmResponses, result.second());
        return response;
    }

    private Object getObjectPossibleMethodValue(Object obj, String methodName) {
        Object result = null;

        try {
            Method m = obj.getClass().getMethod(methodName);
            result = m.invoke(obj);
        } catch (NoSuchMethodException | InvocationTargetException | IllegalAccessException ignored) {}

        return result;
    }

    private Pair<List<UserVmJoinVO>, Integer> searchForUserVMsInternal(ListVMsCmd cmd) {
        Pair<List<Long>, Integer> vmIdPage = searchForUserVMIdsAndCount(cmd);

        Integer count = vmIdPage.second();
        Long[] idArray = vmIdPage.first().toArray(new Long[0]);

        if (count == 0) {
            return new Pair<>(new ArrayList<>(), count);
        }

        // search vm details by ids
        List<UserVmJoinVO> vms = _userVmJoinDao.searchByIds( idArray);
        return new Pair<>(vms, count);
    }

    private Pair<List<Long>, Integer> searchForUserVMIdsAndCount(ListVMsCmd cmd) {
        Account caller = CallContext.current().getCallingAccount();
        List<Long> permittedAccounts = new ArrayList<>();
        boolean listAll = cmd.listAll();
        Long id = cmd.getId();
        Boolean display = cmd.getDisplay();
        String hypervisor = cmd.getHypervisor();
        String state = cmd.getState();
        Long zoneId = cmd.getZoneId();
        Long templateId = cmd.getTemplateId();
        Long serviceOfferingId = cmd.getServiceOfferingId();
        Boolean isHaEnabled = cmd.getHaEnabled();
        String keyword = cmd.getKeyword();
        Long networkId = cmd.getNetworkId();
        Long isoId = cmd.getIsoId();
        String vmHostName = cmd.getName();
        Long hostId = null;
        Long podId = null;
        Long clusterId = null;
        Long groupId = cmd.getGroupId();
        Long vpcId = cmd.getVpcId();
        Long affinityGroupId = cmd.getAffinityGroupId();
        String keyPairName = cmd.getKeyPairName();
        Long securityGroupId = cmd.getSecurityGroupId();
        Long autoScaleVmGroupId = cmd.getAutoScaleVmGroupId();
        Long backupOfferingId = cmd.getBackupOfferingId();
        Long storageId = null;
        StoragePoolVO pool = null;
        Long userId = cmd.getUserId();
        Map<String, String> tags = cmd.getTags();
<<<<<<< HEAD
        Boolean display = cmd.getDisplay();
        Object keyPairName = cmd.getKeyPairName();
=======

        boolean isAdmin = false;
        boolean isRootAdmin = false;

        if (accountMgr.isAdmin(caller.getId())) {
            isAdmin = true;
        }

        if (accountMgr.isRootAdmin(caller.getId())) {
            isRootAdmin = true;
            podId = (Long) getObjectPossibleMethodValue(cmd, "getPodId");
            clusterId = (Long) getObjectPossibleMethodValue(cmd, "getClusterId");
            hostId = (Long) getObjectPossibleMethodValue(cmd, "getHostId");
            storageId = (Long) getObjectPossibleMethodValue(cmd, "getStorageId");
            if (storageId != null) {
                pool = storagePoolDao.findById( storageId);
                if (pool == null) {
                    throw new InvalidParameterValueException("Unable to find specified storage pool");
                }
            }
        }

>>>>>>> 78213da8
        Ternary<Long, Boolean, ListProjectResourcesCriteria> domainIdRecursiveListProject = new Ternary<>(cmd.getDomainId(), cmd.isRecursive(), null);
        accountMgr.buildACLSearchParameters(caller, id, cmd.getAccountName(), cmd.getProjectId(), permittedAccounts, domainIdRecursiveListProject, listAll, false);
        Long domainId = domainIdRecursiveListProject.first();
        Boolean isRecursive = domainIdRecursiveListProject.second();
        ListProjectResourcesCriteria listProjectResourcesCriteria = domainIdRecursiveListProject.third();

        Filter searchFilter = new Filter(UserVmVO.class, "id", true, cmd.getStartIndex(), cmd.getPageSizeVal());

        List<Long> ids = null;
        if (cmd.getId() != null) {
            if (cmd.getIds() != null && !cmd.getIds().isEmpty()) {
                throw new InvalidParameterValueException("Specify either id or ids but not both parameters");
            }
            ids = new ArrayList<>();
            ids.add(cmd.getId());
        } else {
            ids = cmd.getIds();
        }

        SearchBuilder<UserVmVO> userVmSearchBuilder = userVmDao.createSearchBuilder();
        userVmSearchBuilder.select(null, Func.DISTINCT, userVmSearchBuilder.entity().getId());
        accountMgr.buildACLSearchBuilder(userVmSearchBuilder, domainId, isRecursive, permittedAccounts, listProjectResourcesCriteria);

        if (HypervisorType.getType(hypervisor) == HypervisorType.None && hypervisor != null) {
            // invalid hypervisor type input
            throw new InvalidParameterValueException("Invalid HypervisorType " + hypervisor);
        }

        if (ids != null && !ids.isEmpty()) {
            userVmSearchBuilder.and("idIN", userVmSearchBuilder.entity().getId(), Op.IN);
        }

        userVmSearchBuilder.and("displayName", userVmSearchBuilder.entity().getDisplayName(), Op.LIKE);
        userVmSearchBuilder.and("stateEQ", userVmSearchBuilder.entity().getState(), Op.EQ);
        userVmSearchBuilder.and("stateNEQ", userVmSearchBuilder.entity().getState(), Op.NEQ);
        userVmSearchBuilder.and("stateNIN", userVmSearchBuilder.entity().getState(), Op.NIN);

        if (hostId != null) {
            userVmSearchBuilder.and("hostId", userVmSearchBuilder.entity().getHostId(), Op.EQ);
        }

        if (zoneId != null) {
            userVmSearchBuilder.and("dataCenterId", userVmSearchBuilder.entity().getDataCenterId(), Op.EQ);
        }
<<<<<<< HEAD
        Object templateId = cmd.getTemplateId();
        Object isoId = cmd.getIsoId();
        Object vpcId = cmd.getVpcId();
        Object affinityGroupId = cmd.getAffinityGroupId();
        Object serviceOffId = cmd.getServiceOfferingId();
        Object securityGroupId = cmd.getSecurityGroupId();
        Object backupOfferingId = cmd.getBackupOfferingId();
        Object isHaEnabled = cmd.getHaEnabled();
        Object autoScaleVmGroupId = cmd.getAutoScaleVmGroupId();
        Object pod = null;
        Object clusterId = null;
        Object hostId = null;
        Object storageId = null;
        if (_accountMgr.isRootAdmin(caller.getId())) {
            pod = getObjectPossibleMethodValue(cmd, "getPodId");
            clusterId = getObjectPossibleMethodValue(cmd, "getClusterId");
            hostId = getObjectPossibleMethodValue(cmd, "getHostId");
            storageId = getObjectPossibleMethodValue(cmd, "getStorageId");
        }

        sb.and("displayName", sb.entity().getDisplayName(), SearchCriteria.Op.LIKE);
        sb.and("idIN", sb.entity().getId(), SearchCriteria.Op.IN);
        sb.and("name", sb.entity().getName(), SearchCriteria.Op.EQ);
        sb.and("stateEQ", sb.entity().getState(), SearchCriteria.Op.EQ);
        sb.and("stateNEQ", sb.entity().getState(), SearchCriteria.Op.NEQ);
        sb.and("stateNIN", sb.entity().getState(), SearchCriteria.Op.NIN);
        sb.and("dataCenterId", sb.entity().getDataCenterId(), SearchCriteria.Op.EQ);
        sb.and("podId", sb.entity().getPodId(), SearchCriteria.Op.EQ);
        sb.and("clusterId", sb.entity().getClusterId(), SearchCriteria.Op.EQ);
        sb.and("hypervisorType", sb.entity().getHypervisorType(), SearchCriteria.Op.EQ);
        sb.and("hostIdEQ", sb.entity().getHostId(), SearchCriteria.Op.EQ);
        sb.and("templateId", sb.entity().getTemplateId(), SearchCriteria.Op.EQ);
        sb.and("isoId", sb.entity().getIsoId(), SearchCriteria.Op.EQ);
        sb.and("instanceGroupId", sb.entity().getInstanceGroupId(), SearchCriteria.Op.EQ);
=======
>>>>>>> 78213da8

        if (templateId != null) {
            userVmSearchBuilder.and("templateId", userVmSearchBuilder.entity().getTemplateId(), Op.EQ);
        }

        if (hypervisor != null) {
            userVmSearchBuilder.and("hypervisorType", userVmSearchBuilder.entity().getHypervisorType(), Op.EQ);
        }

        if (vmHostName != null) {
            userVmSearchBuilder.and("name", userVmSearchBuilder.entity().getHostName(), Op.EQ);
        }

        if (serviceOfferingId != null) {
            userVmSearchBuilder.and("serviceOfferingId", userVmSearchBuilder.entity().getServiceOfferingId(), Op.EQ);
        }
        if (display != null) {
            userVmSearchBuilder.and("display", userVmSearchBuilder.entity().isDisplayVm(), Op.EQ);
        }

        if (!isRootAdmin) {
            userVmSearchBuilder.and("displayVm", userVmSearchBuilder.entity().isDisplayVm(), Op.EQ);
        }

        if (isHaEnabled != null) {
            userVmSearchBuilder.and("haEnabled", userVmSearchBuilder.entity().isHaEnabled(), Op.EQ);
        }

        if (isoId != null) {
            userVmSearchBuilder.and("isoId", userVmSearchBuilder.entity().getIsoId(), Op.EQ);
        }

        if (userId != null) {
            userVmSearchBuilder.and("userId", userVmSearchBuilder.entity().getUserId(), Op.EQ);
        }

        if (podId != null) {
            userVmSearchBuilder.and("podId", userVmSearchBuilder.entity().getPodIdToDeployIn(), Op.EQ);
        }

        if (networkId != null || vpcId != null) {
            SearchBuilder<NicVO> nicSearch = nicDao.createSearchBuilder();
            nicSearch.and("networkId", nicSearch.entity().getNetworkId(), Op.EQ);
            if (vpcId != null) {
                SearchBuilder<NetworkVO> networkSearch = networkDao.createSearchBuilder();
                networkSearch.and("vpcId", networkSearch.entity().getVpcId(), Op.EQ);
                nicSearch.join("vpc", networkSearch, networkSearch.entity().getId(), nicSearch.entity().getNetworkId(), JoinBuilder.JoinType.INNER);
            }
            userVmSearchBuilder.join("nic", nicSearch, nicSearch.entity().getInstanceId(), userVmSearchBuilder.entity().getId(), JoinBuilder.JoinType.INNER);
        }

        if (clusterId != null) {
            userVmSearchBuilder.and().op("hostIdIn", userVmSearchBuilder.entity().getHostId(), Op.IN);
            userVmSearchBuilder.or().op("lastHostIdIn", userVmSearchBuilder.entity().getLastHostId(), Op.IN);
            userVmSearchBuilder.and(userVmSearchBuilder.entity().getState(), Op.EQ).values(VirtualMachine.State.Stopped);
            userVmSearchBuilder.cp().cp();
        }

        if (groupId != null && groupId != -1) {
            SearchBuilder<InstanceGroupVMMapVO> instanceGroupSearch = instanceGroupVMMapDao.createSearchBuilder();
            instanceGroupSearch.and("groupId", instanceGroupSearch.entity().getGroupId(), Op.EQ);
            userVmSearchBuilder.join("instanceGroup", instanceGroupSearch, instanceGroupSearch.entity().getInstanceId(), userVmSearchBuilder.entity().getId(), JoinBuilder.JoinType.INNER);
        }

        if (affinityGroupId != null && affinityGroupId != -1) {
            SearchBuilder<AffinityGroupVMMapVO> affinityGroupSearch = affinityGroupVMMapDao.createSearchBuilder();
            affinityGroupSearch.and("affinityGroupId", affinityGroupSearch.entity().getAffinityGroupId(), Op.EQ);
            userVmSearchBuilder.join("affinityGroup", affinityGroupSearch, affinityGroupSearch.entity().getInstanceId(), userVmSearchBuilder.entity().getId(), JoinBuilder.JoinType.INNER);
        }

        if (securityGroupId != null && securityGroupId != -1) {
            SearchBuilder<SecurityGroupVMMapVO> securityGroupSearch = securityGroupVMMapDao.createSearchBuilder();
            securityGroupSearch.and("securityGroupId", securityGroupSearch.entity().getSecurityGroupId(), Op.EQ);
            userVmSearchBuilder.join("securityGroup", securityGroupSearch, securityGroupSearch.entity().getInstanceId(), userVmSearchBuilder.entity().getId(), JoinBuilder.JoinType.INNER);
        }

        if (storageId != null) {
            SearchBuilder<VolumeVO> volumeSearch = volumeDao.createSearchBuilder();
            if (pool.getPoolType().equals(Storage.StoragePoolType.DatastoreCluster)) {
                volumeSearch.and("storagePoolId", volumeSearch.entity().getPoolId(), Op.IN);
            } else {
                volumeSearch.and("storagePoolId", volumeSearch.entity().getPoolId(), Op.EQ);
            }
            userVmSearchBuilder.join("volume", volumeSearch, volumeSearch.entity().getInstanceId(), userVmSearchBuilder.entity().getId(), JoinBuilder.JoinType.INNER);
        }

        if (tags != null && !tags.isEmpty()) {
            SearchBuilder<ResourceTagVO> resourceTagSearch = resourceTagDao.createSearchBuilder();
            resourceTagSearch.and("resourceType", resourceTagSearch.entity().getResourceType(), Op.EQ);
            resourceTagSearch.and().op();
            for (int count = 0; count < tags.size(); count++) {
                if (count == 0) {
                    resourceTagSearch.op("tagKey" + String.valueOf(count), resourceTagSearch.entity().getKey(), Op.EQ);
                } else {
                    resourceTagSearch.or().op("tagKey" + String.valueOf(count), resourceTagSearch.entity().getKey(), Op.EQ);
                }
                resourceTagSearch.and("tagValue" + String.valueOf(count), resourceTagSearch.entity().getValue(), Op.EQ);
                resourceTagSearch.cp();
            }
            resourceTagSearch.cp();

            userVmSearchBuilder.join("tags", resourceTagSearch, resourceTagSearch.entity().getResourceId(), userVmSearchBuilder.entity().getId(), JoinBuilder.JoinType.INNER);
        }

        if (keyPairName != null) {
<<<<<<< HEAD
            sb.and("keypairNames", sb.entity().getKeypairNames(), SearchCriteria.Op.FIND_IN_SET);
=======
            SearchBuilder<UserVmDetailVO> vmDetailSearchKeys = userVmDetailsDao.createSearchBuilder();
            SearchBuilder<UserVmDetailVO> vmDetailSearchVmIds = userVmDetailsDao.createSearchBuilder();
            vmDetailSearchKeys.and(vmDetailSearchKeys.entity().getName(), Op.EQ).values(SSH_PUBLIC_KEY);

            SearchBuilder<SSHKeyPairVO> sshKeyPairSearch = sshKeyPairDao.createSearchBuilder();
            sshKeyPairSearch.and("keyPairName", sshKeyPairSearch.entity().getName(), Op.EQ);

            sshKeyPairSearch.join("keyPairToDetailValueJoin", vmDetailSearchKeys, vmDetailSearchKeys.entity().getValue(), sshKeyPairSearch.entity().getPublicKey(), JoinBuilder.JoinType.INNER);
            userVmSearchBuilder.join("userVmToDetailJoin", vmDetailSearchVmIds, vmDetailSearchVmIds.entity().getResourceId(), userVmSearchBuilder.entity().getId(), JoinBuilder.JoinType.INNER);
            userVmSearchBuilder.join("userVmToKeyPairJoin", sshKeyPairSearch, sshKeyPairSearch.entity().getAccountId(), userVmSearchBuilder.entity().getAccountId(), JoinBuilder.JoinType.INNER);
>>>>>>> 78213da8
        }

        if (keyword != null) {
            userVmSearchBuilder.and().op("keywordDisplayName", userVmSearchBuilder.entity().getDisplayName(), Op.LIKE);
            userVmSearchBuilder.or("keywordName", userVmSearchBuilder.entity().getHostName(), Op.LIKE);
            userVmSearchBuilder.or("keywordState", userVmSearchBuilder.entity().getState(), Op.EQ);
            if (isRootAdmin) {
                userVmSearchBuilder.or("keywordInstanceName", userVmSearchBuilder.entity().getInstanceName(), Op.LIKE );
            }
            userVmSearchBuilder.cp();
        }

        if (backupOfferingId != null) {
            SearchBuilder<BackupOfferingVO> backupOfferingSearch = backupOfferingDao.createSearchBuilder();
            backupOfferingSearch.and("backupOfferingId", backupOfferingSearch.entity().getId(), Op.EQ);
            userVmSearchBuilder.join("backupOffering", backupOfferingSearch, backupOfferingSearch.entity().getId(), userVmSearchBuilder.entity().getBackupOfferingId(), JoinBuilder.JoinType.INNER);
        }

        if (autoScaleVmGroupId != null) {
            SearchBuilder<AutoScaleVmGroupVmMapVO> autoScaleMapSearch = autoScaleVmGroupVmMapDao.createSearchBuilder();
            autoScaleMapSearch.and("autoScaleVmGroupId", autoScaleMapSearch.entity().getVmGroupId(), Op.EQ);
            userVmSearchBuilder.join("autoScaleVmGroup", autoScaleMapSearch, autoScaleMapSearch.entity().getInstanceId(), userVmSearchBuilder.entity().getId(), JoinBuilder.JoinType.INNER);
        }

        Boolean isVnf = cmd.getVnf();
        if (isVnf != null) {
            SearchBuilder<VMTemplateVO> templateSearch = _templateDao.createSearchBuilder();
            templateSearch.and("templateTypeEQ", templateSearch.entity().getTemplateType(), Op.EQ);
            templateSearch.and("templateTypeNEQ", templateSearch.entity().getTemplateType(), Op.NEQ);

            userVmSearchBuilder.join("vmTemplate", templateSearch, templateSearch.entity().getId(), userVmSearchBuilder.entity().getTemplateId(), JoinBuilder.JoinType.INNER);
        }

        SearchCriteria<UserVmVO> userVmSearchCriteria = userVmSearchBuilder.create();
        accountMgr.buildACLSearchCriteria(userVmSearchCriteria, domainId, isRecursive, permittedAccounts, listProjectResourcesCriteria);

        if (serviceOfferingId != null) {
            userVmSearchCriteria.setParameters("serviceOfferingId", serviceOfferingId);
        }

<<<<<<< HEAD
        if (keyword != null) {
            SearchCriteria<UserVmJoinVO> ssc = _userVmJoinDao.createSearchCriteria();
            String likeKeyword = String.format("%%%s%%", keyword);
            ssc.addOr("displayName", SearchCriteria.Op.LIKE, likeKeyword);
            ssc.addOr("name", SearchCriteria.Op.LIKE, likeKeyword);
            ssc.addOr("uuid", SearchCriteria.Op.LIKE, likeKeyword);
            if (isRootAdmin) {
                ssc.addOr("instanceName", SearchCriteria.Op.LIKE, likeKeyword);
=======
        if (state != null) {
            if (state.equalsIgnoreCase("present")) {
                userVmSearchCriteria.setParameters("stateNIN", "Destroyed", "Expunging");
            } else {
                userVmSearchCriteria.setParameters("stateEQ", state);
>>>>>>> 78213da8
            }
        }

        if (hypervisor != null) {
            userVmSearchCriteria.setParameters("hypervisorType", hypervisor);
        }

        // Don't show Destroyed and Expunging vms to the end user if the AllowUserViewDestroyedVM flag is not set.
        if (!isAdmin && !AllowUserViewDestroyedVM.valueIn(caller.getAccountId())) {
            userVmSearchCriteria.setParameters("stateNIN", "Destroyed", "Expunging");
        }

        if (zoneId != null) {
            userVmSearchCriteria.setParameters("dataCenterId", zoneId);
        }

        if (templateId != null) {
            userVmSearchCriteria.setParameters("templateId", templateId);
        }

        if (display != null) {
            userVmSearchCriteria.setParameters("display", display);
        }

        if (isHaEnabled != null) {
            userVmSearchCriteria.setParameters("haEnabled", isHaEnabled);
        }

        if (isoId != null) {
            userVmSearchCriteria.setParameters("isoId", isoId);
        }

        if (ids != null && !ids.isEmpty()) {
            userVmSearchCriteria.setParameters("idIN", ids.toArray());
        }

        if (vmHostName != null) {
            userVmSearchCriteria.setParameters("name", vmHostName);
        }

        if (groupId != null && groupId != -1) {
            userVmSearchCriteria.setJoinParameters("instanceGroup","groupId", groupId);
        }

        if (affinityGroupId != null && affinityGroupId != -1) {
            userVmSearchCriteria.setJoinParameters("affinityGroup", "affinityGroupId", affinityGroupId);
        }

        if (securityGroupId != null && securityGroupId != -1) {
            userVmSearchCriteria.setJoinParameters("securityGroup","securityGroupId", securityGroupId);
        }

        if (keyword != null) {
            String keywordMatch = "%" + keyword + "%";
            userVmSearchCriteria.setParameters("keywordDisplayName", keywordMatch);
            userVmSearchCriteria.setParameters("keywordName", keywordMatch);
            userVmSearchCriteria.setParameters("keywordState", keyword);
            if (isRootAdmin) {
                userVmSearchCriteria.setParameters("keywordInstanceName", keywordMatch);
            }
        }

        if (tags != null && !tags.isEmpty()) {
            int count = 0;
            userVmSearchCriteria.setJoinParameters("tags","resourceType", ResourceObjectType.UserVm);
            for (Map.Entry<String, String> entry : tags.entrySet()) {
                userVmSearchCriteria.setJoinParameters("tags", "tagKey" + String.valueOf(count), entry.getKey());
                userVmSearchCriteria.setJoinParameters("tags", "tagValue" + String.valueOf(count), entry.getValue());
                count++;
            }
        }

        if (keyPairName != null) {
            userVmSearchCriteria.setJoinParameters("userVmToKeyPairJoin", "keyPairName", keyPairName);
        }

        if (networkId != null) {
            userVmSearchCriteria.setJoinParameters("nic", "networkId", networkId);
        }

        if (vpcId != null) {
            userVmSearchCriteria.getJoin("nic").setJoinParameters("vpc", "vpcId", vpcId);
        }

        if (userId != null) {
            userVmSearchCriteria.setParameters("userId", userId);
        }

<<<<<<< HEAD
        if (keyPairName != null) {
            sc.setParameters("keypairNames", keyPairName);
=======
        if (backupOfferingId != null) {
            userVmSearchCriteria.setJoinParameters("backupOffering", "backupOfferingId", backupOfferingId);
        }

        if (autoScaleVmGroupId != null) {
            userVmSearchCriteria.setJoinParameters("autoScaleVmGroup", "autoScaleVmGroupId", autoScaleVmGroupId);
>>>>>>> 78213da8
        }

        if (isVnf != null) {
            if (isVnf) {
                userVmSearchCriteria.setJoinParameters("vmTemplate", "templateTypeEQ", TemplateType.VNF);
            } else {
                userVmSearchCriteria.setJoinParameters("vmTemplate", "templateTypeNEQ", TemplateType.VNF);
            }
        }

        if (isRootAdmin) {
            if (podId != null) {
                userVmSearchCriteria.setParameters("podId", podId);
                if (state == null) {
                    userVmSearchCriteria.setParameters("stateNEQ", "Destroyed");
                }
            }

            if (clusterId != null) {
                List<HostJoinVO> hosts = hostJoinDao.findByClusterId(clusterId, Host.Type.Routing);
                if (CollectionUtils.isEmpty(hosts)) {
                    // cluster has no hosts, so we cannot find VMs, cancel search.
                    return new Pair<>(new ArrayList<>(), 0);
                }
                List<Long> hostIds = hosts.stream().map(HostJoinVO::getId).collect(Collectors.toList());
                userVmSearchCriteria.setParameters("hostIdIn", hostIds.toArray());
                userVmSearchCriteria.setParameters("lastHostIdIn", hostIds.toArray());
            }

            if (hostId != null) {
                userVmSearchCriteria.setParameters("hostId", hostId);
            }

            if (storageId != null && pool != null) {
                if (pool.getPoolType().equals(Storage.StoragePoolType.DatastoreCluster)) {
                    List<StoragePoolVO> childDatastores = storagePoolDao.listChildStoragePoolsInDatastoreCluster(storageId);
                    List<Long> childDatastoreIds = childDatastores.stream().map(mo -> mo.getId()).collect(Collectors.toList());
                    userVmSearchCriteria.setJoinParameters("volume", "storagePoolId", childDatastoreIds.toArray());
                } else {
                    userVmSearchCriteria.setJoinParameters("volume", "storagePoolId", storageId);
                }
            }
        } else {
            userVmSearchCriteria.setParameters("displayVm", 1);
        }

        Pair<List<UserVmVO>, Integer> uniqueVmPair = userVmDao.searchAndDistinctCount(userVmSearchCriteria, searchFilter, new String[]{"vm_instance.id"});
        Integer count = uniqueVmPair.second();

        List<Long> vmIds = uniqueVmPair.first().stream().map(VMInstanceVO::getId).collect(Collectors.toList());
        return new Pair<>(vmIds, count);
    }

    @Override
    public ListResponse<SecurityGroupResponse> searchForSecurityGroups(ListSecurityGroupsCmd cmd) {
        Pair<List<SecurityGroupJoinVO>, Integer> result = searchForSecurityGroupsInternal(cmd);
        ListResponse<SecurityGroupResponse> response = new ListResponse<SecurityGroupResponse>();
        List<SecurityGroupResponse> routerResponses = ViewResponseHelper.createSecurityGroupResponses(result.first());
        response.setResponses(routerResponses, result.second());
        return response;
    }

    private Pair<List<SecurityGroupJoinVO>, Integer> searchForSecurityGroupsInternal(ListSecurityGroupsCmd cmd) throws PermissionDeniedException, InvalidParameterValueException {
        Account caller = CallContext.current().getCallingAccount();
        Long instanceId = cmd.getVirtualMachineId();
        String securityGroup = cmd.getSecurityGroupName();
        Long id = cmd.getId();
        Object keyword = cmd.getKeyword();
        List<Long> permittedAccounts = new ArrayList<Long>();
        Map<String, String> tags = cmd.getTags();

        if (instanceId != null) {
            UserVmVO userVM = userVmDao.findById(instanceId);
            if (userVM == null) {
                throw new InvalidParameterValueException("Unable to list network groups for virtual machine instance " + instanceId + "; instance not found.");
            }
            accountMgr.checkAccess(caller, null, true, userVM);
            return listSecurityGroupRulesByVM(instanceId.longValue(), cmd.getStartIndex(), cmd.getPageSizeVal());
        }

        Ternary<Long, Boolean, ListProjectResourcesCriteria> domainIdRecursiveListProject = new Ternary<Long, Boolean, ListProjectResourcesCriteria>(cmd.getDomainId(), cmd.isRecursive(), null);
        accountMgr.buildACLSearchParameters(caller, id, cmd.getAccountName(), cmd.getProjectId(), permittedAccounts, domainIdRecursiveListProject, cmd.listAll(), false);
        Long domainId = domainIdRecursiveListProject.first();
        Boolean isRecursive = domainIdRecursiveListProject.second();
        ListProjectResourcesCriteria listProjectResourcesCriteria = domainIdRecursiveListProject.third();

        Filter searchFilter = new Filter(SecurityGroupJoinVO.class, "id", true, cmd.getStartIndex(), cmd.getPageSizeVal());
        SearchBuilder<SecurityGroupJoinVO> sb = _securityGroupJoinDao.createSearchBuilder();
        sb.select(null, Func.DISTINCT, sb.entity().getId()); // select distinct
        // ids
        accountMgr.buildACLViewSearchBuilder(sb, domainId, isRecursive, permittedAccounts, listProjectResourcesCriteria);

        sb.and("id", sb.entity().getId(), SearchCriteria.Op.EQ);
        sb.and("name", sb.entity().getName(), SearchCriteria.Op.EQ);

        SearchCriteria<SecurityGroupJoinVO> sc = sb.create();
        accountMgr.buildACLViewSearchCriteria(sc, domainId, isRecursive, permittedAccounts, listProjectResourcesCriteria);

        if (id != null) {
            sc.setParameters("id", id);
        }

        if (tags != null && !tags.isEmpty()) {
            SearchCriteria<SecurityGroupJoinVO> tagSc = _securityGroupJoinDao.createSearchCriteria();
            for (String key : tags.keySet()) {
                SearchCriteria<SecurityGroupJoinVO> tsc = _securityGroupJoinDao.createSearchCriteria();
                tsc.addAnd("tagKey", SearchCriteria.Op.EQ, key);
                tsc.addAnd("tagValue", SearchCriteria.Op.EQ, tags.get(key));
                tagSc.addOr("tagKey", SearchCriteria.Op.SC, tsc);
            }
            sc.addAnd("tagKey", SearchCriteria.Op.SC, tagSc);
        }

        if (securityGroup != null) {
            sc.setParameters("name", securityGroup);
        }

        if (keyword != null) {
            SearchCriteria<SecurityGroupJoinVO> ssc = _securityGroupJoinDao.createSearchCriteria();
            ssc.addOr("name", SearchCriteria.Op.LIKE, "%" + keyword + "%");
            ssc.addOr("description", SearchCriteria.Op.LIKE, "%" + keyword + "%");
            ssc.addOr("uuid", SearchCriteria.Op.LIKE, "%" + keyword + "%");
            sc.addAnd("name", SearchCriteria.Op.SC, ssc);
        }

        // search security group together with rules
        Pair<List<SecurityGroupJoinVO>, Integer> uniqueSgPair = _securityGroupJoinDao.searchAndCount(sc, searchFilter);
        Integer count = uniqueSgPair.second();
        if (count.intValue() == 0) {
            // handle empty result cases
            return uniqueSgPair;
        }

        List<SecurityGroupJoinVO> uniqueSgs = uniqueSgPair.first();
        Long[] sgIds = new Long[uniqueSgs.size()];
        int i = 0;
        for (SecurityGroupJoinVO v : uniqueSgs) {
            sgIds[i++] = v.getId();
        }
        List<SecurityGroupJoinVO> sgs = _securityGroupJoinDao.searchByIds(sgIds);
        return new Pair<List<SecurityGroupJoinVO>, Integer>(sgs, count);
    }

    private Pair<List<SecurityGroupJoinVO>, Integer> listSecurityGroupRulesByVM(long vmId, long pageInd, long pageSize) {
        Filter sf = new Filter(SecurityGroupVMMapVO.class, null, true, pageInd, pageSize);
        Pair<List<SecurityGroupVMMapVO>, Integer> sgVmMappingPair = securityGroupVMMapDao.listByInstanceId(vmId, sf);
        Integer count = sgVmMappingPair.second();
        if (count.intValue() == 0) {
            // handle empty result cases
            return new Pair<List<SecurityGroupJoinVO>, Integer>(new ArrayList<SecurityGroupJoinVO>(), count);
        }
        List<SecurityGroupVMMapVO> sgVmMappings = sgVmMappingPair.first();
        Long[] sgIds = new Long[sgVmMappings.size()];
        int i = 0;
        for (SecurityGroupVMMapVO sgVm : sgVmMappings) {
            sgIds[i++] = sgVm.getSecurityGroupId();
        }
        List<SecurityGroupJoinVO> sgs = _securityGroupJoinDao.searchByIds(sgIds);
        return new Pair<List<SecurityGroupJoinVO>, Integer>(sgs, count);
    }

    @Override
    public ListResponse<DomainRouterResponse> searchForRouters(ListRoutersCmd cmd) {
        Pair<List<DomainRouterJoinVO>, Integer> result = searchForRoutersInternal(cmd, cmd.getId(), cmd.getRouterName(), cmd.getState(), cmd.getZoneId(), cmd.getPodId(), cmd.getClusterId(),
                cmd.getHostId(), cmd.getKeyword(), cmd.getNetworkId(), cmd.getVpcId(), cmd.getForVpc(), cmd.getRole(), cmd.getVersion(), cmd.isHealthCheckFailed());
        ListResponse<DomainRouterResponse> response = new ListResponse<DomainRouterResponse>();
        List<DomainRouterResponse> routerResponses = ViewResponseHelper.createDomainRouterResponse(result.first().toArray(new DomainRouterJoinVO[result.first().size()]));
        if (VirtualNetworkApplianceManager.RouterHealthChecksEnabled.value()) {
            for (DomainRouterResponse res : routerResponses) {
                DomainRouterVO resRouter = _routerDao.findByUuid(res.getId());
                res.setHealthChecksFailed(routerHealthCheckResultDao.hasFailingChecks(resRouter.getId()));
                if (cmd.shouldFetchHealthCheckResults()) {
                    res.setHealthCheckResults(responseGenerator.createHealthCheckResponse(resRouter,
                            new ArrayList<>(routerHealthCheckResultDao.getHealthCheckResults(resRouter.getId()))));
                }
            }
        }
        response.setResponses(routerResponses, result.second());
        return response;
    }

    @Override
    public ListResponse<DomainRouterResponse> searchForInternalLbVms(ListInternalLBVMsCmd cmd) {
        Pair<List<DomainRouterJoinVO>, Integer> result = searchForRoutersInternal(cmd, cmd.getId(), cmd.getRouterName(), cmd.getState(), cmd.getZoneId(), cmd.getPodId(), null, cmd.getHostId(),
                cmd.getKeyword(), cmd.getNetworkId(), cmd.getVpcId(), cmd.getForVpc(), cmd.getRole(), null, null);
        ListResponse<DomainRouterResponse> response = new ListResponse<DomainRouterResponse>();
        List<DomainRouterResponse> routerResponses = ViewResponseHelper.createDomainRouterResponse(result.first().toArray(new DomainRouterJoinVO[result.first().size()]));
        if (VirtualNetworkApplianceManager.RouterHealthChecksEnabled.value()) {
            for (DomainRouterResponse res : routerResponses) {
                DomainRouterVO resRouter = _routerDao.findByUuid(res.getId());
                res.setHealthChecksFailed(routerHealthCheckResultDao.hasFailingChecks(resRouter.getId()));
                if (cmd.shouldFetchHealthCheckResults()) {
                    res.setHealthCheckResults(responseGenerator.createHealthCheckResponse(resRouter,
                            new ArrayList<>(routerHealthCheckResultDao.getHealthCheckResults(resRouter.getId()))));
                }
            }
        }

        response.setResponses(routerResponses, result.second());
        return response;
    }

    private Pair<List<DomainRouterJoinVO>, Integer> searchForRoutersInternal(BaseListProjectAndAccountResourcesCmd cmd, Long id, String name, String state, Long zoneId, Long podId, Long clusterId,
            Long hostId, String keyword, Long networkId, Long vpcId, Boolean forVpc, String role, String version, Boolean isHealthCheckFailed) {

        Account caller = CallContext.current().getCallingAccount();
        List<Long> permittedAccounts = new ArrayList<Long>();

        Ternary<Long, Boolean, ListProjectResourcesCriteria> domainIdRecursiveListProject = new Ternary<Long, Boolean, ListProjectResourcesCriteria>(cmd.getDomainId(), cmd.isRecursive(), null);
        accountMgr.buildACLSearchParameters(caller, id, cmd.getAccountName(), cmd.getProjectId(), permittedAccounts, domainIdRecursiveListProject, cmd.listAll(), false);
        Long domainId = domainIdRecursiveListProject.first();
        Boolean isRecursive = domainIdRecursiveListProject.second();
        ListProjectResourcesCriteria listProjectResourcesCriteria = domainIdRecursiveListProject.third();
        Filter searchFilter = new Filter(DomainRouterJoinVO.class, "id", true, cmd.getStartIndex(), cmd.getPageSizeVal());

        SearchBuilder<DomainRouterJoinVO> sb = _routerJoinDao.createSearchBuilder();
        sb.select(null, Func.DISTINCT, sb.entity().getId()); // select distinct
        // ids to get
        // number of
        // records with
        // pagination
        accountMgr.buildACLViewSearchBuilder(sb, domainId, isRecursive, permittedAccounts, listProjectResourcesCriteria);

        sb.and("name", sb.entity().getInstanceName(), SearchCriteria.Op.EQ);
        sb.and("id", sb.entity().getId(), SearchCriteria.Op.EQ);
        sb.and("accountId", sb.entity().getAccountId(), SearchCriteria.Op.IN);
        sb.and("state", sb.entity().getState(), SearchCriteria.Op.EQ);
        sb.and("dataCenterId", sb.entity().getDataCenterId(), SearchCriteria.Op.EQ);
        sb.and("podId", sb.entity().getPodId(), SearchCriteria.Op.EQ);
        sb.and("clusterId", sb.entity().getClusterId(), SearchCriteria.Op.EQ);
        sb.and("hostId", sb.entity().getHostId(), SearchCriteria.Op.EQ);
        sb.and("vpcId", sb.entity().getVpcId(), SearchCriteria.Op.EQ);
        sb.and("role", sb.entity().getRole(), SearchCriteria.Op.EQ);
        sb.and("version", sb.entity().getTemplateVersion(), SearchCriteria.Op.LIKE);

        if (forVpc != null) {
            if (forVpc) {
                sb.and("forVpc", sb.entity().getVpcId(), SearchCriteria.Op.NNULL);
            } else {
                sb.and("forVpc", sb.entity().getVpcId(), SearchCriteria.Op.NULL);
            }
        }

        if (networkId != null) {
            sb.and("networkId", sb.entity().getNetworkId(), SearchCriteria.Op.EQ);
        }

        List<Long> routersWithFailures = null;
        if (isHealthCheckFailed != null) {
            GenericSearchBuilder<RouterHealthCheckResultVO, Long> routerHealthCheckResultSearch = routerHealthCheckResultDao.createSearchBuilder(Long.class);
            routerHealthCheckResultSearch.and("checkResult", routerHealthCheckResultSearch.entity().getCheckResult(), SearchCriteria.Op.EQ);
            routerHealthCheckResultSearch.selectFields(routerHealthCheckResultSearch.entity().getRouterId());
            routerHealthCheckResultSearch.done();
            SearchCriteria<Long> ssc = routerHealthCheckResultSearch.create();
            ssc.setParameters("checkResult", false);
            routersWithFailures = routerHealthCheckResultDao.customSearch(ssc, null);

            if (routersWithFailures != null && ! routersWithFailures.isEmpty()) {
                if (isHealthCheckFailed) {
                    sb.and("routerId", sb.entity().getId(), SearchCriteria.Op.IN);
                } else {
                    sb.and("routerId", sb.entity().getId(), SearchCriteria.Op.NIN);
                }
            } else if (isHealthCheckFailed) {
                return new Pair<List<DomainRouterJoinVO>, Integer>(Collections.emptyList(), 0);
            }
        }

        SearchCriteria<DomainRouterJoinVO> sc = sb.create();
        accountMgr.buildACLViewSearchCriteria(sc, domainId, isRecursive, permittedAccounts, listProjectResourcesCriteria);

        if (keyword != null) {
            SearchCriteria<DomainRouterJoinVO> ssc = _routerJoinDao.createSearchCriteria();
            ssc.addOr("name", SearchCriteria.Op.LIKE, "%" + keyword + "%");
            ssc.addOr("instanceName", SearchCriteria.Op.LIKE, "%" + keyword + "%");
            ssc.addOr("state", SearchCriteria.Op.LIKE, "%" + keyword + "%");
            ssc.addOr("networkName", SearchCriteria.Op.LIKE, "%" + keyword + "%");
            ssc.addOr("vpcName", SearchCriteria.Op.LIKE, "%" + keyword + "%");
            ssc.addOr("redundantState", SearchCriteria.Op.LIKE, "%" + keyword + "%");
            ssc.addOr("uuid", SearchCriteria.Op.LIKE, "%" + keyword + "%");
            sc.addAnd("instanceName", SearchCriteria.Op.SC, ssc);
        }

        if (name != null) {
            sc.setParameters("name", name);
        }

        if (id != null) {
            sc.setParameters("id", id);
        }

        if (state != null) {
            sc.setParameters("state", state);
        }

        if (zoneId != null) {
            sc.setParameters("dataCenterId", zoneId);
        }

        if (podId != null) {
            sc.setParameters("podId", podId);
        }

        if (clusterId != null) {
            sc.setParameters("clusterId", clusterId);
        }

        if (hostId != null) {
            sc.setParameters("hostId", hostId);
        }

        if (networkId != null) {
            sc.setParameters("networkId", networkId);
        }

        if (vpcId != null) {
            sc.setParameters("vpcId", vpcId);
        }

        if (role != null) {
            sc.setParameters("role", role);
        }

        if (version != null) {
            sc.setParameters("version", "Cloudstack Release " + version + "%");
        }

        if (routersWithFailures != null && ! routersWithFailures.isEmpty()) {
            sc.setParameters("routerId", routersWithFailures.toArray(new Object[routersWithFailures.size()]));
        }

        // search VR details by ids
        Pair<List<DomainRouterJoinVO>, Integer> uniqueVrPair = _routerJoinDao.searchAndCount(sc, searchFilter);
        Integer count = uniqueVrPair.second();
        if (count.intValue() == 0) {
            // empty result
            return uniqueVrPair;
        }
        List<DomainRouterJoinVO> uniqueVrs = uniqueVrPair.first();
        Long[] vrIds = new Long[uniqueVrs.size()];
        int i = 0;
        for (DomainRouterJoinVO v : uniqueVrs) {
            vrIds[i++] = v.getId();
        }
        List<DomainRouterJoinVO> vrs = _routerJoinDao.searchByIds(vrIds);
        return new Pair<List<DomainRouterJoinVO>, Integer>(vrs, count);
    }

    @Override
    public ListResponse<ProjectResponse> listProjects(ListProjectsCmd cmd) {
        Pair<List<ProjectJoinVO>, Integer> projects = listProjectsInternal(cmd);
        ListResponse<ProjectResponse> response = new ListResponse<ProjectResponse>();
        List<ProjectResponse> projectResponses = ViewResponseHelper.createProjectResponse(cmd.getDetails(), projects.first().toArray(new ProjectJoinVO[projects.first().size()]));
        response.setResponses(projectResponses, projects.second());
        return response;
    }

    private Pair<List<ProjectJoinVO>, Integer> listProjectsInternal(ListProjectsCmd cmd) {

        Long id = cmd.getId();
        String name = cmd.getName();
        String displayText = cmd.getDisplayText();
        String state = cmd.getState();
        String accountName = cmd.getAccountName();
        String username = cmd.getUsername();
        Long domainId = cmd.getDomainId();
        String keyword = cmd.getKeyword();
        Long startIndex = cmd.getStartIndex();
        Long pageSize = cmd.getPageSizeVal();
        boolean listAll = cmd.listAll();
        boolean isRecursive = cmd.isRecursive();
        cmd.getTags();


        Account caller = CallContext.current().getCallingAccount();
        User user = CallContext.current().getCallingUser();
        Long accountId = null;
        Long userId = null;
        String path = null;

        Filter searchFilter = new Filter(ProjectJoinVO.class, "id", false, startIndex, pageSize);
        SearchBuilder<ProjectJoinVO> sb = _projectJoinDao.createSearchBuilder();
        sb.select(null, Func.DISTINCT, sb.entity().getId()); // select distinct
        // ids

        if (accountMgr.isAdmin(caller.getId())) {
            if (domainId != null) {
                DomainVO domain = _domainDao.findById(domainId);
                if (domain == null) {
                    throw new InvalidParameterValueException("Domain id=" + domainId + " doesn't exist in the system");
                }

                accountMgr.checkAccess(caller, domain);

                if (accountName != null) {
                    Account owner = accountMgr.getActiveAccountByName(accountName, domainId);
                    if (owner == null) {
                        throw new InvalidParameterValueException("Unable to find account " + accountName + " in domain " + domainId);
                    }
                    accountId = owner.getId();
                }
                if (StringUtils.isNotEmpty(username)) {
                    User owner = userDao.getUserByName(username, domainId);
                    if (owner == null) {
                        throw new InvalidParameterValueException("Unable to find user " + username + " in domain " + domainId);
                    }
                    userId = owner.getId();
                    if (accountName == null) {
                        accountId = owner.getAccountId();
                    }
                }
            } else { // domainId == null
                if (accountName != null) {
                    throw new InvalidParameterValueException("could not find account " + accountName + " because domain is not specified");
                }
                if (StringUtils.isNotEmpty(username)) {
                    throw new InvalidParameterValueException("could not find user " + username + " because domain is not specified");
                }
            }
        } else {
            if (accountName != null && !accountName.equals(caller.getAccountName())) {
                throw new PermissionDeniedException("Can't list account " + accountName + " projects; unauthorized");
            }

            if (domainId != null && !domainId.equals(caller.getDomainId())) {
                throw new PermissionDeniedException("Can't list domain id= " + domainId + " projects; unauthorized");
            }

            if (StringUtils.isNotEmpty(username) && !username.equals(user.getUsername())) {
                throw new PermissionDeniedException("Can't list user " + username + " projects; unauthorized");
            }

            accountId = caller.getId();
            userId = user.getId();
        }

        if (domainId == null && accountId == null && (accountMgr.isNormalUser(caller.getId()) || !listAll)) {
            accountId = caller.getId();
            userId = user.getId();
        } else if (accountMgr.isDomainAdmin(caller.getId()) || (isRecursive && !listAll)) {
            DomainVO domain = _domainDao.findById(caller.getDomainId());
            path = domain.getPath();
        }

        if (path != null) {
            sb.and("domainPath", sb.entity().getDomainPath(), SearchCriteria.Op.LIKE);
        }

        if (accountId != null) {
            if (userId == null) {
                sb.and().op("accountId", sb.entity().getAccountId(), SearchCriteria.Op.EQ);
                sb.and("userIdNull", sb.entity().getUserId(), Op.NULL);
                sb.cp();
            } else {
                sb.and("accountId", sb.entity().getAccountId(), SearchCriteria.Op.EQ);
            }
        }

        if (userId != null) {
            sb.and().op("userId", sb.entity().getUserId(), Op.EQ);
            sb.or("userIdNull", sb.entity().getUserId(), Op.NULL);
            sb.cp();
        }

        SearchCriteria<ProjectJoinVO> sc = sb.create();

        if (id != null) {
            sc.addAnd("id", Op.EQ, id);
        }

        if (domainId != null && !isRecursive) {
            sc.addAnd("domainId", Op.EQ, domainId);
        }

        if (name != null) {
            sc.addAnd("name", Op.EQ, name);
        }

        if (displayText != null) {
            sc.addAnd("displayText", Op.EQ, displayText);
        }

        if (accountId != null) {
            sc.setParameters("accountId", accountId);
        }

        if (userId != null) {
            sc.setParameters("userId", userId);
        }

        if (state != null) {
            sc.addAnd("state", Op.EQ, state);
        }

        if (keyword != null) {
            SearchCriteria<ProjectJoinVO> ssc = _projectJoinDao.createSearchCriteria();
            ssc.addOr("name", SearchCriteria.Op.LIKE, "%" + keyword + "%");
            ssc.addOr("displayText", SearchCriteria.Op.LIKE, "%" + keyword + "%");
            ssc.addOr("uuid", SearchCriteria.Op.LIKE, "%" + keyword + "%");
            sc.addAnd("name", SearchCriteria.Op.SC, ssc);
        }

        if (path != null) {
            sc.setParameters("domainPath", path);
        }

        // search distinct projects to get count
        Pair<List<ProjectJoinVO>, Integer> uniquePrjPair = _projectJoinDao.searchAndCount(sc, searchFilter);
        Integer count = uniquePrjPair.second();
        if (count.intValue() == 0) {
            // handle empty result cases
            return uniquePrjPair;
        }
        List<ProjectJoinVO> uniquePrjs = uniquePrjPair.first();
        Long[] prjIds = new Long[uniquePrjs.size()];
        int i = 0;
        for (ProjectJoinVO v : uniquePrjs) {
            prjIds[i++] = v.getId();
        }
        List<ProjectJoinVO> prjs = _projectJoinDao.searchByIds(prjIds);
        return new Pair<List<ProjectJoinVO>, Integer>(prjs, count);
    }

    @Override
    public ListResponse<ProjectInvitationResponse> listProjectInvitations(ListProjectInvitationsCmd cmd) {
        Pair<List<ProjectInvitationJoinVO>, Integer> invites = listProjectInvitationsInternal(cmd);
        ListResponse<ProjectInvitationResponse> response = new ListResponse<ProjectInvitationResponse>();
        List<ProjectInvitationResponse> projectInvitationResponses = ViewResponseHelper.createProjectInvitationResponse(invites.first().toArray(new ProjectInvitationJoinVO[invites.first().size()]));

        response.setResponses(projectInvitationResponses, invites.second());
        return response;
    }

    public Pair<List<ProjectInvitationJoinVO>, Integer> listProjectInvitationsInternal(ListProjectInvitationsCmd cmd) {
        Long id = cmd.getId();
        Long projectId = cmd.getProjectId();
        String accountName = cmd.getAccountName();
        Long domainId = cmd.getDomainId();
        String state = cmd.getState();
        boolean activeOnly = cmd.isActiveOnly();
        Long startIndex = cmd.getStartIndex();
        Long pageSizeVal = cmd.getPageSizeVal();
        Long userId = cmd.getUserId();
        boolean isRecursive = cmd.isRecursive();
        boolean listAll = cmd.listAll();

        Account caller = CallContext.current().getCallingAccount();
        User callingUser = CallContext.current().getCallingUser();
        List<Long> permittedAccounts = new ArrayList<Long>();

        Ternary<Long, Boolean, ListProjectResourcesCriteria> domainIdRecursiveListProject = new Ternary<Long, Boolean, ListProjectResourcesCriteria>(domainId, isRecursive, null);
        accountMgr.buildACLSearchParameters(caller, id, accountName, projectId, permittedAccounts, domainIdRecursiveListProject, listAll, true);
        domainId = domainIdRecursiveListProject.first();
        isRecursive = domainIdRecursiveListProject.second();
        ListProjectResourcesCriteria listProjectResourcesCriteria = domainIdRecursiveListProject.third();

        Filter searchFilter = new Filter(ProjectInvitationJoinVO.class, "id", true, startIndex, pageSizeVal);
        SearchBuilder<ProjectInvitationJoinVO> sb = _projectInvitationJoinDao.createSearchBuilder();
        accountMgr.buildACLViewSearchBuilder(sb, domainId, isRecursive, permittedAccounts, listProjectResourcesCriteria);
        ProjectInvitation invitation = projectInvitationDao.findByUserIdProjectId(callingUser.getId(), callingUser.getAccountId(), projectId == null ? -1 : projectId);
        sb.and("projectId", sb.entity().getProjectId(), SearchCriteria.Op.EQ);
        sb.and("state", sb.entity().getState(), SearchCriteria.Op.EQ);
        sb.and("created", sb.entity().getCreated(), SearchCriteria.Op.GT);
        sb.and("id", sb.entity().getId(), SearchCriteria.Op.EQ);

        SearchCriteria<ProjectInvitationJoinVO> sc = sb.create();
        accountMgr.buildACLViewSearchCriteria(sc, domainId, isRecursive, permittedAccounts, listProjectResourcesCriteria);

        if (projectId != null) {
            sc.setParameters("projectId", projectId);
        }

        if (invitation != null) {
            sc.setParameters("userId", invitation.getForUserId());
        } else if (userId != null) {
            sc.setParameters("userId", userId);
        }

        if (state != null) {
            sc.setParameters("state", state);
        }

        if (id != null) {
            sc.setParameters("id", id);
        }

        if (activeOnly) {
            sc.setParameters("state", ProjectInvitation.State.Pending);
            sc.setParameters("created", new Date((DateUtil.currentGMTTime().getTime()) - _projectMgr.getInvitationTimeout()));
        }

        Pair<List<ProjectInvitationJoinVO>, Integer> projectInvitations = _projectInvitationJoinDao.searchAndCount(sc, searchFilter);
        List<ProjectInvitationJoinVO> invitations = projectInvitations.first();
        invitations = invitations.stream().filter(invite -> invite.getUserId() == null || Long.parseLong(invite.getUserId()) == callingUser.getId()).collect(Collectors.toList());
        return new Pair<>(invitations, invitations.size());


    }

    @Override
    public ListResponse<ProjectAccountResponse> listProjectAccounts(ListProjectAccountsCmd cmd) {
        Pair<List<ProjectAccountJoinVO>, Integer> projectAccounts = listProjectAccountsInternal(cmd);
        ListResponse<ProjectAccountResponse> response = new ListResponse<ProjectAccountResponse>();
        List<ProjectAccountResponse> projectResponses = ViewResponseHelper.createProjectAccountResponse(projectAccounts.first().toArray(new ProjectAccountJoinVO[projectAccounts.first().size()]));
        response.setResponses(projectResponses, projectAccounts.second());
        return response;
    }

    public Pair<List<ProjectAccountJoinVO>, Integer> listProjectAccountsInternal(ListProjectAccountsCmd cmd) {
        long projectId = cmd.getProjectId();
        String accountName = cmd.getAccountName();
        Long userId = cmd.getUserId();
        String role = cmd.getRole();
        Long startIndex = cmd.getStartIndex();
        Long pageSizeVal = cmd.getPageSizeVal();
        Long projectRoleId = cmd.getProjectRoleId();
        // long projectId, String accountName, String role, Long startIndex,
        // Long pageSizeVal) {
        Account caller = CallContext.current().getCallingAccount();
        User callingUser = CallContext.current().getCallingUser();
        // check that the project exists
        Project project = _projectDao.findById(projectId);

        if (project == null) {
            throw new InvalidParameterValueException("Unable to find the project id=" + projectId);
        }

        // verify permissions - only accounts belonging to the project can list
        // project's account
        if (!accountMgr.isAdmin(caller.getId()) && _projectAccountDao.findByProjectIdUserId(projectId, callingUser.getAccountId(), callingUser.getId()) == null &&
        _projectAccountDao.findByProjectIdAccountId(projectId, caller.getAccountId()) == null) {
            throw new PermissionDeniedException("Account " + caller + " is not authorized to list users of the project id=" + projectId);
        }

        Filter searchFilter = new Filter(ProjectAccountJoinVO.class, "id", false, startIndex, pageSizeVal);
        SearchBuilder<ProjectAccountJoinVO> sb = _projectAccountJoinDao.createSearchBuilder();
        sb.and("accountRole", sb.entity().getAccountRole(), Op.EQ);
        sb.and("projectId", sb.entity().getProjectId(), Op.EQ);

        if (accountName != null) {
            sb.and("accountName", sb.entity().getAccountName(), Op.EQ);
        }

        if (userId != null) {
            sb.and("userId", sb.entity().getUserId(), Op.EQ);
        }
        SearchCriteria<ProjectAccountJoinVO> sc = sb.create();

        sc.setParameters("projectId", projectId);

        if (role != null) {
            sc.setParameters("accountRole", role);
        }

        if (accountName != null) {
            sc.setParameters("accountName", accountName);
        }

        if (projectRoleId != null) {
            sc.setParameters("projectRoleId", projectRoleId);
        }

        if (userId != null) {
            sc.setParameters("userId", userId);
        }

        return _projectAccountJoinDao.searchAndCount(sc, searchFilter);
    }

    @Override
    public ListResponse<HostResponse> searchForServers(ListHostsCmd cmd) {
        // FIXME: do we need to support list hosts with VmId, maybe we should
        // create another command just for this
        // Right now it is handled separately outside this QueryService
        s_logger.debug(">>>Searching for hosts>>>");
        Pair<List<HostJoinVO>, Integer> hosts = searchForServersInternal(cmd);
        ListResponse<HostResponse> response = new ListResponse<HostResponse>();
        s_logger.debug(">>>Generating Response>>>");
        List<HostResponse> hostResponses = ViewResponseHelper.createHostResponse(cmd.getDetails(), hosts.first().toArray(new HostJoinVO[hosts.first().size()]));
        response.setResponses(hostResponses, hosts.second());
        return response;
    }

    public Pair<List<HostJoinVO>, Integer> searchForServersInternal(ListHostsCmd cmd) {

        Long zoneId = accountMgr.checkAccessAndSpecifyAuthority(CallContext.current().getCallingAccount(), cmd.getZoneId());
        Object name = cmd.getHostName();
        Object type = cmd.getType();
        Object state = cmd.getState();
        Object pod = cmd.getPodId();
        Object cluster = cmd.getClusterId();
        Object id = cmd.getId();
        Object keyword = cmd.getKeyword();
        Object outOfBandManagementEnabled = cmd.isOutOfBandManagementEnabled();
        Object powerState = cmd.getHostOutOfBandManagementPowerState();
        Object resourceState = cmd.getResourceState();
        Object haHosts = cmd.getHaHost();
        Long startIndex = cmd.getStartIndex();
        Long pageSize = cmd.getPageSizeVal();
        Hypervisor.HypervisorType hypervisorType = cmd.getHypervisor();

        Filter searchFilter = new Filter(HostJoinVO.class, "id", Boolean.TRUE, startIndex, pageSize);

        SearchBuilder<HostJoinVO> sb = hostJoinDao.createSearchBuilder();
        sb.select(null, Func.DISTINCT, sb.entity().getId()); // select distinct
        // ids
        sb.and("id", sb.entity().getId(), SearchCriteria.Op.EQ);
        sb.and("name", sb.entity().getName(), SearchCriteria.Op.EQ);
        sb.and("type", sb.entity().getType(), SearchCriteria.Op.LIKE);
        sb.and("status", sb.entity().getStatus(), SearchCriteria.Op.EQ);
        sb.and("dataCenterId", sb.entity().getZoneId(), SearchCriteria.Op.EQ);
        sb.and("podId", sb.entity().getPodId(), SearchCriteria.Op.EQ);
        sb.and("clusterId", sb.entity().getClusterId(), SearchCriteria.Op.EQ);
        sb.and("oobmEnabled", sb.entity().isOutOfBandManagementEnabled(), SearchCriteria.Op.EQ);
        sb.and("powerState", sb.entity().getOutOfBandManagementPowerState(), SearchCriteria.Op.EQ);
        sb.and("resourceState", sb.entity().getResourceState(), SearchCriteria.Op.EQ);
        sb.and("hypervisor_type", sb.entity().getHypervisorType(), SearchCriteria.Op.EQ);

        String haTag = _haMgr.getHaTag();
        if (haHosts != null && haTag != null && !haTag.isEmpty()) {
            if ((Boolean)haHosts) {
                sb.and("tag", sb.entity().getTag(), SearchCriteria.Op.EQ);
            } else {
                sb.and().op("tag", sb.entity().getTag(), SearchCriteria.Op.NEQ);
                sb.or("tagNull", sb.entity().getTag(), SearchCriteria.Op.NULL);
                sb.cp();
            }

        }

        SearchCriteria<HostJoinVO> sc = sb.create();

        if (keyword != null) {
            SearchCriteria<HostJoinVO> ssc = hostJoinDao.createSearchCriteria();
            ssc.addOr("name", SearchCriteria.Op.LIKE, "%" + keyword + "%");
            ssc.addOr("status", SearchCriteria.Op.LIKE, "%" + keyword + "%");
            ssc.addOr("type", SearchCriteria.Op.LIKE, "%" + keyword + "%");
            ssc.addOr("uuid", SearchCriteria.Op.LIKE, "%" + keyword + "%");
            sc.addAnd("name", SearchCriteria.Op.SC, ssc);
        }

        if (id != null) {
            sc.setParameters("id", id);
        }

        if (name != null) {
            sc.setParameters("name", name);
        }
        if (type != null) {
            sc.setParameters("type", "%" + type);
        }
        if (state != null) {
            sc.setParameters("status", state);
        }
        if (zoneId != null) {
            sc.setParameters("dataCenterId", zoneId);
        }
        if (pod != null) {
            sc.setParameters("podId", pod);
        }
        if (cluster != null) {
            sc.setParameters("clusterId", cluster);
        }

        if (outOfBandManagementEnabled != null) {
            sc.setParameters("oobmEnabled", outOfBandManagementEnabled);
        }

        if (powerState != null) {
            sc.setParameters("powerState", powerState);
        }

        if (resourceState != null) {
            sc.setParameters("resourceState", resourceState);
        }

        if (haHosts != null && haTag != null && !haTag.isEmpty()) {
            sc.setParameters("tag", haTag);
        }

        if (hypervisorType != HypervisorType.None && hypervisorType != HypervisorType.Any) {
            sc.setParameters("hypervisor_type", hypervisorType);
        }
        // search host details by ids
        Pair<List<HostJoinVO>, Integer> uniqueHostPair = hostJoinDao.searchAndCount(sc, searchFilter);
        Integer count = uniqueHostPair.second();
        if (count.intValue() == 0) {
            // handle empty result cases
            return uniqueHostPair;
        }
        List<HostJoinVO> uniqueHosts = uniqueHostPair.first();
        Long[] hostIds = new Long[uniqueHosts.size()];
        int i = 0;
        for (HostJoinVO v : uniqueHosts) {
            hostIds[i++] = v.getId();
        }
        List<HostJoinVO> hosts = hostJoinDao.searchByIds(hostIds);
        return new Pair<List<HostJoinVO>, Integer>(hosts, count);

    }

    @Override
    public ListResponse<VolumeResponse> searchForVolumes(ListVolumesCmd cmd) {
        Pair<List<VolumeJoinVO>, Integer> result = searchForVolumesInternal(cmd);
        ListResponse<VolumeResponse> response = new ListResponse<>();

        if (cmd.getRetrieveOnlyResourceCount()) {
            response.setResponses(new ArrayList<>(), result.second());
            return response;
        }

        ResponseView respView = cmd.getResponseView();
        Account account = CallContext.current().getCallingAccount();
        if (accountMgr.isRootAdmin(account.getAccountId())) {
            respView = ResponseView.Full;
        }

        List<VolumeResponse> volumeResponses = ViewResponseHelper.createVolumeResponse(respView, result.first().toArray(new VolumeJoinVO[result.first().size()]));

        for (VolumeResponse vr : volumeResponses) {
            String poolId = vr.getStoragePoolId();
            if (poolId == null) {
                continue;
            }

            DataStore store = dataStoreManager.getPrimaryDataStore(poolId);
            if (store == null) {
                continue;
            }

            DataStoreDriver driver = store.getDriver();
            if (driver == null) {
                continue;
            }

            Map<String, String> caps = driver.getCapabilities();
            if (caps != null) {
                boolean quiescevm = Boolean.parseBoolean(caps.get(DataStoreCapabilities.VOLUME_SNAPSHOT_QUIESCEVM.toString()));
                vr.setNeedQuiescevm(quiescevm);

                boolean supportsStorageSnapshot = Boolean.parseBoolean(caps.get(DataStoreCapabilities.STORAGE_SYSTEM_SNAPSHOT.toString()));
                vr.setSupportsStorageSnapshot(supportsStorageSnapshot);
            }
        }
        response.setResponses(volumeResponses, result.second());
        return response;
    }

    private Pair<List<VolumeJoinVO>, Integer> searchForVolumesInternal(ListVolumesCmd cmd) {

        Account caller = CallContext.current().getCallingAccount();
        List<Long> permittedAccounts = new ArrayList<Long>();

        Long id = cmd.getId();
        Long vmInstanceId = cmd.getVirtualMachineId();
        String name = cmd.getVolumeName();
        String keyword = cmd.getKeyword();
        String type = cmd.getType();
        Map<String, String> tags = cmd.getTags();
        String storageId = cmd.getStorageId();
        Long clusterId = cmd.getClusterId();
        Long diskOffId = cmd.getDiskOfferingId();
        Boolean display = cmd.getDisplay();
        String state = cmd.getState();
        boolean shouldListSystemVms = shouldListSystemVms(cmd, caller.getId());

        Long zoneId = cmd.getZoneId();
        Long podId = cmd.getPodId();

        List<Long> ids = getIdsListFromCmd(cmd.getId(), cmd.getIds());

        Ternary<Long, Boolean, ListProjectResourcesCriteria> domainIdRecursiveListProject = new Ternary<Long, Boolean, ListProjectResourcesCriteria>(cmd.getDomainId(), cmd.isRecursive(), null);
        accountMgr.buildACLSearchParameters(caller, id, cmd.getAccountName(), cmd.getProjectId(), permittedAccounts, domainIdRecursiveListProject, cmd.listAll(), false);
        Long domainId = domainIdRecursiveListProject.first();
        Boolean isRecursive = domainIdRecursiveListProject.second();
        ListProjectResourcesCriteria listProjectResourcesCriteria = domainIdRecursiveListProject.third();
        Filter searchFilter = new Filter(VolumeJoinVO.class, "created", false, cmd.getStartIndex(), cmd.getPageSizeVal());

        // hack for now, this should be done better but due to needing a join I
        // opted to
        // do this quickly and worry about making it pretty later
        SearchBuilder<VolumeJoinVO> sb = _volumeJoinDao.createSearchBuilder();
        sb.select(null, Func.DISTINCT, sb.entity().getId()); // select distinct
        // ids to get
        // number of
        // records with
        // pagination
        accountMgr.buildACLViewSearchBuilder(sb, domainId, isRecursive, permittedAccounts, listProjectResourcesCriteria);

        sb.and("name", sb.entity().getName(), SearchCriteria.Op.EQ);
        sb.and("id", sb.entity().getId(), SearchCriteria.Op.EQ);
        sb.and("idIN", sb.entity().getId(), SearchCriteria.Op.IN);
        sb.and("volumeType", sb.entity().getVolumeType(), SearchCriteria.Op.LIKE);
        sb.and("uuid", sb.entity().getUuid(), SearchCriteria.Op.NNULL);
        sb.and("instanceId", sb.entity().getVmId(), SearchCriteria.Op.EQ);
        sb.and("dataCenterId", sb.entity().getDataCenterId(), SearchCriteria.Op.EQ);
        sb.and("podId", sb.entity().getPodId(), SearchCriteria.Op.EQ);
        if (storageId != null) {
            StoragePoolVO poolVO = storagePoolDao.findByUuid(storageId);
            if (poolVO.getPoolType() == Storage.StoragePoolType.DatastoreCluster) {
                sb.and("storageId", sb.entity().getPoolUuid(), SearchCriteria.Op.IN);
            } else {
                sb.and("storageId", sb.entity().getPoolUuid(), SearchCriteria.Op.EQ);
            }
        }
        sb.and("diskOfferingId", sb.entity().getDiskOfferingId(), SearchCriteria.Op.EQ);
        sb.and("display", sb.entity().isDisplayVolume(), SearchCriteria.Op.EQ);
        sb.and("state", sb.entity().getState(), SearchCriteria.Op.EQ);
        sb.and("stateNEQ", sb.entity().getState(), SearchCriteria.Op.NEQ);

        if (!shouldListSystemVms) {
            sb.and().op("systemUse", sb.entity().isSystemUse(), SearchCriteria.Op.NEQ);
            sb.or("nulltype", sb.entity().isSystemUse(), SearchCriteria.Op.NULL);
            sb.cp();

            sb.and().op("type", sb.entity().getVmType(), SearchCriteria.Op.NIN);
            sb.or("nulltype", sb.entity().getVmType(), SearchCriteria.Op.NULL);
            sb.cp();
        }

        // now set the SC criteria...
        SearchCriteria<VolumeJoinVO> sc = sb.create();
        accountMgr.buildACLViewSearchCriteria(sc, domainId, isRecursive, permittedAccounts, listProjectResourcesCriteria);

        if (keyword != null) {
            SearchCriteria<VolumeJoinVO> ssc = _volumeJoinDao.createSearchCriteria();
            ssc.addOr("name", SearchCriteria.Op.LIKE, "%" + keyword + "%");
            ssc.addOr("volumeType", SearchCriteria.Op.LIKE, "%" + keyword + "%");
            ssc.addOr("state", SearchCriteria.Op.LIKE, "%" + keyword + "%");
            ssc.addOr("uuid", SearchCriteria.Op.LIKE, "%" + keyword + "%");

            sc.addAnd("name", SearchCriteria.Op.SC, ssc);
        }

        if (name != null) {
            sc.setParameters("name", name);
        }

        if (display != null) {
            sc.setParameters("display", display);
        }

        setIdsListToSearchCriteria(sc, ids);

        if (!shouldListSystemVms) {
            sc.setParameters("systemUse", 1);
            sc.setParameters("type", VirtualMachine.Type.ConsoleProxy, VirtualMachine.Type.SecondaryStorageVm, VirtualMachine.Type.DomainRouter);
        }

        if (tags != null && !tags.isEmpty()) {
            SearchCriteria<VolumeJoinVO> tagSc = _volumeJoinDao.createSearchCriteria();
            for (String key : tags.keySet()) {
                SearchCriteria<VolumeJoinVO> tsc = _volumeJoinDao.createSearchCriteria();
                tsc.addAnd("tagKey", SearchCriteria.Op.EQ, key);
                tsc.addAnd("tagValue", SearchCriteria.Op.EQ, tags.get(key));
                tagSc.addOr("tagKey", SearchCriteria.Op.SC, tsc);
            }
            sc.addAnd("tagKey", SearchCriteria.Op.SC, tagSc);
        }

        if (diskOffId != null) {
            sc.setParameters("diskOfferingId", diskOffId);
        }

        if (id != null) {
            sc.setParameters("id", id);
        }

        if (type != null) {
            sc.setParameters("volumeType", "%" + type + "%");
        }
        if (vmInstanceId != null) {
            sc.setParameters("instanceId", vmInstanceId);
        }
        if (zoneId != null) {
            sc.setParameters("dataCenterId", zoneId);
        }
        if (podId != null) {
            sc.setParameters("podId", podId);
        }

        if (storageId != null) {
            StoragePoolVO poolVO = storagePoolDao.findByUuid(storageId);
            if (poolVO.getPoolType() == Storage.StoragePoolType.DatastoreCluster) {
                List<StoragePoolVO> childDatastores = storagePoolDao.listChildStoragePoolsInDatastoreCluster(poolVO.getId());
                List<String> childDatastoreIds = childDatastores.stream().map(mo -> mo.getUuid()).collect(Collectors.toList());
                sc.setParameters("storageId", childDatastoreIds.toArray());
            } else {
                sc.setParameters("storageId", storageId);
            }
        }

        if (clusterId != null) {
            sc.setParameters("clusterId", clusterId);
        }

        if (state != null) {
            sc.setParameters("state", state);
        } else if (!accountMgr.isAdmin(caller.getId())) {
            sc.setParameters("stateNEQ", Volume.State.Expunged);
        }

        // search Volume details by ids
        Pair<List<VolumeJoinVO>, Integer> uniqueVolPair = _volumeJoinDao.searchAndCount(sc, searchFilter);
        Integer count = uniqueVolPair.second();
        if (count.intValue() == 0) {
            // empty result
            return uniqueVolPair;
        }
        List<VolumeJoinVO> uniqueVols = uniqueVolPair.first();
        Long[] vrIds = new Long[uniqueVols.size()];
        int i = 0;
        for (VolumeJoinVO v : uniqueVols) {
            vrIds[i++] = v.getId();
        }
        List<VolumeJoinVO> vrs = _volumeJoinDao.searchByIds(vrIds);
        return new Pair<List<VolumeJoinVO>, Integer>(vrs, count);
    }

    private boolean shouldListSystemVms(ListVolumesCmd cmd, Long callerId) {
        return Boolean.TRUE.equals(cmd.getListSystemVms()) && accountMgr.isRootAdmin(callerId);
    }

    @Override
    public ListResponse<DomainResponse> searchForDomains(ListDomainsCmd cmd) {
        Pair<List<DomainJoinVO>, Integer> result = searchForDomainsInternal(cmd);
        ListResponse<DomainResponse> response = new ListResponse<DomainResponse>();

        ResponseView respView = ResponseView.Restricted;
        if (cmd instanceof ListDomainsCmdByAdmin) {
            respView = ResponseView.Full;
        }

        List<DomainResponse> domainResponses = ViewResponseHelper.createDomainResponse(respView, cmd.getDetails(), result.first());
        response.setResponses(domainResponses, result.second());
        return response;
    }

    private Pair<List<DomainJoinVO>, Integer> searchForDomainsInternal(ListDomainsCmd cmd) {
        Account caller = CallContext.current().getCallingAccount();
        Long domainId = cmd.getId();
        boolean listAll = cmd.listAll();
        boolean isRecursive = false;
        Domain domain = null;

        if (domainId != null) {
            domain = _domainDao.findById(domainId);
            if (domain == null) {
                throw new InvalidParameterValueException("Domain id=" + domainId + " doesn't exist");
            }
            accountMgr.checkAccess(caller, domain);
        } else {
            if (caller.getType() != Account.Type.ADMIN) {
                domainId = caller.getDomainId();
            }
            if (listAll) {
                isRecursive = true;
            }
        }

        Filter searchFilter = new Filter(DomainJoinVO.class, "id", true, cmd.getStartIndex(), cmd.getPageSizeVal());
        String domainName = cmd.getDomainName();
        Integer level = cmd.getLevel();
        Object keyword = cmd.getKeyword();

        SearchBuilder<DomainJoinVO> sb = _domainJoinDao.createSearchBuilder();
        sb.and("id", sb.entity().getId(), SearchCriteria.Op.EQ);
        sb.and("name", sb.entity().getName(), SearchCriteria.Op.EQ);
        sb.and("level", sb.entity().getLevel(), SearchCriteria.Op.EQ);
        sb.and("path", sb.entity().getPath(), SearchCriteria.Op.LIKE);
        sb.and("state", sb.entity().getState(), SearchCriteria.Op.EQ);

        SearchCriteria<DomainJoinVO> sc = sb.create();

        if (keyword != null) {
            SearchCriteria<DomainJoinVO> ssc = _domainJoinDao.createSearchCriteria();
            ssc.addOr("name", SearchCriteria.Op.LIKE, "%" + keyword + "%");
            ssc.addOr("uuid", SearchCriteria.Op.LIKE, "%" + keyword + "%");
            sc.addAnd("name", SearchCriteria.Op.SC, ssc);
        }

        if (domainName != null) {
            sc.setParameters("name", domainName);
        }

        if (level != null) {
            sc.setParameters("level", level);
        }

        if (domainId != null) {
            if (isRecursive) {
                if (domain == null) {
                    domain = _domainDao.findById(domainId);
                }
                sc.setParameters("path", domain.getPath() + "%");
            } else {
                sc.setParameters("id", domainId);
            }
        }

        // return only Active domains to the API
        sc.setParameters("state", Domain.State.Active);

        return _domainJoinDao.searchAndCount(sc, searchFilter);
    }

    @Override
    public ListResponse<AccountResponse> searchForAccounts(ListAccountsCmd cmd) {
        Pair<List<AccountJoinVO>, Integer> result = searchForAccountsInternal(cmd);
        ListResponse<AccountResponse> response = new ListResponse<AccountResponse>();

        ResponseView respView = ResponseView.Restricted;
        if (cmd instanceof ListAccountsCmdByAdmin) {
            respView = ResponseView.Full;
        }

        List<AccountResponse> accountResponses = ViewResponseHelper.createAccountResponse(respView, cmd.getDetails(), result.first().toArray(new AccountJoinVO[result.first().size()]));
        response.setResponses(accountResponses, result.second());
        return response;
    }

    private Pair<List<AccountJoinVO>, Integer> searchForAccountsInternal(ListAccountsCmd cmd) {
        Account caller = CallContext.current().getCallingAccount();
        Long domainId = cmd.getDomainId();
        Long accountId = cmd.getId();
        String accountName = cmd.getSearchName();
        boolean isRecursive = cmd.isRecursive();
        boolean listAll = cmd.listAll();
        boolean callerIsAdmin = accountMgr.isAdmin(caller.getId());
        Account account;
        Domain domain = null;

        // if "domainid" specified, perform validation
        if (domainId != null) {
            // ensure existence...
            domain = _domainDao.findById(domainId);
            if (domain == null) {
                throw new InvalidParameterValueException("Domain id=" + domainId + " doesn't exist");
            }
            // ... and check access rights.
            accountMgr.checkAccess(caller, domain);
        }

        // if no "id" specified...
        if (accountId == null) {
            // listall only has significance if they are an admin
            boolean isDomainListAllAllowed = AllowUserViewAllDomainAccounts.valueIn(caller.getDomainId());
            if ((listAll && callerIsAdmin) || isDomainListAllAllowed) {
                // if no domain id specified, use caller's domain
                if (domainId == null) {
                    domainId = caller.getDomainId();
                }
                // mark recursive
                isRecursive = true;
            } else if (!callerIsAdmin || domainId == null) {
                accountId = caller.getAccountId();
            }
        } else if (domainId != null && accountName != null) {
            // if they're looking for an account by name
            account = _accountDao.findActiveAccount(accountName, domainId);
            if (account == null || account.getId() == Account.ACCOUNT_ID_SYSTEM) {
                throw new InvalidParameterValueException("Unable to find account by name " + accountName + " in domain " + domainId);
            }
            accountMgr.checkAccess(caller, null, true, account);
        } else {
            // if they specified an "id"...
            if (domainId == null) {
                account = _accountDao.findById(accountId);
            } else {
                account = _accountDao.findActiveAccountById(accountId, domainId);
            }
            if (account == null || account.getId() == Account.ACCOUNT_ID_SYSTEM) {
                throw new InvalidParameterValueException("Unable to find account by id " + accountId + (domainId == null ? "" : " in domain " + domainId));
            }
            accountMgr.checkAccess(caller, null, true, account);
        }

        Filter searchFilter = new Filter(AccountJoinVO.class, "id", true, cmd.getStartIndex(), cmd.getPageSizeVal());

        Object type = cmd.getAccountType();
        Object state = cmd.getState();
        Object isCleanupRequired = cmd.isCleanupRequired();
        Object keyword = cmd.getKeyword();

        SearchBuilder<AccountJoinVO> sb = _accountJoinDao.createSearchBuilder();
        sb.and("accountName", sb.entity().getAccountName(), SearchCriteria.Op.EQ);
        sb.and("domainId", sb.entity().getDomainId(), SearchCriteria.Op.EQ);
        sb.and("id", sb.entity().getId(), SearchCriteria.Op.EQ);
        sb.and("type", sb.entity().getType(), SearchCriteria.Op.EQ);
        sb.and("state", sb.entity().getState(), SearchCriteria.Op.EQ);
        sb.and("needsCleanup", sb.entity().isNeedsCleanup(), SearchCriteria.Op.EQ);
        sb.and("typeNEQ", sb.entity().getType(), SearchCriteria.Op.NEQ);
        sb.and("idNEQ", sb.entity().getId(), SearchCriteria.Op.NEQ);
        sb.and("type2NEQ", sb.entity().getType(), SearchCriteria.Op.NEQ);

        if (domainId != null && isRecursive) {
            sb.and("path", sb.entity().getDomainPath(), SearchCriteria.Op.LIKE);
        }

        SearchCriteria<AccountJoinVO> sc = sb.create();

        // don't return account of type project to the end user
        sc.setParameters("typeNEQ", Account.Type.PROJECT);

        // don't return system account...
        sc.setParameters("idNEQ", Account.ACCOUNT_ID_SYSTEM);

        // do not return account of type domain admin to the end user
        if (!callerIsAdmin) {
            sc.setParameters("type2NEQ", Account.Type.DOMAIN_ADMIN);
        }

        if (keyword != null) {
            SearchCriteria<AccountJoinVO> ssc = _accountJoinDao.createSearchCriteria();
            ssc.addOr("accountName", SearchCriteria.Op.LIKE, "%" + keyword + "%");
            ssc.addOr("state", SearchCriteria.Op.LIKE, "%" + keyword + "%");
            ssc.addOr("uuid", SearchCriteria.Op.LIKE, "%" + keyword + "%");
            sc.addAnd("accountName", SearchCriteria.Op.SC, ssc);
        }

        if (type != null) {
            sc.setParameters("type", type);
        }

        if (state != null) {
            sc.setParameters("state", state);
        }

        if (isCleanupRequired != null) {
            sc.setParameters("needsCleanup", isCleanupRequired);
        }

        if (accountName != null) {
            sc.setParameters("accountName", accountName);
        }

        if (accountId != null) {
            sc.setParameters("id", accountId);
        }

        if (domainId != null) {
            if (isRecursive) {
                // will happen if no "domainid" was specified in the request...
                if (domain == null) {
                    domain = _domainDao.findById(domainId);
                }
                sc.setParameters("path", domain.getPath() + "%");
            } else {
                sc.setParameters("domainId", domainId);
            }
        }

        return _accountJoinDao.searchAndCount(sc, searchFilter);
    }

    @Override
    public ListResponse<AsyncJobResponse> searchForAsyncJobs(ListAsyncJobsCmd cmd) {
        Pair<List<AsyncJobJoinVO>, Integer> result = searchForAsyncJobsInternal(cmd);
        ListResponse<AsyncJobResponse> response = new ListResponse<AsyncJobResponse>();
        List<AsyncJobResponse> jobResponses = ViewResponseHelper.createAsyncJobResponse(result.first().toArray(new AsyncJobJoinVO[result.first().size()]));
        response.setResponses(jobResponses, result.second());
        return response;
    }

    private Pair<List<AsyncJobJoinVO>, Integer> searchForAsyncJobsInternal(ListAsyncJobsCmd cmd) {

        Account caller = CallContext.current().getCallingAccount();

        List<Long> permittedAccounts = new ArrayList<Long>();

        Ternary<Long, Boolean, ListProjectResourcesCriteria> domainIdRecursiveListProject = new Ternary<Long, Boolean, ListProjectResourcesCriteria>(cmd.getDomainId(), cmd.isRecursive(), null);
        accountMgr.buildACLSearchParameters(caller, null, cmd.getAccountName(), null, permittedAccounts, domainIdRecursiveListProject, cmd.listAll(), false);
        Long domainId = domainIdRecursiveListProject.first();
        Boolean isRecursive = domainIdRecursiveListProject.second();
        ListProjectResourcesCriteria listProjectResourcesCriteria = domainIdRecursiveListProject.third();

        Filter searchFilter = new Filter(AsyncJobJoinVO.class, "id", true, cmd.getStartIndex(), cmd.getPageSizeVal());
        SearchBuilder<AsyncJobJoinVO> sb = _jobJoinDao.createSearchBuilder();
        sb.and("instanceTypeNEQ", sb.entity().getInstanceType(), SearchCriteria.Op.NEQ);
        sb.and("accountIdIN", sb.entity().getAccountId(), SearchCriteria.Op.IN);
        boolean accountJoinIsDone = false;
        if (permittedAccounts.isEmpty() && domainId != null) {
            sb.and("domainId", sb.entity().getDomainId(), SearchCriteria.Op.EQ);
            sb.and("path", sb.entity().getDomainPath(), SearchCriteria.Op.LIKE);
            accountJoinIsDone = true;
        }

        if (listProjectResourcesCriteria != null) {

            if (listProjectResourcesCriteria == Project.ListProjectResourcesCriteria.ListProjectResourcesOnly) {
                sb.and("type", sb.entity().getAccountType(), SearchCriteria.Op.EQ);
            } else if (listProjectResourcesCriteria == Project.ListProjectResourcesCriteria.SkipProjectResources) {
                sb.and("type", sb.entity().getAccountType(), SearchCriteria.Op.NEQ);
            }

            if (!accountJoinIsDone) {
                sb.and("domainId", sb.entity().getDomainId(), SearchCriteria.Op.EQ);
                sb.and("path", sb.entity().getDomainPath(), SearchCriteria.Op.LIKE);
            }
        }

        if (cmd.getManagementServerId() != null) {
            sb.and("executingMsid", sb.entity().getExecutingMsid(), SearchCriteria.Op.EQ);
        }

        Object keyword = cmd.getKeyword();
        Object startDate = cmd.getStartDate();

        SearchCriteria<AsyncJobJoinVO> sc = sb.create();
        sc.setParameters("instanceTypeNEQ", AsyncJobVO.PSEUDO_JOB_INSTANCE_TYPE);
        if (listProjectResourcesCriteria != null) {
            sc.setParameters("type", Account.Type.PROJECT);
        }

        if (!permittedAccounts.isEmpty()) {
            sc.setParameters("accountIdIN", permittedAccounts.toArray());
        } else if (domainId != null) {
            DomainVO domain = _domainDao.findById(domainId);
            if (isRecursive) {
                sc.setParameters("path", domain.getPath() + "%");
            } else {
                sc.setParameters("domainId", domainId);
            }
        }

        if (keyword != null) {
            sc.addAnd("cmd", SearchCriteria.Op.LIKE, "%" + keyword + "%");
        }

        if (startDate != null) {
            sc.addAnd("created", SearchCriteria.Op.GTEQ, startDate);
        }

        if (cmd.getManagementServerId() != null) {
            ManagementServerHostVO msHost = msHostDao.findById(cmd.getManagementServerId());
            sc.setParameters("executingMsid", msHost.getMsid());
        }

        return _jobJoinDao.searchAndCount(sc, searchFilter);
    }

    @Override
    public ListResponse<StoragePoolResponse> searchForStoragePools(ListStoragePoolsCmd cmd) {
        Pair<List<StoragePoolJoinVO>, Integer> result = searchForStoragePoolsInternal(cmd);
        ListResponse<StoragePoolResponse> response = new ListResponse<StoragePoolResponse>();

        List<StoragePoolResponse> poolResponses = ViewResponseHelper.createStoragePoolResponse(result.first().toArray(new StoragePoolJoinVO[result.first().size()]));
        for (StoragePoolResponse poolResponse : poolResponses) {
            DataStore store = dataStoreManager.getPrimaryDataStore(poolResponse.getId());
            if (store != null) {
                DataStoreDriver driver = store.getDriver();
                if (driver != null && driver.getCapabilities() != null) {
                    Map<String, String> caps = driver.getCapabilities();
                    if (Storage.StoragePoolType.NetworkFilesystem.toString().equals(poolResponse.getType()) &&
                        HypervisorType.VMware.toString().equals(poolResponse.getHypervisor())) {
                        StoragePoolVO pool = storagePoolDao.findPoolByUUID(poolResponse.getId());
                        StoragePoolDetailVO detail = _storagePoolDetailsDao.findDetail(pool.getId(), Storage.Capability.HARDWARE_ACCELERATION.toString());
                        if (detail != null) {
                            caps.put(Storage.Capability.HARDWARE_ACCELERATION.toString(), detail.getValue());
                        }
                    }
                    poolResponse.setCaps(caps);
                }
            }
        }

        response.setResponses(poolResponses, result.second());
        return response;
    }

    private Pair<List<StoragePoolJoinVO>, Integer> searchForStoragePoolsInternal(ListStoragePoolsCmd cmd) {
        ScopeType scopeType = ScopeType.validateAndGetScopeType(cmd.getScope());
        StoragePoolStatus status = StoragePoolStatus.validateAndGetStatus(cmd.getStatus());

        Long zoneId = accountMgr.checkAccessAndSpecifyAuthority(CallContext.current().getCallingAccount(), cmd.getZoneId());
        Long id = cmd.getId();
        String name = cmd.getStoragePoolName();
        String path = cmd.getPath();
        Long pod = cmd.getPodId();
        Long cluster = cmd.getClusterId();
        String address = cmd.getIpAddress();
        String keyword = cmd.getKeyword();

        Long startIndex = cmd.getStartIndex();
        Long pageSize = cmd.getPageSizeVal();

        Filter searchFilter = new Filter(StoragePoolJoinVO.class, "id", Boolean.TRUE, startIndex, pageSize);

        // search & count Pool details by ids
        Pair<List<StoragePoolJoinVO>, Integer> uniquePoolPair = _poolJoinDao.searchAndCount(id, name, zoneId, path, pod,
                cluster, address, scopeType, status, keyword, searchFilter);

        Integer count = uniquePoolPair.second();
        if (count.intValue() == 0) {
            // empty result
            return uniquePoolPair;
        }
        List<StoragePoolJoinVO> uniquePools = uniquePoolPair.first();
        Long[] vrIds = new Long[uniquePools.size()];
        int i = 0;
        for (StoragePoolJoinVO v : uniquePools) {
            vrIds[i++] = v.getId();
        }
        List<StoragePoolJoinVO> vrs = _poolJoinDao.searchByIds(vrIds);
        return new Pair<List<StoragePoolJoinVO>, Integer>(vrs, count);

    }

    @Override
    public ListResponse<StorageTagResponse> searchForStorageTags(ListStorageTagsCmd cmd) {
        Pair<List<StoragePoolTagVO>, Integer> result = searchForStorageTagsInternal(cmd);
        ListResponse<StorageTagResponse> response = new ListResponse<StorageTagResponse>();
        List<StorageTagResponse> tagResponses = ViewResponseHelper.createStorageTagResponse(result.first().toArray(new StoragePoolTagVO[result.first().size()]));

        response.setResponses(tagResponses, result.second());

        return response;
    }

    private Pair<List<StoragePoolTagVO>, Integer> searchForStorageTagsInternal(ListStorageTagsCmd cmd) {
        Filter searchFilter = new Filter(StoragePoolTagVO.class, "id", Boolean.TRUE, null, null);

        SearchBuilder<StoragePoolTagVO> sb = _storageTagDao.createSearchBuilder();

        sb.select(null, Func.DISTINCT, sb.entity().getId()); // select distinct

        SearchCriteria<StoragePoolTagVO> sc = sb.create();

        // search storage tag details by ids
        Pair<List<StoragePoolTagVO>, Integer> uniqueTagPair = _storageTagDao.searchAndCount(sc, searchFilter);
        Integer count = uniqueTagPair.second();

        if (count.intValue() == 0) {
            return uniqueTagPair;
        }

        List<StoragePoolTagVO> uniqueTags = uniqueTagPair.first();
        Long[] vrIds = new Long[uniqueTags.size()];
        int i = 0;

        for (StoragePoolTagVO v : uniqueTags) {
            vrIds[i++] = v.getId();
        }

        List<StoragePoolTagVO> vrs = _storageTagDao.searchByIds(vrIds);

        return new Pair<List<StoragePoolTagVO>, Integer>(vrs, count);
    }

    @Override
    public ListResponse<HostTagResponse> searchForHostTags(ListHostTagsCmd cmd) {
        Pair<List<HostTagVO>, Integer> result = searchForHostTagsInternal(cmd);
        ListResponse<HostTagResponse> response = new ListResponse<HostTagResponse>();
        List<HostTagResponse> tagResponses = ViewResponseHelper.createHostTagResponse(result.first().toArray(new HostTagVO[result.first().size()]));

        response.setResponses(tagResponses, result.second());

        return response;
    }

    private Pair<List<HostTagVO>, Integer> searchForHostTagsInternal(ListHostTagsCmd cmd) {
        Filter searchFilter = new Filter(HostTagVO.class, "id", Boolean.TRUE, null, null);

        SearchBuilder<HostTagVO> sb = _hostTagDao.createSearchBuilder();

        sb.select(null, Func.DISTINCT, sb.entity().getId()); // select distinct

        SearchCriteria<HostTagVO> sc = sb.create();

        // search host tag details by ids
        Pair<List<HostTagVO>, Integer> uniqueTagPair = _hostTagDao.searchAndCount(sc, searchFilter);
        Integer count = uniqueTagPair.second();

        if (count.intValue() == 0) {
            return uniqueTagPair;
        }

        List<HostTagVO> uniqueTags = uniqueTagPair.first();
        Long[] vrIds = new Long[uniqueTags.size()];
        int i = 0;

        for (HostTagVO v : uniqueTags) {
            vrIds[i++] = v.getId();
        }

        List<HostTagVO> vrs = _hostTagDao.searchByIds(vrIds);

        return new Pair<List<HostTagVO>, Integer>(vrs, count);
    }

    @Override
    public ListResponse<ImageStoreResponse> searchForImageStores(ListImageStoresCmd cmd) {
        Pair<List<ImageStoreJoinVO>, Integer> result = searchForImageStoresInternal(cmd);
        ListResponse<ImageStoreResponse> response = new ListResponse<ImageStoreResponse>();

        List<ImageStoreResponse> poolResponses = ViewResponseHelper.createImageStoreResponse(result.first().toArray(new ImageStoreJoinVO[result.first().size()]));
        response.setResponses(poolResponses, result.second());
        return response;
    }

    private Pair<List<ImageStoreJoinVO>, Integer> searchForImageStoresInternal(ListImageStoresCmd cmd) {

        Long zoneId = accountMgr.checkAccessAndSpecifyAuthority(CallContext.current().getCallingAccount(), cmd.getZoneId());
        Object id = cmd.getId();
        Object name = cmd.getStoreName();
        String provider = cmd.getProvider();
        String protocol = cmd.getProtocol();
        Object keyword = cmd.getKeyword();
        Long startIndex = cmd.getStartIndex();
        Long pageSize = cmd.getPageSizeVal();
        Boolean readonly = cmd.getReadonly();

        Filter searchFilter = new Filter(ImageStoreJoinVO.class, "id", Boolean.TRUE, startIndex, pageSize);

        SearchBuilder<ImageStoreJoinVO> sb = _imageStoreJoinDao.createSearchBuilder();
        sb.select(null, Func.DISTINCT, sb.entity().getId()); // select distinct
        // ids
        sb.and("id", sb.entity().getId(), SearchCriteria.Op.EQ);
        sb.and("name", sb.entity().getName(), SearchCriteria.Op.EQ);
        sb.and("dataCenterId", sb.entity().getZoneId(), SearchCriteria.Op.EQ);
        sb.and("protocol", sb.entity().getProtocol(), SearchCriteria.Op.EQ);
        sb.and("provider", sb.entity().getProviderName(), SearchCriteria.Op.EQ);
        sb.and("role", sb.entity().getRole(), SearchCriteria.Op.EQ);
        sb.and("readonly", sb.entity().isReadonly(), Op.EQ);

        SearchCriteria<ImageStoreJoinVO> sc = sb.create();
        sc.setParameters("role", DataStoreRole.Image);

        if (keyword != null) {
            SearchCriteria<ImageStoreJoinVO> ssc = _imageStoreJoinDao.createSearchCriteria();
            ssc.addOr("name", SearchCriteria.Op.LIKE, "%" + keyword + "%");
            ssc.addOr("providerName", SearchCriteria.Op.LIKE, "%" + keyword + "%");
            ssc.addOr("uuid", SearchCriteria.Op.LIKE, "%" + keyword + "%");
            sc.addAnd("name", SearchCriteria.Op.SC, ssc);
        }

        if (id != null) {
            sc.setParameters("id", id);
        }

        if (name != null) {
            sc.setParameters("name", name);
        }

        if (zoneId != null) {
            sc.setParameters("dataCenterId", zoneId);
        }
        if (provider != null) {
            sc.setParameters("provider", provider);
        }
        if (protocol != null) {
            sc.setParameters("protocol", protocol);
        }
        if (readonly != null) {
            sc.setParameters("readonly", readonly);
        }

        // search Store details by ids
        Pair<List<ImageStoreJoinVO>, Integer> uniqueStorePair = _imageStoreJoinDao.searchAndCount(sc, searchFilter);
        Integer count = uniqueStorePair.second();
        if (count.intValue() == 0) {
            // empty result
            return uniqueStorePair;
        }
        List<ImageStoreJoinVO> uniqueStores = uniqueStorePair.first();
        Long[] vrIds = new Long[uniqueStores.size()];
        int i = 0;
        for (ImageStoreJoinVO v : uniqueStores) {
            vrIds[i++] = v.getId();
        }
        List<ImageStoreJoinVO> vrs = _imageStoreJoinDao.searchByIds(vrIds);
        return new Pair<List<ImageStoreJoinVO>, Integer>(vrs, count);

    }

    @Override
    public ListResponse<ImageStoreResponse> searchForSecondaryStagingStores(ListSecondaryStagingStoresCmd cmd) {
        Pair<List<ImageStoreJoinVO>, Integer> result = searchForCacheStoresInternal(cmd);
        ListResponse<ImageStoreResponse> response = new ListResponse<ImageStoreResponse>();

        List<ImageStoreResponse> poolResponses = ViewResponseHelper.createImageStoreResponse(result.first().toArray(new ImageStoreJoinVO[result.first().size()]));
        response.setResponses(poolResponses, result.second());
        return response;
    }

    private Pair<List<ImageStoreJoinVO>, Integer> searchForCacheStoresInternal(ListSecondaryStagingStoresCmd cmd) {

        Long zoneId = accountMgr.checkAccessAndSpecifyAuthority(CallContext.current().getCallingAccount(), cmd.getZoneId());
        Object id = cmd.getId();
        Object name = cmd.getStoreName();
        String provider = cmd.getProvider();
        String protocol = cmd.getProtocol();
        Object keyword = cmd.getKeyword();
        Long startIndex = cmd.getStartIndex();
        Long pageSize = cmd.getPageSizeVal();

        Filter searchFilter = new Filter(ImageStoreJoinVO.class, "id", Boolean.TRUE, startIndex, pageSize);

        SearchBuilder<ImageStoreJoinVO> sb = _imageStoreJoinDao.createSearchBuilder();
        sb.select(null, Func.DISTINCT, sb.entity().getId()); // select distinct
        // ids
        sb.and("id", sb.entity().getId(), SearchCriteria.Op.EQ);
        sb.and("name", sb.entity().getName(), SearchCriteria.Op.EQ);
        sb.and("dataCenterId", sb.entity().getZoneId(), SearchCriteria.Op.EQ);
        sb.and("protocol", sb.entity().getProtocol(), SearchCriteria.Op.EQ);
        sb.and("provider", sb.entity().getProviderName(), SearchCriteria.Op.EQ);
        sb.and("role", sb.entity().getRole(), SearchCriteria.Op.EQ);

        SearchCriteria<ImageStoreJoinVO> sc = sb.create();
        sc.setParameters("role", DataStoreRole.ImageCache);

        if (keyword != null) {
            SearchCriteria<ImageStoreJoinVO> ssc = _imageStoreJoinDao.createSearchCriteria();
            ssc.addOr("name", SearchCriteria.Op.LIKE, "%" + keyword + "%");
            ssc.addOr("provider", SearchCriteria.Op.LIKE, "%" + keyword + "%");
            ssc.addOr("uuid", SearchCriteria.Op.LIKE, "%" + keyword + "%");
            sc.addAnd("name", SearchCriteria.Op.SC, ssc);
        }

        if (id != null) {
            sc.setParameters("id", id);
        }

        if (name != null) {
            sc.setParameters("name", name);
        }

        if (zoneId != null) {
            sc.setParameters("dataCenterId", zoneId);
        }
        if (provider != null) {
            sc.setParameters("provider", provider);
        }
        if (protocol != null) {
            sc.setParameters("protocol", protocol);
        }

        // search Store details by ids
        Pair<List<ImageStoreJoinVO>, Integer> uniqueStorePair = _imageStoreJoinDao.searchAndCount(sc, searchFilter);
        Integer count = uniqueStorePair.second();
        if (count.intValue() == 0) {
            // empty result
            return uniqueStorePair;
        }
        List<ImageStoreJoinVO> uniqueStores = uniqueStorePair.first();
        Long[] vrIds = new Long[uniqueStores.size()];
        int i = 0;
        for (ImageStoreJoinVO v : uniqueStores) {
            vrIds[i++] = v.getId();
        }
        List<ImageStoreJoinVO> vrs = _imageStoreJoinDao.searchByIds(vrIds);
        return new Pair<List<ImageStoreJoinVO>, Integer>(vrs, count);

    }

    @Override
    public ListResponse<DiskOfferingResponse> searchForDiskOfferings(ListDiskOfferingsCmd cmd) {
        Pair<List<DiskOfferingJoinVO>, Integer> result = searchForDiskOfferingsInternal(cmd);
        ListResponse<DiskOfferingResponse> response = new ListResponse<DiskOfferingResponse>();
        List<DiskOfferingResponse> offeringResponses = ViewResponseHelper.createDiskOfferingResponse(result.first().toArray(new DiskOfferingJoinVO[result.first().size()]));
        response.setResponses(offeringResponses, result.second());
        return response;
    }

    private Pair<List<DiskOfferingJoinVO>, Integer> searchForDiskOfferingsInternal(ListDiskOfferingsCmd cmd) {
        // Note
        // The list method for offerings is being modified in accordance with
        // discussion with Will/Kevin
        // For now, we will be listing the following based on the usertype
        // 1. For root, we will list all offerings
        // 2. For domainAdmin and regular users, we will list everything in
        // their domains+parent domains ... all the way
        // till
        // root

        Filter searchFilter = new Filter(DiskOfferingJoinVO.class, "sortKey", SortKeyAscending.value(), cmd.getStartIndex(), cmd.getPageSizeVal());
        searchFilter.addOrderBy(DiskOfferingJoinVO.class, "id", true);
        SearchCriteria<DiskOfferingJoinVO> sc = _diskOfferingJoinDao.createSearchCriteria();
        sc.addAnd("computeOnly", Op.EQ, false);

        Account account = CallContext.current().getCallingAccount();
        Object name = cmd.getDiskOfferingName();
        Object id = cmd.getId();
        Object keyword = cmd.getKeyword();
        Long domainId = cmd.getDomainId();
        Boolean isRootAdmin = accountMgr.isRootAdmin(account.getAccountId());
        Boolean isRecursive = cmd.isRecursive();
        Long zoneId = cmd.getZoneId();
        Long volumeId = cmd.getVolumeId();
        Long storagePoolId = cmd.getStoragePoolId();
        Boolean encrypt = cmd.getEncrypt();
        // Keeping this logic consistent with domain specific zones
        // if a domainId is provided, we just return the disk offering
        // associated with this domain
        if (domainId != null) {
            if (accountMgr.isRootAdmin(account.getId()) || isPermissible(account.getDomainId(), domainId)) {
                // check if the user's domain == do's domain || user's domain is
                // a child of so's domain for non-root users
                sc.addAnd("domainId", Op.FIND_IN_SET, String.valueOf(domainId));
                if (!isRootAdmin) {
                    sc.addAnd("displayOffering", SearchCriteria.Op.EQ, 1);
                }
                return _diskOfferingJoinDao.searchAndCount(sc, searchFilter);
            } else {
                throw new PermissionDeniedException("The account:" + account.getAccountName() + " does not fall in the same domain hierarchy as the disk offering");
            }
        }

        // For non-root users, only return all offerings for the user's domain,
        // and everything above till root
        if ((accountMgr.isNormalUser(account.getId()) || accountMgr.isDomainAdmin(account.getId())) || account.getType() == Account.Type.RESOURCE_DOMAIN_ADMIN) {
            if (isRecursive) { // domain + all sub-domains
                if (account.getType() == Account.Type.NORMAL) {
                    throw new InvalidParameterValueException("Only ROOT admins and Domain admins can list disk offerings with isrecursive=true");
                }
            }
        }

        if (volumeId != null && storagePoolId != null) {
            throw new InvalidParameterValueException("Both volume ID and storage pool ID are not allowed at the same time");
        }

        if (keyword != null) {
            SearchCriteria<DiskOfferingJoinVO> ssc = _diskOfferingJoinDao.createSearchCriteria();
            ssc.addOr("displayText", SearchCriteria.Op.LIKE, "%" + keyword + "%");
            ssc.addOr("name", SearchCriteria.Op.LIKE, "%" + keyword + "%");
            ssc.addOr("uuid", SearchCriteria.Op.LIKE, "%" + keyword + "%");
            sc.addAnd("name", SearchCriteria.Op.SC, ssc);
        }

        if (id != null) {
            sc.addAnd("id", SearchCriteria.Op.EQ, id);
        }

        if (name != null) {
            sc.addAnd("name", SearchCriteria.Op.EQ, name);
        }

        if (encrypt != null) {
            sc.addAnd("encrypt", SearchCriteria.Op.EQ, encrypt);
        }

        if (zoneId != null) {
            SearchBuilder<DiskOfferingJoinVO> sb = _diskOfferingJoinDao.createSearchBuilder();
            sb.and("zoneId", sb.entity().getZoneId(), Op.FIND_IN_SET);
            sb.or("zId", sb.entity().getZoneId(), Op.NULL);
            sb.done();
            SearchCriteria<DiskOfferingJoinVO> zoneSC = sb.create();
            zoneSC.setParameters("zoneId", String.valueOf(zoneId));
            sc.addAnd("zoneId", SearchCriteria.Op.SC, zoneSC);
            DataCenterJoinVO zone = _dcJoinDao.findById(zoneId);
            if (DataCenter.Type.Edge.equals(zone.getType())) {
                sc.addAnd("useLocalStorage", Op.EQ, true);
            }
        }

        DiskOffering currentDiskOffering = null;
        if (volumeId != null) {
            Volume volume = volumeDao.findById(volumeId);
            if (volume == null) {
                throw new InvalidParameterValueException(String.format("Unable to find a volume with specified id %s", volumeId));
            }
            currentDiskOffering = _diskOfferingDao.findByIdIncludingRemoved(volume.getDiskOfferingId());
            if (!currentDiskOffering.isComputeOnly() && currentDiskOffering.getDiskSizeStrictness()) {
                SearchCriteria<DiskOfferingJoinVO> ssc = _diskOfferingJoinDao.createSearchCriteria();
                ssc.addOr("diskSize", Op.EQ, volume.getSize());
                ssc.addOr("customized", SearchCriteria.Op.EQ, true);
                sc.addAnd("diskSizeOrCustomized", SearchCriteria.Op.SC, ssc);
            }
            sc.addAnd("id", SearchCriteria.Op.NEQ, currentDiskOffering.getId());
            sc.addAnd("diskSizeStrictness", Op.EQ, currentDiskOffering.getDiskSizeStrictness());
        }

        // Filter offerings that are not associated with caller's domain
        // Fetch the offering ids from the details table since theres no smart way to filter them in the join ... yet!
        Account caller = CallContext.current().getCallingAccount();
        if (caller.getType() != Account.Type.ADMIN) {
            Domain callerDomain = _domainDao.findById(caller.getDomainId());
            List<Long> domainIds = findRelatedDomainIds(callerDomain, isRecursive);

            List<Long> ids = _diskOfferingDetailsDao.findOfferingIdsByDomainIds(domainIds);
            SearchBuilder<DiskOfferingJoinVO> sb = _diskOfferingJoinDao.createSearchBuilder();
            if (ids != null && !ids.isEmpty()) {
                sb.and("id", sb.entity().getId(), Op.IN);
            }
            sb.or("domainId", sb.entity().getDomainId(), Op.NULL);
            sb.done();

            SearchCriteria<DiskOfferingJoinVO> scc = sb.create();
            if (ids != null && !ids.isEmpty()) {
                scc.setParameters("id", ids.toArray());
            }
            sc.addAnd("domainId", SearchCriteria.Op.SC, scc);
        }

        Pair<List<DiskOfferingJoinVO>, Integer> result = _diskOfferingJoinDao.searchAndCount(sc, searchFilter);
        String[] requiredTagsArray = new String[0];
        if (CollectionUtils.isNotEmpty(result.first()) && VolumeApiServiceImpl.MatchStoragePoolTagsWithDiskOffering.valueIn(zoneId)) {
            if (volumeId != null) {
                Volume volume = volumeDao.findById(volumeId);
                currentDiskOffering = _diskOfferingDao.findByIdIncludingRemoved(volume.getDiskOfferingId());
                requiredTagsArray = currentDiskOffering.getTagsArray();
            } else if (storagePoolId != null) {
                requiredTagsArray = _storageTagDao.getStoragePoolTags(storagePoolId).toArray(new String[0]);
            }
        }
        if (requiredTagsArray.length != 0) {
            ListIterator<DiskOfferingJoinVO> iteratorForTagsChecking = result.first().listIterator();
            while (iteratorForTagsChecking.hasNext()) {
                DiskOfferingJoinVO offering = iteratorForTagsChecking.next();
                String offeringTags = offering.getTags();
                String[] offeringTagsArray = (offeringTags == null || offeringTags.isEmpty()) ? new String[0] : offeringTags.split(",");
                if (!CollectionUtils.isSubCollection(Arrays.asList(requiredTagsArray), Arrays.asList(offeringTagsArray))) {
                    iteratorForTagsChecking.remove();
                }
            }
        }

        return new Pair<>(result.first(), result.second());
    }

    private List<Long> findRelatedDomainIds(Domain domain, boolean isRecursive) {
        List<Long> domainIds = _domainDao.getDomainParentIds(domain.getId())
            .stream().collect(Collectors.toList());
        if (isRecursive) {
            List<Long> childrenIds = _domainDao.getDomainChildrenIds(domain.getPath());
            if (childrenIds != null && !childrenIds.isEmpty())
            domainIds.addAll(childrenIds);
        }
        return domainIds;
    }

    @Override
    public ListResponse<ServiceOfferingResponse> searchForServiceOfferings(ListServiceOfferingsCmd cmd) {
        Pair<List<ServiceOfferingJoinVO>, Integer> result = searchForServiceOfferingsInternal(cmd);
        result.first();
        ListResponse<ServiceOfferingResponse> response = new ListResponse<ServiceOfferingResponse>();
        List<ServiceOfferingResponse> offeringResponses = ViewResponseHelper.createServiceOfferingResponse(result.first().toArray(new ServiceOfferingJoinVO[result.first().size()]));
        response.setResponses(offeringResponses, result.second());
        return response;
    }

    private Pair<List<ServiceOfferingJoinVO>, Integer> searchForServiceOfferingsInternal(ListServiceOfferingsCmd cmd) {
        // Note
        // The filteredOfferings method for offerings is being modified in accordance with
        // discussion with Will/Kevin
        // For now, we will be listing the following based on the usertype
        // 1. For root, we will filteredOfferings all offerings
        // 2. For domainAdmin and regular users, we will filteredOfferings everything in
        // their domains+parent domains ... all the way
        // till
        // root
        Filter searchFilter = new Filter(ServiceOfferingJoinVO.class, "sortKey", SortKeyAscending.value(), cmd.getStartIndex(), cmd.getPageSizeVal());
        searchFilter.addOrderBy(ServiceOfferingJoinVO.class, "id", true);

        Account caller = CallContext.current().getCallingAccount();
        Object name = cmd.getServiceOfferingName();
        Object id = cmd.getId();
        Object keyword = cmd.getKeyword();
        Long vmId = cmd.getVirtualMachineId();
        Long domainId = cmd.getDomainId();
        Boolean isSystem = cmd.getIsSystem();
        String vmTypeStr = cmd.getSystemVmType();
        ServiceOfferingVO currentVmOffering = null;
        Boolean isRecursive = cmd.isRecursive();
        Long zoneId = cmd.getZoneId();
        Integer cpuNumber = cmd.getCpuNumber();
        Integer memory = cmd.getMemory();
        Integer cpuSpeed = cmd.getCpuSpeed();
        Boolean encryptRoot = cmd.getEncryptRoot();

        SearchCriteria<ServiceOfferingJoinVO> sc = _srvOfferingJoinDao.createSearchCriteria();
        if (!accountMgr.isRootAdmin(caller.getId()) && isSystem) {
            throw new InvalidParameterValueException("Only ROOT admins can access system's offering");
        }

        // Keeping this logic consistent with domain specific zones
        // if a domainId is provided, we just return the so associated with this
        // domain
        if (domainId != null && !accountMgr.isRootAdmin(caller.getId())) {
            // check if the user's domain == so's domain || user's domain is a
            // child of so's domain
            if (!isPermissible(caller.getDomainId(), domainId)) {
                throw new PermissionDeniedException("The account:" + caller.getAccountName() + " does not fall in the same domain hierarchy as the service offering");
            }
        }

        if (vmId != null) {
            VMInstanceVO vmInstance = _vmInstanceDao.findById(vmId);
            if ((vmInstance == null) || (vmInstance.getRemoved() != null)) {
                InvalidParameterValueException ex = new InvalidParameterValueException("unable to find a virtual machine with specified id");
                ex.addProxyObject(vmId.toString(), "vmId");
                throw ex;
            }

            accountMgr.checkAccess(caller, null, true, vmInstance);

            currentVmOffering = _srvOfferingDao.findByIdIncludingRemoved(vmInstance.getId(), vmInstance.getServiceOfferingId());
            if (! currentVmOffering.isDynamic()) {
                sc.addAnd("id", SearchCriteria.Op.NEQ, currentVmOffering.getId());
            }

            if (currentVmOffering.getDiskOfferingStrictness()) {
                sc.addAnd("diskOfferingId", Op.EQ, currentVmOffering.getDiskOfferingId());
                sc.addAnd("diskOfferingStrictness", Op.EQ, true);
            } else {
                sc.addAnd("diskOfferingStrictness", Op.EQ, false);
            }

            boolean isRootVolumeUsingLocalStorage = virtualMachineManager.isRootVolumeOnLocalStorage(vmId);

            // 1. Only return offerings with the same storage type than the storage pool where the VM's root volume is allocated
            sc.addAnd("useLocalStorage", SearchCriteria.Op.EQ, isRootVolumeUsingLocalStorage);

            // 2.In case vm is running return only offerings greater than equal to current offering compute and offering's dynamic scalability should match
            if (vmInstance.getState() == VirtualMachine.State.Running) {
                Integer vmCpu = currentVmOffering.getCpu();
                Integer vmMemory = currentVmOffering.getRamSize();
                Integer vmSpeed = currentVmOffering.getSpeed();
                if ((vmCpu == null || vmMemory == null || vmSpeed == null) && VirtualMachine.Type.User.equals(vmInstance.getType())) {
                    UserVmVO userVmVO = userVmDao.findById(vmId);
                    userVmDao.loadDetails(userVmVO);
                    Map<String, String> details = userVmVO.getDetails();
                    vmCpu = NumbersUtil.parseInt(details.get(ApiConstants.CPU_NUMBER), 0);
                    if (vmSpeed == null) {
                        vmSpeed = NumbersUtil.parseInt(details.get(ApiConstants.CPU_SPEED), 0);
                    }
                    vmMemory = NumbersUtil.parseInt(details.get(ApiConstants.MEMORY), 0);
                }
                if (vmCpu != null && vmCpu > 0) {
                    sc.addAnd("cpu", Op.SC, getMinimumCpuServiceOfferingJoinSearchCriteria(vmCpu));
                }
                if (vmSpeed != null && vmSpeed > 0) {
                    sc.addAnd("speed", Op.SC, getMinimumCpuSpeedServiceOfferingJoinSearchCriteria(vmSpeed));
                }
                if (vmMemory != null && vmMemory > 0) {
                    sc.addAnd("ramSize", Op.SC, getMinimumMemoryServiceOfferingJoinSearchCriteria(vmMemory));
                }
                sc.addAnd("dynamicScalingEnabled", Op.EQ, currentVmOffering.isDynamicScalingEnabled());
            }
        }

        // boolean includePublicOfferings = false;
        if ((accountMgr.isNormalUser(caller.getId()) || accountMgr.isDomainAdmin(caller.getId())) || caller.getType() == Account.Type.RESOURCE_DOMAIN_ADMIN) {
            // For non-root users.
            if (isSystem) {
                throw new InvalidParameterValueException("Only root admins can access system's offering");
            }
            if (isRecursive) { // domain + all sub-domains
                if (caller.getType() == Account.Type.NORMAL) {
                    throw new InvalidParameterValueException("Only ROOT admins and Domain admins can list service offerings with isrecursive=true");
                }
            }
        } else {
            // for root users
            if (caller.getDomainId() != 1 && isSystem) { // NON ROOT admin
                throw new InvalidParameterValueException("Non ROOT admins cannot access system's offering");
            }
            if (domainId != null) {
                sc.addAnd("domainId", Op.FIND_IN_SET, String.valueOf(domainId));
            }
        }

        if (keyword != null) {
            SearchCriteria<ServiceOfferingJoinVO> ssc = _srvOfferingJoinDao.createSearchCriteria();
            ssc.addOr("displayText", SearchCriteria.Op.LIKE, "%" + keyword + "%");
            ssc.addOr("name", SearchCriteria.Op.LIKE, "%" + keyword + "%");
            ssc.addOr("uuid", SearchCriteria.Op.LIKE, "%" + keyword + "%");
            sc.addAnd("name", SearchCriteria.Op.SC, ssc);
        }

        if (id != null) {
            sc.addAnd("id", SearchCriteria.Op.EQ, id);
        }

        if (isSystem != null) {
            // note that for non-root users, isSystem is always false when
            // control comes to here
            sc.addAnd("systemUse", SearchCriteria.Op.EQ, isSystem);
        }

        if (encryptRoot != null) {
            sc.addAnd("encryptRoot", SearchCriteria.Op.EQ, encryptRoot);
        }

        if (name != null) {
            sc.addAnd("name", SearchCriteria.Op.EQ, name);
        }

        if (vmTypeStr != null) {
            sc.addAnd("vmType", SearchCriteria.Op.EQ, vmTypeStr);
        }

        if (zoneId != null) {
            SearchBuilder<ServiceOfferingJoinVO> sb = _srvOfferingJoinDao.createSearchBuilder();
            sb.and("zoneId", sb.entity().getZoneId(), Op.FIND_IN_SET);
            sb.or("zId", sb.entity().getZoneId(), Op.NULL);
            sb.done();
            SearchCriteria<ServiceOfferingJoinVO> zoneSC = sb.create();
            zoneSC.setParameters("zoneId", String.valueOf(zoneId));
            sc.addAnd("zoneId", SearchCriteria.Op.SC, zoneSC);
            DataCenterJoinVO zone = _dcJoinDao.findById(zoneId);
            if (DataCenter.Type.Edge.equals(zone.getType())) {
                sc.addAnd("useLocalStorage", Op.EQ, true);
            }
        }

        if (cpuNumber != null) {
            SearchCriteria<ServiceOfferingJoinVO> cpuConstraintSearchCriteria = _srvOfferingJoinDao.createSearchCriteria();
            cpuConstraintSearchCriteria.addAnd("minCpu", Op.LTEQ, cpuNumber);
            cpuConstraintSearchCriteria.addAnd("maxCpu", Op.GTEQ, cpuNumber);

            SearchCriteria<ServiceOfferingJoinVO> cpuSearchCriteria = _srvOfferingJoinDao.createSearchCriteria();
            cpuSearchCriteria.addOr("minCpu", Op.NULL);
            cpuSearchCriteria.addOr("constraints", Op.SC, cpuConstraintSearchCriteria);
            cpuSearchCriteria.addOr("minCpu", Op.GTEQ, cpuNumber);

            sc.addAnd("cpuConstraints", SearchCriteria.Op.SC, cpuSearchCriteria);
        }

        if (memory != null) {
            SearchCriteria<ServiceOfferingJoinVO> memoryConstraintSearchCriteria = _srvOfferingJoinDao.createSearchCriteria();
            memoryConstraintSearchCriteria.addAnd("minMemory", Op.LTEQ, memory);
            memoryConstraintSearchCriteria.addAnd("maxMemory", Op.GTEQ, memory);

            SearchCriteria<ServiceOfferingJoinVO> memSearchCriteria = _srvOfferingJoinDao.createSearchCriteria();
            memSearchCriteria.addOr("minMemory", Op.NULL);
            memSearchCriteria.addOr("memconstraints", Op.SC, memoryConstraintSearchCriteria);
            memSearchCriteria.addOr("minMemory", Op.GTEQ, memory);

            sc.addAnd("memoryConstraints", SearchCriteria.Op.SC, memSearchCriteria);
        }

        if (cpuSpeed != null) {
            SearchCriteria<ServiceOfferingJoinVO> cpuSpeedSearchCriteria = _srvOfferingJoinDao.createSearchCriteria();
            cpuSpeedSearchCriteria.addOr("speed", Op.NULL);
            cpuSpeedSearchCriteria.addOr("speed", Op.GTEQ, cpuSpeed);
            sc.addAnd("cpuspeedconstraints", SearchCriteria.Op.SC, cpuSpeedSearchCriteria);
        }

        // Filter offerings that are not associated with caller's domain
        // Fetch the offering ids from the details table since theres no smart way to filter them in the join ... yet!
        if (caller.getType() != Account.Type.ADMIN) {
            Domain callerDomain = _domainDao.findById(caller.getDomainId());
            List<Long> domainIds = findRelatedDomainIds(callerDomain, isRecursive);

            List<Long> ids = _srvOfferingDetailsDao.findOfferingIdsByDomainIds(domainIds);
            SearchBuilder<ServiceOfferingJoinVO> sb = _srvOfferingJoinDao.createSearchBuilder();
            if (ids != null && !ids.isEmpty()) {
                sb.and("id", sb.entity().getId(), Op.IN);
            }
            sb.or("domainId", sb.entity().getDomainId(), Op.NULL);
            sb.done();

            SearchCriteria<ServiceOfferingJoinVO> scc = sb.create();
            if (ids != null && !ids.isEmpty()) {
                scc.setParameters("id", ids.toArray());
            }
            sc.addAnd("domainId", SearchCriteria.Op.SC, scc);
        }

        if (currentVmOffering != null) {
            DiskOfferingVO diskOffering = _diskOfferingDao.findByIdIncludingRemoved(currentVmOffering.getDiskOfferingId());
            List<String> storageTags = com.cloud.utils.StringUtils.csvTagsToList(diskOffering.getTags());
            if (!storageTags.isEmpty() && VolumeApiServiceImpl.MatchStoragePoolTagsWithDiskOffering.value()) {
                SearchBuilder<ServiceOfferingJoinVO> sb = _srvOfferingJoinDao.createSearchBuilder();
                for(String tag : storageTags) {
                    sb.and(tag, sb.entity().getTags(), Op.FIND_IN_SET);
                }
                sb.done();

                SearchCriteria<ServiceOfferingJoinVO> scc = sb.create();
                for(String tag : storageTags) {
                    scc.setParameters(tag, tag);
                }
                sc.addAnd("storageTags", SearchCriteria.Op.SC, scc);
            }

            List<String> hostTags = com.cloud.utils.StringUtils.csvTagsToList(currentVmOffering.getHostTag());
            if (!hostTags.isEmpty()) {
                SearchBuilder<ServiceOfferingJoinVO> hostTagsSearchBuilder = _srvOfferingJoinDao.createSearchBuilder();
                for(String tag : hostTags) {
                    hostTagsSearchBuilder.and(tag, hostTagsSearchBuilder.entity().getHostTag(), Op.FIND_IN_SET);
                }
                hostTagsSearchBuilder.done();

                SearchCriteria<ServiceOfferingJoinVO> hostTagsSearchCriteria = hostTagsSearchBuilder.create();
                for(String tag : hostTags) {
                    hostTagsSearchCriteria.setParameters(tag, tag);
                }

                SearchCriteria<ServiceOfferingJoinVO> finalHostTagsSearchCriteria = _srvOfferingJoinDao.createSearchCriteria();
                finalHostTagsSearchCriteria.addOr("hostTag", Op.NULL);
                finalHostTagsSearchCriteria.addOr("hostTag", Op.SC, hostTagsSearchCriteria);

                sc.addAnd("hostTagsConstraint", SearchCriteria.Op.SC, finalHostTagsSearchCriteria);
            }
        }

        return _srvOfferingJoinDao.searchAndCount(sc, searchFilter);
    }

    @Override
    public ListResponse<ZoneResponse> listDataCenters(ListZonesCmd cmd) {
        Pair<List<DataCenterJoinVO>, Integer> result = listDataCentersInternal(cmd);
        ListResponse<ZoneResponse> response = new ListResponse<ZoneResponse>();

        ResponseView respView = ResponseView.Restricted;
        if (cmd instanceof ListZonesCmdByAdmin || CallContext.current().getCallingAccount().getType() == Account.Type.ADMIN) {
            respView = ResponseView.Full;
        }

        List<ZoneResponse> dcResponses = ViewResponseHelper.createDataCenterResponse(respView, cmd.getShowCapacities(), cmd.getShowIcon(), result.first().toArray(new DataCenterJoinVO[result.first().size()]));
        response.setResponses(dcResponses, result.second());
        return response;
    }

    private Pair<List<DataCenterJoinVO>, Integer> listDataCentersInternal(ListZonesCmd cmd) {
        Account account = CallContext.current().getCallingAccount();
        Long domainId = cmd.getDomainId();
        Long id = cmd.getId();
        List<Long> ids = getIdsListFromCmd(cmd.getId(), cmd.getIds());
        String keyword = cmd.getKeyword();
        String name = cmd.getName();
        String networkType = cmd.getNetworkType();
        Map<String, String> resourceTags = cmd.getTags();

        SearchBuilder<DataCenterJoinVO> sb = _dcJoinDao.createSearchBuilder();
        if (resourceTags != null && !resourceTags.isEmpty()) {
            SearchBuilder<ResourceTagVO> tagSearch = resourceTagDao.createSearchBuilder();
            for (int count = 0; count < resourceTags.size(); count++) {
                tagSearch.or().op("key" + String.valueOf(count), tagSearch.entity().getKey(), SearchCriteria.Op.EQ);
                tagSearch.and("value" + String.valueOf(count), tagSearch.entity().getValue(), SearchCriteria.Op.EQ);
                tagSearch.cp();
            }
            tagSearch.and("resourceType", tagSearch.entity().getResourceType(), SearchCriteria.Op.EQ);
            sb.groupBy(sb.entity().getId());
            sb.join("tagSearch", tagSearch, sb.entity().getId(), tagSearch.entity().getResourceId(), JoinBuilder.JoinType.INNER);
        }

        Filter searchFilter = new Filter(DataCenterJoinVO.class, "sortKey", SortKeyAscending.value(), cmd.getStartIndex(), cmd.getPageSizeVal());
        searchFilter.addOrderBy(DataCenterJoinVO.class, "id", true);
        SearchCriteria<DataCenterJoinVO> sc = sb.create();

        if (networkType != null) {
            sc.addAnd("networkType", SearchCriteria.Op.EQ, networkType);
        }

        if (CollectionUtils.isNotEmpty(ids)) {
            sc.addAnd("id", SearchCriteria.Op.IN, ids.toArray());
        }

        if (id != null) {
            sc.addAnd("id", SearchCriteria.Op.EQ, id);
        } else if (name != null) {
            sc.addAnd("name", SearchCriteria.Op.EQ, name);
        } else {
            if (keyword != null) {
                SearchCriteria<DataCenterJoinVO> ssc = _dcJoinDao.createSearchCriteria();
                ssc.addOr("name", SearchCriteria.Op.LIKE, "%" + keyword + "%");
                ssc.addOr("description", SearchCriteria.Op.LIKE, "%" + keyword + "%");
                ssc.addOr("uuid", SearchCriteria.Op.LIKE, "%" + keyword + "%");
                sc.addAnd("name", SearchCriteria.Op.SC, ssc);
            }

            /*
             * List all resources due to Explicit Dedication except the
             * dedicated resources of other account
             */
            if (domainId != null) { //
                // for domainId != null // right now, we made the decision to
                // only list zones associated // with this domain, private zone
                sc.addAnd("domainId", SearchCriteria.Op.EQ, domainId);

                if (accountMgr.isNormalUser(account.getId())) {
                    // accountId == null (zones dedicated to a domain) or
                    // accountId = caller
                    SearchCriteria<DataCenterJoinVO> sdc = _dcJoinDao.createSearchCriteria();
                    sdc.addOr("accountId", SearchCriteria.Op.EQ, account.getId());
                    sdc.addOr("accountId", SearchCriteria.Op.NULL);

                    sc.addAnd("accountId", SearchCriteria.Op.SC, sdc);
                }

            } else if (accountMgr.isNormalUser(account.getId())) {
                // it was decided to return all zones for the user's domain, and
                // everything above till root
                // list all zones belonging to this domain, and all of its
                // parents
                // check the parent, if not null, add zones for that parent to
                // list

                // find all domain Id up to root domain for this account
                List<Long> domainIds = new ArrayList<Long>();
                DomainVO domainRecord = _domainDao.findById(account.getDomainId());
                if (domainRecord == null) {
                    s_logger.error("Could not find the domainId for account:" + account.getAccountName());
                    throw new CloudAuthenticationException("Could not find the domainId for account:" + account.getAccountName());
                }
                domainIds.add(domainRecord.getId());
                while (domainRecord.getParent() != null) {
                    domainRecord = _domainDao.findById(domainRecord.getParent());
                    domainIds.add(domainRecord.getId());
                }
                // domainId == null (public zones) or domainId IN [all domain id
                // up to root domain]
                SearchCriteria<DataCenterJoinVO> sdc = _dcJoinDao.createSearchCriteria();
                sdc.addOr("domainId", SearchCriteria.Op.IN, domainIds.toArray());
                sdc.addOr("domainId", SearchCriteria.Op.NULL);
                sc.addAnd("domainId", SearchCriteria.Op.SC, sdc);

                // remove disabled zones
                sc.addAnd("allocationState", SearchCriteria.Op.NEQ, Grouping.AllocationState.Disabled);

                // accountId == null (zones dedicated to a domain) or
                // accountId = caller
                SearchCriteria<DataCenterJoinVO> sdc2 = _dcJoinDao.createSearchCriteria();
                sdc2.addOr("accountId", SearchCriteria.Op.EQ, account.getId());
                sdc2.addOr("accountId", SearchCriteria.Op.NULL);

                sc.addAnd("accountId", SearchCriteria.Op.SC, sdc2);

                // remove Dedicated zones not dedicated to this domainId or
                // subdomainId
                List<Long> dedicatedZoneIds = removeDedicatedZoneNotSuitabe(domainIds);
                if (!dedicatedZoneIds.isEmpty()) {
                    sdc.addAnd("id", SearchCriteria.Op.NIN, dedicatedZoneIds.toArray(new Object[dedicatedZoneIds.size()]));
                }

            } else if (accountMgr.isDomainAdmin(account.getId()) || account.getType() == Account.Type.RESOURCE_DOMAIN_ADMIN) {
                // it was decided to return all zones for the domain admin, and
                // everything above till root, as well as zones till the domain
                // leaf
                List<Long> domainIds = new ArrayList<Long>();
                DomainVO domainRecord = _domainDao.findById(account.getDomainId());
                if (domainRecord == null) {
                    s_logger.error("Could not find the domainId for account:" + account.getAccountName());
                    throw new CloudAuthenticationException("Could not find the domainId for account:" + account.getAccountName());
                }
                domainIds.add(domainRecord.getId());
                // find all domain Ids till leaf
                List<DomainVO> allChildDomains = _domainDao.findAllChildren(domainRecord.getPath(), domainRecord.getId());
                for (DomainVO domain : allChildDomains) {
                    domainIds.add(domain.getId());
                }
                // then find all domain Id up to root domain for this account
                while (domainRecord.getParent() != null) {
                    domainRecord = _domainDao.findById(domainRecord.getParent());
                    domainIds.add(domainRecord.getId());
                }

                // domainId == null (public zones) or domainId IN [all domain id
                // up to root domain]
                SearchCriteria<DataCenterJoinVO> sdc = _dcJoinDao.createSearchCriteria();
                sdc.addOr("domainId", SearchCriteria.Op.IN, domainIds.toArray());
                sdc.addOr("domainId", SearchCriteria.Op.NULL);
                sc.addAnd("domainId", SearchCriteria.Op.SC, sdc);

                // remove disabled zones
                sc.addAnd("allocationState", SearchCriteria.Op.NEQ, Grouping.AllocationState.Disabled);

                // remove Dedicated zones not dedicated to this domainId or
                // subdomainId
                List<Long> dedicatedZoneIds = removeDedicatedZoneNotSuitabe(domainIds);
                if (!dedicatedZoneIds.isEmpty()) {
                    sdc.addAnd("id", SearchCriteria.Op.NIN, dedicatedZoneIds.toArray(new Object[dedicatedZoneIds.size()]));
                }
            }

            // handle available=FALSE option, only return zones with at least
            // one VM running there
            Boolean available = cmd.isAvailable();
            if (account != null) {
                if ((available != null) && Boolean.FALSE.equals(available)) {
                    Set<Long> dcIds = new HashSet<Long>(); // data centers with
                    // at least one VM
                    // running
                    List<DomainRouterVO> routers = _routerDao.listBy(account.getId());
                    for (DomainRouterVO router : routers) {
                        dcIds.add(router.getDataCenterId());
                    }
                    if (dcIds.size() == 0) {
                        return new Pair<List<DataCenterJoinVO>, Integer>(new ArrayList<DataCenterJoinVO>(), 0);
                    } else {
                        sc.addAnd("id", SearchCriteria.Op.IN, dcIds.toArray());
                    }

                }
            }
        }

        if (resourceTags != null && !resourceTags.isEmpty()) {
            int count = 0;
            sc.setJoinParameters("tagSearch", "resourceType", ResourceObjectType.Zone.toString());
            for (Map.Entry<String, String> entry : resourceTags.entrySet()) {
                sc.setJoinParameters("tagSearch", "key" + String.valueOf(count), entry.getKey());
                sc.setJoinParameters("tagSearch", "value" + String.valueOf(count), entry.getValue());
                count++;
            }
        }

        return _dcJoinDao.searchAndCount(sc, searchFilter);
    }

    private List<Long> removeDedicatedZoneNotSuitabe(List<Long> domainIds) {
        // remove dedicated zone of other domain
        List<Long> dedicatedZoneIds = new ArrayList<Long>();
        List<DedicatedResourceVO> dedicatedResources = _dedicatedDao.listZonesNotInDomainIds(domainIds);
        for (DedicatedResourceVO dr : dedicatedResources) {
            if (dr != null) {
                dedicatedZoneIds.add(dr.getDataCenterId());
            }
        }
        return dedicatedZoneIds;
    }

    // This method is used for permissions check for both disk and service
    // offerings
    private boolean isPermissible(Long accountDomainId, Long offeringDomainId) {

        if (accountDomainId.equals(offeringDomainId)) {
            return true; // account and service offering in same domain
        }

        DomainVO domainRecord = _domainDao.findById(accountDomainId);

        if (domainRecord != null) {
            while (true) {
                if (domainRecord.getId() == offeringDomainId) {
                    return true;
                }

                // try and move on to the next domain
                if (domainRecord.getParent() != null) {
                    domainRecord = _domainDao.findById(domainRecord.getParent());
                } else {
                    break;
                }
            }
        }

        return false;
    }

    @Override
    public ListResponse<TemplateResponse> listTemplates(ListTemplatesCmd cmd) {
        Pair<List<TemplateJoinVO>, Integer> result = searchForTemplatesInternal(cmd);
        ListResponse<TemplateResponse> response = new ListResponse<TemplateResponse>();

        ResponseView respView = ResponseView.Restricted;
        if (cmd instanceof ListTemplatesCmdByAdmin) {
            respView = ResponseView.Full;
        }

        List<TemplateResponse> templateResponses = ViewResponseHelper.createTemplateResponse(cmd.getDetails(), respView, result.first().toArray(new TemplateJoinVO[result.first().size()]));
        response.setResponses(templateResponses, result.second());
        return response;
    }

    private Pair<List<TemplateJoinVO>, Integer> searchForTemplatesInternal(ListTemplatesCmd cmd) {
        TemplateFilter templateFilter = TemplateFilter.valueOf(cmd.getTemplateFilter());
        Long id = cmd.getId();
        Map<String, String> tags = cmd.getTags();
        boolean showRemovedTmpl = cmd.getShowRemoved();
        Account caller = CallContext.current().getCallingAccount();
        Long parentTemplateId = cmd.getParentTemplateId();

        boolean listAll = false;
        if (templateFilter != null && templateFilter == TemplateFilter.all) {
            if (caller.getType() == Account.Type.NORMAL) {
                throw new InvalidParameterValueException("Filter " + TemplateFilter.all + " can be specified by admin only");
            }
            listAll = true;
        }

        List<Long> permittedAccountIds = new ArrayList<Long>();
        Ternary<Long, Boolean, ListProjectResourcesCriteria> domainIdRecursiveListProject = new Ternary<>(cmd.getDomainId(), cmd.isRecursive(), null);
        accountMgr.buildACLSearchParameters(
                caller, id, cmd.getAccountName(), cmd.getProjectId(), permittedAccountIds,
                domainIdRecursiveListProject, listAll, false
        );
        ListProjectResourcesCriteria listProjectResourcesCriteria = domainIdRecursiveListProject.third();
        List<Account> permittedAccounts = new ArrayList<Account>();
        for (Long accountId : permittedAccountIds) {
            permittedAccounts.add(accountMgr.getAccount(accountId));
        }

        boolean showDomr = ((templateFilter != TemplateFilter.selfexecutable) && (templateFilter != TemplateFilter.featured));
        HypervisorType hypervisorType = HypervisorType.getType(cmd.getHypervisor());

        String templateType = cmd.getTemplateType();
        if (cmd instanceof ListVnfTemplatesCmd) {
            if (templateType == null) {
                templateType = TemplateType.VNF.name();
            } else if (!TemplateType.VNF.name().equals(templateType)) {
                throw new InvalidParameterValueException("Template type must be VNF when list VNF templates");
            }
        }
        Boolean isVnf = cmd.getVnf();

        return searchForTemplatesInternal(id, cmd.getTemplateName(), cmd.getKeyword(), templateFilter, false,
                null, cmd.getPageSizeVal(), cmd.getStartIndex(), cmd.getZoneId(), cmd.getStoragePoolId(),
                cmd.getImageStoreId(), hypervisorType, showDomr, cmd.listInReadyState(), permittedAccounts, caller,
                listProjectResourcesCriteria, tags, showRemovedTmpl, cmd.getIds(), parentTemplateId, cmd.getShowUnique(),
                templateType, isVnf);
    }

    private Pair<List<TemplateJoinVO>, Integer> searchForTemplatesInternal(Long templateId, String name, String keyword,
            TemplateFilter templateFilter, boolean isIso, Boolean bootable, Long pageSize,
            Long startIndex, Long zoneId, Long storagePoolId, Long imageStoreId, HypervisorType hyperType,
            boolean showDomr, boolean onlyReady, List<Account> permittedAccounts, Account caller,
            ListProjectResourcesCriteria listProjectResourcesCriteria, Map<String, String> tags,
            boolean showRemovedTmpl, List<Long> ids, Long parentTemplateId, Boolean showUnique, String templateType,
            Boolean isVnf) {

        // check if zone is configured, if not, just return empty list
        List<HypervisorType> hypers = null;
        if (!isIso) {
            hypers = _resourceMgr.listAvailHypervisorInZone(null, null);
            if (hypers == null || hypers.isEmpty()) {
                return new Pair<List<TemplateJoinVO>, Integer>(new ArrayList<TemplateJoinVO>(), 0);
            }
        }

        VMTemplateVO template = null;

        Filter searchFilter = new Filter(TemplateJoinVO.class, "sortKey", SortKeyAscending.value(), startIndex, pageSize);
        searchFilter.addOrderBy(TemplateJoinVO.class, "tempZonePair", SortKeyAscending.value());

        SearchBuilder<TemplateJoinVO> sb = _templateJoinDao.createSearchBuilder();
        if (showUnique) {
            sb.select(null, Func.DISTINCT, sb.entity().getId()); // select distinct templateId
        } else {
            sb.select(null, Func.DISTINCT, sb.entity().getTempZonePair()); // select distinct (templateId, zoneId) pair
        }
        if (ids != null && !ids.isEmpty()) {
            sb.and("idIN", sb.entity().getId(), SearchCriteria.Op.IN);
        }

        if (storagePoolId != null) {
            SearchBuilder<VMTemplateStoragePoolVO> storagePoolSb = templatePoolDao.createSearchBuilder();
            storagePoolSb.and("pool_id", storagePoolSb.entity().getPoolId(), SearchCriteria.Op.EQ);
            sb.join("storagePool", storagePoolSb, storagePoolSb.entity().getTemplateId(), sb.entity().getId(), JoinBuilder.JoinType.INNER);
        }

        SearchCriteria<TemplateJoinVO> sc = sb.create();

        if (imageStoreId != null) {
            sc.addAnd("dataStoreId", SearchCriteria.Op.EQ, imageStoreId);
        }

        if (storagePoolId != null) {
            sc.setJoinParameters("storagePool", "pool_id", storagePoolId);
        }

        // verify templateId parameter and specially handle it
        if (templateId != null) {
            template = _templateDao.findByIdIncludingRemoved(templateId); // Done for backward compatibility - Bug-5221
            if (template == null) {
                throw new InvalidParameterValueException("Please specify a valid template ID.");
            }// If ISO requested then it should be ISO.
            if (isIso && template.getFormat() != ImageFormat.ISO) {
                s_logger.error("Template Id " + templateId + " is not an ISO");
                InvalidParameterValueException ex = new InvalidParameterValueException("Specified Template Id is not an ISO");
                ex.addProxyObject(template.getUuid(), "templateId");
                throw ex;
            }// If ISO not requested then it shouldn't be an ISO.
            if (!isIso && template.getFormat() == ImageFormat.ISO) {
                s_logger.error("Incorrect format of the template id " + templateId);
                InvalidParameterValueException ex = new InvalidParameterValueException("Incorrect format " + template.getFormat() + " of the specified template id");
                ex.addProxyObject(template.getUuid(), "templateId");
                throw ex;
            }
            if (!template.isPublicTemplate() && caller.getType() == Account.Type.DOMAIN_ADMIN) {
                Account template_acc = accountMgr.getAccount(template.getAccountId());
                DomainVO domain = _domainDao.findById(template_acc.getDomainId());
                accountMgr.checkAccess(caller, domain);
            }

            // if template is not public, perform permission check here
            else if (!template.isPublicTemplate() && caller.getType() != Account.Type.ADMIN) {
                accountMgr.checkAccess(caller, null, false, template);
            } else if (template.isPublicTemplate()) {
                accountMgr.checkAccess(caller, null, false, template);
            }

            // if templateId is specified, then we will just use the id to
            // search and ignore other query parameters
            sc.addAnd("id", SearchCriteria.Op.EQ, templateId);
        } else {

            DomainVO domain = null;
            if (!permittedAccounts.isEmpty()) {
                domain = _domainDao.findById(permittedAccounts.get(0).getDomainId());
            } else {
                domain = _domainDao.findById(Domain.ROOT_DOMAIN);
            }

            setIdsListToSearchCriteria(sc, ids);

            // add criteria for project or not
            if (listProjectResourcesCriteria == ListProjectResourcesCriteria.SkipProjectResources) {
                sc.addAnd("accountType", SearchCriteria.Op.NEQ, Account.Type.PROJECT);
            } else if (listProjectResourcesCriteria == ListProjectResourcesCriteria.ListProjectResourcesOnly) {
                sc.addAnd("accountType", SearchCriteria.Op.EQ, Account.Type.PROJECT);
            }

            // add criteria for domain path in case of domain admin
            if ((templateFilter == TemplateFilter.self || templateFilter == TemplateFilter.selfexecutable)
                    && (caller.getType() == Account.Type.DOMAIN_ADMIN || caller.getType() == Account.Type.RESOURCE_DOMAIN_ADMIN)) {
                sc.addAnd("domainPath", SearchCriteria.Op.LIKE, domain.getPath() + "%");
            }

            List<Long> relatedDomainIds = new ArrayList<Long>();
            List<Long> permittedAccountIds = new ArrayList<Long>();
            if (!permittedAccounts.isEmpty()) {
                for (Account account : permittedAccounts) {
                    permittedAccountIds.add(account.getId());
                    boolean publicTemplates = (templateFilter == TemplateFilter.featured || templateFilter == TemplateFilter.community);

                    // get all parent domain ID's all the way till root domain
                    DomainVO domainTreeNode = null;
                    //if template filter is featured, or community, all child domains should be included in search
                    if (publicTemplates) {
                        domainTreeNode = _domainDao.findById(Domain.ROOT_DOMAIN);

                    } else {
                        domainTreeNode = _domainDao.findById(account.getDomainId());
                    }
                    relatedDomainIds.add(domainTreeNode.getId());
                    while (domainTreeNode.getParent() != null) {
                        domainTreeNode = _domainDao.findById(domainTreeNode.getParent());
                        relatedDomainIds.add(domainTreeNode.getId());
                    }

                    // get all child domain ID's
                    if (accountMgr.isAdmin(account.getId()) || publicTemplates) {
                        List<DomainVO> allChildDomains = _domainDao.findAllChildren(domainTreeNode.getPath(), domainTreeNode.getId());
                        for (DomainVO childDomain : allChildDomains) {
                            relatedDomainIds.add(childDomain.getId());
                        }
                    }
                }
            }

            // control different template filters
            if (templateFilter == TemplateFilter.featured || templateFilter == TemplateFilter.community) {
                sc.addAnd("publicTemplate", SearchCriteria.Op.EQ, true);
                if (templateFilter == TemplateFilter.featured) {
                    sc.addAnd("featured", SearchCriteria.Op.EQ, true);
                } else {
                    sc.addAnd("featured", SearchCriteria.Op.EQ, false);
                }
                if (!permittedAccounts.isEmpty()) {
                    SearchCriteria<TemplateJoinVO> scc = _templateJoinDao.createSearchCriteria();
                    scc.addOr("domainId", SearchCriteria.Op.IN, relatedDomainIds.toArray());
                    scc.addOr("domainId", SearchCriteria.Op.NULL);
                    sc.addAnd("domainId", SearchCriteria.Op.SC, scc);
                }
            } else if (templateFilter == TemplateFilter.self || templateFilter == TemplateFilter.selfexecutable) {
                if (!permittedAccounts.isEmpty()) {
                    sc.addAnd("accountId", SearchCriteria.Op.IN, permittedAccountIds.toArray());
                }
            } else if (templateFilter == TemplateFilter.sharedexecutable || templateFilter == TemplateFilter.shared) {
                // only show templates shared by others
                if (permittedAccounts.isEmpty()) {
                    return new Pair<>(new ArrayList<>(), 0);
                }
                sc.addAnd("sharedAccountId", SearchCriteria.Op.IN, permittedAccountIds.toArray());
            } else if (templateFilter == TemplateFilter.executable) {
                SearchCriteria<TemplateJoinVO> scc = _templateJoinDao.createSearchCriteria();
                scc.addOr("publicTemplate", SearchCriteria.Op.EQ, true);
                if (!permittedAccounts.isEmpty()) {
                    scc.addOr("accountId", SearchCriteria.Op.IN, permittedAccountIds.toArray());
                }
                sc.addAnd("publicTemplate", SearchCriteria.Op.SC, scc);
            } else if (templateFilter == TemplateFilter.all && caller.getType() != Account.Type.ADMIN) {
                SearchCriteria<TemplateJoinVO> scc = _templateJoinDao.createSearchCriteria();
                scc.addOr("publicTemplate", SearchCriteria.Op.EQ, true);

                if (listProjectResourcesCriteria == ListProjectResourcesCriteria.SkipProjectResources) {
                    scc.addOr("domainPath", SearchCriteria.Op.LIKE, _domainDao.findById(caller.getDomainId()).getPath() + "%");
                } else {
                    if (!permittedAccounts.isEmpty()) {
                        scc.addOr("accountId", SearchCriteria.Op.IN, permittedAccountIds.toArray());
                        scc.addOr("sharedAccountId", SearchCriteria.Op.IN, permittedAccountIds.toArray());
                    }
                }
                sc.addAnd("publicTemplate", SearchCriteria.Op.SC, scc);
            }
        }

        applyPublicTemplateSharingRestrictions(sc, caller);

        return templateChecks(isIso, hypers, tags, name, keyword, hyperType, onlyReady, bootable, zoneId, showDomr, caller,
                showRemovedTmpl, parentTemplateId, showUnique, templateType, isVnf, searchFilter, sc);
    }

    /**
     * If the caller is not a root admin, restricts the search to return only public templates from the domain which
     * the caller belongs to and domains with the setting 'share.public.templates.with.other.domains' enabled.
     */
    protected void applyPublicTemplateSharingRestrictions(SearchCriteria<TemplateJoinVO> sc, Account caller) {
        if (caller.getType() == Account.Type.ADMIN) {
            s_logger.debug(String.format("Account [%s] is a root admin. Therefore, it has access to all public templates.", caller));
            return;
        }

        List<TemplateJoinVO> publicTemplates = _templateJoinDao.listPublicTemplates();

        Set<Long> unsharableDomainIds = new HashSet<>();
        for (TemplateJoinVO template : publicTemplates) {
            addDomainIdToSetIfDomainDoesNotShareTemplates(template.getDomainId(), caller, unsharableDomainIds);
        }

        if (!unsharableDomainIds.isEmpty()) {
            s_logger.info(String.format("The public templates belonging to the domains [%s] will not be listed to account [%s] as they have the configuration [%s] marked as 'false'.", unsharableDomainIds, caller, QueryService.SharePublicTemplatesWithOtherDomains.key()));
            sc.addAnd("domainId", SearchCriteria.Op.NOTIN, unsharableDomainIds.toArray());
        }
    }

    /**
     * Adds the provided domain ID to the set if the domain does not share templates with the account. That is, if:
     * (1) the template does not belong to the domain of the account AND
     * (2) the domain of the template has the setting 'share.public.templates.with.other.domains' disabled.
     */
    protected void addDomainIdToSetIfDomainDoesNotShareTemplates(long domainId, Account account, Set<Long> unsharableDomainIds) {
        if (domainId == account.getDomainId()) {
            s_logger.trace(String.format("Domain [%s] will not be added to the set of domains with unshared templates since the account [%s] belongs to it.", domainId, account));
            return;
        }

        if (unsharableDomainIds.contains(domainId)) {
            s_logger.trace(String.format("Domain [%s] is already on the set of domains with unshared templates.", domainId));
            return;
        }

        if (!checkIfDomainSharesTemplates(domainId)) {
            s_logger.debug(String.format("Domain [%s] will be added to the set of domains with unshared templates as configuration [%s] is false.", domainId, QueryService.SharePublicTemplatesWithOtherDomains.key()));
            unsharableDomainIds.add(domainId);
        }
    }

    protected boolean checkIfDomainSharesTemplates(Long domainId) {
        return QueryService.SharePublicTemplatesWithOtherDomains.valueIn(domainId);
    }

    private Pair<List<TemplateJoinVO>, Integer> templateChecks(boolean isIso, List<HypervisorType> hypers, Map<String, String> tags, String name, String keyword,
                                                               HypervisorType hyperType, boolean onlyReady, Boolean bootable, Long zoneId, boolean showDomr, Account caller,
                                                               boolean showRemovedTmpl, Long parentTemplateId, Boolean showUnique, String templateType, Boolean isVnf,
                                                               Filter searchFilter, SearchCriteria<TemplateJoinVO> sc) {
        if (!isIso) {
            // add hypervisor criteria for template case
            if (hypers != null && !hypers.isEmpty()) {
                String[] relatedHypers = new String[hypers.size()];
                for (int i = 0; i < hypers.size(); i++) {
                    relatedHypers[i] = hypers.get(i).toString();
                }
                sc.addAnd("hypervisorType", SearchCriteria.Op.IN, relatedHypers);
            }
        }

        // add tags criteria
        if (tags != null && !tags.isEmpty()) {
            SearchCriteria<TemplateJoinVO> scc = _templateJoinDao.createSearchCriteria();
            for (Map.Entry<String, String> entry : tags.entrySet()) {
                SearchCriteria<TemplateJoinVO> scTag = _templateJoinDao.createSearchCriteria();
                scTag.addAnd("tagKey", SearchCriteria.Op.EQ, entry.getKey());
                scTag.addAnd("tagValue", SearchCriteria.Op.EQ, entry.getValue());
                if (isIso) {
                    scTag.addAnd("tagResourceType", SearchCriteria.Op.EQ, ResourceObjectType.ISO);
                } else {
                    scTag.addAnd("tagResourceType", SearchCriteria.Op.EQ, ResourceObjectType.Template);
                }
                scc.addOr("tagKey", SearchCriteria.Op.SC, scTag);
            }
            sc.addAnd("tagKey", SearchCriteria.Op.SC, scc);
        }

        // other criteria

        if (keyword != null) {
            SearchCriteria<TemplateJoinVO> scc = _templateJoinDao.createSearchCriteria();
            scc.addOr("name", SearchCriteria.Op.LIKE, "%" + keyword + "%");
            scc.addOr("uuid", SearchCriteria.Op.LIKE, "%" + keyword + "%");
            sc.addAnd("name", SearchCriteria.Op.SC, scc);
        } else if (name != null) {
            sc.addAnd("name", SearchCriteria.Op.EQ, name);
        }

        SearchCriteria.Op op = isIso ? Op.EQ : Op.NEQ;
        sc.addAnd("format", op, "ISO");

        if (!hyperType.equals(HypervisorType.None)) {
            sc.addAnd("hypervisorType", SearchCriteria.Op.EQ, hyperType);
        }

        if (bootable != null) {
            sc.addAnd("bootable", SearchCriteria.Op.EQ, bootable);
        }

        if (onlyReady) {
            SearchCriteria<TemplateJoinVO> readySc = _templateJoinDao.createSearchCriteria();
            readySc.addOr("state", SearchCriteria.Op.EQ, TemplateState.Ready);
            readySc.addOr("format", SearchCriteria.Op.EQ, ImageFormat.BAREMETAL);
            SearchCriteria<TemplateJoinVO> isoPerhostSc = _templateJoinDao.createSearchCriteria();
            isoPerhostSc.addAnd("format", SearchCriteria.Op.EQ, ImageFormat.ISO);
            isoPerhostSc.addAnd("templateType", SearchCriteria.Op.EQ, TemplateType.PERHOST);
            readySc.addOr("templateType", SearchCriteria.Op.SC, isoPerhostSc);
            sc.addAnd("state", SearchCriteria.Op.SC, readySc);
        }

        if (!showDomr) {
            // excluding system template
            sc.addAnd("templateType", SearchCriteria.Op.NEQ, Storage.TemplateType.SYSTEM);
        }

        if (zoneId != null) {
            SearchCriteria<TemplateJoinVO> zoneSc = _templateJoinDao.createSearchCriteria();
            zoneSc.addOr("dataCenterId", SearchCriteria.Op.EQ, zoneId);
            zoneSc.addOr("dataStoreScope", SearchCriteria.Op.EQ, ScopeType.REGION);
            // handle the case where TemplateManager.VMWARE_TOOLS_ISO and TemplateManager.VMWARE_TOOLS_ISO do not
            // have data_center information in template_view
            SearchCriteria<TemplateJoinVO> isoPerhostSc = _templateJoinDao.createSearchCriteria();
            isoPerhostSc.addAnd("format", SearchCriteria.Op.EQ, ImageFormat.ISO);
            isoPerhostSc.addAnd("templateType", SearchCriteria.Op.EQ, TemplateType.PERHOST);
            zoneSc.addOr("templateType", SearchCriteria.Op.SC, isoPerhostSc);
            sc.addAnd("dataCenterId", SearchCriteria.Op.SC, zoneSc);
        }

        if (parentTemplateId != null) {
            sc.addAnd("parentTemplateId", SearchCriteria.Op.EQ, parentTemplateId);
        }

        if (templateType != null) {
            sc.addAnd("templateType", SearchCriteria.Op.EQ, templateType);
        }

        if (isVnf != null) {
            if (isVnf) {
                sc.addAnd("templateType", SearchCriteria.Op.EQ, TemplateType.VNF);
            } else {
                sc.addAnd("templateType", SearchCriteria.Op.NEQ, TemplateType.VNF);
            }
        }

        // don't return removed template, this should not be needed since we
        // changed annotation for removed field in TemplateJoinVO.
        // sc.addAnd("removed", SearchCriteria.Op.NULL);

        // search unique templates and find details by Ids
        Pair<List<TemplateJoinVO>, Integer> uniqueTmplPair = null;
        if (showRemovedTmpl) {
            uniqueTmplPair = _templateJoinDao.searchIncludingRemovedAndCount(sc, searchFilter);
        } else {
            sc.addAnd("templateState", SearchCriteria.Op.IN, new State[] {State.Active, State.UploadAbandoned, State.UploadError, State.NotUploaded, State.UploadInProgress});
            if (showUnique) {
                final String[] distinctColumns = {"template_view.id"};
                uniqueTmplPair = _templateJoinDao.searchAndDistinctCount(sc, searchFilter, distinctColumns);
            } else {
                final String[] distinctColumns = {"temp_zone_pair"};
                uniqueTmplPair = _templateJoinDao.searchAndDistinctCount(sc, searchFilter, distinctColumns);
            }
        }

        return findTemplatesByIdOrTempZonePair(uniqueTmplPair, showRemovedTmpl, showUnique, caller);

        // TODO: revisit the special logic for iso search in
        // VMTemplateDaoImpl.searchForTemplates and understand why we need to
        // specially handle ISO. The original logic is very twisted and no idea
        // about what the code was doing.
    }

    // findTemplatesByIdOrTempZonePair returns the templates with the given ids if showUnique is true, or else by the TempZonePair
    private Pair<List<TemplateJoinVO>, Integer> findTemplatesByIdOrTempZonePair(Pair<List<TemplateJoinVO>, Integer> templateDataPair,
                                                                                boolean showRemoved, boolean showUnique, Account caller) {
        Integer count = templateDataPair.second();
        if (count.intValue() == 0) {
            // empty result
            return templateDataPair;
        }
        List<TemplateJoinVO> templateData = templateDataPair.first();
        List<TemplateJoinVO> templates = null;
        if (showUnique) {
            Long[] templateIds = templateData.stream().map(template -> template.getId()).toArray(Long[]::new);
            templates = _templateJoinDao.findByDistinctIds(templateIds);
        } else {
            String[] templateZonePairs = templateData.stream().map(template -> template.getTempZonePair()).toArray(String[]::new);
            templates = _templateJoinDao.searchByTemplateZonePair(showRemoved, templateZonePairs);
        }

        return new Pair<List<TemplateJoinVO>, Integer>(templates, count);
    }

    @Override
    public ListResponse<TemplateResponse> listIsos(ListIsosCmd cmd) {
        Pair<List<TemplateJoinVO>, Integer> result = searchForIsosInternal(cmd);
        ListResponse<TemplateResponse> response = new ListResponse<>();

        ResponseView respView = ResponseView.Restricted;
        if (cmd instanceof ListIsosCmdByAdmin) {
            respView = ResponseView.Full;
        }

        List<TemplateResponse> templateResponses = ViewResponseHelper.createIsoResponse(respView, result.first().toArray(new TemplateJoinVO[result.first().size()]));
        response.setResponses(templateResponses, result.second());
        return response;
    }

    private Pair<List<TemplateJoinVO>, Integer> searchForIsosInternal(ListIsosCmd cmd) {
        TemplateFilter isoFilter = TemplateFilter.valueOf(cmd.getIsoFilter());
        Long id = cmd.getId();
        Map<String, String> tags = cmd.getTags();
        boolean showRemovedISO = cmd.getShowRemoved();
        Account caller = CallContext.current().getCallingAccount();

        boolean listAll = false;
        if (isoFilter != null && isoFilter == TemplateFilter.all) {
            if (caller.getType() == Account.Type.NORMAL) {
                throw new InvalidParameterValueException("Filter " + TemplateFilter.all + " can be specified by admin only");
            }
            listAll = true;
        }


        List<Long> permittedAccountIds = new ArrayList<>();
        Ternary<Long, Boolean, ListProjectResourcesCriteria> domainIdRecursiveListProject = new Ternary<>(cmd.getDomainId(), cmd.isRecursive(), null);
        accountMgr.buildACLSearchParameters(caller, id, cmd.getAccountName(), cmd.getProjectId(), permittedAccountIds, domainIdRecursiveListProject, listAll, false);
        ListProjectResourcesCriteria listProjectResourcesCriteria = domainIdRecursiveListProject.third();
        List<Account> permittedAccounts = new ArrayList<>();
        for (Long accountId : permittedAccountIds) {
            permittedAccounts.add(accountMgr.getAccount(accountId));
        }

        HypervisorType hypervisorType = HypervisorType.getType(cmd.getHypervisor());

        return searchForTemplatesInternal(cmd.getId(), cmd.getIsoName(), cmd.getKeyword(), isoFilter, true, cmd.isBootable(),
                cmd.getPageSizeVal(), cmd.getStartIndex(), cmd.getZoneId(), cmd.getStoragePoolId(), cmd.getImageStoreId(),
                hypervisorType, true, cmd.listInReadyState(), permittedAccounts, caller, listProjectResourcesCriteria,
                tags, showRemovedISO, null, null, cmd.getShowUnique(), null, null);
    }

    @Override
    public DetailOptionsResponse listDetailOptions(final ListDetailOptionsCmd cmd) {
        final ResourceObjectType type = cmd.getResourceType();
        final String resourceUuid = cmd.getResourceId();
        final Map<String, List<String>> options = new HashMap<>();
        switch (type) {
            case Template:
            case UserVm:
                HypervisorType hypervisorType = HypervisorType.None;
                if (StringUtils.isNotEmpty(resourceUuid) && ResourceObjectType.Template.equals(type)) {
                    hypervisorType = _templateDao.findByUuid(resourceUuid).getHypervisorType();
                }
                if (StringUtils.isNotEmpty(resourceUuid) && ResourceObjectType.UserVm.equals(type)) {
                    hypervisorType = _vmInstanceDao.findByUuid(resourceUuid).getHypervisorType();
                }
                fillVMOrTemplateDetailOptions(options, hypervisorType);
                break;
            case VnfTemplate:
                fillVnfTemplateDetailOptions(options);
                return new DetailOptionsResponse(options);
            default:
                throw new CloudRuntimeException("Resource type not supported.");
        }
        if (CallContext.current().getCallingAccount().getType() != Account.Type.ADMIN) {
            final List<String> userDenyListedSettings = Stream.of(QueryService.UserVMDeniedDetails.value().split(","))
                    .map(item -> (item).trim())
                    .collect(Collectors.toList());
            for (final String detail : userDenyListedSettings) {
                if (options.containsKey(detail)) {
                    options.remove(detail);
                }
            }
        }
        return new DetailOptionsResponse(options);
    }

    @Override
    public ListResponse<ResourceIconResponse> listResourceIcons(ListResourceIconCmd cmd) {
        ListResponse<ResourceIconResponse> responses = new ListResponse<>();
        responses.setResponses(resourceIconDao.listResourceIcons(cmd.getResourceIds(), cmd.getResourceType()));
        return responses;
    }

    private void fillVnfTemplateDetailOptions(final Map<String, List<String>> options) {
        for (VNF.AccessDetail detail : VNF.AccessDetail.values()) {
            if (VNF.AccessDetail.ACCESS_METHODS.equals(detail)) {
                options.put(detail.name().toLowerCase(), Arrays.stream(VNF.AccessMethod.values()).map(method -> method.toString()).sorted().collect(Collectors.toList()));
            } else {
                options.put(detail.name().toLowerCase(), Collections.emptyList());
            }
        }
        for (VNF.VnfDetail detail : VNF.VnfDetail.values()) {
            options.put(detail.name().toLowerCase(), Collections.emptyList());
        }
    }

    private void fillVMOrTemplateDetailOptions(final Map<String, List<String>> options, final HypervisorType hypervisorType) {
        if (options == null) {
            throw new CloudRuntimeException("Invalid/null detail-options response object passed");
        }

        options.put(ApiConstants.BootType.UEFI.toString(), Arrays.asList(ApiConstants.BootMode.LEGACY.toString(),
            ApiConstants.BootMode.SECURE.toString()));
        options.put(VmDetailConstants.KEYBOARD, Arrays.asList("uk", "us", "jp", "fr"));
        options.put(VmDetailConstants.CPU_CORE_PER_SOCKET, Collections.emptyList());
        options.put(VmDetailConstants.ROOT_DISK_SIZE, Collections.emptyList());

        if (HypervisorType.KVM.equals(hypervisorType)) {
            options.put(VmDetailConstants.NIC_ADAPTER, Arrays.asList("e1000", "virtio", "rtl8139", "vmxnet3", "ne2k_pci"));
            options.put(VmDetailConstants.ROOT_DISK_CONTROLLER, Arrays.asList("osdefault", "ide", "scsi", "virtio"));
            options.put(VmDetailConstants.DATA_DISK_CONTROLLER, Arrays.asList("osdefault", "ide", "scsi", "virtio"));
            options.put(VmDetailConstants.VIDEO_HARDWARE, Arrays.asList("cirrus", "vga", "qxl", "virtio"));
            options.put(VmDetailConstants.VIDEO_RAM, Collections.emptyList());
            options.put("tpmversion", Arrays.asList(ApiConstants.TpmVersion.NONE.toString(), ApiConstants.TpmVersion.V2_0.toString()));
            options.put(VmDetailConstants.IO_POLICY, Arrays.asList("threads", "native", "io_uring", "storage_specific"));
            options.put(VmDetailConstants.IOTHREADS, Arrays.asList("enabled"));
            options.put(VmDetailConstants.NIC_MULTIQUEUE_NUMBER, Collections.emptyList());
            options.put(VmDetailConstants.NIC_PACKED_VIRTQUEUES_ENABLED, Arrays.asList("true", "false"));
        }

        if (HypervisorType.VMware.equals(hypervisorType)) {
            options.put(VmDetailConstants.NIC_ADAPTER, Arrays.asList("E1000", "PCNet32", "Vmxnet2", "Vmxnet3"));
            options.put(VmDetailConstants.ROOT_DISK_CONTROLLER, Arrays.asList("osdefault", "ide", "scsi", "lsilogic", "lsisas1068", "buslogic", "pvscsi"));
            options.put(VmDetailConstants.DATA_DISK_CONTROLLER, Arrays.asList("osdefault", "ide", "scsi", "lsilogic", "lsisas1068", "buslogic", "pvscsi"));
            options.put(VmDetailConstants.NESTED_VIRTUALIZATION_FLAG, Arrays.asList("true", "false"));
            options.put(VmDetailConstants.SVGA_VRAM_SIZE, Collections.emptyList());
            options.put(VmDetailConstants.RAM_RESERVATION, Collections.emptyList());
        }
    }

    @Override
    public ListResponse<AffinityGroupResponse> searchForAffinityGroups(ListAffinityGroupsCmd cmd) {
        Pair<List<AffinityGroupJoinVO>, Integer> result = searchForAffinityGroupsInternal(cmd);
        ListResponse<AffinityGroupResponse> response = new ListResponse<AffinityGroupResponse>();
        List<AffinityGroupResponse> agResponses = ViewResponseHelper.createAffinityGroupResponses(result.first());
        response.setResponses(agResponses, result.second());
        return response;
    }

    public Pair<List<AffinityGroupJoinVO>, Integer> searchForAffinityGroupsInternal(ListAffinityGroupsCmd cmd) {

        final Long affinityGroupId = cmd.getId();
        final String affinityGroupName = cmd.getAffinityGroupName();
        final String affinityGroupType = cmd.getAffinityGroupType();
        final Long vmId = cmd.getVirtualMachineId();
        final String accountName = cmd.getAccountName();
        Long domainId = cmd.getDomainId();
        final Long projectId = cmd.getProjectId();
        Boolean isRecursive = cmd.isRecursive();
        final Boolean listAll = cmd.listAll();
        final Long startIndex = cmd.getStartIndex();
        final Long pageSize = cmd.getPageSizeVal();
        final String keyword = cmd.getKeyword();

        Account caller = CallContext.current().getCallingAccount();

        if (vmId != null) {
            UserVmVO userVM = userVmDao.findById(vmId);
            if (userVM == null) {
                throw new InvalidParameterValueException("Unable to list affinity groups for virtual machine instance " + vmId + "; instance not found.");
            }
            accountMgr.checkAccess(caller, null, true, userVM);
            return listAffinityGroupsByVM(vmId.longValue(), startIndex, pageSize);
        }

        List<Long> permittedAccounts = new ArrayList<Long>();
        Ternary<Long, Boolean, ListProjectResourcesCriteria> ternary = new Ternary<Long, Boolean, ListProjectResourcesCriteria>(domainId, isRecursive, null);

        accountMgr.buildACLSearchParameters(caller, affinityGroupId, accountName, projectId, permittedAccounts, ternary, listAll, false);

        domainId = ternary.first();
        isRecursive = ternary.second();
        ListProjectResourcesCriteria listProjectResourcesCriteria = ternary.third();

        Filter searchFilter = new Filter(AffinityGroupJoinVO.class, ID_FIELD, true, startIndex, pageSize);

        SearchCriteria<AffinityGroupJoinVO> sc = buildAffinityGroupSearchCriteria(domainId, isRecursive, permittedAccounts, listProjectResourcesCriteria, affinityGroupId, affinityGroupName,
                affinityGroupType, keyword);

        Pair<List<AffinityGroupJoinVO>, Integer> uniqueGroupsPair = _affinityGroupJoinDao.searchAndCount(sc, searchFilter);

        // search group details by ids
        List<AffinityGroupJoinVO> affinityGroups = new ArrayList<AffinityGroupJoinVO>();

        Integer count = uniqueGroupsPair.second();
        if (count.intValue() != 0) {
            List<AffinityGroupJoinVO> uniqueGroups = uniqueGroupsPair.first();
            Long[] vrIds = new Long[uniqueGroups.size()];
            int i = 0;
            for (AffinityGroupJoinVO v : uniqueGroups) {
                vrIds[i++] = v.getId();
            }
            affinityGroups = _affinityGroupJoinDao.searchByIds(vrIds);
        }

        if (!permittedAccounts.isEmpty()) {
            // add domain level affinity groups
            if (domainId != null) {
                SearchCriteria<AffinityGroupJoinVO> scDomain = buildAffinityGroupSearchCriteria(null, isRecursive, new ArrayList<Long>(), listProjectResourcesCriteria, affinityGroupId,
                        affinityGroupName, affinityGroupType, keyword);
                Pair<List<AffinityGroupJoinVO>, Integer> groupsPair = listDomainLevelAffinityGroups(scDomain, searchFilter, domainId);
                affinityGroups.addAll(groupsPair.first());
                count += groupsPair.second();
            } else {

                for (Long permAcctId : permittedAccounts) {
                    Account permittedAcct = _accountDao.findById(permAcctId);
                    SearchCriteria<AffinityGroupJoinVO> scDomain = buildAffinityGroupSearchCriteria(null, isRecursive, new ArrayList<Long>(), listProjectResourcesCriteria, affinityGroupId,
                            affinityGroupName, affinityGroupType, keyword);
                    Pair<List<AffinityGroupJoinVO>, Integer> groupsPair = listDomainLevelAffinityGroups(scDomain, searchFilter, permittedAcct.getDomainId());
                    affinityGroups.addAll(groupsPair.first());
                    count += groupsPair.second();
                }
            }
        } else if (((permittedAccounts.isEmpty()) && (domainId != null) && isRecursive)) {
            // list all domain level affinity groups for the domain admin case
            SearchCriteria<AffinityGroupJoinVO> scDomain = buildAffinityGroupSearchCriteria(null, isRecursive, new ArrayList<Long>(), listProjectResourcesCriteria, affinityGroupId, affinityGroupName,
                    affinityGroupType, keyword);
            Pair<List<AffinityGroupJoinVO>, Integer> groupsPair = listDomainLevelAffinityGroups(scDomain, searchFilter, domainId);
            affinityGroups.addAll(groupsPair.first());
            count += groupsPair.second();
        }

        return new Pair<List<AffinityGroupJoinVO>, Integer>(affinityGroups, count);

    }

    private void buildAffinityGroupViewSearchBuilder(SearchBuilder<AffinityGroupJoinVO> sb, Long domainId, boolean isRecursive, List<Long> permittedAccounts,
            ListProjectResourcesCriteria listProjectResourcesCriteria) {

        sb.and("accountIdIN", sb.entity().getAccountId(), SearchCriteria.Op.IN);
        sb.and("domainId", sb.entity().getDomainId(), SearchCriteria.Op.EQ);

        if (((permittedAccounts.isEmpty()) && (domainId != null) && isRecursive)) {
            // if accountId isn't specified, we can do a domain match for the
            // admin case if isRecursive is true
            sb.and("domainPath", sb.entity().getDomainPath(), SearchCriteria.Op.LIKE);
        }

        if (listProjectResourcesCriteria != null) {
            if (listProjectResourcesCriteria == Project.ListProjectResourcesCriteria.ListProjectResourcesOnly) {
                sb.and("accountType", sb.entity().getAccountType(), SearchCriteria.Op.EQ);
            } else if (listProjectResourcesCriteria == Project.ListProjectResourcesCriteria.SkipProjectResources) {
                sb.and("accountType", sb.entity().getAccountType(), SearchCriteria.Op.NEQ);
            }
        }

    }

    private void buildAffinityGroupViewSearchCriteria(SearchCriteria<AffinityGroupJoinVO> sc, Long domainId, boolean isRecursive, List<Long> permittedAccounts,
            ListProjectResourcesCriteria listProjectResourcesCriteria) {

        if (listProjectResourcesCriteria != null) {
            sc.setParameters("accountType", Account.Type.PROJECT);
        }

        if (!permittedAccounts.isEmpty()) {
            sc.setParameters("accountIdIN", permittedAccounts.toArray());
        } else if (domainId != null) {
            DomainVO domain = _domainDao.findById(domainId);
            if (isRecursive) {
                sc.setParameters("domainPath", domain.getPath() + "%");
            } else {
                sc.setParameters("domainId", domainId);
            }
        }
    }

    private SearchCriteria<AffinityGroupJoinVO> buildAffinityGroupSearchCriteria(Long domainId, boolean isRecursive, List<Long> permittedAccounts,
            ListProjectResourcesCriteria listProjectResourcesCriteria, Long affinityGroupId, String affinityGroupName, String affinityGroupType, String keyword) {

        SearchBuilder<AffinityGroupJoinVO> groupSearch = _affinityGroupJoinDao.createSearchBuilder();
        buildAffinityGroupViewSearchBuilder(groupSearch, domainId, isRecursive, permittedAccounts, listProjectResourcesCriteria);

        groupSearch.select(null, Func.DISTINCT, groupSearch.entity().getId()); // select
        // distinct

        SearchCriteria<AffinityGroupJoinVO> sc = groupSearch.create();
        buildAffinityGroupViewSearchCriteria(sc, domainId, isRecursive, permittedAccounts, listProjectResourcesCriteria);

        if (affinityGroupId != null) {
            sc.addAnd("id", SearchCriteria.Op.EQ, affinityGroupId);
        }

        if (affinityGroupName != null) {
            sc.addAnd("name", SearchCriteria.Op.EQ, affinityGroupName);
        }

        if (affinityGroupType != null) {
            sc.addAnd("type", SearchCriteria.Op.EQ, affinityGroupType);
        }

        if (keyword != null) {
            SearchCriteria<AffinityGroupJoinVO> ssc = _affinityGroupJoinDao.createSearchCriteria();
            ssc.addOr("name", SearchCriteria.Op.LIKE, "%" + keyword + "%");
            ssc.addOr("type", SearchCriteria.Op.LIKE, "%" + keyword + "%");
            ssc.addOr("uuid", SearchCriteria.Op.LIKE, "%" + keyword + "%");
            sc.addAnd("name", SearchCriteria.Op.SC, ssc);
        }

        return sc;
    }

    private Pair<List<AffinityGroupJoinVO>, Integer> listAffinityGroupsByVM(long vmId, long pageInd, long pageSize) {
        Filter sf = new Filter(SecurityGroupVMMapVO.class, null, true, pageInd, pageSize);
        Pair<List<AffinityGroupVMMapVO>, Integer> agVmMappingPair = _affinityGroupVMMapDao.listByInstanceId(vmId, sf);
        Integer count = agVmMappingPair.second();
        if (count.intValue() == 0) {
            // handle empty result cases
            return new Pair<List<AffinityGroupJoinVO>, Integer>(new ArrayList<AffinityGroupJoinVO>(), count);
        }
        List<AffinityGroupVMMapVO> agVmMappings = agVmMappingPair.first();
        Long[] agIds = new Long[agVmMappings.size()];
        int i = 0;
        for (AffinityGroupVMMapVO agVm : agVmMappings) {
            agIds[i++] = agVm.getAffinityGroupId();
        }
        List<AffinityGroupJoinVO> ags = _affinityGroupJoinDao.searchByIds(agIds);
        return new Pair<List<AffinityGroupJoinVO>, Integer>(ags, count);
    }

    private Pair<List<AffinityGroupJoinVO>, Integer> listDomainLevelAffinityGroups(SearchCriteria<AffinityGroupJoinVO> sc, Filter searchFilter, long domainId) {
        List<Long> affinityGroupIds = new ArrayList<Long>();
        Set<Long> allowedDomains = _domainMgr.getDomainParentIds(domainId);
        List<AffinityGroupDomainMapVO> maps = _affinityGroupDomainMapDao.listByDomain(allowedDomains.toArray());

        for (AffinityGroupDomainMapVO map : maps) {
            boolean subdomainAccess = map.isSubdomainAccess();
            if (map.getDomainId() == domainId || subdomainAccess) {
                affinityGroupIds.add(map.getAffinityGroupId());
            }
        }

        if (!affinityGroupIds.isEmpty()) {
            SearchCriteria<AffinityGroupJoinVO> domainSC = _affinityGroupJoinDao.createSearchCriteria();
            domainSC.addAnd("id", SearchCriteria.Op.IN, affinityGroupIds.toArray());
            domainSC.addAnd("aclType", SearchCriteria.Op.EQ, ACLType.Domain.toString());

            sc.addAnd("id", SearchCriteria.Op.SC, domainSC);

            Pair<List<AffinityGroupJoinVO>, Integer> uniqueGroupsPair = _affinityGroupJoinDao.searchAndCount(sc, searchFilter);
            // search group by ids
            Integer count = uniqueGroupsPair.second();
            if (count.intValue() == 0) {
                // empty result
                return new Pair<>(new ArrayList<AffinityGroupJoinVO>(), 0);
            }
            List<AffinityGroupJoinVO> uniqueGroups = uniqueGroupsPair.first();
            Long[] vrIds = new Long[uniqueGroups.size()];
            int i = 0;
            for (AffinityGroupJoinVO v : uniqueGroups) {
                vrIds[i++] = v.getId();
            }
            List<AffinityGroupJoinVO> vrs = _affinityGroupJoinDao.searchByIds(vrIds);
            return new Pair<>(vrs, count);
        } else {
            return new Pair<>(new ArrayList<AffinityGroupJoinVO>(), 0);
        }
    }

    @Override
    public List<ResourceDetailResponse> listResourceDetails(ListResourceDetailsCmd cmd) {
        String key = cmd.getKey();
        Boolean forDisplay = cmd.getDisplay();
        ResourceTag.ResourceObjectType resourceType = cmd.getResourceType();
        String resourceIdStr = cmd.getResourceId();
        String value = cmd.getValue();
        Long resourceId = null;

        //Validation - 1.1 - resourceId and value can't be null.
        if (resourceIdStr == null && value == null) {
            throw new InvalidParameterValueException("Insufficient parameters passed for listing by resourceId OR key,value pair. Please check your params and try again.");
        }

        //Validation - 1.2 - Value has to be passed along with key.
        if (value != null && key == null) {
            throw new InvalidParameterValueException("Listing by (key, value) but key is null. Please check the params and try again");
        }

        //Validation - 1.3
        if (resourceIdStr != null) {
            resourceId = resourceManagerUtil.getResourceId(resourceIdStr, resourceType);
            if (resourceId == null) {
                throw new InvalidParameterValueException("Cannot find resource with resourceId " + resourceIdStr + " and of resource type " + resourceType);
            }
        }

        List<? extends ResourceDetail> detailList = new ArrayList<ResourceDetail>();
        ResourceDetail requestedDetail = null;

        if (key == null) {
            detailList = _resourceMetaDataMgr.getDetailsList(resourceId, resourceType, forDisplay);
        } else if (value == null) {
            requestedDetail = _resourceMetaDataMgr.getDetail(resourceId, resourceType, key);
            if (requestedDetail != null && forDisplay != null && requestedDetail.isDisplay() != forDisplay) {
                requestedDetail = null;
            }
        } else {
            detailList = _resourceMetaDataMgr.getDetails(resourceType, key, value, forDisplay);
        }

        List<ResourceDetailResponse> responseList = new ArrayList<ResourceDetailResponse>();
        if (requestedDetail != null) {
            ResourceDetailResponse detailResponse = createResourceDetailsResponse(requestedDetail, resourceType);
            responseList.add(detailResponse);
        } else {
            for (ResourceDetail detail : detailList) {
                ResourceDetailResponse detailResponse = createResourceDetailsResponse(detail, resourceType);
                responseList.add(detailResponse);
            }
        }

        return responseList;
    }

    protected ResourceDetailResponse createResourceDetailsResponse(ResourceDetail requestedDetail, ResourceTag.ResourceObjectType resourceType) {
        ResourceDetailResponse resourceDetailResponse = new ResourceDetailResponse();
        resourceDetailResponse.setResourceId(resourceManagerUtil.getUuid(String.valueOf(requestedDetail.getResourceId()), resourceType));
        resourceDetailResponse.setName(requestedDetail.getName());
        resourceDetailResponse.setValue(requestedDetail.getValue());
        resourceDetailResponse.setForDisplay(requestedDetail.isDisplay());
        resourceDetailResponse.setResourceType(resourceType.toString().toString());
        resourceDetailResponse.setObjectName("resourcedetail");
        return resourceDetailResponse;
    }

    @Override
    public ListResponse<ManagementServerResponse> listManagementServers(ListMgmtsCmd cmd) {
        ListResponse<ManagementServerResponse> response = new ListResponse<>();
        Pair<List<ManagementServerJoinVO>, Integer> result = listManagementServersInternal(cmd);
        List<ManagementServerResponse> hostResponses = new ArrayList<>();

        for (ManagementServerJoinVO host : result.first()) {
            ManagementServerResponse hostResponse = createManagementServerResponse(host);
            hostResponses.add(hostResponse);
        }

        response.setResponses(hostResponses);
        return response;
    }

    protected Pair<List<ManagementServerJoinVO>, Integer> listManagementServersInternal(ListMgmtsCmd cmd) {
        Long id = cmd.getId();
        String name = cmd.getHostName();

        SearchBuilder<ManagementServerJoinVO> sb = managementServerJoinDao.createSearchBuilder();
        SearchCriteria<ManagementServerJoinVO> sc = sb.create();
        if (id != null) {
            sc.addAnd("id", SearchCriteria.Op.EQ, id);
        }
        if (name != null) {
            sc.addAnd("name", SearchCriteria.Op.EQ, name);
        }
        return managementServerJoinDao.searchAndCount(sc, null);
    }

    protected ManagementServerResponse createManagementServerResponse(ManagementServerJoinVO mgmt) {
        ManagementServerResponse mgmtResponse = new ManagementServerResponse();
        mgmtResponse.setId(mgmt.getUuid());
        mgmtResponse.setName(mgmt.getName());
        mgmtResponse.setState(mgmt.getState());
        mgmtResponse.setVersion(mgmt.getVersion());
        mgmtResponse.setJavaVersion(mgmt.getJavaVersion());
        mgmtResponse.setJavaDistribution(mgmt.getJavaName());
        mgmtResponse.setOsDistribution(mgmt.getOsDistribution());
        mgmtResponse.setLastServerStart(mgmt.getLastJvmStart());
        mgmtResponse.setLastServerStop(mgmt.getLastJvmStop());
        mgmtResponse.setLastBoot(mgmt.getLastSystemBoot());
        mgmtResponse.setServiceIp(mgmt.getServiceIP());
        mgmtResponse.setObjectName("managementserver");
        return mgmtResponse;
    }

    @Override
    public List<RouterHealthCheckResultResponse> listRouterHealthChecks(GetRouterHealthCheckResultsCmd cmd) {
        s_logger.info("Executing health check command " + cmd);
        long routerId = cmd.getRouterId();
        if (!VirtualNetworkApplianceManager.RouterHealthChecksEnabled.value()) {
            throw new CloudRuntimeException("Router health checks are not enabled for router " + routerId);
        }

        if (cmd.shouldPerformFreshChecks()) {
            Pair<Boolean, String> healthChecksresult = routerService.performRouterHealthChecks(routerId);
            if (healthChecksresult == null) {
                throw new CloudRuntimeException("Failed to initiate fresh checks on router.");
            } else if (!healthChecksresult.first()) {
                throw new CloudRuntimeException("Unable to perform fresh checks on router - " + healthChecksresult.second());
            }
        }

        List<RouterHealthCheckResult> result = new ArrayList<>(routerHealthCheckResultDao.getHealthCheckResults(routerId));
        if (result == null || result.size() == 0) {
            throw new CloudRuntimeException("No health check results found for the router. This could happen for " +
                    "a newly created router. Please wait for periodic results to populate or manually call for checks to execute.");
        }

        return responseGenerator.createHealthCheckResponse(_routerDao.findById(routerId), result);
    }

    @Override
    public ListResponse<SnapshotResponse> listSnapshots(ListSnapshotsCmd cmd) {
        Account caller = CallContext.current().getCallingAccount();
        Pair<List<SnapshotJoinVO>, Integer> result = searchForSnapshotsWithParams(cmd.getId(), cmd.getIds(),
                cmd.getVolumeId(), cmd.getSnapshotName(), cmd.getKeyword(), cmd.getTags(),
                cmd.getSnapshotType(), cmd.getIntervalType(), cmd.getZoneId(), cmd.getLocationType(),
                cmd.isShowUnique(), cmd.getAccountName(), cmd.getDomainId(), cmd.getProjectId(), cmd.getStoragePoolId(),
                cmd.getImageStoreId(), cmd.getStartIndex(), cmd.getPageSizeVal(), cmd.listAll(), cmd.isRecursive(), caller);
        ListResponse<SnapshotResponse> response = new ListResponse<>();
        ResponseView respView = ResponseView.Restricted;
        if (cmd instanceof ListSnapshotsCmdByAdmin) {
            respView = ResponseView.Full;
        }
        List<SnapshotResponse> templateResponses = ViewResponseHelper.createSnapshotResponse(respView, cmd.isShowUnique(), result.first().toArray(new SnapshotJoinVO[result.first().size()]));
        response.setResponses(templateResponses, result.second());
        return response;
    }

    @Override
    public SnapshotResponse listSnapshot(CopySnapshotCmd cmd) {
        Account caller = CallContext.current().getCallingAccount();
        List<Long> zoneIds = cmd.getDestinationZoneIds();
        Pair<List<SnapshotJoinVO>, Integer> result = searchForSnapshotsWithParams(cmd.getId(), null,
                null, null, null, null,
                null, null, zoneIds.get(0), Snapshot.LocationType.SECONDARY.name(),
                false, null, null, null, null, null,
                null, null, true, false, caller);
        ResponseView respView = ResponseView.Restricted;
        if (CallContext.current().getCallingAccount().getType() == Account.Type.ADMIN) {
            respView = ResponseView.Full;
        }
        List<SnapshotResponse> templateResponses = ViewResponseHelper.createSnapshotResponse(respView, false, result.first().get(0));
        return templateResponses.get(0);
    }



    private Pair<List<SnapshotJoinVO>, Integer> searchForSnapshotsWithParams(final Long id, List<Long> ids,
            final Long volumeId, final String name, final String keyword, final Map<String, String> tags,
            final String snapshotTypeStr, final String intervalTypeStr, final Long zoneId, final String locationTypeStr,
            final boolean isShowUnique, final String accountName, Long domainId, final Long projectId, final Long storagePoolId, final Long imageStoreId,
            final Long startIndex, final Long pageSize,final boolean listAll, boolean isRecursive, final Account caller) {
        ids = getIdsListFromCmd(id, ids);
        Snapshot.LocationType locationType = null;
        if (locationTypeStr != null) {
            try {
                locationType = Snapshot.LocationType.valueOf(locationTypeStr.trim().toUpperCase());
            } catch (IllegalArgumentException e) {
                throw new InvalidParameterValueException(String.format("Invalid %s specified, %s", ApiConstants.LOCATION_TYPE, locationTypeStr));
            }
        }

        Filter searchFilter = new Filter(SnapshotJoinVO.class, "snapshotStorePair", SortKeyAscending.value(), startIndex, pageSize);

        List<Long> permittedAccountIds = new ArrayList<>();
        Ternary<Long, Boolean, ListProjectResourcesCriteria> domainIdRecursiveListProject = new Ternary<Long, Boolean, ListProjectResourcesCriteria>(domainId, isRecursive, null);
        accountMgr.buildACLSearchParameters(caller, id, accountName, projectId, permittedAccountIds, domainIdRecursiveListProject, listAll, false);
        ListProjectResourcesCriteria listProjectResourcesCriteria = domainIdRecursiveListProject.third();
        domainId = domainIdRecursiveListProject.first();
        isRecursive = domainIdRecursiveListProject.second();
        // Verify parameters
        if (volumeId != null) {
            VolumeVO volume = volumeDao.findById(volumeId);
            if (volume != null) {
                accountMgr.checkAccess(CallContext.current().getCallingAccount(), null, true, volume);
            }
        }

        SearchBuilder<SnapshotJoinVO> sb = snapshotJoinDao.createSearchBuilder();
        if (isShowUnique) {
            sb.select(null, Func.DISTINCT, sb.entity().getId()); // select distinct snapshotId
        } else {
            sb.select(null, Func.DISTINCT, sb.entity().getSnapshotStorePair()); // select distinct (snapshotId, store_role, store_id) key
        }
        accountMgr.buildACLSearchBuilder(sb, domainId, isRecursive, permittedAccountIds, listProjectResourcesCriteria);
        sb.and("statusNEQ", sb.entity().getStatus(), SearchCriteria.Op.NEQ); //exclude those Destroyed snapshot, not showing on UI
        sb.and("volumeId", sb.entity().getVolumeId(), SearchCriteria.Op.EQ);
        sb.and("name", sb.entity().getName(), SearchCriteria.Op.EQ);
        sb.and("id", sb.entity().getId(), SearchCriteria.Op.EQ);
        sb.and("idIN", sb.entity().getId(), SearchCriteria.Op.IN);
        sb.and("snapshotTypeEQ", sb.entity().getSnapshotType(), SearchCriteria.Op.IN);
        sb.and("snapshotTypeNEQ", sb.entity().getSnapshotType(), SearchCriteria.Op.NIN);
        sb.and("dataCenterId", sb.entity().getDataCenterId(), SearchCriteria.Op.EQ);
        sb.and("locationType", sb.entity().getStoreRole(), SearchCriteria.Op.EQ);
        sb.and("imageStoreId", sb.entity().getStoreId(), SearchCriteria.Op.EQ);

        if (tags != null && !tags.isEmpty()) {
            SearchBuilder<ResourceTagVO> tagSearch = resourceTagDao.createSearchBuilder();
            for (int count = 0; count < tags.size(); count++) {
                tagSearch.or().op("key" + String.valueOf(count), tagSearch.entity().getKey(), SearchCriteria.Op.EQ);
                tagSearch.and("value" + String.valueOf(count), tagSearch.entity().getValue(), SearchCriteria.Op.EQ);
                tagSearch.cp();
            }
            tagSearch.and("resourceType", tagSearch.entity().getResourceType(), SearchCriteria.Op.EQ);
            sb.groupBy(sb.entity().getId());
            sb.join("tagSearch", tagSearch, sb.entity().getId(), tagSearch.entity().getResourceId(), JoinBuilder.JoinType.INNER);
        }

        if (storagePoolId != null) {
            SearchBuilder<SnapshotDataStoreVO> storagePoolSb = snapshotDataStoreDao.createSearchBuilder();
            storagePoolSb.and("poolId", storagePoolSb.entity().getDataStoreId(), SearchCriteria.Op.EQ);
            storagePoolSb.and("role", storagePoolSb.entity().getRole(), SearchCriteria.Op.EQ);
            sb.join("storagePoolSb", storagePoolSb, sb.entity().getId(), storagePoolSb.entity().getSnapshotId(), JoinBuilder.JoinType.INNER);
        }

        SearchCriteria<SnapshotJoinVO> sc = sb.create();
        accountMgr.buildACLSearchCriteria(sc, domainId, isRecursive, permittedAccountIds, listProjectResourcesCriteria);

        sc.setParameters("statusNEQ", Snapshot.State.Destroyed);

        if (imageStoreId != null) {
            sc.setParameters("imageStoreId", imageStoreId);
            locationType = Snapshot.LocationType.SECONDARY;
        }

        if (storagePoolId != null) {
            sc.setJoinParameters("storagePoolSb", "poolId", storagePoolId);
            sc.setJoinParameters("storagePoolSb", "role", DataStoreRole.Image);
        }

        if (volumeId != null) {
            sc.setParameters("volumeId", volumeId);
        }

        if (tags != null && !tags.isEmpty()) {
            int count = 0;
            sc.setJoinParameters("tagSearch", "resourceType", ResourceObjectType.Snapshot.toString());
            for (String key : tags.keySet()) {
                sc.setJoinParameters("tagSearch", "key" + String.valueOf(count), key);
                sc.setJoinParameters("tagSearch", "value" + String.valueOf(count), tags.get(key));
                count++;
            }
        }

        if (zoneId != null) {
            sc.setParameters("dataCenterId", zoneId);
        }

        setIdsListToSearchCriteria(sc, ids);

        if (name != null) {
            sc.setParameters("name", name);
        }

        if (id != null) {
            sc.setParameters("id", id);
        }

        if (locationType != null) {
            sc.setParameters("locationType", Snapshot.LocationType.PRIMARY.equals(locationType) ? locationType.name() : DataStoreRole.Image.name());
        }

        if (keyword != null) {
            SearchCriteria<SnapshotJoinVO> ssc = snapshotJoinDao.createSearchCriteria();
            ssc.addOr("name", SearchCriteria.Op.LIKE, "%" + keyword + "%");
            sc.addAnd("name", SearchCriteria.Op.SC, ssc);
        }

        if (snapshotTypeStr != null) {
            Snapshot.Type snapshotType = SnapshotVO.getSnapshotType(snapshotTypeStr);
            if (snapshotType == null) {
                throw new InvalidParameterValueException("Unsupported snapshot type " + snapshotTypeStr);
            }
            if (snapshotType == Snapshot.Type.RECURRING) {
                sc.setParameters("snapshotTypeEQ", Snapshot.Type.HOURLY.ordinal(), Snapshot.Type.DAILY.ordinal(), Snapshot.Type.WEEKLY.ordinal(), Snapshot.Type.MONTHLY.ordinal());
            } else {
                sc.setParameters("snapshotTypeEQ", snapshotType.ordinal());
            }
        } else if (intervalTypeStr != null && volumeId != null) {
            Snapshot.Type type = SnapshotVO.getSnapshotType(intervalTypeStr);
            if (type == null) {
                throw new InvalidParameterValueException("Unsupported snapshot interval type " + intervalTypeStr);
            }
            sc.setParameters("snapshotTypeEQ", type.ordinal());
        } else {
            // Show only MANUAL and RECURRING snapshot types
            sc.setParameters("snapshotTypeNEQ", Snapshot.Type.TEMPLATE.ordinal(), Snapshot.Type.GROUP.ordinal());
        }

        Pair<List<SnapshotJoinVO>, Integer> snapshotDataPair;
        if (isShowUnique) {
            snapshotDataPair = snapshotJoinDao.searchAndDistinctCount(sc, searchFilter, new String[]{"snapshot_view.id"});
        } else {
            snapshotDataPair = snapshotJoinDao.searchAndDistinctCount(sc, searchFilter, new String[]{"snapshot_view.snapshot_store_pair"});
        }

        Integer count = snapshotDataPair.second();
        if (count == 0) {
            // empty result
            return snapshotDataPair;
        }
        List<SnapshotJoinVO> snapshotData = snapshotDataPair.first();
        List<SnapshotJoinVO> snapshots;
        if (isShowUnique) {
            snapshots = snapshotJoinDao.findByDistinctIds(zoneId, snapshotData.stream().map(SnapshotJoinVO::getId).toArray(Long[]::new));
        } else {
            snapshots = snapshotJoinDao.searchBySnapshotStorePair(snapshotData.stream().map(SnapshotJoinVO::getSnapshotStorePair).toArray(String[]::new));
        }

        return new Pair<>(snapshots, count);
    }

    @Override
    public String getConfigComponentName() {
        return QueryService.class.getSimpleName();
    }

    @Override
    public ConfigKey<?>[] getConfigKeys() {
        return new ConfigKey<?>[] {AllowUserViewDestroyedVM, UserVMDeniedDetails, UserVMReadOnlyDetails, SortKeyAscending,
                AllowUserViewAllDomainAccounts, SharePublicTemplatesWithOtherDomains};
    }
}<|MERGE_RESOLUTION|>--- conflicted
+++ resolved
@@ -1131,10 +1131,8 @@
         StoragePoolVO pool = null;
         Long userId = cmd.getUserId();
         Map<String, String> tags = cmd.getTags();
-<<<<<<< HEAD
         Boolean display = cmd.getDisplay();
         Object keyPairName = cmd.getKeyPairName();
-=======
 
         boolean isAdmin = false;
         boolean isRootAdmin = false;
@@ -1157,7 +1155,6 @@
             }
         }
 
->>>>>>> 78213da8
         Ternary<Long, Boolean, ListProjectResourcesCriteria> domainIdRecursiveListProject = new Ternary<>(cmd.getDomainId(), cmd.isRecursive(), null);
         accountMgr.buildACLSearchParameters(caller, id, cmd.getAccountName(), cmd.getProjectId(), permittedAccounts, domainIdRecursiveListProject, listAll, false);
         Long domainId = domainIdRecursiveListProject.first();
@@ -1185,24 +1182,7 @@
             // invalid hypervisor type input
             throw new InvalidParameterValueException("Invalid HypervisorType " + hypervisor);
         }
-
-        if (ids != null && !ids.isEmpty()) {
-            userVmSearchBuilder.and("idIN", userVmSearchBuilder.entity().getId(), Op.IN);
-        }
-
-        userVmSearchBuilder.and("displayName", userVmSearchBuilder.entity().getDisplayName(), Op.LIKE);
-        userVmSearchBuilder.and("stateEQ", userVmSearchBuilder.entity().getState(), Op.EQ);
-        userVmSearchBuilder.and("stateNEQ", userVmSearchBuilder.entity().getState(), Op.NEQ);
-        userVmSearchBuilder.and("stateNIN", userVmSearchBuilder.entity().getState(), Op.NIN);
-
-        if (hostId != null) {
-            userVmSearchBuilder.and("hostId", userVmSearchBuilder.entity().getHostId(), Op.EQ);
-        }
-
-        if (zoneId != null) {
-            userVmSearchBuilder.and("dataCenterId", userVmSearchBuilder.entity().getDataCenterId(), Op.EQ);
-        }
-<<<<<<< HEAD
+        
         Object templateId = cmd.getTemplateId();
         Object isoId = cmd.getIsoId();
         Object vpcId = cmd.getVpcId();
@@ -1237,8 +1217,145 @@
         sb.and("templateId", sb.entity().getTemplateId(), SearchCriteria.Op.EQ);
         sb.and("isoId", sb.entity().getIsoId(), SearchCriteria.Op.EQ);
         sb.and("instanceGroupId", sb.entity().getInstanceGroupId(), SearchCriteria.Op.EQ);
-=======
->>>>>>> 78213da8
+
+        if (serviceOffId != null) {
+            sb.and("serviceOfferingId", sb.entity().getServiceOfferingId(), SearchCriteria.Op.EQ);
+        }
+
+        if (backupOfferingId != null) {
+            sb.and("backupOfferingId", sb.entity().getBackupOfferingId(), SearchCriteria.Op.EQ);
+        }
+
+        if (display != null) {
+            sb.and("display", sb.entity().isDisplayVm(), SearchCriteria.Op.EQ);
+        }
+
+        if (isHaEnabled != null) {
+            sb.and("haEnabled", sb.entity().isHaEnabled(), SearchCriteria.Op.EQ);
+        }
+
+        if (groupId != null && (Long)groupId != -1) {
+            sb.and("instanceGroupId", sb.entity().getInstanceGroupId(), SearchCriteria.Op.EQ);
+        }
+
+        if (userId != null) {
+            sb.and("userId", sb.entity().getUserId(), SearchCriteria.Op.EQ);
+        }
+
+        if (networkId != null) {
+            sb.and("networkId", sb.entity().getNetworkId(), SearchCriteria.Op.EQ);
+        }
+
+        if (vpcId != null && networkId == null) {
+            sb.and("vpcId", sb.entity().getVpcId(), SearchCriteria.Op.EQ);
+        }
+
+        if (storageId != null) {
+            StoragePoolVO poolVO = _storagePoolDao.findById((Long) storageId);
+            if (poolVO.getPoolType() == Storage.StoragePoolType.DatastoreCluster) {
+                sb.and("poolId", sb.entity().getPoolId(), SearchCriteria.Op.IN);
+            } else {
+                sb.and("poolId", sb.entity().getPoolId(), SearchCriteria.Op.EQ);
+            }
+        }
+
+        if (affinityGroupId != null) {
+            sb.and("affinityGroupId", sb.entity().getAffinityGroupId(), SearchCriteria.Op.EQ);
+        }
+
+        if (keyPairName != null) {
+            sb.and("keypairNames", sb.entity().getKeypairNames(), SearchCriteria.Op.FIND_IN_SET);
+        }
+
+        if (!isRootAdmin) {
+            sb.and("displayVm", sb.entity().isDisplayVm(), SearchCriteria.Op.EQ);
+        }
+
+        if (securityGroupId != null) {
+            sb.and("securityGroupId", sb.entity().getSecurityGroupId(), SearchCriteria.Op.EQ);
+        }
+
+        if (autoScaleVmGroupId != null) {
+            sb.and("autoScaleVmGroupId", sb.entity().getAutoScaleVmGroupId(), SearchCriteria.Op.EQ);
+        }
+
+        // populate the search criteria with the values passed in
+        SearchCriteria<UserVmJoinVO> sc = sb.create();
+
+        // building ACL condition
+        _accountMgr.buildACLViewSearchCriteria(sc, domainId, isRecursive, permittedAccounts, listProjectResourcesCriteria);
+
+        if (tags != null && !tags.isEmpty()) {
+            SearchCriteria<UserVmJoinVO> tagSc = _userVmJoinDao.createSearchCriteria();
+            for (Map.Entry<String, String> entry : tags.entrySet()) {
+                SearchCriteria<UserVmJoinVO> tsc = _userVmJoinDao.createSearchCriteria();
+                tsc.addAnd("tagKey", SearchCriteria.Op.EQ, entry.getKey());
+                tsc.addAnd("tagValue", SearchCriteria.Op.EQ, entry.getValue());
+                tagSc.addOr("tagKey", SearchCriteria.Op.SC, tsc);
+            }
+            sc.addAnd("tagKey", SearchCriteria.Op.SC, tagSc);
+        }
+
+        if (groupId != null && (Long)groupId != -1) {
+            sc.setParameters("instanceGroupId", groupId);
+        }
+
+        if (keyword != null) {
+            SearchCriteria<UserVmJoinVO> ssc = _userVmJoinDao.createSearchCriteria();
+            String likeKeyword = String.format("%%%s%%", keyword);
+            ssc.addOr("displayName", SearchCriteria.Op.LIKE, likeKeyword);
+            ssc.addOr("name", SearchCriteria.Op.LIKE, likeKeyword);
+            ssc.addOr("uuid", SearchCriteria.Op.LIKE, likeKeyword);
+            if (isRootAdmin) {
+                ssc.addOr("instanceName", SearchCriteria.Op.LIKE, likeKeyword);
+            }
+            ssc.addOr("ipAddress", SearchCriteria.Op.LIKE, likeKeyword);
+            ssc.addOr("publicIpAddress", SearchCriteria.Op.LIKE, likeKeyword);
+            ssc.addOr("ip6Address", SearchCriteria.Op.LIKE, likeKeyword);
+            ssc.addOr("state", SearchCriteria.Op.EQ, keyword);
+            sc.addAnd("displayName", SearchCriteria.Op.SC, ssc);
+        }
+
+        if (serviceOffId != null) {
+            sc.setParameters("serviceOfferingId", serviceOffId);
+        }
+
+        if (backupOfferingId != null) {
+            sc.setParameters("backupOfferingId", backupOfferingId);
+        }
+
+        if (securityGroupId != null) {
+            sc.setParameters("securityGroupId", securityGroupId);
+        }
+
+        if (autoScaleVmGroupId != null) {
+            sc.setParameters("autoScaleVmGroupId", autoScaleVmGroupId);
+        }
+
+        if (display != null) {
+            sc.setParameters("display", display);
+        }
+
+        if (isHaEnabled != null) {
+            sc.setParameters("haEnabled", isHaEnabled);
+        }
+
+        if (ids != null && !ids.isEmpty()) {
+            userVmSearchBuilder.and("idIN", userVmSearchBuilder.entity().getId(), Op.IN);
+        }
+
+        userVmSearchBuilder.and("displayName", userVmSearchBuilder.entity().getDisplayName(), Op.LIKE);
+        userVmSearchBuilder.and("stateEQ", userVmSearchBuilder.entity().getState(), Op.EQ);
+        userVmSearchBuilder.and("stateNEQ", userVmSearchBuilder.entity().getState(), Op.NEQ);
+        userVmSearchBuilder.and("stateNIN", userVmSearchBuilder.entity().getState(), Op.NIN);
+
+        if (hostId != null) {
+            userVmSearchBuilder.and("hostId", userVmSearchBuilder.entity().getHostId(), Op.EQ);
+        }
+
+        if (zoneId != null) {
+            userVmSearchBuilder.and("dataCenterId", userVmSearchBuilder.entity().getDataCenterId(), Op.EQ);
+        }
 
         if (templateId != null) {
             userVmSearchBuilder.and("templateId", userVmSearchBuilder.entity().getTemplateId(), Op.EQ);
@@ -1344,9 +1461,6 @@
         }
 
         if (keyPairName != null) {
-<<<<<<< HEAD
-            sb.and("keypairNames", sb.entity().getKeypairNames(), SearchCriteria.Op.FIND_IN_SET);
-=======
             SearchBuilder<UserVmDetailVO> vmDetailSearchKeys = userVmDetailsDao.createSearchBuilder();
             SearchBuilder<UserVmDetailVO> vmDetailSearchVmIds = userVmDetailsDao.createSearchBuilder();
             vmDetailSearchKeys.and(vmDetailSearchKeys.entity().getName(), Op.EQ).values(SSH_PUBLIC_KEY);
@@ -1357,7 +1471,6 @@
             sshKeyPairSearch.join("keyPairToDetailValueJoin", vmDetailSearchKeys, vmDetailSearchKeys.entity().getValue(), sshKeyPairSearch.entity().getPublicKey(), JoinBuilder.JoinType.INNER);
             userVmSearchBuilder.join("userVmToDetailJoin", vmDetailSearchVmIds, vmDetailSearchVmIds.entity().getResourceId(), userVmSearchBuilder.entity().getId(), JoinBuilder.JoinType.INNER);
             userVmSearchBuilder.join("userVmToKeyPairJoin", sshKeyPairSearch, sshKeyPairSearch.entity().getAccountId(), userVmSearchBuilder.entity().getAccountId(), JoinBuilder.JoinType.INNER);
->>>>>>> 78213da8
         }
 
         if (keyword != null) {
@@ -1398,22 +1511,11 @@
             userVmSearchCriteria.setParameters("serviceOfferingId", serviceOfferingId);
         }
 
-<<<<<<< HEAD
-        if (keyword != null) {
-            SearchCriteria<UserVmJoinVO> ssc = _userVmJoinDao.createSearchCriteria();
-            String likeKeyword = String.format("%%%s%%", keyword);
-            ssc.addOr("displayName", SearchCriteria.Op.LIKE, likeKeyword);
-            ssc.addOr("name", SearchCriteria.Op.LIKE, likeKeyword);
-            ssc.addOr("uuid", SearchCriteria.Op.LIKE, likeKeyword);
-            if (isRootAdmin) {
-                ssc.addOr("instanceName", SearchCriteria.Op.LIKE, likeKeyword);
-=======
         if (state != null) {
             if (state.equalsIgnoreCase("present")) {
                 userVmSearchCriteria.setParameters("stateNIN", "Destroyed", "Expunging");
             } else {
                 userVmSearchCriteria.setParameters("stateEQ", state);
->>>>>>> 78213da8
             }
         }
 
@@ -1487,6 +1589,7 @@
         }
 
         if (keyPairName != null) {
+            sc.setParameters("keypairNames", keyPairName);
             userVmSearchCriteria.setJoinParameters("userVmToKeyPairJoin", "keyPairName", keyPairName);
         }
 
@@ -1502,17 +1605,12 @@
             userVmSearchCriteria.setParameters("userId", userId);
         }
 
-<<<<<<< HEAD
-        if (keyPairName != null) {
-            sc.setParameters("keypairNames", keyPairName);
-=======
         if (backupOfferingId != null) {
             userVmSearchCriteria.setJoinParameters("backupOffering", "backupOfferingId", backupOfferingId);
         }
 
         if (autoScaleVmGroupId != null) {
             userVmSearchCriteria.setJoinParameters("autoScaleVmGroup", "autoScaleVmGroupId", autoScaleVmGroupId);
->>>>>>> 78213da8
         }
 
         if (isVnf != null) {
