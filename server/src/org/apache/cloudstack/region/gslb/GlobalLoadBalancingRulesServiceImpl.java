// Licensed to the Apache Software Foundation (ASF) under one
// or more contributor license agreements.  See the NOTICE file
// distributed with this work for additional information
// regarding copyright ownership.  The ASF licenses this file
// to you under the Apache License, Version 2.0 (the
// "License"); you may not use this file except in compliance
// with the License.  You may obtain a copy of the License at
//
//   http://www.apache.org/licenses/LICENSE-2.0
//
// Unless required by applicable law or agreed to in writing,
// software distributed under the License is distributed on an
// "AS IS" BASIS, WITHOUT WARRANTIES OR CONDITIONS OF ANY
// KIND, either express or implied.  See the License for the
// specific language governing permissions and limitations
// under the License.

package org.apache.cloudstack.region.gslb;

import com.cloud.agent.AgentManager;
import com.cloud.agent.api.routing.GlobalLoadBalancerConfigCommand;
import com.cloud.agent.api.routing.SiteLoadBalancerConfig;
import com.cloud.configuration.Config;
import com.cloud.configuration.dao.ConfigurationDao;
import com.cloud.event.ActionEvent;
import com.cloud.event.EventTypes;
import com.cloud.exception.InvalidParameterValueException;
import com.cloud.exception.ResourceUnavailableException;
import com.cloud.network.Network;
import com.cloud.network.dao.*;
import com.cloud.network.rules.LoadBalancer;
import com.cloud.network.rules.RulesManager;
import com.cloud.region.ha.GlobalLoadBalancerRule;
import com.cloud.region.ha.GlobalLoadBalancingRulesService;
import com.cloud.user.Account;
import com.cloud.user.AccountManager;
import com.cloud.utils.Pair;
import com.cloud.utils.db.DB;
import com.cloud.utils.db.Transaction;
import com.cloud.utils.exception.CloudRuntimeException;
import com.cloud.utils.net.NetUtils;
import org.apache.cloudstack.acl.SecurityChecker;
import org.apache.cloudstack.api.command.user.region.ha.gslb.*;
import org.apache.cloudstack.context.CallContext;
import org.apache.cloudstack.region.Region;
import org.apache.cloudstack.region.dao.RegionDao;
import org.apache.log4j.Logger;

import javax.ejb.Local;
import javax.inject.Inject;
import java.util.ArrayList;
import java.util.HashMap;
import java.util.List;
import java.util.Map;

@Local(value = {GlobalLoadBalancingRulesService.class})
public class GlobalLoadBalancingRulesServiceImpl implements GlobalLoadBalancingRulesService {

    private static final Logger s_logger = Logger.getLogger(GlobalLoadBalancingRulesServiceImpl.class);

    @Inject
    AccountManager _accountMgr;
    @Inject
    GlobalLoadBalancerRuleDao _gslbRuleDao;
    @Inject
    GlobalLoadBalancerLbRuleMapDao _gslbLbMapDao;
    @Inject
    RegionDao _regionDao;
    @Inject
    RulesManager _rulesMgr;
    @Inject
    LoadBalancerDao _lbDao;
    @Inject
    NetworkDao _networkDao;
    @Inject
    ConfigurationDao _globalConfigDao;
    @Inject
    IPAddressDao _ipAddressDao;
    @Inject
    AgentManager _agentMgr;

    protected GslbServiceProvider _gslbProvider=null;
    public void setGslbServiceProvider(GslbServiceProvider provider) {
        this._gslbProvider = provider;
    }

    @Override
    @DB
    @ActionEvent(eventType = EventTypes.EVENT_GLOBAL_LOAD_BALANCER_CREATE, eventDescription = "creating global load " +
            "balancer rule", create = true)
    public GlobalLoadBalancerRule createGlobalLoadBalancerRule(CreateGlobalLoadBalancerRuleCmd newRule) {

        Integer regionId = newRule.getRegionId();
        String algorithm = newRule.getAlgorithm();
        String stickyMethod = newRule.getStickyMethod();
        String name = newRule.getName();
        String description = newRule.getDescription();
        String domainName = newRule.getServiceDomainName();
        String serviceType = newRule.getServiceType();

        Account gslbOwner = _accountMgr.getAccount(newRule.getEntityOwnerId());

        if (!GlobalLoadBalancerRule.Algorithm.isValidAlgorithm(algorithm)) {
            throw new InvalidParameterValueException("Invalid Algorithm: " + algorithm);
        }

        if (!GlobalLoadBalancerRule.Persistence.isValidPersistence(stickyMethod)) {
            throw new InvalidParameterValueException("Invalid persistence: " + stickyMethod);
        }

        if (!GlobalLoadBalancerRule.ServiceType.isValidServiceType(serviceType)) {
            throw new InvalidParameterValueException("Invalid service type: " + serviceType);
        }

        if (!NetUtils.verifyDomainName(domainName)){
            throw new InvalidParameterValueException("Invalid domain name : " + domainName);
        }

        GlobalLoadBalancerRuleVO gslbRuleWithDomainName = _gslbRuleDao.findByDomainName(domainName);
        if (gslbRuleWithDomainName != null) {
            throw new InvalidParameterValueException("Domain name " + domainName + "is in use");
        }

        Region region = _regionDao.findById(regionId);
        if (region == null) {
            throw new InvalidParameterValueException("Invalid region ID: " + regionId);
        }

        String providerDnsName = _globalConfigDao.getValue(Config.CloudDnsName.key());
        if (!region.checkIfServiceEnabled(Region.Service.Gslb) || (providerDnsName == null)) {
            throw new CloudRuntimeException("GSLB service is not enabled in region : " + region.getName());
        }

        Transaction txn = Transaction.currentTxn();
        txn.start();
        GlobalLoadBalancerRuleVO newGslbRule = new GlobalLoadBalancerRuleVO(name, description, domainName, algorithm,
                stickyMethod, serviceType, regionId, gslbOwner.getId(), gslbOwner.getDomainId(),
                GlobalLoadBalancerRule.State.Staged);
        _gslbRuleDao.persist(newGslbRule);
        txn.commit();

        s_logger.debug("successfully created new global load balancer rule for the account " + gslbOwner.getId());

        return newGslbRule;
    }

    @Override
    @DB
    @ActionEvent(eventType = EventTypes.EVENT_ASSIGN_TO_GLOBAL_LOAD_BALANCER_RULE, eventDescription =
            "Assigning a load balancer rule to global load balancer rule", async=true)
    public boolean assignToGlobalLoadBalancerRule(AssignToGlobalLoadBalancerRuleCmd assignToGslbCmd) {

        CallContext ctx = CallContext.current();
        Account caller = ctx.getCallingAccount();

        long gslbRuleId =  assignToGslbCmd.getGlobalLoadBalancerRuleId();
        GlobalLoadBalancerRuleVO gslbRule = _gslbRuleDao.findById(gslbRuleId);
        if (gslbRule == null) {
            throw new InvalidParameterValueException("Invalid global load balancer rule id: " + gslbRuleId);
        }

        _accountMgr.checkAccess(caller, SecurityChecker.AccessType.ModifyEntry, true, gslbRule);

        if (gslbRule.getState() == GlobalLoadBalancerRule.State.Revoke) {
            throw new InvalidParameterValueException("global load balancer rule id: " + gslbRule.getUuid()
                    + " is in revoked state");
        }

        List<Long> newLbRuleIds = assignToGslbCmd.getLoadBalancerRulesIds();
        if (newLbRuleIds == null || newLbRuleIds.isEmpty()) {
            throw new InvalidParameterValueException("empty list of load balancer rule Ids specified to be assigned"
            + " global load balancer rule");
        }

        List<Long> oldLbRuleIds = new ArrayList<Long>();
        List<Long> oldZones = new ArrayList<Long>();
        List<Long> newZones = new ArrayList<Long>(oldZones);
        List<Pair<Long, Long>> physcialNetworks = new ArrayList<Pair<Long, Long>>();

        // get the list of load balancer rules id's that are assigned currently to GSLB rule and corresponding zone id's
        List<GlobalLoadBalancerLbRuleMapVO> gslbLbMapVos = _gslbLbMapDao.listByGslbRuleId(gslbRuleId);
        if (gslbLbMapVos != null) {
            for (GlobalLoadBalancerLbRuleMapVO gslbLbMapVo : gslbLbMapVos) {
                LoadBalancerVO loadBalancer = _lbDao.findById(gslbLbMapVo.getLoadBalancerId());
                Network network = _networkDao.findById(loadBalancer.getNetworkId());
                oldZones.add(network.getDataCenterId());
                oldLbRuleIds.add(gslbLbMapVo.getLoadBalancerId());
            }
        }

        /* check each of the load balancer rule id passed in the 'AssignToGlobalLoadBalancerRuleCmd' command is
         *     valid ID
         *     caller has access to the rule
         *     check rule is not revoked
         *     no two rules are in same zone
         *     rule is not already assigned to gslb rule
         */
        for (Long lbRuleId : newLbRuleIds) {

            LoadBalancerVO loadBalancer = _lbDao.findById(lbRuleId);
            if (loadBalancer == null) {
                throw new InvalidParameterValueException("Specified load balancer rule ID does not exist.");
            }

            _accountMgr.checkAccess(caller, null, true, loadBalancer);

            if (gslbRule.getAccountId() != loadBalancer.getAccountId()) {
                throw new InvalidParameterValueException("GSLB rule and load balancer rule does not belong to same account");
            }

            if (loadBalancer.getState() == LoadBalancer.State.Revoke) {
                throw new InvalidParameterValueException("Load balancer ID " + loadBalancer.getUuid()  + " is in revoke state");
            }

            if (oldLbRuleIds != null && oldLbRuleIds.contains(loadBalancer.getId())) {
                throw new InvalidParameterValueException("Load balancer ID " + loadBalancer.getUuid() + " is already assigned");
            }

            Network network = _networkDao.findById(loadBalancer.getNetworkId());

            if (oldZones != null && oldZones.contains(network.getDataCenterId()) ||
                    newZones != null && newZones.contains(network.getDataCenterId())) {
                throw new InvalidParameterValueException("Load balancer rule specified should be in unique zone");
            }

            newZones.add(network.getDataCenterId());
            physcialNetworks.add(new Pair<Long, Long>(network.getDataCenterId(), network.getPhysicalNetworkId()));
        }

        // for each of the physical network check if GSLB service provider configured
        for (Pair<Long, Long> physicalNetwork: physcialNetworks) {
            if (!checkGslbServiceEnabledInZone(physicalNetwork.first(), physicalNetwork.second())) {
                throw new InvalidParameterValueException("GSLB service is not enabled in the Zone:" +
                        physicalNetwork.first() + " and physical network " + physicalNetwork.second());
            }
        }

        Transaction txn = Transaction.currentTxn();
        txn.start();

        // persist the mapping for the new Lb rule that needs to assigned to a gslb rule
        for (Long lbRuleId : newLbRuleIds) {
            GlobalLoadBalancerLbRuleMapVO newGslbLbMap = new GlobalLoadBalancerLbRuleMapVO();
            newGslbLbMap.setGslbLoadBalancerId(gslbRuleId);
            newGslbLbMap.setLoadBalancerId(lbRuleId);
            _gslbLbMapDao.persist(newGslbLbMap);
        }

        // mark the gslb rule state as add
        if (gslbRule.getState() == GlobalLoadBalancerRule.State.Staged || gslbRule.getState() ==
                GlobalLoadBalancerRule.State.Active ) {
            gslbRule.setState(GlobalLoadBalancerRule.State.Add);
            _gslbRuleDao.update(gslbRule.getId(), gslbRule);
        }

        txn.commit();

        boolean success = false;
        try {
            s_logger.debug("Configuring gslb rule configuration on the gslb service providers in the participating zones");

            // apply the gslb rule on to the back end gslb service providers on zones participating in gslb
            if (!applyGlobalLoadBalancerRuleConfig(gslbRuleId, false)) {
                s_logger.warn("Failed to add load balancer rules " + newLbRuleIds + " to global load balancer rule id "
                        + gslbRuleId);
                CloudRuntimeException ex = new CloudRuntimeException(
                        "Failed to add load balancer rules to GSLB rule ");
                throw ex;
            }

            // on success set state to Active
            gslbRule.setState(GlobalLoadBalancerRule.State.Active);
            _gslbRuleDao.update(gslbRule.getId(), gslbRule);

            success = true;

        } catch (ResourceUnavailableException e) {
            throw new CloudRuntimeException("Failed to apply new GSLB configuration while assigning new LB rules to GSLB rule.");
        }

        return  success;
    }

    @Override
    @DB
    @ActionEvent(eventType = EventTypes.EVENT_REMOVE_FROM_GLOBAL_LOAD_BALANCER_RULE, eventDescription =
            "Removing a load balancer rule to be part of global load balancer rule")
    public boolean removeFromGlobalLoadBalancerRule(RemoveFromGlobalLoadBalancerRuleCmd removeFromGslbCmd) {

        CallContext ctx = CallContext.current();
        Account caller = ctx.getCallingAccount();

        long gslbRuleId =  removeFromGslbCmd.getGlobalLoadBalancerRuleId();
        GlobalLoadBalancerRuleVO gslbRule = _gslbRuleDao.findById(gslbRuleId);
        if (gslbRule == null) {
            throw new InvalidParameterValueException("Invalid global load balancer rule id: " + gslbRuleId);
        }

        _accountMgr.checkAccess(caller, SecurityChecker.AccessType.ModifyEntry, true, gslbRule);

        if (gslbRule.getState() == GlobalLoadBalancerRule.State.Revoke) {
            throw new InvalidParameterValueException("global load balancer rule id: " + gslbRuleId + " is already in revoked state");
        }

        List<Long> lbRuleIdsToremove = removeFromGslbCmd.getLoadBalancerRulesIds();
        if (lbRuleIdsToremove == null || lbRuleIdsToremove.isEmpty()) {
            throw new InvalidParameterValueException("empty list of load balancer rule Ids specified to be un-assigned"
                    + " to global load balancer rule");
        }

        // get the active list of LB rule id's that are assigned currently to GSLB rule and corresponding zone id's
        List<Long> oldLbRuleIds = new ArrayList<Long>();
        List<Long> oldZones = new ArrayList<Long>();

        List<GlobalLoadBalancerLbRuleMapVO> gslbLbMapVos = _gslbLbMapDao.listByGslbRuleId(gslbRuleId);
        if (gslbLbMapVos == null) {
            throw new InvalidParameterValueException(" There are no load balancer rules that are assigned to global " +
                    " load balancer rule id: " + gslbRule.getUuid() + " that are available for deletion");
        }

        for (Long lbRuleId : lbRuleIdsToremove) {
            LoadBalancerVO loadBalancer = _lbDao.findById(lbRuleId);
            if (loadBalancer == null) {
                throw new InvalidParameterValueException("Specified load balancer rule ID does not exist.");
            }

            _accountMgr.checkAccess(caller, null, true, loadBalancer);
        }

        for (GlobalLoadBalancerLbRuleMapVO gslbLbMapVo : gslbLbMapVos) {
            LoadBalancerVO loadBalancer = _lbDao.findById(gslbLbMapVo.getLoadBalancerId());
            Network network = _networkDao.findById(loadBalancer.getNetworkId());
            oldLbRuleIds.add(gslbLbMapVo.getLoadBalancerId());
            oldZones.add(network.getDataCenterId());
        }

        for (Long lbRuleId : lbRuleIdsToremove) {
            LoadBalancerVO loadBalancer = _lbDao.findById(lbRuleId);
            if (oldLbRuleIds != null && !oldLbRuleIds.contains(loadBalancer.getId())) {
                throw new InvalidParameterValueException("Load balancer ID " + loadBalancer.getUuid() + " is not assigned"
                        + " to global load balancer rule: " + gslbRule.getUuid());
            }
        }

        Transaction txn = Transaction.currentTxn();
        txn.start();

        // update the mapping of gslb rule to Lb rule, to revoke state
        for (Long lbRuleId : lbRuleIdsToremove) {
            GlobalLoadBalancerLbRuleMapVO removeGslbLbMap = _gslbLbMapDao.findByGslbRuleIdAndLbRuleId(gslbRuleId, lbRuleId);
            removeGslbLbMap.setRevoke(true);
            _gslbLbMapDao.update(removeGslbLbMap.getId(), removeGslbLbMap);
        }

        // mark the gslb rule state as add
        if (gslbRule.getState() == GlobalLoadBalancerRule.State.Staged) {
            gslbRule.setState(GlobalLoadBalancerRule.State.Add);
            _gslbRuleDao.update(gslbRule.getId(), gslbRule);
        }

        txn.commit();

        boolean success = false;
        try {
            s_logger.debug("Attempting to configure global load balancer rule configuration on the gslb service providers ");

            // apply the gslb rule on to the back end gslb service providers
            if (!applyGlobalLoadBalancerRuleConfig(gslbRuleId, false)) {
                s_logger.warn("Failed to remove load balancer rules " + lbRuleIdsToremove + " from global load balancer rule id "
                        + gslbRuleId);
                CloudRuntimeException ex = new CloudRuntimeException(
                        "Failed to remove load balancer rule ids from GSLB rule ");
                throw ex;
            }

            txn.start();

            // remove the mappings of gslb rule to Lb rule that are in revoked state
            for (Long lbRuleId : lbRuleIdsToremove) {
                GlobalLoadBalancerLbRuleMapVO removeGslbLbMap = _gslbLbMapDao.findByGslbRuleIdAndLbRuleId(gslbRuleId, lbRuleId);
                _gslbLbMapDao.remove(removeGslbLbMap.getId());
            }

            // on success set state back to Active
            gslbRule.setState(GlobalLoadBalancerRule.State.Active);
            _gslbRuleDao.update(gslbRule.getId(), gslbRule);

            txn.commit();

            success = true;
        } catch (ResourceUnavailableException e) {
            throw new CloudRuntimeException("Failed to update removed load balancer details from gloabal load balancer");
        }

        return success;
    }

    @Override
    @ActionEvent(eventType = EventTypes.EVENT_GLOBAL_LOAD_BALANCER_DELETE, eventDescription =
            "Delete global load balancer rule")
    public boolean deleteGlobalLoadBalancerRule(DeleteGlobalLoadBalancerRuleCmd deleteGslbCmd) {

<<<<<<< HEAD
        CallContext ctx = CallContext.current();
        Account caller = ctx.getCallingAccount();

=======
        UserContext ctx = UserContext.current();
        Account caller = ctx.getCaller();
>>>>>>> 91edeb49
        long gslbRuleId =  deleteGslbCmd.getGlobalLoadBalancerId();

        try {
            revokeGslbRule(gslbRuleId, caller);
        } catch (Exception e) {
            s_logger.warn("Failed to delete GSLB rule due to" + e.getMessage());
            return false;
        }

        return true;
    }

    @DB
    private void revokeGslbRule(long gslbRuleId, Account caller) {

        GlobalLoadBalancerRuleVO gslbRule = _gslbRuleDao.findById(gslbRuleId);

        if (gslbRule == null) {
            throw new InvalidParameterValueException("Invalid global load balancer rule id: " + gslbRuleId);
        }

        _accountMgr.checkAccess(caller, SecurityChecker.AccessType.ModifyEntry, true, gslbRule);

        if (gslbRule.getState() == com.cloud.region.ha.GlobalLoadBalancerRule.State.Staged) {
            if (s_logger.isDebugEnabled()) {
                s_logger.debug("Rule Id: " + gslbRuleId + " is still in Staged state so just removing it.");
            }
            _gslbRuleDao.remove(gslbRuleId);
            return;
        } else  if (gslbRule.getState() == GlobalLoadBalancerRule.State.Add || gslbRule.getState() == GlobalLoadBalancerRule.State.Active) {
            //mark the GSlb rule to be in revoke state
            gslbRule.setState(GlobalLoadBalancerRule.State.Revoke);
            _gslbRuleDao.update(gslbRuleId, gslbRule);
        }

        Transaction txn = Transaction.currentTxn();
        txn.start();

        List<GlobalLoadBalancerLbRuleMapVO> gslbLbMapVos = _gslbLbMapDao.listByGslbRuleId(gslbRuleId);
        if (gslbLbMapVos != null) {
            //mark all the GSLB-LB mapping to be in revoke state
            for (GlobalLoadBalancerLbRuleMapVO gslbLbMap : gslbLbMapVos) {
                gslbLbMap.setRevoke(true);
                _gslbLbMapDao.update(gslbLbMap.getId(), gslbLbMap);
            }
        }

        txn.commit();

        boolean success = false;
        try {
            if (gslbLbMapVos != null) {
                applyGlobalLoadBalancerRuleConfig(gslbRuleId, true);
            }
            success = true;
        } catch (ResourceUnavailableException e) {
            throw new CloudRuntimeException("Failed to update the gloabal load balancer");
        }

        txn.start();
        //remove all mappings between GSLB rule and load balancer rules
        if (gslbLbMapVos != null) {
            for (GlobalLoadBalancerLbRuleMapVO gslbLbMap : gslbLbMapVos) {
                _gslbLbMapDao.remove(gslbLbMap.getId());
            }
        }

        //remove the GSLB rule itself
        _gslbRuleDao.remove(gslbRuleId);

        txn.commit();
    }

    @Override
    public GlobalLoadBalancerRule updateGlobalLoadBalancerRule(UpdateGlobalLoadBalancerRuleCmd updateGslbCmd) {

        String algorithm = updateGslbCmd.getAlgorithm();
        String stickyMethod = updateGslbCmd.getStickyMethod();
        String description = updateGslbCmd.getDescription();

        long gslbRuleId =  updateGslbCmd.getId();
        GlobalLoadBalancerRuleVO gslbRule = _gslbRuleDao.findById(gslbRuleId);
        if (gslbRule == null) {
            throw new InvalidParameterValueException("Invalid global load balancer rule id: " + gslbRuleId);
        }

        CallContext ctx = CallContext.current();
        Account caller = ctx.getCallingAccount();

        _accountMgr.checkAccess(caller, SecurityChecker.AccessType.ModifyEntry, true, gslbRule);


        if (!GlobalLoadBalancerRule.Algorithm.isValidAlgorithm(algorithm)) {
            throw new InvalidParameterValueException("Invalid Algorithm: " + algorithm);
        }

        if (!GlobalLoadBalancerRule.Persistence.isValidPersistence(stickyMethod)) {
            throw new InvalidParameterValueException("Invalid persistence: " + stickyMethod);
        }

        Transaction txn = Transaction.currentTxn();
        txn.start();
        gslbRule.setAlgorithm(algorithm);
        gslbRule.setPersistence(stickyMethod);
        gslbRule.setDescription(description);
        _gslbRuleDao.update(gslbRule.getId(), gslbRule);
        txn.commit();

        try {
            s_logger.debug("Updated global load balancer with id " + gslbRule.getUuid());

            // apply the gslb rule on to the back end gslb service providers on zones participating in gslb
            applyGlobalLoadBalancerRuleConfig(gslbRuleId, false);

            // on success set state to Active
            gslbRule.setState(GlobalLoadBalancerRule.State.Active);
            _gslbRuleDao.update(gslbRule.getId(), gslbRule);

            return gslbRule;
        } catch (ResourceUnavailableException e) {
            throw new CloudRuntimeException("Failed to configure gslb config due to " + e.getMessage());
        }
    }

    @Override
    public List<GlobalLoadBalancerRule> listGlobalLoadBalancerRule(ListGlobalLoadBalancerRuleCmd listGslbCmd) {

        UserContext ctx = UserContext.current();
        Account caller = ctx.getCaller();

        Integer regionId =  listGslbCmd.getRegionId();
        Long ruleId = listGslbCmd.getId();
        List<GlobalLoadBalancerRule> response = new ArrayList<GlobalLoadBalancerRule>();
        if (regionId == null && ruleId == null) {
            throw new InvalidParameterValueException("Invalid arguments. At least one of region id, " +
                    "rule id must be specified");
        }

        if (regionId != null && ruleId != null) {
            throw new InvalidParameterValueException("Invalid arguments. Only one of region id, " +
                    "rule id must be specified");
        }

        if (ruleId != null) {
            GlobalLoadBalancerRule gslbRule = _gslbRuleDao.findById(ruleId);
            if (gslbRule == null) {
                throw new InvalidParameterValueException("Invalid gslb rule id specified");
            }
            _accountMgr.checkAccess(caller, org.apache.cloudstack.acl.SecurityChecker.AccessType.ListEntry, false, gslbRule);

            response.add(gslbRule);
            return response;
        }

        if (regionId != null) {
            List<GlobalLoadBalancerRuleVO> gslbRules = _gslbRuleDao.listByAccount(caller.getAccountId());
            if (gslbRules != null) {
                response.addAll(gslbRules);
            }
            return response;
        }

        return null;
    }

    @Override
    public List<LoadBalancer> listSiteLoadBalancers(long gslbRuleId) {
        List<GlobalLoadBalancerLbRuleMapVO> gslbLbMapVos = _gslbLbMapDao.listByGslbRuleId(gslbRuleId);
        List<LoadBalancer> siteLoadBalancers = new ArrayList<LoadBalancer>();
        if (gslbLbMapVos != null) {
            for (GlobalLoadBalancerLbRuleMapVO gslbLbMapVo : gslbLbMapVos) {
                LoadBalancerVO loadBalancer = _lbDao.findById(gslbLbMapVo.getLoadBalancerId());
                siteLoadBalancers.add(loadBalancer);
            }
            return siteLoadBalancers;
        }
        return null;
    }

    private boolean applyGlobalLoadBalancerRuleConfig(long gslbRuleId, boolean revoke) throws ResourceUnavailableException {

        GlobalLoadBalancerRuleVO gslbRule = _gslbRuleDao.findById(gslbRuleId);
        assert(gslbRule != null);

        String lbMethod = gslbRule.getAlgorithm();
        String persistenceMethod = gslbRule.getPersistence();
        String serviceType = gslbRule.getServiceType();

        // each Gslb rule will have a FQDN, formed from the domain name associated with the gslb rule
        // and the deployment DNS name configured in global config parameter 'cloud.dns.name'
        String domainName = gslbRule.getGslbDomain();
        String providerDnsName = _globalConfigDao.getValue(Config.CloudDnsName.key());
        String gslbFqdn = domainName + "." + providerDnsName;

        GlobalLoadBalancerConfigCommand gslbConfigCmd = new GlobalLoadBalancerConfigCommand(gslbFqdn,
                lbMethod, persistenceMethod, serviceType, gslbRuleId, revoke);

        // list of the physical network participating in global load balancing
        List<Pair<Long, Long>> gslbSiteIds = new ArrayList<Pair<Long, Long>>();

        // map of the zone and info corresponding to the load balancer configured in the zone
        Map<Long, SiteLoadBalancerConfig> zoneSiteLoadbalancerMap = new HashMap<Long, SiteLoadBalancerConfig>();

        List<GlobalLoadBalancerLbRuleMapVO> gslbLbMapVos = _gslbLbMapDao.listByGslbRuleId(gslbRuleId);

        assert (gslbLbMapVos != null && !gslbLbMapVos.isEmpty());

        for (GlobalLoadBalancerLbRuleMapVO gslbLbMapVo : gslbLbMapVos) {

            // get the zone in which load balancer rule is deployed
            LoadBalancerVO loadBalancer = _lbDao.findById(gslbLbMapVo.getLoadBalancerId());
            Network network = _networkDao.findById(loadBalancer.getNetworkId());
            long dataCenterId = network.getDataCenterId();
            long physicalNetworkId = network.getPhysicalNetworkId();

            gslbSiteIds.add(new Pair<Long, Long>(dataCenterId, physicalNetworkId));

            IPAddressVO ip = _ipAddressDao.findById(loadBalancer.getSourceIpAddressId());
            SiteLoadBalancerConfig siteLb = new SiteLoadBalancerConfig(gslbLbMapVo.isRevoke(), serviceType,
                    ip.getAddress().addr(), Integer.toString(loadBalancer.getDefaultPortStart()),
                    dataCenterId);

            siteLb.setGslbProviderPublicIp(_gslbProvider.getZoneGslbProviderPublicIp(dataCenterId, physicalNetworkId));
            siteLb.setGslbProviderPrivateIp(_gslbProvider.getZoneGslbProviderPrivateIp(dataCenterId, physicalNetworkId));

            zoneSiteLoadbalancerMap.put(network.getDataCenterId(), siteLb);
        }

        // loop through all the zones, participating in GSLB, and send GSLB config command
        // to the corresponding GSLB service provider in that zone
        for (Pair<Long,Long> zoneId: gslbSiteIds) {

            List<SiteLoadBalancerConfig> slbs = new ArrayList<SiteLoadBalancerConfig>();

            // set site as 'local' for the site in that zone
            for (Pair<Long,Long> innerLoopZoneId: gslbSiteIds) {
                SiteLoadBalancerConfig siteLb = zoneSiteLoadbalancerMap.get(innerLoopZoneId.first());
                siteLb.setLocal(zoneId.first() == innerLoopZoneId.first());
                slbs.add(siteLb);
            }

            gslbConfigCmd.setSiteLoadBalancers(slbs);

            try {
                _gslbProvider.applyGlobalLoadBalancerRule(zoneId.first(), zoneId.second(), gslbConfigCmd);
            } catch (ResourceUnavailableException e) {
                s_logger.warn("Failed to configure GSLB rul in the zone " + zoneId + " due to " + e.getMessage());
                throw new CloudRuntimeException("Failed to configure GSLB rul in the zone");
            }
        }

        return true;
    }

    @Override
    public boolean revokeAllGslbRulesForAccount(com.cloud.user.Account caller, long accountId)
            throws com.cloud.exception.ResourceUnavailableException {
        List<GlobalLoadBalancerRuleVO> gslbRules = _gslbRuleDao.listByAccount(accountId);
        if (gslbRules != null && !gslbRules.isEmpty()) {
            for (GlobalLoadBalancerRule gslbRule : gslbRules) {
                revokeGslbRule(gslbRule.getId(), caller);
            }
        }
        s_logger.debug("Successfully cleaned up GSLB rules for account id=" + accountId);
        return true;
    }

    private boolean checkGslbServiceEnabledInZone(long zoneId, long physicalNetworkId) {

        if (_gslbProvider == null) {
            throw new CloudRuntimeException("No GSLB provider is available");
        }

        return _gslbProvider.isServiceEnabledInZone(zoneId, physicalNetworkId);
    }

    @Override
    public GlobalLoadBalancerRule findById(long gslbRuleId) {
        return _gslbRuleDao.findById(gslbRuleId);
    }
}<|MERGE_RESOLUTION|>--- conflicted
+++ resolved
@@ -17,6 +17,27 @@
 
 package org.apache.cloudstack.region.gslb;
 
+import java.util.ArrayList;
+import java.util.HashMap;
+import java.util.List;
+import java.util.Map;
+
+import javax.ejb.Local;
+import javax.inject.Inject;
+
+import org.apache.log4j.Logger;
+
+import org.apache.cloudstack.acl.SecurityChecker;
+import org.apache.cloudstack.api.command.user.region.ha.gslb.AssignToGlobalLoadBalancerRuleCmd;
+import org.apache.cloudstack.api.command.user.region.ha.gslb.CreateGlobalLoadBalancerRuleCmd;
+import org.apache.cloudstack.api.command.user.region.ha.gslb.DeleteGlobalLoadBalancerRuleCmd;
+import org.apache.cloudstack.api.command.user.region.ha.gslb.ListGlobalLoadBalancerRuleCmd;
+import org.apache.cloudstack.api.command.user.region.ha.gslb.RemoveFromGlobalLoadBalancerRuleCmd;
+import org.apache.cloudstack.api.command.user.region.ha.gslb.UpdateGlobalLoadBalancerRuleCmd;
+import org.apache.cloudstack.context.CallContext;
+import org.apache.cloudstack.region.Region;
+import org.apache.cloudstack.region.dao.RegionDao;
+
 import com.cloud.agent.AgentManager;
 import com.cloud.agent.api.routing.GlobalLoadBalancerConfigCommand;
 import com.cloud.agent.api.routing.SiteLoadBalancerConfig;
@@ -27,7 +48,11 @@
 import com.cloud.exception.InvalidParameterValueException;
 import com.cloud.exception.ResourceUnavailableException;
 import com.cloud.network.Network;
-import com.cloud.network.dao.*;
+import com.cloud.network.dao.IPAddressDao;
+import com.cloud.network.dao.IPAddressVO;
+import com.cloud.network.dao.LoadBalancerDao;
+import com.cloud.network.dao.LoadBalancerVO;
+import com.cloud.network.dao.NetworkDao;
 import com.cloud.network.rules.LoadBalancer;
 import com.cloud.network.rules.RulesManager;
 import com.cloud.region.ha.GlobalLoadBalancerRule;
@@ -39,19 +64,6 @@
 import com.cloud.utils.db.Transaction;
 import com.cloud.utils.exception.CloudRuntimeException;
 import com.cloud.utils.net.NetUtils;
-import org.apache.cloudstack.acl.SecurityChecker;
-import org.apache.cloudstack.api.command.user.region.ha.gslb.*;
-import org.apache.cloudstack.context.CallContext;
-import org.apache.cloudstack.region.Region;
-import org.apache.cloudstack.region.dao.RegionDao;
-import org.apache.log4j.Logger;
-
-import javax.ejb.Local;
-import javax.inject.Inject;
-import java.util.ArrayList;
-import java.util.HashMap;
-import java.util.List;
-import java.util.Map;
 
 @Local(value = {GlobalLoadBalancingRulesService.class})
 public class GlobalLoadBalancingRulesServiceImpl implements GlobalLoadBalancingRulesService {
@@ -81,7 +93,7 @@
 
     protected GslbServiceProvider _gslbProvider=null;
     public void setGslbServiceProvider(GslbServiceProvider provider) {
-        this._gslbProvider = provider;
+        _gslbProvider = provider;
     }
 
     @Override
@@ -400,14 +412,9 @@
             "Delete global load balancer rule")
     public boolean deleteGlobalLoadBalancerRule(DeleteGlobalLoadBalancerRuleCmd deleteGslbCmd) {
 
-<<<<<<< HEAD
         CallContext ctx = CallContext.current();
         Account caller = ctx.getCallingAccount();
 
-=======
-        UserContext ctx = UserContext.current();
-        Account caller = ctx.getCaller();
->>>>>>> 91edeb49
         long gslbRuleId =  deleteGslbCmd.getGlobalLoadBalancerId();
 
         try {
@@ -535,8 +542,8 @@
     @Override
     public List<GlobalLoadBalancerRule> listGlobalLoadBalancerRule(ListGlobalLoadBalancerRuleCmd listGslbCmd) {
 
-        UserContext ctx = UserContext.current();
-        Account caller = ctx.getCaller();
+        CallContext ctx = CallContext.current();
+        Account caller = ctx.getCallingAccount();
 
         Integer regionId =  listGslbCmd.getRegionId();
         Long ruleId = listGslbCmd.getId();
