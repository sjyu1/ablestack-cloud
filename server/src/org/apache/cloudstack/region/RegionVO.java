--- conflicted
+++ resolved
@@ -36,12 +36,6 @@
     @Column(name="end_point")
     private String endPoint;
     
-<<<<<<< HEAD
-    @Column(name="api_key")
-    private String apiKey;
-    
-    @Column(name="secret_key")
-    private String secretKey;
 
     public boolean getGslbEnabled() {
         return gslbEnabled;
@@ -54,8 +48,6 @@
     @Column(name="gslb_service_enabled")
     private boolean gslbEnabled;
 
-=======
->>>>>>> e1c72bc0
     public RegionVO() {
     }
     
@@ -63,12 +55,7 @@
     	this.id = id;
     	this.name = name;
     	this.endPoint = endPoint;
-<<<<<<< HEAD
-    	this.apiKey = apiKey;
-    	this.secretKey = secretKey;
         this.gslbEnabled = true;
-=======
->>>>>>> e1c72bc0
     }
 
 	public int getId() {
@@ -91,29 +78,10 @@
 		this.endPoint = endPoint;
 	}
 
-<<<<<<< HEAD
-	public String getApiKey() {
-		return apiKey;
-	}
-
-	public void setApiKey(String apiKey) {
-		this.apiKey = apiKey;
-	}
-
-	public String getSecretKey() {
-		return secretKey;
-	}
 
     @Override
     public boolean checkIfServiceEnabled(Service service) {
         return gslbEnabled;
     }
 
-    public void setSecretKey(String secretKey) {
-		this.secretKey = secretKey;
-	}
-
-    
-=======
->>>>>>> e1c72bc0
 }