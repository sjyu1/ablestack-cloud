<<<<<<< HEAD
// Licensed to the Apache Software Foundation (ASF) under one
// or more contributor license agreements.  See the NOTICE file
// distributed with this work for additional information
// regarding copyright ownership.  The ASF licenses this file
// to you under the Apache License, Version 2.0 (the
// "License"); you may not use this file except in compliance
// with the License.  You may obtain a copy of the License at
//
//   http://www.apache.org/licenses/LICENSE-2.0
//
// Unless required by applicable law or agreed to in writing,
// software distributed under the License is distributed on an
// "AS IS" BASIS, WITHOUT WARRANTIES OR CONDITIONS OF ANY
// KIND, either express or implied.  See the License for the
// specific language governing permissions and limitations
// under the License.
package org.apache.cloudstack.affinity;

import java.util.ArrayList;
import java.util.HashMap;
import java.util.List;
import java.util.Map;
import java.util.Set;
import java.util.Map.Entry;

import javax.ejb.Local;
import javax.inject.Inject;
import javax.naming.ConfigurationException;

import org.apache.cloudstack.acl.ControlledEntity;
import org.apache.cloudstack.acl.ControlledEntity.ACLType;
import org.apache.cloudstack.acl.SecurityChecker.AccessType;
import org.apache.cloudstack.affinity.dao.AffinityGroupDao;
import org.apache.cloudstack.affinity.dao.AffinityGroupDomainMapDao;
import org.apache.cloudstack.affinity.dao.AffinityGroupVMMapDao;
import org.apache.cloudstack.context.CallContext;
import org.apache.log4j.Logger;
import org.springframework.context.annotation.Primary;








import com.cloud.deploy.DeploymentPlanner;
import com.cloud.domain.DomainVO;
import com.cloud.domain.dao.DomainDao;
import com.cloud.event.ActionEvent;
import com.cloud.event.EventTypes;
import com.cloud.exception.InvalidParameterValueException;
import com.cloud.exception.PermissionDeniedException;
import com.cloud.exception.ResourceInUseException;
import com.cloud.network.Network;
import com.cloud.network.dao.NetworkDomainVO;
import com.cloud.network.security.SecurityGroup;
import com.cloud.user.Account;
import com.cloud.user.AccountManager;
import com.cloud.user.DomainManager;
import com.cloud.uservm.UserVm;
import com.cloud.utils.Pair;
import com.cloud.utils.component.ComponentContext;
import com.cloud.utils.component.Manager;
import com.cloud.utils.component.ManagerBase;
import com.cloud.utils.db.DB;
import com.cloud.utils.db.Filter;
import com.cloud.utils.db.JoinBuilder;
import com.cloud.utils.db.SearchBuilder;
import com.cloud.utils.db.SearchCriteria;
import com.cloud.utils.db.Transaction;
import com.cloud.utils.db.TransactionCallback;
import com.cloud.utils.db.TransactionCallbackNoReturn;
import com.cloud.utils.db.TransactionStatus;
import com.cloud.utils.exception.CloudRuntimeException;
import com.cloud.utils.fsm.StateListener;
import com.cloud.vm.UserVmVO;
import com.cloud.vm.VirtualMachine;
import com.cloud.vm.VirtualMachine.Event;
import com.cloud.vm.VirtualMachine.State;
import com.cloud.vm.dao.UserVmDao;

@Local(value = { AffinityGroupService.class })
public class AffinityGroupServiceImpl extends ManagerBase implements AffinityGroupService, Manager,
        StateListener<State, VirtualMachine.Event, VirtualMachine> {

    public static final Logger s_logger = Logger.getLogger(AffinityGroupServiceImpl.class);
    private String _name;

    @Inject
    AccountManager _accountMgr;

    @Inject
    AffinityGroupDao _affinityGroupDao;

    @Inject
    AffinityGroupVMMapDao _affinityGroupVMMapDao;

    @Inject
    AffinityGroupDomainMapDao _affinityGroupDomainMapDao;

    @Inject
    private UserVmDao _userVmDao;

    @Inject
    DomainDao _domainDao;

    @Inject
    DomainManager _domainMgr;

    protected List<AffinityGroupProcessor> _affinityProcessors;

    public List<AffinityGroupProcessor> getAffinityGroupProcessors() {
        return _affinityProcessors;
    }

    public void setAffinityGroupProcessors(List<AffinityGroupProcessor> affinityProcessors) {
        this._affinityProcessors = affinityProcessors;
    }

    @DB
    @Override
    @ActionEvent(eventType = EventTypes.EVENT_AFFINITY_GROUP_CREATE, eventDescription = "Creating Affinity Group", create = true)
    public AffinityGroup createAffinityGroup(String account, Long domainId, String affinityGroupName,
            String affinityGroupType, String description) {

        Account caller = CallContext.current().getCallingAccount();

        //validate the affinityGroupType
        Map<String, AffinityGroupProcessor> typeProcessorMap = getAffinityTypeToProcessorMap();
        if (typeProcessorMap != null && !typeProcessorMap.isEmpty()) {
            if (!typeProcessorMap.containsKey(affinityGroupType)) {
                throw new InvalidParameterValueException("Unable to create affinity group, invalid affinity group type"
                        + affinityGroupType);
            }
        } else {
            throw new InvalidParameterValueException(
                    "Unable to create affinity group, no Affinity Group Types configured");
        }

        AffinityGroupProcessor processor = typeProcessorMap.get(affinityGroupType);

        if (processor.isAdminControlledGroup()) {
            throw new PermissionDeniedException("Cannot create the affinity group");
        }

        return createAffinityGroupInternal(account, domainId, affinityGroupName, affinityGroupType, description);
    }

    @DB
    @Override
    public AffinityGroup createAffinityGroupInternal(String account, final Long domainId, final String affinityGroupName,
            final String affinityGroupType, final String description) {

        Account caller = CallContext.current().getCallingAccount();

        // validate the affinityGroupType
        Map<String, AffinityGroupProcessor> typeProcessorMap = getAffinityTypeToProcessorMap();
        if (typeProcessorMap != null && !typeProcessorMap.isEmpty()) {
            if (!typeProcessorMap.containsKey(affinityGroupType)) {
                throw new InvalidParameterValueException("Unable to create affinity group, invalid affinity group type"
                        + affinityGroupType);
            }
        } else {
            throw new InvalidParameterValueException(
                    "Unable to create affinity group, no Affinity Group Types configured");
        }

        final AffinityGroupProcessor processor = typeProcessorMap.get(affinityGroupType);

        if (processor.isAdminControlledGroup() && !_accountMgr.isRootAdmin(caller.getId())) {
            throw new PermissionDeniedException("Cannot create the affinity group");
        }

        ControlledEntity.ACLType aclType = null;
        Account owner = null;
        boolean domainLevel = false;

        if (account != null && domainId != null) {

            owner = _accountMgr.finalizeOwner(caller, account, domainId, null);
            aclType = ControlledEntity.ACLType.Account;

        } else if (domainId != null && account == null) {

            if (!_accountMgr.isRootAdmin(caller.getId())) {
                // non root admin need to pass both account and domain
                throw new InvalidParameterValueException(
                        "Unable to create affinity group, account name must be passed with the domainId");
            } else if (!processor.canBeSharedDomainWide()) {
                // cannot be domain level
                throw new InvalidParameterValueException("Unable to create affinity group, account name is needed");
            }

            DomainVO domain = _domainDao.findById(domainId);
            if (domain == null) {
                throw new InvalidParameterValueException("Unable to find domain by specified id");
            }
            _accountMgr.checkAccess(caller, domain);

            // domain level group, owner is SYSTEM.
            owner = _accountMgr.getAccount(Account.ACCOUNT_ID_SYSTEM);
            aclType = ControlledEntity.ACLType.Domain;
            domainLevel = true;

        } else {
            owner = caller;
            aclType = ControlledEntity.ACLType.Account;
        }

        if (_affinityGroupDao.isNameInUse(owner.getAccountId(), owner.getDomainId(), affinityGroupName)) {
            throw new InvalidParameterValueException("Unable to create affinity group, a group with name "
                    + affinityGroupName + " already exisits.");
        }
        if (domainLevel && _affinityGroupDao.findDomainLevelGroupByName(domainId, affinityGroupName) != null) {
            throw new InvalidParameterValueException("Unable to create affinity group, a group with name "
                    + affinityGroupName + " already exisits under the domain.");
        }

        final Account ownerFinal = owner;
        final ControlledEntity.ACLType aclTypeFinal = aclType;
        AffinityGroupVO group = Transaction.execute(new TransactionCallback<AffinityGroupVO>() {
            @Override
            public AffinityGroupVO doInTransaction(TransactionStatus status) {
                AffinityGroupVO group = new AffinityGroupVO(affinityGroupName, affinityGroupType, description, ownerFinal.getDomainId(),
                        ownerFinal.getId(), aclTypeFinal);
        _affinityGroupDao.persist(group);

                if (domainId != null && aclTypeFinal == ACLType.Domain) {
            boolean subDomainAccess = false;
            subDomainAccess = processor.subDomainAccess();
            AffinityGroupDomainMapVO domainMap = new AffinityGroupDomainMapVO(group.getId(), domainId, subDomainAccess);
            _affinityGroupDomainMapDao.persist(domainMap);
        }

                return group;
            }
        });
        

        if (s_logger.isDebugEnabled()) {
            s_logger.debug("Created affinity group =" + affinityGroupName);
        }

        return group;
    }


    @DB
    @Override
    @ActionEvent(eventType = EventTypes.EVENT_AFFINITY_GROUP_DELETE, eventDescription = "Deleting affinity group")
    public boolean deleteAffinityGroup(Long affinityGroupId, String account, Long domainId, String affinityGroupName) {

        Account caller = CallContext.current().getCallingAccount();
        Account owner = _accountMgr.finalizeOwner(caller, account, domainId, null);

        AffinityGroupVO group = null;
        if (affinityGroupId != null) {
            group = _affinityGroupDao.findById(affinityGroupId);
            if (group == null) {
                throw new InvalidParameterValueException("Unable to find affinity group: " + affinityGroupId
                        + "; failed to delete group.");
            }
        } else if (affinityGroupName != null) {
            group = _affinityGroupDao.findByAccountAndName(owner.getAccountId(), affinityGroupName);
            if (group == null) {
                throw new InvalidParameterValueException("Unable to find affinity group: " + affinityGroupName
                        + "; failed to delete group.");
            }
        } else {
            throw new InvalidParameterValueException(
                    "Either the affinity group Id or group name must be specified to delete the group");
        }
        if (affinityGroupId == null) {
            affinityGroupId = group.getId();
        }
        // check permissions
        _accountMgr.checkAccess(caller, AccessType.ModifyEntry, true, group);

        final Long affinityGroupIdFinal = affinityGroupId;
        Transaction.execute(new TransactionCallbackNoReturn() {
            @Override
            public void doInTransactionWithoutResult(TransactionStatus status) {

                AffinityGroupVO group = _affinityGroupDao.lockRow(affinityGroupIdFinal, true);
        if (group == null) {
                    throw new InvalidParameterValueException("Unable to find affinity group by id " + affinityGroupIdFinal);
        }

                List<AffinityGroupVMMapVO> affinityGroupVmMap = _affinityGroupVMMapDao.listByAffinityGroup(affinityGroupIdFinal);
        if (!affinityGroupVmMap.isEmpty()) {
            SearchBuilder<AffinityGroupVMMapVO> listByAffinityGroup = _affinityGroupVMMapDao.createSearchBuilder();
            listByAffinityGroup.and("affinityGroupId", listByAffinityGroup.entity().getAffinityGroupId(),
                    SearchCriteria.Op.EQ);
            listByAffinityGroup.done();
            SearchCriteria<AffinityGroupVMMapVO> sc = listByAffinityGroup.create();
                    sc.setParameters("affinityGroupId", affinityGroupIdFinal);

            _affinityGroupVMMapDao.lockRows(sc, null, true);
            _affinityGroupVMMapDao.remove(sc);
        }

        // call processor to handle the group delete
        AffinityGroupProcessor processor = getAffinityGroupProcessorForType(group.getType());
        if (processor != null) {
            processor.handleDeleteGroup(group);
        }

                _affinityGroupDao.expunge(affinityGroupIdFinal);
            }
        });

        if (s_logger.isDebugEnabled()) {
            s_logger.debug("Deleted affinity group id=" + affinityGroupId);
        }
        return true;
    }

    @Override
    public Pair<List<? extends AffinityGroup>, Integer> listAffinityGroups(Long affinityGroupId, String affinityGroupName, String affinityGroupType, Long vmId, Long startIndex, Long pageSize) {
        Filter searchFilter = new Filter(AffinityGroupVO.class, "id", Boolean.TRUE, startIndex, pageSize);

        Account caller = CallContext.current().getCallingAccount();

        Long accountId = caller.getAccountId();
        Long domainId = caller.getDomainId();

        SearchBuilder<AffinityGroupVMMapVO> vmInstanceSearch = _affinityGroupVMMapDao.createSearchBuilder();
        vmInstanceSearch.and("instanceId", vmInstanceSearch.entity().getInstanceId(), SearchCriteria.Op.EQ);

        SearchBuilder<AffinityGroupVO> groupSearch = _affinityGroupDao.createSearchBuilder();

        SearchCriteria<AffinityGroupVO> sc = groupSearch.create();

        if (accountId != null) {
            sc.addAnd("accountId", SearchCriteria.Op.EQ, accountId);
        }

        if (domainId != null) {
            sc.addAnd("domainId", SearchCriteria.Op.EQ, domainId);
        }

        if (affinityGroupId != null) {
            sc.addAnd("id", SearchCriteria.Op.EQ, affinityGroupId);
        }

        if (affinityGroupName != null) {
            sc.addAnd("name", SearchCriteria.Op.EQ, affinityGroupName);
        }

        if (affinityGroupType != null) {
            sc.addAnd("type", SearchCriteria.Op.EQ, affinityGroupType);
        }

        if (vmId != null) {
            UserVmVO userVM = _userVmDao.findById(vmId);
            if (userVM == null) {
                throw new InvalidParameterValueException("Unable to list affinity groups for virtual machine instance "
                        + vmId + "; instance not found.");
            }
            _accountMgr.checkAccess(caller, null, true, userVM);
            // add join to affinity_groups_vm_map
            groupSearch.join("vmInstanceSearch", vmInstanceSearch, groupSearch.entity().getId(), vmInstanceSearch
                    .entity().getAffinityGroupId(), JoinBuilder.JoinType.INNER);
            sc.setJoinParameters("vmInstanceSearch", "instanceId", vmId);
        }

        Pair<List<AffinityGroupVO>, Integer> result =  _affinityGroupDao.searchAndCount(sc, searchFilter);
        return new Pair<List<? extends AffinityGroup>, Integer>(result.first(), result.second());
    }


    @Override
    public List<String> listAffinityGroupTypes() {
        Account caller = CallContext.current().getCallingAccount();

        List<String> types = new ArrayList<String>();
        Map<String, AffinityGroupProcessor> componentMap = ComponentContext.getComponentsOfType(AffinityGroupProcessor.class);

        if (componentMap.size() > 0) {
            for (Entry<String, AffinityGroupProcessor> entry : componentMap.entrySet()) {
                AffinityGroupProcessor processor = entry.getValue();
                if (processor.isAdminControlledGroup()) {
                    continue; // we dont list the type if this group can be
                              // created only as an admin/system operation.
                }
                types.add(processor.getType());
            }

        }
        return types;
    }

    protected Map<String, AffinityGroupProcessor> getAffinityTypeToProcessorMap() {
        Map<String, AffinityGroupProcessor> typeProcessorMap = new HashMap<String, AffinityGroupProcessor>();
        Map<String, AffinityGroupProcessor> componentMap = ComponentContext
                .getComponentsOfType(AffinityGroupProcessor.class);

        if (componentMap.size() > 0) {
            for (Entry<String, AffinityGroupProcessor> entry : componentMap.entrySet()) {
                typeProcessorMap.put(entry.getValue().getType(), entry.getValue());
            }
        }
        return typeProcessorMap;
    }

    @Override
    public boolean isAdminControlledGroup(AffinityGroup group) {

        if (group != null) {
            String affinityGroupType = group.getType();
            Map<String, AffinityGroupProcessor> typeProcessorMap = getAffinityTypeToProcessorMap();
            if (typeProcessorMap != null && !typeProcessorMap.isEmpty()) {
                AffinityGroupProcessor processor = typeProcessorMap.get(affinityGroupType);
                if (processor != null) {
                    return processor.isAdminControlledGroup();
                }
            }
        }
        return false;

    }

    @Override
    public boolean configure(final String name, final Map<String, Object> params) throws ConfigurationException {
        _name = name;
        VirtualMachine.State.getStateMachine().registerListener(this);
        return true;
    }

    @Override
    public boolean start() {
        return true;
    }

    @Override
    public boolean stop() {
        return true;
    }

    @Override
    public String getName() {
        return _name;
    }

    @Override
    public AffinityGroup getAffinityGroup(Long groupId) {
        return _affinityGroupDao.findById(groupId);
    }

    @Override
    public boolean preStateTransitionEvent(State oldState, Event event, State newState, VirtualMachine vo,
            boolean status, Object opaque) {
        return true;
    }

    @Override
    public boolean postStateTransitionEvent(State oldState, Event event, State newState, VirtualMachine vo,
            boolean status, Object opaque) {
        if (!status) {
            return false;
        }
        if ((newState == State.Expunging) || (newState == State.Error)) {
            // cleanup all affinity groups associations of the Expunged VM
            SearchCriteria<AffinityGroupVMMapVO> sc = _affinityGroupVMMapDao.createSearchCriteria();
            sc.addAnd("instanceId", SearchCriteria.Op.EQ, vo.getId());
            _affinityGroupVMMapDao.expunge(sc);
        }
        return true;
    }

    @Override
    public UserVm updateVMAffinityGroups(Long vmId, List<Long> affinityGroupIds) {
        // Verify input parameters
        UserVmVO vmInstance = _userVmDao.findById(vmId);
        if (vmInstance == null) {
            throw new InvalidParameterValueException("unable to find a virtual machine with id " + vmId);
        }

        // Check that the VM is stopped
        if (!vmInstance.getState().equals(State.Stopped)) {
            s_logger.warn("Unable to update affinity groups of the virtual machine " + vmInstance.toString()
                    + " in state " + vmInstance.getState());
            throw new InvalidParameterValueException("Unable update affinity groups of the virtual machine "
                    + vmInstance.toString() + " " + "in state " + vmInstance.getState()
                    + "; make sure the virtual machine is stopped and not in an error state before updating.");
        }

        Account caller = CallContext.current().getCallingAccount();
        Account owner = _accountMgr.getAccount(vmInstance.getAccountId());

        // check that the affinity groups exist
        for (Long affinityGroupId : affinityGroupIds) {
            AffinityGroupVO ag = _affinityGroupDao.findById(affinityGroupId);
            if (ag == null) {
                throw new InvalidParameterValueException("Unable to find affinity group by id " + affinityGroupId);
            } else {
                // verify permissions
                _accountMgr.checkAccess(caller, null, true, owner, ag);
                // Root admin has access to both VM and AG by default, but make sure the
                // owner of these entities is same
                if (caller.getId() == Account.ACCOUNT_ID_SYSTEM || _accountMgr.isRootAdmin(caller.getId())) {
                    if (ag.getAccountId() != owner.getAccountId()) {
                        throw new PermissionDeniedException("Affinity Group " + ag
                                + " does not belong to the VM's account");
                    }
                }
            }
        }
        _affinityGroupVMMapDao.updateMap(vmId, affinityGroupIds);
        if (s_logger.isDebugEnabled()) {
            s_logger.debug("Updated VM :" + vmId + " affinity groups to =" + affinityGroupIds);
        }
        // APIResponseHelper will pull out the updated affinitygroups.
        return vmInstance;

    }

    @Override
    public boolean isAffinityGroupProcessorAvailable(String affinityGroupType) {
        for (AffinityGroupProcessor processor : _affinityProcessors) {
            if (affinityGroupType != null && affinityGroupType.equals(processor.getType())) {
                return true;
            }
        }
        return false;
    }

    private AffinityGroupProcessor getAffinityGroupProcessorForType(String affinityGroupType) {
        for (AffinityGroupProcessor processor : _affinityProcessors) {
            if (affinityGroupType != null && affinityGroupType.equals(processor.getType())) {
                return processor;
            }
        }
        return null;
    }

    @Override
    public boolean isAffinityGroupAvailableInDomain(long affinityGroupId, long domainId) {
        Long groupDomainId = null;

        AffinityGroupDomainMapVO domainMap = _affinityGroupDomainMapDao.findByAffinityGroup(affinityGroupId);
        if (domainMap == null) {
            return false;
        } else {
            groupDomainId = domainMap.getDomainId();
        }

        if (domainId == groupDomainId.longValue()) {
            return true;
        }

        if (domainMap.subdomainAccess) {
            Set<Long> parentDomains = _domainMgr.getDomainParentIds(domainId);
            if (parentDomains.contains(groupDomainId)) {
                return true;
            }
        }

        return false;
    }

}
=======
// Licensed to the Apache Software Foundation (ASF) under one
// or more contributor license agreements.  See the NOTICE file
// distributed with this work for additional information
// regarding copyright ownership.  The ASF licenses this file
// to you under the Apache License, Version 2.0 (the
// "License"); you may not use this file except in compliance
// with the License.  You may obtain a copy of the License at
//
//   http://www.apache.org/licenses/LICENSE-2.0
//
// Unless required by applicable law or agreed to in writing,
// software distributed under the License is distributed on an
// "AS IS" BASIS, WITHOUT WARRANTIES OR CONDITIONS OF ANY
// KIND, either express or implied.  See the License for the
// specific language governing permissions and limitations
// under the License.
package org.apache.cloudstack.affinity;

import java.util.ArrayList;
import java.util.HashMap;
import java.util.List;
import java.util.Map;
import java.util.Set;

import javax.ejb.Local;
import javax.inject.Inject;
import javax.naming.ConfigurationException;

import org.apache.log4j.Logger;

import org.apache.cloudstack.acl.ControlledEntity;
import org.apache.cloudstack.acl.ControlledEntity.ACLType;
import org.apache.cloudstack.acl.SecurityChecker.AccessType;
import org.apache.cloudstack.affinity.dao.AffinityGroupDao;
import org.apache.cloudstack.affinity.dao.AffinityGroupDomainMapDao;
import org.apache.cloudstack.affinity.dao.AffinityGroupVMMapDao;
import org.apache.cloudstack.context.CallContext;

import com.cloud.domain.DomainVO;
import com.cloud.domain.dao.DomainDao;
import com.cloud.event.ActionEvent;
import com.cloud.event.EventTypes;
import com.cloud.exception.InvalidParameterValueException;
import com.cloud.exception.PermissionDeniedException;
import com.cloud.user.Account;
import com.cloud.user.AccountManager;
import com.cloud.user.DomainManager;
import com.cloud.uservm.UserVm;
import com.cloud.utils.Pair;
import com.cloud.utils.component.Manager;
import com.cloud.utils.component.ManagerBase;
import com.cloud.utils.db.DB;
import com.cloud.utils.db.Filter;
import com.cloud.utils.db.JoinBuilder;
import com.cloud.utils.db.SearchBuilder;
import com.cloud.utils.db.SearchCriteria;
import com.cloud.utils.db.Transaction;
import com.cloud.utils.db.TransactionCallback;
import com.cloud.utils.db.TransactionCallbackNoReturn;
import com.cloud.utils.db.TransactionStatus;
import com.cloud.utils.fsm.StateListener;
import com.cloud.vm.UserVmVO;
import com.cloud.vm.VirtualMachine;
import com.cloud.vm.VirtualMachine.Event;
import com.cloud.vm.VirtualMachine.State;
import com.cloud.vm.dao.UserVmDao;

@Local(value = {AffinityGroupService.class})
public class AffinityGroupServiceImpl extends ManagerBase implements AffinityGroupService, Manager, StateListener<State, VirtualMachine.Event, VirtualMachine> {

    public static final Logger s_logger = Logger.getLogger(AffinityGroupServiceImpl.class);
    private String _name;

    @Inject
    AccountManager _accountMgr;

    @Inject
    AffinityGroupDao _affinityGroupDao;

    @Inject
    AffinityGroupVMMapDao _affinityGroupVMMapDao;

    @Inject
    AffinityGroupDomainMapDao _affinityGroupDomainMapDao;

    @Inject
    private UserVmDao _userVmDao;

    @Inject
    DomainDao _domainDao;

    @Inject
    DomainManager _domainMgr;

    protected List<AffinityGroupProcessor> _affinityProcessors;

    public List<AffinityGroupProcessor> getAffinityGroupProcessors() {
        return _affinityProcessors;
    }

    public void setAffinityGroupProcessors(List<AffinityGroupProcessor> affinityProcessors) {
        _affinityProcessors = affinityProcessors;
    }

    @DB
    @Override
    @ActionEvent(eventType = EventTypes.EVENT_AFFINITY_GROUP_CREATE, eventDescription = "Creating Affinity Group", create = true)
    public AffinityGroup createAffinityGroup(String account, Long domainId, String affinityGroupName, String affinityGroupType, String description) {

        Account caller = CallContext.current().getCallingAccount();

        //validate the affinityGroupType
        Map<String, AffinityGroupProcessor> typeProcessorMap = getAffinityTypeToProcessorMap();
        if (typeProcessorMap != null && !typeProcessorMap.isEmpty()) {
            if (!typeProcessorMap.containsKey(affinityGroupType)) {
                throw new InvalidParameterValueException("Unable to create affinity group, invalid affinity group type" + affinityGroupType);
            }
        } else {
            throw new InvalidParameterValueException("Unable to create affinity group, no Affinity Group Types configured");
        }

        AffinityGroupProcessor processor = typeProcessorMap.get(affinityGroupType);

        if (processor.isAdminControlledGroup()) {
            throw new PermissionDeniedException("Cannot create the affinity group");
        }

        return createAffinityGroupInternal(account, domainId, affinityGroupName, affinityGroupType, description);
    }

    @DB
    @Override
    public AffinityGroup createAffinityGroupInternal(String account, final Long domainId, final String affinityGroupName, final String affinityGroupType,
        final String description) {

        Account caller = CallContext.current().getCallingAccount();

        // validate the affinityGroupType
        Map<String, AffinityGroupProcessor> typeProcessorMap = getAffinityTypeToProcessorMap();
        if (typeProcessorMap != null && !typeProcessorMap.isEmpty()) {
            if (!typeProcessorMap.containsKey(affinityGroupType)) {
                throw new InvalidParameterValueException("Unable to create affinity group, invalid affinity group type" + affinityGroupType);
            }
        } else {
            throw new InvalidParameterValueException("Unable to create affinity group, no Affinity Group Types configured");
        }

        final AffinityGroupProcessor processor = typeProcessorMap.get(affinityGroupType);

        if (processor.isAdminControlledGroup() && !_accountMgr.isRootAdmin(caller.getType())) {
            throw new PermissionDeniedException("Cannot create the affinity group");
        }

        ControlledEntity.ACLType aclType = null;
        Account owner = null;
        boolean domainLevel = false;

        if (account != null && domainId != null) {

            owner = _accountMgr.finalizeOwner(caller, account, domainId, null);
            aclType = ControlledEntity.ACLType.Account;

        } else if (domainId != null && account == null) {

            if (!_accountMgr.isRootAdmin(caller.getType())) {
                // non root admin need to pass both account and domain
                throw new InvalidParameterValueException("Unable to create affinity group, account name must be passed with the domainId");
            } else if (!processor.canBeSharedDomainWide()) {
                // cannot be domain level
                throw new InvalidParameterValueException("Unable to create affinity group, account name is needed");
            }

            DomainVO domain = _domainDao.findById(domainId);
            if (domain == null) {
                throw new InvalidParameterValueException("Unable to find domain by specified id");
            }
            _accountMgr.checkAccess(caller, domain);

            // domain level group, owner is SYSTEM.
            owner = _accountMgr.getAccount(Account.ACCOUNT_ID_SYSTEM);
            aclType = ControlledEntity.ACLType.Domain;
            domainLevel = true;

        } else {
            owner = caller;
            aclType = ControlledEntity.ACLType.Account;
        }

        if (_affinityGroupDao.isNameInUse(owner.getAccountId(), owner.getDomainId(), affinityGroupName)) {
            throw new InvalidParameterValueException("Unable to create affinity group, a group with name " + affinityGroupName + " already exisits.");
        }
        if (domainLevel && _affinityGroupDao.findDomainLevelGroupByName(domainId, affinityGroupName) != null) {
            throw new InvalidParameterValueException("Unable to create affinity group, a group with name " + affinityGroupName + " already exisits under the domain.");
        }

        final Account ownerFinal = owner;
        final ControlledEntity.ACLType aclTypeFinal = aclType;
        AffinityGroupVO group = Transaction.execute(new TransactionCallback<AffinityGroupVO>() {
            @Override
            public AffinityGroupVO doInTransaction(TransactionStatus status) {
                AffinityGroupVO group =
                    new AffinityGroupVO(affinityGroupName, affinityGroupType, description, ownerFinal.getDomainId(), ownerFinal.getId(), aclTypeFinal);
                _affinityGroupDao.persist(group);

                if (domainId != null && aclTypeFinal == ACLType.Domain) {
                    boolean subDomainAccess = false;
                    subDomainAccess = processor.subDomainAccess();
                    AffinityGroupDomainMapVO domainMap = new AffinityGroupDomainMapVO(group.getId(), domainId, subDomainAccess);
                    _affinityGroupDomainMapDao.persist(domainMap);
                }

                return group;
            }
        });

        if (s_logger.isDebugEnabled()) {
            s_logger.debug("Created affinity group =" + affinityGroupName);
        }

        return group;
    }

    @DB
    @Override
    @ActionEvent(eventType = EventTypes.EVENT_AFFINITY_GROUP_DELETE, eventDescription = "Deleting affinity group")
    public boolean deleteAffinityGroup(Long affinityGroupId, String account, Long domainId, String affinityGroupName) {

        Account caller = CallContext.current().getCallingAccount();
        Account owner = _accountMgr.finalizeOwner(caller, account, domainId, null);

        AffinityGroupVO group = null;
        if (affinityGroupId != null) {
            group = _affinityGroupDao.findById(affinityGroupId);
            if (group == null) {
                throw new InvalidParameterValueException("Unable to find affinity group: " + affinityGroupId + "; failed to delete group.");
            }
        } else if (affinityGroupName != null) {
            group = _affinityGroupDao.findByAccountAndName(owner.getAccountId(), affinityGroupName);
            if (group == null) {
                throw new InvalidParameterValueException("Unable to find affinity group: " + affinityGroupName + "; failed to delete group.");
            }
        } else {
            throw new InvalidParameterValueException("Either the affinity group Id or group name must be specified to delete the group");
        }
        if (affinityGroupId == null) {
            affinityGroupId = group.getId();
        }
        // check permissions
        _accountMgr.checkAccess(caller, AccessType.ModifyEntry, true, group);

        final Long affinityGroupIdFinal = affinityGroupId;
        Transaction.execute(new TransactionCallbackNoReturn() {
            @Override
            public void doInTransactionWithoutResult(TransactionStatus status) {

                AffinityGroupVO group = _affinityGroupDao.lockRow(affinityGroupIdFinal, true);
                if (group == null) {
                    throw new InvalidParameterValueException("Unable to find affinity group by id " + affinityGroupIdFinal);
                }

                List<AffinityGroupVMMapVO> affinityGroupVmMap = _affinityGroupVMMapDao.listByAffinityGroup(affinityGroupIdFinal);
                if (!affinityGroupVmMap.isEmpty()) {
                    SearchBuilder<AffinityGroupVMMapVO> listByAffinityGroup = _affinityGroupVMMapDao.createSearchBuilder();
                    listByAffinityGroup.and("affinityGroupId", listByAffinityGroup.entity().getAffinityGroupId(), SearchCriteria.Op.EQ);
                    listByAffinityGroup.done();
                    SearchCriteria<AffinityGroupVMMapVO> sc = listByAffinityGroup.create();
                    sc.setParameters("affinityGroupId", affinityGroupIdFinal);

                    _affinityGroupVMMapDao.lockRows(sc, null, true);
                    _affinityGroupVMMapDao.remove(sc);
                }

                // call processor to handle the group delete
                AffinityGroupProcessor processor = getAffinityGroupProcessorForType(group.getType());
                if (processor != null) {
                    processor.handleDeleteGroup(group);
                }

                _affinityGroupDao.expunge(affinityGroupIdFinal);
            }
        });

        if (s_logger.isDebugEnabled()) {
            s_logger.debug("Deleted affinity group id=" + affinityGroupId);
        }
        return true;
    }

    @Override
    public Pair<List<? extends AffinityGroup>, Integer> listAffinityGroups(Long affinityGroupId, String affinityGroupName, String affinityGroupType, Long vmId,
        Long startIndex, Long pageSize) {
        Filter searchFilter = new Filter(AffinityGroupVO.class, "id", Boolean.TRUE, startIndex, pageSize);

        Account caller = CallContext.current().getCallingAccount();

        Long accountId = caller.getAccountId();
        Long domainId = caller.getDomainId();

        SearchBuilder<AffinityGroupVMMapVO> vmInstanceSearch = _affinityGroupVMMapDao.createSearchBuilder();
        vmInstanceSearch.and("instanceId", vmInstanceSearch.entity().getInstanceId(), SearchCriteria.Op.EQ);

        SearchBuilder<AffinityGroupVO> groupSearch = _affinityGroupDao.createSearchBuilder();

        SearchCriteria<AffinityGroupVO> sc = groupSearch.create();

        if (accountId != null) {
            sc.addAnd("accountId", SearchCriteria.Op.EQ, accountId);
        }

        if (domainId != null) {
            sc.addAnd("domainId", SearchCriteria.Op.EQ, domainId);
        }

        if (affinityGroupId != null) {
            sc.addAnd("id", SearchCriteria.Op.EQ, affinityGroupId);
        }

        if (affinityGroupName != null) {
            sc.addAnd("name", SearchCriteria.Op.EQ, affinityGroupName);
        }

        if (affinityGroupType != null) {
            sc.addAnd("type", SearchCriteria.Op.EQ, affinityGroupType);
        }

        if (vmId != null) {
            UserVmVO userVM = _userVmDao.findById(vmId);
            if (userVM == null) {
                throw new InvalidParameterValueException("Unable to list affinity groups for virtual machine instance " + vmId + "; instance not found.");
            }
            _accountMgr.checkAccess(caller, null, true, userVM);
            // add join to affinity_groups_vm_map
            groupSearch.join("vmInstanceSearch", vmInstanceSearch, groupSearch.entity().getId(), vmInstanceSearch.entity().getAffinityGroupId(),
                JoinBuilder.JoinType.INNER);
            sc.setJoinParameters("vmInstanceSearch", "instanceId", vmId);
        }

        Pair<List<AffinityGroupVO>, Integer> result = _affinityGroupDao.searchAndCount(sc, searchFilter);
        return new Pair<List<? extends AffinityGroup>, Integer>(result.first(), result.second());
    }

    @Override
    public List<String> listAffinityGroupTypes() {
        List<String> types = new ArrayList<String>();

        for (AffinityGroupProcessor processor : _affinityProcessors) {
            if (processor.isAdminControlledGroup()) {
                continue; // we dont list the type if this group can be
                          // created only as an admin/system operation.
            }
            types.add(processor.getType());
        }

        return types;
    }

    protected Map<String, AffinityGroupProcessor> getAffinityTypeToProcessorMap() {
        Map<String, AffinityGroupProcessor> typeProcessorMap = new HashMap<String, AffinityGroupProcessor>();

        for (AffinityGroupProcessor processor : _affinityProcessors) {
            typeProcessorMap.put(processor.getType(), processor);
        }

        return typeProcessorMap;
    }

    @Override
    public boolean isAdminControlledGroup(AffinityGroup group) {

        if (group != null) {
            String affinityGroupType = group.getType();
            Map<String, AffinityGroupProcessor> typeProcessorMap = getAffinityTypeToProcessorMap();
            if (typeProcessorMap != null && !typeProcessorMap.isEmpty()) {
                AffinityGroupProcessor processor = typeProcessorMap.get(affinityGroupType);
                if (processor != null) {
                    return processor.isAdminControlledGroup();
                }
            }
        }
        return false;

    }

    @Override
    public boolean configure(final String name, final Map<String, Object> params) throws ConfigurationException {
        _name = name;
        VirtualMachine.State.getStateMachine().registerListener(this);
        return true;
    }

    @Override
    public boolean start() {
        return true;
    }

    @Override
    public boolean stop() {
        return true;
    }

    @Override
    public String getName() {
        return _name;
    }

    @Override
    public AffinityGroup getAffinityGroup(Long groupId) {
        return _affinityGroupDao.findById(groupId);
    }

    @Override
    public boolean preStateTransitionEvent(State oldState, Event event, State newState, VirtualMachine vo, boolean status, Object opaque) {
        return true;
    }

    @Override
    public boolean postStateTransitionEvent(State oldState, Event event, State newState, VirtualMachine vo, boolean status, Object opaque) {
        if (!status) {
            return false;
        }
        if ((newState == State.Expunging) || (newState == State.Error)) {
            // cleanup all affinity groups associations of the Expunged VM
            SearchCriteria<AffinityGroupVMMapVO> sc = _affinityGroupVMMapDao.createSearchCriteria();
            sc.addAnd("instanceId", SearchCriteria.Op.EQ, vo.getId());
            _affinityGroupVMMapDao.expunge(sc);
        }
        return true;
    }

    @Override
    public UserVm updateVMAffinityGroups(Long vmId, List<Long> affinityGroupIds) {
        // Verify input parameters
        UserVmVO vmInstance = _userVmDao.findById(vmId);
        if (vmInstance == null) {
            throw new InvalidParameterValueException("unable to find a virtual machine with id " + vmId);
        }

        // Check that the VM is stopped
        if (!vmInstance.getState().equals(State.Stopped)) {
            s_logger.warn("Unable to update affinity groups of the virtual machine " + vmInstance.toString() + " in state " + vmInstance.getState());
            throw new InvalidParameterValueException("Unable update affinity groups of the virtual machine " + vmInstance.toString() + " " + "in state " +
                vmInstance.getState() + "; make sure the virtual machine is stopped and not in an error state before updating.");
        }

        Account caller = CallContext.current().getCallingAccount();
        Account owner = _accountMgr.getAccount(vmInstance.getAccountId());

        // check that the affinity groups exist
        for (Long affinityGroupId : affinityGroupIds) {
            AffinityGroupVO ag = _affinityGroupDao.findById(affinityGroupId);
            if (ag == null) {
                throw new InvalidParameterValueException("Unable to find affinity group by id " + affinityGroupId);
            } else {
                // verify permissions
                _accountMgr.checkAccess(caller, null, true, owner, ag);
                // Root admin has access to both VM and AG by default, but make sure the
                // owner of these entities is same
                if (caller.getId() == Account.ACCOUNT_ID_SYSTEM || _accountMgr.isRootAdmin(caller.getType())) {
                    if (ag.getAccountId() != owner.getAccountId()) {
                        throw new PermissionDeniedException("Affinity Group " + ag + " does not belong to the VM's account");
                    }
                }
            }
        }
        _affinityGroupVMMapDao.updateMap(vmId, affinityGroupIds);
        if (s_logger.isDebugEnabled()) {
            s_logger.debug("Updated VM :" + vmId + " affinity groups to =" + affinityGroupIds);
        }
        // APIResponseHelper will pull out the updated affinitygroups.
        return vmInstance;

    }

    @Override
    public boolean isAffinityGroupProcessorAvailable(String affinityGroupType) {
        for (AffinityGroupProcessor processor : _affinityProcessors) {
            if (affinityGroupType != null && affinityGroupType.equals(processor.getType())) {
                return true;
            }
        }
        return false;
    }

    private AffinityGroupProcessor getAffinityGroupProcessorForType(String affinityGroupType) {
        for (AffinityGroupProcessor processor : _affinityProcessors) {
            if (affinityGroupType != null && affinityGroupType.equals(processor.getType())) {
                return processor;
            }
        }
        return null;
    }

    @Override
    public boolean isAffinityGroupAvailableInDomain(long affinityGroupId, long domainId) {
        Long groupDomainId = null;

        AffinityGroupDomainMapVO domainMap = _affinityGroupDomainMapDao.findByAffinityGroup(affinityGroupId);
        if (domainMap == null) {
            return false;
        } else {
            groupDomainId = domainMap.getDomainId();
        }

        if (domainId == groupDomainId.longValue()) {
            return true;
        }

        if (domainMap.subdomainAccess) {
            Set<Long> parentDomains = _domainMgr.getDomainParentIds(domainId);
            if (parentDomains.contains(groupDomainId)) {
                return true;
            }
        }

        return false;
    }

}
>>>>>>> da8ee45a
<|MERGE_RESOLUTION|>--- conflicted
+++ resolved
@@ -1,1084 +1,518 @@
-<<<<<<< HEAD
-// Licensed to the Apache Software Foundation (ASF) under one
-// or more contributor license agreements.  See the NOTICE file
-// distributed with this work for additional information
-// regarding copyright ownership.  The ASF licenses this file
-// to you under the Apache License, Version 2.0 (the
-// "License"); you may not use this file except in compliance
-// with the License.  You may obtain a copy of the License at
-//
-//   http://www.apache.org/licenses/LICENSE-2.0
-//
-// Unless required by applicable law or agreed to in writing,
-// software distributed under the License is distributed on an
-// "AS IS" BASIS, WITHOUT WARRANTIES OR CONDITIONS OF ANY
-// KIND, either express or implied.  See the License for the
-// specific language governing permissions and limitations
-// under the License.
-package org.apache.cloudstack.affinity;
-
-import java.util.ArrayList;
-import java.util.HashMap;
-import java.util.List;
-import java.util.Map;
-import java.util.Set;
-import java.util.Map.Entry;
-
-import javax.ejb.Local;
-import javax.inject.Inject;
-import javax.naming.ConfigurationException;
-
-import org.apache.cloudstack.acl.ControlledEntity;
-import org.apache.cloudstack.acl.ControlledEntity.ACLType;
-import org.apache.cloudstack.acl.SecurityChecker.AccessType;
-import org.apache.cloudstack.affinity.dao.AffinityGroupDao;
-import org.apache.cloudstack.affinity.dao.AffinityGroupDomainMapDao;
-import org.apache.cloudstack.affinity.dao.AffinityGroupVMMapDao;
-import org.apache.cloudstack.context.CallContext;
-import org.apache.log4j.Logger;
-import org.springframework.context.annotation.Primary;
-
-
-
-
-
-
-
-
-import com.cloud.deploy.DeploymentPlanner;
-import com.cloud.domain.DomainVO;
-import com.cloud.domain.dao.DomainDao;
-import com.cloud.event.ActionEvent;
-import com.cloud.event.EventTypes;
-import com.cloud.exception.InvalidParameterValueException;
-import com.cloud.exception.PermissionDeniedException;
-import com.cloud.exception.ResourceInUseException;
-import com.cloud.network.Network;
-import com.cloud.network.dao.NetworkDomainVO;
-import com.cloud.network.security.SecurityGroup;
-import com.cloud.user.Account;
-import com.cloud.user.AccountManager;
-import com.cloud.user.DomainManager;
-import com.cloud.uservm.UserVm;
-import com.cloud.utils.Pair;
-import com.cloud.utils.component.ComponentContext;
-import com.cloud.utils.component.Manager;
-import com.cloud.utils.component.ManagerBase;
-import com.cloud.utils.db.DB;
-import com.cloud.utils.db.Filter;
-import com.cloud.utils.db.JoinBuilder;
-import com.cloud.utils.db.SearchBuilder;
-import com.cloud.utils.db.SearchCriteria;
-import com.cloud.utils.db.Transaction;
-import com.cloud.utils.db.TransactionCallback;
-import com.cloud.utils.db.TransactionCallbackNoReturn;
-import com.cloud.utils.db.TransactionStatus;
-import com.cloud.utils.exception.CloudRuntimeException;
-import com.cloud.utils.fsm.StateListener;
-import com.cloud.vm.UserVmVO;
-import com.cloud.vm.VirtualMachine;
-import com.cloud.vm.VirtualMachine.Event;
-import com.cloud.vm.VirtualMachine.State;
-import com.cloud.vm.dao.UserVmDao;
-
-@Local(value = { AffinityGroupService.class })
-public class AffinityGroupServiceImpl extends ManagerBase implements AffinityGroupService, Manager,
-        StateListener<State, VirtualMachine.Event, VirtualMachine> {
-
-    public static final Logger s_logger = Logger.getLogger(AffinityGroupServiceImpl.class);
-    private String _name;
-
-    @Inject
-    AccountManager _accountMgr;
-
-    @Inject
-    AffinityGroupDao _affinityGroupDao;
-
-    @Inject
-    AffinityGroupVMMapDao _affinityGroupVMMapDao;
-
-    @Inject
-    AffinityGroupDomainMapDao _affinityGroupDomainMapDao;
-
-    @Inject
-    private UserVmDao _userVmDao;
-
-    @Inject
-    DomainDao _domainDao;
-
-    @Inject
-    DomainManager _domainMgr;
-
-    protected List<AffinityGroupProcessor> _affinityProcessors;
-
-    public List<AffinityGroupProcessor> getAffinityGroupProcessors() {
-        return _affinityProcessors;
-    }
-
-    public void setAffinityGroupProcessors(List<AffinityGroupProcessor> affinityProcessors) {
-        this._affinityProcessors = affinityProcessors;
-    }
-
-    @DB
-    @Override
-    @ActionEvent(eventType = EventTypes.EVENT_AFFINITY_GROUP_CREATE, eventDescription = "Creating Affinity Group", create = true)
-    public AffinityGroup createAffinityGroup(String account, Long domainId, String affinityGroupName,
-            String affinityGroupType, String description) {
-
-        Account caller = CallContext.current().getCallingAccount();
-
-        //validate the affinityGroupType
-        Map<String, AffinityGroupProcessor> typeProcessorMap = getAffinityTypeToProcessorMap();
-        if (typeProcessorMap != null && !typeProcessorMap.isEmpty()) {
-            if (!typeProcessorMap.containsKey(affinityGroupType)) {
-                throw new InvalidParameterValueException("Unable to create affinity group, invalid affinity group type"
-                        + affinityGroupType);
-            }
-        } else {
-            throw new InvalidParameterValueException(
-                    "Unable to create affinity group, no Affinity Group Types configured");
-        }
-
-        AffinityGroupProcessor processor = typeProcessorMap.get(affinityGroupType);
-
-        if (processor.isAdminControlledGroup()) {
-            throw new PermissionDeniedException("Cannot create the affinity group");
-        }
-
-        return createAffinityGroupInternal(account, domainId, affinityGroupName, affinityGroupType, description);
-    }
-
-    @DB
-    @Override
-    public AffinityGroup createAffinityGroupInternal(String account, final Long domainId, final String affinityGroupName,
-            final String affinityGroupType, final String description) {
-
-        Account caller = CallContext.current().getCallingAccount();
-
-        // validate the affinityGroupType
-        Map<String, AffinityGroupProcessor> typeProcessorMap = getAffinityTypeToProcessorMap();
-        if (typeProcessorMap != null && !typeProcessorMap.isEmpty()) {
-            if (!typeProcessorMap.containsKey(affinityGroupType)) {
-                throw new InvalidParameterValueException("Unable to create affinity group, invalid affinity group type"
-                        + affinityGroupType);
-            }
-        } else {
-            throw new InvalidParameterValueException(
-                    "Unable to create affinity group, no Affinity Group Types configured");
-        }
-
-        final AffinityGroupProcessor processor = typeProcessorMap.get(affinityGroupType);
-
-        if (processor.isAdminControlledGroup() && !_accountMgr.isRootAdmin(caller.getId())) {
-            throw new PermissionDeniedException("Cannot create the affinity group");
-        }
-
-        ControlledEntity.ACLType aclType = null;
-        Account owner = null;
-        boolean domainLevel = false;
-
-        if (account != null && domainId != null) {
-
-            owner = _accountMgr.finalizeOwner(caller, account, domainId, null);
-            aclType = ControlledEntity.ACLType.Account;
-
-        } else if (domainId != null && account == null) {
-
-            if (!_accountMgr.isRootAdmin(caller.getId())) {
-                // non root admin need to pass both account and domain
-                throw new InvalidParameterValueException(
-                        "Unable to create affinity group, account name must be passed with the domainId");
-            } else if (!processor.canBeSharedDomainWide()) {
-                // cannot be domain level
-                throw new InvalidParameterValueException("Unable to create affinity group, account name is needed");
-            }
-
-            DomainVO domain = _domainDao.findById(domainId);
-            if (domain == null) {
-                throw new InvalidParameterValueException("Unable to find domain by specified id");
-            }
-            _accountMgr.checkAccess(caller, domain);
-
-            // domain level group, owner is SYSTEM.
-            owner = _accountMgr.getAccount(Account.ACCOUNT_ID_SYSTEM);
-            aclType = ControlledEntity.ACLType.Domain;
-            domainLevel = true;
-
-        } else {
-            owner = caller;
-            aclType = ControlledEntity.ACLType.Account;
-        }
-
-        if (_affinityGroupDao.isNameInUse(owner.getAccountId(), owner.getDomainId(), affinityGroupName)) {
-            throw new InvalidParameterValueException("Unable to create affinity group, a group with name "
-                    + affinityGroupName + " already exisits.");
-        }
-        if (domainLevel && _affinityGroupDao.findDomainLevelGroupByName(domainId, affinityGroupName) != null) {
-            throw new InvalidParameterValueException("Unable to create affinity group, a group with name "
-                    + affinityGroupName + " already exisits under the domain.");
-        }
-
-        final Account ownerFinal = owner;
-        final ControlledEntity.ACLType aclTypeFinal = aclType;
-        AffinityGroupVO group = Transaction.execute(new TransactionCallback<AffinityGroupVO>() {
-            @Override
-            public AffinityGroupVO doInTransaction(TransactionStatus status) {
-                AffinityGroupVO group = new AffinityGroupVO(affinityGroupName, affinityGroupType, description, ownerFinal.getDomainId(),
-                        ownerFinal.getId(), aclTypeFinal);
-        _affinityGroupDao.persist(group);
-
-                if (domainId != null && aclTypeFinal == ACLType.Domain) {
-            boolean subDomainAccess = false;
-            subDomainAccess = processor.subDomainAccess();
-            AffinityGroupDomainMapVO domainMap = new AffinityGroupDomainMapVO(group.getId(), domainId, subDomainAccess);
-            _affinityGroupDomainMapDao.persist(domainMap);
-        }
-
-                return group;
-            }
-        });
-        
-
-        if (s_logger.isDebugEnabled()) {
-            s_logger.debug("Created affinity group =" + affinityGroupName);
-        }
-
-        return group;
-    }
-
-
-    @DB
-    @Override
-    @ActionEvent(eventType = EventTypes.EVENT_AFFINITY_GROUP_DELETE, eventDescription = "Deleting affinity group")
-    public boolean deleteAffinityGroup(Long affinityGroupId, String account, Long domainId, String affinityGroupName) {
-
-        Account caller = CallContext.current().getCallingAccount();
-        Account owner = _accountMgr.finalizeOwner(caller, account, domainId, null);
-
-        AffinityGroupVO group = null;
-        if (affinityGroupId != null) {
-            group = _affinityGroupDao.findById(affinityGroupId);
-            if (group == null) {
-                throw new InvalidParameterValueException("Unable to find affinity group: " + affinityGroupId
-                        + "; failed to delete group.");
-            }
-        } else if (affinityGroupName != null) {
-            group = _affinityGroupDao.findByAccountAndName(owner.getAccountId(), affinityGroupName);
-            if (group == null) {
-                throw new InvalidParameterValueException("Unable to find affinity group: " + affinityGroupName
-                        + "; failed to delete group.");
-            }
-        } else {
-            throw new InvalidParameterValueException(
-                    "Either the affinity group Id or group name must be specified to delete the group");
-        }
-        if (affinityGroupId == null) {
-            affinityGroupId = group.getId();
-        }
-        // check permissions
-        _accountMgr.checkAccess(caller, AccessType.ModifyEntry, true, group);
-
-        final Long affinityGroupIdFinal = affinityGroupId;
-        Transaction.execute(new TransactionCallbackNoReturn() {
-            @Override
-            public void doInTransactionWithoutResult(TransactionStatus status) {
-
-                AffinityGroupVO group = _affinityGroupDao.lockRow(affinityGroupIdFinal, true);
-        if (group == null) {
-                    throw new InvalidParameterValueException("Unable to find affinity group by id " + affinityGroupIdFinal);
-        }
-
-                List<AffinityGroupVMMapVO> affinityGroupVmMap = _affinityGroupVMMapDao.listByAffinityGroup(affinityGroupIdFinal);
-        if (!affinityGroupVmMap.isEmpty()) {
-            SearchBuilder<AffinityGroupVMMapVO> listByAffinityGroup = _affinityGroupVMMapDao.createSearchBuilder();
-            listByAffinityGroup.and("affinityGroupId", listByAffinityGroup.entity().getAffinityGroupId(),
-                    SearchCriteria.Op.EQ);
-            listByAffinityGroup.done();
-            SearchCriteria<AffinityGroupVMMapVO> sc = listByAffinityGroup.create();
-                    sc.setParameters("affinityGroupId", affinityGroupIdFinal);
-
-            _affinityGroupVMMapDao.lockRows(sc, null, true);
-            _affinityGroupVMMapDao.remove(sc);
-        }
-
-        // call processor to handle the group delete
-        AffinityGroupProcessor processor = getAffinityGroupProcessorForType(group.getType());
-        if (processor != null) {
-            processor.handleDeleteGroup(group);
-        }
-
-                _affinityGroupDao.expunge(affinityGroupIdFinal);
-            }
-        });
-
-        if (s_logger.isDebugEnabled()) {
-            s_logger.debug("Deleted affinity group id=" + affinityGroupId);
-        }
-        return true;
-    }
-
-    @Override
-    public Pair<List<? extends AffinityGroup>, Integer> listAffinityGroups(Long affinityGroupId, String affinityGroupName, String affinityGroupType, Long vmId, Long startIndex, Long pageSize) {
-        Filter searchFilter = new Filter(AffinityGroupVO.class, "id", Boolean.TRUE, startIndex, pageSize);
-
-        Account caller = CallContext.current().getCallingAccount();
-
-        Long accountId = caller.getAccountId();
-        Long domainId = caller.getDomainId();
-
-        SearchBuilder<AffinityGroupVMMapVO> vmInstanceSearch = _affinityGroupVMMapDao.createSearchBuilder();
-        vmInstanceSearch.and("instanceId", vmInstanceSearch.entity().getInstanceId(), SearchCriteria.Op.EQ);
-
-        SearchBuilder<AffinityGroupVO> groupSearch = _affinityGroupDao.createSearchBuilder();
-
-        SearchCriteria<AffinityGroupVO> sc = groupSearch.create();
-
-        if (accountId != null) {
-            sc.addAnd("accountId", SearchCriteria.Op.EQ, accountId);
-        }
-
-        if (domainId != null) {
-            sc.addAnd("domainId", SearchCriteria.Op.EQ, domainId);
-        }
-
-        if (affinityGroupId != null) {
-            sc.addAnd("id", SearchCriteria.Op.EQ, affinityGroupId);
-        }
-
-        if (affinityGroupName != null) {
-            sc.addAnd("name", SearchCriteria.Op.EQ, affinityGroupName);
-        }
-
-        if (affinityGroupType != null) {
-            sc.addAnd("type", SearchCriteria.Op.EQ, affinityGroupType);
-        }
-
-        if (vmId != null) {
-            UserVmVO userVM = _userVmDao.findById(vmId);
-            if (userVM == null) {
-                throw new InvalidParameterValueException("Unable to list affinity groups for virtual machine instance "
-                        + vmId + "; instance not found.");
-            }
-            _accountMgr.checkAccess(caller, null, true, userVM);
-            // add join to affinity_groups_vm_map
-            groupSearch.join("vmInstanceSearch", vmInstanceSearch, groupSearch.entity().getId(), vmInstanceSearch
-                    .entity().getAffinityGroupId(), JoinBuilder.JoinType.INNER);
-            sc.setJoinParameters("vmInstanceSearch", "instanceId", vmId);
-        }
-
-        Pair<List<AffinityGroupVO>, Integer> result =  _affinityGroupDao.searchAndCount(sc, searchFilter);
-        return new Pair<List<? extends AffinityGroup>, Integer>(result.first(), result.second());
-    }
-
-
-    @Override
-    public List<String> listAffinityGroupTypes() {
-        Account caller = CallContext.current().getCallingAccount();
-
-        List<String> types = new ArrayList<String>();
-        Map<String, AffinityGroupProcessor> componentMap = ComponentContext.getComponentsOfType(AffinityGroupProcessor.class);
-
-        if (componentMap.size() > 0) {
-            for (Entry<String, AffinityGroupProcessor> entry : componentMap.entrySet()) {
-                AffinityGroupProcessor processor = entry.getValue();
-                if (processor.isAdminControlledGroup()) {
-                    continue; // we dont list the type if this group can be
-                              // created only as an admin/system operation.
-                }
-                types.add(processor.getType());
-            }
-
-        }
-        return types;
-    }
-
-    protected Map<String, AffinityGroupProcessor> getAffinityTypeToProcessorMap() {
-        Map<String, AffinityGroupProcessor> typeProcessorMap = new HashMap<String, AffinityGroupProcessor>();
-        Map<String, AffinityGroupProcessor> componentMap = ComponentContext
-                .getComponentsOfType(AffinityGroupProcessor.class);
-
-        if (componentMap.size() > 0) {
-            for (Entry<String, AffinityGroupProcessor> entry : componentMap.entrySet()) {
-                typeProcessorMap.put(entry.getValue().getType(), entry.getValue());
-            }
-        }
-        return typeProcessorMap;
-    }
-
-    @Override
-    public boolean isAdminControlledGroup(AffinityGroup group) {
-
-        if (group != null) {
-            String affinityGroupType = group.getType();
-            Map<String, AffinityGroupProcessor> typeProcessorMap = getAffinityTypeToProcessorMap();
-            if (typeProcessorMap != null && !typeProcessorMap.isEmpty()) {
-                AffinityGroupProcessor processor = typeProcessorMap.get(affinityGroupType);
-                if (processor != null) {
-                    return processor.isAdminControlledGroup();
-                }
-            }
-        }
-        return false;
-
-    }
-
-    @Override
-    public boolean configure(final String name, final Map<String, Object> params) throws ConfigurationException {
-        _name = name;
-        VirtualMachine.State.getStateMachine().registerListener(this);
-        return true;
-    }
-
-    @Override
-    public boolean start() {
-        return true;
-    }
-
-    @Override
-    public boolean stop() {
-        return true;
-    }
-
-    @Override
-    public String getName() {
-        return _name;
-    }
-
-    @Override
-    public AffinityGroup getAffinityGroup(Long groupId) {
-        return _affinityGroupDao.findById(groupId);
-    }
-
-    @Override
-    public boolean preStateTransitionEvent(State oldState, Event event, State newState, VirtualMachine vo,
-            boolean status, Object opaque) {
-        return true;
-    }
-
-    @Override
-    public boolean postStateTransitionEvent(State oldState, Event event, State newState, VirtualMachine vo,
-            boolean status, Object opaque) {
-        if (!status) {
-            return false;
-        }
-        if ((newState == State.Expunging) || (newState == State.Error)) {
-            // cleanup all affinity groups associations of the Expunged VM
-            SearchCriteria<AffinityGroupVMMapVO> sc = _affinityGroupVMMapDao.createSearchCriteria();
-            sc.addAnd("instanceId", SearchCriteria.Op.EQ, vo.getId());
-            _affinityGroupVMMapDao.expunge(sc);
-        }
-        return true;
-    }
-
-    @Override
-    public UserVm updateVMAffinityGroups(Long vmId, List<Long> affinityGroupIds) {
-        // Verify input parameters
-        UserVmVO vmInstance = _userVmDao.findById(vmId);
-        if (vmInstance == null) {
-            throw new InvalidParameterValueException("unable to find a virtual machine with id " + vmId);
-        }
-
-        // Check that the VM is stopped
-        if (!vmInstance.getState().equals(State.Stopped)) {
-            s_logger.warn("Unable to update affinity groups of the virtual machine " + vmInstance.toString()
-                    + " in state " + vmInstance.getState());
-            throw new InvalidParameterValueException("Unable update affinity groups of the virtual machine "
-                    + vmInstance.toString() + " " + "in state " + vmInstance.getState()
-                    + "; make sure the virtual machine is stopped and not in an error state before updating.");
-        }
-
-        Account caller = CallContext.current().getCallingAccount();
-        Account owner = _accountMgr.getAccount(vmInstance.getAccountId());
-
-        // check that the affinity groups exist
-        for (Long affinityGroupId : affinityGroupIds) {
-            AffinityGroupVO ag = _affinityGroupDao.findById(affinityGroupId);
-            if (ag == null) {
-                throw new InvalidParameterValueException("Unable to find affinity group by id " + affinityGroupId);
-            } else {
-                // verify permissions
-                _accountMgr.checkAccess(caller, null, true, owner, ag);
-                // Root admin has access to both VM and AG by default, but make sure the
-                // owner of these entities is same
-                if (caller.getId() == Account.ACCOUNT_ID_SYSTEM || _accountMgr.isRootAdmin(caller.getId())) {
-                    if (ag.getAccountId() != owner.getAccountId()) {
-                        throw new PermissionDeniedException("Affinity Group " + ag
-                                + " does not belong to the VM's account");
-                    }
-                }
-            }
-        }
-        _affinityGroupVMMapDao.updateMap(vmId, affinityGroupIds);
-        if (s_logger.isDebugEnabled()) {
-            s_logger.debug("Updated VM :" + vmId + " affinity groups to =" + affinityGroupIds);
-        }
-        // APIResponseHelper will pull out the updated affinitygroups.
-        return vmInstance;
-
-    }
-
-    @Override
-    public boolean isAffinityGroupProcessorAvailable(String affinityGroupType) {
-        for (AffinityGroupProcessor processor : _affinityProcessors) {
-            if (affinityGroupType != null && affinityGroupType.equals(processor.getType())) {
-                return true;
-            }
-        }
-        return false;
-    }
-
-    private AffinityGroupProcessor getAffinityGroupProcessorForType(String affinityGroupType) {
-        for (AffinityGroupProcessor processor : _affinityProcessors) {
-            if (affinityGroupType != null && affinityGroupType.equals(processor.getType())) {
-                return processor;
-            }
-        }
-        return null;
-    }
-
-    @Override
-    public boolean isAffinityGroupAvailableInDomain(long affinityGroupId, long domainId) {
-        Long groupDomainId = null;
-
-        AffinityGroupDomainMapVO domainMap = _affinityGroupDomainMapDao.findByAffinityGroup(affinityGroupId);
-        if (domainMap == null) {
-            return false;
-        } else {
-            groupDomainId = domainMap.getDomainId();
-        }
-
-        if (domainId == groupDomainId.longValue()) {
-            return true;
-        }
-
-        if (domainMap.subdomainAccess) {
-            Set<Long> parentDomains = _domainMgr.getDomainParentIds(domainId);
-            if (parentDomains.contains(groupDomainId)) {
-                return true;
-            }
-        }
-
-        return false;
-    }
-
-}
-=======
-// Licensed to the Apache Software Foundation (ASF) under one
-// or more contributor license agreements.  See the NOTICE file
-// distributed with this work for additional information
-// regarding copyright ownership.  The ASF licenses this file
-// to you under the Apache License, Version 2.0 (the
-// "License"); you may not use this file except in compliance
-// with the License.  You may obtain a copy of the License at
-//
-//   http://www.apache.org/licenses/LICENSE-2.0
-//
-// Unless required by applicable law or agreed to in writing,
-// software distributed under the License is distributed on an
-// "AS IS" BASIS, WITHOUT WARRANTIES OR CONDITIONS OF ANY
-// KIND, either express or implied.  See the License for the
-// specific language governing permissions and limitations
-// under the License.
-package org.apache.cloudstack.affinity;
-
-import java.util.ArrayList;
-import java.util.HashMap;
-import java.util.List;
-import java.util.Map;
-import java.util.Set;
-
-import javax.ejb.Local;
-import javax.inject.Inject;
-import javax.naming.ConfigurationException;
-
+// Licensed to the Apache Software Foundation (ASF) under one
+// or more contributor license agreements.  See the NOTICE file
+// distributed with this work for additional information
+// regarding copyright ownership.  The ASF licenses this file
+// to you under the Apache License, Version 2.0 (the
+// "License"); you may not use this file except in compliance
+// with the License.  You may obtain a copy of the License at
+//
+//   http://www.apache.org/licenses/LICENSE-2.0
+//
+// Unless required by applicable law or agreed to in writing,
+// software distributed under the License is distributed on an
+// "AS IS" BASIS, WITHOUT WARRANTIES OR CONDITIONS OF ANY
+// KIND, either express or implied.  See the License for the
+// specific language governing permissions and limitations
+// under the License.
+package org.apache.cloudstack.affinity;
+
+import java.util.ArrayList;
+import java.util.HashMap;
+import java.util.List;
+import java.util.Map;
+import java.util.Set;
+
+import javax.ejb.Local;
+import javax.inject.Inject;
+import javax.naming.ConfigurationException;
+
 import org.apache.log4j.Logger;
 
-import org.apache.cloudstack.acl.ControlledEntity;
-import org.apache.cloudstack.acl.ControlledEntity.ACLType;
-import org.apache.cloudstack.acl.SecurityChecker.AccessType;
-import org.apache.cloudstack.affinity.dao.AffinityGroupDao;
-import org.apache.cloudstack.affinity.dao.AffinityGroupDomainMapDao;
-import org.apache.cloudstack.affinity.dao.AffinityGroupVMMapDao;
-import org.apache.cloudstack.context.CallContext;
-
-import com.cloud.domain.DomainVO;
-import com.cloud.domain.dao.DomainDao;
-import com.cloud.event.ActionEvent;
-import com.cloud.event.EventTypes;
-import com.cloud.exception.InvalidParameterValueException;
-import com.cloud.exception.PermissionDeniedException;
-import com.cloud.user.Account;
-import com.cloud.user.AccountManager;
-import com.cloud.user.DomainManager;
-import com.cloud.uservm.UserVm;
-import com.cloud.utils.Pair;
-import com.cloud.utils.component.Manager;
-import com.cloud.utils.component.ManagerBase;
-import com.cloud.utils.db.DB;
-import com.cloud.utils.db.Filter;
-import com.cloud.utils.db.JoinBuilder;
-import com.cloud.utils.db.SearchBuilder;
-import com.cloud.utils.db.SearchCriteria;
-import com.cloud.utils.db.Transaction;
-import com.cloud.utils.db.TransactionCallback;
-import com.cloud.utils.db.TransactionCallbackNoReturn;
-import com.cloud.utils.db.TransactionStatus;
-import com.cloud.utils.fsm.StateListener;
-import com.cloud.vm.UserVmVO;
-import com.cloud.vm.VirtualMachine;
-import com.cloud.vm.VirtualMachine.Event;
-import com.cloud.vm.VirtualMachine.State;
-import com.cloud.vm.dao.UserVmDao;
-
+import org.apache.cloudstack.acl.ControlledEntity;
+import org.apache.cloudstack.acl.ControlledEntity.ACLType;
+import org.apache.cloudstack.acl.SecurityChecker.AccessType;
+import org.apache.cloudstack.affinity.dao.AffinityGroupDao;
+import org.apache.cloudstack.affinity.dao.AffinityGroupDomainMapDao;
+import org.apache.cloudstack.affinity.dao.AffinityGroupVMMapDao;
+import org.apache.cloudstack.context.CallContext;
+
+import com.cloud.domain.DomainVO;
+import com.cloud.domain.dao.DomainDao;
+import com.cloud.event.ActionEvent;
+import com.cloud.event.EventTypes;
+import com.cloud.exception.InvalidParameterValueException;
+import com.cloud.exception.PermissionDeniedException;
+import com.cloud.user.Account;
+import com.cloud.user.AccountManager;
+import com.cloud.user.DomainManager;
+import com.cloud.uservm.UserVm;
+import com.cloud.utils.Pair;
+import com.cloud.utils.component.Manager;
+import com.cloud.utils.component.ManagerBase;
+import com.cloud.utils.db.DB;
+import com.cloud.utils.db.Filter;
+import com.cloud.utils.db.JoinBuilder;
+import com.cloud.utils.db.SearchBuilder;
+import com.cloud.utils.db.SearchCriteria;
+import com.cloud.utils.db.Transaction;
+import com.cloud.utils.db.TransactionCallback;
+import com.cloud.utils.db.TransactionCallbackNoReturn;
+import com.cloud.utils.db.TransactionStatus;
+import com.cloud.utils.fsm.StateListener;
+import com.cloud.vm.UserVmVO;
+import com.cloud.vm.VirtualMachine;
+import com.cloud.vm.VirtualMachine.Event;
+import com.cloud.vm.VirtualMachine.State;
+import com.cloud.vm.dao.UserVmDao;
+
 @Local(value = {AffinityGroupService.class})
 public class AffinityGroupServiceImpl extends ManagerBase implements AffinityGroupService, Manager, StateListener<State, VirtualMachine.Event, VirtualMachine> {
-
-    public static final Logger s_logger = Logger.getLogger(AffinityGroupServiceImpl.class);
-    private String _name;
-
-    @Inject
-    AccountManager _accountMgr;
-
-    @Inject
-    AffinityGroupDao _affinityGroupDao;
-
-    @Inject
-    AffinityGroupVMMapDao _affinityGroupVMMapDao;
-
-    @Inject
-    AffinityGroupDomainMapDao _affinityGroupDomainMapDao;
-
-    @Inject
-    private UserVmDao _userVmDao;
-
-    @Inject
-    DomainDao _domainDao;
-
-    @Inject
-    DomainManager _domainMgr;
-
-    protected List<AffinityGroupProcessor> _affinityProcessors;
-
-    public List<AffinityGroupProcessor> getAffinityGroupProcessors() {
-        return _affinityProcessors;
-    }
-
-    public void setAffinityGroupProcessors(List<AffinityGroupProcessor> affinityProcessors) {
+
+    public static final Logger s_logger = Logger.getLogger(AffinityGroupServiceImpl.class);
+    private String _name;
+
+    @Inject
+    AccountManager _accountMgr;
+
+    @Inject
+    AffinityGroupDao _affinityGroupDao;
+
+    @Inject
+    AffinityGroupVMMapDao _affinityGroupVMMapDao;
+
+    @Inject
+    AffinityGroupDomainMapDao _affinityGroupDomainMapDao;
+
+    @Inject
+    private UserVmDao _userVmDao;
+
+    @Inject
+    DomainDao _domainDao;
+
+    @Inject
+    DomainManager _domainMgr;
+
+    protected List<AffinityGroupProcessor> _affinityProcessors;
+
+    public List<AffinityGroupProcessor> getAffinityGroupProcessors() {
+        return _affinityProcessors;
+    }
+
+    public void setAffinityGroupProcessors(List<AffinityGroupProcessor> affinityProcessors) {
         _affinityProcessors = affinityProcessors;
-    }
-
-    @DB
-    @Override
-    @ActionEvent(eventType = EventTypes.EVENT_AFFINITY_GROUP_CREATE, eventDescription = "Creating Affinity Group", create = true)
+    }
+
+    @DB
+    @Override
+    @ActionEvent(eventType = EventTypes.EVENT_AFFINITY_GROUP_CREATE, eventDescription = "Creating Affinity Group", create = true)
     public AffinityGroup createAffinityGroup(String account, Long domainId, String affinityGroupName, String affinityGroupType, String description) {
-
-        Account caller = CallContext.current().getCallingAccount();
-
-        //validate the affinityGroupType
-        Map<String, AffinityGroupProcessor> typeProcessorMap = getAffinityTypeToProcessorMap();
-        if (typeProcessorMap != null && !typeProcessorMap.isEmpty()) {
-            if (!typeProcessorMap.containsKey(affinityGroupType)) {
+
+        Account caller = CallContext.current().getCallingAccount();
+
+        //validate the affinityGroupType
+        Map<String, AffinityGroupProcessor> typeProcessorMap = getAffinityTypeToProcessorMap();
+        if (typeProcessorMap != null && !typeProcessorMap.isEmpty()) {
+            if (!typeProcessorMap.containsKey(affinityGroupType)) {
                 throw new InvalidParameterValueException("Unable to create affinity group, invalid affinity group type" + affinityGroupType);
-            }
-        } else {
+            }
+        } else {
             throw new InvalidParameterValueException("Unable to create affinity group, no Affinity Group Types configured");
-        }
-
-        AffinityGroupProcessor processor = typeProcessorMap.get(affinityGroupType);
-
-        if (processor.isAdminControlledGroup()) {
-            throw new PermissionDeniedException("Cannot create the affinity group");
-        }
-
-        return createAffinityGroupInternal(account, domainId, affinityGroupName, affinityGroupType, description);
-    }
-
-    @DB
-    @Override
+        }
+
+        AffinityGroupProcessor processor = typeProcessorMap.get(affinityGroupType);
+
+        if (processor.isAdminControlledGroup()) {
+            throw new PermissionDeniedException("Cannot create the affinity group");
+        }
+
+        return createAffinityGroupInternal(account, domainId, affinityGroupName, affinityGroupType, description);
+    }
+
+    @DB
+    @Override
     public AffinityGroup createAffinityGroupInternal(String account, final Long domainId, final String affinityGroupName, final String affinityGroupType,
         final String description) {
-
-        Account caller = CallContext.current().getCallingAccount();
-
-        // validate the affinityGroupType
-        Map<String, AffinityGroupProcessor> typeProcessorMap = getAffinityTypeToProcessorMap();
-        if (typeProcessorMap != null && !typeProcessorMap.isEmpty()) {
-            if (!typeProcessorMap.containsKey(affinityGroupType)) {
+
+        Account caller = CallContext.current().getCallingAccount();
+
+        // validate the affinityGroupType
+        Map<String, AffinityGroupProcessor> typeProcessorMap = getAffinityTypeToProcessorMap();
+        if (typeProcessorMap != null && !typeProcessorMap.isEmpty()) {
+            if (!typeProcessorMap.containsKey(affinityGroupType)) {
                 throw new InvalidParameterValueException("Unable to create affinity group, invalid affinity group type" + affinityGroupType);
-            }
-        } else {
+            }
+        } else {
             throw new InvalidParameterValueException("Unable to create affinity group, no Affinity Group Types configured");
-        }
-
-        final AffinityGroupProcessor processor = typeProcessorMap.get(affinityGroupType);
-
-        if (processor.isAdminControlledGroup() && !_accountMgr.isRootAdmin(caller.getType())) {
-            throw new PermissionDeniedException("Cannot create the affinity group");
-        }
-
-        ControlledEntity.ACLType aclType = null;
-        Account owner = null;
-        boolean domainLevel = false;
-
-        if (account != null && domainId != null) {
-
-            owner = _accountMgr.finalizeOwner(caller, account, domainId, null);
-            aclType = ControlledEntity.ACLType.Account;
-
-        } else if (domainId != null && account == null) {
-
-            if (!_accountMgr.isRootAdmin(caller.getType())) {
-                // non root admin need to pass both account and domain
+        }
+
+        final AffinityGroupProcessor processor = typeProcessorMap.get(affinityGroupType);
+
+        if (processor.isAdminControlledGroup() && !_accountMgr.isRootAdmin(caller.getId())) {
+            throw new PermissionDeniedException("Cannot create the affinity group");
+        }
+
+        ControlledEntity.ACLType aclType = null;
+        Account owner = null;
+        boolean domainLevel = false;
+
+        if (account != null && domainId != null) {
+
+            owner = _accountMgr.finalizeOwner(caller, account, domainId, null);
+            aclType = ControlledEntity.ACLType.Account;
+
+        } else if (domainId != null && account == null) {
+
+            if (!_accountMgr.isRootAdmin(caller.getId())) {
+                // non root admin need to pass both account and domain
                 throw new InvalidParameterValueException("Unable to create affinity group, account name must be passed with the domainId");
-            } else if (!processor.canBeSharedDomainWide()) {
-                // cannot be domain level
-                throw new InvalidParameterValueException("Unable to create affinity group, account name is needed");
-            }
-
-            DomainVO domain = _domainDao.findById(domainId);
-            if (domain == null) {
-                throw new InvalidParameterValueException("Unable to find domain by specified id");
-            }
-            _accountMgr.checkAccess(caller, domain);
-
-            // domain level group, owner is SYSTEM.
-            owner = _accountMgr.getAccount(Account.ACCOUNT_ID_SYSTEM);
-            aclType = ControlledEntity.ACLType.Domain;
-            domainLevel = true;
-
-        } else {
-            owner = caller;
-            aclType = ControlledEntity.ACLType.Account;
-        }
-
-        if (_affinityGroupDao.isNameInUse(owner.getAccountId(), owner.getDomainId(), affinityGroupName)) {
+            } else if (!processor.canBeSharedDomainWide()) {
+                // cannot be domain level
+                throw new InvalidParameterValueException("Unable to create affinity group, account name is needed");
+            }
+
+            DomainVO domain = _domainDao.findById(domainId);
+            if (domain == null) {
+                throw new InvalidParameterValueException("Unable to find domain by specified id");
+            }
+            _accountMgr.checkAccess(caller, domain);
+
+            // domain level group, owner is SYSTEM.
+            owner = _accountMgr.getAccount(Account.ACCOUNT_ID_SYSTEM);
+            aclType = ControlledEntity.ACLType.Domain;
+            domainLevel = true;
+
+        } else {
+            owner = caller;
+            aclType = ControlledEntity.ACLType.Account;
+        }
+
+        if (_affinityGroupDao.isNameInUse(owner.getAccountId(), owner.getDomainId(), affinityGroupName)) {
             throw new InvalidParameterValueException("Unable to create affinity group, a group with name " + affinityGroupName + " already exisits.");
-        }
-        if (domainLevel && _affinityGroupDao.findDomainLevelGroupByName(domainId, affinityGroupName) != null) {
+        }
+        if (domainLevel && _affinityGroupDao.findDomainLevelGroupByName(domainId, affinityGroupName) != null) {
             throw new InvalidParameterValueException("Unable to create affinity group, a group with name " + affinityGroupName + " already exisits under the domain.");
-        }
-
-        final Account ownerFinal = owner;
-        final ControlledEntity.ACLType aclTypeFinal = aclType;
-        AffinityGroupVO group = Transaction.execute(new TransactionCallback<AffinityGroupVO>() {
-            @Override
-            public AffinityGroupVO doInTransaction(TransactionStatus status) {
+        }
+
+        final Account ownerFinal = owner;
+        final ControlledEntity.ACLType aclTypeFinal = aclType;
+        AffinityGroupVO group = Transaction.execute(new TransactionCallback<AffinityGroupVO>() {
+            @Override
+            public AffinityGroupVO doInTransaction(TransactionStatus status) {
                 AffinityGroupVO group =
                     new AffinityGroupVO(affinityGroupName, affinityGroupType, description, ownerFinal.getDomainId(), ownerFinal.getId(), aclTypeFinal);
-                _affinityGroupDao.persist(group);
-
-                if (domainId != null && aclTypeFinal == ACLType.Domain) {
-                    boolean subDomainAccess = false;
-                    subDomainAccess = processor.subDomainAccess();
-                    AffinityGroupDomainMapVO domainMap = new AffinityGroupDomainMapVO(group.getId(), domainId, subDomainAccess);
-                    _affinityGroupDomainMapDao.persist(domainMap);
-                }
-
-                return group;
-            }
-        });
-
-        if (s_logger.isDebugEnabled()) {
-            s_logger.debug("Created affinity group =" + affinityGroupName);
-        }
-
-        return group;
-    }
-
-    @DB
-    @Override
-    @ActionEvent(eventType = EventTypes.EVENT_AFFINITY_GROUP_DELETE, eventDescription = "Deleting affinity group")
-    public boolean deleteAffinityGroup(Long affinityGroupId, String account, Long domainId, String affinityGroupName) {
-
-        Account caller = CallContext.current().getCallingAccount();
-        Account owner = _accountMgr.finalizeOwner(caller, account, domainId, null);
-
-        AffinityGroupVO group = null;
-        if (affinityGroupId != null) {
-            group = _affinityGroupDao.findById(affinityGroupId);
-            if (group == null) {
+        _affinityGroupDao.persist(group);
+
+                if (domainId != null && aclTypeFinal == ACLType.Domain) {
+            boolean subDomainAccess = false;
+            subDomainAccess = processor.subDomainAccess();
+            AffinityGroupDomainMapVO domainMap = new AffinityGroupDomainMapVO(group.getId(), domainId, subDomainAccess);
+            _affinityGroupDomainMapDao.persist(domainMap);
+        }
+
+                return group;
+            }
+        });
+
+        if (s_logger.isDebugEnabled()) {
+            s_logger.debug("Created affinity group =" + affinityGroupName);
+        }
+
+        return group;
+    }
+
+    @DB
+    @Override
+    @ActionEvent(eventType = EventTypes.EVENT_AFFINITY_GROUP_DELETE, eventDescription = "Deleting affinity group")
+    public boolean deleteAffinityGroup(Long affinityGroupId, String account, Long domainId, String affinityGroupName) {
+
+        Account caller = CallContext.current().getCallingAccount();
+        Account owner = _accountMgr.finalizeOwner(caller, account, domainId, null);
+
+        AffinityGroupVO group = null;
+        if (affinityGroupId != null) {
+            group = _affinityGroupDao.findById(affinityGroupId);
+            if (group == null) {
                 throw new InvalidParameterValueException("Unable to find affinity group: " + affinityGroupId + "; failed to delete group.");
-            }
-        } else if (affinityGroupName != null) {
-            group = _affinityGroupDao.findByAccountAndName(owner.getAccountId(), affinityGroupName);
-            if (group == null) {
+            }
+        } else if (affinityGroupName != null) {
+            group = _affinityGroupDao.findByAccountAndName(owner.getAccountId(), affinityGroupName);
+            if (group == null) {
                 throw new InvalidParameterValueException("Unable to find affinity group: " + affinityGroupName + "; failed to delete group.");
-            }
-        } else {
+            }
+        } else {
             throw new InvalidParameterValueException("Either the affinity group Id or group name must be specified to delete the group");
-        }
-        if (affinityGroupId == null) {
-            affinityGroupId = group.getId();
-        }
-        // check permissions
-        _accountMgr.checkAccess(caller, AccessType.ModifyEntry, true, group);
-
-        final Long affinityGroupIdFinal = affinityGroupId;
-        Transaction.execute(new TransactionCallbackNoReturn() {
-            @Override
-            public void doInTransactionWithoutResult(TransactionStatus status) {
-
-                AffinityGroupVO group = _affinityGroupDao.lockRow(affinityGroupIdFinal, true);
-                if (group == null) {
-                    throw new InvalidParameterValueException("Unable to find affinity group by id " + affinityGroupIdFinal);
-                }
-
-                List<AffinityGroupVMMapVO> affinityGroupVmMap = _affinityGroupVMMapDao.listByAffinityGroup(affinityGroupIdFinal);
-                if (!affinityGroupVmMap.isEmpty()) {
-                    SearchBuilder<AffinityGroupVMMapVO> listByAffinityGroup = _affinityGroupVMMapDao.createSearchBuilder();
+        }
+        if (affinityGroupId == null) {
+            affinityGroupId = group.getId();
+        }
+        // check permissions
+        _accountMgr.checkAccess(caller, AccessType.ModifyEntry, true, group);
+
+        final Long affinityGroupIdFinal = affinityGroupId;
+        Transaction.execute(new TransactionCallbackNoReturn() {
+            @Override
+            public void doInTransactionWithoutResult(TransactionStatus status) {
+
+                AffinityGroupVO group = _affinityGroupDao.lockRow(affinityGroupIdFinal, true);
+        if (group == null) {
+                    throw new InvalidParameterValueException("Unable to find affinity group by id " + affinityGroupIdFinal);
+        }
+
+                List<AffinityGroupVMMapVO> affinityGroupVmMap = _affinityGroupVMMapDao.listByAffinityGroup(affinityGroupIdFinal);
+        if (!affinityGroupVmMap.isEmpty()) {
+            SearchBuilder<AffinityGroupVMMapVO> listByAffinityGroup = _affinityGroupVMMapDao.createSearchBuilder();
                     listByAffinityGroup.and("affinityGroupId", listByAffinityGroup.entity().getAffinityGroupId(), SearchCriteria.Op.EQ);
-                    listByAffinityGroup.done();
-                    SearchCriteria<AffinityGroupVMMapVO> sc = listByAffinityGroup.create();
-                    sc.setParameters("affinityGroupId", affinityGroupIdFinal);
-
-                    _affinityGroupVMMapDao.lockRows(sc, null, true);
-                    _affinityGroupVMMapDao.remove(sc);
-                }
-
-                // call processor to handle the group delete
-                AffinityGroupProcessor processor = getAffinityGroupProcessorForType(group.getType());
-                if (processor != null) {
-                    processor.handleDeleteGroup(group);
-                }
-
-                _affinityGroupDao.expunge(affinityGroupIdFinal);
-            }
-        });
-
-        if (s_logger.isDebugEnabled()) {
-            s_logger.debug("Deleted affinity group id=" + affinityGroupId);
-        }
-        return true;
-    }
-
-    @Override
+            listByAffinityGroup.done();
+            SearchCriteria<AffinityGroupVMMapVO> sc = listByAffinityGroup.create();
+                    sc.setParameters("affinityGroupId", affinityGroupIdFinal);
+
+            _affinityGroupVMMapDao.lockRows(sc, null, true);
+            _affinityGroupVMMapDao.remove(sc);
+        }
+
+        // call processor to handle the group delete
+        AffinityGroupProcessor processor = getAffinityGroupProcessorForType(group.getType());
+        if (processor != null) {
+            processor.handleDeleteGroup(group);
+        }
+
+                _affinityGroupDao.expunge(affinityGroupIdFinal);
+            }
+        });
+
+        if (s_logger.isDebugEnabled()) {
+            s_logger.debug("Deleted affinity group id=" + affinityGroupId);
+        }
+        return true;
+    }
+
+    @Override
     public Pair<List<? extends AffinityGroup>, Integer> listAffinityGroups(Long affinityGroupId, String affinityGroupName, String affinityGroupType, Long vmId,
         Long startIndex, Long pageSize) {
-        Filter searchFilter = new Filter(AffinityGroupVO.class, "id", Boolean.TRUE, startIndex, pageSize);
-
-        Account caller = CallContext.current().getCallingAccount();
-
-        Long accountId = caller.getAccountId();
-        Long domainId = caller.getDomainId();
-
-        SearchBuilder<AffinityGroupVMMapVO> vmInstanceSearch = _affinityGroupVMMapDao.createSearchBuilder();
-        vmInstanceSearch.and("instanceId", vmInstanceSearch.entity().getInstanceId(), SearchCriteria.Op.EQ);
-
-        SearchBuilder<AffinityGroupVO> groupSearch = _affinityGroupDao.createSearchBuilder();
-
-        SearchCriteria<AffinityGroupVO> sc = groupSearch.create();
-
-        if (accountId != null) {
-            sc.addAnd("accountId", SearchCriteria.Op.EQ, accountId);
-        }
-
-        if (domainId != null) {
-            sc.addAnd("domainId", SearchCriteria.Op.EQ, domainId);
-        }
-
-        if (affinityGroupId != null) {
-            sc.addAnd("id", SearchCriteria.Op.EQ, affinityGroupId);
-        }
-
-        if (affinityGroupName != null) {
-            sc.addAnd("name", SearchCriteria.Op.EQ, affinityGroupName);
-        }
-
-        if (affinityGroupType != null) {
-            sc.addAnd("type", SearchCriteria.Op.EQ, affinityGroupType);
-        }
-
-        if (vmId != null) {
-            UserVmVO userVM = _userVmDao.findById(vmId);
-            if (userVM == null) {
+        Filter searchFilter = new Filter(AffinityGroupVO.class, "id", Boolean.TRUE, startIndex, pageSize);
+
+        Account caller = CallContext.current().getCallingAccount();
+
+        Long accountId = caller.getAccountId();
+        Long domainId = caller.getDomainId();
+
+        SearchBuilder<AffinityGroupVMMapVO> vmInstanceSearch = _affinityGroupVMMapDao.createSearchBuilder();
+        vmInstanceSearch.and("instanceId", vmInstanceSearch.entity().getInstanceId(), SearchCriteria.Op.EQ);
+
+        SearchBuilder<AffinityGroupVO> groupSearch = _affinityGroupDao.createSearchBuilder();
+
+        SearchCriteria<AffinityGroupVO> sc = groupSearch.create();
+
+        if (accountId != null) {
+            sc.addAnd("accountId", SearchCriteria.Op.EQ, accountId);
+        }
+
+        if (domainId != null) {
+            sc.addAnd("domainId", SearchCriteria.Op.EQ, domainId);
+        }
+
+        if (affinityGroupId != null) {
+            sc.addAnd("id", SearchCriteria.Op.EQ, affinityGroupId);
+        }
+
+        if (affinityGroupName != null) {
+            sc.addAnd("name", SearchCriteria.Op.EQ, affinityGroupName);
+        }
+
+        if (affinityGroupType != null) {
+            sc.addAnd("type", SearchCriteria.Op.EQ, affinityGroupType);
+        }
+
+        if (vmId != null) {
+            UserVmVO userVM = _userVmDao.findById(vmId);
+            if (userVM == null) {
                 throw new InvalidParameterValueException("Unable to list affinity groups for virtual machine instance " + vmId + "; instance not found.");
-            }
-            _accountMgr.checkAccess(caller, null, true, userVM);
-            // add join to affinity_groups_vm_map
+            }
+            _accountMgr.checkAccess(caller, null, true, userVM);
+            // add join to affinity_groups_vm_map
             groupSearch.join("vmInstanceSearch", vmInstanceSearch, groupSearch.entity().getId(), vmInstanceSearch.entity().getAffinityGroupId(),
                 JoinBuilder.JoinType.INNER);
-            sc.setJoinParameters("vmInstanceSearch", "instanceId", vmId);
-        }
-
-        Pair<List<AffinityGroupVO>, Integer> result = _affinityGroupDao.searchAndCount(sc, searchFilter);
-        return new Pair<List<? extends AffinityGroup>, Integer>(result.first(), result.second());
-    }
-
-    @Override
-    public List<String> listAffinityGroupTypes() {
-        List<String> types = new ArrayList<String>();
-
+            sc.setJoinParameters("vmInstanceSearch", "instanceId", vmId);
+        }
+
+        Pair<List<AffinityGroupVO>, Integer> result =  _affinityGroupDao.searchAndCount(sc, searchFilter);
+        return new Pair<List<? extends AffinityGroup>, Integer>(result.first(), result.second());
+    }
+
+    @Override
+    public List<String> listAffinityGroupTypes() {
+        List<String> types = new ArrayList<String>();
+
         for (AffinityGroupProcessor processor : _affinityProcessors) {
-            if (processor.isAdminControlledGroup()) {
-                continue; // we dont list the type if this group can be
-                          // created only as an admin/system operation.
-            }
-            types.add(processor.getType());
-        }
-
-        return types;
-    }
-
-    protected Map<String, AffinityGroupProcessor> getAffinityTypeToProcessorMap() {
-        Map<String, AffinityGroupProcessor> typeProcessorMap = new HashMap<String, AffinityGroupProcessor>();
-
+                if (processor.isAdminControlledGroup()) {
+                    continue; // we dont list the type if this group can be
+                              // created only as an admin/system operation.
+                }
+                types.add(processor.getType());
+            }
+
+        return types;
+    }
+
+    protected Map<String, AffinityGroupProcessor> getAffinityTypeToProcessorMap() {
+        Map<String, AffinityGroupProcessor> typeProcessorMap = new HashMap<String, AffinityGroupProcessor>();
+
         for (AffinityGroupProcessor processor : _affinityProcessors) {
             typeProcessorMap.put(processor.getType(), processor);
-        }
+        }
 
-        return typeProcessorMap;
-    }
-
-    @Override
-    public boolean isAdminControlledGroup(AffinityGroup group) {
-
-        if (group != null) {
-            String affinityGroupType = group.getType();
-            Map<String, AffinityGroupProcessor> typeProcessorMap = getAffinityTypeToProcessorMap();
-            if (typeProcessorMap != null && !typeProcessorMap.isEmpty()) {
-                AffinityGroupProcessor processor = typeProcessorMap.get(affinityGroupType);
-                if (processor != null) {
-                    return processor.isAdminControlledGroup();
-                }
-            }
-        }
-        return false;
-
-    }
-
-    @Override
-    public boolean configure(final String name, final Map<String, Object> params) throws ConfigurationException {
-        _name = name;
-        VirtualMachine.State.getStateMachine().registerListener(this);
-        return true;
-    }
-
-    @Override
-    public boolean start() {
-        return true;
-    }
-
-    @Override
-    public boolean stop() {
-        return true;
-    }
-
-    @Override
-    public String getName() {
-        return _name;
-    }
-
-    @Override
-    public AffinityGroup getAffinityGroup(Long groupId) {
-        return _affinityGroupDao.findById(groupId);
-    }
-
-    @Override
+        return typeProcessorMap;
+    }
+
+    @Override
+    public boolean isAdminControlledGroup(AffinityGroup group) {
+
+        if (group != null) {
+            String affinityGroupType = group.getType();
+            Map<String, AffinityGroupProcessor> typeProcessorMap = getAffinityTypeToProcessorMap();
+            if (typeProcessorMap != null && !typeProcessorMap.isEmpty()) {
+                AffinityGroupProcessor processor = typeProcessorMap.get(affinityGroupType);
+                if (processor != null) {
+                    return processor.isAdminControlledGroup();
+                }
+            }
+        }
+        return false;
+
+    }
+
+    @Override
+    public boolean configure(final String name, final Map<String, Object> params) throws ConfigurationException {
+        _name = name;
+        VirtualMachine.State.getStateMachine().registerListener(this);
+        return true;
+    }
+
+    @Override
+    public boolean start() {
+        return true;
+    }
+
+    @Override
+    public boolean stop() {
+        return true;
+    }
+
+    @Override
+    public String getName() {
+        return _name;
+    }
+
+    @Override
+    public AffinityGroup getAffinityGroup(Long groupId) {
+        return _affinityGroupDao.findById(groupId);
+    }
+
+    @Override
     public boolean preStateTransitionEvent(State oldState, Event event, State newState, VirtualMachine vo, boolean status, Object opaque) {
-        return true;
-    }
-
-    @Override
+        return true;
+    }
+
+    @Override
     public boolean postStateTransitionEvent(State oldState, Event event, State newState, VirtualMachine vo, boolean status, Object opaque) {
-        if (!status) {
-            return false;
-        }
-        if ((newState == State.Expunging) || (newState == State.Error)) {
-            // cleanup all affinity groups associations of the Expunged VM
-            SearchCriteria<AffinityGroupVMMapVO> sc = _affinityGroupVMMapDao.createSearchCriteria();
-            sc.addAnd("instanceId", SearchCriteria.Op.EQ, vo.getId());
-            _affinityGroupVMMapDao.expunge(sc);
-        }
-        return true;
-    }
-
-    @Override
-    public UserVm updateVMAffinityGroups(Long vmId, List<Long> affinityGroupIds) {
-        // Verify input parameters
-        UserVmVO vmInstance = _userVmDao.findById(vmId);
-        if (vmInstance == null) {
-            throw new InvalidParameterValueException("unable to find a virtual machine with id " + vmId);
-        }
-
-        // Check that the VM is stopped
-        if (!vmInstance.getState().equals(State.Stopped)) {
+        if (!status) {
+            return false;
+        }
+        if ((newState == State.Expunging) || (newState == State.Error)) {
+            // cleanup all affinity groups associations of the Expunged VM
+            SearchCriteria<AffinityGroupVMMapVO> sc = _affinityGroupVMMapDao.createSearchCriteria();
+            sc.addAnd("instanceId", SearchCriteria.Op.EQ, vo.getId());
+            _affinityGroupVMMapDao.expunge(sc);
+        }
+        return true;
+    }
+
+    @Override
+    public UserVm updateVMAffinityGroups(Long vmId, List<Long> affinityGroupIds) {
+        // Verify input parameters
+        UserVmVO vmInstance = _userVmDao.findById(vmId);
+        if (vmInstance == null) {
+            throw new InvalidParameterValueException("unable to find a virtual machine with id " + vmId);
+        }
+
+        // Check that the VM is stopped
+        if (!vmInstance.getState().equals(State.Stopped)) {
             s_logger.warn("Unable to update affinity groups of the virtual machine " + vmInstance.toString() + " in state " + vmInstance.getState());
             throw new InvalidParameterValueException("Unable update affinity groups of the virtual machine " + vmInstance.toString() + " " + "in state " +
                 vmInstance.getState() + "; make sure the virtual machine is stopped and not in an error state before updating.");
-        }
-
-        Account caller = CallContext.current().getCallingAccount();
-        Account owner = _accountMgr.getAccount(vmInstance.getAccountId());
-
-        // check that the affinity groups exist
-        for (Long affinityGroupId : affinityGroupIds) {
-            AffinityGroupVO ag = _affinityGroupDao.findById(affinityGroupId);
-            if (ag == null) {
-                throw new InvalidParameterValueException("Unable to find affinity group by id " + affinityGroupId);
-            } else {
-                // verify permissions
-                _accountMgr.checkAccess(caller, null, true, owner, ag);
-                // Root admin has access to both VM and AG by default, but make sure the
-                // owner of these entities is same
-                if (caller.getId() == Account.ACCOUNT_ID_SYSTEM || _accountMgr.isRootAdmin(caller.getType())) {
-                    if (ag.getAccountId() != owner.getAccountId()) {
+        }
+
+        Account caller = CallContext.current().getCallingAccount();
+        Account owner = _accountMgr.getAccount(vmInstance.getAccountId());
+
+        // check that the affinity groups exist
+        for (Long affinityGroupId : affinityGroupIds) {
+            AffinityGroupVO ag = _affinityGroupDao.findById(affinityGroupId);
+            if (ag == null) {
+                throw new InvalidParameterValueException("Unable to find affinity group by id " + affinityGroupId);
+            } else {
+                // verify permissions
+                _accountMgr.checkAccess(caller, null, true, owner, ag);
+                // Root admin has access to both VM and AG by default, but make sure the
+                // owner of these entities is same
+                if (caller.getId() == Account.ACCOUNT_ID_SYSTEM || _accountMgr.isRootAdmin(caller.getId())) {
+                    if (ag.getAccountId() != owner.getAccountId()) {
                         throw new PermissionDeniedException("Affinity Group " + ag + " does not belong to the VM's account");
-                    }
-                }
-            }
-        }
-        _affinityGroupVMMapDao.updateMap(vmId, affinityGroupIds);
-        if (s_logger.isDebugEnabled()) {
-            s_logger.debug("Updated VM :" + vmId + " affinity groups to =" + affinityGroupIds);
-        }
-        // APIResponseHelper will pull out the updated affinitygroups.
-        return vmInstance;
-
-    }
-
-    @Override
-    public boolean isAffinityGroupProcessorAvailable(String affinityGroupType) {
-        for (AffinityGroupProcessor processor : _affinityProcessors) {
-            if (affinityGroupType != null && affinityGroupType.equals(processor.getType())) {
-                return true;
-            }
-        }
-        return false;
-    }
-
-    private AffinityGroupProcessor getAffinityGroupProcessorForType(String affinityGroupType) {
-        for (AffinityGroupProcessor processor : _affinityProcessors) {
-            if (affinityGroupType != null && affinityGroupType.equals(processor.getType())) {
-                return processor;
-            }
-        }
-        return null;
-    }
-
-    @Override
-    public boolean isAffinityGroupAvailableInDomain(long affinityGroupId, long domainId) {
-        Long groupDomainId = null;
-
-        AffinityGroupDomainMapVO domainMap = _affinityGroupDomainMapDao.findByAffinityGroup(affinityGroupId);
-        if (domainMap == null) {
-            return false;
-        } else {
-            groupDomainId = domainMap.getDomainId();
-        }
-
-        if (domainId == groupDomainId.longValue()) {
-            return true;
-        }
-
-        if (domainMap.subdomainAccess) {
-            Set<Long> parentDomains = _domainMgr.getDomainParentIds(domainId);
-            if (parentDomains.contains(groupDomainId)) {
-                return true;
-            }
-        }
-
-        return false;
-    }
-
-}
->>>>>>> da8ee45a
+                    }
+                }
+            }
+        }
+        _affinityGroupVMMapDao.updateMap(vmId, affinityGroupIds);
+        if (s_logger.isDebugEnabled()) {
+            s_logger.debug("Updated VM :" + vmId + " affinity groups to =" + affinityGroupIds);
+        }
+        // APIResponseHelper will pull out the updated affinitygroups.
+        return vmInstance;
+
+    }
+
+    @Override
+    public boolean isAffinityGroupProcessorAvailable(String affinityGroupType) {
+        for (AffinityGroupProcessor processor : _affinityProcessors) {
+            if (affinityGroupType != null && affinityGroupType.equals(processor.getType())) {
+                return true;
+            }
+        }
+        return false;
+    }
+
+    private AffinityGroupProcessor getAffinityGroupProcessorForType(String affinityGroupType) {
+        for (AffinityGroupProcessor processor : _affinityProcessors) {
+            if (affinityGroupType != null && affinityGroupType.equals(processor.getType())) {
+                return processor;
+            }
+        }
+        return null;
+    }
+
+    @Override
+    public boolean isAffinityGroupAvailableInDomain(long affinityGroupId, long domainId) {
+        Long groupDomainId = null;
+
+        AffinityGroupDomainMapVO domainMap = _affinityGroupDomainMapDao.findByAffinityGroup(affinityGroupId);
+        if (domainMap == null) {
+            return false;
+        } else {
+            groupDomainId = domainMap.getDomainId();
+        }
+
+        if (domainId == groupDomainId.longValue()) {
+            return true;
+        }
+
+        if (domainMap.subdomainAccess) {
+            Set<Long> parentDomains = _domainMgr.getDomainParentIds(domainId);
+            if (parentDomains.contains(groupDomainId)) {
+                return true;
+            }
+        }
+
+        return false;
+    }
+
+}