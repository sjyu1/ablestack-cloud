--- conflicted
+++ resolved
@@ -85,15 +85,11 @@
       <classifier>tests</classifier>
       <scope>test</scope>
     </dependency>
-<<<<<<< HEAD
     <dependency>
       <groupId>org.apache.cloudstack</groupId>
       <artifactId>cloud-framework-events</artifactId>
       <version>${project.version}</version>
     </dependency>
-    
-=======
->>>>>>> 3dabd5fb
   </dependencies>
   <build>
     <defaultGoal>install</defaultGoal>
