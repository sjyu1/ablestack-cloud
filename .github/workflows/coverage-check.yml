# Licensed to the Apache Software Foundation (ASF) under one
# or more contributor license agreements.  See the NOTICE file
# distributed with this work for additional information
# regarding copyright ownership.  The ASF licenses this file
# to you under the Apache License, Version 2.0 (the
# "License"); you may not use this file except in compliance
# with the License.  You may obtain a copy of the License at
#
#   http://www.apache.org/licenses/LICENSE-2.0
#
# Unless required by applicable law or agreed to in writing,
# software distributed under the License is distributed on an
# "AS IS" BASIS, WITHOUT WARRANTIES OR CONDITIONS OF ANY
# KIND, either express or implied.  See the License for the
# specific language governing permissions and limitations
# under the License.

# name: PR Quality Check

on: [pull_request_target]

jobs:
  build:
    name: JaCoCo Coverage
    runs-on: ubuntu-latest
    steps:
      - uses: actions/checkout@v3
        with:
          ref: "refs/pull/${{ github.event.number }}/merge"
          fetch-depth: 0

      - name: Changed UI Files
        id: ui-changes
        uses: tj-actions/changed-files@a59f800cbb60ed483623848e31be67659a2940f8
        with:
          sha: "${{ github.pull_request.sha }}"
          base_sha: "${{ github.sha }}"
          files: |
            ui/*

      - name: Kick UI Build
        uses: peter-evans/create-or-update-comment@c9fcb64660bc90ec1cc535646af190c992007c32
        if: steps.ui-changes.outputs.any_changed == 'true'
        with:
          token: ${{ secrets.GITHUB_TOKEN }}
          issue-number: ${{ github.event.pull_request.number }}
          body: |
            Found UI changes, kicking a new UI QA build
            @blueorangutan ui

      - name: Changed Java Files
        id: java-changes
        uses: tj-actions/changed-files@a59f800cbb60ed483623848e31be67659a2940f8
        with:
          sha: "${{ github.pull_request.sha }}"
          base_sha: "${{ github.sha }}"
          files: |
            **/*.java
            **/*.xml

      - name: Set up JDK11
        uses: actions/setup-java@v3
        if: steps.java-changes.outputs.any_changed == 'true'
        with:
          distribution: 'temurin'
          java-version: '11'
          cache: 'maven'

<<<<<<< HEAD
      # - name: Run Build and Tests with Coverage
      #   id: coverage
      #   if: steps.java-changes.outputs.any_changed == 'true'
      #   run: |
      #     git clone https://github.com/shapeblue/cloudstack-nonoss.git nonoss
      #     cd nonoss && bash -x install-non-oss.sh && cd ..
      #     mvn -P quality -Dsimulator -Dnoredist clean install

      #     echo "COVERAGE<<EOF" >> $GITHUB_ENV
      #     for file in ${{ steps.java-changes.outputs.all_changed_files }}; do
      #       name=$(basename $file | sed 's/.java//g')
      #       coverage=$(grep ,$name, client/target/site/jacoco-aggregate/jacoco.csv | cut -f3-9 -d"," | sed 's/,/|/g')
      #       echo $coverage
      #       echo "|$coverage|" >> $GITHUB_ENV
      #     done
      #     echo "EOF" >> $GITHUB_ENV
=======
      - name: Cache SonarCloud packages
        uses: actions/cache@v3
        with:
          path: ~/.sonar/cache
          key: ${{ runner.os }}-sonar
          restore-keys: ${{ runner.os }}-sonar

      - name: Cache local Maven repository
        uses: actions/cache@v3
        with:
          path: ~/.m2/repository
          key: ${{ runner.os }}-m2-${{ hashFiles('**/pom.xml') }}
          restore-keys: |
            ${{ runner.os }}-m2

      - name: Run Build and Tests with Coverage
        id: coverage
        if: steps.java-changes.outputs.any_changed == 'true'
        env:
          GITHUB_TOKEN: ${{ secrets.GITHUB_TOKEN }}
          SONAR_TOKEN: ${{ secrets.SONAR_TOKEN }}
          PR_ID: ${{ github.event.pull_request.number }}
        run: |
          git clone https://github.com/shapeblue/cloudstack-nonoss.git nonoss
          cd nonoss && bash -x install-non-oss.sh && cd ..
          mvn -P quality -Dsimulator -Dnoredist clean install org.sonarsource.scanner.maven:sonar-maven-plugin:sonar -Dsonar.projectKey=apachecloudstack -Dsonar.pullrequest.key=$PR_ID -Dsonar.pullrequest.base=main -Dsonar.pullrequest.branch=refs/pull/${{ github.event.number }}/merge -Dsonar.pullrequest.github.repository=apache/cloudstack -Dsonar.pullrequest.provider=GitHub

          echo "COVERAGE<<EOF" >> $GITHUB_ENV
          for file in ${{ steps.java-changes.outputs.all_changed_files }}; do
            name=$(basename $file | sed 's/.java//g')
            coverage=$(grep ,$name, client/target/site/jacoco-aggregate/jacoco.csv | cut -f3-9 -d"," | sed 's/,/|/g')
            echo $coverage
            if [[ ! -z "${coverage// }" ]]; then
              echo "|$coverage|" >> $GITHUB_ENV
            fi
          done
          echo "EOF" >> $GITHUB_ENV
>>>>>>> 88715319

      - name: Comment PR Coverage Report
        uses: peter-evans/create-or-update-comment@c9fcb64660bc90ec1cc535646af190c992007c32
        if: steps.java-changes.outputs.any_changed == 'true'
        with:
          token: ${{ secrets.ACS_ROBOT_TOKEN }}
          issue-number: ${{ github.event.pull_request.number }}
          body: "## PR Analysis\nhttps://sonarcloud.io/summary/new_code?id=apachecloudstack&pullRequest=${{ github.event.pull_request.number }}\n## PR Coverage Report\n|**CLASS**|**INSTRUCTION MISSED**|**INSTRUCTION COVERED**|**BRANCH MISSED**|**BRANCH COVERED**|**LINE MISSED**|**LINE COVERED**|\n|-----|-----|-----|-----|-----|-----|-----|\n${{ env.COVERAGE }}"<|MERGE_RESOLUTION|>--- conflicted
+++ resolved
@@ -66,24 +66,6 @@
           java-version: '11'
           cache: 'maven'
 
-<<<<<<< HEAD
-      # - name: Run Build and Tests with Coverage
-      #   id: coverage
-      #   if: steps.java-changes.outputs.any_changed == 'true'
-      #   run: |
-      #     git clone https://github.com/shapeblue/cloudstack-nonoss.git nonoss
-      #     cd nonoss && bash -x install-non-oss.sh && cd ..
-      #     mvn -P quality -Dsimulator -Dnoredist clean install
-
-      #     echo "COVERAGE<<EOF" >> $GITHUB_ENV
-      #     for file in ${{ steps.java-changes.outputs.all_changed_files }}; do
-      #       name=$(basename $file | sed 's/.java//g')
-      #       coverage=$(grep ,$name, client/target/site/jacoco-aggregate/jacoco.csv | cut -f3-9 -d"," | sed 's/,/|/g')
-      #       echo $coverage
-      #       echo "|$coverage|" >> $GITHUB_ENV
-      #     done
-      #     echo "EOF" >> $GITHUB_ENV
-=======
       - name: Cache SonarCloud packages
         uses: actions/cache@v3
         with:
@@ -121,7 +103,6 @@
             fi
           done
           echo "EOF" >> $GITHUB_ENV
->>>>>>> 88715319
 
       - name: Comment PR Coverage Report
         uses: peter-evans/create-or-update-comment@c9fcb64660bc90ec1cc535646af190c992007c32
