--- conflicted
+++ resolved
@@ -111,16 +111,7 @@
   systemctl disable vgauth
 
   # Disable guest services which will selectively be started based on hypervisor
-<<<<<<< HEAD
-  systemctl disable open-vm-tools xe-daemon hyperv-daemons.hv-fcopy-daemon.service hyperv-daemons.hv-kvp-daemon.service hyperv-daemons.hv-vss-daemon.service qemu-guest-agent
-  /lib/systemd/systemd-sysv-install disable 
-=======
-  systemctl disable open-vm-tools  || true
-  systemctl disable hyperv-daemons || true
-  systemctl disable xenstored || true
-  systemctl disable xe-daemon || true
-  /lib/systemd/systemd-sysv-install disable qemu-guest-agent || true
->>>>>>> 198efd44
+  systemctl disable open-vm-tools xe-daemon hyperv-daemons.hv-fcopy-daemon.service hyperv-daemons.hv-kvp-daemon.service hyperv-daemons.hv-vss-daemon.service qemu-guest-agent || true
 
   configure_apache2
   configure_strongswan
