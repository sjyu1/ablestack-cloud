--- conflicted
+++ resolved
@@ -198,15 +198,10 @@
     cp -r "${appliance}" "${appliance_build_name}"
     set +e
     if [ ! -z "${version}" ]; then
-<<<<<<< HEAD
-    if [ -f "${appliance_build_name}/scripts/configure_systemvm_services.sh" ]; then
-        sed ${sed_regex_option} -i -e "s/^CLOUDSTACK_RELEASE=.+/CLOUDSTACK_RELEASE=${version}/" \
-            "${appliance_build_name}/scripts/configure_systemvm_services.sh"
-        fi
-=======
-    sed ${sed_regex_option} -i -e "s/^CLOUDSTACK_RELEASE=.+/CLOUDSTACK_RELEASE=${version}/" \
-        "${appliance_build_name}/scripts/configure_systemvm_services.sh"
->>>>>>> 986ecfa7
+      if [ -f "${appliance_build_name}/scripts/configure_systemvm_services.sh" ]; then
+          sed ${sed_regex_option} -i -e "s/^CLOUDSTACK_RELEASE=.+/CLOUDSTACK_RELEASE=${version}/" \
+              "${appliance_build_name}/scripts/configure_systemvm_services.sh"
+      fi
     fi
     set -e
     add_on_exit rm -rf "${appliance_build_name}"
