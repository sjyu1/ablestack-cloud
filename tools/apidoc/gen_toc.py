--- conflicted
+++ resolved
@@ -274,10 +274,7 @@
     'deleteASNRange': 'AS Number Range',
     'listASNumbers': 'AS Number',
     'releaseASNumber': 'AS Number',
-<<<<<<< HEAD
-    'listHostDevices': 'listHostDevices',
-=======
->>>>>>> da1394f8
+    'listHostDevices': 'listHostDevices'
 }
 
 
