--- conflicted
+++ resolved
@@ -269,11 +269,8 @@
     'ConsoleEndpoint': 'Console Endpoint',
     'SecurityCheck': 'Security',
     'IntegrityVerification': 'Security',
-<<<<<<< HEAD
-=======
     'Shutdown': 'Shutdown',
     'importVm': 'Virtual Machine',
->>>>>>> 7b2781ce
     'listQuarantinedIp': 'IP Quarantine',
     'updateQuarantinedIp': 'IP Quarantine',
     'removeQuarantinedIp': 'IP Quarantine',
