--- conflicted
+++ resolved
@@ -224,25 +224,6 @@
         },
     },
     "nw_off_isolated_netscaler": {
-<<<<<<< HEAD
-        "name": 'Netscaler',
-        "displaytext": 'Netscaler',
-        "guestiptype": 'Isolated',
-        "supportedservices": 'Dhcp,Dns,SourceNat,PortForwarding,Vpn,Firewall,Lb,UserData,StaticNat',
-        "traffictype": 'GUEST',
-        "availability": 'Optional',
-        "serviceProviderList": {
-            "Dhcp": 'VirtualRouter',
-            "Dns": 'VirtualRouter',
-            "SourceNat": 'VirtualRouter',
-            "PortForwarding": 'VirtualRouter',
-            "Vpn": 'VirtualRouter',
-            "Firewall": 'VirtualRouter',
-            "Lb": 'Netscaler',
-            "UserData": 'VirtualRouter',
-            "StaticNat": 'VirtualRouter',
-        },
-=======
                 "name": 'Netscaler',
                 "displaytext": 'Netscaler',
                 "guestiptype": 'Isolated',
@@ -260,7 +241,6 @@
                     "UserData": 'VirtualRouter',
                     "StaticNat": 'VirtualRouter',
                 },
->>>>>>> faaa1365
     },
     "nw_off_isolated_persistent": {
         "name": 'Test Nw off isolated persistent',
@@ -915,14 +895,6 @@
         "gateway": "",
         "forvirtualnetwork": "false",
         "vlan": "untagged",
-    },
-    "vlan_ip_range": {
-                "startip": "",
-                "endip": "",
-                "netmask": "",
-                "gateway": "",
-                "forvirtualnetwork": "false",
-                "vlan": "untagged",
     },
     "ostype": "CentOS 5.6 (64-bit)",
     "sleep": 90,
@@ -1661,7 +1633,6 @@
         "hypervisor":"KVM",
         "ostypeid":"2e02e376-cdf3-11e4-beb3-8aa6272b57ef"
                 },
-<<<<<<< HEAD
                               },
     "configurableData":
         {
@@ -1727,164 +1698,6 @@
                 "checksum": "",
             },
             "bootableIso":
-=======
-                "ostype": 'CentOS 5.6 (64-bit)',
-        },
-      "test_34_DeployVM_in_SecondSGNetwork": {
-          "zone": "advsg",
-          "config": "D:\ACS-Repo\setup\dev\\advancedsg.cfg",#Absolute path to cfg file
-          #For sample configuration please refer to <ACS repo>/setup/dev/advancedsg.cfg
-          "template": "CentOS 5.3(64-bit) no GUI (Simulator)",
-          "dbSvr": {
-              "dbSvr": "10.146.0.133",
-              "passwd": "cloud",
-              "db": "cloud",
-              "port": 3306,
-              "user": "cloud"
-          },
-          "mgtSvr": [
-              {
-                  "mgtSvrIp": "10.146.0.133",
-                  "passwd": "password",
-                  "user": "root",
-                  "port": 8096
-              }
-          ],
-          "ipranges": [
-              {
-                  "startip": "10.147.32.150",
-                  "endip": "10.147.32.153",
-                  "netmask": "255.255.255.0",
-                  "vlan": "32",
-                  "gateway": "10.147.32.1"
-              }
-          ]
-      },
-    "configurableData":
-    {
-        "portableIpRange": {
-            "gateway": "10.223.59.1",
-            "netmask": "255.255.255.0",
-            "startip": "10.223.59.200",
-            "endip": "10.223.59.240",
-            "vlan": "1000"
-        },
-        "netscaler": {
-            "ipaddress": "",
-            "username": "",
-            "password": "",
-            "networkdevicetype": "",
-            "publicinterface": "",
-            "privateinterface": "",
-            "numretries": "",
-            "lbdevicededicated": "False",
-            "lbdevicecapacity": 2,
-            "port": 22
-        },
-        "iscsi": {
-            "url": "",
-            "name": "Primary iSCSI"
-        },
-        "host": {
-                 "publicport": 22,
-                 "username": "root",
-                 "password": "password",
-        },
-       "ldap_account": {
-            "email": "",
-            "firstname": "",
-            "lastname": "",
-            "username": "",
-            "password": "",
-        },
-        "ldap_configuration": {
-            "basedn": "",
-            "emailAttribute": "",
-            "userObject": "",
-            "usernameAttribute": "",
-            "hostname": "",
-            "port": "",
-            "ldapUsername": "",
-            "ldapPassword": ""
-        },
-        "systemVmDelay": 120,
-	"setUsageConfigurationThroughTestCase": False,
-	"vmware_cluster" : {
-            "hypervisor": 'VMware',
-            "clustertype": 'ExternalManaged',
-            "username": '',
-            "password": '',
-            "url": '',
-            "clustername": 'VMWare Cluster with Space in DC name',
-        },
-        "upload_volume": {
-            "diskname": "UploadVol",
-            "format": "VHD",
-            "url":"http://download.cloud.com/releases/2.0.0/UbuntuServer-10-04-64bit.vhd.bz2",
-            "checksum": "",
-        },
-    "browser_upload_volume":{
-          "VHD": {
-        "diskname": "XenUploadVol",
-        "url": "http://10.147.28.7/templates/rajani-thin-volume.vhd",
-        "checksum": "09b08b6abb1b903fca7711d3ac8d6598",
-                },
-          "OVA": {
-        "diskname": "VMwareUploadVol",
-        "url": "http://10.147.28.7/templates/Autoscale_Template/CentOS5.5(64bit)-vmware-autoscale.ova",
-        "checksum": "da997b697feaa2f1f6e0d4785b0cece2",
-                },
-          "QCOW2": {
-        "diskname": "KVMUploadVol",
-        "url": "http://10.147.28.7/templates/rajani-thin-volume.qcow2",
-        "checksum": "02de0576dd3a61ab59c03fd795fc86ac",
-                },
-    'browser_resized_disk_offering': {
-        "displaytext": "Resizeddisk",
-        "name": "Resizeddisk",
-        "disksize": 3,
-    }
-},
-    "browser_upload_volume_extended":{
-          "VHD": {
-        "diskname": "XenUploadVol",
-        "url": "http://10.147.28.7/templates/builtin/centos56-x86_64.vhd.bz2",
-        "checksum": "09b08b6abb1b903fca7711d3ac8d6598",
-                },
-          "QCOW2": {
-        "diskname": "KVMUploadVol",
-        "url": "http://10.147.28.7/templates/builtin/eec2209b-9875-3c8d-92be-c001bd8a0faf.qcow2.bz2",
-        "checksum": "02de0576dd3a61ab59c03fd795fc86ac",
-                },
-},
-    "browser_upload_template": {
-          "VHD": {
-        "templatename": "XenUploadtemplate",
-        "displaytext": "XenUploadtemplate",
-        "url": "http://10.147.28.7/templates/builtin/centos56-x86_64.vhd.bz2",
-        "hypervisor":"XenServer",
-        "checksum": "09b08b6abb1b903fca7711d3ac8d6598",
-        "ostypeid":"142"
-                },
-          "OVA": {
-        "templatename": "VMwareUploadtemplate",
-        "displaytext": "VMwareUploadtemplate",
-        "url": "http://nfs1.lab.vmops.com/templates/vmware/CentOS5.3-x86_64.ova",
-        "checksum": "02de0576dd3a61ab59c03fd795fc86ac",
-        "hypervisor":"VMware",
-        "ostypeid":"142"
-                },
-          "QCOW2": {
-        "templatename": "KVMUploadtemplate",
-        "displaytext": "VMwareUploadtemplate",
-        "url": "http://10.147.28.7/templates/builtin/eec2209b-9875-3c8d-92be-c001bd8a0faf.qcow2.bz2",
-        "checksum": "d06b5f6a-d44e-11e4-9d99-4af3a393b3ac",
-        "hypervisor":"KVM",
-        "ostypeid":"142"
-                },
-                              },
-        "bootableIso":
->>>>>>> faaa1365
                 {
                     "displaytext": "Test Bootable ISO",
                     "name": "testISO",
@@ -1907,7 +1720,6 @@
             "url": "http://10.147.28.7/templates/4.3.0.2/systemvm64template-2014-09-30-4.3-vmware.ova",
             "hypervisor": "vmware",
             "format": "OVA",
-<<<<<<< HEAD
             "nicadapter": "vmxnet3",
                 "kvm": {
                         "url": ""
@@ -1925,10 +1737,4 @@
                     "mode": 'HTTP_DOWNLOAD'
                 }
         }
-}
-=======
-            "nicadapter": "vmxnet3"
-        }
-    }
-}
->>>>>>> faaa1365
+}