--- conflicted
+++ resolved
@@ -2444,77 +2444,12 @@
         [setattr(cmd, k, v) for k, v in kwargs.items()]
         return(apiclient.listVPCs(cmd))
 
-<<<<<<< HEAD
-class VNMC:
-    """Manage VNMC lifecycle"""
-
-=======
-
 class AffinityGroup:
->>>>>>> 97911e9f
-    def __init__(self, items):
-        self.__dict__.update(items)
-
-    @classmethod
-<<<<<<< HEAD
-    def create(cls, apiclient, hostname, username, password, physicalnetworkid):
-        """Registers VNMC appliance"""
-
-        cmd = addCiscoVnmcResource.addCiscoVnmcResourceCmd()
-        cmd.hostname = hostname
-        cmd.username = username
-        cmd.password = password
-        cmd.physicalnetworkid = physicalnetworkid
-        return VNMC(apiclient.addCiscoVnmcResource(cmd))
-
-    def delete(self, apiclient):
-        """Removes VNMC appliance"""
-
-        cmd = deleteCiscoVnmcResource.deleteCiscoVnmcResourceCmd()
-        cmd.resourceid = self.resourceid
-        return apiclient.deleteCiscoVnmcResource(cmd)
-
-    @classmethod
-    def list(cls, apiclient, **kwargs):
-        """List VNMC appliances"""
-
-        cmd = listCiscoVnmcResources.listCiscoVnmcResourcesCmd()
-        [setattr(cmd, k, v) for k, v in kwargs.items()]
-        return(apiclient.listCiscoVnmcResources(cmd))
-
-class ASA1000V:
-    """Manage ASA 1000v lifecycle"""
-
-    def __init__(self, items):
-        self.__dict__.update(items)
-
-    @classmethod
-    def create(cls, apiclient, hostname, insideportprofile, clusterid, physicalnetworkid):
-        """Registers ASA 1000v appliance"""
-
-        cmd = addCiscoAsa1000vResource.addCiscoAsa1000vResourceCmd()
-        cmd.hostname = hostname
-        cmd.insideportprofile = insideportprofile
-        cmd.clusterid = clusterid
-        cmd.physicalnetworkid = physicalnetworkid
-        return ASA1000V(apiclient.addCiscoAsa1000vResource(cmd))
-
-    def delete(self, apiclient):
-        """Removes ASA 1000v appliance"""
-
-        cmd = deleteCiscoAsa1000vResource.deleteCiscoAsa1000vResourceCmd()
-        cmd.resourceid = self.resourceid
-        return apiclient.deleteCiscoAsa1000vResource(cmd)
-
-    @classmethod
-    def list(cls, apiclient, **kwargs):
-        """List ASA 1000v appliances"""
-
-        cmd = listCiscoAsa1000vResources.listCiscoAsa1000vResourcesCmd()
-        [setattr(cmd, k, v) for k, v in kwargs.items()]
-        return(apiclient.listCiscoAsa1000vResources(cmd))
-=======
-    def create(cls, apiclient, services, account=None, domainid=None):
+    def __init__(self, items):
+        self.__dict__.update(items)
+
+    @classmethod
+        def create(cls, apiclient, services, account=None, domainid=None):
         agCmd = createAffinityGroup.createAffinityGroupCmd()
         agCmd.name = services['name']
         agCmd.displayText = services['displaytext'] if 'displaytext' in services else services['name']
@@ -2537,4 +2472,66 @@
         cmd = listAffinityGroups.listAffinityGroupsCmd()
         [setattr(cmd, k, v) for k, v in kwargs.items()]
         return(apiclient.listVPCs(cmd))
->>>>>>> 97911e9f
+
+class VNMC:
+    """Manage VNMC lifecycle"""
+
+    def __init__(self, items):
+        self.__dict__.update(items)
+
+    def create(cls, apiclient, hostname, username, password, physicalnetworkid):
+        """Registers VNMC appliance"""
+
+        cmd = addCiscoVnmcResource.addCiscoVnmcResourceCmd()
+        cmd.hostname = hostname
+        cmd.username = username
+        cmd.password = password
+        cmd.physicalnetworkid = physicalnetworkid
+        return VNMC(apiclient.addCiscoVnmcResource(cmd))
+
+    def delete(self, apiclient):
+        """Removes VNMC appliance"""
+
+        cmd = deleteCiscoVnmcResource.deleteCiscoVnmcResourceCmd()
+        cmd.resourceid = self.resourceid
+        return apiclient.deleteCiscoVnmcResource(cmd)
+
+    @classmethod
+    def list(cls, apiclient, **kwargs):
+        """List VNMC appliances"""
+
+        cmd = listCiscoVnmcResources.listCiscoVnmcResourcesCmd()
+        [setattr(cmd, k, v) for k, v in kwargs.items()]
+        return(apiclient.listCiscoVnmcResources(cmd))
+
+class ASA1000V:
+    """Manage ASA 1000v lifecycle"""
+
+    def __init__(self, items):
+        self.__dict__.update(items)
+
+    @classmethod
+    def create(cls, apiclient, hostname, insideportprofile, clusterid, physicalnetworkid):
+        """Registers ASA 1000v appliance"""
+
+        cmd = addCiscoAsa1000vResource.addCiscoAsa1000vResourceCmd()
+        cmd.hostname = hostname
+        cmd.insideportprofile = insideportprofile
+        cmd.clusterid = clusterid
+        cmd.physicalnetworkid = physicalnetworkid
+        return ASA1000V(apiclient.addCiscoAsa1000vResource(cmd))
+
+    def delete(self, apiclient):
+        """Removes ASA 1000v appliance"""
+
+        cmd = deleteCiscoAsa1000vResource.deleteCiscoAsa1000vResourceCmd()
+        cmd.resourceid = self.resourceid
+        return apiclient.deleteCiscoAsa1000vResource(cmd)
+
+    @classmethod
+    def list(cls, apiclient, **kwargs):
+        """List ASA 1000v appliances"""
+
+        cmd = listCiscoAsa1000vResources.listCiscoAsa1000vResourcesCmd()
+        [setattr(cmd, k, v) for k, v in kwargs.items()]
+        return(apiclient.listCiscoAsa1000vResources(cmd))