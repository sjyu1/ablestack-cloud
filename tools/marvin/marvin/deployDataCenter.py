--- conflicted
+++ resolved
@@ -472,96 +472,6 @@
         We will enable the virtualrouter elements for all zones. Other
         providers like NetScalers, SRX, etc are explicitly added/configured
         """
-<<<<<<< HEAD
-
-        for provider in providers:
-            pnetprov = listNetworkServiceProviders.\
-                listNetworkServiceProvidersCmd()
-            pnetprov.physicalnetworkid = phynetwrk.id
-            pnetprov.state = "Disabled"
-            pnetprov.name = provider.name
-            pnetprovres = self.apiClient.listNetworkServiceProviders(pnetprov)
-
-            if pnetprovres and len(pnetprovres) > 0:
-                if provider.name == 'VirtualRouter'\
-                   or provider.name == 'VpcVirtualRouter':
-                    vrprov = listVirtualRouterElements.\
-                        listVirtualRouterElementsCmd()
-                    vrprov.nspid = pnetprovres[0].id
-                    vrprovresponse = self.apiClient.\
-                        listVirtualRouterElements(vrprov)
-                    vrprovid = vrprovresponse[0].id
-
-                    vrconfig = \
-                        configureVirtualRouterElement.\
-                        configureVirtualRouterElementCmd()
-                    vrconfig.enabled = "true"
-                    vrconfig.id = vrprovid
-                    self.apiClient.configureVirtualRouterElement(vrconfig)
-                    self.enableProvider(pnetprovres[0].id)
-                elif provider.name == 'InternalLbVm':
-                    internallbprov = listInternalLoadBalancerElements.\
-                        listInternalLoadBalancerElementsCmd()
-                    internallbprov.nspid = pnetprovres[0].id
-                    internallbresponse = self.apiClient.\
-                        listInternalLoadBalancerElements(internallbprov)
-                    internallbid = internallbresponse[0].id
-
-                    internallbconfig = \
-                        configureInternalLoadBalancerElement.\
-                        configureInternalLoadBalancerElementCmd()
-                    internallbconfig.enabled = "true"
-                    internallbconfig.id = internallbid
-                    self.apiClient.\
-                        configureInternalLoadBalancerElement(internallbconfig)
-                    self.enableProvider(pnetprovres[0].id)
-                elif provider.name == 'SecurityGroupProvider':
-                    self.enableProvider(pnetprovres[0].id)
-            elif provider.name in ['JuniperContrailRouter', 'JuniperContrailVpcRouter']:
-                netprov = addNetworkServiceProvider.\
-                    addNetworkServiceProviderCmd()
-                netprov.name = provider.name
-                netprov.physicalnetworkid = phynetwrk.id
-                result = self.apiClient.addNetworkServiceProvider(netprov)
-                self.enableProvider(result.id)
-            elif provider.name in ['Netscaler', 'JuniperSRX', 'F5BigIp']:
-                netprov = addNetworkServiceProvider.\
-                    addNetworkServiceProviderCmd()
-                netprov.name = provider.name
-                netprov.physicalnetworkid = phynetwrk.id
-                result = self.apiClient.addNetworkServiceProvider(netprov)
-                for device in provider.devices:
-                    if provider.name == 'Netscaler':
-                        dev = addNetscalerLoadBalancer.\
-                            addNetscalerLoadBalancerCmd()
-                        dev.username = device.username
-                        dev.password = device.password
-                        dev.networkdevicetype = device.networkdevicetype
-                        dev.url = configGenerator.getDeviceUrl(device)
-                        dev.physicalnetworkid = phynetwrk.id
-                        self.apiClient.addNetscalerLoadBalancer(dev)
-                    elif provider.name == 'JuniperSRX':
-                        dev = addSrxFirewall.addSrxFirewallCmd()
-                        dev.username = device.username
-                        dev.password = device.password
-                        dev.networkdevicetype = device.networkdevicetype
-                        dev.url = configGenerator.getDeviceUrl(device)
-                        dev.physicalnetworkid = phynetwrk.id
-                        self.apiClient.addSrxFirewall(dev)
-                    elif provider.name == 'F5BigIp':
-                        dev = addF5LoadBalancer.addF5LoadBalancerCmd()
-                        dev.username = device.username
-                        dev.password = device.password
-                        dev.networkdevicetype = device.networkdevicetype
-                        dev.url = configGenerator.getDeviceUrl(device)
-                        dev.physicalnetworkid = phynetwrk.id
-                        self.apiClient.addF5LoadBalancer(dev)
-                    else:
-                        raise cloudstackException.\
-                            InvalidParameterException("Device %s doesn't match\
- any know provider type" % device)
-                self.enableProvider(result.id)
-=======
         try:
             for provider in providers:
                 pnetprov = listNetworkServiceProviders.\
@@ -606,6 +516,13 @@
                         self.enableProvider(pnetprovres[0].id)
                     elif provider.name == 'SecurityGroupProvider':
                         self.enableProvider(pnetprovres[0].id)
+                elif provider.name in ['JuniperContrailRouter', 'JuniperContrailVpcRouter']:
+                    netprov = addNetworkServiceProvider.\
+                        addNetworkServiceProviderCmd()
+                    netprov.name = provider.name
+                    netprov.physicalnetworkid = phynetwrk.id
+                    result = self.apiClient.addNetworkServiceProvider(netprov)
+                    self.enableProvider(result.id)
                 elif provider.name in ['Netscaler', 'JuniperSRX', 'F5BigIp']:
                     netprov = addNetworkServiceProvider.\
                         addNetworkServiceProviderCmd()
@@ -676,7 +593,6 @@
                 exception("====List Network "
                           "Service Providers Failed=====")
             self.__cleanAndExit()
->>>>>>> 87205f95
 
     def addTrafficTypes(self, physical_network_id, traffictypes):
         [self.addTrafficType(physical_network_id, traffic_type)
