#!/usr/bin/env python
# Licensed to the Apache Software Foundation (ASF) under one
# or more contributor license agreements.  See the NOTICE file
# distributed with this work for additional information
# regarding copyright ownership.  The ASF licenses this file
# to you under the Apache License, Version 2.0 (the
# "License"); you may not use this file except in compliance
# with the License.  You may obtain a copy of the License at
#
#   http://www.apache.org/licenses/LICENSE-2.0
#
# Unless required by applicable law or agreed to in writing,
# software distributed under the License is distributed on an
# "AS IS" BASIS, WITHOUT WARRANTIES OR CONDITIONS OF ANY
# KIND, either express or implied.  See the License for the
# specific language governing permissions and limitations
# under the License.

try:
    from setuptools import setup, find_packages
except ImportError:
    try:
        from distribute_setup import use_setuptools
        use_setuptools()
        from setuptools import setup, find_packages
    except ImportError:
        raise RuntimeError("python setuptools is required to build Marvin")


<<<<<<< HEAD
VERSION = "4.20.0.0"
=======
VERSION = "4.19.1.0"
>>>>>>> 9354786e

setup(name="Marvin",
      version=VERSION,
      description="Marvin - Python client for Apache CloudStack",
      author="The Apache CloudStack Team",
      author_email="dev@cloudstack.apache.org",
      maintainer="The Apache CloudStack Team",
      maintainer_email="dev@cloudstack.apache.org",
      long_description="Marvin is the Apache CloudStack python "
                       "client written around the unittest framework",
      platforms=("Any",),
      url="https://builds.apache.org/job/cloudstack-marvin/",
      packages=["marvin", "marvin.cloudstackAPI",
                "marvin.lib", "marvin.config", "marvin.sandbox",
                "marvin.sandbox.advanced", "marvin.sandbox.advancedsg",
                "marvin.sandbox.basic"],
      license="LICENSE.txt",
      install_requires=[
          "mysql-connector-python <= 8.0.30",
          "requests >= 2.2.1",
          "paramiko >= 1.13.0",
          "nose >= 1.3.3",
          "ddt >= 0.4.0",
          "pyvmomi >= 5.5.0",
          "netaddr >= 0.7.14",
          "dnspython",
          "ipmisim >= 0.7",
          "pytz",
          "retries",
          "PyCrypt",
          "kubernetes",
          "urllib3",
          "setuptools >= 40.3.0"
      ],
      py_modules=['marvin.marvinPlugin'],
      zip_safe=False,
      entry_points={
          'nose.plugins': ['marvinPlugin = marvin.marvinPlugin:MarvinPlugin'],
          'console_scripts': ['marvincli = marvin.deployAndRun:main']
      },
      )<|MERGE_RESOLUTION|>--- conflicted
+++ resolved
@@ -26,12 +26,7 @@
     except ImportError:
         raise RuntimeError("python setuptools is required to build Marvin")
 
-
-<<<<<<< HEAD
-VERSION = "4.20.0.0"
-=======
 VERSION = "4.19.1.0"
->>>>>>> 9354786e
 
 setup(name="Marvin",
       version=VERSION,
