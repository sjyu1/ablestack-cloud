--- conflicted
+++ resolved
@@ -53,12 +53,8 @@
                                     "displaytext": "Tiny Instance",
                                     "cpunumber": 1,
                                     "cpuspeed": 100,    # in MHz
-<<<<<<< HEAD
-                                    "memory": 64,       # In MBs
+                                    "memory": 128,       # In MBs
                                     "storagetype": "local"
-=======
-                                    "memory": 128,       # In MBs
->>>>>>> a69e7f9b
                         },
                         "disk_offering": {
                                     "displaytext": "Small",
