--- conflicted
+++ resolved
@@ -35,68 +35,12 @@
 
 _multiprocess_shared_ = True
 
-<<<<<<< HEAD
-class Services:
-    """Test Volume Services
-    """
-
-    def __init__(self):
-        self.services = {
-                         "account": {
-                                    "email": "test@test.com",
-                                    "firstname": "Test",
-                                    "lastname": "User",
-                                    "username": "test",
-                                    # Random characters are appended for unique
-                                    # username
-                                    "password": "password",
-                         },
-                         "service_offering": {
-                                    "name": "Tiny Instance",
-                                    "displaytext": "Tiny Instance",
-                                    "cpunumber": 1,
-                                    "cpuspeed": 100,    # in MHz
-                                    "memory": 260       # In MBs
-
-                        },
-                        "disk_offering": {
-                                    "displaytext": "Small",
-                                    "name": "Small",
-                                    "disksize": 1
-                        },
                         "sparse_disk_offering": {
                                     "displaytext": "Sparse",
                                     "name": "Sparse",
                                     "provisioningtype": "sparse",
                                     "disksize": 1
                         },
-                        'resized_disk_offering': {
-                                    "displaytext": "Resized",
-                                    "name": "Resized",
-                                    "disksize": 3
-                        },
-                        "volume_offerings": {
-                            0: {
-                                "diskname": "TestDiskServ",
-                            },
-                        },
-                        "customdisksize": 1,    # GBs
-                        "username": "root",     # Creds for SSH to VM
-                        "password": "password",
-                        "ssh_port": 22,
-                        "diskname": "TestDiskServ",
-                        "hypervisor": 'KVM',
-                        "privateport": 22,
-                        "publicport": 22,
-                        "protocol": 'TCP',
-                        "ostype": 'CentOS 5.5 (64-bit)',
-                        "sleep": 10,
-                        "timeout": 600,
-                    }
-
-
-=======
->>>>>>> 901d633c
 class TestCreateVolume(cloudstackTestCase):
 
     @classmethod
