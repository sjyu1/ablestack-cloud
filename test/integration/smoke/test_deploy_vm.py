# Licensed to the Apache Software Foundation (ASF) under one
# or more contributor license agreements.  See the NOTICE file
# distributed with this work for additional information
# regarding copyright ownership.  The ASF licenses this file
# to you under the Apache License, Version 2.0 (the
# "License"); you may not use this file except in compliance
# with the License.  You may obtain a copy of the License at
#
#   http://www.apache.org/licenses/LICENSE-2.0
#
# Unless required by applicable law or agreed to in writing,
# software distributed under the License is distributed on an
# "AS IS" BASIS, WITHOUT WARRANTIES OR CONDITIONS OF ANY
# KIND, either express or implied.  See the License for the
# specific language governing permissions and limitations
# under the License.

#Test from the Marvin - Testing in Python wiki

#All tests inherit from cloudstackTestCase
from marvin.cloudstackTestCase import cloudstackTestCase

#Import Integration Libraries

from marvin.codes import FAILED
#base - contains all resources as entities and defines create, delete, list operations on them
from marvin.lib.base import Account, VirtualMachine, ServiceOffering

#utils - utility classes for common cleanup, external library wrappers etc
from marvin.lib.utils import cleanup_resources

#common - commonly used methods for all tests are listed here
from marvin.lib.common import get_zone, get_domain, get_template

from nose.plugins.attrib import attr

<<<<<<< HEAD
=======
class TestData(object):
    """Test data object that is required to create resources
    """
    def __init__(self):
        self.testdata = {
            #data to create an account
            "account": {
                "email": "test@test.com",
                "firstname": "Test",
                "lastname": "User",
                "username": "test",
                "password": "password",
            },
            #data reqd for virtual machine creation
            "virtual_machine" : {
                "name" : "testvm",
                "displayname" : "Test VM",
            },
            #data reqd for virtual machine creation
            "virtual_machine2" : {
                "name" : "testvm2",
                "displayname" : "Test VM2",
            },
            #small service offering
            "service_offering": {
                "small": {
                    "name": "Small Instance",
                    "displaytext": "Small Instance",
                    "cpunumber": 1,
                    "cpuspeed": 100,
                    "memory": 256,
                },
            },
            "ostype": 'CentOS 5.3 (64-bit)',
        }


>>>>>>> 1dfe4c19
class TestDeployVM(cloudstackTestCase):
    """Test deploy a VM into a user account
    """

    def setUp(self):
        self.apiclient = self.testClient.getApiClient()

        self.testdata = self.testClient.getParsedTestDataConfig()
        
        # Get Zone, Domain and Default Built-in template
        self.domain = get_domain(self.apiclient)
        self.zone = get_zone(self.apiclient, self.testClient.getZoneForTests())
        self.testdata["mode"] = self.zone.networktype
        self.template = get_template(self.apiclient, self.zone.id, self.testdata["ostype"])

        if self.template == FAILED:
            self.fail("get_template() failed to return template with description %s" % self.testdata["ostype"])

        #create a user account
        self.account = Account.create(
            self.apiclient,
            self.testdata["account"],
            domainid=self.domain.id
        )
        #create a service offering
        self.service_offering = ServiceOffering.create(
            self.apiclient,
            self.testdata["service_offerings"]["small"]
        )
        #build cleanup list
        self.cleanup = [
            self.service_offering,
            self.account
        ]

    @attr(tags = ['advanced', 'simulator', 'basic', 'sg', 'selfservice'])
    def test_deploy_vm(self):
        """Test Deploy Virtual Machine

        # Validate the following:
        # 1. Virtual Machine is accessible via SSH
        # 2. listVirtualMachines returns accurate information
        """
        self.virtual_machine = VirtualMachine.create(
            self.apiclient,
            self.testdata["virtual_machine"],
            accountid=self.account.name,
            zoneid=self.zone.id,
            domainid=self.account.domainid,
            serviceofferingid=self.service_offering.id,
            templateid=self.template.id
        )

        list_vms = VirtualMachine.list(self.apiclient, id=self.virtual_machine.id)

        self.debug(
            "Verify listVirtualMachines response for virtual machine: %s"\
            % self.virtual_machine.id
        )

        self.assertEqual(
            isinstance(list_vms, list),
            True,
            "List VM response was not a valid list"
        )
        self.assertNotEqual(
            len(list_vms),
            0,
            "List VM response was empty"
        )

        vm = list_vms[0]
        self.assertEqual(
            vm.id,
            self.virtual_machine.id,
            "Virtual Machine ids do not match"
        )
        self.assertEqual(
            vm.name,
            self.virtual_machine.name,
            "Virtual Machine names do not match"
        )
        self.assertEqual(
            vm.state,
            "Running",
            msg="VM is not in Running state"
        )

    @attr(tags = ['advanced', 'simulator', 'basic', 'sg', 'selfservice'])
    def test_deploy_vm_multiple(self):
        """Test Multiple Deploy Virtual Machine

        # Validate the following:
        # 1. deploy 2 virtual machines 
        # 2. listVirtualMachines using 'ids' parameter returns accurate information
        """
        self.virtual_machine = VirtualMachine.create(
            self.apiclient,
            self.testdata["virtual_machine"],
            accountid=self.account.name,
            zoneid=self.zone.id,
            domainid=self.account.domainid,
            serviceofferingid=self.service_offering.id,
            templateid=self.template.id
        )

        self.virtual_machine2 = VirtualMachine.create(
            self.apiclient,
            self.testdata["virtual_machine2"],
            accountid=self.account.name,
            zoneid=self.zone.id,
            domainid=self.account.domainid,
            serviceofferingid=self.service_offering.id,
            templateid=self.template.id
        )

        list_vms = VirtualMachine.list(self.apiclient, ids=[self.virtual_machine.id, self.virtual_machine2.id], listAll=True)
        self.debug(
            "Verify listVirtualMachines response for virtual machines: %s, %s" % (self.virtual_machine.id, self.virtual_machine2.id)
        )

        self.assertEqual(
            isinstance(list_vms, list),
            True,
            "List VM response was not a valid list"
        )
        self.assertEqual(
            len(list_vms),
            2,
            "List VM response was empty, expected 2 VMs"
        )

    def tearDown(self):
        try:
            cleanup_resources(self.apiclient, self.cleanup)
        except Exception as e:
            self.debug("Warning! Exception in tearDown: %s" % e)
<|MERGE_RESOLUTION|>--- conflicted
+++ resolved
@@ -34,46 +34,11 @@
 
 from nose.plugins.attrib import attr
 
-<<<<<<< HEAD
-=======
-class TestData(object):
-    """Test data object that is required to create resources
-    """
-    def __init__(self):
-        self.testdata = {
-            #data to create an account
-            "account": {
-                "email": "test@test.com",
-                "firstname": "Test",
-                "lastname": "User",
-                "username": "test",
-                "password": "password",
-            },
-            #data reqd for virtual machine creation
-            "virtual_machine" : {
-                "name" : "testvm",
-                "displayname" : "Test VM",
-            },
             #data reqd for virtual machine creation
             "virtual_machine2" : {
                 "name" : "testvm2",
                 "displayname" : "Test VM2",
             },
-            #small service offering
-            "service_offering": {
-                "small": {
-                    "name": "Small Instance",
-                    "displaytext": "Small Instance",
-                    "cpunumber": 1,
-                    "cpuspeed": 100,
-                    "memory": 256,
-                },
-            },
-            "ostype": 'CentOS 5.3 (64-bit)',
-        }
-
-
->>>>>>> 1dfe4c19
 class TestDeployVM(cloudstackTestCase):
     """Test deploy a VM into a user account
     """
