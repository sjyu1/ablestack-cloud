--- conflicted
+++ resolved
@@ -1,10 +1,5 @@
 /var/log/conntrackd-stats.log {
-<<<<<<< HEAD
-    size 10M
-=======
-    daily
     maxsize 10M
->>>>>>> 113ce13b
     rotate 2
     missingok
     compress
