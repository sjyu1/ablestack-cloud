/var/log/dnsmasq.log {
<<<<<<< HEAD
    size 10M
=======
    daily
    maxsize 10M
>>>>>>> 113ce13b
    missingok
    rotate 5
    notifempty
    delaycompress
    sharedscripts
    postrotate
        [ ! -f /var/run/dnsmasq/dnsmasq.pid ] || kill -USR2 `cat /var/run/dnsmasq/dnsmasq.pid`
    endscript
    create 0640 dnsmasq root
}
<|MERGE_RESOLUTION|>--- conflicted
+++ resolved
@@ -1,10 +1,5 @@
 /var/log/dnsmasq.log {
-<<<<<<< HEAD
-    size 10M
-=======
-    daily
     maxsize 10M
->>>>>>> 113ce13b
     missingok
     rotate 5
     notifempty
