--- conflicted
+++ resolved
@@ -54,7 +54,6 @@
     echo "nameserver $NS2" >> /etc/dnsmasq-resolv.conf
     echo "nameserver $NS2" >> /etc/resolv.conf
   fi
-<<<<<<< HEAD
 
   if [ -n "$IP6_NS1" ]
   then
@@ -67,18 +66,7 @@
     echo "nameserver $IP6_NS2" >> /etc/resolv.conf
   fi
 
-  if [ -n "$MGMTNET"  -a -n "$LOCAL_GW" ]
-  then
-     if [ "$HYPERVISOR" == "vmware" ] || [ "$HYPERVISOR" == "hyperv" ];
-     then
-         ip route add $MGMTNET via $LOCAL_GW dev eth0
-         # workaround to activate vSwitch under VMware
-         timeout 3 ping -n -c 3 $LOCAL_GW || true
-     fi
-  fi
-=======
   setup_vpc_mgmt_route "0"
->>>>>>> 5516f74f
 
   ip route delete default
   # create route table for static route
