--- conflicted
+++ resolved
@@ -727,7 +727,6 @@
 
 -- Re-enable foreign key checking, at the end of the upgrade path
 SET foreign_key_checks = 1;			
-<<<<<<< HEAD
 
 
 -- Add role to the domain router view
@@ -852,5 +851,3 @@
 
 ALTER TABLE `cloud`.`ntwk_service_map` ADD UNIQUE `network_id` (`network_id`,`service`,`provider`);
 ALTER TABLE `cloud`.`ntwk_service_map` ADD  CONSTRAINT `fk_ntwk_service_map__network_id` FOREIGN KEY (`network_id`) REFERENCES `networks` (`id`) ON DELETE CASCADE;
-=======
->>>>>>> 90e8158d
