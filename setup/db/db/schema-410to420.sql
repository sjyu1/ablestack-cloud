-- Licensed to the Apache Software Foundation (ASF) under one
-- or more contributor license agreements.  See the NOTICE file
-- distributed with this work for additional information
-- regarding copyright ownership.  The ASF licenses this file
-- to you under the Apache License, Version 2.0 (the
-- "License"); you may not use this file except in compliance
-- with the License.  You may obtain a copy of the License at
--
--   http://www.apache.org/licenses/LICENSE-2.0
--
-- Unless required by applicable law or agreed to in writing,
-- software distributed under the License is distributed on an
-- "AS IS" BASIS, WITHOUT WARRANTIES OR CONDITIONS OF ANY
-- KIND, either express or implied.  See the License for the
-- specific language governing permissions and limitations
-- under the License.

--;
-- Schema upgrade from 4.1.0 to 4.2.0;
--;

-- Disable foreign key checking
SET foreign_key_checks = 0;

ALTER TABLE `cloud`.`hypervisor_capabilities` ADD COLUMN `max_hosts_per_cluster` int unsigned DEFAULT NULL COMMENT 'Max. hosts in cluster supported by hypervisor';
ALTER TABLE `cloud`.`hypervisor_capabilities` ADD COLUMN `storage_motion_supported` int(1) unsigned DEFAULT 0 COMMENT 'Is storage motion supported';
UPDATE `cloud`.`hypervisor_capabilities` SET `max_hosts_per_cluster`=32 WHERE `hypervisor_type`='VMware';
INSERT IGNORE INTO `cloud`.`hypervisor_capabilities`(hypervisor_type, hypervisor_version, max_guests_limit, security_group_enabled, max_data_volumes_limit, storage_motion_supported) VALUES ('XenServer', '6.1.0', 50, 1, 13, 1);
INSERT IGNORE INTO `cloud`.`hypervisor_capabilities`(hypervisor_type, hypervisor_version, max_guests_limit, security_group_enabled, max_hosts_per_cluster) VALUES ('VMware', '5.1', 128, 0, 32);
DELETE FROM `cloud`.`configuration` where name='vmware.percluster.host.max';
INSERT IGNORE INTO `cloud`.`configuration` VALUES ('Advanced', 'DEFAULT', 'AgentManager', 'xen.nics.max', '7', 'Maximum allowed nics for Vms created on Xen');
ALTER TABLE `cloud`.`load_balancer_vm_map` ADD state VARCHAR(40) NULL COMMENT 'service status updated by LB healthcheck manager';

alter table storage_pool change storage_provider_id storage_provider_name varchar(255);
alter table template_host_ref add state varchar(255);
alter table template_host_ref add update_count bigint unsigned;
alter table template_host_ref add updated datetime;
alter table volume_host_ref add state varchar(255);
alter table volume_host_ref add update_count bigint unsigned;
alter table volume_host_ref add updated datetime;
alter table template_spool_ref add updated datetime;
CREATE TABLE  `cloud`.`object_datastore_ref` (
  `id` bigint unsigned NOT NULL auto_increment,
  `datastore_uuid`  varchar(255) NOT NULL,
  `datastore_role` varchar(255) NOT NULL,
  `object_uuid` varchar(255) NOT NULL,
  `object_type` varchar(255) NOT NULL,
  `created` DATETIME NOT NULL,
  `last_updated` DATETIME,
  `job_id` varchar(255),
  `download_pct` int(10) unsigned,
  `download_state` varchar(255),
  `url` varchar(255),
  `format` varchar(255),
  `checksum` varchar(255),
  `error_str` varchar(255),
  `local_path` varchar(255),
  `install_path` varchar(255),
  `size` bigint unsigned COMMENT 'the size of the template on the pool',
  `state` varchar(255) NOT NULL,
  `update_count` bigint unsigned NOT NULL,
  `updated` DATETIME,
  PRIMARY KEY  (`id`)
) ENGINE=InnoDB AUTO_INCREMENT=1 DEFAULT CHARSET=utf8;

CREATE TABLE `cloud`.`data_store_provider` (
  `id` bigint unsigned NOT NULL AUTO_INCREMENT COMMENT 'id',
  `name` varchar(255) NOT NULL COMMENT 'name of primary data store provider',
  `uuid` varchar(255) NOT NULL COMMENT 'uuid of primary data store provider',
  PRIMARY KEY(`id`)
) ENGINE=InnoDB DEFAULT CHARSET=utf8;

CREATE TABLE `cloud`.`image_data_store` (
  `id` bigint unsigned NOT NULL AUTO_INCREMENT COMMENT 'id',
  `name` varchar(255) NOT NULL COMMENT 'name of data store',
  `image_provider_name` varchar(255) NOT NULL COMMENT 'id of image_data_store_provider',
  `protocol` varchar(255) NOT NULL COMMENT 'protocol of data store',
  `data_center_id` bigint unsigned  COMMENT 'datacenter id of data store',
  `scope` varchar(255) COMMENT 'scope of data store',
  `uuid` varchar(255) COMMENT 'uuid of data store',
  PRIMARY KEY(`id`)
) ENGINE=InnoDB DEFAULT CHARSET=utf8;

ALTER TABLE `cloud`.`vm_template` ADD COLUMN `image_data_store_id` bigint unsigned;

ALTER TABLE `cloud`.`service_offering` ADD COLUMN `is_volatile` tinyint(1) unsigned NOT NULL DEFAULT 0  COMMENT 'true if the vm needs to be volatile, i.e., on every reboot of vm from API root disk is discarded and creates a new root disk';

ALTER TABLE `cloud`.`networks` ADD COLUMN `network_cidr` VARCHAR(18) COMMENT 'The network cidr for the isolated guest network which uses IP Reservation facility.For networks not using IP reservation, network_cidr is always null.';
ALTER TABLE `cloud`.`networks` CHANGE `cidr` `cidr` varchar(18) COMMENT 'CloudStack managed vms get IP address from cidr.In general this cidr also serves as the network CIDR. But in case IP reservation feature is being used by a Guest network, networkcidr is the Effective network CIDR for that network';


CREATE TABLE  `vpc_service_map` (
  `id` bigint unsigned NOT NULL auto_increment,
  `vpc_id` bigint unsigned NOT NULL COMMENT 'vpc_id',
  `service` varchar(255) NOT NULL COMMENT 'service',
  `provider` varchar(255) COMMENT 'service provider',
  `created` datetime COMMENT 'date created',
  PRIMARY KEY (`id`),
  CONSTRAINT `fk_vpc_service_map__vpc_id` FOREIGN KEY(`vpc_id`) REFERENCES `vpc`(`id`) ON DELETE CASCADE,
  UNIQUE (`vpc_id`, `service`)
) ENGINE=InnoDB DEFAULT CHARSET=utf8;

CREATE TABLE `cloud`.`load_balancer_healthcheck_policies` (
 `id` bigint(20) NOT NULL auto_increment,
  `uuid` varchar(40),
  `load_balancer_id` bigint unsigned NOT NULL,
  `pingpath` varchar(225) NULL DEFAULT '/',
  `description` varchar(4096)  NULL,
  `response_time` int(11) DEFAULT 5,
  `healthcheck_interval` int(11) DEFAULT 5,
  `healthcheck_thresshold` int(11) DEFAULT 2,
  `unhealth_thresshold` int(11) DEFAULT 10,
  `revoke` tinyint(1) unsigned NOT NULL DEFAULT 0 COMMENT '1 is when rule is set for Revoke',
  PRIMARY KEY (`id`),
  UNIQUE KEY `id_UNIQUE` (`id`),
  CONSTRAINT `fk_load_balancer_healthcheck_policies_loadbalancer_id` FOREIGN KEY(`load_balancer_id`) REFERENCES `load_balancing_rules`(`id`) ON DELETE CASCADE
) ENGINE=InnoDB DEFAULT CHARSET=utf8;


INSERT IGNORE INTO `cloud`.`configuration` VALUES ('Advanced', 'DEFAULT', 'management-server', 'vm.instancename.flag', 'false', 'Append guest VM display Name (if set) to the internal name of the VM');

INSERT IGNORE INTO `cloud`.`guest_os` (id, uuid, category_id, display_name) VALUES (165, UUID(), 6, 'Windows 8 (32-bit)');
INSERT IGNORE INTO `cloud`.`guest_os` (id, uuid, category_id, display_name) VALUES (166, UUID(), 6, 'Windows 8 (64-bit)');
INSERT IGNORE INTO `cloud`.`guest_os` (id, uuid, category_id, display_name) VALUES (167, UUID(), 6, 'Windows Server 2012 (64-bit)');
INSERT IGNORE INTO `cloud`.`guest_os` (id, uuid, category_id, display_name) VALUES (168, UUID(), 6, 'Windows Server 8 (64-bit)');
INSERT IGNORE INTO `cloud`.`guest_os_hypervisor` (hypervisor_type, guest_os_name, guest_os_id) VALUES ("VmWare", 'Windows 8 (32-bit)', 165);
INSERT IGNORE INTO `cloud`.`guest_os_hypervisor` (hypervisor_type, guest_os_name, guest_os_id) VALUES ("VmWare", 'Windows 8 (64-bit)', 166);
INSERT IGNORE INTO `cloud`.`guest_os_hypervisor` (hypervisor_type, guest_os_name, guest_os_id) VALUES ("VmWare", 'Windows Server 2012 (64-bit)', 167);
INSERT IGNORE INTO `cloud`.`guest_os_hypervisor` (hypervisor_type, guest_os_name, guest_os_id) VALUES ("VmWare", 'Windows Server 8 (64-bit)', 168);
INSERT IGNORE INTO `cloud`.`guest_os_hypervisor` (hypervisor_type, guest_os_name, guest_os_id) VALUES ("XenServer", 'Windows 8 (32-bit)', 165);
INSERT IGNORE INTO `cloud`.`guest_os_hypervisor` (hypervisor_type, guest_os_name, guest_os_id) VALUES ("XenServer", 'Windows 8 (64-bit)', 166);
INSERT IGNORE INTO `cloud`.`guest_os_hypervisor` (hypervisor_type, guest_os_name, guest_os_id) VALUES ("XenServer", 'Windows Server 2012 (64-bit)', 167);
INSERT IGNORE INTO `cloud`.`guest_os_hypervisor` (hypervisor_type, guest_os_name, guest_os_id) VALUES ("XenServer", 'Windows Server 8 (64-bit)', 168);

INSERT INTO `cloud`.`guest_os` (id, uuid, category_id, display_name) VALUES (211, UUID(), 7, 'Apple Mac OS X 10.6 (32-bit)');
INSERT INTO `cloud`.`guest_os` (id, uuid, category_id, display_name) VALUES (212, UUID(), 7, 'Apple Mac OS X 10.6 (64-bit)');
INSERT INTO `cloud`.`guest_os` (id, uuid, category_id, display_name) VALUES (213, UUID(), 7, 'Apple Mac OS X 10.7 (32-bit)');
INSERT INTO `cloud`.`guest_os` (id, uuid, category_id, display_name) VALUES (214, UUID(), 7, 'Apple Mac OS X 10.7 (64-bit)');
INSERT INTO `cloud`.`guest_os_hypervisor` (hypervisor_type, guest_os_name, guest_os_id) VALUES ("VmWare", 'Apple Mac OS X 10.6 (32-bit)', 211);
INSERT INTO `cloud`.`guest_os_hypervisor` (hypervisor_type, guest_os_name, guest_os_id) VALUES ("VmWare", 'Apple Mac OS X 10.6 (64-bit)', 212);
INSERT INTO `cloud`.`guest_os_hypervisor` (hypervisor_type, guest_os_name, guest_os_id) VALUES ("VmWare", 'Apple Mac OS X 10.7 (32-bit)', 213);
INSERT INTO `cloud`.`guest_os_hypervisor` (hypervisor_type, guest_os_name, guest_os_id) VALUES ("VmWare", 'Apple Mac OS X 10.7 (64-bit)', 214);

CREATE TABLE `cloud`.`user_vm_clone_setting` (
  `vm_id` bigint unsigned NOT NULL COMMENT 'guest VM id',
  `clone_type` varchar(10) NOT NULL COMMENT 'Full or Linked Clone (applicable to VMs on ESX)',
  PRIMARY KEY (`vm_id`)
) ENGINE=InnoDB DEFAULT CHARSET=utf8;


INSERT IGNORE INTO `cloud`.`configuration` VALUES ('Advanced', 'DEFAULT', 'UserVmManager', 'vmware.create.full.clone' , 'false', 'If set to true, creates VMs as full clones on ESX hypervisor');

CREATE TABLE `cloud`.`affinity_group` (
  `id` bigint unsigned NOT NULL auto_increment,
  `name` varchar(255) NOT NULL,
  `type` varchar(255) NOT NULL,
  `uuid` varchar(40),
  `description` varchar(4096) NULL,
  `domain_id` bigint unsigned NOT NULL,
  `account_id` bigint unsigned NOT NULL,
  UNIQUE (`name`, `account_id`),
  PRIMARY KEY  (`id`),
  CONSTRAINT `fk_affinity_group__account_id` FOREIGN KEY(`account_id`) REFERENCES `account`(`id`),
  CONSTRAINT `fk_affinity_group__domain_id` FOREIGN KEY(`domain_id`) REFERENCES `domain`(`id`),
  CONSTRAINT `uc_affinity_group__uuid` UNIQUE (`uuid`)
) ENGINE=InnoDB DEFAULT CHARSET=utf8;

CREATE TABLE `cloud`.`affinity_group_vm_map` (
  `id` bigint unsigned NOT NULL auto_increment,
  `affinity_group_id` bigint unsigned NOT NULL,
  `instance_id` bigint unsigned NOT NULL,
  PRIMARY KEY  (`id`),
  CONSTRAINT `fk_agvm__group_id` FOREIGN KEY(`affinity_group_id`) REFERENCES `affinity_group`(`id`) ON DELETE CASCADE,
  CONSTRAINT `fk_affinity_group_vm_map___instance_id` FOREIGN KEY(`instance_id`) REFERENCES `user_vm` (`id`) ON DELETE CASCADE
) ENGINE=InnoDB DEFAULT CHARSET=utf8;



CREATE TABLE nic_secondary_ips (
  `id` bigint unsigned NOT NULL UNIQUE AUTO_INCREMENT,
  `uuid` varchar(40),
  `vmId` bigint unsigned COMMENT 'vm instance id',
  `nicId` bigint unsigned NOT NULL,
  `ip4_address` char(40) COMMENT 'ip4 address',
  `ip6_address` char(40) COMMENT 'ip6 address',
  `network_id` bigint unsigned NOT NULL COMMENT 'network configuration id',
  `created` datetime NOT NULL COMMENT 'date created',
  `account_id` bigint unsigned NOT NULL COMMENT 'owner.  foreign key to   account table',
  `domain_id` bigint unsigned NOT NULL COMMENT 'the domain that the owner belongs to',
   PRIMARY KEY (`id`),
   CONSTRAINT `fk_nic_secondary_ip__vmId` FOREIGN KEY `fk_nic_secondary_ip__vmId`(`vmId`) REFERENCES `vm_instance`(`id`) ON DELETE CASCADE,
   CONSTRAINT `fk_nic_secondary_ip__networks_id` FOREIGN KEY `fk_nic_secondary_ip__networks_id`(`network_id`) REFERENCES `networks`(`id`),
   CONSTRAINT `uc_nic_secondary_ip__uuid` UNIQUE (`uuid`)
) ENGINE=InnoDB DEFAULT CHARSET=utf8;

ALTER TABLE `cloud`.`nics` ADD COLUMN secondary_ip SMALLINT DEFAULT '0' COMMENT 'secondary ips configured for the nic';
ALTER TABLE `cloud`.`user_ip_address` ADD COLUMN dnat_vmip VARCHAR(40);

ALTER TABLE `cloud`.`alert` ADD COLUMN `archived` tinyint(1) unsigned NOT NULL DEFAULT 0;
ALTER TABLE `cloud`.`event` ADD COLUMN `archived` tinyint(1) unsigned NOT NULL DEFAULT 0;
INSERT IGNORE INTO `cloud`.`configuration` VALUES ('Advanced', 'DEFAULT', 'management-server', 'alert.purge.interval', '86400', 'The interval (in seconds) to wait before running the alert purge thread');
INSERT IGNORE INTO `cloud`.`configuration` VALUES ('Advanced', 'DEFAULT', 'management-server', 'alert.purge.delay', '0', 'Alerts older than specified number days will be purged. Set this value to 0 to never delete alerts');

DROP VIEW IF EXISTS `cloud`.`event_view`;
CREATE VIEW `cloud`.`event_view` AS
    select
        event.id,
        event.uuid,
        event.type,
        event.state,
        event.description,
        event.created,
        event.level,
        event.parameters,
        event.start_id,
        eve.uuid start_uuid,
        event.user_id,
        event.archived,
        user.username user_name,
        account.id account_id,
        account.uuid account_uuid,
        account.account_name account_name,
        account.type account_type,
        domain.id domain_id,
        domain.uuid domain_uuid,
        domain.name domain_name,
        domain.path domain_path,
        projects.id project_id,
        projects.uuid project_uuid,
        projects.name project_name
    from
        `cloud`.`event`
            inner join
        `cloud`.`account` ON event.account_id = account.id
            inner join
        `cloud`.`domain` ON event.domain_id = domain.id
            inner join
        `cloud`.`user` ON event.user_id = user.id
            left join
        `cloud`.`projects` ON projects.project_account_id = event.account_id
            left join
        `cloud`.`event` eve ON event.start_id = eve.id;

ALTER TABLE `cloud`.`region` ADD COLUMN `gslb_service_enabled` tinyint(1) unsigned NOT NULL DEFAULT 1 COMMENT 'Is GSLB service enalbed in the Region';

ALTER TABLE `cloud`.`external_load_balancer_devices` ADD COLUMN `is_gslb_provider` int(1) unsigned NOT NULL DEFAULT 0 COMMENT '1 if load balancer appliance is acting as gslb service provider in the zone';

ALTER TABLE `cloud`.`external_load_balancer_devices` ADD COLUMN `gslb_site_publicip` varchar(255)  DEFAULT NULL COMMENT 'GSLB service Provider site public ip';

ALTER TABLE `cloud`.`external_load_balancer_devices` ADD COLUMN `gslb_site_privateip` varchar(255) DEFAULT NULL COMMENT 'GSLB service Provider site private ip';

CREATE TABLE `cloud`.`global_load_balancing_rules` (
  `id` bigint unsigned NOT NULL auto_increment COMMENT 'id',
  `uuid` varchar(40),
  `account_id` bigint unsigned NOT NULL COMMENT 'account id',
  `domain_id` bigint unsigned NOT NULL COMMENT 'domain id',
  `region_id`  int unsigned NOT NULL,
  `name` varchar(255) NOT NULL,
  `description` varchar(4096) NULL COMMENT 'description',
  `state` char(32) NOT NULL COMMENT 'current state of this rule',
  `algorithm` varchar(255) NOT NULL COMMENT 'load balancing algorithm used to distribbute traffic across zones',
  `persistence` varchar(255) NOT NULL COMMENT 'session persistence used across the zone',
  `service_type` varchar(255) NOT NULL COMMENT 'GSLB service type (tcp/udp)',
  `gslb_domain_name` varchar(255) NOT NULL COMMENT 'DNS name for the GSLB service that is used to provide a FQDN for the GSLB service',
  PRIMARY KEY  (`id`),
  CONSTRAINT `fk_global_load_balancing_rules_account_id` FOREIGN KEY (`account_id`) REFERENCES `account`(`id`) ON DELETE CASCADE,
  CONSTRAINT `fk_global_load_balancing_rules_region_id` FOREIGN KEY(`region_id`) REFERENCES `region`(`id`) ON DELETE CASCADE
) ENGINE=InnoDB DEFAULT CHARSET=utf8;

CREATE TABLE `cloud`.`global_load_balancer_lb_rule_map` (
  `id` bigint unsigned NOT NULL auto_increment,
  `gslb_rule_id` bigint unsigned NOT NULL,
  `lb_rule_id` bigint unsigned NOT NULL,
  `revoke` tinyint(1) unsigned NOT NULL DEFAULT 0 COMMENT '1 is when rule is set for Revoke',
  PRIMARY KEY  (`id`),
  UNIQUE KEY (`gslb_rule_id`, `lb_rule_id`),
  CONSTRAINT `fk_gslb_rule_id` FOREIGN KEY(`gslb_rule_id`) REFERENCES `global_load_balancing_rules`(`id`) ON DELETE CASCADE,
  CONSTRAINT `fk_lb_rule_id` FOREIGN KEY(`lb_rule_id`) REFERENCES `load_balancing_rules`(`id`) ON DELETE CASCADE
) ENGINE=InnoDB DEFAULT CHARSET=utf8;

INSERT IGNORE INTO `cloud`.`configuration` VALUES ('Account Defaults', 'DEFAULT', 'management-server', 'max.account.cpus', '40', 'The default maximum number of cpu cores that can be used for an account');
INSERT IGNORE INTO `cloud`.`configuration` VALUES ('Account Defaults', 'DEFAULT', 'management-server', 'max.account.memory', '40960', 'The default maximum memory (in MiB) that can be used for an account');
INSERT IGNORE INTO `cloud`.`configuration` VALUES ('Account Defaults', 'DEFAULT', 'management-server', 'max.account.primary.storage', '200', 'The default maximum primary storage space (in GiB) that can be used for an account');
INSERT IGNORE INTO `cloud`.`configuration` VALUES ('Account Defaults', 'DEFAULT', 'management-server', 'max.account.secondary.storage', '400', 'The default maximum secondary storage space (in GiB) that can be used for an account');
INSERT IGNORE INTO `cloud`.`configuration` VALUES ('Project Defaults', 'DEFAULT', 'management-server', 'max.project.cpus', '40', 'The default maximum number of cpu cores that can be used for a project');
INSERT IGNORE INTO `cloud`.`configuration` VALUES ('Project Defaults', 'DEFAULT', 'management-server', 'max.project.memory', '40960', 'The default maximum memory (in MiB) that can be used for a project');
INSERT IGNORE INTO `cloud`.`configuration` VALUES ('Project Defaults', 'DEFAULT', 'management-server', 'max.project.primary.storage', '200', 'The default maximum primary storage space (in GiB) that can be used for a project');
INSERT IGNORE INTO `cloud`.`configuration` VALUES ('Project Defaults', 'DEFAULT', 'management-server', 'max.project.secondary.storage', '400', 'The default maximum secondary storage space (in GiB) that can be used for a project');



ALTER TABLE `cloud`.`remote_access_vpn` ADD COLUMN `id` bigint unsigned NOT NULL UNIQUE AUTO_INCREMENT COMMENT 'id';
ALTER TABLE `cloud`.`remote_access_vpn` ADD COLUMN `uuid` varchar(40) UNIQUE;

-- START: support for LXC
 
INSERT IGNORE INTO `cloud`.`hypervisor_capabilities`(hypervisor_type, hypervisor_version, max_guests_limit, security_group_enabled) VALUES ('LXC', 'default', 50, 1);
ALTER TABLE `cloud`.`physical_network_traffic_types` ADD COLUMN `lxc_network_label` varchar(255) DEFAULT 'cloudbr0' COMMENT 'The network name label of the physical device dedicated to this traffic on a LXC host';
 
UPDATE configuration SET value='KVM,XenServer,VMware,BareMetal,Ovm,LXC' WHERE name='hypervisor.list';
 
INSERT INTO `cloud`.`vm_template` (id, unique_name, name, public, created, type, hvm, bits, account_id, url, checksum, enable_password, display_text, format, guest_os_id, featured, cross_zones, hypervisor_type)
     VALUES (10, 'routing-10', 'SystemVM Template (LXC)', 0, now(), 'SYSTEM', 0, 64, 1, 'http://download.cloud.com/templates/acton/acton-systemvm-02062012.qcow2.bz2', '2755de1f9ef2ce4d6f2bee2efbb4da92', 0, 'SystemVM Template (LXC)', 'QCOW2', 15, 0, 1, 'LXC');

ALTER TABLE `cloud`.`user_vm` MODIFY user_data TEXT(32768);

-- END: support for LXC

CREATE TABLE `cloud`.`vm_snapshots` (
  `id` bigint(20) unsigned NOT NULL auto_increment COMMENT 'Primary Key',
  `uuid` varchar(40) NOT NULL,
  `name` varchar(255) NOT NULL,
  `display_name` varchar(255) default NULL,
  `description` varchar(255) default NULL,
  `vm_id` bigint(20) unsigned NOT NULL,
  `account_id` bigint(20) unsigned NOT NULL,
  `domain_id` bigint(20) unsigned NOT NULL,
  `vm_snapshot_type` varchar(32) default NULL,
  `state` varchar(32) NOT NULL,
  `parent` bigint unsigned default NULL,
  `current` int(1) unsigned default NULL,
  `update_count` bigint unsigned NOT NULL DEFAULT 0,
  `updated` datetime default NULL,
  `created` datetime default NULL,
  `removed` datetime default NULL,
  PRIMARY KEY  (`id`),
  CONSTRAINT UNIQUE KEY `uc_vm_snapshots_uuid` (`uuid`),
  INDEX `vm_snapshots_name` (`name`),
  INDEX `vm_snapshots_vm_id` (`vm_id`),
  INDEX `vm_snapshots_account_id` (`account_id`),
  INDEX `vm_snapshots_display_name` (`display_name`),
  INDEX `vm_snapshots_removed` (`removed`),
  INDEX `vm_snapshots_parent` (`parent`),
  CONSTRAINT `fk_vm_snapshots_vm_id__vm_instance_id` FOREIGN KEY `fk_vm_snapshots_vm_id__vm_instance_id` (`vm_id`) REFERENCES `vm_instance` (`id`),
  CONSTRAINT `fk_vm_snapshots_account_id__account_id` FOREIGN KEY `fk_vm_snapshots_account_id__account_id` (`account_id`) REFERENCES `account` (`id`),
  CONSTRAINT `fk_vm_snapshots_domain_id__domain_id` FOREIGN KEY `fk_vm_snapshots_domain_id__domain_id` (`domain_id`) REFERENCES `domain` (`id`)
) ENGINE=InnoDB DEFAULT CHARSET=utf8;

ALTER TABLE `cloud`.`hypervisor_capabilities` ADD COLUMN `vm_snapshot_enabled` tinyint(1) DEFAULT 0 NOT NULL COMMENT 'Whether VM snapshot is supported by hypervisor';
UPDATE `cloud`.`hypervisor_capabilities` SET `vm_snapshot_enabled`=1 WHERE `hypervisor_type` in ('VMware', 'XenServer');

			
DROP VIEW IF EXISTS `cloud`.`user_vm_view`;
CREATE VIEW `cloud`.`user_vm_view` AS
    select 
        vm_instance.id id,
        vm_instance.name name,
        user_vm.display_name display_name,
        user_vm.user_data user_data,
        account.id account_id,
        account.uuid account_uuid,
        account.account_name account_name,
        account.type account_type,
        domain.id domain_id,
        domain.uuid domain_uuid,
        domain.name domain_name,
        domain.path domain_path,
        projects.id project_id,
        projects.uuid project_uuid,
        projects.name project_name,
        instance_group.id instance_group_id,
        instance_group.uuid instance_group_uuid,
        instance_group.name instance_group_name,
        vm_instance.uuid uuid,
        vm_instance.last_host_id last_host_id,
        vm_instance.vm_type type,
        vm_instance.vnc_password vnc_password,
        vm_instance.limit_cpu_use limit_cpu_use,
        vm_instance.created created,
        vm_instance.state state,
        vm_instance.removed removed,
        vm_instance.ha_enabled ha_enabled,
        vm_instance.hypervisor_type hypervisor_type,
        vm_instance.instance_name instance_name,
        vm_instance.guest_os_id guest_os_id,
        guest_os.uuid guest_os_uuid,
        vm_instance.pod_id pod_id,
        host_pod_ref.uuid pod_uuid,
        vm_instance.private_ip_address private_ip_address,
        vm_instance.private_mac_address private_mac_address,
        vm_instance.vm_type vm_type,
        data_center.id data_center_id,
        data_center.uuid data_center_uuid,
        data_center.name data_center_name,
        data_center.networktype data_center_type,
        data_center.is_security_group_enabled security_group_enabled,
        host.id host_id,
        host.uuid host_uuid,
        host.name host_name,
        vm_template.id template_id,
        vm_template.uuid template_uuid,
        vm_template.name template_name,
        vm_template.display_text template_display_text,
        vm_template.enable_password password_enabled,
        iso.id iso_id,
        iso.uuid iso_uuid,
        iso.name iso_name,
        iso.display_text iso_display_text,
        service_offering.id service_offering_id,
        disk_offering.uuid service_offering_uuid,
        service_offering.cpu cpu,
        service_offering.speed speed,
        service_offering.ram_size ram_size,
        disk_offering.name service_offering_name,
        storage_pool.id pool_id,
        storage_pool.uuid pool_uuid,
        storage_pool.pool_type pool_type,
        volumes.id volume_id,
        volumes.uuid volume_uuid,
        volumes.device_id volume_device_id,
        volumes.volume_type volume_type,
        security_group.id security_group_id,
        security_group.uuid security_group_uuid,
        security_group.name security_group_name,
        security_group.description security_group_description,
        nics.id nic_id,
        nics.uuid nic_uuid,
        nics.network_id network_id,
        nics.ip4_address ip_address,
        nics.ip6_address ip6_address,
        nics.ip6_gateway ip6_gateway,
        nics.ip6_cidr ip6_cidr,
        nics.default_nic is_default_nic,
        nics.gateway gateway,
        nics.netmask netmask,
        nics.mac_address mac_address,
        nics.broadcast_uri broadcast_uri,
        nics.isolation_uri isolation_uri,
        vpc.id vpc_id,
        vpc.uuid vpc_uuid,
        networks.uuid network_uuid,
        networks.name network_name,
        networks.traffic_type traffic_type,
        networks.guest_type guest_type,
        user_ip_address.id public_ip_id,
        user_ip_address.uuid public_ip_uuid,
        user_ip_address.public_ip_address public_ip_address,
        ssh_keypairs.keypair_name keypair_name,
        resource_tags.id tag_id,
        resource_tags.uuid tag_uuid,
        resource_tags.key tag_key,
        resource_tags.value tag_value,
        resource_tags.domain_id tag_domain_id,
        resource_tags.account_id tag_account_id,
        resource_tags.resource_id tag_resource_id,
        resource_tags.resource_uuid tag_resource_uuid,
        resource_tags.resource_type tag_resource_type,
        resource_tags.customer tag_customer,
        async_job.id job_id,
        async_job.uuid job_uuid,
        async_job.job_status job_status,
        async_job.account_id job_account_id,
		affinity_group.id affinity_group_id,
        affinity_group.uuid affinity_group_uuid,
        affinity_group.name affinity_group_name,
        affinity_group.description affinity_group_description
    from
        `cloud`.`user_vm`
            inner join
        `cloud`.`vm_instance` ON vm_instance.id = user_vm.id
            and vm_instance.removed is NULL
            inner join
        `cloud`.`account` ON vm_instance.account_id = account.id
            inner join
        `cloud`.`domain` ON vm_instance.domain_id = domain.id
            left join
        `cloud`.`guest_os` ON vm_instance.guest_os_id = guest_os.id
            left join
        `cloud`.`host_pod_ref` ON vm_instance.pod_id = host_pod_ref.id
            left join
        `cloud`.`projects` ON projects.project_account_id = account.id
            left join
        `cloud`.`instance_group_vm_map` ON vm_instance.id = instance_group_vm_map.instance_id
            left join
        `cloud`.`instance_group` ON instance_group_vm_map.group_id = instance_group.id
            left join
        `cloud`.`data_center` ON vm_instance.data_center_id = data_center.id
            left join
        `cloud`.`host` ON vm_instance.host_id = host.id
            left join
        `cloud`.`vm_template` ON vm_instance.vm_template_id = vm_template.id
            left join
        `cloud`.`vm_template` iso ON iso.id = user_vm.iso_id
            left join
        `cloud`.`service_offering` ON vm_instance.service_offering_id = service_offering.id
            left join
        `cloud`.`disk_offering` ON vm_instance.service_offering_id = disk_offering.id
            left join
        `cloud`.`volumes` ON vm_instance.id = volumes.instance_id
            left join
        `cloud`.`storage_pool` ON volumes.pool_id = storage_pool.id
            left join
        `cloud`.`security_group_vm_map` ON vm_instance.id = security_group_vm_map.instance_id
            left join
        `cloud`.`security_group` ON security_group_vm_map.security_group_id = security_group.id
            left join
        `cloud`.`nics` ON vm_instance.id = nics.instance_id
            left join
        `cloud`.`networks` ON nics.network_id = networks.id
            left join
        `cloud`.`vpc` ON networks.vpc_id = vpc.id
            left join
        `cloud`.`user_ip_address` ON user_ip_address.vm_id = vm_instance.id
            left join
        `cloud`.`user_vm_details` ON user_vm_details.vm_id = vm_instance.id
            and user_vm_details.name = 'SSH.PublicKey'
            left join
        `cloud`.`ssh_keypairs` ON ssh_keypairs.public_key = user_vm_details.value
            left join
        `cloud`.`resource_tags` ON resource_tags.resource_id = vm_instance.id
            and resource_tags.resource_type = 'UserVm'
            left join
        `cloud`.`async_job` ON async_job.instance_id = vm_instance.id
            and async_job.instance_type = 'VirtualMachine'
            and async_job.job_status = 0
            left join
        `cloud`.`affinity_group_vm_map` ON vm_instance.id = affinity_group_vm_map.instance_id
			left join
        `cloud`.`affinity_group` ON affinity_group_vm_map.affinity_group_id = affinity_group.id;

DROP VIEW IF EXISTS `cloud`.`affinity_group_view`;
CREATE VIEW `cloud`.`affinity_group_view` AS
    select 
        affinity_group.id id,
        affinity_group.name name,
        affinity_group.type type,
        affinity_group.description description,
        affinity_group.uuid uuid,
        account.id account_id,
        account.uuid account_uuid,
        account.account_name account_name,
        account.type account_type,
        domain.id domain_id,
        domain.uuid domain_uuid,
        domain.name domain_name,
        domain.path domain_path,
        vm_instance.id vm_id,
        vm_instance.uuid vm_uuid,
        vm_instance.name vm_name,
        vm_instance.state vm_state,
        user_vm.display_name vm_display_name
    from
        `cloud`.`affinity_group`
            inner join
        `cloud`.`account` ON affinity_group.account_id = account.id
            inner join
        `cloud`.`domain` ON affinity_group.domain_id = domain.id
            left join
        `cloud`.`affinity_group_vm_map` ON affinity_group.id = affinity_group_vm_map.affinity_group_id
            left join
        `cloud`.`vm_instance` ON vm_instance.id = affinity_group_vm_map.instance_id
            left join
        `cloud`.`user_vm` ON user_vm.id = vm_instance.id;

DROP VIEW IF EXISTS `cloud`.`host_view`;
CREATE VIEW `cloud`.`host_view` AS
    select 
        host.id,
        host.uuid,
        host.name,
        host.status,
        host.disconnected,
        host.type,
        host.private_ip_address,
        host.version,
        host.hypervisor_type,
        host.hypervisor_version,
        host.capabilities,
        host.last_ping,
        host.created,
        host.removed,
        host.resource_state,
        host.mgmt_server_id,
        host.cpus,
        host.speed,
        host.ram,
        cluster.id cluster_id,
        cluster.uuid cluster_uuid,
        cluster.name cluster_name,
        cluster.cluster_type,
        data_center.id data_center_id,
        data_center.uuid data_center_uuid,
        data_center.name data_center_name,
        data_center.networktype data_center_type,
        host_pod_ref.id pod_id,
        host_pod_ref.uuid pod_uuid,
        host_pod_ref.name pod_name,
        host_tags.tag,
        guest_os_category.id guest_os_category_id,
        guest_os_category.uuid guest_os_category_uuid,
        guest_os_category.name guest_os_category_name,
        mem_caps.used_capacity memory_used_capacity,
        mem_caps.reserved_capacity memory_reserved_capacity,
        cpu_caps.used_capacity cpu_used_capacity,
        cpu_caps.reserved_capacity cpu_reserved_capacity,
        async_job.id job_id,
        async_job.uuid job_uuid,
        async_job.job_status job_status,
        async_job.account_id job_account_id
    from
        `cloud`.`host`
            left join
        `cloud`.`cluster` ON host.cluster_id = cluster.id
            left join
        `cloud`.`data_center` ON host.data_center_id = data_center.id
            left join
        `cloud`.`host_pod_ref` ON host.pod_id = host_pod_ref.id
            left join
        `cloud`.`host_details` ON host.id = host_details.id
            and host_details.name = 'guest.os.category.id'
            left join
        `cloud`.`guest_os_category` ON guest_os_category.id = CONVERT( host_details.value , UNSIGNED)
            left join
        `cloud`.`host_tags` ON host_tags.host_id = host.id
            left join
        `cloud`.`op_host_capacity` mem_caps ON host.id = mem_caps.host_id
            and mem_caps.capacity_type = 0
            left join
        `cloud`.`op_host_capacity` cpu_caps ON host.id = cpu_caps.host_id
            and cpu_caps.capacity_type = 1
            left join
        `cloud`.`async_job` ON async_job.instance_id = host.id
            and async_job.instance_type = 'Host'
            and async_job.job_status = 0;
        
DROP VIEW IF EXISTS `cloud`.`volume_view`;
CREATE VIEW `cloud`.`volume_view` AS
    select 
        volumes.id,
        volumes.uuid,
        volumes.name,
        volumes.device_id,
        volumes.volume_type,
        volumes.size,
        volumes.created,
        volumes.state,
        volumes.attached,
        volumes.removed,
        volumes.pod_id,
        account.id account_id,
        account.uuid account_uuid,
        account.account_name account_name,
        account.type account_type,
        domain.id domain_id,
        domain.uuid domain_uuid,
        domain.name domain_name,
        domain.path domain_path,
        projects.id project_id,
        projects.uuid project_uuid,
        projects.name project_name,
        data_center.id data_center_id,
        data_center.uuid data_center_uuid,
        data_center.name data_center_name,
        data_center.networktype data_center_type,
        vm_instance.id vm_id,
        vm_instance.uuid vm_uuid,
        vm_instance.name vm_name,
        vm_instance.state vm_state,
        vm_instance.vm_type,
        user_vm.display_name vm_display_name,
        volume_host_ref.size volume_host_size,
        volume_host_ref.created volume_host_created,
        volume_host_ref.format,
        volume_host_ref.download_pct,
        volume_host_ref.download_state,
        volume_host_ref.error_str,
        disk_offering.id disk_offering_id,
        disk_offering.uuid disk_offering_uuid,
        disk_offering.name disk_offering_name,
        disk_offering.display_text disk_offering_display_text,
        disk_offering.use_local_storage,
        disk_offering.system_use,
        storage_pool.id pool_id,
        storage_pool.uuid pool_uuid,
        storage_pool.name pool_name,
        cluster.hypervisor_type,
        vm_template.id template_id,
        vm_template.uuid template_uuid,
        vm_template.extractable,
        vm_template.type template_type,
        resource_tags.id tag_id,
        resource_tags.uuid tag_uuid,
        resource_tags.key tag_key,
        resource_tags.value tag_value,
        resource_tags.domain_id tag_domain_id,
        resource_tags.account_id tag_account_id,
        resource_tags.resource_id tag_resource_id,
        resource_tags.resource_uuid tag_resource_uuid,
        resource_tags.resource_type tag_resource_type,
        resource_tags.customer tag_customer,
        async_job.id job_id,
        async_job.uuid job_uuid,
        async_job.job_status job_status,
        async_job.account_id job_account_id
    from
        `cloud`.`volumes`
            inner join
        `cloud`.`account` ON volumes.account_id = account.id
            inner join
        `cloud`.`domain` ON volumes.domain_id = domain.id
            left join
        `cloud`.`projects` ON projects.project_account_id = account.id
            left join
        `cloud`.`data_center` ON volumes.data_center_id = data_center.id
            left join
        `cloud`.`vm_instance` ON volumes.instance_id = vm_instance.id
            left join
        `cloud`.`user_vm` ON user_vm.id = vm_instance.id
            left join
        `cloud`.`volume_host_ref` ON volumes.id = volume_host_ref.volume_id
            and volumes.data_center_id = volume_host_ref.zone_id
            left join
        `cloud`.`disk_offering` ON volumes.disk_offering_id = disk_offering.id
            left join
        `cloud`.`storage_pool` ON volumes.pool_id = storage_pool.id
            left join
        `cloud`.`cluster` ON storage_pool.cluster_id = cluster.id
            left join
        `cloud`.`vm_template` ON volumes.template_id = vm_template.id
            left join
        `cloud`.`resource_tags` ON resource_tags.resource_id = volumes.id
            and resource_tags.resource_type = 'Volume'
            left join
        `cloud`.`async_job` ON async_job.instance_id = volumes.id
            and async_job.instance_type = 'Volume'
            and async_job.job_status = 0;                       
 
DROP VIEW IF EXISTS `cloud`.`storage_pool_view`;
CREATE VIEW `cloud`.`storage_pool_view` AS
    select 
        storage_pool.id,
        storage_pool.uuid,
        storage_pool.name,
        storage_pool.status,
        storage_pool.path,
        storage_pool.pool_type,
        storage_pool.host_address,
        storage_pool.created,
        storage_pool.removed,
        storage_pool.capacity_bytes,
        storage_pool.scope,
        cluster.id cluster_id,
        cluster.uuid cluster_uuid,
        cluster.name cluster_name,
        cluster.cluster_type,
        data_center.id data_center_id,
        data_center.uuid data_center_uuid,
        data_center.name data_center_name,      
        data_center.networktype data_center_type,
        host_pod_ref.id pod_id,
        host_pod_ref.uuid pod_uuid,
        host_pod_ref.name pod_name,
        storage_pool_details.name tag,
        op_host_capacity.used_capacity disk_used_capacity,
        op_host_capacity.reserved_capacity disk_reserved_capacity,
        async_job.id job_id,
        async_job.uuid job_uuid,
        async_job.job_status job_status,
        async_job.account_id job_account_id
    from
        `cloud`.`storage_pool`
            left join
        `cloud`.`cluster` ON storage_pool.cluster_id = cluster.id
            left join
        `cloud`.`data_center` ON storage_pool.data_center_id = data_center.id
            left join
        `cloud`.`host_pod_ref` ON storage_pool.pod_id = host_pod_ref.id
            left join
        `cloud`.`storage_pool_details` ON storage_pool_details.pool_id = storage_pool.id
            and storage_pool_details.value = 'true'
            left join
        `cloud`.`op_host_capacity` ON storage_pool.id = op_host_capacity.host_id
            and op_host_capacity.capacity_type = 3
            left join
        `cloud`.`async_job` ON async_job.instance_id = storage_pool.id
            and async_job.instance_type = 'StoragePool'
            and async_job.job_status = 0;
            

DROP VIEW IF EXISTS `cloud`.`domain_router_view`;
CREATE VIEW `cloud`.`domain_router_view` AS
    select 
        vm_instance.id id,
        vm_instance.name name,
        account.id account_id,
        account.uuid account_uuid,
        account.account_name account_name,
        account.type account_type,
        domain.id domain_id,
        domain.uuid domain_uuid,
        domain.name domain_name,
        domain.path domain_path,
        projects.id project_id,
        projects.uuid project_uuid,
        projects.name project_name,
        vm_instance.uuid uuid,
        vm_instance.created created,
        vm_instance.state state,
        vm_instance.removed removed,
        vm_instance.pod_id pod_id,
        vm_instance.instance_name instance_name,
        host_pod_ref.uuid pod_uuid,
        data_center.id data_center_id,
        data_center.uuid data_center_uuid,
        data_center.name data_center_name,
        data_center.networktype data_center_type,
        data_center.dns1 dns1,
        data_center.dns2 dns2,
        data_center.ip6_dns1 ip6_dns1,
        data_center.ip6_dns2 ip6_dns2,
        host.id host_id,
        host.uuid host_uuid,
        host.name host_name,
        vm_template.id template_id,
        vm_template.uuid template_uuid,
        service_offering.id service_offering_id,
        disk_offering.uuid service_offering_uuid,
        disk_offering.name service_offering_name,
        nics.id nic_id,
        nics.uuid nic_uuid,
        nics.network_id network_id,
        nics.ip4_address ip_address,
        nics.ip6_address ip6_address,
        nics.ip6_gateway ip6_gateway,
        nics.ip6_cidr ip6_cidr,
        nics.default_nic is_default_nic,
        nics.gateway gateway,
        nics.netmask netmask,
        nics.mac_address mac_address,
        nics.broadcast_uri broadcast_uri,
        nics.isolation_uri isolation_uri,
        vpc.id vpc_id,
        vpc.uuid vpc_uuid,
        networks.uuid network_uuid,
        networks.name network_name,
        networks.network_domain network_domain,
        networks.traffic_type traffic_type,
        networks.guest_type guest_type,
        async_job.id job_id,
        async_job.uuid job_uuid,
        async_job.job_status job_status,
        async_job.account_id job_account_id,
        domain_router.template_version template_version,
        domain_router.scripts_version scripts_version,
        domain_router.is_redundant_router is_redundant_router,
        domain_router.redundant_state redundant_state,
        domain_router.stop_pending stop_pending
    from
        `cloud`.`domain_router`
            inner join
        `cloud`.`vm_instance` ON vm_instance.id = domain_router.id
            inner join
        `cloud`.`account` ON vm_instance.account_id = account.id
            inner join
        `cloud`.`domain` ON vm_instance.domain_id = domain.id
            left join
        `cloud`.`host_pod_ref` ON vm_instance.pod_id = host_pod_ref.id
            left join
        `cloud`.`projects` ON projects.project_account_id = account.id
            left join
        `cloud`.`data_center` ON vm_instance.data_center_id = data_center.id
            left join
        `cloud`.`host` ON vm_instance.host_id = host.id
            left join
        `cloud`.`vm_template` ON vm_instance.vm_template_id = vm_template.id
            left join
        `cloud`.`service_offering` ON vm_instance.service_offering_id = service_offering.id
            left join
        `cloud`.`disk_offering` ON vm_instance.service_offering_id = disk_offering.id
            left join
        `cloud`.`volumes` ON vm_instance.id = volumes.instance_id
            left join
        `cloud`.`storage_pool` ON volumes.pool_id = storage_pool.id
            left join
        `cloud`.`nics` ON vm_instance.id = nics.instance_id
            left join
        `cloud`.`networks` ON nics.network_id = networks.id
            left join
        `cloud`.`vpc` ON domain_router.vpc_id = vpc.id
            left join
        `cloud`.`async_job` ON async_job.instance_id = vm_instance.id
            and async_job.instance_type = 'DomainRouter'
            and async_job.job_status = 0;
            
CREATE TABLE `cloud`.`external_cisco_vnmc_devices` (
  `id` bigint unsigned NOT NULL AUTO_INCREMENT COMMENT 'id',
  `uuid` varchar(255) UNIQUE,
  `physical_network_id` bigint unsigned NOT NULL COMMENT 'id of the physical network in to which cisco vnmc device is added',
  `provider_name` varchar(255) NOT NULL COMMENT 'Service Provider name corresponding to this cisco vnmc device',
  `device_name` varchar(255) NOT NULL COMMENT 'name of the cisco vnmc device',
  `host_id` bigint unsigned NOT NULL COMMENT 'host id coresponding to the external cisco vnmc device',
  PRIMARY KEY (`id`),
  CONSTRAINT `fk_external_cisco_vnmc_devices__host_id` FOREIGN KEY (`host_id`) REFERENCES `host`(`id`) ON DELETE CASCADE,
  CONSTRAINT `fk_external_cisco_vnmc_devices__physical_network_id` FOREIGN KEY (`physical_network_id`) REFERENCES `physical_network`(`id`) ON DELETE CASCADE
) ENGINE=InnoDB DEFAULT CHARSET=utf8;

CREATE TABLE `cloud`.`external_cisco_asa1000v_devices` (
  `id` bigint unsigned NOT NULL AUTO_INCREMENT COMMENT 'id',
  `uuid` varchar(255) UNIQUE,
  `physical_network_id` bigint unsigned NOT NULL COMMENT 'id of the physical network in to which cisco asa1kv device is added',
  `management_ip` varchar(255) UNIQUE NOT NULL COMMENT 'mgmt. ip of cisco asa1kv device',
  `in_port_profile` varchar(255) NOT NULL COMMENT 'inside port profile name of cisco asa1kv device',
  `cluster_id` bigint unsigned NOT NULL COMMENT 'id of the Vmware cluster to which cisco asa1kv device is attached (cisco n1kv switch)',
  PRIMARY KEY (`id`),
  CONSTRAINT `fk_external_cisco_asa1000v_devices__physical_network_id` FOREIGN KEY (`physical_network_id`) REFERENCES `physical_network`(`id`) ON DELETE CASCADE,
  CONSTRAINT `fk_external_cisco_asa1000v_devices__cluster_id` FOREIGN KEY (`cluster_id`) REFERENCES `cluster`(`id`) ON DELETE CASCADE
) ENGINE=InnoDB DEFAULT CHARSET=utf8;

CREATE TABLE `cloud`.`network_asa1000v_map` (
  `id` bigint unsigned NOT NULL AUTO_INCREMENT COMMENT 'id',
  `network_id` bigint unsigned NOT NULL UNIQUE COMMENT 'id of guest network',
  `asa1000v_id` bigint unsigned NOT NULL UNIQUE COMMENT 'id of asa1000v device',
  PRIMARY KEY (`id`),
  CONSTRAINT `fk_network_asa1000v_map__network_id` FOREIGN KEY (`network_id`) REFERENCES `networks`(`id`) ON DELETE CASCADE,
  CONSTRAINT `fk_network_asa1000v_map__asa1000v_id` FOREIGN KEY (`asa1000v_id`) REFERENCES `external_cisco_asa1000v_devices`(`id`) ON DELETE CASCADE
) ENGINE=InnoDB DEFAULT CHARSET=utf8;


ALTER TABLE `cloud`.`network_offerings` ADD COLUMN `eip_associate_public_ip` int(1) unsigned NOT NULL DEFAULT 0 COMMENT 'true if public IP is associated with user VM creation by default when EIP service is enabled.' AFTER `elastic_ip_service`;


CREATE TABLE `cloud`.`op_host_planner_reservation` (
  `id` bigint unsigned NOT NULL auto_increment,
  `data_center_id` bigint unsigned NOT NULL,
  `pod_id` bigint unsigned,
  `cluster_id` bigint unsigned,
  `host_id` bigint unsigned,
  `resource_usage` varchar(255) COMMENT 'Shared(between planners) Vs Dedicated (exclusive usage to a planner)',
  PRIMARY KEY  (`id`),
  INDEX `i_op_host_planner_reservation__host_type`(`host_id`, `resource_type`),
  CONSTRAINT `fk_planner_reservation__host_id` FOREIGN KEY (`host_id`) REFERENCES `host`(`id`) ON DELETE CASCADE,
  CONSTRAINT `fk_planner_reservation__data_center_id` FOREIGN KEY (`data_center_id`) REFERENCES `cloud`.`data_center`(`id`) ON DELETE CASCADE,
  CONSTRAINT `fk_planner_reservation__pod_id` FOREIGN KEY (`pod_id`) REFERENCES `cloud`.`host_pod_ref`(`id`) ON DELETE CASCADE,
  CONSTRAINT `fk_planner_reservation__cluster_id` FOREIGN KEY (`cluster_id`) REFERENCES `cloud`.`cluster`(`id`) ON DELETE CASCADE
) ENGINE=InnoDB DEFAULT CHARSET=utf8;

ALTER TABLE `cloud`.`service_offering` ADD COLUMN `deployment_planner` varchar(255) COMMENT 'Planner heuristics used to deploy a VM of this offering; if null global config vm.deployment.planner is used';

INSERT IGNORE INTO `cloud`.`configuration` VALUES ('Advanced', 'DEFAULT', 'management-server', 'vm.deployment.planner', 'FirstFitPlanner', '[''FirstFitPlanner'', ''UserDispersingPlanner'', ''UserConcentratedPodPlanner'']: DeploymentPlanner heuristic that will be used for VM deployment.');
INSERT IGNORE INTO `cloud`.`configuration` VALUES ('Advanced', 'DEFAULT', 'management-server', 'host.reservation.release.period', '300000', 'The interval in milliseconds between host reservation release checks');

DROP VIEW IF EXISTS `cloud`.`service_offering_view`;
CREATE VIEW `cloud`.`service_offering_view` AS
    select 
        service_offering.id,
        disk_offering.uuid,
        disk_offering.name,
        disk_offering.display_text,
        disk_offering.created,
        disk_offering.tags,
        disk_offering.removed,
        disk_offering.use_local_storage,
        disk_offering.system_use,
        service_offering.cpu,
        service_offering.speed,
        service_offering.ram_size,
        service_offering.nw_rate,
        service_offering.mc_rate,
        service_offering.ha_enabled,
        service_offering.limit_cpu_use,
        service_offering.host_tag,
        service_offering.default_use,
        service_offering.vm_type,
        service_offering.sort_key,
        service_offering.deployment_planner,
        domain.id domain_id,
        domain.uuid domain_uuid,
        domain.name domain_name,
        domain.path domain_path
    from
        `cloud`.`service_offering`
            inner join
        `cloud`.`disk_offering` ON service_offering.id = disk_offering.id
            left join
        `cloud`.`domain` ON disk_offering.domain_id = domain.id;


-- Add "default" field to account/user tables
ALTER TABLE `cloud`.`account` ADD COLUMN `default` int(1) unsigned NOT NULL DEFAULT '0' COMMENT '1 if account is default';
ALTER TABLE `cloud`.`user` ADD COLUMN `default` int(1) unsigned NOT NULL DEFAULT '0' COMMENT '1 if user is default';
UPDATE `cloud`.`account` SET `cloud`.`account`.`default`=1 WHERE id IN (1,2);
UPDATE `cloud`.`user` SET `cloud`.`user`.`default`=1 WHERE id IN (1,2);

ALTER VIEW `cloud`.`user_view` AS
    select 
        user.id,
        user.uuid,
        user.username,
        user.password,
        user.firstname,
        user.lastname,
        user.email,
        user.state,
        user.api_key,
        user.secret_key,
        user.created,
        user.removed,
        user.timezone,
        user.registration_token,
        user.is_registered,
        user.incorrect_login_attempts,
        user.default,
        account.id account_id,
        account.uuid account_uuid,
        account.account_name account_name,
        account.type account_type,
        domain.id domain_id,
        domain.uuid domain_uuid,
        domain.name domain_name,
        domain.path domain_path,
        async_job.id job_id,
        async_job.uuid job_uuid,
        async_job.job_status job_status,
        async_job.account_id job_account_id
    from
        `cloud`.`user`
            inner join
        `cloud`.`account` ON user.account_id = account.id
            inner join
        `cloud`.`domain` ON account.domain_id = domain.id
            left join
        `cloud`.`async_job` ON async_job.instance_id = user.id
            and async_job.instance_type = 'User'
            and async_job.job_status = 0;
       

DROP VIEW IF EXISTS `cloud`.`account_view`;
CREATE VIEW `cloud`.`account_view` AS
    select
        account.id,
        account.uuid,
        account.account_name,
        account.type,
        account.state,
        account.removed,
        account.cleanup_needed,
        account.network_domain,
        account.default,
        domain.id domain_id,
        domain.uuid domain_uuid,
        domain.name domain_name,
        domain.path domain_path,
        data_center.id data_center_id,
        data_center.uuid data_center_uuid,
        data_center.name data_center_name,
        account_netstats_view.bytesReceived,
        account_netstats_view.bytesSent,
        vmlimit.max vmLimit,
        vmcount.count vmTotal,
        runningvm.vmcount runningVms,
        stoppedvm.vmcount stoppedVms,
        iplimit.max ipLimit,
        ipcount.count ipTotal,
        free_ip_view.free_ip ipFree,
        volumelimit.max volumeLimit,
        volumecount.count volumeTotal,
        snapshotlimit.max snapshotLimit,
        snapshotcount.count snapshotTotal,
        templatelimit.max templateLimit,
        templatecount.count templateTotal,
        vpclimit.max vpcLimit,
        vpccount.count vpcTotal,
        projectlimit.max projectLimit,
        projectcount.count projectTotal,
        networklimit.max networkLimit,
        networkcount.count networkTotal,
        cpulimit.max cpuLimit,
        cpucount.count cpuTotal,
        memorylimit.max memoryLimit,
        memorycount.count memoryTotal,
        primary_storage_limit.max primaryStorageLimit,
        primary_storage_count.count primaryStorageTotal,
        secondary_storage_limit.max secondaryStorageLimit,
        secondary_storage_count.count secondaryStorageTotal,
        async_job.id job_id,
        async_job.uuid job_uuid,
        async_job.job_status job_status,
        async_job.account_id job_account_id
    from
        `cloud`.`free_ip_view`,
        `cloud`.`account`
            inner join
        `cloud`.`domain` ON account.domain_id = domain.id
            left join
        `cloud`.`data_center` ON account.default_zone_id = data_center.id
            left join
        `cloud`.`account_netstats_view` ON account.id = account_netstats_view.account_id
            left join
        `cloud`.`resource_limit` vmlimit ON account.id = vmlimit.account_id
            and vmlimit.type = 'user_vm'
            left join
        `cloud`.`resource_count` vmcount ON account.id = vmcount.account_id
            and vmcount.type = 'user_vm'
            left join
        `cloud`.`account_vmstats_view` runningvm ON account.id = runningvm.account_id
            and runningvm.state = 'Running'
            left join
        `cloud`.`account_vmstats_view` stoppedvm ON account.id = stoppedvm.account_id
           and stoppedvm.state = 'Stopped'
            left join
        `cloud`.`resource_limit` iplimit ON account.id = iplimit.account_id
            and iplimit.type = 'public_ip'
            left join
        `cloud`.`resource_count` ipcount ON account.id = ipcount.account_id
            and ipcount.type = 'public_ip'
            left join
        `cloud`.`resource_limit` volumelimit ON account.id = volumelimit.account_id
            and volumelimit.type = 'volume'
            left join
        `cloud`.`resource_count` volumecount ON account.id = volumecount.account_id
            and volumecount.type = 'volume'
            left join
        `cloud`.`resource_limit` snapshotlimit ON account.id = snapshotlimit.account_id
            and snapshotlimit.type = 'snapshot'
            left join
        `cloud`.`resource_count` snapshotcount ON account.id = snapshotcount.account_id
            and snapshotcount.type = 'snapshot'
            left join
        `cloud`.`resource_limit` templatelimit ON account.id = templatelimit.account_id
            and templatelimit.type = 'template'
            left join
        `cloud`.`resource_count` templatecount ON account.id = templatecount.account_id
            and templatecount.type = 'template'
            left join
        `cloud`.`resource_limit` vpclimit ON account.id = vpclimit.account_id
            and vpclimit.type = 'vpc'
            left join
        `cloud`.`resource_count` vpccount ON account.id = vpccount.account_id
            and vpccount.type = 'vpc'
            left join
        `cloud`.`resource_limit` projectlimit ON account.id = projectlimit.account_id
            and projectlimit.type = 'project'
            left join
        `cloud`.`resource_count` projectcount ON account.id = projectcount.account_id
            and projectcount.type = 'project'
            left join
        `cloud`.`resource_limit` networklimit ON account.id = networklimit.account_id
            and networklimit.type = 'network'
            left join
        `cloud`.`resource_count` networkcount ON account.id = networkcount.account_id
            and networkcount.type = 'network'
            left join
        `cloud`.`resource_limit` cpulimit ON account.id = cpulimit.account_id
            and cpulimit.type = 'cpu'
            left join
        `cloud`.`resource_count` cpucount ON account.id = cpucount.account_id
            and cpucount.type = 'cpu'
            left join
        `cloud`.`resource_limit` memorylimit ON account.id = memorylimit.account_id
            and memorylimit.type = 'memory'
            left join
        `cloud`.`resource_count` memorycount ON account.id = memorycount.account_id
            and memorycount.type = 'memory'
            left join
        `cloud`.`resource_limit` primary_storage_limit ON account.id = primary_storage_limit.account_id
            and primary_storage_limit.type = 'primary_storage'
            left join
        `cloud`.`resource_count` primary_storage_count ON account.id = primary_storage_count.account_id
            and primary_storage_count.type = 'primary_storage'
            left join
        `cloud`.`resource_limit` secondary_storage_limit ON account.id = secondary_storage_limit.account_id
            and secondary_storage_limit.type = 'secondary_storage'
            left join
        `cloud`.`resource_count` secondary_storage_count ON account.id = secondary_storage_count.account_id
            and secondary_storage_count.type = 'secondary_storage'
            left join
        `cloud`.`async_job` ON async_job.instance_id = account.id
            and async_job.instance_type = 'Account'
            and async_job.job_status = 0;


alter table `cloud_usage`.`usage_network_offering` add column nic_id bigint(20) unsigned NOT NULL;
ALTER TABLE `cloud`.`data_center_details` MODIFY value varchar(1024);
ALTER TABLE `cloud`.`cluster_details` MODIFY value varchar(255);
ALTER TABLE `cloud`.`storage_pool_details` MODIFY value varchar(255);
ALTER TABLE `cloud`.`account_details` MODIFY value varchar(255);

INSERT IGNORE INTO `cloud`.`configuration` VALUES ('Network', 'DEFAULT', 'management-server', 'midonet.apiserver.address', 'http://localhost:8081', 'Specify the address at which the Midonet API server can be contacted (if using Midonet)');
INSERT IGNORE INTO `cloud`.`configuration` VALUES ('Network', 'DEFAULT', 'management-server', 'midonet.providerrouter.id', 'd7c5e6a3-e2f4-426b-b728-b7ce6a0448e5', 'Specifies the UUID of the Midonet provider router (if using Midonet)');

alter table cloud.vpc_gateways add column source_nat boolean default false;
alter table cloud.private_ip_address add column source_nat boolean default false;

<<<<<<< HEAD
-- Re-enable foreign key checking, at the end of the upgrade path
SET foreign_key_checks = 1;			
=======
CREATE TABLE `cloud`.`account_vnet_map` (
  `id` bigint unsigned NOT NULL UNIQUE AUTO_INCREMENT,
  `uuid` varchar(255) UNIQUE,
  `vnet_range` varchar(255) NOT NULL COMMENT 'dedicated guest vlan range',
  `account_id` bigint unsigned NOT NULL COMMENT 'account id. foreign key to account table',
  `physical_network_id` bigint unsigned NOT NULL COMMENT 'physical network id. foreign key to the the physical network table',
  PRIMARY KEY (`id`),
  CONSTRAINT `fk_account_vnet_map__physical_network_id` FOREIGN KEY (`physical_network_id`) REFERENCES `physical_network` (`id`) ON DELETE CASCADE,
  INDEX `i_account_vnet_map__physical_network_id`(`physical_network_id`),
  CONSTRAINT `fk_account_vnet_map__account_id` FOREIGN KEY (`account_id`) REFERENCES `account` (`id`) ON DELETE CASCADE,
  INDEX `i_account_vnet_map__account_id`(`account_id`)
) ENGINE=InnoDB DEFAULT CHARSET=utf8;

ALTER TABLE `cloud`.`op_dc_vnet_alloc` ADD COLUMN account_vnet_map_id bigint unsigned;
ALTER TABLE `cloud`.`op_dc_vnet_alloc` ADD CONSTRAINT `fk_op_dc_vnet_alloc__account_vnet_map_id` FOREIGN KEY `fk_op_dc_vnet_alloc__account_vnet_map_id` (`account_vnet_map_id`) REFERENCES `account_vnet_map` (`id`);
>>>>>>> 738d35a6
<|MERGE_RESOLUTION|>--- conflicted
+++ resolved
@@ -1181,10 +1181,6 @@
 alter table cloud.vpc_gateways add column source_nat boolean default false;
 alter table cloud.private_ip_address add column source_nat boolean default false;
 
-<<<<<<< HEAD
--- Re-enable foreign key checking, at the end of the upgrade path
-SET foreign_key_checks = 1;			
-=======
 CREATE TABLE `cloud`.`account_vnet_map` (
   `id` bigint unsigned NOT NULL UNIQUE AUTO_INCREMENT,
   `uuid` varchar(255) UNIQUE,
@@ -1200,4 +1196,6 @@
 
 ALTER TABLE `cloud`.`op_dc_vnet_alloc` ADD COLUMN account_vnet_map_id bigint unsigned;
 ALTER TABLE `cloud`.`op_dc_vnet_alloc` ADD CONSTRAINT `fk_op_dc_vnet_alloc__account_vnet_map_id` FOREIGN KEY `fk_op_dc_vnet_alloc__account_vnet_map_id` (`account_vnet_map_id`) REFERENCES `account_vnet_map` (`id`);
->>>>>>> 738d35a6
+
+-- Re-enable foreign key checking, at the end of the upgrade path
+SET foreign_key_checks = 1;			
