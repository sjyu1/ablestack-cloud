--- conflicted
+++ resolved
@@ -1654,8 +1654,7 @@
   PRIMARY KEY  (`id`)
 ) ENGINE=InnoDB DEFAULT CHARSET=utf8;
 
-<<<<<<< HEAD
-=======
+
 CREATE TABLE `cloud`.`ucs_blade` (
   `id` bigint unsigned NOT NULL AUTO_INCREMENT COMMENT 'id',
   `uuid` varchar(40) UNIQUE,
@@ -1677,6 +1676,5 @@
   PRIMARY KEY (`id`)
 ) ENGINE=InnoDB DEFAULT CHARSET=utf8;
 
->>>>>>> d67d435e
 
 SET foreign_key_checks = 1;