--- conflicted
+++ resolved
@@ -11,13 +11,13 @@
 // Unless required by applicable law or agreed to in writing,
 // software distributed under the License is distributed on an
 // "AS IS" BASIS, WITHOUT WARRANTIES OR CONDITIONS OF ANY
-// KIND, either express or implied.  See the License for the 
+// KIND, either express or implied.  See the License for the
 // specific language governing permissions and limitations
 // under the License.
 package com.cloud.hypervisor.xen.resource;
 
 
-<<<<<<< HEAD
+
 import java.io.File;
 import java.util.ArrayList;
 import java.util.HashMap;
@@ -32,13 +32,10 @@
 import org.apache.log4j.Logger;
 import org.apache.xmlrpc.XmlRpcException;
 
-=======
->>>>>>> 780b45e2
 import com.cloud.agent.api.FenceAnswer;
 import com.cloud.agent.api.FenceCommand;
 import com.cloud.agent.api.to.DiskTO;
 import com.cloud.agent.api.to.VirtualMachineTO;
-import com.cloud.agent.api.to.VolumeTO;
 import com.cloud.resource.ServerResource;
 import com.cloud.storage.Volume;
 import com.cloud.template.VirtualMachineTemplate.BootloaderType;
@@ -51,36 +48,25 @@
 import com.xensource.xenapi.VBD;
 import com.xensource.xenapi.VDI;
 import com.xensource.xenapi.VM;
-import org.apache.log4j.Logger;
-import org.apache.xmlrpc.XmlRpcException;
-
-import javax.ejb.Local;
-import java.io.File;
-import java.util.ArrayList;
-import java.util.HashMap;
-import java.util.HashSet;
-import java.util.List;
-import java.util.Map;
-import java.util.Set;
 
 @Local(value=ServerResource.class)
 public class XenServer56FP1Resource extends XenServer56Resource {
     private static final long mem_128m = 134217728L;
     private static final Logger s_logger = Logger.getLogger(XenServer56FP1Resource.class);
-    
+
     public XenServer56FP1Resource() {
         super();
     }
-    
+
     @Override
     protected String getGuestOsType(String stdType, boolean bootFromCD) {
     	return CitrixHelper.getXenServer56FP1GuestOsType(stdType, bootFromCD);
     }
-   
-    @Override
-    protected List<File> getPatchFiles() {      
+
+    @Override
+    protected List<File> getPatchFiles() {
         List<File> files = new ArrayList<File>();
-        String patch = "scripts/vm/hypervisor/xenserver/xenserver56fp1/patch";    
+        String patch = "scripts/vm/hypervisor/xenserver/xenserver56fp1/patch";
         String patchfilePath = Script.findScript("" , patch);
         if ( patchfilePath == null ) {
             throw new CloudRuntimeException("Unable to find patch file " + patch);
