// Licensed to the Apache Software Foundation (ASF) under one
// or more contributor license agreements.  See the NOTICE file
// distributed with this work for additional information
// regarding copyright ownership.  The ASF licenses this file
// to you under the Apache License, Version 2.0 (the
// "License"); you may not use this file except in compliance
// with the License.  You may obtain a copy of the License at
//
//   http://www.apache.org/licenses/LICENSE-2.0
//
// Unless required by applicable law or agreed to in writing,
// software distributed under the License is distributed on an
// "AS IS" BASIS, WITHOUT WARRANTIES OR CONDITIONS OF ANY
// KIND, either express or implied.  See the License for the
// specific language governing permissions and limitations
// under the License.
package com.cloud.agent.manager;

import java.util.HashMap;
import java.util.List;
import java.util.Map;
import java.util.UUID;
import java.util.concurrent.ConcurrentHashMap;

import javax.inject.Inject;
import javax.naming.ConfigurationException;

import org.apache.cloudstack.engine.orchestration.service.NetworkOrchestrationService;
import org.apache.log4j.Logger;
import org.springframework.stereotype.Component;

import com.cloud.agent.api.Answer;
import com.cloud.agent.api.CheckRouterAnswer;
import com.cloud.agent.api.CheckRouterCommand;
import com.cloud.agent.api.CheckVirtualMachineAnswer;
import com.cloud.agent.api.CheckVirtualMachineCommand;
import com.cloud.agent.api.CleanupNetworkRulesCmd;
import com.cloud.agent.api.CreateVMSnapshotAnswer;
import com.cloud.agent.api.CreateVMSnapshotCommand;
import com.cloud.agent.api.DeleteVMSnapshotAnswer;
import com.cloud.agent.api.DeleteVMSnapshotCommand;
import com.cloud.agent.api.FenceAnswer;
import com.cloud.agent.api.FenceCommand;
import com.cloud.agent.api.GetDomRVersionAnswer;
import com.cloud.agent.api.GetDomRVersionCmd;
import com.cloud.agent.api.GetVmStatsAnswer;
import com.cloud.agent.api.GetVmStatsCommand;
import com.cloud.agent.api.GetVncPortAnswer;
import com.cloud.agent.api.GetVncPortCommand;
import com.cloud.agent.api.MigrateAnswer;
import com.cloud.agent.api.MigrateCommand;
import com.cloud.agent.api.NetworkRulesVmSecondaryIpCommand;
import com.cloud.agent.api.PrepareForMigrationAnswer;
import com.cloud.agent.api.PrepareForMigrationCommand;
import com.cloud.agent.api.RebootAnswer;
import com.cloud.agent.api.RebootCommand;
import com.cloud.agent.api.RevertToVMSnapshotAnswer;
import com.cloud.agent.api.RevertToVMSnapshotCommand;
import com.cloud.agent.api.ScaleVmAnswer;
import com.cloud.agent.api.ScaleVmCommand;
import com.cloud.agent.api.SecurityGroupRuleAnswer;
import com.cloud.agent.api.SecurityGroupRulesCmd;
import com.cloud.agent.api.StartAnswer;
import com.cloud.agent.api.StartCommand;
import com.cloud.agent.api.StopAnswer;
import com.cloud.agent.api.StopCommand;
import com.cloud.agent.api.VmStatsEntry;
import com.cloud.agent.api.check.CheckSshAnswer;
import com.cloud.agent.api.check.CheckSshCommand;
import com.cloud.agent.api.proxy.CheckConsoleProxyLoadCommand;
import com.cloud.agent.api.proxy.WatchConsoleProxyLoadCommand;
import com.cloud.agent.api.routing.NetworkElementCommand;
import com.cloud.agent.api.routing.SavePasswordCommand;
import com.cloud.agent.api.routing.VmDataCommand;
import com.cloud.agent.api.to.NicTO;
import com.cloud.agent.api.to.VirtualMachineTO;
import com.cloud.network.Networks.TrafficType;
import com.cloud.network.router.VirtualRouter;
import com.cloud.simulator.MockHost;
import com.cloud.simulator.MockSecurityRulesVO;
import com.cloud.simulator.MockVMVO;
import com.cloud.simulator.MockVm;
import com.cloud.simulator.dao.MockHostDao;
import com.cloud.simulator.dao.MockSecurityRulesDao;
import com.cloud.simulator.dao.MockVMDao;
import com.cloud.utils.Pair;
import com.cloud.utils.Ternary;
import com.cloud.utils.component.ManagerBase;
import com.cloud.utils.db.TransactionLegacy;
import com.cloud.utils.exception.CloudRuntimeException;
import com.cloud.vm.VirtualMachine.PowerState;

@Component
public class MockVmManagerImpl extends ManagerBase implements MockVmManager {
    private static final Logger s_logger = Logger.getLogger(MockVmManagerImpl.class);

    @Inject
    MockVMDao _mockVmDao = null;
    @Inject
    MockAgentManager _mockAgentMgr = null;
    @Inject
    MockHostDao _mockHostDao = null;
    @Inject
    MockSecurityRulesDao _mockSecurityDao = null;
    private final Map<String, Map<String, Ternary<String, Long, Long>>> _securityRules = new ConcurrentHashMap<String, Map<String, Ternary<String, Long, Long>>>();

    public MockVmManagerImpl() {
    }

    @Override
    public boolean configure(final String name, final Map<String, Object> params) throws ConfigurationException {

        return true;
    }

    public String startVM(final String vmName, final NicTO[] nics, final int cpuHz, final long ramSize, final String bootArgs, final String hostGuid) {

        TransactionLegacy txn = TransactionLegacy.open(TransactionLegacy.SIMULATOR_DB);
        MockHost host = null;
        MockVm vm = null;
        try {
            txn.start();
            host = _mockHostDao.findByGuid(hostGuid);
            if (host == null) {
                return "can't find host";
            }

            vm = _mockVmDao.findByVmName(vmName);
            txn.commit();
        } catch (final Exception ex) {
            txn.rollback();
            throw new CloudRuntimeException("Unable to start VM " + vmName, ex);
        } finally {
            txn.close();
            txn = TransactionLegacy.open(TransactionLegacy.CLOUD_DB);
            txn.close();
        }

        if (vm == null) {
            final int vncPort = 0;
            if (vncPort < 0) {
                return "Unable to allocate VNC port";
            }
            vm = new MockVMVO();
            vm.setCpu(cpuHz);
            vm.setMemory(ramSize);
            vm.setPowerState(PowerState.PowerOn);
            vm.setName(vmName);
            vm.setVncPort(vncPort);
            vm.setHostId(host.getId());
            vm.setBootargs(bootArgs);
            if (vmName.startsWith("s-")) {
                vm.setType("SecondaryStorageVm");
            } else if (vmName.startsWith("v-")) {
                vm.setType("ConsoleProxy");
            } else if (vmName.startsWith("r-")) {
                vm.setType("DomainRouter");
            } else if (vmName.startsWith("i-")) {
                vm.setType("User");
            }
            txn = TransactionLegacy.open(TransactionLegacy.SIMULATOR_DB);
            try {
                txn.start();
                vm = _mockVmDao.persist((MockVMVO)vm);
                txn.commit();
            } catch (final Exception ex) {
                txn.rollback();
                throw new CloudRuntimeException("unable to save vm to db " + vm.getName(), ex);
            } finally {
                txn.close();
                txn = TransactionLegacy.open(TransactionLegacy.CLOUD_DB);
                txn.close();
            }
        } else {
            if (vm.getPowerState() == PowerState.PowerOff) {
                vm.setPowerState(PowerState.PowerOn);
                txn = TransactionLegacy.open(TransactionLegacy.SIMULATOR_DB);
                try {
                    txn.start();
                    _mockVmDao.update(vm.getId(), (MockVMVO)vm);
                    txn.commit();
                } catch (final Exception ex) {
                    txn.rollback();
                    throw new CloudRuntimeException("unable to update vm " + vm.getName(), ex);
                } finally {
                    txn.close();
                    txn = TransactionLegacy.open(TransactionLegacy.CLOUD_DB);
                    txn.close();
                }
            }
        }

        if (vm.getPowerState() == PowerState.PowerOn && vmName.startsWith("s-")) {
            String prvIp = null;
            String prvMac = null;
            String prvNetMask = null;

            for (final NicTO nic : nics) {
                if (nic.getType() == TrafficType.Management) {
                    prvIp = nic.getIp();
                    prvMac = nic.getMac();
                    prvNetMask = nic.getNetmask();
                }
            }
            long dcId = 0;
            long podId = 0;
            String name = null;
            String vmType = null;
            String url = null;
            final String[] args = bootArgs.trim().split(" ");
            for (final String arg : args) {
                final String[] params = arg.split("=");
                if (params.length < 1) {
                    continue;
                }

                if (params[0].equalsIgnoreCase("zone")) {
                    dcId = Long.parseLong(params[1]);
                } else if (params[0].equalsIgnoreCase("name")) {
                    name = params[1];
                } else if (params[0].equalsIgnoreCase("type")) {
                    vmType = params[1];
                } else if (params[0].equalsIgnoreCase("url")) {
                    url = params[1];
                } else if (params[0].equalsIgnoreCase("pod")) {
                    podId = Long.parseLong(params[1]);
                }
            }

            _mockAgentMgr.handleSystemVMStart(vm.getId(), prvIp, prvMac, prvNetMask, dcId, podId, name, vmType, url);
        }

        return null;
    }

    @Override
    public Map<String, MockVMVO> getVms(final String hostGuid) {
        TransactionLegacy txn = TransactionLegacy.open(TransactionLegacy.SIMULATOR_DB);
        try {
            txn.start();
            final List<MockVMVO> vms = _mockVmDao.findByHostGuid(hostGuid);
            final Map<String, MockVMVO> vmMap = new HashMap<String, MockVMVO>();
            for (final MockVMVO vm : vms) {
                vmMap.put(vm.getName(), vm);
            }
            txn.commit();
            return vmMap;
        } catch (final Exception ex) {
            txn.rollback();
            throw new CloudRuntimeException("unable to fetch vms from host " + hostGuid, ex);
        } finally {
            txn.close();
            txn = TransactionLegacy.open(TransactionLegacy.CLOUD_DB);
            txn.close();
        }
    }

    @Override
    public CheckRouterAnswer checkRouter(final CheckRouterCommand cmd) {
        final String router_name = cmd.getAccessDetail(NetworkElementCommand.ROUTER_NAME);
        final MockVm vm = _mockVmDao.findByVmName(router_name);
        final String args = vm.getBootargs();
        if (args.indexOf("router_pr=100") > 0) {
            s_logger.debug("Router priority is for PRIMARY");
            final CheckRouterAnswer ans = new CheckRouterAnswer(cmd, "Status: PRIMARY", true);
            ans.setState(VirtualRouter.RedundantState.PRIMARY);
            return ans;
        } else {
            s_logger.debug("Router priority is for BACKUP");
            final CheckRouterAnswer ans = new CheckRouterAnswer(cmd, "Status: BACKUP", true);
            ans.setState(VirtualRouter.RedundantState.BACKUP);
            return ans;
        }
    }

    @Override
    public Map<String, PowerState> getVmStates(final String hostGuid) {
        TransactionLegacy txn = TransactionLegacy.open(TransactionLegacy.SIMULATOR_DB);
        try {
            txn.start();
            final Map<String, PowerState> states = new HashMap<String, PowerState>();
            final List<MockVMVO> vms = _mockVmDao.findByHostGuid(hostGuid);
            if (vms.isEmpty()) {
                txn.commit();
                return states;
            }
            for (final MockVm vm : vms) {
                states.put(vm.getName(), vm.getPowerState());
            }
            txn.commit();
            return states;
        } catch (final Exception ex) {
            txn.rollback();
            throw new CloudRuntimeException("unable to fetch vms from host " + hostGuid, ex);
        } finally {
            txn.close();
            txn = TransactionLegacy.open(TransactionLegacy.CLOUD_DB);
            txn.close();
        }
    }

    @Override
    public boolean start() {
        return true;
    }

    @Override
    public boolean stop() {
        return true;
    }

    @Override
    public String getName() {
        return this.getClass().getSimpleName();
    }

    @Override
    public Answer getVmStats(final GetVmStatsCommand cmd) {
        final HashMap<String, VmStatsEntry> vmStatsNameMap = new HashMap<String, VmStatsEntry>();
        final List<String> vmNames = cmd.getVmNames();
        for (final String vmName : vmNames) {
<<<<<<< HEAD
            final VmStatsEntry entry = new VmStatsEntry(0, 0, 0, 0, 0, 0, 0, 0, "vm");
=======
            final VmStatsEntry entry = new VmStatsEntry(0, 0, 0, 0, 0, 0, 0, 0, 0, 0, 0, 0, "vm");
>>>>>>> 5435b0ab
            entry.setNetworkReadKBs(32768); // default values 256 KBps
            entry.setNetworkWriteKBs(16384);
            entry.setCPUUtilization(10);
            entry.setNumCPUs(1);
            vmStatsNameMap.put(vmName, entry);
        }
        return new GetVmStatsAnswer(cmd, vmStatsNameMap);
    }

    @Override
    public CheckVirtualMachineAnswer checkVmState(final CheckVirtualMachineCommand cmd) {
        TransactionLegacy txn = TransactionLegacy.open(TransactionLegacy.SIMULATOR_DB);
        try {
            txn.start();
            final MockVMVO vm = _mockVmDao.findByVmName(cmd.getVmName());
            if (vm == null) {
                return new CheckVirtualMachineAnswer(cmd, "can't find vm:" + cmd.getVmName());
            }

            txn.commit();
            return new CheckVirtualMachineAnswer(cmd, vm.getPowerState(), vm.getVncPort());
        } catch (final Exception ex) {
            txn.rollback();
            throw new CloudRuntimeException("unable to fetch vm state " + cmd.getVmName(), ex);
        } finally {
            txn.close();
            txn = TransactionLegacy.open(TransactionLegacy.CLOUD_DB);
            txn.close();
        }
    }

    @Override
    public StartAnswer startVM(final StartCommand cmd, final SimulatorInfo info) {
        final VirtualMachineTO vm = cmd.getVirtualMachine();
        final String result = startVM(vm.getName(), vm.getNics(), vm.getCpus() * vm.getMaxSpeed(), vm.getMaxRam(), vm.getBootArgs(), info.getHostUuid());
        if (result != null) {
            return new StartAnswer(cmd, result);
        } else {
            return new StartAnswer(cmd);
        }
    }

    @Override
    public CheckSshAnswer checkSshCommand(final CheckSshCommand cmd) {
        return new CheckSshAnswer(cmd);
    }

    @Override
    public MigrateAnswer migrate(final MigrateCommand cmd, final SimulatorInfo info) {
        TransactionLegacy txn = TransactionLegacy.open(TransactionLegacy.SIMULATOR_DB);
        try {
            txn.start();
            final String vmName = cmd.getVmName();
            final String destGuid = cmd.getHostGuid();
            final MockVMVO vm = _mockVmDao.findByVmNameAndHost(vmName, info.getHostUuid());
            if (vm == null) {
                return new MigrateAnswer(cmd, false, "can't find vm:" + vmName + " on host:" + info.getHostUuid(), null);
            }

            final MockHost destHost = _mockHostDao.findByGuid(destGuid);
            if (destHost == null) {
                return new MigrateAnswer(cmd, false, "can't find destination host:" + destGuid, null);
            }
            vm.setHostId(destHost.getId());
            _mockVmDao.update(vm.getId(), vm);
            txn.commit();
            return new MigrateAnswer(cmd, true, null, 0);
        } catch (final Exception ex) {
            txn.rollback();
            throw new CloudRuntimeException("unable to migrate vm " + cmd.getVmName(), ex);
        } finally {
            txn.close();
            txn = TransactionLegacy.open(TransactionLegacy.CLOUD_DB);
            txn.close();
        }
    }

    @Override
    public PrepareForMigrationAnswer prepareForMigrate(final PrepareForMigrationCommand cmd) {
        TransactionLegacy txn = TransactionLegacy.open(TransactionLegacy.SIMULATOR_DB);
        final VirtualMachineTO vmTo = cmd.getVirtualMachine();
        try {
            txn.start();
            final MockVMVO vm = _mockVmDao.findById(vmTo.getId());
            _mockVmDao.update(vm.getId(), vm);
            txn.commit();
        } catch (final Exception ex) {
            txn.rollback();
            throw new CloudRuntimeException("unable to find vm " + vmTo.getName(), ex);
        } finally {
            txn.close();
            txn = TransactionLegacy.open(TransactionLegacy.CLOUD_DB);
            txn.close();
            return new PrepareForMigrationAnswer(cmd);
        }
    }

    @Override
    public Answer setVmData(final VmDataCommand cmd) {
        return new Answer(cmd);
    }

    @Override
    public Answer cleanupNetworkRules(final CleanupNetworkRulesCmd cmd, final SimulatorInfo info) {
        TransactionLegacy txn = TransactionLegacy.open(TransactionLegacy.SIMULATOR_DB);
        try {
            txn.start();
            final List<MockSecurityRulesVO> rules = _mockSecurityDao.findByHost(info.getHostUuid());
            for (final MockSecurityRulesVO rule : rules) {
                final MockVMVO vm = _mockVmDao.findByVmNameAndHost(rule.getVmName(), info.getHostUuid());
                if (vm == null) {
                    _mockSecurityDao.remove(rule.getId());
                }
            }
            txn.commit();
            return new Answer(cmd);
        } catch (final Exception ex) {
            txn.rollback();
            throw new CloudRuntimeException("unable to clean up rules", ex);
        } finally {
            txn.close();
            txn = TransactionLegacy.open(TransactionLegacy.CLOUD_DB);
            txn.close();
        }
    }

    @Override
    public Answer scaleVm(final ScaleVmCommand cmd) {
        TransactionLegacy txn = TransactionLegacy.open(TransactionLegacy.SIMULATOR_DB);
        try {
            txn.start();
            final String vmName = cmd.getVmName();
            final MockVMVO vm = _mockVmDao.findByVmName(vmName);
            if (vm == null) {
                return new ScaleVmAnswer(cmd, false, "Can't find VM " + vmName);
            }
            vm.setCpu(cmd.getCpus() * cmd.getMaxSpeed());
            vm.setMemory(cmd.getMaxRam());
            _mockVmDao.update(vm.getId(), vm);
            s_logger.debug("Scaled up VM " + vmName);
            txn.commit();
            return new ScaleVmAnswer(cmd, true, null);
        } catch (final Exception ex) {
            txn.rollback();
            throw new CloudRuntimeException("Unable to scale up VM", ex);
        } finally {
            txn.close();
            txn = TransactionLegacy.open(TransactionLegacy.CLOUD_DB);
            txn.close();
        }
    }

    @Override
    public Answer plugSecondaryIp(final NetworkRulesVmSecondaryIpCommand cmd) {
        s_logger.debug("Plugged secondary IP to VM " + cmd.getVmName());
        return new Answer(cmd, true, null);
    }

    @Override
    public Answer createVmSnapshot(final CreateVMSnapshotCommand cmd) {
        final String vmName = cmd.getVmName();
        final String vmSnapshotName = cmd.getTarget().getSnapshotName();

        s_logger.debug("Created snapshot " + vmSnapshotName + " for vm " + vmName);
        return new CreateVMSnapshotAnswer(cmd, cmd.getTarget(), cmd.getVolumeTOs());
    }

    @Override
    public Answer deleteVmSnapshot(final DeleteVMSnapshotCommand cmd) {
        final String vm = cmd.getVmName();
        final String snapshotName = cmd.getTarget().getSnapshotName();
        if (_mockVmDao.findByVmName(cmd.getVmName()) == null) {
            return new DeleteVMSnapshotAnswer(cmd, false, "No VM by name " + cmd.getVmName());
        }
        s_logger.debug("Removed snapshot " + snapshotName + " of VM " + vm);
        return new DeleteVMSnapshotAnswer(cmd, cmd.getVolumeTOs());
    }

    @Override
    public Answer revertVmSnapshot(final RevertToVMSnapshotCommand cmd) {
        final String vm = cmd.getVmName();
        final String snapshot = cmd.getTarget().getSnapshotName();
        final MockVMVO vmVo = _mockVmDao.findByVmName(cmd.getVmName());
        if (vmVo == null) {
            return new RevertToVMSnapshotAnswer(cmd, false, "No VM by name " + cmd.getVmName());
        }
        s_logger.debug("Reverted to snapshot " + snapshot + " of VM " + vm);
        return new RevertToVMSnapshotAnswer(cmd, cmd.getVolumeTOs(), vmVo.getPowerState());
    }

    @Override
    public StopAnswer stopVM(final StopCommand cmd) {
        TransactionLegacy txn = TransactionLegacy.open(TransactionLegacy.SIMULATOR_DB);
        try {
            txn.start();
            final String vmName = cmd.getVmName();
            final MockVm vm = _mockVmDao.findByVmName(vmName);
            if (vm != null) {
                vm.setPowerState(PowerState.PowerOff);
                _mockVmDao.update(vm.getId(), (MockVMVO)vm);
            }

            if (vmName.startsWith("s-")) {
                _mockAgentMgr.handleSystemVMStop(vm.getId());
            }
            txn.commit();
            return new StopAnswer(cmd, null, true);
        } catch (final Exception ex) {
            txn.rollback();
            throw new CloudRuntimeException("unable to stop vm " + cmd.getVmName(), ex);
        } finally {
            txn.close();
            txn = TransactionLegacy.open(TransactionLegacy.CLOUD_DB);
            txn.close();
        }
    }

    @Override
    public RebootAnswer rebootVM(final RebootCommand cmd) {
        return new RebootAnswer(cmd, "Rebooted " + cmd.getVmName(), true);
    }

    @Override
    public Answer getVncPort(final GetVncPortCommand cmd) {
        return new GetVncPortAnswer(cmd, 0);
    }

    @Override
    public Answer checkConsoleProxyLoad(final CheckConsoleProxyLoadCommand cmd) {
        return Answer.createUnsupportedCommandAnswer(cmd);
    }

    @Override
    public Answer watchConsoleProxyLoad(final WatchConsoleProxyLoadCommand cmd) {
        return Answer.createUnsupportedCommandAnswer(cmd);
    }

    @Override
    public GetDomRVersionAnswer getDomRVersion(final GetDomRVersionCmd cmd) {
        final String template_version = "CloudStack Release "+ NetworkOrchestrationService.MinVRVersion.defaultValue();
        return new GetDomRVersionAnswer(cmd, null, template_version, UUID.randomUUID().toString());
    }

    @Override
    public SecurityGroupRuleAnswer addSecurityGroupRules(final SecurityGroupRulesCmd cmd, final SimulatorInfo info) {
        if (!info.isEnabled()) {
            return new SecurityGroupRuleAnswer(cmd, false, "Disabled", SecurityGroupRuleAnswer.FailureReason.CANNOT_BRIDGE_FIREWALL);
        }

        Map<String, Ternary<String, Long, Long>> rules = _securityRules.get(info.getHostUuid());

        if (rules == null) {
            logSecurityGroupAction(cmd, null);
            rules = new ConcurrentHashMap<String, Ternary<String, Long, Long>>();
            rules.put(cmd.getVmName(), new Ternary<String, Long, Long>(cmd.getSignature(), cmd.getVmId(), cmd.getSeqNum()));
            _securityRules.put(info.getHostUuid(), rules);
        } else {
            logSecurityGroupAction(cmd, rules.get(cmd.getVmName()));
            rules.put(cmd.getVmName(), new Ternary<String, Long, Long>(cmd.getSignature(), cmd.getVmId(), cmd.getSeqNum()));
        }

        return new SecurityGroupRuleAnswer(cmd);
    }

    private boolean logSecurityGroupAction(final SecurityGroupRulesCmd cmd, final Ternary<String, Long, Long> rule) {
        String action = ", do nothing";
        String reason = ", reason=";
        final Long currSeqnum = rule == null ? null : rule.third();
        final String currSig = rule == null ? null : rule.first();
        boolean updateSeqnoAndSig = false;
        if (currSeqnum != null) {
            if (cmd.getSeqNum() > currSeqnum) {
                s_logger.info("New seqno received: " + cmd.getSeqNum() + " curr=" + currSeqnum);
                updateSeqnoAndSig = true;
                if (!cmd.getSignature().equals(currSig)) {
                    s_logger.info("New seqno received: " + cmd.getSeqNum() + " curr=" + currSeqnum + " new signature received:" + cmd.getSignature() + " curr=" +
                            currSig + ", updated iptables");
                    action = ", updated iptables";
                    reason = reason + "seqno_increased_sig_changed";
                } else {
                    s_logger.info("New seqno received: " + cmd.getSeqNum() + " curr=" + currSeqnum + " no change in signature:" + cmd.getSignature() + ", do nothing");
                    reason = reason + "seqno_increased_sig_same";
                }
            } else if (cmd.getSeqNum() < currSeqnum) {
                s_logger.info("Older seqno received: " + cmd.getSeqNum() + " curr=" + currSeqnum + ", do nothing");
                reason = reason + "seqno_decreased";
            } else {
                if (!cmd.getSignature().equals(currSig)) {
                    s_logger.info("Identical seqno received: " + cmd.getSeqNum() + " new signature received:" + cmd.getSignature() + " curr=" + currSig +
                            ", updated iptables");
                    action = ", updated iptables";
                    reason = reason + "seqno_same_sig_changed";
                    updateSeqnoAndSig = true;
                } else {
                    s_logger.info("Identical seqno received: " + cmd.getSeqNum() + " curr=" + currSeqnum + " no change in signature:" + cmd.getSignature() +
                            ", do nothing");
                    reason = reason + "seqno_same_sig_same";
                }
            }
        } else {
            s_logger.info("New seqno received: " + cmd.getSeqNum() + " old=null");
            updateSeqnoAndSig = true;
            action = ", updated iptables";
            reason = ", seqno_new";
        }
        s_logger.info("Programmed network rules for vm " + cmd.getVmName() + " seqno=" + cmd.getSeqNum() + " signature=" + cmd.getSignature() + " guestIp=" +
                cmd.getGuestIp() + ", numIngressRules=" + cmd.getIngressRuleSet().size() + ", numEgressRules=" + cmd.getEgressRuleSet().size() + " total cidrs=" +
                cmd.getTotalNumCidrs() + action + reason);
        return updateSeqnoAndSig;
    }

    @Override
    public Answer savePassword(final SavePasswordCommand cmd) {
        return new Answer(cmd);
    }

    @Override
    public HashMap<String, Pair<Long, Long>> syncNetworkGroups(final SimulatorInfo info) {
        final HashMap<String, Pair<Long, Long>> maps = new HashMap<String, Pair<Long, Long>>();

        final Map<String, Ternary<String, Long, Long>> rules = _securityRules.get(info.getHostUuid());
        if (rules == null) {
            return maps;
        }
        for (final Map.Entry<String, Ternary<String, Long, Long>> rule : rules.entrySet()) {
            maps.put(rule.getKey(), new Pair<Long, Long>(rule.getValue().second(), rule.getValue().third()));
        }
        return maps;
    }

    @Override
    public Answer fence(final FenceCommand cmd) {
        return new FenceAnswer(cmd);
    }
}<|MERGE_RESOLUTION|>--- conflicted
+++ resolved
@@ -319,11 +319,7 @@
         final HashMap<String, VmStatsEntry> vmStatsNameMap = new HashMap<String, VmStatsEntry>();
         final List<String> vmNames = cmd.getVmNames();
         for (final String vmName : vmNames) {
-<<<<<<< HEAD
-            final VmStatsEntry entry = new VmStatsEntry(0, 0, 0, 0, 0, 0, 0, 0, "vm");
-=======
             final VmStatsEntry entry = new VmStatsEntry(0, 0, 0, 0, 0, 0, 0, 0, 0, 0, 0, 0, "vm");
->>>>>>> 5435b0ab
             entry.setNetworkReadKBs(32768); // default values 256 KBps
             entry.setNetworkWriteKBs(16384);
             entry.setCPUUtilization(10);
