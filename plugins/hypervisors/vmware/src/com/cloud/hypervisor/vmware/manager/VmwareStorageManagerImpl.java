--- conflicted
+++ resolved
@@ -236,19 +236,13 @@
                 }
 
 			} finally {
-<<<<<<< HEAD
-                if(vmMo != null)
-                    vmMo.removeAllSnapshots();
-
-=======
                 if(vmMo != null){
                     ManagedObjectReference snapshotMor = vmMo.getSnapshotMor(snapshotUuid);
                     if (snapshotMor != null){
                         vmMo.removeSnapshot(snapshotUuid, false);
                     }
                 }
-			    
->>>>>>> c30da358
+
 				try {
 		            if (workerVm != null) {
 		                // detach volume and destroy worker vm
@@ -401,66 +395,47 @@
 	}
 
     @Override
-    public Answer execute(VmwareHostService hostService, CreateVolumeFromSnapshotCommand cmd) {
-
-            String primaryStorageNameLabel = cmd.getPrimaryStoragePoolNameLabel();
-            Long accountId = cmd.getAccountId();
-            Long volumeId = cmd.getVolumeId();
-            String secondaryStorageUrl = cmd.getSecondaryStorageUrl();
-            String backedUpSnapshotUuid = cmd.getSnapshotUuid();
-
-            String details = null;
-            boolean success = false;
-            String newVolumeName = UUID.randomUUID().toString().replaceAll("-", "");
-
-<<<<<<< HEAD
+	public Answer execute(VmwareHostService hostService, CreateVolumeFromSnapshotCommand cmd) {
+
+		String primaryStorageNameLabel = cmd.getPrimaryStoragePoolNameLabel();
+		Long accountId = cmd.getAccountId();
+		Long volumeId = cmd.getVolumeId();
+        String secondaryStorageUrl = cmd.getSecondaryStorageUrl();
+		String backedUpSnapshotUuid = cmd.getSnapshotUuid();
+
+		String details = null;
+		boolean success = false;
+		String newVolumeName = UUID.randomUUID().toString().replaceAll("-", "");
+
 		VmwareContext context = hostService.getServiceContext(cmd);
 		try {
 			VmwareHypervisorHost hyperHost = hostService.getHyperHost(context, cmd);
-
-			ManagedObjectReference morPrimaryDs = HypervisorHostHelper.findDatastoreWithBackwardsCompatibility(hyperHost, primaryStorageNameLabel);
+                    ManagedObjectReference morPrimaryDs = HypervisorHostHelper.findDatastoreWithBackwardsCompatibility(hyperHost,
+                            primaryStorageNameLabel);
 			if (morPrimaryDs == null) {
 				String msg = "Unable to find datastore: " + primaryStorageNameLabel;
 				s_logger.error(msg);
 				throw new Exception(msg);
 			}
-=======
-            VmwareContext context = hostService.getServiceContext(cmd);
-            try {
-                    VmwareHypervisorHost hyperHost = hostService.getHyperHost(context, cmd);
-                    ManagedObjectReference morPrimaryDs = HypervisorHostHelper.findDatastoreWithBackwardsCompatibility(hyperHost,
-                            primaryStorageNameLabel);
-                    if (morPrimaryDs == null) {
-                        String msg = "Unable to find datastore: " + primaryStorageNameLabel;
-                        s_logger.error(msg);
-                        throw new Exception(msg);
-                    }
->>>>>>> c30da358
-
-                    DatastoreMO primaryDsMo = new DatastoreMO(hyperHost.getContext(), morPrimaryDs);
-                    details = createVolumeFromSnapshot(hyperHost, primaryDsMo,
-                            newVolumeName, accountId, volumeId, secondaryStorageUrl, backedUpSnapshotUuid);
-                    if (details == null) {
-                        success = true;
-                    }
-            } catch (Throwable e) {
-                if (e instanceof RemoteException) {
-                    hostService.invalidateServiceContext(context);
-                }
-                
-                s_logger.error("Unexpecpted exception ", e);
-                details = "CreateVolumeFromSnapshotCommand exception: " + StringUtils.getExceptionStackInfo(e);
-            }
-
-            return new CreateVolumeFromSnapshotAnswer(cmd, success, details, newVolumeName);
-    }
-
-<<<<<<< HEAD
+
+			DatastoreMO primaryDsMo = new DatastoreMO(hyperHost.getContext(), morPrimaryDs);
+			details = createVolumeFromSnapshot(hyperHost, primaryDsMo,
+					newVolumeName, accountId, volumeId, secondaryStorageUrl, backedUpSnapshotUuid);
+			if (details == null) {
+				success = true;
+			}
+		} catch (Throwable e) {
+			if (e instanceof RemoteException) {
+				hostService.invalidateServiceContext(context);
+			}
+
+			s_logger.error("Unexpecpted exception ", e);
+			details = "CreateVolumeFromSnapshotCommand exception: " + StringUtils.getExceptionStackInfo(e);
+		}
+
 		return new CreateVolumeFromSnapshotAnswer(cmd, success, details, newVolumeName);
 	}
 
-=======
->>>>>>> c30da358
     // templateName: name in secondary storage
     // templateUuid: will be used at hypervisor layer
     private void copyTemplateFromSecondaryToPrimary(VmwareHypervisorHost hyperHost, DatastoreMO datastoreMo, String secondaryStorageUrl,
@@ -937,18 +912,18 @@
         Map<String, String> mapNewDisk = new HashMap<String, String>();
         try {
             VmwareHypervisorHost hyperHost = hostService.getHyperHost(context, cmd);
-            
+
             // wait if there are already VM snapshot task running
             ManagedObjectReference taskmgr = context.getServiceContent().getTaskManager();
-            ManagedObjectReference[] tasks =  (ManagedObjectReference[]) context.getServiceUtil().getDynamicProperty(taskmgr, "recentTask");
+            ManagedObjectReference[] tasks =  (ManagedObjectReference[]) context.getVimClient().getDynamicProperty(taskmgr, "recentTask");
             for (ManagedObjectReference taskMor : tasks) {
-                TaskInfo info = (TaskInfo) (context.getServiceUtil().getDynamicProperty(taskMor, "info"));
+                TaskInfo info = (TaskInfo) (context.getVimClient().getDynamicProperty(taskMor, "info"));
                 if(info.getEntityName().equals(cmd.getVmName()) && info.getName().equalsIgnoreCase("CreateSnapshot_Task")){
                     s_logger.debug("There is already a VM snapshot task running, wait for it");
-                    context.getServiceUtil().waitForTask(taskMor);
-                }
-            }
-            
+                    context.getVimClient().waitForTask(taskMor);
+                }
+            }
+
             vmMo = hyperHost.findVmOnHyperHost(vmName);
             if(vmMo == null)
                 vmMo = hyperHost.findVmOnPeerHyperHost(vmName);
@@ -977,7 +952,7 @@
                         mapNewDisk.put(s[0], vmdkName);
                     }
                 }
-                
+
                 // update volume path using maps
                 for (VolumeTO volumeTO : volumeTOs) {
                     String parentUUID = volumeTO.getPath();
@@ -1028,7 +1003,7 @@
                     }
                 }
                 s_logger.debug("snapshot: " + vmSnapshotName + " is removed");
-                // after removed snapshot, the volumes' paths have been changed for the VM, needs to report new paths to manager 
+                // after removed snapshot, the volumes' paths have been changed for the VM, needs to report new paths to manager
                 VirtualDisk[] vdisks = vmMo.getAllDiskDevice();
                 for (int i = 0; i < vdisks.length; i++) {
                     @SuppressWarnings("deprecation")
@@ -1070,18 +1045,18 @@
         Map<String, String> mapNewDisk = new HashMap<String, String>();
         try {
             VmwareHypervisorHost hyperHost = hostService.getHyperHost(context, cmd);
-            
+
             // wait if there are already VM revert task running
             ManagedObjectReference taskmgr = context.getServiceContent().getTaskManager();
-            ManagedObjectReference[] tasks =  (ManagedObjectReference[]) context.getServiceUtil().getDynamicProperty(taskmgr, "recentTask");
+            ManagedObjectReference[] tasks =  (ManagedObjectReference[]) context.getVimClient().getDynamicProperty(taskmgr, "recentTask");
             for (ManagedObjectReference taskMor : tasks) {
-                TaskInfo info = (TaskInfo) (context.getServiceUtil().getDynamicProperty(taskMor, "info"));
+                TaskInfo info = (TaskInfo) (context.getVimClient().getDynamicProperty(taskMor, "info"));
                 if(info.getEntityName().equals(cmd.getVmName()) && info.getName().equalsIgnoreCase("RevertToSnapshot_Task")){
                     s_logger.debug("There is already a VM snapshot task running, wait for it");
-                    context.getServiceUtil().waitForTask(taskMor);
-                }
-            }
-            
+                    context.getVimClient().waitForTask(taskMor);
+                }
+            }
+
             HostMO hostMo = (HostMO) hyperHost;
             vmMo = hyperHost.findVmOnHyperHost(vmName);
             if(vmMo == null)
@@ -1138,7 +1113,7 @@
         }
     }
 
- 
+
     private VirtualMachineMO createWorkingVM(DatastoreMO dsMo, VmwareHypervisorHost hyperHost) throws Exception {
         String uniqueName = UUID.randomUUID().toString();
         VirtualMachineMO workingVM = null;
@@ -1146,20 +1121,20 @@
         vmConfig.setName(uniqueName);
         vmConfig.setMemoryMB((long) 4);
         vmConfig.setNumCPUs(1);
-        vmConfig.setGuestId(VirtualMachineGuestOsIdentifier._otherGuest.toString());
+        vmConfig.setGuestId(VirtualMachineGuestOsIdentifier.OTHER_GUEST.toString());
         VirtualMachineFileInfo fileInfo = new VirtualMachineFileInfo();
         fileInfo.setVmPathName(String.format("[%s]", dsMo.getName()));
         vmConfig.setFiles(fileInfo);
 
         VirtualLsiLogicController scsiController = new VirtualLsiLogicController();
-        scsiController.setSharedBus(VirtualSCSISharing.noSharing);
+        scsiController.setSharedBus(VirtualSCSISharing.NO_SHARING);
         scsiController.setBusNumber(0);
         scsiController.setKey(1);
         VirtualDeviceConfigSpec scsiControllerSpec = new VirtualDeviceConfigSpec();
         scsiControllerSpec.setDevice(scsiController);
-        scsiControllerSpec.setOperation(VirtualDeviceConfigSpecOperation.add);
-
-        vmConfig.setDeviceChange(new VirtualDeviceConfigSpec[] { scsiControllerSpec });
+        scsiControllerSpec.setOperation(VirtualDeviceConfigSpecOperation.ADD);
+
+        vmConfig.getDeviceChange().add(scsiControllerSpec);
         hyperHost.createVm(vmConfig);
         workingVM = hyperHost.findVmOnHyperHost(uniqueName);
         return workingVM;
