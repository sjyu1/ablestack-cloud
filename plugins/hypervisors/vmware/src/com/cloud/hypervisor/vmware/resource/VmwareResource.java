--- conflicted
+++ resolved
@@ -39,14 +39,11 @@
 
 import javax.naming.ConfigurationException;
 
-<<<<<<< HEAD
 import org.apache.cloudstack.storage.command.DeleteCommand;
 import org.apache.cloudstack.storage.command.StorageSubSystemCommand;
 import org.apache.cloudstack.storage.to.PrimaryDataStoreTO;
 import org.apache.cloudstack.storage.to.TemplateObjectTO;
 import org.apache.cloudstack.storage.to.VolumeObjectTO;
-=======
->>>>>>> caf0dd22
 import org.apache.log4j.Logger;
 import org.apache.log4j.NDC;
 
@@ -1671,13 +1668,8 @@
             networkInfo = HypervisorHostHelper.prepareNetwork(_publicTrafficInfo.getVirtualSwitchName(), "cloud.public",
                     vmMo.getRunningHost(), vlanId, null, null, _ops_timeout, true);
         } else {
-<<<<<<< HEAD
-            networkInfo = HypervisorHostHelper.prepareNetwork(_publicTrafficInfo.getVirtualSwitchName(), "cloud.public",
-                    vmMo.getRunningHost(), vlanId, null, null, _ops_timeout, vSwitchType, _portsPerDvPortGroup, null, false);
-=======
             networkInfo = HypervisorHostHelper.prepareNetwork(this._publicTrafficInfo.getVirtualSwitchName(), "cloud.public",
                     vmMo.getRunningHost(), vlanId, null, null, null, this._ops_timeout, vSwitchType, _portsPerDvPortGroup, null, false);
->>>>>>> caf0dd22
         }
 
         int nicIndex = allocPublicNicIndex(vmMo);
