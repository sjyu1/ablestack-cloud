// Licensed to the Apache Software Foundation (ASF) under one
// or more contributor license agreements.  See the NOTICE file
// distributed with this work for additional information
// regarding copyright ownership.  The ASF licenses this file
// to you under the Apache License, Version 2.0 (the
// "License"); you may not use this file except in compliance
// with the License.  You may obtain a copy of the License at
//
//   http://www.apache.org/licenses/LICENSE-2.0
//
// Unless required by applicable law or agreed to in writing,
// software distributed under the License is distributed on an
// "AS IS" BASIS, WITHOUT WARRANTIES OR CONDITIONS OF ANY
// KIND, either express or implied.  See the License for the
// specific language governing permissions and limitations
// under the License.
package com.cloud.hypervisor.vmware.resource;

import static com.cloud.utils.NumbersUtil.toHumanReadableSize;

import java.io.File;
import java.io.IOException;
import java.io.UnsupportedEncodingException;
import java.net.ConnectException;
import java.net.InetSocketAddress;
import java.net.URI;
import java.net.URL;
import java.nio.channels.SocketChannel;
import java.rmi.RemoteException;
import java.util.ArrayList;
import java.util.Arrays;
import java.util.Collection;
import java.util.Collections;
import java.util.Comparator;
import java.util.Date;
import java.util.EnumMap;
import java.util.HashMap;
import java.util.HashSet;
import java.util.List;
import java.util.Map;
import java.util.Random;
import java.util.Set;
import java.util.TimeZone;
import java.util.UUID;
import java.util.stream.Collectors;

import javax.naming.ConfigurationException;
import javax.xml.datatype.XMLGregorianCalendar;

import com.cloud.agent.api.PatchSystemVmAnswer;
import com.cloud.agent.api.PatchSystemVmCommand;
import com.cloud.resource.ServerResourceBase;
import com.cloud.utils.FileUtil;
import com.cloud.utils.validation.ChecksumUtil;
import org.apache.cloudstack.api.ApiConstants;
import org.apache.cloudstack.storage.command.CopyCommand;
import org.apache.cloudstack.storage.command.StorageSubSystemCommand;
import org.apache.cloudstack.storage.configdrive.ConfigDrive;
import org.apache.cloudstack.storage.resource.NfsSecondaryStorageResource;
import org.apache.cloudstack.storage.to.PrimaryDataStoreTO;
import org.apache.cloudstack.storage.to.TemplateObjectTO;
import org.apache.cloudstack.storage.to.VolumeObjectTO;
import org.apache.cloudstack.utils.volume.VirtualMachineDiskInfo;
import org.apache.cloudstack.vm.UnmanagedInstanceTO;
import org.apache.commons.collections.CollectionUtils;
import org.apache.commons.collections.MapUtils;
import org.apache.commons.lang.ArrayUtils;
import org.apache.commons.lang3.StringUtils;
import org.apache.commons.lang.math.NumberUtils;
import org.apache.log4j.Logger;
import org.apache.log4j.NDC;
import org.joda.time.Duration;

import com.cloud.agent.IAgentControl;
import com.cloud.agent.api.Answer;
import com.cloud.agent.api.AttachIsoAnswer;
import com.cloud.agent.api.AttachIsoCommand;
import com.cloud.agent.api.BackupSnapshotAnswer;
import com.cloud.agent.api.BackupSnapshotCommand;
import com.cloud.agent.api.CheckHealthAnswer;
import com.cloud.agent.api.CheckHealthCommand;
import com.cloud.agent.api.CheckNetworkAnswer;
import com.cloud.agent.api.CheckNetworkCommand;
import com.cloud.agent.api.CheckOnHostAnswer;
import com.cloud.agent.api.CheckOnHostCommand;
import com.cloud.agent.api.CheckVirtualMachineAnswer;
import com.cloud.agent.api.CheckVirtualMachineCommand;
import com.cloud.agent.api.Command;
import com.cloud.agent.api.CreatePrivateTemplateFromSnapshotCommand;
import com.cloud.agent.api.CreatePrivateTemplateFromVolumeCommand;
import com.cloud.agent.api.CreateStoragePoolCommand;
import com.cloud.agent.api.CreateVMSnapshotAnswer;
import com.cloud.agent.api.CreateVMSnapshotCommand;
import com.cloud.agent.api.CreateVolumeFromSnapshotAnswer;
import com.cloud.agent.api.CreateVolumeFromSnapshotCommand;
import com.cloud.agent.api.DeleteStoragePoolCommand;
import com.cloud.agent.api.DeleteVMSnapshotAnswer;
import com.cloud.agent.api.DeleteVMSnapshotCommand;
import com.cloud.agent.api.GetHostStatsAnswer;
import com.cloud.agent.api.GetHostStatsCommand;
import com.cloud.agent.api.GetStoragePoolCapabilitiesAnswer;
import com.cloud.agent.api.GetStoragePoolCapabilitiesCommand;
import com.cloud.agent.api.GetStorageStatsAnswer;
import com.cloud.agent.api.GetStorageStatsCommand;
import com.cloud.agent.api.GetUnmanagedInstancesAnswer;
import com.cloud.agent.api.GetUnmanagedInstancesCommand;
import com.cloud.agent.api.GetVmDiskStatsAnswer;
import com.cloud.agent.api.GetVmDiskStatsCommand;
import com.cloud.agent.api.GetVmIpAddressCommand;
import com.cloud.agent.api.GetVmNetworkStatsAnswer;
import com.cloud.agent.api.GetVmNetworkStatsCommand;
import com.cloud.agent.api.GetVmStatsAnswer;
import com.cloud.agent.api.GetVmStatsCommand;
import com.cloud.agent.api.GetVmVncTicketAnswer;
import com.cloud.agent.api.GetVmVncTicketCommand;
import com.cloud.agent.api.GetVncPortAnswer;
import com.cloud.agent.api.GetVncPortCommand;
import com.cloud.agent.api.GetVolumeStatsAnswer;
import com.cloud.agent.api.GetVolumeStatsCommand;
import com.cloud.agent.api.HostStatsEntry;
import com.cloud.agent.api.HostVmStateReportEntry;
import com.cloud.agent.api.MaintainAnswer;
import com.cloud.agent.api.MaintainCommand;
import com.cloud.agent.api.ManageSnapshotAnswer;
import com.cloud.agent.api.ManageSnapshotCommand;
import com.cloud.agent.api.MigrateAnswer;
import com.cloud.agent.api.MigrateCommand;
import com.cloud.agent.api.MigrateVmToPoolAnswer;
import com.cloud.agent.api.MigrateVmToPoolCommand;
import com.cloud.agent.api.MigrateWithStorageAnswer;
import com.cloud.agent.api.MigrateWithStorageCommand;
import com.cloud.agent.api.ModifySshKeysCommand;
import com.cloud.agent.api.ModifyStoragePoolAnswer;
import com.cloud.agent.api.ModifyStoragePoolCommand;
import com.cloud.agent.api.ModifyTargetsAnswer;
import com.cloud.agent.api.ModifyTargetsCommand;
import com.cloud.agent.api.NetworkUsageAnswer;
import com.cloud.agent.api.NetworkUsageCommand;
import com.cloud.agent.api.PingCommand;
import com.cloud.agent.api.PingRoutingCommand;
import com.cloud.agent.api.PingTestCommand;
import com.cloud.agent.api.PlugNicAnswer;
import com.cloud.agent.api.PlugNicCommand;
import com.cloud.agent.api.PrepareForMigrationAnswer;
import com.cloud.agent.api.PrepareForMigrationCommand;
import com.cloud.agent.api.PrepareUnmanageVMInstanceAnswer;
import com.cloud.agent.api.PrepareUnmanageVMInstanceCommand;
import com.cloud.agent.api.PvlanSetupCommand;
import com.cloud.agent.api.ReadyAnswer;
import com.cloud.agent.api.ReadyCommand;
import com.cloud.agent.api.RebootAnswer;
import com.cloud.agent.api.RebootCommand;
import com.cloud.agent.api.RebootRouterCommand;
import com.cloud.agent.api.ReplugNicAnswer;
import com.cloud.agent.api.ReplugNicCommand;
import com.cloud.agent.api.RevertToVMSnapshotAnswer;
import com.cloud.agent.api.RevertToVMSnapshotCommand;
import com.cloud.agent.api.ScaleVmAnswer;
import com.cloud.agent.api.ScaleVmCommand;
import com.cloud.agent.api.SetupAnswer;
import com.cloud.agent.api.SetupCommand;
import com.cloud.agent.api.SetupGuestNetworkCommand;
import com.cloud.agent.api.SetupPersistentNetworkAnswer;
import com.cloud.agent.api.SetupPersistentNetworkCommand;
import com.cloud.agent.api.StartAnswer;
import com.cloud.agent.api.StartCommand;
import com.cloud.agent.api.StartupCommand;
import com.cloud.agent.api.StartupRoutingCommand;
import com.cloud.agent.api.StartupStorageCommand;
import com.cloud.agent.api.StopAnswer;
import com.cloud.agent.api.StopCommand;
import com.cloud.agent.api.StoragePoolInfo;
import com.cloud.agent.api.UnPlugNicAnswer;
import com.cloud.agent.api.UnPlugNicCommand;
import com.cloud.agent.api.UnregisterNicCommand;
import com.cloud.agent.api.UnregisterVMCommand;
import com.cloud.agent.api.UpgradeSnapshotCommand;
import com.cloud.agent.api.ValidateSnapshotAnswer;
import com.cloud.agent.api.ValidateSnapshotCommand;
import com.cloud.agent.api.ValidateVcenterDetailsCommand;
import com.cloud.agent.api.VmDiskStatsEntry;
import com.cloud.agent.api.VmStatsEntry;
import com.cloud.agent.api.VolumeStatsEntry;
import com.cloud.agent.api.check.CheckSshAnswer;
import com.cloud.agent.api.check.CheckSshCommand;
import com.cloud.agent.api.routing.IpAssocCommand;
import com.cloud.agent.api.routing.IpAssocVpcCommand;
import com.cloud.agent.api.routing.NetworkElementCommand;
import com.cloud.agent.api.routing.SetNetworkACLCommand;
import com.cloud.agent.api.routing.SetSourceNatCommand;
import com.cloud.agent.api.storage.CopyVolumeAnswer;
import com.cloud.agent.api.storage.CopyVolumeCommand;
import com.cloud.agent.api.storage.CreatePrivateTemplateAnswer;
import com.cloud.agent.api.storage.DestroyCommand;
import com.cloud.agent.api.storage.MigrateVolumeAnswer;
import com.cloud.agent.api.storage.MigrateVolumeCommand;
import com.cloud.agent.api.storage.PrimaryStorageDownloadAnswer;
import com.cloud.agent.api.storage.PrimaryStorageDownloadCommand;
import com.cloud.agent.api.storage.ResizeVolumeAnswer;
import com.cloud.agent.api.storage.ResizeVolumeCommand;
import com.cloud.agent.api.to.DataStoreTO;
import com.cloud.agent.api.to.DataTO;
import com.cloud.agent.api.to.DeployAsIsInfoTO;
import com.cloud.agent.api.to.DiskTO;
import com.cloud.agent.api.to.IpAddressTO;
import com.cloud.agent.api.to.NfsTO;
import com.cloud.agent.api.to.NicTO;
import com.cloud.agent.api.to.StorageFilerTO;
import com.cloud.agent.api.to.VirtualMachineTO;
import com.cloud.agent.api.to.VolumeTO;
import com.cloud.agent.api.to.deployasis.OVFPropertyTO;
import com.cloud.agent.resource.virtualnetwork.VRScripts;
import com.cloud.agent.resource.virtualnetwork.VirtualRouterDeployer;
import com.cloud.agent.resource.virtualnetwork.VirtualRoutingResource;
import com.cloud.configuration.Resource.ResourceType;
import com.cloud.dc.Vlan;
import com.cloud.exception.CloudException;
import com.cloud.exception.InternalErrorException;
import com.cloud.host.Host;
import com.cloud.host.Host.Type;
import com.cloud.hypervisor.Hypervisor.HypervisorType;
import com.cloud.hypervisor.guru.VMwareGuru;
import com.cloud.hypervisor.vmware.manager.VmwareHostService;
import com.cloud.hypervisor.vmware.manager.VmwareManager;
import com.cloud.hypervisor.vmware.manager.VmwareStorageMount;
import com.cloud.hypervisor.vmware.mo.ClusterMO;
import com.cloud.hypervisor.vmware.mo.CustomFieldConstants;
import com.cloud.hypervisor.vmware.mo.CustomFieldsManagerMO;
import com.cloud.hypervisor.vmware.mo.DatacenterMO;
import com.cloud.hypervisor.vmware.mo.DatastoreFile;
import com.cloud.hypervisor.vmware.mo.DatastoreMO;
import com.cloud.hypervisor.vmware.mo.DiskControllerType;
import com.cloud.hypervisor.vmware.mo.DistributedVirtualSwitchMO;
import com.cloud.hypervisor.vmware.mo.FeatureKeyConstants;
import com.cloud.hypervisor.vmware.mo.HostDatastoreSystemMO;
import com.cloud.hypervisor.vmware.mo.HostMO;
import com.cloud.hypervisor.vmware.mo.HostStorageSystemMO;
import com.cloud.hypervisor.vmware.mo.HypervisorHostHelper;
import com.cloud.hypervisor.vmware.mo.NetworkDetails;
import com.cloud.hypervisor.vmware.mo.NetworkMO;
import com.cloud.hypervisor.vmware.mo.PbmProfileManagerMO;
import com.cloud.hypervisor.vmware.mo.StoragepodMO;
import com.cloud.hypervisor.vmware.mo.TaskMO;
import com.cloud.hypervisor.vmware.mo.VirtualEthernetCardType;
import com.cloud.hypervisor.vmware.mo.VirtualMachineDiskInfoBuilder;
import com.cloud.hypervisor.vmware.mo.VirtualMachineMO;
import com.cloud.hypervisor.vmware.mo.VirtualSwitchType;
import com.cloud.hypervisor.vmware.mo.VmwareHypervisorHost;
import com.cloud.hypervisor.vmware.mo.VmwareHypervisorHostNetworkSummary;
import com.cloud.hypervisor.vmware.mo.VmwareHypervisorHostResourceSummary;
import com.cloud.hypervisor.vmware.util.VmwareContext;
import com.cloud.hypervisor.vmware.util.VmwareContextPool;
import com.cloud.hypervisor.vmware.util.VmwareHelper;
import com.cloud.network.Networks;
import com.cloud.network.Networks.BroadcastDomainType;
import com.cloud.network.Networks.TrafficType;
import com.cloud.network.VmwareTrafficLabel;
import com.cloud.resource.ServerResource;
import com.cloud.serializer.GsonHelper;
import com.cloud.storage.Storage;
import com.cloud.storage.Storage.StoragePoolType;
import com.cloud.storage.Volume;
import com.cloud.storage.resource.StoragePoolResource;
import com.cloud.storage.resource.StorageSubsystemCommandHandler;
import com.cloud.storage.resource.VmwareStorageLayoutHelper;
import com.cloud.storage.resource.VmwareStorageProcessor;
import com.cloud.storage.resource.VmwareStorageProcessor.VmwareStorageProcessorConfigurableFields;
import com.cloud.storage.resource.VmwareStorageSubsystemCommandHandler;
import com.cloud.storage.template.TemplateProp;
import com.cloud.template.TemplateManager;
import com.cloud.utils.DateUtil;
import com.cloud.utils.ExecutionResult;
import com.cloud.utils.NumbersUtil;
import com.cloud.utils.Pair;
import com.cloud.utils.Ternary;
import com.cloud.utils.db.DB;
import com.cloud.utils.exception.CloudRuntimeException;
import com.cloud.utils.exception.ExceptionUtil;
import com.cloud.utils.mgmt.JmxUtil;
import com.cloud.utils.mgmt.PropertyMapDynamicBean;
import com.cloud.utils.net.NetUtils;
import com.cloud.utils.nicira.nvp.plugin.NiciraNvpApiVersion;
import com.cloud.utils.script.Script;
import com.cloud.utils.ssh.SshHelper;
import com.cloud.vm.VirtualMachine;
import com.cloud.vm.VirtualMachine.PowerState;
import com.cloud.vm.VirtualMachineName;
import com.cloud.vm.VmDetailConstants;
import com.google.gson.Gson;
import com.vmware.vim25.AboutInfo;
import com.vmware.vim25.ArrayUpdateOperation;
import com.vmware.vim25.BoolPolicy;
import com.vmware.vim25.ComputeResourceSummary;
import com.vmware.vim25.CustomFieldStringValue;
import com.vmware.vim25.DVPortConfigInfo;
import com.vmware.vim25.DVPortConfigSpec;
import com.vmware.vim25.DasVmPriority;
import com.vmware.vim25.DatastoreInfo;
import com.vmware.vim25.DatastoreSummary;
import com.vmware.vim25.DistributedVirtualPort;
import com.vmware.vim25.DistributedVirtualSwitchPortConnection;
import com.vmware.vim25.DistributedVirtualSwitchPortCriteria;
import com.vmware.vim25.DynamicProperty;
import com.vmware.vim25.GuestInfo;
import com.vmware.vim25.GuestNicInfo;
import com.vmware.vim25.HostCapability;
import com.vmware.vim25.HostConfigInfo;
import com.vmware.vim25.HostFileSystemMountInfo;
import com.vmware.vim25.HostHostBusAdapter;
import com.vmware.vim25.HostInternetScsiHba;
import com.vmware.vim25.HostPortGroupSpec;
import com.vmware.vim25.ManagedObjectReference;
import com.vmware.vim25.NasDatastoreInfo;
import com.vmware.vim25.ObjectContent;
import com.vmware.vim25.OptionValue;
import com.vmware.vim25.PerfCounterInfo;
import com.vmware.vim25.PerfEntityMetric;
import com.vmware.vim25.PerfEntityMetricBase;
import com.vmware.vim25.PerfMetricId;
import com.vmware.vim25.PerfMetricIntSeries;
import com.vmware.vim25.PerfMetricSeries;
import com.vmware.vim25.PerfQuerySpec;
import com.vmware.vim25.RuntimeFaultFaultMsg;
import com.vmware.vim25.StoragePodSummary;
import com.vmware.vim25.ToolsUnavailableFaultMsg;
import com.vmware.vim25.VAppOvfSectionInfo;
import com.vmware.vim25.VAppOvfSectionSpec;
import com.vmware.vim25.VAppProductInfo;
import com.vmware.vim25.VAppProductSpec;
import com.vmware.vim25.VAppPropertyInfo;
import com.vmware.vim25.VAppPropertySpec;
import com.vmware.vim25.VMwareDVSPortSetting;
import com.vmware.vim25.VimPortType;
import com.vmware.vim25.VirtualDevice;
import com.vmware.vim25.VirtualDeviceBackingInfo;
import com.vmware.vim25.VirtualDeviceConfigSpec;
import com.vmware.vim25.VirtualDeviceConfigSpecOperation;
import com.vmware.vim25.VirtualDeviceFileBackingInfo;
import com.vmware.vim25.VirtualDisk;
import com.vmware.vim25.VirtualDiskFlatVer2BackingInfo;
import com.vmware.vim25.VirtualEthernetCard;
import com.vmware.vim25.VirtualEthernetCardDistributedVirtualPortBackingInfo;
import com.vmware.vim25.VirtualEthernetCardNetworkBackingInfo;
import com.vmware.vim25.VirtualEthernetCardOpaqueNetworkBackingInfo;
import com.vmware.vim25.VirtualIDEController;
import com.vmware.vim25.VirtualMachineBootOptions;
import com.vmware.vim25.VirtualMachineConfigSpec;
import com.vmware.vim25.VirtualMachineDefinedProfileSpec;
import com.vmware.vim25.VirtualMachineFileInfo;
import com.vmware.vim25.VirtualMachineFileLayoutEx;
import com.vmware.vim25.VirtualMachineFileLayoutExFileInfo;
import com.vmware.vim25.VirtualMachineGuestOsIdentifier;
import com.vmware.vim25.VirtualMachinePowerState;
import com.vmware.vim25.VirtualMachineRelocateSpec;
import com.vmware.vim25.VirtualMachineRelocateSpecDiskLocator;
import com.vmware.vim25.VirtualMachineRuntimeInfo;
import com.vmware.vim25.VirtualMachineToolsStatus;
import com.vmware.vim25.VirtualMachineVideoCard;
import com.vmware.vim25.VirtualPCNet32;
import com.vmware.vim25.VirtualSCSIController;
import com.vmware.vim25.VirtualUSBController;
import com.vmware.vim25.VirtualVmxnet2;
import com.vmware.vim25.VirtualVmxnet3;
import com.vmware.vim25.VmConfigInfo;
import com.vmware.vim25.VmConfigSpec;
import com.vmware.vim25.VmwareDistributedVirtualSwitchPvlanSpec;
import com.vmware.vim25.VmwareDistributedVirtualSwitchVlanIdSpec;

public class VmwareResource extends ServerResourceBase implements StoragePoolResource, ServerResource, VmwareHostService, VirtualRouterDeployer {
    private static final Logger s_logger = Logger.getLogger(VmwareResource.class);
    public static final String VMDK_EXTENSION = ".vmdk";
    private static final String EXECUTING_RESOURCE_COMMAND = "Executing resource command %s: [%s].";
    public static final String BASEPATH = "/usr/share/cloudstack-common/vms/";

    private static final Random RANDOM = new Random(System.nanoTime());

    protected String _name;

    protected final long _opsTimeout = 900000;   // 15 minutes time out to time

    protected final int _shutdownWaitMs = 300000;  // wait up to 5 minutes for shutdown

    // out an operation
    protected final int _retry = 24;
    protected final int _sleep = 10000;
    protected final int DefaultDomRSshPort = 3922;
    protected final int MazCmdMBean = 100;

    protected String _url;
    protected String _dcId;
    protected String _pod;
    protected String _cluster;
    protected String _username;
    protected String _password;
    protected String _guid;
    protected String _vCenterAddress;
    protected String storageNfsVersion;

    protected String _privateNetworkVSwitchName;
    protected VmwareTrafficLabel _guestTrafficInfo = new VmwareTrafficLabel(TrafficType.Guest);
    protected VmwareTrafficLabel _publicTrafficInfo = new VmwareTrafficLabel(TrafficType.Public);
    protected Map<String, String> _vsmCredentials = null;
    protected int _portsPerDvPortGroup;
    protected boolean _fullCloneFlag = false;
    protected boolean _instanceNameFlag = false;

    protected boolean _recycleHungWorker = false;
    protected DiskControllerType _rootDiskController = DiskControllerType.ide;

    protected ManagedObjectReference _morHyperHost;
    protected final static ThreadLocal<VmwareContext> s_serviceContext = new ThreadLocal<VmwareContext>();
    protected String _hostName;

    protected List<PropertyMapDynamicBean> _cmdMBeans = new ArrayList<PropertyMapDynamicBean>();

    protected Gson _gson;

    protected volatile long _cmdSequence = 1;

    protected StorageSubsystemCommandHandler storageHandler;
    private VmwareStorageProcessor _storageProcessor;

    protected VirtualRoutingResource _vrResource;

    protected final static HashMap<VirtualMachinePowerState, PowerState> s_powerStatesTable = new HashMap<VirtualMachinePowerState, PowerState>();

    static {
        s_powerStatesTable.put(VirtualMachinePowerState.POWERED_ON, PowerState.PowerOn);
        s_powerStatesTable.put(VirtualMachinePowerState.POWERED_OFF, PowerState.PowerOff);
        s_powerStatesTable.put(VirtualMachinePowerState.SUSPENDED, PowerState.PowerOn);
    }

    protected static File s_systemVmKeyFile = null;
    private static final Object s_syncLockObjectFetchKeyFile = new Object();
    protected static final String s_relativePathSystemVmKeyFileInstallDir = "scripts/vm/systemvm/id_rsa.cloud";
    protected static final String s_defaultPathSystemVmKeyFile = "/usr/share/cloudstack-common/scripts/vm/systemvm/id_rsa.cloud";

    public Gson getGson() {
        return _gson;
    }

    public VmwareResource() {
        _gson = GsonHelper.getGsonLogger();
    }

    private String getCommandLogTitle(Command cmd) {
        StringBuffer sb = new StringBuffer();
        if (_hostName != null) {
            sb.append(_hostName);
        }

        if (cmd.getContextParam("job") != null) {
            sb.append(", ").append(cmd.getContextParam("job"));
        }
        sb.append(", cmd: ").append(cmd.getClass().getSimpleName());

        return sb.toString();
    }

    @Override
    public Answer executeRequest(Command cmd) {
        logCommand(cmd);
        Answer answer = null;
        NDC.push(getCommandLogTitle(cmd));
        try {
            long cmdSequence = _cmdSequence++;
            Date startTime = DateUtil.currentGMTTime();
            PropertyMapDynamicBean mbean = new PropertyMapDynamicBean();
            mbean.addProp("StartTime", DateUtil.getDateDisplayString(TimeZone.getDefault(), startTime));
            mbean.addProp("Command", _gson.toJson(cmd));
            mbean.addProp("Sequence", String.valueOf(cmdSequence));
            mbean.addProp("Name", cmd.getClass().getSimpleName());

            Class<? extends Command> clz = cmd.getClass();
            if (clz == PatchSystemVmCommand.class) {
                answer = execute((PatchSystemVmCommand) cmd);
            } else if (cmd instanceof NetworkElementCommand) {
                return _vrResource.executeRequest((NetworkElementCommand) cmd);
            } else if (clz == ReadyCommand.class) {
                answer = execute((ReadyCommand) cmd);
            } else if (clz == GetHostStatsCommand.class) {
                answer = execute((GetHostStatsCommand) cmd);
            } else if (clz == GetVmStatsCommand.class) {
                answer = execute((GetVmStatsCommand) cmd);
            } else if (clz == GetVmNetworkStatsCommand.class) {
                answer = execute((GetVmNetworkStatsCommand) cmd);
            } else if (clz == GetVmDiskStatsCommand.class) {
                answer = execute((GetVmDiskStatsCommand) cmd);
            } else if (cmd instanceof GetVolumeStatsCommand) {
                return execute((GetVolumeStatsCommand) cmd);
            } else if (clz == CheckHealthCommand.class) {
                answer = execute((CheckHealthCommand) cmd);
            } else if (clz == StopCommand.class) {
                answer = execute((StopCommand) cmd);
            } else if (clz == RebootRouterCommand.class) {
                answer = execute((RebootRouterCommand) cmd);
            } else if (clz == RebootCommand.class) {
                answer = execute((RebootCommand) cmd);
            } else if (clz == CheckVirtualMachineCommand.class) {
                answer = execute((CheckVirtualMachineCommand) cmd);
            } else if (clz == PrepareForMigrationCommand.class) {
                answer = execute((PrepareForMigrationCommand) cmd);
            } else if (clz == MigrateCommand.class) {
                answer = execute((MigrateCommand) cmd);
            } else if (clz == MigrateVmToPoolCommand.class) {
                answer = execute((MigrateVmToPoolCommand) cmd);
            } else if (clz == MigrateWithStorageCommand.class) {
                answer = execute((MigrateWithStorageCommand) cmd);
            } else if (clz == MigrateVolumeCommand.class) {
                answer = execute((MigrateVolumeCommand) cmd);
            } else if (clz == DestroyCommand.class) {
                answer = execute((DestroyCommand) cmd);
            } else if (clz == CreateStoragePoolCommand.class) {
                return execute((CreateStoragePoolCommand) cmd);
            } else if (clz == ModifyTargetsCommand.class) {
                answer = execute((ModifyTargetsCommand) cmd);
            } else if (clz == ModifyStoragePoolCommand.class) {
                answer = execute((ModifyStoragePoolCommand) cmd);
            } else if (clz == GetStoragePoolCapabilitiesCommand.class) {
                answer = execute((GetStoragePoolCapabilitiesCommand) cmd);
            } else if (clz == DeleteStoragePoolCommand.class) {
                answer = execute((DeleteStoragePoolCommand) cmd);
            } else if (clz == CopyVolumeCommand.class) {
                answer = execute((CopyVolumeCommand) cmd);
            } else if (clz == AttachIsoCommand.class) {
                answer = execute((AttachIsoCommand) cmd);
            } else if (clz == ValidateSnapshotCommand.class) {
                answer = execute((ValidateSnapshotCommand) cmd);
            } else if (clz == ManageSnapshotCommand.class) {
                answer = execute((ManageSnapshotCommand) cmd);
            } else if (clz == BackupSnapshotCommand.class) {
                answer = execute((BackupSnapshotCommand) cmd);
            } else if (clz == CreateVolumeFromSnapshotCommand.class) {
                answer = execute((CreateVolumeFromSnapshotCommand) cmd);
            } else if (clz == CreatePrivateTemplateFromVolumeCommand.class) {
                answer = execute((CreatePrivateTemplateFromVolumeCommand) cmd);
            } else if (clz == CreatePrivateTemplateFromSnapshotCommand.class) {
                answer = execute((CreatePrivateTemplateFromSnapshotCommand) cmd);
            } else if (clz == UpgradeSnapshotCommand.class) {
                answer = execute((UpgradeSnapshotCommand) cmd);
            } else if (clz == GetStorageStatsCommand.class) {
                answer = execute((GetStorageStatsCommand) cmd);
            } else if (clz == PrimaryStorageDownloadCommand.class) {
                answer = execute((PrimaryStorageDownloadCommand) cmd);
            } else if (clz == GetVncPortCommand.class) {
                answer = execute((GetVncPortCommand) cmd);
            } else if (clz == SetupCommand.class) {
                answer = execute((SetupCommand) cmd);
            } else if (clz == MaintainCommand.class) {
                answer = execute((MaintainCommand) cmd);
            } else if (clz == PingTestCommand.class) {
                answer = execute((PingTestCommand) cmd);
            } else if (clz == CheckOnHostCommand.class) {
                answer = execute((CheckOnHostCommand) cmd);
            } else if (clz == ModifySshKeysCommand.class) {
                answer = execute((ModifySshKeysCommand) cmd);
            } else if (clz == NetworkUsageCommand.class) {
                answer = execute((NetworkUsageCommand) cmd);
            } else if (clz == StartCommand.class) {
                answer = execute((StartCommand) cmd);
            } else if (clz == CheckSshCommand.class) {
                answer = execute((CheckSshCommand) cmd);
            } else if (clz == CheckNetworkCommand.class) {
                answer = execute((CheckNetworkCommand) cmd);
            } else if (clz == PlugNicCommand.class) {
                answer = execute((PlugNicCommand) cmd);
            } else if (clz == ReplugNicCommand.class) {
                answer = execute((ReplugNicCommand) cmd);
            } else if (clz == UnPlugNicCommand.class) {
                answer = execute((UnPlugNicCommand) cmd);
            } else if (cmd instanceof CreateVMSnapshotCommand) {
                return execute((CreateVMSnapshotCommand) cmd);
            } else if (cmd instanceof DeleteVMSnapshotCommand) {
                return execute((DeleteVMSnapshotCommand) cmd);
            } else if (cmd instanceof RevertToVMSnapshotCommand) {
                return execute((RevertToVMSnapshotCommand) cmd);
            } else if (clz == ResizeVolumeCommand.class) {
                return execute((ResizeVolumeCommand) cmd);
            } else if (clz == UnregisterVMCommand.class) {
                return execute((UnregisterVMCommand) cmd);
            } else if (cmd instanceof StorageSubSystemCommand) {
                checkStorageProcessorAndHandlerNfsVersionAttribute((StorageSubSystemCommand) cmd);
                return storageHandler.handleStorageCommands((StorageSubSystemCommand) cmd);
            } else if (clz == ScaleVmCommand.class) {
                return execute((ScaleVmCommand) cmd);
            } else if (clz == PvlanSetupCommand.class) {
                return execute((PvlanSetupCommand) cmd);
            } else if (clz == GetVmIpAddressCommand.class) {
                return execute((GetVmIpAddressCommand) cmd);
            } else if (clz == UnregisterNicCommand.class) {
                answer = execute((UnregisterNicCommand) cmd);
            } else if (clz == GetUnmanagedInstancesCommand.class) {
                answer = execute((GetUnmanagedInstancesCommand) cmd);
            } else if (clz == PrepareUnmanageVMInstanceCommand.class) {
                answer = execute((PrepareUnmanageVMInstanceCommand) cmd);
            } else if (clz == ValidateVcenterDetailsCommand.class) {
                answer = execute((ValidateVcenterDetailsCommand) cmd);
            } else if (clz == SetupPersistentNetworkCommand.class) {
                answer = execute((SetupPersistentNetworkCommand) cmd);
            } else if (clz == GetVmVncTicketCommand.class) {
                answer = execute((GetVmVncTicketCommand) cmd);
            } else {
                answer = Answer.createUnsupportedCommandAnswer(cmd);
            }

            if (cmd.getContextParam("checkpoint") != null) {
                answer.setContextParam("checkpoint", cmd.getContextParam("checkpoint"));
            }

            Date doneTime = DateUtil.currentGMTTime();
            mbean.addProp("DoneTime", DateUtil.getDateDisplayString(TimeZone.getDefault(), doneTime));
            mbean.addProp("Answer", _gson.toJson(answer));

            synchronized (this) {
                try {
                    JmxUtil.registerMBean("VMware " + _morHyperHost.getValue(), "Command " + cmdSequence + "-" + cmd.getClass().getSimpleName(), mbean);
                    _cmdMBeans.add(mbean);

                    if (_cmdMBeans.size() >= MazCmdMBean) {
                        PropertyMapDynamicBean mbeanToRemove = _cmdMBeans.get(0);
                        _cmdMBeans.remove(0);

                        JmxUtil.unregisterMBean("VMware " + _morHyperHost.getValue(), "Command " + mbeanToRemove.getProp("Sequence") + "-" + mbeanToRemove.getProp("Name"));
                    }
                } catch (Exception e) {
                    if (s_logger.isTraceEnabled())
                        s_logger.trace("Unable to register JMX monitoring due to exception " + ExceptionUtil.toString(e));
                }
            }

        } finally {
            recycleServiceContext();
            NDC.pop();
        }

        if (s_logger.isTraceEnabled())
            s_logger.trace("End executeRequest(), cmd: " + cmd.getClass().getSimpleName());

        return answer;
    }

    private ExecutionResult getSystemVmVersionAndChecksum(String controlIp) {
        ExecutionResult result;
        try {
            result = executeInVR(controlIp, VRScripts.VERSION, null);
            if (!result.isSuccess()) {
                String errMsg = String.format("GetSystemVMVersionCmd on %s failed, message %s", controlIp, result.getDetails());
                s_logger.error(errMsg);
                throw new CloudRuntimeException(errMsg);
            }
        } catch (final Exception e) {
            final String msg = "GetSystemVMVersionCmd failed due to " + e;
            s_logger.error(msg, e);
            throw new CloudRuntimeException(msg, e);
        }
        return result;
    }

    private Answer execute(PatchSystemVmCommand cmd) {
        String controlIp = cmd.getAccessDetail((NetworkElementCommand.ROUTER_IP));
        String sysVMName = cmd.getAccessDetail(NetworkElementCommand.ROUTER_NAME);
        String homeDir = System.getProperty("user.home");
        File pemFile = new File(homeDir + "/.ssh/id_rsa");
        ExecutionResult result;
        try {
            result = getSystemVmVersionAndChecksum(controlIp);
            FileUtil.scpPatchFiles(controlIp, VRScripts.CONFIG_CACHE_LOCATION, DefaultDomRSshPort, pemFile, systemVmPatchFiles, BASEPATH);
        } catch (CloudRuntimeException e) {
            return new PatchSystemVmAnswer(cmd, e.getMessage());
        }

        final String[] lines = result.getDetails().split("&");
        // TODO: do we fail, or patch anyway??
        if (lines.length != 2) {
            return new PatchSystemVmAnswer(cmd, result.getDetails());
        }

        String scriptChecksum = lines[1].trim();
        String checksum = ChecksumUtil.calculateCurrentChecksum(sysVMName, "vms/cloud-scripts.tgz").trim();

        if (!org.apache.commons.lang3.StringUtils.isEmpty(checksum) && checksum.equals(scriptChecksum) && !cmd.isForced()) {
            String msg = String.format("No change in the scripts checksum, not patching systemVM %s", sysVMName);
            s_logger.info(msg);
            return new PatchSystemVmAnswer(cmd, msg, lines[0], lines[1]);
        }

        Pair<Boolean, String> patchResult = null;
        try {
            patchResult = SshHelper.sshExecute(controlIp, DefaultDomRSshPort, "root",
                    pemFile, null, "/var/cache/cloud/patch-sysvms.sh", 10000, 10000, 600000);
        } catch (Exception e) {
            return new PatchSystemVmAnswer(cmd, e.getMessage());
        }

        String scriptVersion = lines[1];
        if (StringUtils.isNotEmpty(patchResult.second())) {
            String res = patchResult.second().replace("\n", " ");
            String[] output = res.split(":");
            if (output.length != 2) {
                s_logger.warn("Failed to get the latest script version");
            } else {
                scriptVersion = output[1].split(" ")[0];
            }

        }
        if (patchResult.first()) {
            return new PatchSystemVmAnswer(cmd, String.format("Successfully patched systemVM %s ", sysVMName), lines[0], scriptVersion);
        }
        return new PatchSystemVmAnswer(cmd, patchResult.second());

    }

    private Answer execute(SetupPersistentNetworkCommand cmd) {
        VmwareHypervisorHost host = getHyperHost(getServiceContext());
        String hostname = null;
        VmwareContext context = getServiceContext();
        HostMO hostMO = new HostMO(context, host.getMor());

        try {
            prepareNetworkFromNicInfo(hostMO, cmd.getNic(), false, null);
            hostname =  host.getHyperHostName();
        } catch (Exception e) {
            return new SetupPersistentNetworkAnswer(cmd, false, "failed to setup port-group due to: "+ e.getLocalizedMessage());
        }
        return new SetupPersistentNetworkAnswer(cmd, true, hostname);
    }

    /**
     * Check if storage NFS version is already set or needs to be reconfigured.<br>
     * If _storageNfsVersion is not null -> nothing to do, version already set.<br>
     * If _storageNfsVersion is null -> examine StorageSubSystemCommand to get NFS version and set it
     * to the storage processor and storage handler.
     *
     * @param cmd command to execute
     */
    protected void checkStorageProcessorAndHandlerNfsVersionAttribute(StorageSubSystemCommand cmd) {
        if (storageNfsVersion != null)
            return;
        if (cmd instanceof CopyCommand) {
            EnumMap<VmwareStorageProcessorConfigurableFields, Object> params = new EnumMap<VmwareStorageProcessorConfigurableFields, Object>(
                    VmwareStorageProcessorConfigurableFields.class);
            examineStorageSubSystemCommandNfsVersion((CopyCommand) cmd, params);
            params = examineStorageSubSystemCommandFullCloneFlagForVmware((CopyCommand) cmd, params);
            reconfigureProcessorByHandler(params);
        }
    }

    /**
     * Reconfigure processor by handler
     *
     * @param params params
     */
    protected void reconfigureProcessorByHandler(EnumMap<VmwareStorageProcessorConfigurableFields, Object> params) {
        VmwareStorageSubsystemCommandHandler handler = (VmwareStorageSubsystemCommandHandler) storageHandler;
        boolean success = handler.reconfigureStorageProcessor(params);
        if (success) {
            s_logger.info("VmwareStorageProcessor and VmwareStorageSubsystemCommandHandler successfully reconfigured");
        } else {
            s_logger.error("Error while reconfiguring VmwareStorageProcessor and VmwareStorageSubsystemCommandHandler, params=" + _gson.toJson(params));
        }
    }

    /**
     * Examine StorageSubSystem command to get full clone flag, if provided
     *
     * @param cmd    command to execute
     * @param params params
     * @return copy of params including new values, if suitable
     */
    protected EnumMap<VmwareStorageProcessorConfigurableFields, Object> examineStorageSubSystemCommandFullCloneFlagForVmware(CopyCommand cmd,
            EnumMap<VmwareStorageProcessorConfigurableFields, Object> params) {
        EnumMap<VmwareStorageProcessorConfigurableFields, Object> paramsCopy = new EnumMap<VmwareStorageProcessorConfigurableFields, Object>(params);
        HypervisorType hypervisor = cmd.getDestTO().getHypervisorType();
        if (hypervisor != null && hypervisor.equals(HypervisorType.VMware)) {
            DataStoreTO destDataStore = cmd.getDestTO().getDataStore();
            if (destDataStore instanceof PrimaryDataStoreTO) {
                PrimaryDataStoreTO dest = (PrimaryDataStoreTO) destDataStore;
                if (dest.isFullCloneFlag() != null) {
                    paramsCopy.put(VmwareStorageProcessorConfigurableFields.FULL_CLONE_FLAG, dest.isFullCloneFlag().booleanValue());
                }
                if (dest.getDiskProvisioningStrictnessFlag() != null) {
                    paramsCopy.put(VmwareStorageProcessorConfigurableFields.DISK_PROVISIONING_STRICTNESS, dest.getDiskProvisioningStrictnessFlag().booleanValue());
                }
            }
        }
        return paramsCopy;
    }

    /**
     * Examine StorageSubSystem command to get storage NFS version, if provided
     *
     * @param cmd    command to execute
     * @param params params
     */
    protected void examineStorageSubSystemCommandNfsVersion(CopyCommand cmd, EnumMap<VmwareStorageProcessorConfigurableFields, Object> params) {
        DataStoreTO srcDataStore = cmd.getSrcTO().getDataStore();
        boolean nfsVersionFound = false;

        if (srcDataStore instanceof NfsTO) {
            nfsVersionFound = getStorageNfsVersionFromNfsTO((NfsTO) srcDataStore);
        }

        if (nfsVersionFound) {
            params.put(VmwareStorageProcessorConfigurableFields.NFS_VERSION, storageNfsVersion);
        }
    }

    /**
     * Get storage NFS version from NfsTO
     *
     * @param nfsTO nfsTO
     * @return true if NFS version was found and not null, false in other case
     */
    protected boolean getStorageNfsVersionFromNfsTO(NfsTO nfsTO) {
        if (nfsTO != null && nfsTO.getNfsVersion() != null) {
            storageNfsVersion = nfsTO.getNfsVersion();
            return true;
        }
        return false;
    }

    /**
     * Registers the vm to the inventory given the vmx file.
     */
    private void registerVm(String vmName, DatastoreMO dsMo) throws Exception {

        //1st param
        VmwareHypervisorHost hyperHost = getHyperHost(getServiceContext());
        ManagedObjectReference dcMor = hyperHost.getHyperHostDatacenter();
        DatacenterMO dataCenterMo = new DatacenterMO(getServiceContext(), dcMor);
        ManagedObjectReference vmFolderMor = dataCenterMo.getVmFolder();

        //2nd param
        String vmxFilePath = dsMo.searchFileInSubFolders(vmName + ".vmx", false, VmwareManager.s_vmwareSearchExcludeFolder.value());

        // 5th param
        ManagedObjectReference morPool = hyperHost.getHyperHostOwnerResourcePool();

        ManagedObjectReference morTask = getServiceContext().getService().registerVMTask(vmFolderMor, vmxFilePath, vmName, false, morPool, hyperHost.getMor());
        boolean result = getServiceContext().getVimClient().waitForTask(morTask);
        if (!result) {
            throw new Exception("Unable to register vm due to " + TaskMO.getTaskFailureInfo(getServiceContext(), morTask));
        } else {
            getServiceContext().waitForTaskProgressDone(morTask);
        }

    }

    private Answer execute(ResizeVolumeCommand cmd) {
        String path = cmd.getPath();
        String vmName = cmd.getInstanceName();
        long newSize = cmd.getNewSize() / ResourceType.bytesToKiB;
        long oldSize = cmd.getCurrentSize() / ResourceType.bytesToKiB;
        boolean managed = cmd.isManaged();
        String poolUUID = cmd.getPoolUuid();
        String chainInfo = cmd.getChainInfo();
        boolean useWorkerVm = false;

        VmwareContext context = getServiceContext();
        VmwareHypervisorHost hyperHost = getHyperHost(context);
        VirtualMachineMO vmMo = null;

        String vmdkDataStorePath = null;

        try {
            if (newSize < oldSize) {
                String errorMsg = String.format("VMware doesn't support shrinking volume from larger size [%s] GB to a smaller size [%s] GB. Can't resize volume of VM [name: %s].",
                        oldSize / Float.valueOf(ResourceType.bytesToMiB), newSize / Float.valueOf(ResourceType.bytesToMiB), vmName);
                s_logger.error(errorMsg);
                throw new Exception(errorMsg);
            } else if (newSize == oldSize) {
                return new ResizeVolumeAnswer(cmd, true, "success", newSize * ResourceType.bytesToKiB);
            }

            if (vmName.equalsIgnoreCase("none")) {
                // OfflineVmwareMigration: we need to refactor the worker vm creation out for use in migration methods as well as here
                // OfflineVmwareMigration: this method is 100 lines and needs refactorring anyway
                // we need to spawn a worker VM to attach the volume to and resize the volume.
                useWorkerVm = true;

                String poolId = cmd.getPoolUuid();

                // OfflineVmwareMigration: refactor for re-use
                // OfflineVmwareMigration: 1. find data(store)
                ManagedObjectReference morDS = HypervisorHostHelper.findDatastoreWithBackwardsCompatibility(hyperHost, poolId);
                DatastoreMO dsMo = new DatastoreMO(hyperHost.getContext(), morDS);
                vmName = getWorkerName(getServiceContext(), cmd, 0, dsMo);

                s_logger.info("Create worker VM " + vmName);

                // OfflineVmwareMigration: 2. create the worker with access to the data(store)
                vmMo = HypervisorHostHelper.createWorkerVM(hyperHost, dsMo, vmName, null);

                if (vmMo == null) {
                    // OfflineVmwareMigration: don't throw a general Exception but think of a specific one
                    throw new Exception("Unable to create a worker VM for volume resize");
                }

                synchronized (this) {
                    // OfflineVmwareMigration: 3. attach the disk to the worker
                    vmdkDataStorePath = VmwareStorageLayoutHelper.getLegacyDatastorePathFromVmdkFileName(dsMo, path + VMDK_EXTENSION);

                    vmMo.attachDisk(new String[]{vmdkDataStorePath}, morDS);
                }
            }

            // OfflineVmwareMigration: 4. find the (worker-) VM
            // find VM through datacenter (VM is not at the target host yet)
            vmMo = hyperHost.findVmOnPeerHyperHost(vmName);

            if (vmMo == null) {
                String errorMsg = String.format("VM [name: %s] does not exist in VMware datacenter.", vmName);
                s_logger.error(errorMsg);
                throw new Exception(errorMsg);
            }


            if (managed) {
                ManagedObjectReference morCluster = hyperHost.getHyperHostCluster();
                ClusterMO clusterMO = new ClusterMO(context, morCluster);

                List<Pair<ManagedObjectReference, String>> lstHosts = clusterMO.getClusterHosts();

                Collections.shuffle(lstHosts, RANDOM);

                Pair<ManagedObjectReference, String> host = lstHosts.get(0);

                HostMO hostMO = new HostMO(context, host.first());
                HostDatastoreSystemMO hostDatastoreSystem = hostMO.getHostDatastoreSystemMO();

                String iScsiName = cmd.get_iScsiName();

                ManagedObjectReference morDS = HypervisorHostHelper.findDatastoreWithBackwardsCompatibility(hyperHost, VmwareResource.getDatastoreName(iScsiName));
                DatastoreMO dsMo = new DatastoreMO(hyperHost.getContext(), morDS);

                _storageProcessor.expandDatastore(hostDatastoreSystem, dsMo);
            }

            boolean volumePathChangeObserved = false;
            boolean datastoreChangeObserved = false;

            Pair<String, String> pathAndChainInfo = getNewPathAndChainInfoInDatastoreCluster(vmMo, path, chainInfo, managed, cmd.get_iScsiName(), poolUUID, cmd.getContextParam(DiskTO.PROTOCOL_TYPE));
            Pair<String, String> poolUUIDandChainInfo = getNewPoolUUIDAndChainInfoInDatastoreCluster(vmMo, path, chainInfo, managed, cmd.get_iScsiName(), poolUUID, cmd.getContextParam(DiskTO.PROTOCOL_TYPE));

            if (pathAndChainInfo != null) {
                volumePathChangeObserved = true;
                path = pathAndChainInfo.first();
                chainInfo = pathAndChainInfo.second();
            }

            if (poolUUIDandChainInfo != null) {
                datastoreChangeObserved = true;
                poolUUID = poolUUIDandChainInfo.first();
                chainInfo = poolUUIDandChainInfo.second();
            }

            // OfflineVmwareMigration: 5. ignore/replace the rest of the try-block; It is the functional bit
            VirtualDisk disk = getDiskAfterResizeDiskValidations(vmMo, path);
            String vmdkAbsFile = getAbsoluteVmdkFile(disk);

            if (vmdkAbsFile != null && !vmdkAbsFile.isEmpty()) {
                vmMo.updateAdapterTypeIfRequired(vmdkAbsFile);
            }

            disk.setCapacityInKB(newSize);

            VirtualDeviceConfigSpec deviceConfigSpec = new VirtualDeviceConfigSpec();

            deviceConfigSpec.setDevice(disk);
            deviceConfigSpec.setOperation(VirtualDeviceConfigSpecOperation.EDIT);

            VirtualMachineConfigSpec vmConfigSpec = new VirtualMachineConfigSpec();

            vmConfigSpec.getDeviceChange().add(deviceConfigSpec);

            if (!vmMo.configureVm(vmConfigSpec)) {
                throw new Exception(String.format("Failed to configure VM [name: %s] to resize disk.", vmName));
            }

            ResizeVolumeAnswer answer = new ResizeVolumeAnswer(cmd, true, "success", newSize * 1024);
            if (datastoreChangeObserved) {
                answer.setContextParam("datastoreUUID", poolUUID);
                answer.setContextParam("chainInfo", chainInfo);
            }

            if (volumePathChangeObserved) {
                answer.setContextParam("volumePath", path);
                answer.setContextParam("chainInfo", chainInfo);
            }
            return answer;
        } catch (Exception e) {
            String errorMsg = String.format("Failed to resize volume of VM [name: %s] due to: [%s].", vmName, e.getMessage());
            s_logger.error(errorMsg, e);
            return new ResizeVolumeAnswer(cmd, false, errorMsg);
        } finally {
            // OfflineVmwareMigration: 6. check if a worker was used and destroy it if needed
            try {
                if (useWorkerVm) {
                    s_logger.info("Destroy worker VM after volume resize");

                    vmMo.detachDisk(vmdkDataStorePath, false);
                    vmMo.destroy();
                }
            } catch (Throwable e) {
                s_logger.error(String.format("Failed to destroy worker VM [name: %s] due to: [%s].", vmName, e.getMessage()), e);
            }
        }
    }

    private VirtualDisk getDiskAfterResizeDiskValidations(VirtualMachineMO vmMo, String volumePath) throws Exception {
        Pair<VirtualDisk, String> vdisk = vmMo.getDiskDevice(volumePath);
        if (vdisk == null) {
            String errorMsg = String.format("Resize volume of VM [name: %s] failed because disk device [path: %s] doesn't exist.", vmMo.getVmName(), volumePath);
            s_logger.error(errorMsg);
            throw new Exception(errorMsg);
        }

        // IDE virtual disk cannot be re-sized if VM is running
        if (vdisk.second() != null && vdisk.second().toLowerCase().contains("ide")) {
            String errorMsg = String.format("Re-sizing a virtual disk over an IDE controller is not supported in the VMware hypervisor. "
                    + "Please re-try when virtual disk is attached to VM [name: %s] using a SCSI controller.", vmMo.getVmName());
            s_logger.error(errorMsg);
            throw new Exception(errorMsg);
        }

        VirtualDisk disk = vdisk.first();
        if ((VirtualDiskFlatVer2BackingInfo) disk.getBacking() != null && ((VirtualDiskFlatVer2BackingInfo) disk.getBacking()).getParent() != null) {
            String errorMsg = String.format("Resize of volume in VM [name: %s] is not supported because Disk device [path: %s] has Parents: [%s].",
                    vmMo.getVmName(), volumePath, ((VirtualDiskFlatVer2BackingInfo) disk.getBacking()).getParent().getUuid());
            s_logger.error(errorMsg);
            throw new Exception(errorMsg);
        }
        return disk;
    }

    private Pair<String, String> getNewPathAndChainInfoInDatastoreCluster(VirtualMachineMO vmMo, String path, String chainInfo, boolean managed, String iscsiName, String poolUUID, String poolType) throws Exception {
        VmwareContext context = getServiceContext();
        VmwareHypervisorHost hyperHost = getHyperHost(context);
        if (poolType != null && poolType.equalsIgnoreCase(Storage.StoragePoolType.DatastoreCluster.toString())) {
            VirtualMachineDiskInfoBuilder diskInfoBuilder = vmMo.getDiskInfoBuilder();
            VirtualMachineDiskInfo matchingExistingDisk = getMatchingExistingDiskWithVolumeDetails(diskInfoBuilder, path, chainInfo, managed, iscsiName, poolUUID, hyperHost, context);
            if (diskInfoBuilder != null && matchingExistingDisk != null) {
                String[] diskChain = matchingExistingDisk.getDiskChain();
                DatastoreFile file = new DatastoreFile(diskChain[0]);
                if (!file.getFileBaseName().equalsIgnoreCase(path)) {
                    if (s_logger.isInfoEnabled())
                        s_logger.info("Detected disk-chain top file change on volume: " + path + " -> " + file.getFileBaseName());
                    path = file.getFileBaseName();
                    chainInfo = _gson.toJson(matchingExistingDisk);
                    return new Pair<>(path, chainInfo);
                }
            }
        }
        return null;
    }

    private Pair<String, String> getNewPoolUUIDAndChainInfoInDatastoreCluster(VirtualMachineMO vmMo, String path, String chainInfo, boolean managed, String iscsiName, String poolUUID, String poolType) throws Exception {
        VmwareContext context = getServiceContext();
        VmwareHypervisorHost hyperHost = getHyperHost(context);
        if (poolType != null && poolType.equalsIgnoreCase(Storage.StoragePoolType.DatastoreCluster.toString())) {
            VirtualMachineDiskInfoBuilder diskInfoBuilder = vmMo.getDiskInfoBuilder();
            VirtualMachineDiskInfo matchingExistingDisk = getMatchingExistingDiskWithVolumeDetails(diskInfoBuilder, path, chainInfo, managed, iscsiName, poolUUID, hyperHost, context);
            if (diskInfoBuilder != null && matchingExistingDisk != null) {
                String[] diskChain = matchingExistingDisk.getDiskChain();
                DatastoreFile file = new DatastoreFile(diskChain[0]);
                DatacenterMO dcMo = new DatacenterMO(hyperHost.getContext(), hyperHost.getHyperHostDatacenter());
                DatastoreMO diskDatastoreMofromVM = new DatastoreMO(context, dcMo.findDatastore(file.getDatastoreName()));
                if (diskDatastoreMofromVM != null) {
                    String actualPoolUuid = diskDatastoreMofromVM.getCustomFieldValue(CustomFieldConstants.CLOUD_UUID);
                    if (!actualPoolUuid.equalsIgnoreCase(poolUUID)) {
                        s_logger.warn(String.format("Volume %s found to be in a different storage pool %s", path, actualPoolUuid));
                        poolUUID = actualPoolUuid;
                        chainInfo = _gson.toJson(matchingExistingDisk);
                        return new Pair<>(poolUUID, chainInfo);
                    }
                }
            }
        }
        return null;
    }

    protected Answer execute(CheckNetworkCommand cmd) {
        // TODO setup portgroup for private network needs to be done here now
        return new CheckNetworkAnswer(cmd, true, "Network Setup check by names is done");
    }

    protected Answer execute(NetworkUsageCommand cmd) {
        if (cmd.isForVpc()) {
            return VPCNetworkUsage(cmd);
        }

        if (cmd.getOption() != null && cmd.getOption().equals("create")) {
            String result = networkUsage(cmd.getPrivateIP(), "create", null);
            NetworkUsageAnswer answer = new NetworkUsageAnswer(cmd, result, 0L, 0L);
            return answer;
        }
        long[] stats = getNetworkStats(cmd.getPrivateIP());

        NetworkUsageAnswer answer = new NetworkUsageAnswer(cmd, "", stats[0], stats[1]);
        return answer;
    }

    protected NetworkUsageAnswer VPCNetworkUsage(NetworkUsageCommand cmd) {
        String privateIp = cmd.getPrivateIP();
        String option = cmd.getOption();
        String publicIp = cmd.getGatewayIP();

        String args = "-l " + publicIp + " ";
        if (option.equals("get")) {
            args += "-g";
        } else if (option.equals("create")) {
            args += "-c";
            String vpcCIDR = cmd.getVpcCIDR();
            args += " -v " + vpcCIDR;
        } else if (option.equals("reset")) {
            args += "-r";
        } else if (option.equals("vpn")) {
            args += "-n";
        } else if (option.equals("remove")) {
            args += "-d";
        } else {
            return new NetworkUsageAnswer(cmd, "success", 0L, 0L);
        }

        ExecutionResult callResult = executeInVR(privateIp, "vpc_netusage.sh", args);

        if (!callResult.isSuccess()) {
            s_logger.error("Unable to execute NetworkUsage command on DomR (" + privateIp + "), domR may not be ready yet. failure due to " + callResult.getDetails());
        }

        if (option.equals("get") || option.equals("vpn")) {
            String result = callResult.getDetails();
            if (result == null || result.isEmpty()) {
                s_logger.error(" vpc network usage get returns empty ");
            }
            long[] stats = new long[2];
            if (result != null) {
                String[] splitResult = result.split(":");
                int i = 0;
                while (i < splitResult.length - 1) {
                    stats[0] += Long.parseLong(splitResult[i++]);
                    stats[1] += Long.parseLong(splitResult[i++]);
                }
                return new NetworkUsageAnswer(cmd, "success", stats[0], stats[1]);
            }
        }
        return new NetworkUsageAnswer(cmd, "success", 0L, 0L);
    }

    @Override
    public ExecutionResult createFileInVR(String routerIp, String filePath, String fileName, String content) {
        File keyFile = getSystemVmKeyFile();
        try {
            SshHelper.scpTo(routerIp, 3922, "root", keyFile, null, filePath, content.getBytes("UTF-8"), fileName, null);
        } catch (Exception e) {
            s_logger.warn("Fail to create file " + filePath + fileName + " in VR " + routerIp, e);
            return new ExecutionResult(false, e.getMessage());
        }
        return new ExecutionResult(true, null);
    }

    @Override
    public ExecutionResult prepareCommand(NetworkElementCommand cmd) {
        //Update IP used to access router
        cmd.setRouterAccessIp(getRouterSshControlIp(cmd));
        assert cmd.getRouterAccessIp() != null;

        if (cmd instanceof IpAssocVpcCommand) {
            return prepareNetworkElementCommand((IpAssocVpcCommand) cmd);
        } else if (cmd instanceof IpAssocCommand) {
            return prepareNetworkElementCommand((IpAssocCommand) cmd);
        } else if (cmd instanceof SetSourceNatCommand) {
            return prepareNetworkElementCommand((SetSourceNatCommand) cmd);
        } else if (cmd instanceof SetupGuestNetworkCommand) {
            return prepareNetworkElementCommand((SetupGuestNetworkCommand) cmd);
        } else if (cmd instanceof SetNetworkACLCommand) {
            return prepareNetworkElementCommand((SetNetworkACLCommand) cmd);
        }
        return new ExecutionResult(true, null);
    }

    @Override
    public ExecutionResult cleanupCommand(NetworkElementCommand cmd) {
        if (cmd instanceof IpAssocCommand && !(cmd instanceof IpAssocVpcCommand)) {
            return cleanupNetworkElementCommand((IpAssocCommand)cmd);
        }
        return new ExecutionResult(true, null);
    }

    //
    // list IP with eth devices
    //  ifconfig ethx |grep -B1 "inet addr" | awk '{ if ( $1 == "inet" ) { print $2 } else if ( $2 == "Link" ) { printf "%s:" ,$1 } }'
    //     | awk -F: '{ print $1 ": " $3 }'
    //
    // returns
    //      eth0:xx.xx.xx.xx
    //
    //
    private int findRouterEthDeviceIndex(String domrName, String routerIp, String mac) throws Exception {
        File keyFile = getSystemVmKeyFile();
        s_logger.info("findRouterEthDeviceIndex. mac: " + mac);
        ArrayList<String> skipInterfaces = new ArrayList<String>(Arrays.asList("all", "default", "lo"));

        // when we dynamically plug in a new NIC into virtual router, it may take time to show up in guest OS
        // we use a waiting loop here as a workaround to synchronize activities in systems
        long startTick = System.currentTimeMillis();
        long waitTimeoutMillis = VmwareManager.s_vmwareNicHotplugWaitTimeout.value();
        while (System.currentTimeMillis() - startTick < waitTimeoutMillis) {

            // TODO : this is a temporary very inefficient solution, will refactor it later
            Pair<Boolean, String> result = SshHelper.sshExecute(routerIp, DefaultDomRSshPort, "root", keyFile, null, "ls /proc/sys/net/ipv4/conf");
            if (result.first()) {
                String[] tokens = result.second().split("\\s+");
                for (String token : tokens) {
                    if (!(skipInterfaces.contains(token))) {
                        String cmd = String.format("ip address show %s | grep link/ether | sed -e 's/^[ \t]*//' | cut -d' ' -f2", token);

                        if (s_logger.isDebugEnabled())
                            s_logger.debug("Run domr script " + cmd);
                        Pair<Boolean, String> result2 = SshHelper.sshExecute(routerIp, DefaultDomRSshPort, "root", keyFile, null,
                                // TODO need to find the dev index inside router based on IP address
                                cmd);
                        if (s_logger.isDebugEnabled())
                            s_logger.debug("result: " + result2.first() + ", output: " + result2.second());

                        if (result2.first() && result2.second().trim().equalsIgnoreCase(mac.trim())) {
                            return Integer.parseInt(token.substring(3));
                        } else {
                            skipInterfaces.add(token);
                        }
                    }
                }
            }

            s_logger.warn("can not find intereface associated with mac: " + mac + ", guest OS may still at loading state, retry...");

            try {
                Thread.currentThread();
                Thread.sleep(1000);
            } catch (InterruptedException e) {
                s_logger.debug("[ignored] interrupted while trying to get mac.");
            }
        }

        return -1;
    }

    private VirtualDevice findVirtualNicDevice(VirtualMachineMO vmMo, String mac) throws Exception {

        VirtualDevice[] nics = vmMo.getNicDevices();
        for (VirtualDevice nic : nics) {
            if (nic instanceof VirtualEthernetCard) {
                if (((VirtualEthernetCard) nic).getMacAddress().equals(mac))
                    return nic;
            }
        }
        return null;
    }

    protected ExecutionResult prepareNetworkElementCommand(SetupGuestNetworkCommand cmd) {
        NicTO nic = cmd.getNic();
        String routerIp = getRouterSshControlIp(cmd);
        String domrName = cmd.getAccessDetail(NetworkElementCommand.ROUTER_NAME);

        try {
            int ethDeviceNum = findRouterEthDeviceIndex(domrName, routerIp, nic.getMac());
            nic.setDeviceId(ethDeviceNum);
        } catch (Exception e) {
            String msg = "Prepare SetupGuestNetwork failed due to " + e.toString();
            s_logger.warn(msg, e);
            return new ExecutionResult(false, msg);
        }
        return new ExecutionResult(true, null);
    }

    private ExecutionResult prepareNetworkElementCommand(IpAssocVpcCommand cmd) {
        String routerName = cmd.getAccessDetail(NetworkElementCommand.ROUTER_NAME);
        String routerIp = getRouterSshControlIp(cmd);

        try {
            IpAddressTO[] ips = cmd.getIpAddresses();
            for (IpAddressTO ip : ips) {

                int ethDeviceNum = findRouterEthDeviceIndex(routerName, routerIp, ip.getVifMacAddress());
                if (ethDeviceNum < 0) {
                    if (ip.isAdd()) {
                        throw new InternalErrorException("Failed to find DomR VIF to associate/disassociate IP with.");
                    } else {
                        s_logger.debug("VIF to deassociate IP with does not exist, return success");
                        continue;
                    }
                }

                ip.setNicDevId(ethDeviceNum);
            }
        } catch (Exception e) {
            s_logger.error("Prepare Ip Assoc failure on applying one ip due to exception:  ", e);
            return new ExecutionResult(false, e.toString());
        }

        return new ExecutionResult(true, null);
    }

    protected ExecutionResult prepareNetworkElementCommand(SetSourceNatCommand cmd) {
        String routerName = cmd.getAccessDetail(NetworkElementCommand.ROUTER_NAME);
        String routerIp = getRouterSshControlIp(cmd);
        IpAddressTO pubIp = cmd.getIpAddress();

        try {
            int ethDeviceNum = findRouterEthDeviceIndex(routerName, routerIp, pubIp.getVifMacAddress());
            pubIp.setNicDevId(ethDeviceNum);
        } catch (Exception e) {
            String msg = "Prepare Ip SNAT failure due to " + e.toString();
            s_logger.error(msg, e);
            return new ExecutionResult(false, e.toString());
        }
        return new ExecutionResult(true, null);
    }

    private ExecutionResult prepareNetworkElementCommand(SetNetworkACLCommand cmd) {
        NicTO nic = cmd.getNic();
        String routerName = cmd.getAccessDetail(NetworkElementCommand.ROUTER_NAME);
        String routerIp = getRouterSshControlIp(cmd);

        try {
            int ethDeviceNum = findRouterEthDeviceIndex(routerName, routerIp, nic.getMac());
            nic.setDeviceId(ethDeviceNum);
        } catch (Exception e) {
            String msg = "Prepare SetNetworkACL failed due to " + e.toString();
            s_logger.error(msg, e);
            return new ExecutionResult(false, msg);
        }
        return new ExecutionResult(true, null);
    }

    private PlugNicAnswer execute(PlugNicCommand cmd) {
        if (s_logger.isInfoEnabled()) {
            s_logger.info("Executing resource PlugNicCommand " + _gson.toJson(cmd));
        }

        try {
            VirtualEthernetCardType nicDeviceType = null;
            if (cmd.getDetails() != null) {
                nicDeviceType = VirtualEthernetCardType.valueOf(cmd.getDetails().get("nicAdapter"));
            }
            plugNicCommandInternal(cmd.getVmName(), nicDeviceType, cmd.getNic(), cmd.getVMType());
            return new PlugNicAnswer(cmd, true, "success");
        } catch (Exception e) {
            s_logger.error("Unexpected exception: ", e);
            return new PlugNicAnswer(cmd, false, "Unable to execute PlugNicCommand due to " + e.toString());
        }
    }

    private void plugNicCommandInternal(String vmName, VirtualEthernetCardType nicDeviceType, NicTO nicTo, VirtualMachine.Type vmType) throws Exception {
        getServiceContext().getStockObject(VmwareManager.CONTEXT_STOCK_NAME);
        VmwareContext context = getServiceContext();
        VmwareHypervisorHost hyperHost = getHyperHost(context);

        VirtualMachineMO vmMo = hyperHost.findVmOnHyperHost(vmName);

        if (vmMo == null) {
            if (hyperHost instanceof HostMO) {
                ClusterMO clusterMo = new ClusterMO(hyperHost.getContext(), ((HostMO) hyperHost).getParentMor());
                vmMo = clusterMo.findVmOnHyperHost(vmName);
            }
        }

        if (vmMo == null) {
            String msg = "Router " + vmName + " no longer exists to execute PlugNic command";
            s_logger.error(msg);
            throw new Exception(msg);
        }

            /*
            if(!isVMWareToolsInstalled(vmMo)){
                String errMsg = "vmware tools is not installed or not running, cannot add nic to vm " + vmName;
                s_logger.debug(errMsg);
                return new PlugNicAnswer(cmd, false, "Unable to execute PlugNicCommand due to " + errMsg);
            }
             */
        // Fallback to E1000 if no specific nicAdapter is passed
        if (nicDeviceType == null) {
            nicDeviceType = VirtualEthernetCardType.E1000;
        }

        // find a usable device number in VMware environment
        VirtualDevice[] nicDevices = vmMo.getSortedNicDevices();
        int deviceNumber = -1;
        for (VirtualDevice device : nicDevices) {
            if (device.getUnitNumber() > deviceNumber)
                deviceNumber = device.getUnitNumber();
        }
        deviceNumber++;

        VirtualDevice nic;
        Pair<ManagedObjectReference, String> networkInfo = prepareNetworkFromNicInfo(vmMo.getRunningHost(), nicTo, false, vmType);
        String dvSwitchUuid = null;
        if (VmwareHelper.isDvPortGroup(networkInfo.first())) {
            ManagedObjectReference dcMor = hyperHost.getHyperHostDatacenter();
            DatacenterMO dataCenterMo = new DatacenterMO(context, dcMor);
            ManagedObjectReference dvsMor = dataCenterMo.getDvSwitchMor(networkInfo.first());
            dvSwitchUuid = dataCenterMo.getDvSwitchUuid(dvsMor);
            s_logger.info("Preparing NIC device on dvSwitch : " + dvSwitchUuid);
            nic = VmwareHelper.prepareDvNicDevice(vmMo, networkInfo.first(), nicDeviceType, networkInfo.second(), dvSwitchUuid,
                    nicTo.getMac(), deviceNumber + 1, true, true);
        } else {
            s_logger.info("Preparing NIC device on network " + networkInfo.second());
            nic = VmwareHelper.prepareNicDevice(vmMo, networkInfo.first(), nicDeviceType, networkInfo.second(),
                    nicTo.getMac(), deviceNumber + 1, true, true);
        }

        configureNicDevice(vmMo, nic, VirtualDeviceConfigSpecOperation.ADD, "PlugNicCommand");
    }

    private ReplugNicAnswer execute(ReplugNicCommand cmd) {
        getServiceContext().getStockObject(VmwareManager.CONTEXT_STOCK_NAME);
        VmwareContext context = getServiceContext();
        try {
            VmwareHypervisorHost hyperHost = getHyperHost(context);

            String vmName = cmd.getVmName();
            VirtualMachineMO vmMo = hyperHost.findVmOnHyperHost(vmName);

            if (vmMo == null) {
                if (hyperHost instanceof HostMO) {
                    ClusterMO clusterMo = new ClusterMO(hyperHost.getContext(), ((HostMO) hyperHost).getParentMor());
                    vmMo = clusterMo.findVmOnHyperHost(vmName);
                }
            }

            if (vmMo == null) {
                String msg = "Router " + vmName + " no longer exists to execute ReplugNic command";
                s_logger.error(msg);
                throw new Exception(msg);
            }

            /*
            if(!isVMWareToolsInstalled(vmMo)){
                String errMsg = "vmware tools is not installed or not running, cannot add nic to vm " + vmName;
                s_logger.debug(errMsg);
                return new PlugNicAnswer(cmd, false, "Unable to execute PlugNicCommand due to " + errMsg);
            }
             */
            // Fallback to E1000 if no specific nicAdapter is passed
            VirtualEthernetCardType nicDeviceType = VirtualEthernetCardType.E1000;
            Map<String, String> details = cmd.getDetails();
            if (details != null) {
                nicDeviceType = VirtualEthernetCardType.valueOf((String) details.get("nicAdapter"));
            }

            NicTO nicTo = cmd.getNic();

            VirtualDevice nic = findVirtualNicDevice(vmMo, nicTo.getMac());
            if (nic == null) {
                return new ReplugNicAnswer(cmd, false, "Nic to replug not found");
            }

            Pair<ManagedObjectReference, String> networkInfo = prepareNetworkFromNicInfo(vmMo.getRunningHost(), nicTo, false, cmd.getVMType());
            String dvSwitchUuid = null;
            if (VmwareHelper.isDvPortGroup(networkInfo.first())) {
                ManagedObjectReference dcMor = hyperHost.getHyperHostDatacenter();
                DatacenterMO dataCenterMo = new DatacenterMO(context, dcMor);
                ManagedObjectReference dvsMor = dataCenterMo.getDvSwitchMor(networkInfo.first());
                dvSwitchUuid = dataCenterMo.getDvSwitchUuid(dvsMor);
                s_logger.info("Preparing NIC device on dvSwitch : " + dvSwitchUuid);
                VmwareHelper.updateDvNicDevice(nic, networkInfo.first(), dvSwitchUuid);
            } else {
                s_logger.info("Preparing NIC device on network " + networkInfo.second());

                VmwareHelper.updateNicDevice(nic, networkInfo.first(), networkInfo.second());
            }

            configureNicDevice(vmMo, nic, VirtualDeviceConfigSpecOperation.EDIT, "ReplugNicCommand");

            return new ReplugNicAnswer(cmd, true, "success");
        } catch (Exception e) {
            s_logger.error("Unexpected exception: ", e);
            return new ReplugNicAnswer(cmd, false, "Unable to execute ReplugNicCommand due to " + e.toString());
        }
    }

    private UnPlugNicAnswer execute(UnPlugNicCommand cmd) {
        VmwareContext context = getServiceContext();
        try {
            VmwareHypervisorHost hyperHost = getHyperHost(context);

            String vmName = cmd.getVmName();
            VirtualMachineMO vmMo = hyperHost.findVmOnHyperHost(vmName);

            if (vmMo == null) {
                if (hyperHost instanceof HostMO) {
                    ClusterMO clusterMo = new ClusterMO(hyperHost.getContext(), ((HostMO) hyperHost).getParentMor());
                    vmMo = clusterMo.findVmOnHyperHost(vmName);
                }
            }

            if (vmMo == null) {
                String msg = "VM " + vmName + " no longer exists to execute UnPlugNic command";
                s_logger.error(msg);
                throw new Exception(msg);
            }

            /*
            if(!isVMWareToolsInstalled(vmMo)){
                String errMsg = "vmware tools not installed or not running, cannot remove nic from vm " + vmName;
                s_logger.debug(errMsg);
                return new UnPlugNicAnswer(cmd, false, "Unable to execute unPlugNicCommand due to " + errMsg);
            }
             */
            VirtualDevice nic = findVirtualNicDevice(vmMo, cmd.getNic().getMac());
            if (nic == null) {
                return new UnPlugNicAnswer(cmd, true, "success");
            }
            configureNicDevice(vmMo, nic, VirtualDeviceConfigSpecOperation.REMOVE, "unplugNicCommand");

            return new UnPlugNicAnswer(cmd, true, "success");
        } catch (Exception e) {
            s_logger.error("Unexpected exception: ", e);
            return new UnPlugNicAnswer(cmd, false, "Unable to execute unPlugNicCommand due to " + e.toString());
        }
    }

    private void plugPublicNic(VirtualMachineMO vmMo, final String vlanId, final IpAddressTO ipAddressTO) throws Exception {
        // TODO : probably need to set traffic shaping
        Pair<ManagedObjectReference, String> networkInfo = null;
        VirtualSwitchType vSwitchType = VirtualSwitchType.StandardVirtualSwitch;
        if (_publicTrafficInfo != null) {
            vSwitchType = _publicTrafficInfo.getVirtualSwitchType();
        }
        /** FIXME We have no clue which network this nic is on and that means that we can't figure out the BroadcastDomainType
         *  so we assume that it's VLAN for now
         */
        if (VirtualSwitchType.StandardVirtualSwitch == vSwitchType) {
            networkInfo = HypervisorHostHelper.prepareNetwork(_publicTrafficInfo.getVirtualSwitchName(),
                    "cloud.public", vmMo.getRunningHost(), vlanId, ipAddressTO.getNetworkRate(), null,
                    _opsTimeout, true, BroadcastDomainType.Vlan, null, null);
        } else {
            networkInfo =
                    HypervisorHostHelper.prepareNetwork(_publicTrafficInfo.getVirtualSwitchName(), "cloud.public", vmMo.getRunningHost(), vlanId, null, ipAddressTO.getNetworkRate(), null,
                            _opsTimeout, vSwitchType, _portsPerDvPortGroup, null, false, BroadcastDomainType.Vlan, _vsmCredentials, null);
        }

        int nicIndex = allocPublicNicIndex(vmMo);

        try {
            VirtualDevice[] nicDevices = vmMo.getSortedNicDevices();

            VirtualEthernetCard device = (VirtualEthernetCard) nicDevices[nicIndex];

            if (VirtualSwitchType.StandardVirtualSwitch == vSwitchType) {
                VirtualEthernetCardNetworkBackingInfo nicBacking = new VirtualEthernetCardNetworkBackingInfo();
                nicBacking.setDeviceName(networkInfo.second());
                nicBacking.setNetwork(networkInfo.first());
                device.setBacking(nicBacking);
            } else {
                HostMO hostMo = vmMo.getRunningHost();
                DatacenterMO dataCenterMo = new DatacenterMO(hostMo.getContext(), hostMo.getHyperHostDatacenter());
                device.setBacking(dataCenterMo.getDvPortBackingInfo(networkInfo));
            }

            configureNicDevice(vmMo, device, VirtualDeviceConfigSpecOperation.EDIT, "plugPublicNic");
        } catch (Exception e) {

            // restore allocation mask in case of exceptions
            String nicMasksStr = vmMo.getCustomFieldValue(CustomFieldConstants.CLOUD_NIC_MASK);
            int nicMasks = Integer.parseInt(nicMasksStr);
            nicMasks &= ~(1 << nicIndex);
            vmMo.setCustomFieldValue(CustomFieldConstants.CLOUD_NIC_MASK, String.valueOf(nicMasks));

            throw e;
        }
    }

    private int allocPublicNicIndex(VirtualMachineMO vmMo) throws Exception {
        String nicMasksStr = vmMo.getCustomFieldValue(CustomFieldConstants.CLOUD_NIC_MASK);
        if (nicMasksStr == null || nicMasksStr.isEmpty()) {
            throw new Exception("Could not find NIC allocation info");
        }

        int nicMasks = Integer.parseInt(nicMasksStr);
        VirtualDevice[] nicDevices = vmMo.getNicDevices();
        for (int i = 3; i < nicDevices.length; i++) {
            if ((nicMasks & (1 << i)) == 0) {
                nicMasks |= (1 << i);
                vmMo.setCustomFieldValue(CustomFieldConstants.CLOUD_NIC_MASK, String.valueOf(nicMasks));
                return i;
            }
        }

        throw new Exception("Could not allocate a free public NIC");
    }

    private ExecutionResult prepareNetworkElementCommand(IpAssocCommand cmd) {
        VmwareContext context = getServiceContext();
        try {
            VmwareHypervisorHost hyperHost = getHyperHost(context);

            IpAddressTO[] ips = cmd.getIpAddresses();
            String routerName = cmd.getAccessDetail(NetworkElementCommand.ROUTER_NAME);
            String controlIp = VmwareResource.getRouterSshControlIp(cmd);

            VirtualMachineMO vmMo = hyperHost.findVmOnHyperHost(routerName);

            // command may sometimes be redirect to a wrong host, we relax
            // the check and will try to find it within cluster
            if (vmMo == null) {
                if (hyperHost instanceof HostMO) {
                    ClusterMO clusterMo = new ClusterMO(hyperHost.getContext(), ((HostMO) hyperHost).getParentMor());
                    vmMo = clusterMo.findVmOnHyperHost(routerName);
                }
            }

            if (vmMo == null) {
                String msg = "Router " + routerName + " no longer exists to execute IPAssoc command";
                s_logger.error(msg);
                throw new Exception(msg);
            }

            for (IpAddressTO ip : ips) {
                /**
                 * TODO support other networks
                 */
                URI broadcastUri = BroadcastDomainType.fromString(ip.getBroadcastUri());
                if (BroadcastDomainType.getSchemeValue(broadcastUri) != BroadcastDomainType.Vlan) {
                    throw new InternalErrorException("Unable to assign a public IP to a VIF on network " + ip.getBroadcastUri());
                }
                String vlanId = BroadcastDomainType.getValue(broadcastUri);

                String publicNetworkName = HypervisorHostHelper.getPublicNetworkNamePrefix(vlanId);
                Pair<Integer, VirtualDevice> publicNicInfo = vmMo.getNicDeviceIndex(publicNetworkName);

                if (s_logger.isDebugEnabled()) {
                    s_logger.debug("Find public NIC index, public network name: " + publicNetworkName + ", index: " + publicNicInfo.first());
                }

                boolean addVif = false;
                if (ip.isAdd() && publicNicInfo.first() == -1) {
                    if (s_logger.isDebugEnabled()) {
                        s_logger.debug("Plug new NIC to associate" + controlIp + " to " + ip.getPublicIp());
                    }
                    addVif = true;
                }

                if (addVif) {
                    NicTO nicTO = ip.getNicTO();
                    VirtualEthernetCardType nicDeviceType = null;
                    if (ip.getDetails() != null) {
                        nicDeviceType = VirtualEthernetCardType.valueOf(ip.getDetails().get("nicAdapter"));
                    }
                    plugNicCommandInternal(routerName, nicDeviceType, nicTO, VirtualMachine.Type.DomainRouter);
                    publicNicInfo = vmMo.getNicDeviceIndex(publicNetworkName);
                    if (publicNicInfo.first() >= 0) {
                        networkUsage(controlIp, "addVif", "eth" + publicNicInfo.first());
                    }
                }

                if (publicNicInfo.first() < 0) {
                    String msg = "Failed to find DomR VIF to associate/disassociate IP with.";
                    s_logger.error(msg);
                    throw new InternalErrorException(msg);
                }
                ip.setNicDevId(publicNicInfo.first());
                ip.setNewNic(addVif);
            }
        } catch (Throwable e) {
            s_logger.error("Unexpected exception: " + e.toString() + " will shortcut rest of IPAssoc commands", e);
            return new ExecutionResult(false, e.toString());
        }
        return new ExecutionResult(true, null);
    }

    private ExecutionResult cleanupNetworkElementCommand(IpAssocCommand cmd) {
        VmwareContext context = getServiceContext();
        try {
            VmwareHypervisorHost hyperHost = getHyperHost(context);
            IpAddressTO[] ips = cmd.getIpAddresses();
            String routerName = cmd.getAccessDetail(NetworkElementCommand.ROUTER_NAME);

            VirtualMachineMO vmMo = hyperHost.findVmOnHyperHost(routerName);
            // command may sometimes be redirected to a wrong host, we relax
            // the check and will try to find it within datacenter
            if (vmMo == null) {
                if (hyperHost instanceof HostMO) {
                    final DatacenterMO dcMo = new DatacenterMO(context, hyperHost.getHyperHostDatacenter());
                    vmMo = dcMo.findVm(routerName);
                }
            }

            if (vmMo == null) {
                String msg = String.format("Router %s no longer exists to execute IPAssoc command ", routerName);
                s_logger.error(msg);
                throw new Exception(msg);
            }
            final String lastIp = cmd.getAccessDetail(NetworkElementCommand.NETWORK_PUB_LAST_IP);
            for (IpAddressTO ip : ips) {
                if (ip.isAdd() || lastIp.equalsIgnoreCase("false")) {
                    continue;
                }
                Pair<VirtualDevice, Integer> nicInfo = getVirtualDevice(vmMo, ip);

                if (nicInfo.second() == 2) {
                    return new ExecutionResult(true, "Not removing eth2 in network VR because it is the public NIC of source NAT");
                }
                if (nicInfo.first() == null) {
                    return new ExecutionResult(false, "Couldn't find NIC");
                }
                configureNicDevice(vmMo, nicInfo.first(), VirtualDeviceConfigSpecOperation.REMOVE, "unplugNicCommand");
            }
        } catch (Throwable e) {
            s_logger.error("Unexpected exception: " + e.toString() + " will shortcut rest of IPAssoc commands", e);
            return new ExecutionResult(false, e.toString());
        }
        return new ExecutionResult(true, null);
    }

    private Pair<VirtualDevice, Integer> getVirtualDevice(VirtualMachineMO vmMo, IpAddressTO ip) throws Exception {
        NicTO nicTO = ip.getNicTO();
        URI broadcastUri = BroadcastDomainType.fromString(ip.getBroadcastUri());
        if (BroadcastDomainType.getSchemeValue(broadcastUri) != BroadcastDomainType.Vlan) {
            throw new InternalErrorException(String.format("Unable to assign a public IP to a VIF on network %s", ip.getBroadcastUri()));
        }
        String vlanId = BroadcastDomainType.getValue(broadcastUri);

        String publicNetworkName = HypervisorHostHelper.getPublicNetworkNamePrefix(vlanId);
        Pair<Integer, VirtualDevice> publicNicInfo = vmMo.getNicDeviceIndex(publicNetworkName);

        if (s_logger.isDebugEnabled()) {
            s_logger.debug(String.format("Find public NIC index, public network name: %s , index: %s", publicNetworkName, publicNicInfo.first()));
        }

        return new Pair<>(findVirtualNicDevice(vmMo, nicTO.getMac()), publicNicInfo.first());
    }

    private void configureNicDevice(VirtualMachineMO vmMo, VirtualDevice nic, VirtualDeviceConfigSpecOperation operation, String commandName) throws Exception {
        VirtualMachineConfigSpec vmConfigSpec = new VirtualMachineConfigSpec();
        VirtualDeviceConfigSpec deviceConfigSpec = new VirtualDeviceConfigSpec();
        deviceConfigSpec.setDevice(nic);
        deviceConfigSpec.setOperation(operation);


        vmConfigSpec.getDeviceChange().add(deviceConfigSpec);
        if (!vmMo.configureVm(vmConfigSpec)) {
            throw new Exception(String.format("Failed to configure devices when running %s", commandName));
        }
    }

    @Override
    public ExecutionResult executeInVR(String routerIP, String script, String args) {
        return executeInVR(routerIP, script, args, VRScripts.VR_SCRIPT_EXEC_TIMEOUT);
    }

    @Override
    public ExecutionResult executeInVR(String routerIP, String script, String args, Duration timeout) {
        Pair<Boolean, String> result;

        //TODO: Password should be masked, cannot output to log directly
        if (s_logger.isDebugEnabled()) {
            s_logger.debug("Run command on VR: " + routerIP + ", script: " + script + " with args: " + args);
        }

        try {
            result = SshHelper.sshExecute(routerIP, DefaultDomRSshPort, "root", getSystemVmKeyFile(), null, "/opt/cloud/bin/" + script + " " + args,
                    VRScripts.CONNECTION_TIMEOUT, VRScripts.CONNECTION_TIMEOUT, timeout);
        } catch (Exception e) {
            String msg = "Command failed due to " + VmwareHelper.getExceptionMessage(e);
            s_logger.error(msg);
            result = new Pair<Boolean, String>(false, msg);
        }
        if (s_logger.isDebugEnabled()) {
            s_logger.debug(script + " execution result: " + result.first().toString());
        }
        return new ExecutionResult(result.first(), result.second());
    }

    protected CheckSshAnswer execute(CheckSshCommand cmd) {
        String vmName = cmd.getName();
        String privateIp = cmd.getIp();
        int cmdPort = cmd.getPort();

        if (s_logger.isDebugEnabled()) {
            s_logger.debug("Ping command port, " + privateIp + ":" + cmdPort);
        }

        String errorMessage = "Can not ping System VM [%s], due to: [%s].";
        try {
            String result = connect(cmd.getName(), privateIp, cmdPort);
            if (result != null) {
                s_logger.error(String.format(errorMessage, vmName, result));
                return new CheckSshAnswer(cmd, String.format(errorMessage, vmName, result));
            }
        } catch (Exception e) {
            s_logger.error(String.format(errorMessage, vmName, e.getMessage()), e);
            return new CheckSshAnswer(cmd, e);
        }

        if (s_logger.isDebugEnabled()) {
            s_logger.debug("Ping command port succeeded for vm " + vmName);
        }

        if (VirtualMachineName.isValidRouterName(vmName)) {
            if (s_logger.isDebugEnabled()) {
                s_logger.debug("Execute network usage setup command on " + vmName);
            }
            networkUsage(privateIp, "create", null);
        }

        return new CheckSshAnswer(cmd);
    }

    private DiskTO[] validateDisks(DiskTO[] disks) {
        List<DiskTO> validatedDisks = new ArrayList<DiskTO>();

        for (DiskTO vol : disks) {
            if (vol.getType() != Volume.Type.ISO) {
                VolumeObjectTO volumeTO = (VolumeObjectTO) vol.getData();
                DataStoreTO primaryStore = volumeTO.getDataStore();
                if (primaryStore.getUuid() != null && !primaryStore.getUuid().isEmpty()) {
                    validatedDisks.add(vol);
                }
            } else if (vol.getType() == Volume.Type.ISO) {
                TemplateObjectTO templateTO = (TemplateObjectTO) vol.getData();
                if (templateTO.getPath() != null && !templateTO.getPath().isEmpty()) {
                    validatedDisks.add(vol);
                }
            } else {
                if (s_logger.isDebugEnabled()) {
                    s_logger.debug("Drop invalid disk option, volumeTO: " + _gson.toJson(vol));
                }
            }
        }
        Collections.sort(validatedDisks, (d1, d2) -> d1.getDiskSeq().compareTo(d2.getDiskSeq()));
        return validatedDisks.toArray(new DiskTO[0]);
    }

    private static DiskTO getIsoDiskTO(DiskTO[] disks) {
        for (DiskTO vol : disks) {
            if (vol.getType() == Volume.Type.ISO) {
                return vol;
            }
        }
        return null;
    }

    protected ScaleVmAnswer execute(ScaleVmCommand cmd) {
        VmwareContext context = getServiceContext();
        VirtualMachineTO vmSpec = cmd.getVirtualMachine();
        try {
            VmwareHypervisorHost hyperHost = getHyperHost(context);
            VirtualMachineMO vmMo = hyperHost.findVmOnHyperHost(cmd.getVmName());
            VirtualMachineConfigSpec vmConfigSpec = new VirtualMachineConfigSpec();
            int ramMb = getReservedMemoryMb(vmSpec);
            long hotaddIncrementSizeInMb;
            long hotaddMemoryLimitInMb;
            long requestedMaxMemoryInMb = vmSpec.getMaxRam() / (1024 * 1024);

            // Check if VM is really running on hypervisor host
            if (getVmPowerState(vmMo) != PowerState.PowerOn) {
                throw new CloudRuntimeException("Found that the VM " + vmMo.getVmName() + " is not running. Unable to scale-up this VM");
            }

            // Check max hot add limit
            hotaddIncrementSizeInMb = vmMo.getHotAddMemoryIncrementSizeInMb();
            hotaddMemoryLimitInMb = vmMo.getHotAddMemoryLimitInMb();
            if (requestedMaxMemoryInMb > hotaddMemoryLimitInMb) {
                throw new CloudRuntimeException("Memory of VM " + vmMo.getVmName() + " cannot be scaled to " + requestedMaxMemoryInMb + "MB."
                        + " Requested memory limit is beyond the hotadd memory limit for this VM at the moment is " + hotaddMemoryLimitInMb + "MB.");
            }

            // Check increment is multiple of increment size
            long reminder = hotaddIncrementSizeInMb > 0 ? requestedMaxMemoryInMb % hotaddIncrementSizeInMb : 0;
            if (reminder != 0) {
                requestedMaxMemoryInMb = requestedMaxMemoryInMb + hotaddIncrementSizeInMb - reminder;
            }

            // Check if license supports the feature
            VmwareHelper.isFeatureLicensed(hyperHost, FeatureKeyConstants.HOTPLUG);
            VmwareHelper.setVmScaleUpConfig(vmConfigSpec, vmSpec.getCpus(), vmSpec.getMaxSpeed(), getReservedCpuMHZ(vmSpec), (int) requestedMaxMemoryInMb, ramMb,
                    vmSpec.getLimitCpuUse());

            if (!vmMo.configureVm(vmConfigSpec)) {
                throw new Exception("Unable to execute ScaleVmCommand");
            }
        } catch (Exception e) {
            s_logger.error(String.format("ScaleVmCommand failed due to: [%s].", VmwareHelper.getExceptionMessage(e)), e);
            return new ScaleVmAnswer(cmd, false, String.format("Unable to execute ScaleVmCommand due to: [%s].", e.toString()));
        }
        return new ScaleVmAnswer(cmd, true, null);
    }

    protected void ensureDiskControllers(VirtualMachineMO vmMo, Pair<String, String> controllerInfo) throws Exception {
        if (vmMo == null) {
            return;
        }

        String msg;
        String rootDiskController = controllerInfo.first();
        String dataDiskController = controllerInfo.second();
        String scsiDiskController;
        String recommendedDiskController = null;

        if (VmwareHelper.isControllerOsRecommended(dataDiskController) || VmwareHelper.isControllerOsRecommended(rootDiskController)) {
            recommendedDiskController = vmMo.getRecommendedDiskController(null);
        }
        scsiDiskController = HypervisorHostHelper.getScsiController(new Pair<String, String>(rootDiskController, dataDiskController), recommendedDiskController);
        if (scsiDiskController == null) {
            return;
        }

        vmMo.getScsiDeviceControllerKeyNoException();
        // This VM needs SCSI controllers.
        // Get count of existing scsi controllers. Helps not to attempt to create more than the maximum allowed 4
        // Get maximum among the bus numbers in use by scsi controllers. Safe to pick maximum, because we always go sequential allocating bus numbers.
        Ternary<Integer, Integer, DiskControllerType> scsiControllerInfo = vmMo.getScsiControllerInfo();
        int requiredNumScsiControllers = VmwareHelper.MAX_SCSI_CONTROLLER_COUNT - scsiControllerInfo.first();
        int availableBusNum = scsiControllerInfo.second() + 1; // method returned current max. bus number

        if (DiskControllerType.getType(scsiDiskController) != scsiControllerInfo.third()) {
            s_logger.debug(String.format("Change controller type from: %s to: %s", scsiControllerInfo.third().toString(),
                    scsiDiskController));
            vmMo.tearDownDevices(new Class<?>[]{VirtualSCSIController.class});
            vmMo.addScsiDeviceControllers(DiskControllerType.getType(scsiDiskController));
            return;
        }

        if (requiredNumScsiControllers == 0) {
            return;
        }
        if (scsiControllerInfo.first() > 0) {
            // For VMs which already have a SCSI controller, do NOT attempt to add any more SCSI controllers & return the sub type.
            // For Legacy VMs would have only 1 LsiLogic Parallel SCSI controller, and doesn't require more.
            // For VMs created post device ordering support, 4 SCSI subtype controllers are ensured during deployment itself. No need to add more.
            // For fresh VM deployment only, all required controllers should be ensured.
            return;
        }
        ensureScsiDiskControllers(vmMo, scsiDiskController, requiredNumScsiControllers, availableBusNum);
    }

    private void ensureScsiDiskControllers(VirtualMachineMO vmMo, String scsiDiskController, int requiredNumScsiControllers, int availableBusNum) throws Exception {
        // Pick the sub type of scsi
        if (DiskControllerType.getType(scsiDiskController) == DiskControllerType.pvscsi) {
            if (!vmMo.isPvScsiSupported()) {
                String msg = "This VM doesn't support Vmware Paravirtual SCSI controller for virtual disks, because the virtual hardware version is less than 7.";
                throw new Exception(msg);
            }
            vmMo.ensurePvScsiDeviceController(requiredNumScsiControllers, availableBusNum);
        } else if (DiskControllerType.getType(scsiDiskController) == DiskControllerType.lsisas1068) {
            vmMo.ensureLsiLogicSasDeviceControllers(requiredNumScsiControllers, availableBusNum);
        } else if (DiskControllerType.getType(scsiDiskController) == DiskControllerType.buslogic) {
            vmMo.ensureBusLogicDeviceControllers(requiredNumScsiControllers, availableBusNum);
        } else if (DiskControllerType.getType(scsiDiskController) == DiskControllerType.lsilogic) {
            vmMo.ensureLsiLogicDeviceControllers(requiredNumScsiControllers, availableBusNum);
        }
    }

    protected StartAnswer execute(StartCommand cmd) {
        VirtualMachineTO vmSpec = cmd.getVirtualMachine();
        boolean vmAlreadyExistsInVcenter = false;

        String existingVmName = null;
        VirtualMachineFileInfo existingVmFileInfo = null;
        VirtualMachineFileLayoutEx existingVmFileLayout = null;
        List<DatastoreMO> existingDatastores = new ArrayList<DatastoreMO>();
        String diskStoragePolicyId = null;
        String vmStoragePolicyId = null;
        VirtualMachineDefinedProfileSpec diskProfileSpec = null;
        VirtualMachineDefinedProfileSpec vmProfileSpec = null;


        DeployAsIsInfoTO deployAsIsInfo = vmSpec.getDeployAsIsInfo();
        boolean deployAsIs = deployAsIsInfo != null;

        Pair<String, String> names = composeVmNames(vmSpec);
        String vmInternalCSName = names.first();
        String vmNameOnVcenter = names.second();
        DiskTO rootDiskTO = null;
        String bootMode = getBootModeFromVmSpec(vmSpec, deployAsIs);
        Pair<String, String> controllerInfo = getControllerInfoFromVmSpec(vmSpec);

        Boolean systemVm = vmSpec.getType().isUsedBySystem();
        // Thus, vmInternalCSName always holds i-x-y, the cloudstack generated internal VM name.
        VmwareContext context = getServiceContext();
        DatacenterMO dcMo = null;
        try {
            VmwareManager mgr = context.getStockObject(VmwareManager.CONTEXT_STOCK_NAME);

            VmwareHypervisorHost hyperHost = getHyperHost(context);
            dcMo = new DatacenterMO(hyperHost.getContext(), hyperHost.getHyperHostDatacenter());

            // Validate VM name is unique in Datacenter
            VirtualMachineMO vmInVcenter = dcMo.checkIfVmAlreadyExistsInVcenter(vmNameOnVcenter, vmInternalCSName);
            if (vmInVcenter != null) {
                vmAlreadyExistsInVcenter = true;
                String msg = "VM with name: " + vmNameOnVcenter + " already exists in vCenter.";
                s_logger.error(msg);
                throw new Exception(msg);
            }

            DiskTO[] specDisks = vmSpec.getDisks();
            String guestOsId = getGuestOsIdFromVmSpec(vmSpec, deployAsIs);
            DiskTO[] disks = validateDisks(vmSpec.getDisks());
            assert (disks.length > 0);
            NicTO[] nics = vmSpec.getNics();

            HashMap<String, Pair<ManagedObjectReference, DatastoreMO>> dataStoresDetails = inferDatastoreDetailsFromDiskInfo(hyperHost, context, disks, cmd);
            if ((dataStoresDetails == null) || (dataStoresDetails.isEmpty())) {
                String msg = "Unable to locate datastore details of the volumes to be attached";
                s_logger.error(msg);
                throw new Exception(msg);
            }

            VirtualMachineDiskInfoBuilder diskInfoBuilder = null;
            VirtualDevice[] nicDevices = null;
            VirtualMachineMO vmMo = hyperHost.findVmOnHyperHost(vmInternalCSName);
            DiskControllerType systemVmScsiControllerType = DiskControllerType.lsilogic;
            int firstScsiControllerBusNum = 0;
            int numScsiControllerForSystemVm = 1;
            boolean hasSnapshot = false;

            List<Pair<Integer, ManagedObjectReference>> diskDatastores = null;
            if (vmMo != null) {
                s_logger.info("VM " + vmInternalCSName + " already exists, tear down devices for reconfiguration");
                if (getVmPowerState(vmMo) != PowerState.PowerOff)
                    vmMo.safePowerOff(_shutdownWaitMs);

                // retrieve disk information before we tear down
                diskDatastores = vmMo.getAllDiskDatastores();
                diskInfoBuilder = vmMo.getDiskInfoBuilder();
                hasSnapshot = vmMo.hasSnapshot();
                nicDevices = vmMo.getNicDevices();

                tearDownVmDevices(vmMo, hasSnapshot, deployAsIs);
                ensureDiskControllersInternal(vmMo, systemVm, controllerInfo, systemVmScsiControllerType,
                        numScsiControllerForSystemVm, firstScsiControllerBusNum, deployAsIs);
            } else {
                ManagedObjectReference morDc = hyperHost.getHyperHostDatacenter();
                assert (morDc != null);

                vmMo = hyperHost.findVmOnPeerHyperHost(vmInternalCSName);
                if (vmMo != null) {
                    if (s_logger.isInfoEnabled()) {
                        s_logger.info("Found vm " + vmInternalCSName + " at other host, relocate to " + hyperHost.getHyperHostName());
                    }

                    takeVmFromOtherHyperHost(hyperHost, vmInternalCSName);

                    if (getVmPowerState(vmMo) != PowerState.PowerOff)
                        vmMo.safePowerOff(_shutdownWaitMs);

                    diskInfoBuilder = vmMo.getDiskInfoBuilder();
                    hasSnapshot = vmMo.hasSnapshot();
                    diskDatastores = vmMo.getAllDiskDatastores();

                    tearDownVmDevices(vmMo, hasSnapshot, deployAsIs);
                    ensureDiskControllersInternal(vmMo, systemVm, controllerInfo, systemVmScsiControllerType,
                            numScsiControllerForSystemVm, firstScsiControllerBusNum, deployAsIs);
                } else {
                    // If a VM with the same name is found in a different cluster in the DC, unregister the old VM and configure a new VM (cold-migration).
                    VirtualMachineMO existingVmInDc = dcMo.findVm(vmInternalCSName);
                    if (existingVmInDc != null) {
                        s_logger.debug("Found VM: " + vmInternalCSName + " on a host in a different cluster. Unregistering the exisitng VM.");
                        existingVmName = existingVmInDc.getName();
                        existingVmFileInfo = existingVmInDc.getFileInfo();
                        existingVmFileLayout = existingVmInDc.getFileLayout();
                        existingDatastores = existingVmInDc.getAllDatastores();
                        existingVmInDc.unregisterVm();
                    }

                    if (deployAsIs) {
                        vmMo = hyperHost.findVmOnHyperHost(vmInternalCSName);
                        if (vmMo == null) {
                            s_logger.info("Cloned deploy-as-is VM " + vmInternalCSName + " is not in this host, relocating it");
                            vmMo = takeVmFromOtherHyperHost(hyperHost, vmInternalCSName);
                        }
                    } else {
                        DiskTO rootDisk = null;
                        for (DiskTO vol : disks) {
                            if (vol.getType() == Volume.Type.ROOT) {
                                rootDisk = vol;
                            }
                        }
                        Pair<ManagedObjectReference, DatastoreMO> rootDiskDataStoreDetails = getDatastoreThatDiskIsOn(dataStoresDetails, rootDisk);
                        assert (vmSpec.getMinSpeed() != null) && (rootDiskDataStoreDetails != null);
                        DatastoreMO dsRootVolumeIsOn = rootDiskDataStoreDetails.second();
                        if (dsRootVolumeIsOn == null) {
                                String msg = "Unable to locate datastore details of root volume";
                                s_logger.error(msg);
                                throw new Exception(msg);
                            }
                        if (rootDisk.getDetails().get(DiskTO.PROTOCOL_TYPE) != null && rootDisk.getDetails().get(DiskTO.PROTOCOL_TYPE).equalsIgnoreCase(Storage.StoragePoolType.DatastoreCluster.toString())) {
                            if (diskInfoBuilder != null) {
                                DatastoreMO diskDatastoreMofromVM = getDataStoreWhereDiskExists(hyperHost, context, diskInfoBuilder, rootDisk, diskDatastores);
                                if (diskDatastoreMofromVM != null) {
                                    String actualPoolUuid = diskDatastoreMofromVM.getCustomFieldValue(CustomFieldConstants.CLOUD_UUID);
                                    if (!actualPoolUuid.equalsIgnoreCase(rootDisk.getData().getDataStore().getUuid())) {
                                        dsRootVolumeIsOn = diskDatastoreMofromVM;
                                    }
                                }
                            }
                        }

                        boolean vmFolderExists = dsRootVolumeIsOn.folderExists(String.format("[%s]", dsRootVolumeIsOn.getName()), vmNameOnVcenter);
                        String vmxFileFullPath = dsRootVolumeIsOn.searchFileInSubFolders(vmNameOnVcenter + ".vmx", false, VmwareManager.s_vmwareSearchExcludeFolder.value());
                        if (vmFolderExists && vmxFileFullPath != null) { // VM can be registered only if .vmx is present.
                            registerVm(vmNameOnVcenter, dsRootVolumeIsOn);
                            vmMo = hyperHost.findVmOnHyperHost(vmInternalCSName);
                            if (vmMo != null) {
                                if (s_logger.isDebugEnabled()) {
                                    s_logger.debug("Found registered vm " + vmInternalCSName + " at host " + hyperHost.getHyperHostName());
                                }
                            }
                            tearDownVm(vmMo);
                        } else if (!hyperHost.createBlankVm(vmNameOnVcenter, vmInternalCSName, vmSpec.getCpus(), vmSpec.getMaxSpeed().intValue(), getReservedCpuMHZ(vmSpec),
                                vmSpec.getLimitCpuUse(), (int) (vmSpec.getMaxRam() / ResourceType.bytesToMiB), getReservedMemoryMb(vmSpec), guestOsId, rootDiskDataStoreDetails.first(), false,
                                controllerInfo, systemVm)) {
                            throw new Exception("Failed to create VM. vmName: " + vmInternalCSName);
                        }
                    }
                }

                vmMo = hyperHost.findVmOnHyperHost(vmInternalCSName);
                if (vmMo == null) {
                    throw new Exception("Failed to find the newly create or relocated VM. vmName: " + vmInternalCSName);
                }
            }
            if (deployAsIs) {
                s_logger.info("Mapping VM disks to spec disks and tearing down datadisks (if any)");
                mapSpecDisksToClonedDisksAndTearDownDatadisks(vmMo, vmInternalCSName, specDisks);
            }

            int disksChanges = getDisksChangesNumberFromDisksSpec(disks, deployAsIs);
            int totalChangeDevices = disksChanges + nics.length;
            if (deployAsIsInfo != null && deployAsIsInfo.getProperties() != null) {
                totalChangeDevices++;
            }

            DiskTO volIso = null;
            if (vmSpec.getType() != VirtualMachine.Type.User) {
                // system VM needs a patch ISO
                totalChangeDevices++;
            } else {
                volIso = getIsoDiskTO(disks);
                if (volIso == null && !deployAsIs) {
                    totalChangeDevices++;
                }
            }

            VirtualMachineConfigSpec vmConfigSpec = new VirtualMachineConfigSpec();

            int i = 0;
            int ideUnitNumber = !deployAsIs ? 0 : vmMo.getNextIDEDeviceNumber();
            int scsiUnitNumber = !deployAsIs ? 0 : vmMo.getNextScsiDiskDeviceNumber();
            int ideControllerKey = vmMo.getIDEDeviceControllerKey();
            int scsiControllerKey = vmMo.getScsiDeviceControllerKeyNoException();
            VirtualDeviceConfigSpec[] deviceConfigSpecArray = new VirtualDeviceConfigSpec[totalChangeDevices];
            DiskTO[] sortedDisks = sortVolumesByDeviceId(disks);
            VmwareHelper.setBasicVmConfig(vmConfigSpec, vmSpec.getCpus(), vmSpec.getMaxSpeed(), getReservedCpuMHZ(vmSpec), (int) (vmSpec.getMaxRam() / (1024 * 1024)),
                    getReservedMemoryMb(vmSpec), guestOsId, vmSpec.getLimitCpuUse(), deployAsIs);

            // Check for multi-cores per socket settings
            int numCoresPerSocket = 1;
            String coresPerSocket = vmSpec.getDetails().get(VmDetailConstants.CPU_CORE_PER_SOCKET);
            if (coresPerSocket != null) {
                String apiVersion = HypervisorHostHelper.getVcenterApiVersion(vmMo.getContext());
                // Property 'numCoresPerSocket' is supported since vSphere API 5.0
                if (apiVersion.compareTo("5.0") >= 0) {
                    numCoresPerSocket = NumbersUtil.parseInt(coresPerSocket, 1);
                    vmConfigSpec.setNumCoresPerSocket(numCoresPerSocket);
                }
            }

            // Check for hotadd settings
            vmConfigSpec.setMemoryHotAddEnabled(vmMo.isMemoryHotAddSupported(guestOsId) && vmSpec.isEnableDynamicallyScaleVm());
            String hostApiVersion = ((HostMO) hyperHost).getHostAboutInfo().getApiVersion();
            if (numCoresPerSocket > 1 && hostApiVersion.compareTo("5.0") < 0) {
                s_logger.warn("Dynamic scaling of CPU is not supported for Virtual Machines with multi-core vCPUs in case of ESXi hosts 4.1 and prior. Hence CpuHotAdd will not be"
                        + " enabled for Virtual Machine: " + vmInternalCSName);
                vmConfigSpec.setCpuHotAddEnabled(false);
            } else {
                vmConfigSpec.setCpuHotAddEnabled(vmMo.isCpuHotAddSupported(guestOsId) && vmSpec.isEnableDynamicallyScaleVm());
            }

            if(!vmMo.isMemoryHotAddSupported(guestOsId) && vmSpec.isEnableDynamicallyScaleVm()){
                s_logger.warn("hotadd of memory is not supported, dynamic scaling feature can not be applied to vm: " + vmInternalCSName);
            }

            if(!vmMo.isCpuHotAddSupported(guestOsId) && vmSpec.isEnableDynamicallyScaleVm()){
                s_logger.warn("hotadd of cpu is not supported, dynamic scaling feature can not be applied to vm: " + vmInternalCSName);
            }

            configNestedHVSupport(vmMo, vmSpec, vmConfigSpec);

            //
            // Setup ISO device
            //

            // prepare systemvm patch ISO
            if (vmSpec.getType() != VirtualMachine.Type.User) {
                // attach ISO (for patching of system VM)
                Pair<String, Long> secStoreUrlAndId = mgr.getSecondaryStorageStoreUrlAndId(Long.parseLong(_dcId));
                String secStoreUrl = secStoreUrlAndId.first();
                Long secStoreId = secStoreUrlAndId.second();
                if (secStoreUrl == null) {
                    String msg = "secondary storage for dc " + _dcId + " is not ready yet?";
                    throw new Exception(msg);
                }

                ManagedObjectReference morSecDs = prepareSecondaryDatastoreOnHost(secStoreUrl);
                if (morSecDs == null) {
                    String msg = "Failed to prepare secondary storage on host, secondary store url: " + secStoreUrl;
                    throw new Exception(msg);
                }
                DatastoreMO secDsMo = new DatastoreMO(hyperHost.getContext(), morSecDs);

                deviceConfigSpecArray[i] = new VirtualDeviceConfigSpec();
                Pair<VirtualDevice, Boolean> isoInfo = VmwareHelper.prepareIsoDevice(vmMo,
                        null, secDsMo.getMor(), true, true, ideUnitNumber++, i + 1);
                deviceConfigSpecArray[i].setDevice(isoInfo.first());
                if (isoInfo.second()) {
                    if (s_logger.isDebugEnabled())
                        s_logger.debug("Prepare ISO volume at new device " + _gson.toJson(isoInfo.first()));
                    deviceConfigSpecArray[i].setOperation(VirtualDeviceConfigSpecOperation.ADD);
                } else {
                    if (s_logger.isDebugEnabled())
                        s_logger.debug("Prepare ISO volume at existing device " + _gson.toJson(isoInfo.first()));
                    deviceConfigSpecArray[i].setOperation(VirtualDeviceConfigSpecOperation.EDIT);
                }
                i++;
            } else if (!deployAsIs) {
                // Note: we will always plug a CDROM device
                if (volIso != null) {
                    for (DiskTO vol : disks) {
                        if (vol.getType() == Volume.Type.ISO) {
                            configureIso(hyperHost, vmMo, vol, deviceConfigSpecArray, ideUnitNumber++, i);
                            i++;
                        }
                    }
                } else {
                    deviceConfigSpecArray[i] = new VirtualDeviceConfigSpec();
                    Pair<VirtualDevice, Boolean> isoInfo = VmwareHelper.prepareIsoDevice(vmMo, null, null, true, true, ideUnitNumber++, i + 1);
                    deviceConfigSpecArray[i].setDevice(isoInfo.first());
                    if (isoInfo.second()) {
                        if (s_logger.isDebugEnabled())
                            s_logger.debug("Prepare ISO volume at existing device " + _gson.toJson(isoInfo.first()));

                        deviceConfigSpecArray[i].setOperation(VirtualDeviceConfigSpecOperation.ADD);
                    } else {
                        if (s_logger.isDebugEnabled())
                            s_logger.debug("Prepare ISO volume at existing device " + _gson.toJson(isoInfo.first()));

                        deviceConfigSpecArray[i].setOperation(VirtualDeviceConfigSpecOperation.EDIT);
                    }
                    i++;
                }
            }

            int controllerKey;

            //
            // Setup ROOT/DATA disk devices
            //
            if (multipleIsosAtached(sortedDisks) && deployAsIs) {
                sortedDisks = getDisks(sortedDisks);
            }

            for (DiskTO vol : sortedDisks) {
                if (vol.getType() == Volume.Type.ISO) {
                    if (deployAsIs) {
                        configureIso(hyperHost, vmMo, vol, deviceConfigSpecArray, ideUnitNumber++, i);
                        i++;
                    }
                    continue;
                }

                if (deployAsIs && vol.getType() == Volume.Type.ROOT) {
                    rootDiskTO = vol;
                    resizeRootDiskOnVMStart(vmMo, rootDiskTO, hyperHost, context);
                    continue;
                }

                VirtualMachineDiskInfo matchingExistingDisk = getMatchingExistingDisk(diskInfoBuilder, vol, hyperHost, context);
                String diskController = getDiskController(vmMo, matchingExistingDisk, vol, controllerInfo, deployAsIs);
                if (DiskControllerType.getType(diskController) == DiskControllerType.osdefault) {
                    diskController = vmMo.getRecommendedDiskController(null);
                }
                if (DiskControllerType.getType(diskController) == DiskControllerType.ide) {
                    controllerKey = vmMo.getIDEControllerKey(ideUnitNumber);
                    if (vol.getType() == Volume.Type.DATADISK) {
                        // Could be result of flip due to user configured setting or "osdefault" for data disks
                        // Ensure maximum of 2 data volumes over IDE controller, 3 includeing root volume
                        if (vmMo.getNumberOfVirtualDisks() > 3) {
                            throw new CloudRuntimeException("Found more than 3 virtual disks attached to this VM [" + vmMo.getVmName() + "]. Unable to implement the disks over "
                                    + diskController + " controller, as maximum number of devices supported over IDE controller is 4 includeing CDROM device.");
                        }
                    }
                } else {
                    if (VmwareHelper.isReservedScsiDeviceNumber(scsiUnitNumber)) {
                        scsiUnitNumber++;
                    }

                    controllerKey = vmMo.getScsiDiskControllerKeyNoException(diskController, scsiUnitNumber);
                    if (controllerKey == -1) {
                        // This may happen for ROOT legacy VMs which doesn't have recommended disk controller when global configuration parameter 'vmware.root.disk.controller' is set to "osdefault"
                        // Retrieve existing controller and use.
                        Ternary<Integer, Integer, DiskControllerType> vmScsiControllerInfo = vmMo.getScsiControllerInfo();
                        DiskControllerType existingControllerType = vmScsiControllerInfo.third();
                        controllerKey = vmMo.getScsiDiskControllerKeyNoException(existingControllerType.toString(), scsiUnitNumber);
                    }
                }
                if (!hasSnapshot) {
                    deviceConfigSpecArray[i] = new VirtualDeviceConfigSpec();

                    VolumeObjectTO volumeTO = (VolumeObjectTO) vol.getData();
                    DataStoreTO primaryStore = volumeTO.getDataStore();
                    Map<String, String> details = vol.getDetails();
                    boolean managed = false;
                    String iScsiName = null;

                    if (details != null) {
                        managed = Boolean.parseBoolean(details.get(DiskTO.MANAGED));
                        iScsiName = details.get(DiskTO.IQN);
                    }

                    String primaryStoreUuid = primaryStore.getUuid();
                    // if the storage is managed, iScsiName should not be null
                    String datastoreName = managed ? VmwareResource.getDatastoreName(iScsiName) : primaryStoreUuid;
                    Pair<ManagedObjectReference, DatastoreMO> volumeDsDetails = dataStoresDetails.get(datastoreName);

                    assert (volumeDsDetails != null);
                    if (volumeDsDetails == null) {
                        throw new Exception("Primary datastore " + primaryStore.getUuid() + " is not mounted on host.");
                    }

                    if (vol.getDetails().get(DiskTO.PROTOCOL_TYPE) != null && vol.getDetails().get(DiskTO.PROTOCOL_TYPE).equalsIgnoreCase("DatastoreCluster")) {
                        if (diskInfoBuilder != null && matchingExistingDisk != null) {
                            String[] diskChain = matchingExistingDisk.getDiskChain();
                            if (diskChain != null && diskChain.length > 0) {
                                DatastoreFile file = new DatastoreFile(diskChain[0]);
                                if (!file.getFileBaseName().equalsIgnoreCase(volumeTO.getPath())) {
                                    if (s_logger.isInfoEnabled())
                                        s_logger.info("Detected disk-chain top file change on volume: " + volumeTO.getId() + " " + volumeTO.getPath() + " -> " + file.getFileBaseName());
                                    volumeTO.setPath(file.getFileBaseName());
                                }
                            }
                            DatastoreMO diskDatastoreMofromVM = getDataStoreWhereDiskExists(hyperHost, context, diskInfoBuilder, vol, diskDatastores);
                            if (diskDatastoreMofromVM != null) {
                                String actualPoolUuid = diskDatastoreMofromVM.getCustomFieldValue(CustomFieldConstants.CLOUD_UUID);
                                if (actualPoolUuid != null && !actualPoolUuid.equalsIgnoreCase(primaryStore.getUuid())) {
                                    volumeDsDetails = new Pair<>(diskDatastoreMofromVM.getMor(), diskDatastoreMofromVM);
                                    if (s_logger.isInfoEnabled())
                                        s_logger.info("Detected datastore uuid change on volume: " + volumeTO.getId() + " " + primaryStore.getUuid() + " -> " + actualPoolUuid);
                                    ((PrimaryDataStoreTO)primaryStore).setUuid(actualPoolUuid);
                                }
                            }
                        }
                    }

                    String[] diskChain = syncDiskChain(dcMo, vmMo, vol, matchingExistingDisk, volumeDsDetails.second());

                    int deviceNumber = -1;
                    if (controllerKey == vmMo.getIDEControllerKey(ideUnitNumber)) {
                        deviceNumber = ideUnitNumber % VmwareHelper.MAX_ALLOWED_DEVICES_IDE_CONTROLLER;
                        ideUnitNumber++;
                    } else {
                        deviceNumber = scsiUnitNumber % VmwareHelper.MAX_ALLOWED_DEVICES_SCSI_CONTROLLER;
                        scsiUnitNumber++;
                    }

                    VirtualDevice device = VmwareHelper.prepareDiskDevice(vmMo, null, controllerKey, diskChain, volumeDsDetails.first(), deviceNumber, i + 1);

                    diskStoragePolicyId = volumeTO.getvSphereStoragePolicyId();
                    if (StringUtils.isNotEmpty(diskStoragePolicyId)) {
                        PbmProfileManagerMO profMgrMo = new PbmProfileManagerMO(context);
                        diskProfileSpec = profMgrMo.getProfileSpec(diskStoragePolicyId);
                        deviceConfigSpecArray[i].getProfile().add(diskProfileSpec);
                        if (s_logger.isDebugEnabled()) {
                            s_logger.debug(String.format("Adding vSphere storage profile: %s to virtual disk [%s]", diskStoragePolicyId, _gson.toJson(device)));
                        }
                    }
                    if (vol.getType() == Volume.Type.ROOT) {
                        rootDiskTO = vol;
                        vmStoragePolicyId = diskStoragePolicyId;
                        vmProfileSpec = diskProfileSpec;
                    }
                    deviceConfigSpecArray[i].setDevice(device);
                    deviceConfigSpecArray[i].setOperation(VirtualDeviceConfigSpecOperation.ADD);

                    if (s_logger.isDebugEnabled())
                        s_logger.debug("Prepare volume at new device " + _gson.toJson(device));

                    i++;
                } else {
                    if (controllerKey == vmMo.getIDEControllerKey(ideUnitNumber))
                        ideUnitNumber++;
                    else
                        scsiUnitNumber++;
                }
            }

            //
            // Setup USB devices
            //
            if (StringUtils.isNotBlank(guestOsId) && guestOsId.startsWith("darwin")) { //Mac OS
                VirtualDevice[] devices = vmMo.getMatchedDevices(new Class<?>[]{VirtualUSBController.class});
                if (devices.length == 0) {
                    s_logger.debug("No USB Controller device on VM Start. Add USB Controller device for Mac OS VM " + vmInternalCSName);

                    //For Mac OS X systems, the EHCI+UHCI controller is enabled by default and is required for USB mouse and keyboard access.
                    VirtualDevice usbControllerDevice = VmwareHelper.prepareUSBControllerDevice();
                    deviceConfigSpecArray[i] = new VirtualDeviceConfigSpec();
                    deviceConfigSpecArray[i].setDevice(usbControllerDevice);
                    deviceConfigSpecArray[i].setOperation(VirtualDeviceConfigSpecOperation.ADD);

                    if (s_logger.isDebugEnabled())
                        s_logger.debug("Prepare USB controller at new device " + _gson.toJson(deviceConfigSpecArray[i]));

                    i++;
                } else {
                    s_logger.debug("USB Controller device exists on VM Start for Mac OS VM " + vmInternalCSName);
                }
            }

            //
            // Setup NIC devices
            //
            VirtualDevice nic;
            int nicMask = 0;
            int nicCount = 0;

            VirtualEthernetCardType nicDeviceType;

            NiciraNvpApiVersion.logNiciraApiVersion();

            Map<String, String> nicUuidToDvSwitchUuid = new HashMap<String, String>();
            for (NicTO nicTo : sortNicsByDeviceId(nics)) {
                s_logger.info("Prepare NIC device based on NicTO: " + _gson.toJson(nicTo));

                String adapterTypeStr = deployAsIs ?
                        mapAdapterType(deployAsIsInfo.getNicAdapterMap().get(nicTo.getDeviceId())) :
                        vmSpec.getDetails().get(VmDetailConstants.NIC_ADAPTER);
                nicDeviceType = VirtualEthernetCardType.valueOf(adapterTypeStr);

                if (s_logger.isDebugEnabled()) {
                    s_logger.debug("VM " + vmInternalCSName + " will be started with NIC device type: " + nicDeviceType + " on NIC device " + nicTo.getDeviceId());
                }
                boolean configureVServiceInNexus = (nicTo.getType() == TrafficType.Guest) && (vmSpec.getDetails().containsKey("ConfigureVServiceInNexus"));
                VirtualMachine.Type vmType = cmd.getVirtualMachine().getType();
                Pair<ManagedObjectReference, String> networkInfo = prepareNetworkFromNicInfo(vmMo.getRunningHost(), nicTo, configureVServiceInNexus, vmType);
                if ((nicTo.getBroadcastType() != BroadcastDomainType.Lswitch)
                        || (nicTo.getBroadcastType() == BroadcastDomainType.Lswitch && NiciraNvpApiVersion.isApiVersionLowerThan("4.2"))) {
                    if (VmwareHelper.isDvPortGroup(networkInfo.first())) {
                        String dvSwitchUuid;
                        ManagedObjectReference dcMor = hyperHost.getHyperHostDatacenter();
                        DatacenterMO dataCenterMo = new DatacenterMO(context, dcMor);
                        ManagedObjectReference dvsMor = dataCenterMo.getDvSwitchMor(networkInfo.first());
                        dvSwitchUuid = dataCenterMo.getDvSwitchUuid(dvsMor);
                        s_logger.info("Preparing NIC device on dvSwitch : " + dvSwitchUuid);
                        nic = VmwareHelper.prepareDvNicDevice(vmMo, networkInfo.first(), nicDeviceType, networkInfo.second(), dvSwitchUuid,
                                nicTo.getMac(), i + 1, true, true);
                        if (nicTo.getUuid() != null) {
                            nicUuidToDvSwitchUuid.put(nicTo.getUuid(), dvSwitchUuid);
                        }
                    } else {
                        s_logger.info("Preparing NIC device on network " + networkInfo.second());
                        nic = VmwareHelper.prepareNicDevice(vmMo, networkInfo.first(), nicDeviceType, networkInfo.second(),
                                nicTo.getMac(), i + 1, true, true);
                    }
                } else {
                    //if NSX API VERSION >= 4.2, connect to br-int (nsx.network), do not create portgroup else previous behaviour
                    nic = VmwareHelper.prepareNicOpaque(vmMo, nicDeviceType, networkInfo.second(),
                            nicTo.getMac(), i + 1, true, true);
                }

                deviceConfigSpecArray[i] = new VirtualDeviceConfigSpec();
                deviceConfigSpecArray[i].setDevice(nic);
                deviceConfigSpecArray[i].setOperation(VirtualDeviceConfigSpecOperation.ADD);

                if (s_logger.isDebugEnabled())
                    s_logger.debug("Prepare NIC at new device " + _gson.toJson(deviceConfigSpecArray[i]));

                // this is really a hacking for DomR, upon DomR startup, we will reset all the NIC allocation after eth3
                if (nicCount < 3)
                    nicMask |= (1 << nicCount);

                i++;
                nicCount++;
            }

            for (int j = 0; j < i; j++)
                vmConfigSpec.getDeviceChange().add(deviceConfigSpecArray[j]);

            //
            // Setup VM options
            //

            // pass boot arguments through machine.id & perform customized options to VMX
            ArrayList<OptionValue> extraOptions = new ArrayList<OptionValue>();
            configBasicExtraOption(extraOptions, vmSpec);

            if (deployAsIs) {
                setDeployAsIsProperties(vmMo, deployAsIsInfo, vmConfigSpec, hyperHost);
            }

            configNvpExtraOption(extraOptions, vmSpec, nicUuidToDvSwitchUuid);
            configCustomExtraOption(extraOptions, vmSpec);

            // config for NCC
            VirtualMachine.Type vmType = cmd.getVirtualMachine().getType();
            if (vmType.equals(VirtualMachine.Type.NetScalerVm)) {
                NicTO mgmtNic = vmSpec.getNics()[0];
                OptionValue option = new OptionValue();
                option.setKey("machine.id");
                option.setValue("ip=" + mgmtNic.getIp() + "&netmask=" + mgmtNic.getNetmask() + "&gateway=" + mgmtNic.getGateway());
                extraOptions.add(option);
            }

            configureVNC(vmSpec, extraOptions, vmConfigSpec, hyperHost, vmInternalCSName);

            // config video card
            configureVideoCard(vmMo, vmSpec, vmConfigSpec);

            setBootOptions(vmSpec, bootMode, vmConfigSpec);

            if (StringUtils.isNotEmpty(vmStoragePolicyId)) {
                vmConfigSpec.getVmProfile().add(vmProfileSpec);
                if (s_logger.isTraceEnabled()) {
                    s_logger.trace(String.format("Configuring the VM %s with storage policy: %s", vmInternalCSName, vmStoragePolicyId));
                }
            }
            //
            // Configure VM
            //
            if (!vmMo.configureVm(vmConfigSpec)) {
                throw new Exception("Failed to configure VM before start. vmName: " + vmInternalCSName);
            }

            if (vmSpec.getType() == VirtualMachine.Type.DomainRouter) {
                hyperHost.setRestartPriorityForVM(vmMo, DasVmPriority.HIGH.value());
            }

            // Resizing root disk only when explicit requested by user
            final Map<String, String> vmDetails = cmd.getVirtualMachine().getDetails();
            if (!deployAsIs && rootDiskTO != null && !hasSnapshot && (vmDetails != null && vmDetails.containsKey(ApiConstants.ROOT_DISK_SIZE))) {
                resizeRootDiskOnVMStart(vmMo, rootDiskTO, hyperHost, context);
            }

            //
            // Post Configuration
            //

            vmMo.setCustomFieldValue(CustomFieldConstants.CLOUD_NIC_MASK, String.valueOf(nicMask));
            postNvpConfigBeforeStart(vmMo, vmSpec);

            Map<String, Map<String, String>> iqnToData = new HashMap<>();

            postDiskConfigBeforeStart(vmMo, vmSpec, sortedDisks, ideControllerKey, scsiControllerKey, iqnToData, hyperHost, context);

            //
            // Power-on VM
            //
            if (!vmMo.powerOn()) {
                throw new Exception("Failed to start VM. vmName: " + vmInternalCSName + " with hostname " + vmNameOnVcenter);
            }

            StartAnswer startAnswer = new StartAnswer(cmd);

            startAnswer.setIqnToData(iqnToData);

            if (vmSpec.getType() != VirtualMachine.Type.User) {
                String controlIp = getControlIp(nics);
                // check if the router is up?
                for (int count = 0; count < 60; count++) {
                    final boolean result = _vrResource.connect(controlIp, 1, 5000);
                    if (result) {
                        break;
                    }
                }

                try {
                    String homeDir = System.getProperty("user.home");
                    File pemFile = new File(homeDir + "/.ssh/id_rsa");
                    FileUtil.scpPatchFiles(controlIp, VRScripts.CONFIG_CACHE_LOCATION, DefaultDomRSshPort, pemFile, systemVmPatchFiles, BASEPATH);
                    if (!_vrResource.isSystemVMSetup(vmInternalCSName, controlIp)) {
                        String errMsg = "Failed to patch systemVM";
                        s_logger.error(errMsg);
                        return new StartAnswer(cmd, errMsg);
                    }
                } catch (Exception e) {
                    String errMsg = "Failed to scp files to system VM. Patching of systemVM failed";
                    s_logger.error(errMsg, e);
                    return new StartAnswer(cmd, String.format("%s due to: %s", errMsg, e.getMessage()));
                }
            }

            // Since VM was successfully powered-on, if there was an existing VM in a different cluster that was unregistered, delete all the files associated with it.
            if (existingVmName != null && existingVmFileLayout != null) {
                List<String> vmDatastoreNames = new ArrayList<String>();
                for (DatastoreMO vmDatastore : vmMo.getAllDatastores()) {
                    vmDatastoreNames.add(vmDatastore.getName());
                }
                // Don't delete files that are in a datastore that is being used by the new VM as well (zone-wide datastore).
                List<String> skipDatastores = new ArrayList<String>();
                for (DatastoreMO existingDatastore : existingDatastores) {
                    if (vmDatastoreNames.contains(existingDatastore.getName())) {
                        skipDatastores.add(existingDatastore.getName());
                    }
                }
                deleteUnregisteredVmFiles(existingVmFileLayout, dcMo, true, skipDatastores);
            }

            return startAnswer;
        } catch (Throwable e) {
            StartAnswer startAnswer = new StartAnswer(cmd, createLogMessageException(e, cmd));
            if (vmAlreadyExistsInVcenter) {
                startAnswer.setContextParam("stopRetry", "true");
            }

            if (existingVmName != null && existingVmFileInfo != null) {
                s_logger.debug(String.format("Since VM start failed, registering back an existing VM: [%s] that was unregistered.", existingVmName));
                try {
                    DatastoreFile fileInDatastore = new DatastoreFile(existingVmFileInfo.getVmPathName());
                    DatastoreMO existingVmDsMo = new DatastoreMO(dcMo.getContext(), dcMo.findDatastore(fileInDatastore.getDatastoreName()));
                    registerVm(existingVmName, existingVmDsMo);
                } catch (Exception ex) {
                    String message = String.format("Failed to register an existing VM: [%s] due to [%s].", existingVmName, VmwareHelper.getExceptionMessage(ex));
                    s_logger.error(message, ex);
                }
            }
            return startAnswer;
        }
    }

    private boolean multipleIsosAtached(DiskTO[] sortedDisks) {
        return Arrays.stream(sortedDisks).filter(disk -> disk.getType() == Volume.Type.ISO).count() > 1;
    }

    private DiskTO[] getDisks(DiskTO[] sortedDisks) {
       return Arrays.stream(sortedDisks).filter(vol -> ((vol.getPath() != null &&
                vol.getPath().contains("configdrive"))) || (vol.getType() != Volume.Type.ISO)).toArray(DiskTO[]::new);
    }
    private void configureIso(VmwareHypervisorHost hyperHost, VirtualMachineMO vmMo, DiskTO vol,
                              VirtualDeviceConfigSpec[] deviceConfigSpecArray, int ideUnitNumber, int i) throws Exception {
        TemplateObjectTO iso = (TemplateObjectTO) vol.getData();

        if (iso.getPath() != null && !iso.getPath().isEmpty()) {
            DataStoreTO imageStore = iso.getDataStore();
            if (!(imageStore instanceof NfsTO)) {
                s_logger.debug("unsupported protocol");
                throw new Exception("unsupported protocol");
            }
            NfsTO nfsImageStore = (NfsTO) imageStore;
            String isoPath = nfsImageStore.getUrl() + File.separator + iso.getPath();
            Pair<String, ManagedObjectReference> isoDatastoreInfo = getIsoDatastoreInfo(hyperHost, isoPath);
            assert (isoDatastoreInfo != null);
            assert (isoDatastoreInfo.second() != null);

            deviceConfigSpecArray[i] = new VirtualDeviceConfigSpec();
            Pair<VirtualDevice, Boolean> isoInfo =
                    VmwareHelper.prepareIsoDevice(vmMo, isoDatastoreInfo.first(), isoDatastoreInfo.second(), true, true, ideUnitNumber, i + 1);
            deviceConfigSpecArray[i].setDevice(isoInfo.first());
            if (isoInfo.second()) {
                if (s_logger.isDebugEnabled())
                    s_logger.debug("Prepare ISO volume at new device " + _gson.toJson(isoInfo.first()));
                deviceConfigSpecArray[i].setOperation(VirtualDeviceConfigSpecOperation.ADD);
            } else {
                if (s_logger.isDebugEnabled())
                    s_logger.debug("Prepare ISO volume at existing device " + _gson.toJson(isoInfo.first()));
                deviceConfigSpecArray[i].setOperation(VirtualDeviceConfigSpecOperation.EDIT);
            }
        }
    }

    private String mapAdapterType(String adapterStringFromOVF) {
        if (StringUtils.isBlank(adapterStringFromOVF) || adapterStringFromOVF.equalsIgnoreCase(VirtualEthernetCardType.E1000.toString())) {
            return VirtualEthernetCardType.E1000.toString();
        } else if (adapterStringFromOVF.equalsIgnoreCase(VirtualEthernetCardType.PCNet32.toString())) {
            return VirtualEthernetCardType.PCNet32.toString();
        } else if (adapterStringFromOVF.equalsIgnoreCase(VirtualEthernetCardType.Vmxnet2.toString())) {
            return VirtualEthernetCardType.Vmxnet2.toString();
        } else if (adapterStringFromOVF.equalsIgnoreCase(VirtualEthernetCardType.Vmxnet3.toString())) {
            return VirtualEthernetCardType.Vmxnet3.toString();
        }
        return VirtualEthernetCardType.E1000.toString();
    }

    private int getDisksChangesNumberFromDisksSpec(DiskTO[] disks, boolean deployAsIs) {
        if (!deployAsIs) {
            return disks.length;
        } else {
            int datadisksNumber = 0;
            if (ArrayUtils.isNotEmpty(disks)) {
                List<DiskTO> datadisks = Arrays.stream(disks).filter(x -> x.getType() == Volume.Type.DATADISK).collect(Collectors.toList());
                if (CollectionUtils.isNotEmpty(datadisks)) {
                    datadisksNumber = datadisks.size();
                }
            }
            return datadisksNumber;
        }
    }

    /**
     * Configure VNC
     */
    private void configureVNC(VirtualMachineTO vmSpec, ArrayList<OptionValue> extraOptions, VirtualMachineConfigSpec vmConfigSpec, VmwareHypervisorHost hyperHost, String vmInternalCSName) throws Exception {
        String keyboardLayout = null;
        if (vmSpec.getDetails() != null)
            keyboardLayout = vmSpec.getDetails().get(VmDetailConstants.KEYBOARD);
        vmConfigSpec.getExtraConfig()
                .addAll(Arrays.asList(configureVnc(extraOptions.toArray(new OptionValue[0]), hyperHost, vmInternalCSName, vmSpec.getVncPassword(), keyboardLayout)));

    }

    private void ensureDiskControllersInternal(VirtualMachineMO vmMo, Boolean systemVm,
                                               Pair<String, String> controllerInfo,
                                               DiskControllerType systemVmScsiControllerType,
                                               int numScsiControllerForSystemVm,
                                               int firstScsiControllerBusNum, boolean deployAsIs) throws Exception {
        if (systemVm) {
            ensureScsiDiskControllers(vmMo, systemVmScsiControllerType.toString(), numScsiControllerForSystemVm, firstScsiControllerBusNum);
        } else if (!deployAsIs) {
            ensureDiskControllers(vmMo, controllerInfo);
        }
    }

    private void tearDownVmDevices(VirtualMachineMO vmMo, boolean hasSnapshot, boolean deployAsIs) throws Exception {
        if (deployAsIs) {
            vmMo.tearDownDevices(new Class<?>[]{VirtualEthernetCard.class});
        } else if (!hasSnapshot) {
            vmMo.tearDownDevices(new Class<?>[]{VirtualDisk.class, VirtualEthernetCard.class});
        } else {
            vmMo.tearDownDevices(new Class<?>[]{VirtualEthernetCard.class});
        }
    }

    private void tearDownVMDisks(VirtualMachineMO vmMo, List<VirtualDisk> disks) throws Exception {
        for (VirtualDisk disk : disks) {
            vmMo.tearDownDevice(disk);
        }
    }

    private String getGuestOsIdFromVmSpec(VirtualMachineTO vmSpec, boolean deployAsIs) {
        return translateGuestOsIdentifier(vmSpec.getArch(), vmSpec.getOs(), vmSpec.getPlatformEmulator()).value();
    }

    private Pair<String, String> getControllerInfoFromVmSpec(VirtualMachineTO vmSpec) throws CloudRuntimeException {
        String dataDiskController = vmSpec.getDetails().get(VmDetailConstants.DATA_DISK_CONTROLLER);
        String rootDiskController = vmSpec.getDetails().get(VmDetailConstants.ROOT_DISK_CONTROLLER);

        // If root disk controller is scsi, then data disk controller would also be scsi instead of using 'osdefault'
        // This helps avoid mix of different scsi subtype controllers in instance.
        if (DiskControllerType.osdefault == DiskControllerType.getType(dataDiskController) && DiskControllerType.lsilogic == DiskControllerType.getType(rootDiskController)) {
            dataDiskController = DiskControllerType.scsi.toString();
        }

        // Validate the controller types
        dataDiskController = DiskControllerType.getType(dataDiskController).toString();
        rootDiskController = DiskControllerType.getType(rootDiskController).toString();

        if (DiskControllerType.getType(rootDiskController) == DiskControllerType.none) {
            throw new CloudRuntimeException("Invalid root disk controller detected : " + rootDiskController);
        }
        if (DiskControllerType.getType(dataDiskController) == DiskControllerType.none) {
            throw new CloudRuntimeException("Invalid data disk controller detected : " + dataDiskController);
        }

        return new Pair<>(rootDiskController, dataDiskController);
    }

    private String getBootModeFromVmSpec(VirtualMachineTO vmSpec, boolean deployAsIs) {
        String bootMode = null;
        if (vmSpec.getDetails().containsKey(VmDetailConstants.BOOT_MODE)) {
            bootMode = vmSpec.getDetails().get(VmDetailConstants.BOOT_MODE);
        }
        if (bootMode == null) {
            bootMode = ApiConstants.BootType.BIOS.toString();
        }
        return bootMode;
    }

    /**
     * Set OVF properties (if available)
     */
    private void setDeployAsIsProperties(VirtualMachineMO vmMo, DeployAsIsInfoTO deployAsIsInfo,
                                         VirtualMachineConfigSpec vmConfigSpec, VmwareHypervisorHost hyperHost) throws Exception {
        if (deployAsIsInfo != null && MapUtils.isNotEmpty(deployAsIsInfo.getProperties())) {
            Map<String, String> properties = deployAsIsInfo.getProperties();
            VmConfigInfo vAppConfig = vmMo.getConfigInfo().getVAppConfig();
            s_logger.info("Copying OVF properties to the values the user provided");
            setVAppPropertiesToConfigSpec(vAppConfig, properties, vmConfigSpec, hyperHost);
        }
    }

    /**
     * Modify the specDisks information to match the cloned VM's disks (from vmMo VM)
     */
    private void mapSpecDisksToClonedDisksAndTearDownDatadisks(VirtualMachineMO vmMo, String vmInternalCSName, DiskTO[] specDisks) {
        try {
            s_logger.debug("Mapping spec disks information to cloned VM disks for VM " + vmInternalCSName);
            if (vmMo != null && ArrayUtils.isNotEmpty(specDisks)) {
                List<VirtualDisk> vmDisks = vmMo.getVirtualDisksOrderedByKey();

                List<VirtualDisk> rootDisks = new ArrayList<>();
                List<DiskTO> sortedRootDisksFromSpec = Arrays.asList(sortVolumesByDeviceId(specDisks))
                        .stream()
                        .filter(x -> x.getType() == Volume.Type.ROOT)
                        .collect(Collectors.toList());
                for (int i = 0; i < sortedRootDisksFromSpec.size(); i++) {
                    DiskTO specDisk = sortedRootDisksFromSpec.get(i);
                    VirtualDisk vmDisk = vmDisks.get(i);
                    DataTO dataVolume = specDisk.getData();
                    if (dataVolume instanceof VolumeObjectTO) {
                        VolumeObjectTO volumeObjectTO = (VolumeObjectTO) dataVolume;
                        if (!volumeObjectTO.getSize().equals(vmDisk.getCapacityInBytes())) {
                            s_logger.info("Mapped disk size is not the same as the cloned VM disk size: " +
                                    volumeObjectTO.getSize() + " - " + vmDisk.getCapacityInBytes());
                        }
                        VirtualDeviceBackingInfo backingInfo = vmDisk.getBacking();
                        if (backingInfo instanceof VirtualDiskFlatVer2BackingInfo) {
                            VirtualDiskFlatVer2BackingInfo backing = (VirtualDiskFlatVer2BackingInfo) backingInfo;
                            String fileName = backing.getFileName();
                            if (StringUtils.isNotBlank(fileName)) {
                                String[] fileNameParts = fileName.split(" ");
                                String datastoreUuid = fileNameParts[0].replace("[", "").replace("]", "");
                                String relativePath = fileNameParts[1].split("/")[1].replace(".vmdk", "");
                                String vmSpecDatastoreUuid = volumeObjectTO.getDataStore().getUuid().replaceAll("-", "");
                                if (!datastoreUuid.equals(vmSpecDatastoreUuid)) {
                                    s_logger.info("Mapped disk datastore UUID is not the same as the cloned VM datastore UUID: " +
                                            datastoreUuid + " - " + vmSpecDatastoreUuid);
                                }
                                volumeObjectTO.setPath(relativePath);
                                specDisk.setPath(relativePath);
                                rootDisks.add(vmDisk);
                            } else {
                                s_logger.error("Empty backing filename for volume " + volumeObjectTO.getName());
                            }
                        } else {
                            s_logger.error("Could not get volume backing info for volume " + volumeObjectTO.getName());
                        }
                    }
                }
                vmDisks.removeAll(rootDisks);
                if (CollectionUtils.isNotEmpty(vmDisks)) {
                    s_logger.info("Tearing down datadisks for deploy-as-is VM");
                    tearDownVMDisks(vmMo, vmDisks);
                }
            }
        } catch (Exception e) {
            String msg = "Error mapping deploy-as-is VM disks from cloned VM " + vmInternalCSName;
            s_logger.error(msg, e);
            throw new CloudRuntimeException(e);
        }
    }

    private void setBootOptions(VirtualMachineTO vmSpec, String bootMode, VirtualMachineConfigSpec vmConfigSpec) {
        VirtualMachineBootOptions bootOptions = null;
        if (StringUtils.isNotBlank(bootMode) && !bootMode.equalsIgnoreCase("bios")) {
            vmConfigSpec.setFirmware("efi");
            if (vmSpec.getDetails().containsKey(ApiConstants.BootType.UEFI.toString()) && "secure".equalsIgnoreCase(vmSpec.getDetails().get(ApiConstants.BootType.UEFI.toString()))) {
                if (bootOptions == null) {
                    bootOptions = new VirtualMachineBootOptions();
                }
                bootOptions.setEfiSecureBootEnabled(true);
            }
        }
        if (vmSpec.isEnterHardwareSetup()) {
            if (bootOptions == null) {
                bootOptions = new VirtualMachineBootOptions();
            }
            if (s_logger.isDebugEnabled()) {
                s_logger.debug(String.format("configuring VM '%s' to enter hardware setup",vmSpec.getName()));
            }
            bootOptions.setEnterBIOSSetup(vmSpec.isEnterHardwareSetup());
        }
        if (bootOptions != null) {
            vmConfigSpec.setBootOptions(bootOptions);
        }
    }

    /**
     * Set the ovf section spec from existing vApp configuration
     */
    protected List<VAppOvfSectionSpec> copyVAppConfigOvfSectionFromOVF(VmConfigInfo vAppConfig, boolean useEdit) {
        List<VAppOvfSectionInfo> ovfSection = vAppConfig.getOvfSection();
        List<VAppOvfSectionSpec> specs = new ArrayList<>();
        for (VAppOvfSectionInfo info : ovfSection) {
            VAppOvfSectionSpec spec = new VAppOvfSectionSpec();
            spec.setInfo(info);
            spec.setOperation(useEdit ? ArrayUpdateOperation.EDIT : ArrayUpdateOperation.ADD);
            specs.add(spec);
        }
        return specs;
    }

    private Map<String, Pair<String, Boolean>> getOVFMap(List<OVFPropertyTO> props) {
        Map<String, Pair<String, Boolean>> map = new HashMap<>();
        for (OVFPropertyTO prop : props) {
            String value = getPropertyValue(prop);
            Pair<String, Boolean> pair = new Pair<>(value, prop.isPassword());
            map.put(prop.getKey(), pair);
        }
        return map;
    }

    private String getPropertyValue(OVFPropertyTO prop) {
        String type = prop.getType();
        String value = prop.getValue();
        if ("boolean".equalsIgnoreCase(type)) {
            value = Boolean.parseBoolean(value) ? "True" : "False";
        }
        return value;
    }

    /**
     * Set the properties section from existing vApp configuration and values set on ovfProperties
     */
    protected List<VAppPropertySpec> copyVAppConfigPropertySectionFromOVF(VmConfigInfo vAppConfig, Map<String, String> ovfProperties,
                                                                          boolean useEdit) {
        List<VAppPropertyInfo> productFromOvf = vAppConfig.getProperty();
        List<VAppPropertySpec> specs = new ArrayList<>();
        for (VAppPropertyInfo info : productFromOvf) {
            VAppPropertySpec spec = new VAppPropertySpec();
            if (ovfProperties.containsKey(info.getId())) {
                String value = ovfProperties.get(info.getId());
                info.setValue(value);
                s_logger.info("Setting OVF property ID = " + info.getId() + " VALUE = " + value);
            }
            spec.setInfo(info);
            spec.setOperation(useEdit ? ArrayUpdateOperation.EDIT : ArrayUpdateOperation.ADD);
            specs.add(spec);
        }
        return specs;
    }

    /**
     * Set the product section spec from existing vApp configuration
     */
    protected List<VAppProductSpec> copyVAppConfigProductSectionFromOVF(VmConfigInfo vAppConfig, boolean useEdit) {
        List<VAppProductInfo> productFromOvf = vAppConfig.getProduct();
        List<VAppProductSpec> specs = new ArrayList<>();
        for (VAppProductInfo info : productFromOvf) {
            VAppProductSpec spec = new VAppProductSpec();
            spec.setInfo(info);
            s_logger.info("Procuct info KEY " + info.getKey());
            spec.setOperation(useEdit ? ArrayUpdateOperation.EDIT : ArrayUpdateOperation.ADD);
            specs.add(spec);
        }
        return specs;
    }

    /**
     * Set the vApp configuration to vmConfig spec, copying existing configuration from vAppConfig
     * and seting properties values from ovfProperties
     */
    protected void setVAppPropertiesToConfigSpec(VmConfigInfo vAppConfig,
                                                 Map<String, String> ovfProperties,
                                                 VirtualMachineConfigSpec vmConfig, VmwareHypervisorHost hyperHost) throws Exception {
        VmConfigSpec vmConfigSpec = new VmConfigSpec();
        vmConfigSpec.getEula().addAll(vAppConfig.getEula());
        vmConfigSpec.setInstallBootStopDelay(vAppConfig.getInstallBootStopDelay());
        vmConfigSpec.setInstallBootRequired(vAppConfig.isInstallBootRequired());
        vmConfigSpec.setIpAssignment(vAppConfig.getIpAssignment());
        vmConfigSpec.getOvfEnvironmentTransport().addAll(vAppConfig.getOvfEnvironmentTransport());

        // For backward compatibility, prior to Vmware 6.5 use EDIT operation instead of ADD
        boolean useEditOperation = hyperHost.getContext().getServiceContent().getAbout().getApiVersion().compareTo("6.5") < 1;
        vmConfigSpec.getProduct().addAll(copyVAppConfigProductSectionFromOVF(vAppConfig, useEditOperation));
        vmConfigSpec.getProperty().addAll(copyVAppConfigPropertySectionFromOVF(vAppConfig, ovfProperties, useEditOperation));
        vmConfigSpec.getOvfSection().addAll(copyVAppConfigOvfSectionFromOVF(vAppConfig, useEditOperation));
        vmConfig.setVAppConfig(vmConfigSpec);
    }

    private String appendFileType(String path, String fileType) {
        if (path.toLowerCase().endsWith(fileType.toLowerCase())) {
            return path;
        }

        return path + fileType;
    }

    private void resizeRootDiskOnVMStart(VirtualMachineMO vmMo, DiskTO rootDiskTO, VmwareHypervisorHost hyperHost, VmwareContext context) throws Exception {
        final Pair<VirtualDisk, String> vdisk = getVirtualDiskInfo(vmMo, appendFileType(rootDiskTO.getPath(), VMDK_EXTENSION));
        assert (vdisk != null);

        Long reqSize = 0L;
        final VolumeObjectTO volumeTO = ((VolumeObjectTO) rootDiskTO.getData());
        if (volumeTO != null) {
            reqSize = volumeTO.getSize() / 1024;
        }
        final VirtualDisk disk = vdisk.first();
        if (reqSize > disk.getCapacityInKB()) {
            final VirtualMachineDiskInfo diskInfo = getMatchingExistingDisk(vmMo.getDiskInfoBuilder(), rootDiskTO, hyperHost, context);
            assert (diskInfo != null);
            final String[] diskChain = diskInfo.getDiskChain();

            if (diskChain != null && diskChain.length > 1) {
                s_logger.warn("Disk chain length for the VM is greater than one, this is not supported");
                throw new CloudRuntimeException("Unsupported VM disk chain length: " + diskChain.length);
            }

            boolean resizingSupported = false;
            String deviceBusName = diskInfo.getDiskDeviceBusName();
            if (deviceBusName != null && (deviceBusName.toLowerCase().contains("scsi") || deviceBusName.toLowerCase().contains("lsi"))) {
                resizingSupported = true;
            }
            if (!resizingSupported) {
                s_logger.warn("Resizing of root disk is only support for scsi device/bus, the provide VM's disk device bus name is " + diskInfo.getDiskDeviceBusName());
                throw new CloudRuntimeException("Unsupported VM root disk device bus: " + diskInfo.getDiskDeviceBusName());
            }

            disk.setCapacityInKB(reqSize);
            VirtualMachineConfigSpec vmConfigSpec = new VirtualMachineConfigSpec();
            VirtualDeviceConfigSpec deviceConfigSpec = new VirtualDeviceConfigSpec();
            deviceConfigSpec.setDevice(disk);
            deviceConfigSpec.setOperation(VirtualDeviceConfigSpecOperation.EDIT);
            vmConfigSpec.getDeviceChange().add(deviceConfigSpec);
            if (!vmMo.configureVm(vmConfigSpec)) {
                throw new Exception("Failed to configure VM for given root disk size. vmName: " + vmMo.getName());
            }
        }
    }


    /**
     * Generate the mac sequence from the nics.
     */
    protected String generateMacSequence(NicTO[] nics) {
        if (nics.length == 0) {
            return "";
        }

        StringBuffer sbMacSequence = new StringBuffer();
        for (NicTO nicTo : sortNicsByDeviceId(nics)) {
            sbMacSequence.append(nicTo.getMac()).append("|");
        }
        if (!sbMacSequence.toString().isEmpty()) {
            sbMacSequence.deleteCharAt(sbMacSequence.length() - 1); //Remove extra '|' char appended at the end
        }

        return sbMacSequence.toString();
    }

    /**
     * Update boot args with the new nic mac addresses.
     */
    protected String replaceNicsMacSequenceInBootArgs(String oldMacSequence, String newMacSequence, VirtualMachineTO vmSpec) {
        String bootArgs = vmSpec.getBootArgs();
        if (StringUtils.isNoneBlank(bootArgs, oldMacSequence, newMacSequence)) {
            return bootArgs.replace(oldMacSequence, newMacSequence);
        }
        return "";
    }

    /**
     * Sets video card memory to the one provided in detail svga.vramSize (if provided) on {@code vmConfigSpec}.
     * 64MB was always set before.
     * Size must be in KB.
     *
     * @param vmMo         virtual machine mo
     * @param vmSpec       virtual machine specs
     * @param vmConfigSpec virtual machine config spec
     * @throws Exception exception
     */
    protected void configureVideoCard(VirtualMachineMO vmMo, VirtualMachineTO vmSpec, VirtualMachineConfigSpec vmConfigSpec) throws Exception {
        if (vmSpec.getDetails().containsKey(VmDetailConstants.SVGA_VRAM_SIZE)) {
            String value = vmSpec.getDetails().get(VmDetailConstants.SVGA_VRAM_SIZE);
            try {
                long svgaVmramSize = Long.parseLong(value);
                setNewVRamSizeVmVideoCard(vmMo, svgaVmramSize, vmConfigSpec);
            } catch (NumberFormatException e) {
                s_logger.error("Unexpected value, cannot parse " + value + " to long due to: " + e.getMessage());
            }
        }
    }

    /**
     * Search for vm video card iterating through vm device list
     *
     * @param vmMo          virtual machine mo
     * @param svgaVmramSize new svga vram size (in KB)
     * @param vmConfigSpec  virtual machine config spec
     */
    protected void setNewVRamSizeVmVideoCard(VirtualMachineMO vmMo, long svgaVmramSize, VirtualMachineConfigSpec vmConfigSpec) throws Exception {
        for (VirtualDevice device : vmMo.getAllDeviceList()) {
            if (device instanceof VirtualMachineVideoCard) {
                VirtualMachineVideoCard videoCard = (VirtualMachineVideoCard) device;
                modifyVmVideoCardVRamSize(videoCard, vmMo, svgaVmramSize, vmConfigSpec);
            }
        }
    }

    /**
     * Modifies vm vram size if it was set to a different size to the one provided in svga.vramSize (user_vm_details or template_vm_details) on {@code vmConfigSpec}
     *
     * @param videoCard     vm's video card device
     * @param vmMo          virtual machine mo
     * @param svgaVmramSize new svga vram size (in KB)
     * @param vmConfigSpec  virtual machine config spec
     */
    protected void modifyVmVideoCardVRamSize(VirtualMachineVideoCard videoCard, VirtualMachineMO vmMo, long svgaVmramSize, VirtualMachineConfigSpec vmConfigSpec) {
        if (videoCard.getVideoRamSizeInKB().longValue() != svgaVmramSize) {
           s_logger.info("Video card memory was set " + toHumanReadableSize(videoCard.getVideoRamSizeInKB().longValue()) + " instead of " + toHumanReadableSize(svgaVmramSize));
            configureSpecVideoCardNewVRamSize(videoCard, svgaVmramSize, vmConfigSpec);
        }
    }

    /**
     * Add edit spec on {@code vmConfigSpec} to modify svga vram size
     *
     * @param videoCard     video card device to edit providing the svga vram size
     * @param svgaVmramSize new svga vram size (in KB)
     * @param vmConfigSpec  virtual machine spec
     */
    protected void configureSpecVideoCardNewVRamSize(VirtualMachineVideoCard videoCard, long svgaVmramSize, VirtualMachineConfigSpec vmConfigSpec) {
        videoCard.setVideoRamSizeInKB(svgaVmramSize);
        videoCard.setUseAutoDetect(false);

        VirtualDeviceConfigSpec arrayVideoCardConfigSpecs = new VirtualDeviceConfigSpec();
        arrayVideoCardConfigSpecs.setDevice(videoCard);
        arrayVideoCardConfigSpecs.setOperation(VirtualDeviceConfigSpecOperation.EDIT);

        vmConfigSpec.getDeviceChange().add(arrayVideoCardConfigSpecs);
    }

    private void tearDownVm(VirtualMachineMO vmMo) throws Exception {

        if (vmMo == null)
            return;

        boolean hasSnapshot = false;
        hasSnapshot = vmMo.hasSnapshot();
        if (!hasSnapshot)
            vmMo.tearDownDevices(new Class<?>[]{VirtualDisk.class, VirtualEthernetCard.class});
        else
            vmMo.tearDownDevices(new Class<?>[]{VirtualEthernetCard.class});
        vmMo.ensureScsiDeviceController();
    }

    int getReservedMemoryMb(VirtualMachineTO vmSpec) {
        if (vmSpec.getDetails().get(VMwareGuru.VmwareReserveMemory.key()).equalsIgnoreCase("true")) {
            if(vmSpec.getDetails().get(VmDetailConstants.RAM_RESERVATION) != null){
                float reservedMemory = (vmSpec.getMaxRam() * Float.parseFloat(vmSpec.getDetails().get(VmDetailConstants.RAM_RESERVATION)));
                return (int) (reservedMemory / ResourceType.bytesToMiB);
            }
            return (int) (vmSpec.getMinRam() / ResourceType.bytesToMiB);
        }
        return 0;
    }

    int getReservedCpuMHZ(VirtualMachineTO vmSpec) {
        if (vmSpec.getDetails().get(VMwareGuru.VmwareReserveCpu.key()).equalsIgnoreCase("true")) {
            return vmSpec.getMinSpeed() * vmSpec.getCpus();
        }
        return 0;
    }

    // return the finalized disk chain for startup, from top to bottom
    private String[] syncDiskChain(DatacenterMO dcMo, VirtualMachineMO vmMo, DiskTO vol, VirtualMachineDiskInfo diskInfo,
                                   DatastoreMO dsMo) throws Exception {

        VolumeObjectTO volumeTO = (VolumeObjectTO) vol.getData();
        Map<String, String> details = vol.getDetails();
        boolean isManaged = false;

        if (details != null) {
            isManaged = Boolean.parseBoolean(details.get(DiskTO.MANAGED));
        }

        String datastoreDiskPath;
        if (dsMo.getDatastoreType().equalsIgnoreCase("VVOL")) {
            datastoreDiskPath = VmwareStorageLayoutHelper.getLegacyDatastorePathFromVmdkFileName(dsMo, volumeTO.getPath() + ".vmdk");
            if (!dsMo.fileExists(datastoreDiskPath)) {
                datastoreDiskPath = VmwareStorageLayoutHelper.getVmwareDatastorePathFromVmdkFileName(dsMo, vmMo.getName(), volumeTO.getPath() + ".vmdk");
            }
            if (!dsMo.fileExists(datastoreDiskPath)) {
                datastoreDiskPath = dsMo.searchFileInSubFolders(volumeTO.getPath() + ".vmdk", true, null);
            }
        } else {
            // we will honor vCenter's meta if it exists
            if (diskInfo != null) {
                // to deal with run-time upgrade to maintain the new datastore folder structure
                String disks[] = diskInfo.getDiskChain();
                for (int i = 0; i < disks.length; i++) {
                    DatastoreFile file = new DatastoreFile(disks[i]);
                    if (!isManaged && file.getDir() != null && file.getDir().isEmpty()) {
                        s_logger.info("Perform run-time datastore folder upgrade. sync " + disks[i] + " to VM folder");
                        disks[i] = VmwareStorageLayoutHelper.syncVolumeToVmDefaultFolder(dcMo, vmMo.getName(), dsMo, file.getFileBaseName(), VmwareManager.s_vmwareSearchExcludeFolder.value());
                    }
                }
                return disks;
            }

            if (isManaged) {
                String vmdkPath = new DatastoreFile(volumeTO.getPath()).getFileBaseName();

                if (volumeTO.getVolumeType() == Volume.Type.ROOT) {
                    if (vmdkPath == null) {
                        vmdkPath = volumeTO.getName();
                    }

                    datastoreDiskPath = VmwareStorageLayoutHelper.syncVolumeToVmDefaultFolder(dcMo, vmMo.getName(), dsMo, vmdkPath);
                } else {
                    if (vmdkPath == null) {
                        vmdkPath = dsMo.getName();
                    }

                    datastoreDiskPath = dsMo.getDatastorePath(vmdkPath + VMDK_EXTENSION);
                }
            } else {
                datastoreDiskPath = VmwareStorageLayoutHelper.syncVolumeToVmDefaultFolder(dcMo, vmMo.getName(), dsMo, volumeTO.getPath(), VmwareManager.s_vmwareSearchExcludeFolder.value());
            }
        }
        if (!dsMo.fileExists(datastoreDiskPath)) {
            s_logger.warn("Volume " + volumeTO.getId() + " does not seem to exist on datastore, out of sync? path: " + datastoreDiskPath);
        }

        return new String[]{datastoreDiskPath};
    }

    // Pair<internal CS name, vCenter display name>
    private Pair<String, String> composeVmNames(VirtualMachineTO vmSpec) {
        String vmInternalCSName = vmSpec.getName();
        String vmNameOnVcenter = vmSpec.getName();
        String hostNameInDetails = null;
        if (_instanceNameFlag && MapUtils.isNotEmpty(vmSpec.getDetails()) && vmSpec.getDetails().containsKey(VmDetailConstants.NAME_ON_HYPERVISOR)) {
            hostNameInDetails = vmSpec.getDetails().get(VmDetailConstants.NAME_ON_HYPERVISOR);
        }
        if (StringUtils.isNotBlank(hostNameInDetails)) {
            vmNameOnVcenter = hostNameInDetails;
        } else if (_instanceNameFlag && vmSpec.getHostName() != null) {
            vmNameOnVcenter = vmSpec.getHostName();
        }
        return new Pair<String, String>(vmInternalCSName, vmNameOnVcenter);
    }

    protected void configNestedHVSupport(VirtualMachineMO vmMo, VirtualMachineTO vmSpec, VirtualMachineConfigSpec vmConfigSpec) throws Exception {

        VmwareContext context = vmMo.getContext();
        if ("true".equals(vmSpec.getDetails().get(VmDetailConstants.NESTED_VIRTUALIZATION_FLAG))) {
            if (s_logger.isDebugEnabled())
                s_logger.debug("Nested Virtualization enabled in configuration, checking hypervisor capability");

            ManagedObjectReference hostMor = vmMo.getRunningHost().getMor();
            ManagedObjectReference computeMor = context.getVimClient().getMoRefProp(hostMor, "parent");
            ManagedObjectReference environmentBrowser = context.getVimClient().getMoRefProp(computeMor, "environmentBrowser");
            HostCapability hostCapability = context.getService().queryTargetCapabilities(environmentBrowser, hostMor);
            Boolean nestedHvSupported = hostCapability.isNestedHVSupported();
            if (nestedHvSupported == null) {
                // nestedHvEnabled property is supported only since VMware 5.1. It's not defined for earlier versions.
                s_logger.warn("Hypervisor doesn't support nested virtualization, unable to set config for VM " + vmSpec.getName());
            } else if (nestedHvSupported.booleanValue()) {
                s_logger.debug("Hypervisor supports nested virtualization, enabling for VM " + vmSpec.getName());
                vmConfigSpec.setNestedHVEnabled(true);
            } else {
                s_logger.warn("Hypervisor doesn't support nested virtualization, unable to set config for VM " + vmSpec.getName());
                vmConfigSpec.setNestedHVEnabled(false);
            }
        }
    }

    private static void configBasicExtraOption(List<OptionValue> extraOptions, VirtualMachineTO vmSpec) {
        OptionValue newVal = new OptionValue();
        newVal.setKey("machine.id");
        newVal.setValue(vmSpec.getBootArgs());
        extraOptions.add(newVal);

        newVal = new OptionValue();
        newVal.setKey("devices.hotplug");
        newVal.setValue("true");
        extraOptions.add(newVal);
    }

    private static void configNvpExtraOption(List<OptionValue> extraOptions, VirtualMachineTO vmSpec, Map<String, String> nicUuidToDvSwitchUuid) {
        /**
         * Extra Config : nvp.vm-uuid = uuid
         *  - Required for Nicira NVP integration
         */
        OptionValue newVal = new OptionValue();
        newVal.setKey("nvp.vm-uuid");
        newVal.setValue(vmSpec.getUuid());
        extraOptions.add(newVal);

        /**
         * Extra Config : nvp.iface-id.<num> = uuid
         *  - Required for Nicira NVP integration
         */
        int nicNum = 0;
        for (NicTO nicTo : sortNicsByDeviceId(vmSpec.getNics())) {
            if (nicTo.getUuid() != null) {
                newVal = new OptionValue();
                newVal.setKey("nvp.iface-id." + nicNum);
                newVal.setValue(nicTo.getUuid());
                extraOptions.add(newVal);
            }
            nicNum++;
        }
    }

    private static void configCustomExtraOption(List<OptionValue> extraOptions, VirtualMachineTO vmSpec) {
        // we no longer to validation anymore
        for (Map.Entry<String, String> entry : vmSpec.getDetails().entrySet()) {
            if (entry.getKey().equalsIgnoreCase(VmDetailConstants.BOOT_MODE)) {
                continue;
            }
            OptionValue newVal = new OptionValue();
            newVal.setKey(entry.getKey());
            newVal.setValue(entry.getValue());
            extraOptions.add(newVal);
        }
    }

    private static void postNvpConfigBeforeStart(VirtualMachineMO vmMo, VirtualMachineTO vmSpec) throws Exception {
        /**
         * We need to configure the port on the DV switch after the host is
         * connected. So make this happen between the configure and start of
         * the VM
         */
        int nicIndex = 0;
        for (NicTO nicTo : sortNicsByDeviceId(vmSpec.getNics())) {
            if (nicTo.getBroadcastType() == BroadcastDomainType.Lswitch) {
                // We need to create a port with a unique vlan and pass the key to the nic device
                s_logger.trace("Nic " + nicTo.toString() + " is connected to an NVP logicalswitch");
                VirtualDevice nicVirtualDevice = vmMo.getNicDeviceByIndex(nicIndex);
                if (nicVirtualDevice == null) {
                    throw new Exception("Failed to find a VirtualDevice for nic " + nicIndex); //FIXME Generic exceptions are bad
                }
                VirtualDeviceBackingInfo backing = nicVirtualDevice.getBacking();
                if (backing instanceof VirtualEthernetCardDistributedVirtualPortBackingInfo) {
                    // This NIC is connected to a Distributed Virtual Switch
                    VirtualEthernetCardDistributedVirtualPortBackingInfo portInfo = (VirtualEthernetCardDistributedVirtualPortBackingInfo) backing;
                    DistributedVirtualSwitchPortConnection port = portInfo.getPort();
                    String portKey = port.getPortKey();
                    String portGroupKey = port.getPortgroupKey();
                    String dvSwitchUuid = port.getSwitchUuid();

                    s_logger.debug("NIC " + nicTo.toString() + " is connected to dvSwitch " + dvSwitchUuid + " pg " + portGroupKey + " port " + portKey);

                    ManagedObjectReference dvSwitchManager = vmMo.getContext().getVimClient().getServiceContent().getDvSwitchManager();
                    ManagedObjectReference dvSwitch = vmMo.getContext().getVimClient().getService().queryDvsByUuid(dvSwitchManager, dvSwitchUuid);

                    // Get all ports
                    DistributedVirtualSwitchPortCriteria criteria = new DistributedVirtualSwitchPortCriteria();
                    criteria.setInside(true);
                    criteria.getPortgroupKey().add(portGroupKey);
                    List<DistributedVirtualPort> dvPorts = vmMo.getContext().getVimClient().getService().fetchDVPorts(dvSwitch, criteria);

                    DistributedVirtualPort vmDvPort = null;
                    List<Integer> usedVlans = new ArrayList<Integer>();
                    for (DistributedVirtualPort dvPort : dvPorts) {
                        // Find the port for this NIC by portkey
                        if (portKey.equals(dvPort.getKey())) {
                            vmDvPort = dvPort;
                        }
                        VMwareDVSPortSetting settings = (VMwareDVSPortSetting) dvPort.getConfig().getSetting();
                        VmwareDistributedVirtualSwitchVlanIdSpec vlanId = (VmwareDistributedVirtualSwitchVlanIdSpec) settings.getVlan();
                        s_logger.trace("Found port " + dvPort.getKey() + " with vlan " + vlanId.getVlanId());
                        if (vlanId.getVlanId() > 0 && vlanId.getVlanId() < 4095) {
                            usedVlans.add(vlanId.getVlanId());
                        }
                    }

                    if (vmDvPort == null) {
                        throw new Exception("Empty port list from dvSwitch for nic " + nicTo.toString());
                    }

                    DVPortConfigInfo dvPortConfigInfo = vmDvPort.getConfig();
                    VMwareDVSPortSetting settings = (VMwareDVSPortSetting) dvPortConfigInfo.getSetting();

                    VmwareDistributedVirtualSwitchVlanIdSpec vlanId = (VmwareDistributedVirtualSwitchVlanIdSpec) settings.getVlan();
                    BoolPolicy blocked = settings.getBlocked();
                    if (blocked.isValue() == Boolean.TRUE) {
                        s_logger.trace("Port is blocked, set a vlanid and unblock");
                        DVPortConfigSpec dvPortConfigSpec = new DVPortConfigSpec();
                        VMwareDVSPortSetting edittedSettings = new VMwareDVSPortSetting();
                        // Unblock
                        blocked.setValue(Boolean.FALSE);
                        blocked.setInherited(Boolean.FALSE);
                        edittedSettings.setBlocked(blocked);
                        // Set vlan
                        int i;
                        for (i = 1; i < 4095; i++) {
                            if (!usedVlans.contains(i))
                                break;
                        }
                        vlanId.setVlanId(i); // FIXME should be a determined
                        // based on usage
                        vlanId.setInherited(false);
                        edittedSettings.setVlan(vlanId);

                        dvPortConfigSpec.setSetting(edittedSettings);
                        dvPortConfigSpec.setOperation("edit");
                        dvPortConfigSpec.setKey(portKey);
                        List<DVPortConfigSpec> dvPortConfigSpecs = new ArrayList<DVPortConfigSpec>();
                        dvPortConfigSpecs.add(dvPortConfigSpec);
                        ManagedObjectReference task = vmMo.getContext().getVimClient().getService().reconfigureDVPortTask(dvSwitch, dvPortConfigSpecs);
                        if (!vmMo.getContext().getVimClient().waitForTask(task)) {
                            throw new Exception("Failed to configure the dvSwitch port for nic " + nicTo.toString());
                        }
                        s_logger.debug("NIC " + nicTo.toString() + " connected to vlan " + i);
                    } else {
                        s_logger.trace("Port already configured and set to vlan " + vlanId.getVlanId());
                    }
                } else if (backing instanceof VirtualEthernetCardNetworkBackingInfo) {
                    // This NIC is connected to a Virtual Switch
                    // Nothing to do
                } else if (backing instanceof VirtualEthernetCardOpaqueNetworkBackingInfo) {
                    //if NSX API VERSION >= 4.2, connect to br-int (nsx.network), do not create portgroup else previous behaviour
                    //OK, connected to OpaqueNetwork
                } else {
                    s_logger.error("nic device backing is of type " + backing.getClass().getName());
                    throw new Exception("Incompatible backing for a VirtualDevice for nic " + nicIndex); //FIXME Generic exceptions are bad
                }
            }
            nicIndex++;
        }
    }
    private VirtualMachineDiskInfo getMatchingExistingDiskWithVolumeDetails(VirtualMachineDiskInfoBuilder diskInfoBuilder, String volumePath,
                                                                             String chainInfo, boolean isManaged, String iScsiName, String datastoreUUID,
                                                                             VmwareHypervisorHost hyperHost, VmwareContext context) throws Exception {

        Pair<String, String> dsNameAndFileName = getVMDiskInfo(volumePath, isManaged, iScsiName, datastoreUUID, hyperHost, context);
        String dsName = dsNameAndFileName.first();
        String diskBackingFileBaseName = dsNameAndFileName.second();

        VirtualMachineDiskInfo diskInfo = diskInfoBuilder.getDiskInfoByBackingFileBaseName(diskBackingFileBaseName, dsName);
        if (diskInfo != null) {
            s_logger.info("Found existing disk info from volume path: " + volumePath);
            return diskInfo;
        } else {
            if (chainInfo != null) {
                VirtualMachineDiskInfo infoInChain = _gson.fromJson(chainInfo, VirtualMachineDiskInfo.class);
                if (infoInChain != null) {
                    String[] disks = infoInChain.getDiskChain();
                    if (disks.length > 0) {
                        for (String diskPath : disks) {
                            DatastoreFile file = new DatastoreFile(diskPath);
                            diskInfo = diskInfoBuilder.getDiskInfoByBackingFileBaseName(file.getFileBaseName(), dsName);
                            if (diskInfo != null) {
                                s_logger.info("Found existing disk from chain info: " + diskPath);
                                return diskInfo;
                            }
                        }
                    }

                    if (diskInfo == null) {
                        diskInfo = diskInfoBuilder.getDiskInfoByDeviceBusName(infoInChain.getDiskDeviceBusName());
                        if (diskInfo != null) {
                            s_logger.info("Found existing disk from from chain device bus information: " + infoInChain.getDiskDeviceBusName());
                            return diskInfo;
                        }
                    }
                }
            }
        }
        return null;
    }

    private Pair<String, String> getVMDiskInfo(String volumePath, boolean isManaged, String iScsiName, String datastoreUUID,
                                               VmwareHypervisorHost hyperHost, VmwareContext context) throws Exception {
        String dsName = null;
        String diskBackingFileBaseName = null;

        if (isManaged) {
            // if the storage is managed, iScsiName should not be null
            dsName = VmwareResource.getDatastoreName(iScsiName);
            diskBackingFileBaseName = new DatastoreFile(volumePath).getFileBaseName();
        } else {
            ManagedObjectReference morDs = HypervisorHostHelper.findDatastoreWithBackwardsCompatibility(hyperHost, datastoreUUID);
            DatastoreMO dsMo = new DatastoreMO(context, morDs);
            dsName = dsMo.getName();
            diskBackingFileBaseName = volumePath;
        }

        return new Pair<>(dsName, diskBackingFileBaseName);
    }

    private VirtualMachineDiskInfo getMatchingExistingDisk(VirtualMachineDiskInfoBuilder diskInfoBuilder, DiskTO vol, VmwareHypervisorHost hyperHost, VmwareContext context)
            throws Exception {
        if (diskInfoBuilder != null) {
            VolumeObjectTO volume = (VolumeObjectTO) vol.getData();
            String chainInfo = volume.getChainInfo();
            Map<String, String> details = vol.getDetails();
            boolean isManaged = details != null && Boolean.parseBoolean(details.get(DiskTO.MANAGED));
            String iScsiName = details.get(DiskTO.IQN);
            String datastoreUUID = volume.getDataStore().getUuid();

            return getMatchingExistingDiskWithVolumeDetails(diskInfoBuilder, volume.getPath(), chainInfo, isManaged, iScsiName, datastoreUUID, hyperHost, context);
        } else {
            return null;
        }
    }

    private String getDiskController(VirtualMachineMO vmMo, VirtualMachineDiskInfo matchingExistingDisk, DiskTO vol, Pair<String, String> controllerInfo, boolean deployAsIs) throws Exception {
        DiskControllerType controllerType = DiskControllerType.none;
        if (deployAsIs && matchingExistingDisk != null) {
            String currentBusName = matchingExistingDisk.getDiskDeviceBusName();
            if (currentBusName != null) {
                s_logger.info("Chose disk controller based on existing information: " + currentBusName);
                if (currentBusName.startsWith("ide")) {
                    controllerType = DiskControllerType.ide;
                } else if (currentBusName.startsWith("scsi")) {
                    controllerType = DiskControllerType.scsi;
                }
            }
            if (controllerType == DiskControllerType.scsi || controllerType == DiskControllerType.none) {
                Ternary<Integer, Integer, DiskControllerType> vmScsiControllerInfo = vmMo.getScsiControllerInfo();
                controllerType = vmScsiControllerInfo.third();
            }
            return controllerType.toString();
        }

        if (vol.getType() == Volume.Type.ROOT) {
            s_logger.info("Chose disk controller for vol " + vol.getType() + " -> " + controllerInfo.first()
                    + ", based on root disk controller settings at global configuration setting.");
            return controllerInfo.first();
        } else {
            s_logger.info("Chose disk controller for vol " + vol.getType() + " -> " + controllerInfo.second()
                    + ", based on default data disk controller setting i.e. Operating system recommended."); // Need to bring in global configuration setting & template level setting.
            return controllerInfo.second();
        }
    }

    private void postDiskConfigBeforeStart(VirtualMachineMO vmMo, VirtualMachineTO vmSpec, DiskTO[] sortedDisks, int ideControllerKey,
                                           int scsiControllerKey, Map<String, Map<String, String>> iqnToData, VmwareHypervisorHost hyperHost, VmwareContext context) throws Exception {
        VirtualMachineDiskInfoBuilder diskInfoBuilder = vmMo.getDiskInfoBuilder();

        for (DiskTO vol : sortedDisks) {
            if (vol.getType() == Volume.Type.ISO)
                continue;

            VolumeObjectTO volumeTO = (VolumeObjectTO) vol.getData();

            VirtualMachineDiskInfo diskInfo = getMatchingExistingDisk(diskInfoBuilder, vol, hyperHost, context);
            assert (diskInfo != null);

            String[] diskChain = diskInfo.getDiskChain();
            assert (diskChain.length > 0);

            Map<String, String> details = vol.getDetails();
            boolean managed = false;

            if (details != null) {
                managed = Boolean.parseBoolean(details.get(DiskTO.MANAGED));
            }

            DatastoreFile file = new DatastoreFile(diskChain[0]);

            if (managed) {
                DatastoreFile originalFile = new DatastoreFile(volumeTO.getPath());

                if (!file.getFileBaseName().equalsIgnoreCase(originalFile.getFileBaseName())) {
                    if (s_logger.isInfoEnabled())
                        s_logger.info("Detected disk-chain top file change on volume: " + volumeTO.getId() + " " + volumeTO.getPath() + " -> " + diskChain[0]);
                }
            } else {
                if (!file.getFileBaseName().equalsIgnoreCase(volumeTO.getPath())) {
                    if (s_logger.isInfoEnabled())
                        s_logger.info("Detected disk-chain top file change on volume: " + volumeTO.getId() + " " + volumeTO.getPath() + " -> " + file.getFileBaseName());
                }
            }

            VolumeObjectTO volInSpec = getVolumeInSpec(vmSpec, volumeTO);

            if (volInSpec != null) {
                if (managed) {
                    Map<String, String> data = new HashMap<>();

                    String datastoreVolumePath = diskChain[0];

                    data.put(StartAnswer.PATH, datastoreVolumePath);
                    data.put(StartAnswer.IMAGE_FORMAT, Storage.ImageFormat.OVA.toString());

                    iqnToData.put(details.get(DiskTO.IQN), data);

                    vol.setPath(datastoreVolumePath);
                    volumeTO.setPath(datastoreVolumePath);
                    volInSpec.setPath(datastoreVolumePath);
                } else {
                    volInSpec.setPath(file.getFileBaseName());
                    if (vol.getDetails().get(DiskTO.PROTOCOL_TYPE) != null && vol.getDetails().get(DiskTO.PROTOCOL_TYPE).equalsIgnoreCase("DatastoreCluster")) {
                        volInSpec.setUpdatedDataStoreUUID(volumeTO.getDataStore().getUuid());
                    }
                }
                volInSpec.setChainInfo(_gson.toJson(diskInfo));
            }
        }
    }

    private void checkAndDeleteDatastoreFile(String filePath, List<String> skipDatastores, DatastoreMO dsMo, DatacenterMO dcMo) throws Exception {
        if (dsMo != null && dcMo != null && (skipDatastores == null || !skipDatastores.contains(dsMo.getName()))) {
            s_logger.debug("Deleting file: " + filePath);
            dsMo.deleteFile(filePath, dcMo.getMor(), true);
        }
    }

    private void deleteUnregisteredVmFiles(VirtualMachineFileLayoutEx vmFileLayout, DatacenterMO dcMo, boolean deleteDisks, List<String> skipDatastores) throws Exception {
        s_logger.debug("Deleting files associated with an existing VM that was unregistered");
        DatastoreFile vmFolder = null;
        try {
            List<VirtualMachineFileLayoutExFileInfo> fileInfo = vmFileLayout.getFile();
            for (VirtualMachineFileLayoutExFileInfo file : fileInfo) {
                DatastoreFile fileInDatastore = new DatastoreFile(file.getName());
                // In case of linked clones, VM file layout includes the base disk so don't delete all disk files.
                if (file.getType().startsWith("disk") || file.getType().startsWith("digest"))
                    continue;
                else if (file.getType().equals("config"))
                    vmFolder = new DatastoreFile(fileInDatastore.getDatastoreName(), fileInDatastore.getDir());
                DatastoreMO dsMo = new DatastoreMO(dcMo.getContext(), dcMo.findDatastore(fileInDatastore.getDatastoreName()));
                checkAndDeleteDatastoreFile(file.getName(), skipDatastores, dsMo, dcMo);
            }
            // Delete files that are present in the VM folder - this will take care of the VM disks as well.
            DatastoreMO vmFolderDsMo = new DatastoreMO(dcMo.getContext(), dcMo.findDatastore(vmFolder.getDatastoreName()));
            String[] files = vmFolderDsMo.listDirContent(vmFolder.getPath());
            if (deleteDisks) {
                for (String file : files) {
                    String vmDiskFileFullPath = String.format("%s/%s", vmFolder.getPath(), file);
                    checkAndDeleteDatastoreFile(vmDiskFileFullPath, skipDatastores, vmFolderDsMo, dcMo);
                }
            }
            // Delete VM folder
            if (deleteDisks || files.length == 0) {
                checkAndDeleteDatastoreFile(vmFolder.getPath(), skipDatastores, vmFolderDsMo, dcMo);
            }
        } catch (Exception e) {
            String message = "Failed to delete files associated with an existing VM that was unregistered due to " + VmwareHelper.getExceptionMessage(e);
            s_logger.warn(message, e);
        }
    }

    private static VolumeObjectTO getVolumeInSpec(VirtualMachineTO vmSpec, VolumeObjectTO srcVol) {
        for (DiskTO disk : vmSpec.getDisks()) {
            if (disk.getData() instanceof VolumeObjectTO) {
                VolumeObjectTO vol = (VolumeObjectTO) disk.getData();
                if (vol.getId() == srcVol.getId())
                    return vol;
            }
        }

        return null;
    }

    private static NicTO[] sortNicsByDeviceId(NicTO[] nics) {

        List<NicTO> listForSort = new ArrayList<NicTO>();
        for (NicTO nic : nics) {
            listForSort.add(nic);
        }
        Collections.sort(listForSort, new Comparator<NicTO>() {

            @Override
            public int compare(NicTO arg0, NicTO arg1) {
                if (arg0.getDeviceId() < arg1.getDeviceId()) {
                    return -1;
                } else if (arg0.getDeviceId() == arg1.getDeviceId()) {
                    return 0;
                }

                return 1;
            }
        });

        return listForSort.toArray(new NicTO[0]);
    }

    private static DiskTO[] sortVolumesByDeviceId(DiskTO[] volumes) {

        List<DiskTO> listForSort = new ArrayList<DiskTO>();
        for (DiskTO vol : volumes) {
            listForSort.add(vol);
        }
        Collections.sort(listForSort, new Comparator<DiskTO>() {

            @Override
            public int compare(DiskTO arg0, DiskTO arg1) {
                if (arg0.getDiskSeq() < arg1.getDiskSeq()) {
                    return -1;
                } else if (arg0.getDiskSeq().equals(arg1.getDiskSeq())) {
                    return 0;
                }

                return 1;
            }
        });

        return listForSort.toArray(new DiskTO[0]);
    }

    /**
     * Only call this for managed storage.
     * Ex. "[-iqn.2010-01.com.solidfire:4nhe.vol-1.27-0] i-2-18-VM/ROOT-18.vmdk" should return "i-2-18-VM/ROOT-18"
     */
    public String getVmdkPath(String path) {
        if (StringUtils.isBlank(path)) {
            return null;
        }

        final String search = "]";

        int startIndex = path.indexOf(search);

        if (startIndex == -1) {
            return null;
        }

        path = path.substring(startIndex + search.length());

        final String search2 = VMDK_EXTENSION;

        int endIndex = path.indexOf(search2);

        if (endIndex == -1) {
            return null;
        }

        return path.substring(0, endIndex).trim();
    }

    private DatastoreMO getDataStoreWhereDiskExists(VmwareHypervisorHost hyperHost, VmwareContext context,
                                               VirtualMachineDiskInfoBuilder diskInfoBuilder, DiskTO disk, List<Pair<Integer, ManagedObjectReference>> diskDatastores) throws Exception {
        VolumeObjectTO volume = (VolumeObjectTO) disk.getData();
        String diskBackingFileBaseName = volume.getPath();
        for (Pair<Integer, ManagedObjectReference> diskDatastore : diskDatastores) {
            DatastoreMO dsMo = new DatastoreMO(hyperHost.getContext(), diskDatastore.second());
            String dsName = dsMo.getName();

            VirtualMachineDiskInfo diskInfo = diskInfoBuilder.getDiskInfoByBackingFileBaseName(diskBackingFileBaseName, dsName);
            if (diskInfo != null) {
                s_logger.info("Found existing disk info from volume path: " + volume.getPath());
                return dsMo;
            } else {
                String chainInfo = volume.getChainInfo();
                if (chainInfo != null) {
                    VirtualMachineDiskInfo infoInChain = _gson.fromJson(chainInfo, VirtualMachineDiskInfo.class);
                    if (infoInChain != null) {
                        String[] disks = infoInChain.getDiskChain();
                        if (disks.length > 0) {
                            for (String diskPath : disks) {
                                DatastoreFile file = new DatastoreFile(diskPath);
                                diskInfo = diskInfoBuilder.getDiskInfoByBackingFileBaseName(file.getFileBaseName(), dsName);
                                if (diskInfo != null) {
                                    s_logger.info("Found existing disk from chain info: " + diskPath);
                                    return dsMo;
                                }
                            }
                        }
                    }
                }
            }
        }
        return null;
    }

    private HashMap<String, Pair<ManagedObjectReference, DatastoreMO>> inferDatastoreDetailsFromDiskInfo(VmwareHypervisorHost hyperHost, VmwareContext context,
                                                                                                         DiskTO[] disks, Command cmd) throws Exception {
        HashMap<String, Pair<ManagedObjectReference, DatastoreMO>> mapIdToMors = new HashMap<>();

        assert (hyperHost != null) && (context != null);

        for (DiskTO vol : disks) {
            if (vol.getType() != Volume.Type.ISO) {
                VolumeObjectTO volumeTO = (VolumeObjectTO) vol.getData();
                DataStoreTO primaryStore = volumeTO.getDataStore();
                String poolUuid = primaryStore.getUuid();

                if (mapIdToMors.get(poolUuid) == null) {
                    boolean isManaged = false;
                    Map<String, String> details = vol.getDetails();

                    if (details != null) {
                        isManaged = Boolean.parseBoolean(details.get(DiskTO.MANAGED));
                    }

                    if (isManaged) {
                        String iScsiName = details.get(DiskTO.IQN); // details should not be null for managed storage (it may or may not be null for non-managed storage)
                        String datastoreName = VmwareResource.getDatastoreName(iScsiName);
                        ManagedObjectReference morDatastore = HypervisorHostHelper.findDatastoreWithBackwardsCompatibility(hyperHost, datastoreName);

                        // if the datastore is not present, we need to discover the iSCSI device that will support it,
                        // create the datastore, and create a VMDK file in the datastore
                        if (morDatastore == null) {
                            final String vmdkPath = getVmdkPath(volumeTO.getPath());

                            morDatastore = _storageProcessor.prepareManagedStorage(context, hyperHost, null, iScsiName,
                                    details.get(DiskTO.STORAGE_HOST), Integer.parseInt(details.get(DiskTO.STORAGE_PORT)),
                                    vmdkPath,
                                    details.get(DiskTO.CHAP_INITIATOR_USERNAME), details.get(DiskTO.CHAP_INITIATOR_SECRET),
                                    details.get(DiskTO.CHAP_TARGET_USERNAME), details.get(DiskTO.CHAP_TARGET_SECRET),
                                    Long.parseLong(details.get(DiskTO.VOLUME_SIZE)), cmd);

                            DatastoreMO dsMo = new DatastoreMO(getServiceContext(), morDatastore);

                            final String datastoreVolumePath;

                            if (vmdkPath != null) {
                                datastoreVolumePath = dsMo.getDatastorePath(vmdkPath + VMDK_EXTENSION);
                            } else {
                                datastoreVolumePath = dsMo.getDatastorePath(dsMo.getName() + VMDK_EXTENSION);
                            }

                            volumeTO.setPath(datastoreVolumePath);
                            vol.setPath(datastoreVolumePath);
                        }

                        mapIdToMors.put(datastoreName, new Pair<>(morDatastore, new DatastoreMO(context, morDatastore)));
                    } else {
                        ManagedObjectReference morDatastore = HypervisorHostHelper.findDatastoreWithBackwardsCompatibility(hyperHost, poolUuid);

                        if (morDatastore == null) {
                            String msg = "Failed to get the mounted datastore for the volume's pool " + poolUuid;

                            s_logger.error(msg);

                            throw new Exception(msg);
                        }

                        mapIdToMors.put(poolUuid, new Pair<>(morDatastore, new DatastoreMO(context, morDatastore)));
                    }
                }
            }
        }

        return mapIdToMors;
    }

    private Pair<ManagedObjectReference, DatastoreMO> getDatastoreThatDiskIsOn(HashMap<String, Pair<ManagedObjectReference, DatastoreMO>> dataStoresDetails, DiskTO vol) {
        Pair<ManagedObjectReference, DatastoreMO> rootDiskDataStoreDetails = null;

        Map<String, String> details = vol.getDetails();
        boolean managed = false;

        if (details != null) {
            managed = Boolean.parseBoolean(details.get(DiskTO.MANAGED));
        }

        if (managed) {
            String datastoreName = VmwareResource.getDatastoreName(details.get(DiskTO.IQN));
            rootDiskDataStoreDetails = dataStoresDetails.get(datastoreName);
        } else {
            DataStoreTO primaryStore = vol.getData().getDataStore();
            rootDiskDataStoreDetails = dataStoresDetails.get(primaryStore.getUuid());
        }

        return rootDiskDataStoreDetails;
    }

    private String getPvlanInfo(NicTO nicTo) {
        if (nicTo.getBroadcastType() == BroadcastDomainType.Pvlan) {
            return NetUtils.getIsolatedPvlanFromUri(nicTo.getBroadcastUri());
        }
        return null;
    }

    private String getVlanInfo(NicTO nicTo, String defaultVlan) {
        if (nicTo.getBroadcastType() == BroadcastDomainType.Native) {
            return defaultVlan;
        } else if (nicTo.getBroadcastType() == BroadcastDomainType.Vlan || nicTo.getBroadcastType() == BroadcastDomainType.Pvlan) {
            if (nicTo.getBroadcastUri() != null) {
                if (nicTo.getBroadcastType() == BroadcastDomainType.Vlan)
                    // For vlan, the broadcast uri is of the form vlan://<vlanid>
                    // BroadcastDomainType recogniizes and handles this.
                    return BroadcastDomainType.getValue(nicTo.getBroadcastUri());
                else
                    // for pvlan, the broacast uri will be of the form pvlan://<vlanid>-i<pvlanid>
                    // TODO consider the spread of functionality between BroadcastDomainType and NetUtils
                    return NetUtils.getPrimaryPvlanFromUri(nicTo.getBroadcastUri());
            } else {
                s_logger.warn("BroadcastType is not claimed as VLAN or PVLAN, but without vlan info in broadcast URI. Use vlan info from labeling: " + defaultVlan);
                return defaultVlan;
            }
        } else if (nicTo.getBroadcastType() == BroadcastDomainType.Lswitch) {
            // We don't need to set any VLAN id for an NVP logical switch
            return null;
        } else if (nicTo.getBroadcastType() == BroadcastDomainType.Storage) {
            URI broadcastUri = nicTo.getBroadcastUri();
            if (broadcastUri != null) {
                String vlanId = BroadcastDomainType.getValue(broadcastUri);
                s_logger.debug("Using VLAN [" + vlanId + "] from broadcast uri [" + broadcastUri + "]");
                return vlanId;
            }
        }

        s_logger.warn("Unrecognized broadcast type in VmwareResource, type: " + nicTo.getBroadcastType().toString() + ". Use vlan info from labeling: " + defaultVlan);
        return defaultVlan;
    }

    private Pair<ManagedObjectReference, String> prepareNetworkFromNicInfo(HostMO hostMo, NicTO nicTo, boolean configureVServiceInNexus, VirtualMachine.Type vmType)
            throws Exception {

        Ternary<String, String, String> switchDetails = getTargetSwitch(nicTo);
        VirtualSwitchType switchType = VirtualSwitchType.getType(switchDetails.second());
        String switchName = switchDetails.first();
        String vlanToken = switchDetails.third();

        String namePrefix = getNetworkNamePrefix(nicTo);
        Pair<ManagedObjectReference, String> networkInfo = null;

        s_logger.info("Prepare network on " + switchType + " " + switchName + " with name prefix: " + namePrefix);

        if (VirtualSwitchType.StandardVirtualSwitch == switchType) {
            networkInfo = HypervisorHostHelper.prepareNetwork(switchName, namePrefix, hostMo,
                    getVlanInfo(nicTo, vlanToken), nicTo.getNetworkRateMbps(), nicTo.getNetworkRateMulticastMbps(),
                    _opsTimeout, true, nicTo.getBroadcastType(), nicTo.getUuid(), nicTo.getDetails());
        } else {
            String vlanId = getVlanInfo(nicTo, vlanToken);
            String svlanId = null;
            boolean pvlannetwork = (getPvlanInfo(nicTo) == null) ? false : true;
            if (vmType != null && vmType.equals(VirtualMachine.Type.DomainRouter) && pvlannetwork) {
                // plumb this network to the promiscuous vlan.
                svlanId = vlanId;
            } else {
                // plumb this network to the isolated vlan.
                svlanId = getPvlanInfo(nicTo);
            }
            networkInfo = HypervisorHostHelper.prepareNetwork(switchName, namePrefix, hostMo, vlanId, svlanId,
                    nicTo.getNetworkRateMbps(), nicTo.getNetworkRateMulticastMbps(), _opsTimeout, switchType,
                    _portsPerDvPortGroup, nicTo.getGateway(), configureVServiceInNexus, nicTo.getBroadcastType(), _vsmCredentials, nicTo.getDetails());
        }

        return networkInfo;
    }

    // return Ternary <switch name, switch tyep, vlan tagging>
    private Ternary<String, String, String> getTargetSwitch(NicTO nicTo) throws CloudException {
        TrafficType[] supportedTrafficTypes = new TrafficType[]{TrafficType.Guest, TrafficType.Public, TrafficType.Control, TrafficType.Management, TrafficType.Storage};

        TrafficType trafficType = nicTo.getType();
        if (!Arrays.asList(supportedTrafficTypes).contains(trafficType)) {
            throw new CloudException("Traffic type " + trafficType.toString() + " for nic " + nicTo.toString() + " is not supported.");
        }

        String switchName = null;
        VirtualSwitchType switchType = VirtualSwitchType.StandardVirtualSwitch;
        String vlanId = Vlan.UNTAGGED;

        if (StringUtils.isNotBlank(nicTo.getName())) {
            // Format of network traffic label is <VSWITCH>,<VLANID>,<VSWITCHTYPE>
            // If all 3 fields are mentioned then number of tokens would be 3.
            // If only <VSWITCH>,<VLANID> are mentioned then number of tokens would be 2.
            // Get switch details from the nicTO object
            String networkName = nicTo.getName();
            VmwareTrafficLabel mgmtTrafficLabelObj = new VmwareTrafficLabel(networkName, trafficType);
            switchName = mgmtTrafficLabelObj.getVirtualSwitchName();
            vlanId = mgmtTrafficLabelObj.getVlanId();
            switchType = mgmtTrafficLabelObj.getVirtualSwitchType();
        } else {
            if (trafficType == TrafficType.Guest && _guestTrafficInfo != null) {
                switchType = _guestTrafficInfo.getVirtualSwitchType();
                switchName = _guestTrafficInfo.getVirtualSwitchName();
            } else if (trafficType == TrafficType.Public && _publicTrafficInfo != null) {
                switchType = _publicTrafficInfo.getVirtualSwitchType();
                switchName = _publicTrafficInfo.getVirtualSwitchName();
            }
        }

        if (switchName == null
                && (nicTo.getType() == Networks.TrafficType.Control || nicTo.getType() == Networks.TrafficType.Management || nicTo.getType() == Networks.TrafficType.Storage)) {
            switchName = _privateNetworkVSwitchName;
        }

        if (switchType == VirtualSwitchType.NexusDistributedVirtualSwitch) {
            if (trafficType == TrafficType.Management || trafficType == TrafficType.Storage) {
                throw new CloudException(
                        "Unable to configure NIC " + nicTo.toString() + " as traffic type " + trafficType.toString() + " is not supported over virtual switch type " + switchType
                                + ". Please specify only supported type of virtual switches i.e. {vmwaresvs, vmwaredvs} in physical network traffic label.");
            }
        }

        return new Ternary<String, String, String>(switchName, switchType.toString(), vlanId);
    }

    private String getNetworkNamePrefix(NicTO nicTo) throws Exception {
        if (nicTo.getType() == Networks.TrafficType.Guest) {
            return "cloud.guest";
        } else if (nicTo.getType() == Networks.TrafficType.Control || nicTo.getType() == Networks.TrafficType.Management) {
            return "cloud.private";
        } else if (nicTo.getType() == Networks.TrafficType.Public) {
            return "cloud.public";
        } else if (nicTo.getType() == Networks.TrafficType.Storage) {
            return "cloud.storage";
        } else if (nicTo.getType() == Networks.TrafficType.Vpn) {
            throw new Exception("Unsupported traffic type: " + nicTo.getType().toString());
        } else {
            throw new Exception("Unsupported traffic type: " + nicTo.getType().toString());
        }
    }

    private String getControlIp(NicTO[] nicTOs) {
        String controlIpAddress = null;
        for (NicTO nic : nicTOs) {
            if ((TrafficType.Management == nic.getType() || TrafficType.Control == nic.getType()) && nic.getIp() != null) {
                controlIpAddress = nic.getIp();
                break;
            }
        }
        return controlIpAddress;
    }

    private VirtualMachineMO takeVmFromOtherHyperHost(VmwareHypervisorHost hyperHost, String vmName) throws Exception {

        VirtualMachineMO vmMo = hyperHost.findVmOnPeerHyperHost(vmName);
        if (vmMo != null) {
            ManagedObjectReference morTargetPhysicalHost = hyperHost.findMigrationTarget(vmMo);
            if (morTargetPhysicalHost == null) {
                String msg = "VM " + vmName + " is on other host and we have no resource available to migrate and start it here";
                s_logger.error(msg);
                throw new Exception(msg);
            }

            if (!vmMo.relocate(morTargetPhysicalHost)) {
                String msg = "VM " + vmName + " is on other host and we failed to relocate it here";
                s_logger.error(msg);
                throw new Exception(msg);
            }

            return vmMo;
        }
        return null;
    }

    // isoUrl sample content :
    // nfs://192.168.10.231/export/home/kelven/vmware-test/secondary/template/tmpl/2/200//200-2-80f7ee58-6eff-3a2d-bcb0-59663edf6d26.iso
    private Pair<String, ManagedObjectReference> getIsoDatastoreInfo(VmwareHypervisorHost hyperHost, String isoUrl) throws Exception {

        assert (isoUrl != null);
        int isoFileNameStartPos = isoUrl.lastIndexOf("/");
        if (isoFileNameStartPos < 0) {
            throw new Exception("Invalid ISO path info");
        }

        String isoFileName = isoUrl.substring(isoFileNameStartPos);

        int templateRootPos = isoUrl.indexOf("template/tmpl");
        templateRootPos = (templateRootPos < 0 ? isoUrl.indexOf(ConfigDrive.CONFIGDRIVEDIR) : templateRootPos);
        if (templateRootPos < 0) {
            throw new Exception("Invalid ISO path info");
        }

        String storeUrl = isoUrl.substring(0, templateRootPos - 1);
        String isoPath = isoUrl.substring(templateRootPos, isoFileNameStartPos);

        ManagedObjectReference morDs = prepareSecondaryDatastoreOnHost(storeUrl);
        DatastoreMO dsMo = new DatastoreMO(getServiceContext(), morDs);

        return new Pair<String, ManagedObjectReference>(String.format("[%s] %s%s", dsMo.getName(), isoPath, isoFileName), morDs);
    }

    protected Answer execute(ReadyCommand cmd) {
        try {
            VmwareContext context = getServiceContext();
            VmwareHypervisorHost hyperHost = getHyperHost(context);

            Map<String, String> hostDetails = new HashMap<String, String>();
            ManagedObjectReference morHost = hyperHost.getMor();
            HostMO hostMo = new HostMO(context, morHost);
            boolean uefiLegacySupported = hostMo.isUefiLegacySupported();
            if (uefiLegacySupported) {
                hostDetails.put(Host.HOST_UEFI_ENABLE, Boolean.TRUE.toString());
            }

            if (hyperHost.isHyperHostConnected()) {
                return new ReadyAnswer(cmd, hostDetails);
            } else {
                return new ReadyAnswer(cmd, "Host is not in connect state");
            }
        } catch (Exception e) {
            s_logger.error("Unexpected exception: ", e);
            return new ReadyAnswer(cmd, VmwareHelper.getExceptionMessage(e));
        }
    }

    protected Answer execute(GetHostStatsCommand cmd) {
        VmwareContext context = getServiceContext();
        VmwareHypervisorHost hyperHost = getHyperHost(context);

        HostStatsEntry hostStats = new HostStatsEntry(cmd.getHostId(), 0, 0, 0, "host", 0, 0, 0, 0);
        Answer answer = new GetHostStatsAnswer(cmd, hostStats);
        try {
            HostStatsEntry entry = getHyperHostStats(hyperHost);
            if (entry != null) {
                s_logger.debug(String.format("Host stats response from hypervisor is: [%s].", _gson.toJson(entry)));
                entry.setHostId(cmd.getHostId());
                answer = new GetHostStatsAnswer(cmd, entry);
            }
        } catch (Exception e) {
            s_logger.error(createLogMessageException(e, cmd), e);
        }

        if (s_logger.isTraceEnabled()) {
            s_logger.trace("GetHostStats Answer: " + _gson.toJson(answer));
        }

        return answer;
    }

    protected Answer execute(GetVmStatsCommand cmd) {
        HashMap<String, VmStatsEntry> vmStatsMap = null;

        try {
            HashMap<String, PowerState> vmPowerStates = getVmStates();

            // getVmNames should return all i-x-y values.
            List<String> requestedVmNames = cmd.getVmNames();
            List<String> vmNames = new ArrayList<String>();

            if (requestedVmNames != null) {
                for (String vmName : requestedVmNames) {
                    if (vmPowerStates.get(vmName) != null) {
                        vmNames.add(vmName);
                    }
                }
            }

            if (CollectionUtils.isNotEmpty(vmNames)) {
                vmStatsMap = getVmStats(vmNames);
            }
        } catch (Throwable e) {
            createLogMessageException(e, cmd);
        }

        s_logger.debug(String.format("VM Stats Map is: [%s].", _gson.toJson(vmStatsMap)));
        return new GetVmStatsAnswer(cmd, vmStatsMap);
    }

    protected Answer execute(GetVmDiskStatsCommand cmd) {
        try {
            final VmwareHypervisorHost hyperHost = getHyperHost(getServiceContext());
            final ManagedObjectReference perfMgr = getServiceContext().getServiceContent().getPerfManager();
            VimPortType service = getServiceContext().getService();

            Integer windowInterval = getVmwareWindowTimeInterval();
            final XMLGregorianCalendar startTime = VmwareHelper.getXMLGregorianCalendar(new Date(), windowInterval);
            final XMLGregorianCalendar endTime = VmwareHelper.getXMLGregorianCalendar(new Date(), 0);

            PerfCounterInfo diskReadIOPerfCounterInfo = null;
            PerfCounterInfo diskWriteIOPerfCounterInfo = null;
            PerfCounterInfo diskReadKbsPerfCounterInfo = null;
            PerfCounterInfo diskWriteKbsPerfCounterInfo = null;

            // https://pubs.vmware.com/vsphere-5-5/topic/com.vmware.wssdk.apiref.doc/virtual_disk_counters.html
            List<PerfCounterInfo> cInfo = getServiceContext().getVimClient().getDynamicProperty(perfMgr, "perfCounter");
            for (PerfCounterInfo info : cInfo) {
                if ("virtualdisk".equalsIgnoreCase(info.getGroupInfo().getKey()) && "average".equalsIgnoreCase(info.getRollupType().value())) {
                    if ("numberReadAveraged".equalsIgnoreCase(info.getNameInfo().getKey())) {
                        diskReadIOPerfCounterInfo = info;
                    }
                    if ("numberWriteAveraged".equalsIgnoreCase(info.getNameInfo().getKey())) {
                        diskWriteIOPerfCounterInfo = info;
                    }
                    if ("read".equalsIgnoreCase(info.getNameInfo().getKey())) {
                        diskReadKbsPerfCounterInfo = info;
                    }
                    if ("write".equalsIgnoreCase(info.getNameInfo().getKey())) {
                        diskWriteKbsPerfCounterInfo = info;
                    }
                }
            }

            final ManagedObjectReference dcMor = hyperHost.getHyperHostDatacenter();
            final DatacenterMO dcMo = new DatacenterMO(getServiceContext(), dcMor);

            final HashMap<String, List<VmDiskStatsEntry>> vmStatsMap = new HashMap<>();
            for (final String vmName : cmd.getVmNames()) {
                final VirtualMachineMO vmMo = dcMo.findVm(vmName);
                final List<VmDiskStatsEntry> diskStats = new ArrayList<>();
                for (final VirtualDisk disk : vmMo.getAllDiskDevice()) {
                    final String diskBusName = vmMo.getDeviceBusName(vmMo.getAllDeviceList(), disk);
                    long readReq = 0;
                    long readBytes = 0;
                    long writeReq = 0;
                    long writeBytes = 0;

                    final ArrayList<PerfMetricId> perfMetricsIds = new ArrayList<PerfMetricId>();
                    if (diskReadIOPerfCounterInfo != null) {
                        perfMetricsIds.add(VmwareHelper.createPerfMetricId(diskReadIOPerfCounterInfo, diskBusName));
                    }
                    if (diskWriteIOPerfCounterInfo != null) {
                        perfMetricsIds.add(VmwareHelper.createPerfMetricId(diskWriteIOPerfCounterInfo, diskBusName));
                    }
                    if (diskReadKbsPerfCounterInfo != null) {
                        perfMetricsIds.add(VmwareHelper.createPerfMetricId(diskReadKbsPerfCounterInfo, diskBusName));
                    }
                    if (diskWriteKbsPerfCounterInfo != null) {
                        perfMetricsIds.add(VmwareHelper.createPerfMetricId(diskWriteKbsPerfCounterInfo, diskBusName));
                    }

                    if (perfMetricsIds.size() > 0) {
                        try {
                            final PerfQuerySpec qSpec = new PerfQuerySpec();
                            qSpec.setEntity(vmMo.getMor());
                            qSpec.setFormat("normal");
                            qSpec.setIntervalId(windowInterval);
                            qSpec.setStartTime(startTime);
                            qSpec.setEndTime(endTime);
                            qSpec.getMetricId().addAll(perfMetricsIds);

                            for (final PerfEntityMetricBase perfValue: service.queryPerf(perfMgr, Collections.singletonList(qSpec))) {
                                if (!(perfValue instanceof PerfEntityMetric)) {
                                    continue;
                                }
                                final List<PerfMetricSeries> values = ((PerfEntityMetric) perfValue).getValue();
                                if (values == null || values.isEmpty()) {
                                    continue;
                                }
                                for (final PerfMetricSeries value : values) {
                                    if (!(value instanceof PerfMetricIntSeries) || !value.getId().getInstance().equals(diskBusName)) {
                                        continue;
                                    }
                                    final List<Long> perfStats = ((PerfMetricIntSeries) value).getValue();
                                    if (perfStats.size() > 0) {
                                        long sum = 0;
                                        for (long val : perfStats) {
                                            sum += val;
                                        }
                                        long avg = sum / perfStats.size();
                                        if (value.getId().getCounterId() == diskReadIOPerfCounterInfo.getKey()) {
                                            readReq = avg;
                                        } else if (value.getId().getCounterId() == diskWriteIOPerfCounterInfo.getKey()) {
                                            writeReq = avg;
                                        } else if (value.getId().getCounterId() == diskReadKbsPerfCounterInfo.getKey()) {
                                            readBytes = avg * 1024;
                                        } else if (value.getId().getCounterId() == diskWriteKbsPerfCounterInfo.getKey()) {
                                            writeBytes = avg * 1024;
                                        }
                                    }
                                }
                            }
                        } catch (Exception e) {
                            s_logger.error(String.format("Unable to execute PerfQuerySpec due to: [%s]. The window interval is enabled in vCenter?", VmwareHelper.getExceptionMessage(e)), e);
                        }

                    }
                    diskStats.add(new VmDiskStatsEntry(vmName, VmwareHelper.getDiskDeviceFileName(disk), writeReq, readReq, writeBytes, readBytes));
                }
                if (CollectionUtils.isNotEmpty(diskStats)) {
                    vmStatsMap.put(vmName, diskStats);
                }
            }

            s_logger.debug(String.format("VM Disks Maps is: [%s].", _gson.toJson(vmStatsMap)));
            if (MapUtils.isNotEmpty(vmStatsMap)) {
                return new GetVmDiskStatsAnswer(cmd, "", cmd.getHostName(), vmStatsMap);
            }
        } catch (Exception e) {
            s_logger.error(String.format("Unable to execute GetVmDiskStatsCommand due to [%s].", VmwareHelper.getExceptionMessage(e)), e);
        }
        return new GetVmDiskStatsAnswer(cmd, null, null, null);
    }

    protected Answer execute(GetVmNetworkStatsCommand cmd) {
        return new GetVmNetworkStatsAnswer(cmd, null, null, null);
    }

    protected GetVolumeStatsAnswer execute(GetVolumeStatsCommand cmd) {
        try {
            VmwareHypervisorHost srcHyperHost = getHyperHost(getServiceContext());
            ManagedObjectReference morDs = HypervisorHostHelper.findDatastoreWithBackwardsCompatibility(srcHyperHost, cmd.getPoolUuid());
            assert (morDs != null);
            DatastoreMO primaryStorageDatastoreMo = new DatastoreMO(getServiceContext(), morDs);
            VmwareHypervisorHost hyperHost = getHyperHost(getServiceContext());
            ManagedObjectReference dcMor = hyperHost.getHyperHostDatacenter();
            DatacenterMO dcMo = new DatacenterMO(getServiceContext(), dcMor);
            HashMap<String, VolumeStatsEntry> statEntry = new HashMap<String, VolumeStatsEntry>();

            for (String chainInfo : cmd.getVolumeUuids()) {
                if (chainInfo != null) {
                    VirtualMachineDiskInfo infoInChain = _gson.fromJson(chainInfo, VirtualMachineDiskInfo.class);
                    if (infoInChain != null) {
                        String[] disks = infoInChain.getDiskChain();
                        if (disks.length > 0) {
                            for (String diskPath : disks) {
                                DatastoreFile file = new DatastoreFile(diskPath);
                                VirtualMachineMO vmMo = dcMo.findVm(file.getDir());
                                Pair<VirtualDisk, String> vds = vmMo.getDiskDevice(file.getFileName(), true);
                                long virtualsize = vds.first().getCapacityInKB() * 1024;
                                long physicalsize = primaryStorageDatastoreMo.fileDiskSize(file.getPath());
                                if (statEntry.containsKey(chainInfo)) {
                                    VolumeStatsEntry vse = statEntry.get(chainInfo);
                                    if (vse != null) {
                                        vse.setPhysicalSize(vse.getPhysicalSize() + physicalsize);
                                    }
                                } else {
                                    VolumeStatsEntry vse = new VolumeStatsEntry(chainInfo, physicalsize, virtualsize);
                                    statEntry.put(chainInfo, vse);
                                }
                            }
                        }
                    }
                }
            }
            s_logger.debug(String.format("Volume Stats Entry is: [%s].", _gson.toJson(statEntry)));
            return new GetVolumeStatsAnswer(cmd, "", statEntry);
        } catch (Exception e) {
            s_logger.error(String.format("VOLSTAT GetVolumeStatsCommand failed due to [%s].", VmwareHelper.getExceptionMessage(e)), e);
        }

        return new GetVolumeStatsAnswer(cmd, "", null);
    }

    protected Answer execute(CheckHealthCommand cmd) {
        try {
            VmwareHypervisorHost hyperHost = getHyperHost(getServiceContext());
            if (hyperHost.isHyperHostConnected()) {
                return new CheckHealthAnswer(cmd, true);
            }
        } catch (Throwable e) {
            createLogMessageException(e, cmd);
        }
        return new CheckHealthAnswer(cmd, false);
    }

    protected Answer execute(StopCommand cmd) {
        // In the stop command, we're passed in the name of the VM as seen by cloudstack,
        // i.e., i-x-y. This is the internal VM name.
        VmwareContext context = getServiceContext();
        VmwareHypervisorHost hyperHost = getHyperHost(context);
        try {
            VirtualMachineMO vmMo = hyperHost.findVmOnHyperHost(cmd.getVmName());
            if (vmMo != null) {
                if (cmd.checkBeforeCleanup()) {
                    if (getVmPowerState(vmMo) != PowerState.PowerOff) {
                        String msg = "StopCommand is sent for cleanup and VM " + cmd.getVmName() + " is current running. ignore it.";
                        s_logger.warn(msg);
                        return new StopAnswer(cmd, msg, false);
                    } else {
                        String msg = "StopCommand is sent for cleanup and VM " + cmd.getVmName() + " is indeed stopped already.";
                        s_logger.info(msg);
                        return new StopAnswer(cmd, msg, true);
                    }
                }

                try {
                    vmMo.setCustomFieldValue(CustomFieldConstants.CLOUD_NIC_MASK, "0");
                    vmMo.setCustomFieldValue(CustomFieldConstants.CLOUD_VM_INTERNAL_NAME, cmd.getVmName());

                    if (getVmPowerState(vmMo) != PowerState.PowerOff) {
                        String msg = "Stop VM " + cmd.getVmName() + " Succeed";
                        boolean success = false;
                        if (cmd.isForceStop()) {
                            success = vmMo.powerOff();
                        } else {
                            success = vmMo.safePowerOff(_shutdownWaitMs);
                        }
                        if (!success) {
                            msg = "Have problem in powering off VM " + cmd.getVmName() + ", let the process continue";
                            s_logger.warn(msg);
                        }
                        return new StopAnswer(cmd, msg, true);
                    }

                    String msg = "VM " + cmd.getVmName() + " is already in stopped state";
                    s_logger.info(msg);
                    return new StopAnswer(cmd, msg, true);
                } finally {
                }
            } else {
                String msg = "VM " + cmd.getVmName() + " is no longer on the expected host in vSphere";
                s_logger.info(msg);
                return new StopAnswer(cmd, msg, true);
            }
        } catch (Exception e) {
            return new StopAnswer(cmd, createLogMessageException(e, cmd), false);
        }
    }

    protected Answer execute(RebootRouterCommand cmd) {
        RebootAnswer answer = (RebootAnswer) execute((RebootCommand) cmd);

        if (answer.getResult()) {
            String connectResult = connect(cmd.getVmName(), cmd.getPrivateIpAddress());
            networkUsage(cmd.getPrivateIpAddress(), "create", null);
            if (connectResult == null) {
                return answer;
            } else {
                return new Answer(cmd, false, connectResult);
            }
        }
        return answer;
    }

    protected Answer execute(RebootCommand cmd) {
        boolean toolsInstallerMounted = false;
        VirtualMachineMO vmMo = null;
        VmwareContext context = getServiceContext();
        VmwareHypervisorHost hyperHost = getHyperHost(context);
        try {
            vmMo = hyperHost.findVmOnHyperHost(cmd.getVmName());
            if (vmMo != null) {
                if (vmMo.isToolsInstallerMounted()) {
                    toolsInstallerMounted = true;
                    s_logger.trace("Detected mounted vmware tools installer for :[" + cmd.getVmName() + "]");
                }
                try {
                    if (canSetEnableSetupConfig(vmMo,cmd.getVirtualMachine())) {
                        vmMo.rebootGuest();
                        return new RebootAnswer(cmd, "reboot succeeded", true);
                    } else {
                        return new RebootAnswer(cmd, "Failed to configure VM to boot into hardware setup menu: " + vmMo.getName(), false);
                    }
                } catch (ToolsUnavailableFaultMsg e) {
                    s_logger.warn("VMware tools is not installed at guest OS, we will perform hard reset for reboot");
                } catch (Exception e) {
                    s_logger.warn("We are not able to perform gracefull guest reboot due to " + VmwareHelper.getExceptionMessage(e));
                }

                // continue to try with hard-reset
                if (vmMo.reset()) {
                    return new RebootAnswer(cmd, "reboot succeeded", true);
                }

                String msg = "Reboot failed in vSphere. vm: " + cmd.getVmName();
                s_logger.warn(msg);
                return new RebootAnswer(cmd, msg, false);
            } else {
                String msg = "Unable to find the VM in vSphere to reboot. vm: " + cmd.getVmName();
                s_logger.warn(msg);
                return new RebootAnswer(cmd, msg, false);
            }
        } catch (Exception e) {
            return new RebootAnswer(cmd, createLogMessageException(e, cmd), false);
        } finally {
            if (toolsInstallerMounted) {
                try {
                    vmMo.mountToolsInstaller();
                    s_logger.debug(String.format("Successfully re-mounted vmware tools installer for :[%s].", cmd.getVmName()));
                } catch (Exception e) {
                    s_logger.error(String.format("Unabled to re-mount vmware tools installer for: [%s].", cmd.getVmName()), e);
                }
            }
        }
    }

    /**
     * set the boot into setup option if possible
     * @param vmMo vmware view on the vm
     * @param virtualMachine orchestration spec for the vm
     * @return true unless reboot into setup is requested and vmware is unable to comply
     */
    private boolean canSetEnableSetupConfig(VirtualMachineMO vmMo, VirtualMachineTO virtualMachine) {
        if (virtualMachine.isEnterHardwareSetup()) {
            VirtualMachineBootOptions bootOptions = new VirtualMachineBootOptions();
            VirtualMachineConfigSpec vmConfigSpec = new VirtualMachineConfigSpec();
            if (s_logger.isDebugEnabled()) {
                s_logger.debug(String.format("configuring VM '%s' to reboot into hardware setup menu.",virtualMachine.getName()));
            }
            bootOptions.setEnterBIOSSetup(virtualMachine.isEnterHardwareSetup());
            vmConfigSpec.setBootOptions(bootOptions);
            try {
                if (!vmMo.configureVm(vmConfigSpec)) {
                    return false;
                }
            } catch (Exception e) {
                s_logger.error(String.format("failed to reconfigure VM '%s' to boot into hardware setup menu",virtualMachine.getName()),e);
                return false;
            }
        }
        return true;
    }

    protected Answer execute(CheckVirtualMachineCommand cmd) {
        final String vmName = cmd.getVmName();
        PowerState powerState = PowerState.PowerUnknown;
        Integer vncPort = null;

        VmwareContext context = getServiceContext();
        VmwareHypervisorHost hyperHost = getHyperHost(context);

        try {
            VirtualMachineMO vmMo = hyperHost.findVmOnHyperHost(vmName);
            if (vmMo != null) {
                powerState = getVmPowerState(vmMo);
                return new CheckVirtualMachineAnswer(cmd, powerState, vncPort);
            } else {
                s_logger.warn("Can not find vm " + vmName + " to execute CheckVirtualMachineCommand");
                return new CheckVirtualMachineAnswer(cmd, powerState, vncPort);
            }

        } catch (Throwable e) {
            createLogMessageException(e, cmd);
            return new CheckVirtualMachineAnswer(cmd, powerState, vncPort);
        }
    }

    protected Answer execute(PrepareForMigrationCommand cmd) {
        VirtualMachineTO vm = cmd.getVirtualMachine();
        final String vmName = vm.getName();
        try {
            VmwareHypervisorHost hyperHost = getHyperHost(getServiceContext());
            VmwareManager mgr = hyperHost.getContext().getStockObject(VmwareManager.CONTEXT_STOCK_NAME);

            // find VM through datacenter (VM is not at the target host yet)
            VirtualMachineMO vmMo = hyperHost.findVmOnPeerHyperHost(vmName);
            if (vmMo == null) {
                s_logger.info("VM " + vmName + " was not found in the cluster of host " + hyperHost.getHyperHostName() + ". Looking for the VM in datacenter.");
                ManagedObjectReference dcMor = hyperHost.getHyperHostDatacenter();
                DatacenterMO dcMo = new DatacenterMO(hyperHost.getContext(), dcMor);
                vmMo = dcMo.findVm(vmName);
                if (vmMo == null) {
                    String msg = "VM " + vmName + " does not exist in VMware datacenter";
                    s_logger.error(msg);
                    throw new Exception(msg);
                }
            }

            NicTO[] nics = vm.getNics();
            for (NicTO nic : nics) {
                // prepare network on the host
                prepareNetworkFromNicInfo(new HostMO(getServiceContext(), _morHyperHost), nic, false, cmd.getVirtualMachine().getType());
            }

            List<Pair<String, Long>> secStoreUrlAndIdList = mgr.getSecondaryStorageStoresUrlAndIdList(Long.parseLong(_dcId));
            for (Pair<String, Long> secStoreUrlAndId : secStoreUrlAndIdList) {
                String secStoreUrl = secStoreUrlAndId.first();
                Long secStoreId = secStoreUrlAndId.second();
                if (secStoreUrl == null) {
                    String msg = String.format("Secondary storage for dc %s is not ready yet?", _dcId);
                    throw new Exception(msg);
                }

                ManagedObjectReference morSecDs = prepareSecondaryDatastoreOnHost(secStoreUrl);
                if (morSecDs == null) {
                    String msg = "Failed to prepare secondary storage on host, secondary store url: " + secStoreUrl;
                    throw new Exception(msg);
                }
            }
            return new PrepareForMigrationAnswer(cmd);
        } catch (Throwable e) {
            return new PrepareForMigrationAnswer(cmd, createLogMessageException(e, cmd));
        }
    }

    protected Answer execute(MigrateVmToPoolCommand cmd) {
        final String vmName = cmd.getVmName();

        VmwareHypervisorHost hyperHost = getHyperHost(getServiceContext());
        try {
            VirtualMachineMO vmMo = getVirtualMachineMO(vmName, hyperHost);
            if (vmMo == null) {
                s_logger.info("VM " + vmName + " was not found in the cluster of host " + hyperHost.getHyperHostName() + ". Looking for the VM in datacenter.");
                ManagedObjectReference dcMor = hyperHost.getHyperHostDatacenter();
                DatacenterMO dcMo = new DatacenterMO(hyperHost.getContext(), dcMor);
                vmMo = dcMo.findVm(vmName);
                if (vmMo == null) {
                    String msg = "VM " + vmName + " does not exist in VMware datacenter";
                    s_logger.error(msg);
                    throw new CloudRuntimeException(msg);
                }
            }
            return migrateAndAnswer(vmMo, null, hyperHost, cmd);
        } catch (Throwable e) { // hopefully only CloudRuntimeException :/
            if (e instanceof Exception) {
                return new Answer(cmd, (Exception) e);
            }
            if (s_logger.isDebugEnabled()) {
                s_logger.debug("problem", e);
            }
            s_logger.error(e.getLocalizedMessage());
            return new Answer(cmd, false, "unknown problem: " + e.getLocalizedMessage());
        }
    }

    private Answer migrateAndAnswer(VirtualMachineMO vmMo, String poolUuid, VmwareHypervisorHost hyperHost, Command cmd) throws Exception {
        String hostNameInTargetCluster = null;
        List<Pair<VolumeTO, StorageFilerTO>> volToFiler = new ArrayList<>();
        if (cmd instanceof MigrateVmToPoolCommand) {
            MigrateVmToPoolCommand mcmd = (MigrateVmToPoolCommand)cmd;
            hostNameInTargetCluster = mcmd.getHostGuidInTargetCluster();
            volToFiler = mcmd.getVolumeToFilerAsList();
        } else if (cmd instanceof MigrateVolumeCommand) {
            hostNameInTargetCluster = ((MigrateVolumeCommand)cmd).getHostGuidInTargetCluster();
        }
        VmwareHypervisorHost hostInTargetCluster = VmwareHelper.getHostMOFromHostName(getServiceContext(),
                hostNameInTargetCluster);

        try {
            // OfflineVmwareMigration: getVolumesFromCommand(cmd);
            Map<Integer, Long> volumeDeviceKey = new HashMap<>();
            if (cmd instanceof MigrateVolumeCommand) { // Else device keys will be found in relocateVirtualMachine
                MigrateVolumeCommand mcmd = (MigrateVolumeCommand) cmd;
                addVolumeDiskmapping(vmMo, volumeDeviceKey, mcmd.getVolumePath(), mcmd.getVolumeId());
                if (s_logger.isTraceEnabled()) {
                    for (Integer diskId: volumeDeviceKey.keySet()) {
                        s_logger.trace(String.format("Disk to migrate has disk id %d and volumeId %d", diskId, volumeDeviceKey.get(diskId)));
                    }
                }
            }
            List<VolumeObjectTO> volumeToList = relocateVirtualMachine(hyperHost, vmMo.getName(), null, null, hostInTargetCluster, poolUuid, volToFiler);
            return createAnswerForCmd(vmMo, volumeToList, cmd, volumeDeviceKey);
        } catch (Exception e) {
            String msg = "Change data store for VM " + vmMo.getVmName() + " failed";
            s_logger.error(msg + ": " + e.getLocalizedMessage());
            throw new CloudRuntimeException(msg, e);
        }
    }

    Answer createAnswerForCmd(VirtualMachineMO vmMo, List<VolumeObjectTO> volumeObjectToList, Command cmd, Map<Integer, Long> volumeDeviceKey) throws Exception {
        List<VolumeObjectTO> volumeToList = new ArrayList<>();
        VirtualMachineDiskInfoBuilder diskInfoBuilder = vmMo.getDiskInfoBuilder();
        VirtualDisk[] disks = vmMo.getAllDiskDevice();
        Answer answer;
        if (s_logger.isTraceEnabled()) {
            s_logger.trace(String.format("creating answer for %s", cmd.getClass().getSimpleName()));
        }
        if (cmd instanceof MigrateVolumeCommand) {
            if (disks.length == 1) {
                String volumePath = vmMo.getVmdkFileBaseName(disks[0]);
                return new MigrateVolumeAnswer(cmd, true, null, volumePath);
            }
            throw new CloudRuntimeException("not expecting more then  one disk after migrate volume command");
        } else if (cmd instanceof MigrateVmToPoolCommand) {
            volumeToList = volumeObjectToList;
            return new MigrateVmToPoolAnswer((MigrateVmToPoolCommand)cmd, volumeToList);
        }
        return new Answer(cmd, false, null);
    }

    private void addVolumeDiskmapping(VirtualMachineMO vmMo, Map<Integer, Long> volumeDeviceKey, String volumePath, long volumeId) throws Exception {
        if (s_logger.isDebugEnabled()) {
            s_logger.debug(String.format("locating disk for volume (%d) using path %s", volumeId, volumePath));
        }
        Pair<VirtualDisk, String> diskInfo = getVirtualDiskInfo(vmMo, volumePath + VMDK_EXTENSION);
        String vmdkAbsFile = getAbsoluteVmdkFile(diskInfo.first());
        if (vmdkAbsFile != null && !vmdkAbsFile.isEmpty()) {
            vmMo.updateAdapterTypeIfRequired(vmdkAbsFile);
        }
        int diskId = diskInfo.first().getKey();
        volumeDeviceKey.put(diskId, volumeId);
    }

    private ManagedObjectReference getTargetDatastoreMOReference(String destinationPool,
                                                                 VmwareHypervisorHost hyperHost) {
        ManagedObjectReference morDs;
        try {
            if (s_logger.isDebugEnabled()) {
                s_logger.debug(String.format("finding datastore %s", destinationPool));
            }
            morDs = HypervisorHostHelper.findDatastoreWithBackwardsCompatibility(hyperHost, destinationPool);
        } catch (Exception e) {
            String msg = "exception while finding data store  " + destinationPool;
            s_logger.error(msg);
            throw new CloudRuntimeException(msg + ": " + e.getLocalizedMessage());
        }
        return morDs;
    }

    private ManagedObjectReference getDataCenterMOReference(String vmName, VmwareHypervisorHost hyperHost) {
        ManagedObjectReference morDc;
        try {
            morDc = hyperHost.getHyperHostDatacenter();
        } catch (Exception e) {
            String msg = "exception while finding VMware datacenter to search for VM " + vmName;
            s_logger.error(msg);
            throw new CloudRuntimeException(msg + ": " + e.getLocalizedMessage());
        }
        return morDc;
    }

    private VirtualMachineMO getVirtualMachineMO(String vmName, VmwareHypervisorHost hyperHost) {
        VirtualMachineMO vmMo = null;
        try {
            // find VM through datacenter (VM is not at the target host yet)
            vmMo = hyperHost.findVmOnPeerHyperHost(vmName);
        } catch (Exception e) {
            String msg = "exception while searching for VM " + vmName + " in VMware datacenter";
            s_logger.error(msg);
            throw new CloudRuntimeException(msg + ": " + e.getLocalizedMessage());
        }
        return vmMo;
    }

    protected Answer execute(MigrateCommand cmd) {
        final String vmName = cmd.getVmName();
        try {
            VmwareHypervisorHost hyperHost = getHyperHost(getServiceContext());
            ManagedObjectReference morDc = hyperHost.getHyperHostDatacenter();

            // find VM through datacenter (VM is not at the target host yet)
            VirtualMachineMO vmMo = hyperHost.findVmOnPeerHyperHost(vmName);
            if (vmMo == null) {
                String msg = "VM " + vmName + " does not exist in VMware datacenter";
                s_logger.error(msg);
                throw new Exception(msg);
            }

            VmwareHypervisorHost destHyperHost = getTargetHyperHost(new DatacenterMO(hyperHost.getContext(), morDc), cmd.getDestinationIp());

            ManagedObjectReference morTargetPhysicalHost = destHyperHost.findMigrationTarget(vmMo);
            if (morTargetPhysicalHost == null) {
                throw new Exception("Unable to find a target capable physical host");
            }

            if (!vmMo.migrate(destHyperHost.getHyperHostOwnerResourcePool(), morTargetPhysicalHost)) {
                throw new Exception("Migration failed");
            }

            return new MigrateAnswer(cmd, true, "migration succeeded", null);
        } catch (Throwable e) {
            return new MigrateAnswer(cmd, false, createLogMessageException(e, cmd), null);
        }
    }

    protected Answer execute(MigrateWithStorageCommand cmd) {
        final VirtualMachineTO vmTo = cmd.getVirtualMachine();
        final List<Pair<VolumeTO, StorageFilerTO>> volToFiler = cmd.getVolumeToFilerAsList();
        final String targetHost = cmd.getTargetHost();

        try {
            List<VolumeObjectTO> volumeToList =  relocateVirtualMachine(null, null, vmTo, targetHost, null, null, volToFiler);
            return new MigrateWithStorageAnswer(cmd, volumeToList);
        } catch (Throwable e) {
            String msg = "MigrateWithStorageCommand failed due to " + VmwareHelper.getExceptionMessage(e);
            s_logger.warn(msg, e);
            return new MigrateWithStorageAnswer(cmd, (Exception)e);
        }
    }

    private Answer migrateVolume(MigrateVolumeCommand cmd) {
        Answer answer = null;
        String path = cmd.getVolumePath();

        VmwareHypervisorHost hyperHost = getHyperHost(getServiceContext());
        VirtualMachineMO vmMo = null;
        DatastoreMO sourceDsMo = null;
        DatastoreMO destinationDsMo = null;
        ManagedObjectReference morSourceDS = null;
        ManagedObjectReference morDestinationDS = null;
        String vmdkDataStorePath = null;
        boolean isvVolsInvolved = false;

        String vmName = null;
        try {
            // OfflineVmwareMigration: we need to refactor the worker vm creation out for use in migration methods as well as here
            // OfflineVmwareMigration: this method is 100 lines and needs refactorring anyway
            // we need to spawn a worker VM to attach the volume to and move it
            morSourceDS = HypervisorHostHelper.findDatastoreWithBackwardsCompatibility(hyperHost, cmd.getSourcePool().getUuid());
            sourceDsMo = new DatastoreMO(hyperHost.getContext(), morSourceDS);
            VmwareHypervisorHost hyperHostInTargetCluster = VmwareHelper.getHostMOFromHostName(getServiceContext(),
                    cmd.getHostGuidInTargetCluster());
            VmwareHypervisorHost dsHost = hyperHostInTargetCluster == null ? hyperHost : hyperHostInTargetCluster;
            String targetDsName = cmd.getTargetPool().getUuid();
            morDestinationDS = HypervisorHostHelper.findDatastoreWithBackwardsCompatibility(dsHost, targetDsName);
            if(morDestinationDS == null) {
                String msg = "Unable to find the target datastore: " + targetDsName + " on host: " + dsHost.getHyperHostName();
                s_logger.error(msg);
                throw new CloudRuntimeException(msg);
            }
            destinationDsMo = new DatastoreMO(hyperHost.getContext(), morDestinationDS);

            vmName = getWorkerName(getServiceContext(), cmd, 0, sourceDsMo);
            if (destinationDsMo.getDatastoreType().equalsIgnoreCase("VVOL")) {
                isvVolsInvolved = true;
                vmName = getWorkerName(getServiceContext(), cmd, 0, destinationDsMo);
            }

            // OfflineVmwareMigration: refactor for re-use
            // OfflineVmwareMigration: 1. find data(store)
            // OfflineVmwareMigration: more robust would be to find the store given the volume as it might have been moved out of band or due to error
            // example: DatastoreMO existingVmDsMo = new DatastoreMO(dcMo.getContext(), dcMo.findDatastore(fileInDatastore.getDatastoreName()));

            s_logger.info("Create worker VM " + vmName);
            // OfflineVmwareMigration: 2. create the worker with access to the data(store)
            vmMo = HypervisorHostHelper.createWorkerVM(hyperHost, sourceDsMo, vmName,
                    HypervisorHostHelper.getMinimumHostHardwareVersion(hyperHost, hyperHostInTargetCluster));
            if (vmMo == null) {
                // OfflineVmwareMigration: don't throw a general Exception but think of a specific one
                throw new CloudRuntimeException("Unable to create a worker VM for volume operation");
            }

            synchronized (this) {
                // OfflineVmwareMigration: 3. attach the disk to the worker
                String vmdkFileName = path + VMDK_EXTENSION;
                vmdkDataStorePath = VmwareStorageLayoutHelper.getLegacyDatastorePathFromVmdkFileName(sourceDsMo, vmdkFileName);
                if (!sourceDsMo.fileExists(vmdkDataStorePath)) {
                    if (s_logger.isDebugEnabled()) {
                        s_logger.debug(String.format("path not found (%s), trying under '%s'", vmdkFileName, path));
                    }
                    vmdkDataStorePath = VmwareStorageLayoutHelper.getVmwareDatastorePathFromVmdkFileName(sourceDsMo, path, vmdkFileName);
                }
                if (!sourceDsMo.folderExists(String.format("[%s]", sourceDsMo.getName()), path) || !sourceDsMo.fileExists(vmdkDataStorePath)) {
                    if (s_logger.isDebugEnabled()) {
                        s_logger.debug(String.format("path not found (%s), trying under '%s'", vmdkFileName, vmName));
                    }
                    vmdkDataStorePath = VmwareStorageLayoutHelper.getVmwareDatastorePathFromVmdkFileName(sourceDsMo, vmName, vmdkFileName);
                }
                if (!sourceDsMo.folderExists(String.format("[%s]", sourceDsMo.getName()), vmName) || !sourceDsMo.fileExists(vmdkDataStorePath)) {
                    vmdkDataStorePath = sourceDsMo.searchFileInSubFolders(vmdkFileName, true, null);
                }

                if (s_logger.isDebugEnabled()) {
                    s_logger.debug(String.format("attaching %s to %s for migration", vmdkDataStorePath, vmMo.getVmName()));
                }
                vmMo.attachDisk(new String[]{vmdkDataStorePath}, morSourceDS);
            }

            // OfflineVmwareMigration: 4. find the (worker-) VM
            // find VM through datacenter (VM is not at the target host yet)
            vmMo = hyperHost.findVmOnPeerHyperHost(vmName);
            if (vmMo == null) {
                String msg = "VM " + vmName + " does not exist in VMware datacenter";
                s_logger.error(msg);
                throw new Exception(msg);
            }

            if (s_logger.isTraceEnabled()) {
                VirtualDisk[] disks = vmMo.getAllDiskDevice();
                String format = "disk %d is attached as %s";
                for (VirtualDisk disk : disks) {
                    s_logger.trace(String.format(format, disk.getKey(), vmMo.getVmdkFileBaseName(disk)));
                }
            }

            // OfflineVmwareMigration: 5. create a relocate spec and perform
            Pair<VirtualDisk, String> vdisk = vmMo.getDiskDevice(path);
            if (vdisk == null) {
                if (s_logger.isTraceEnabled())
                    s_logger.trace("migrate volume done (failed)");
                throw new CloudRuntimeException("No such disk device: " + path);
            }

            VirtualDisk disk = vdisk.first();
            String vmdkAbsFile = getAbsoluteVmdkFile(disk);
            if (vmdkAbsFile != null && !vmdkAbsFile.isEmpty()) {
                vmMo.updateAdapterTypeIfRequired(vmdkAbsFile);
            }

            // OfflineVmwareMigration: this may have to be disected and executed in separate steps
            answer = migrateAndAnswer(vmMo, cmd.getTargetPool().getUuid(), hyperHost, cmd);
        } catch (Exception e) {
            String msg = String.format("Migration of volume '%s' failed due to %s", cmd.getVolumePath(), e.getLocalizedMessage());
            s_logger.error(msg, e);
            answer = new Answer(cmd, false, msg);
        } finally {
            try {
                // OfflineVmwareMigration: worker *may* have been renamed
                vmName = vmMo.getVmName();
                s_logger.info("Dettaching disks before destroying worker VM '" + vmName + "' after volume migration");
                VirtualDisk[] disks = vmMo.getAllDiskDevice();
                String format = "disk %d was migrated to %s";
                for (VirtualDisk disk : disks) {
                    if (s_logger.isTraceEnabled()) {
                        s_logger.trace(String.format(format, disk.getKey(), vmMo.getVmdkFileBaseName(disk)));
                    }
                    vmdkDataStorePath = VmwareStorageLayoutHelper.getLegacyDatastorePathFromVmdkFileName(destinationDsMo, vmMo.getVmdkFileBaseName(disk) + VMDK_EXTENSION);
                    vmMo.detachDisk(vmdkDataStorePath, false);
                }
                s_logger.info("Destroy worker VM '" + vmName + "' after volume migration");
                vmMo.destroy();
            } catch (Throwable e) {
                s_logger.info("Failed to destroy worker VM: " + vmName);
            }
        }
        if (answer instanceof MigrateVolumeAnswer) {
            if (!isvVolsInvolved) {
                String newPath = ((MigrateVolumeAnswer) answer).getVolumePath();
                String vmdkFileName = newPath + VMDK_EXTENSION;
                try {
                    VmwareStorageLayoutHelper.syncVolumeToRootFolder(destinationDsMo.getOwnerDatacenter().first(), destinationDsMo, newPath, vmName);
                    vmdkDataStorePath = VmwareStorageLayoutHelper.getLegacyDatastorePathFromVmdkFileName(destinationDsMo, vmdkFileName);

                    if (!destinationDsMo.fileExists(vmdkDataStorePath)) {
                        String msg = String.format("Migration of volume '%s' failed; file (%s) not found as path '%s'", cmd.getVolumePath(), vmdkFileName, vmdkDataStorePath);
                        s_logger.error(msg);
                        answer = new Answer(cmd, false, msg);
                    }
                } catch (Exception e) {
                    String msg = String.format("Migration of volume '%s' failed due to %s", cmd.getVolumePath(), e.getLocalizedMessage());
                    s_logger.error(msg, e);
                    answer = new Answer(cmd, false, msg);
                }
            }
        }
        return answer;
    }

    // OfflineVmwareMigration: refactor to be able to handle a detached volume
    private Answer execute(MigrateVolumeCommand cmd) {
        String volumePath = cmd.getVolumePath();
        String chainInfo = cmd.getChainInfo();
        StorageFilerTO poolTo = cmd.getPool();
        VolumeObjectTO volumeObjectTO = (VolumeObjectTO)cmd.getSrcData();

        String vmName = cmd.getAttachedVmName();

        VirtualMachineMO vmMo = null;
        VmwareHypervisorHost srcHyperHost = null;

        // OfflineVmwareMigration: ifhost is null ???
        if (StringUtils.isBlank(cmd.getAttachedVmName())) {
            return migrateVolume(cmd);
        }
        ManagedObjectReference morDs = null;
        ManagedObjectReference morDc = null;
        VirtualMachineRelocateSpec relocateSpec = new VirtualMachineRelocateSpec();
        List<VirtualMachineRelocateSpecDiskLocator> diskLocators = new ArrayList<VirtualMachineRelocateSpecDiskLocator>();
        VirtualMachineRelocateSpecDiskLocator diskLocator = null;

        String tgtDsName = "";

        try {
            srcHyperHost = getHyperHost(getServiceContext());
            morDc = srcHyperHost.getHyperHostDatacenter();
            tgtDsName = poolTo.getUuid();

            // find VM in this datacenter not just in this cluster.
            DatacenterMO dcMo = new DatacenterMO(getServiceContext(), morDc);
            vmMo = dcMo.findVm(vmName);

            if (vmMo == null) {
                String msg = "VM " + vmName + " does not exist in VMware datacenter " + morDc.getValue();
                s_logger.error(msg);
                throw new CloudRuntimeException(msg);
            }
            vmName = vmMo.getName();
            morDs = HypervisorHostHelper.findDatastoreWithBackwardsCompatibility(srcHyperHost, tgtDsName);
            if (morDs == null) {
                String msg = "Unable to find the mounted datastore with name: " + tgtDsName + " on source host: " + srcHyperHost.getHyperHostName()
                        + " to execute MigrateVolumeCommand";
                s_logger.error(msg);
                throw new Exception(msg);
            }

            DatastoreMO targetDsMo = new DatastoreMO(srcHyperHost.getContext(), morDs);
            if (cmd.getContextParam(DiskTO.PROTOCOL_TYPE) != null && cmd.getContextParam(DiskTO.PROTOCOL_TYPE).equalsIgnoreCase("DatastoreCluster")) {
                VmwareContext context = getServiceContext();
                VmwareHypervisorHost hyperHost = getHyperHost(context);
                VirtualMachineDiskInfoBuilder diskInfoBuilder = vmMo.getDiskInfoBuilder();
                VirtualMachineDiskInfo matchingExistingDisk = getMatchingExistingDiskWithVolumeDetails(diskInfoBuilder, volumePath, chainInfo, false, null, poolTo.getUuid(), hyperHost, context);
                if (diskInfoBuilder != null && matchingExistingDisk != null) {
                    String[] diskChain = matchingExistingDisk.getDiskChain();
                    DatastoreFile file = new DatastoreFile(diskChain[0]);
                    if (!file.getFileBaseName().equalsIgnoreCase(volumePath)) {
                        if (s_logger.isInfoEnabled())
                            s_logger.info("Detected disk-chain top file change on volume: " + volumePath + " -> " + file.getFileBaseName());
                        volumePath = file.getFileBaseName();
                    }
                }
            }

            String fullVolumePath = VmwareStorageLayoutHelper.getVmwareDatastorePathFromVmdkFileName(targetDsMo, vmName, volumePath + VMDK_EXTENSION);
            Pair<VirtualDisk, String> diskInfo = getVirtualDiskInfo(vmMo, appendFileType(volumePath, VMDK_EXTENSION));
            String vmdkAbsFile = getAbsoluteVmdkFile(diskInfo.first());
            if (vmdkAbsFile != null && !vmdkAbsFile.isEmpty()) {
                vmMo.updateAdapterTypeIfRequired(vmdkAbsFile);
            }
            int diskId = diskInfo.first().getKey();

            diskLocator = new VirtualMachineRelocateSpecDiskLocator();
            diskLocator.setDatastore(morDs);
            diskLocator.setDiskId(diskId);
            diskLocators.add(diskLocator);
            if (cmd.getVolumeType() == Volume.Type.ROOT) {
                relocateSpec.setDatastore(morDs);
                // If a target datastore is provided for the VM, then by default all volumes associated with the VM will be migrated to that target datastore.
                // Hence set the existing datastore as target datastore for volumes that are not to be migrated.
                List<Pair<Integer, ManagedObjectReference>> diskDatastores = vmMo.getAllDiskDatastores();
                for (Pair<Integer, ManagedObjectReference> diskDatastore : diskDatastores) {
                    if (diskDatastore.first().intValue() != diskId) {
                        diskLocator = new VirtualMachineRelocateSpecDiskLocator();
                        diskLocator.setDiskId(diskDatastore.first().intValue());
                        diskLocator.setDatastore(diskDatastore.second());
                        diskLocators.add(diskLocator);
                    }
                }
            }

            relocateSpec.getDisk().addAll(diskLocators);

            // Change datastore
            if (!vmMo.changeDatastore(relocateSpec)) {
                throw new Exception("Change datastore operation failed during volume migration");
            } else {
                s_logger.debug("Successfully migrated volume " + volumePath + " to target datastore " + tgtDsName);
            }

            // Consolidate VM disks.
            // In case of a linked clone VM, if VM's disks are not consolidated,
            // further volume operations on the ROOT volume such as volume snapshot etc. will result in DB inconsistencies.
            if (!vmMo.consolidateVmDisks()) {
                s_logger.warn("VM disk consolidation failed after storage migration.");
            } else {
                s_logger.debug("Successfully consolidated disks of VM " + vmName + ".");
            }

            // Update and return volume path and chain info because that could have changed after migration
            if (!targetDsMo.fileExists(fullVolumePath)) {
                VirtualDisk[] disks = vmMo.getAllDiskDevice();
                for (VirtualDisk disk : disks)
                    if (disk.getKey() == diskId) {
                        volumePath = vmMo.getVmdkFileBaseName(disk);
                    }
            }
            VirtualMachineDiskInfoBuilder diskInfoBuilder = vmMo.getDiskInfoBuilder();
            chainInfo = _gson.toJson(diskInfoBuilder.getDiskInfoByBackingFileBaseName(volumePath, targetDsMo.getName()));
            MigrateVolumeAnswer answer = new MigrateVolumeAnswer(cmd, true, null, volumePath);
            answer.setVolumeChainInfo(chainInfo);
            return answer;
        } catch (Exception e) {
            String msg = "Catch Exception " + e.getClass().getName() + " due to " + e.toString();
            s_logger.error(msg, e);
            return new MigrateVolumeAnswer(cmd, false, msg, null);
        }
    }

    private Pair<VirtualDisk, String> getVirtualDiskInfo(VirtualMachineMO vmMo, String srcDiskName) throws Exception {
        Pair<VirtualDisk, String> deviceInfo = vmMo.getDiskDevice(srcDiskName);
        if (deviceInfo == null) {
            throw new Exception("No such disk device: " + srcDiskName);
        }
        return deviceInfo;
    }

    private VmwareHypervisorHost getTargetHyperHost(DatacenterMO dcMo, String destIp) throws Exception {

        VmwareManager mgr = dcMo.getContext().getStockObject(VmwareManager.CONTEXT_STOCK_NAME);

        List<ObjectContent> ocs = dcMo.getHostPropertiesOnDatacenterHostFolder(new String[]{"name", "parent"});
        if (ocs != null && ocs.size() > 0) {
            for (ObjectContent oc : ocs) {
                HostMO hostMo = new HostMO(dcMo.getContext(), oc.getObj());
                VmwareHypervisorHostNetworkSummary netSummary = hostMo.getHyperHostNetworkSummary(mgr.getManagementPortGroupByHost(hostMo));
                if (destIp.equalsIgnoreCase(netSummary.getHostIp())) {
                    return new HostMO(dcMo.getContext(), oc.getObj());
                }
            }
        }

        throw new Exception("Unable to locate dest host by " + destIp);
    }

    protected Answer execute(CreateStoragePoolCommand cmd) {
        if (cmd.getCreateDatastore()) {
            try {
                VmwareContext context = getServiceContext();

                _storageProcessor.prepareManagedDatastore(context, getHyperHost(context), cmd.getDetails().get(CreateStoragePoolCommand.DATASTORE_NAME),
                        cmd.getDetails().get(CreateStoragePoolCommand.IQN), cmd.getDetails().get(CreateStoragePoolCommand.STORAGE_HOST),
                        Integer.parseInt(cmd.getDetails().get(CreateStoragePoolCommand.STORAGE_PORT)));
            } catch (Exception ex) {
                return new Answer(cmd, false, "Issue creating datastore");
            }
        }

        return new Answer(cmd, true, "success");
    }

    protected Answer execute(ModifyTargetsCommand cmd) {
        VmwareContext context = getServiceContext(cmd);
        VmwareHypervisorHost hyperHost = getHyperHost(context);

        List<HostMO> hostMOs = new ArrayList<>();

        if (cmd.getApplyToAllHostsInCluster()) {
            try {
                ManagedObjectReference morCluster = hyperHost.getHyperHostCluster();
                ClusterMO clusterMO = new ClusterMO(context, morCluster);

                List<Pair<ManagedObjectReference, String>> hosts = clusterMO.getClusterHosts();

                for (Pair<ManagedObjectReference, String> host : hosts) {
                    HostMO hostMO = new HostMO(context, host.first());

                    hostMOs.add(hostMO);
                }
            } catch (Exception ex) {
                s_logger.error(ex.getMessage(), ex);

                throw new CloudRuntimeException(ex.getMessage(), ex);
            }
        } else {
            hostMOs.add((HostMO) hyperHost);
        }

        handleTargets(cmd.getAdd(), cmd.getTargetTypeToRemove(), cmd.isRemoveAsync(), cmd.getTargets(), hostMOs);

        return new ModifyTargetsAnswer();
    }

    protected Answer execute(ModifyStoragePoolCommand cmd) {
        try {
            VmwareHypervisorHost hyperHost = getHyperHost(getServiceContext());
            StorageFilerTO pool = cmd.getPool();

            if (pool.getType() != StoragePoolType.NetworkFilesystem && pool.getType() != StoragePoolType.VMFS && pool.getType() != StoragePoolType.PreSetup && pool.getType() != StoragePoolType.DatastoreCluster) {
                throw new Exception("Unsupported storage pool type " + pool.getType());
            }

            ManagedObjectReference morDatastore = HypervisorHostHelper.findDatastoreWithBackwardsCompatibility(hyperHost, pool.getUuid());

            if (morDatastore == null) {
                morDatastore = hyperHost.mountDatastore((pool.getType() == StoragePoolType.VMFS || pool.getType() == StoragePoolType.PreSetup || pool.getType() == StoragePoolType.DatastoreCluster), pool.getHost(), pool.getPort(), pool.getPath(), pool.getUuid().replace("-", ""), true);
            }

            assert (morDatastore != null);

            DatastoreMO dsMo = new DatastoreMO(getServiceContext(), morDatastore);
            HypervisorHostHelper.createBaseFolder(dsMo, hyperHost, pool.getType());

            long capacity = 0;
            long available = 0;
            List<ModifyStoragePoolAnswer> childDatastoresModifyStoragePoolAnswers = new ArrayList<>();
            if (pool.getType() == StoragePoolType.DatastoreCluster) {
                StoragepodMO datastoreClusterMo = new StoragepodMO(getServiceContext(), morDatastore);
                StoragePodSummary dsClusterSummary = datastoreClusterMo.getDatastoreClusterSummary();
                capacity = dsClusterSummary.getCapacity();
                available = dsClusterSummary.getFreeSpace();

                List<ManagedObjectReference> childDatastoreMors = datastoreClusterMo.getDatastoresInDatastoreCluster();
                for (ManagedObjectReference childDsMor : childDatastoreMors) {
                    DatastoreMO childDsMo = new DatastoreMO(getServiceContext(), childDsMor);

                    Map<String, TemplateProp> tInfo = new HashMap<>();
                    DatastoreSummary summary = childDsMo.getDatastoreSummary();;
                    ModifyStoragePoolAnswer answer = new ModifyStoragePoolAnswer(cmd, summary.getCapacity(), summary.getFreeSpace(), tInfo);
                    StoragePoolInfo poolInfo = answer.getPoolInfo();
                    poolInfo.setName(summary.getName());
                    String datastoreClusterPath = pool.getPath();
                    int pathstartPosition = datastoreClusterPath.lastIndexOf('/');
                    String datacenterName = datastoreClusterPath.substring(0, pathstartPosition+1);
                    String childPath = datacenterName + summary.getName();
                    poolInfo.setHostPath(childPath);
                    String uuid = childDsMo.getCustomFieldValue(CustomFieldConstants.CLOUD_UUID);
                    if (uuid == null) {
                        uuid = UUID.nameUUIDFromBytes(((pool.getHost() + childPath)).getBytes()).toString();
                    }
                    poolInfo.setUuid(uuid);
                    poolInfo.setLocalPath(cmd.LOCAL_PATH_PREFIX + File.separator + uuid);
                    answer.setPoolInfo(poolInfo);
                    answer.setPoolType(summary.getType());
                    answer.setLocalDatastoreName(morDatastore.getValue());

                    childDsMo.setCustomFieldValue(CustomFieldConstants.CLOUD_UUID, uuid);
                    HypervisorHostHelper.createBaseFolderInDatastore(childDsMo, hyperHost.getHyperHostDatacenter());

                    childDatastoresModifyStoragePoolAnswers.add(answer);
                }
            } else {
                HypervisorHostHelper.createBaseFolderInDatastore(dsMo, hyperHost.getHyperHostDatacenter());

                DatastoreSummary summary = dsMo.getDatastoreSummary();
                capacity = summary.getCapacity();
                available = summary.getFreeSpace();
            }

            Map<String, TemplateProp> tInfo = new HashMap<>();
            ModifyStoragePoolAnswer answer = new ModifyStoragePoolAnswer(cmd, capacity, available, tInfo);
            answer.setDatastoreClusterChildren(childDatastoresModifyStoragePoolAnswers);

            if (cmd.getAdd() && (pool.getType() == StoragePoolType.VMFS || pool.getType() == StoragePoolType.PreSetup) && pool.getType() != StoragePoolType.DatastoreCluster) {
                answer.setPoolType(dsMo.getDatastoreType());
                answer.setLocalDatastoreName(morDatastore.getValue());
            }

            return answer;
        } catch (Throwable e) {
            return new Answer(cmd, false, createLogMessageException(e, cmd));
        }
    }

    protected Answer execute(GetStoragePoolCapabilitiesCommand cmd) {
        try {
            VmwareHypervisorHost hyperHost = getHyperHost(getServiceContext());

            HostMO host = (HostMO) hyperHost;

            StorageFilerTO pool = cmd.getPool();

            ManagedObjectReference morDatastore = HypervisorHostHelper.findDatastoreWithBackwardsCompatibility(hyperHost, pool.getUuid());

            if (morDatastore == null) {
                morDatastore = hyperHost.mountDatastore((pool.getType() == StoragePoolType.VMFS || pool.getType() == StoragePoolType.PreSetup || pool.getType() == StoragePoolType.DatastoreCluster), pool.getHost(), pool.getPort(), pool.getPath(), pool.getUuid().replace("-", ""), true);
            }

            assert (morDatastore != null);

            DatastoreMO dsMo = new DatastoreMO(getServiceContext(), morDatastore);

            GetStoragePoolCapabilitiesAnswer answer = new GetStoragePoolCapabilitiesAnswer(cmd);

            boolean hardwareAccelerationSupportForDataStore = getHardwareAccelerationSupportForDataStore(host.getMor(), dsMo.getName());
            Map<String, String> poolDetails = answer.getPoolDetails();
            poolDetails.put(Storage.Capability.HARDWARE_ACCELERATION.toString(), String.valueOf(hardwareAccelerationSupportForDataStore));
            answer.setPoolDetails(poolDetails);
            answer.setResult(true);

            return answer;
        } catch (Throwable e) {
            GetStoragePoolCapabilitiesAnswer answer = new GetStoragePoolCapabilitiesAnswer(cmd);
            answer.setResult(false);
            answer.setDetails(createLogMessageException(e, cmd));
            return answer;
        }
    }

    private boolean getHardwareAccelerationSupportForDataStore(ManagedObjectReference host, String dataStoreName) throws Exception {
        HostConfigInfo config = getServiceContext().getVimClient().getDynamicProperty(host, "config");
        List<HostFileSystemMountInfo> mountInfoList = config.getFileSystemVolume().getMountInfo();
        for (HostFileSystemMountInfo hostFileSystemMountInfo: mountInfoList) {
            if ( hostFileSystemMountInfo.getVolume().getName().equals(dataStoreName) ) {
                return hostFileSystemMountInfo.getVStorageSupport().equals("vStorageSupported");
            }
        }
        return false;
    }

    private void handleTargets(boolean add, ModifyTargetsCommand.TargetTypeToRemove targetTypeToRemove, boolean isRemoveAsync,
                               List<Map<String, String>> targets, List<HostMO> hosts) {
        if (targets != null && targets.size() > 0) {
            try {
                _storageProcessor.handleTargets(add, targetTypeToRemove, isRemoveAsync, targets, hosts);
            } catch (Exception ex) {
                s_logger.warn(ex.getMessage());
            }
        }
    }

    protected Answer execute(DeleteStoragePoolCommand cmd) {
        try {
            if (cmd.getRemoveDatastore()) {
                _storageProcessor.handleDatastoreAndVmdkDetach(cmd, cmd.getDetails().get(DeleteStoragePoolCommand.DATASTORE_NAME),
                        cmd.getDetails().get(DeleteStoragePoolCommand.IQN), cmd.getDetails().get(DeleteStoragePoolCommand.STORAGE_HOST),
                        Integer.parseInt(cmd.getDetails().get(DeleteStoragePoolCommand.STORAGE_PORT)));

                return new Answer(cmd, true, "success");
            } else {
                // We will leave datastore cleanup management to vCenter. Since for cluster VMFS datastore, it will always
                // be mounted by vCenter.

                // VmwareHypervisorHost hyperHost = this.getHyperHost(getServiceContext());
                // hyperHost.unmountDatastore(pool.getUuid());

                return new Answer(cmd, true, "success");
            }
        } catch (Throwable e) {
            if (e instanceof RemoteException) {
                s_logger.warn("Encounter remote exception to vCenter, invalidate VMware session context");

                invalidateServiceContext();
            }

            StorageFilerTO pool = cmd.getPool();
            String msg = String.format("DeleteStoragePoolCommand (pool: [%s], path: [%s]) failed due to [%s].", pool.getHost(), pool.getPath(), VmwareHelper.getExceptionMessage(e));
            s_logger.error(msg, e);

            return new Answer(cmd, false, msg);
        }
    }

    public static String getDatastoreName(String str) {
        return str.replace('/', '-');
    }

    public static String createDatastoreNameFromIqn(String iqn) {
        return "-" + iqn + "-0";
    }

    protected AttachIsoAnswer execute(AttachIsoCommand cmd) {
        try {
            VmwareHypervisorHost hyperHost = getHyperHost(getServiceContext());
            VirtualMachineMO vmMo = hyperHost.findVmOnHyperHost(cmd.getVmName());
            if (vmMo == null) {
                String msg = "Unable to find VM in vSphere to execute AttachIsoCommand, vmName: " + cmd.getVmName();
                s_logger.error(msg);
                throw new Exception(msg);
            }

            String storeUrl = cmd.getStoreUrl();
            if (storeUrl == null) {
                if (!cmd.getIsoPath().equalsIgnoreCase(TemplateManager.VMWARE_TOOLS_ISO)) {
                    String msg = "ISO store root url is not found in AttachIsoCommand";
                    s_logger.error(msg);
                    throw new Exception(msg);
                } else {
                    if (cmd.isAttach()) {
                        vmMo.mountToolsInstaller();
                    } else {
                        try {
                            if (!vmMo.unmountToolsInstaller()) {
                                return new AttachIsoAnswer(cmd, false,
                                        "Failed to unmount vmware-tools installer ISO as the corresponding CDROM device is locked by VM. Please unmount the CDROM device inside the VM and ret-try.");
                            }
                        } catch (Throwable e) {
                            vmMo.detachIso(null, cmd.isForce());
                        }
                    }

                    return new AttachIsoAnswer(cmd);
                }
            }

            ManagedObjectReference morSecondaryDs = prepareSecondaryDatastoreOnHost(storeUrl);
            String isoPath = cmd.getIsoPath();
            if (!isoPath.startsWith(storeUrl)) {
                assert (false);
                String msg = "ISO path does not start with the secondary storage root";
                s_logger.error(msg);
                throw new Exception(msg);
            }

            int isoNameStartPos = isoPath.lastIndexOf('/');
            String isoFileName = isoPath.substring(isoNameStartPos + 1);
            String isoStorePathFromRoot = isoPath.substring(storeUrl.length() + 1, isoNameStartPos + 1);


            // TODO, check if iso is already attached, or if there is a previous
            // attachment
            DatastoreMO secondaryDsMo = new DatastoreMO(getServiceContext(), morSecondaryDs);
            String storeName = secondaryDsMo.getName();
            String isoDatastorePath = String.format("[%s] %s%s", storeName, isoStorePathFromRoot, isoFileName);

            if (cmd.isAttach()) {
                vmMo.attachIso(isoDatastorePath, morSecondaryDs, true, false, cmd.getDeviceKey(), cmd.isForce());
                return new AttachIsoAnswer(cmd);
            } else {
                int key = vmMo.detachIso(isoDatastorePath, cmd.isForce());
                return new AttachIsoAnswer(cmd, key);
            }

        } catch (Throwable e) {
            if (e instanceof RemoteException) {
                s_logger.warn("Encounter remote exception to vCenter, invalidate VMware session context");
                invalidateServiceContext();
            }

            String message = String.format("AttachIsoCommand(%s) failed due to [%s].", cmd.isAttach()? "attach" : "detach", VmwareHelper.getExceptionMessage(e));
            s_logger.error(message, e);
            return new AttachIsoAnswer(cmd, false, message);
        }
    }

    public synchronized ManagedObjectReference prepareSecondaryDatastoreOnHost(String storeUrl) throws Exception {
        String storeName = getSecondaryDatastoreUUID(storeUrl);
        URI uri = new URI(storeUrl);

        VmwareHypervisorHost hyperHost = getHyperHost(getServiceContext());
        ManagedObjectReference morDatastore = hyperHost.mountDatastore(false, uri.getHost(), 0, uri.getPath(), storeName.replace("-", ""), false);

        if (morDatastore == null)
            throw new Exception("Unable to mount secondary storage on host. storeUrl: " + storeUrl);

        return morDatastore;
    }

    public synchronized ManagedObjectReference prepareSecondaryDatastoreOnSpecificHost(String storeUrl, VmwareHypervisorHost hyperHost) throws Exception {
        String storeName = getSecondaryDatastoreUUID(storeUrl);
        URI uri = new URI(storeUrl);

        ManagedObjectReference morDatastore = hyperHost.mountDatastore(false, uri.getHost(), 0, uri.getPath(), storeName.replace("-", ""), false);

        if (morDatastore == null)
            throw new Exception("Unable to mount secondary storage on host. storeUrl: " + storeUrl);

        return morDatastore;
    }

    private static String getSecondaryDatastoreUUID(String storeUrl) {
        String uuid = null;
        try {
            uuid = UUID.nameUUIDFromBytes(storeUrl.getBytes("UTF-8")).toString();
        } catch (UnsupportedEncodingException e) {
            s_logger.warn("Failed to create UUID from string " + storeUrl + ". Bad storeUrl or UTF-8 encoding error.");
        }
        return uuid;
    }

    protected Answer execute(ValidateSnapshotCommand cmd) {
        // the command is no longer available
        String expectedSnapshotBackupUuid = null;
        String actualSnapshotBackupUuid = null;
        String actualSnapshotUuid = null;
        return new ValidateSnapshotAnswer(cmd, false, "ValidateSnapshotCommand is not supported for vmware yet", expectedSnapshotBackupUuid, actualSnapshotBackupUuid,
                actualSnapshotUuid);
    }

    protected Answer execute(ManageSnapshotCommand cmd) {
        long snapshotId = cmd.getSnapshotId();

        /*
         * "ManageSnapshotCommand",
         * "{\"_commandSwitch\":\"-c\",\"_volumePath\":\"i-2-3-KY-ROOT\",\"_snapshotName\":\"i-2-3-KY_i-2-3-KY-ROOT_20101102203827\",\"_snapshotId\":1,\"_vmName\":\"i-2-3-KY\"}"
         */
        boolean success = false;
        String cmdSwitch = cmd.getCommandSwitch();
        String snapshotOp = "Unsupported snapshot command." + cmdSwitch;
        if (cmdSwitch.equals(ManageSnapshotCommand.CREATE_SNAPSHOT)) {
            snapshotOp = "create";
        } else if (cmdSwitch.equals(ManageSnapshotCommand.DESTROY_SNAPSHOT)) {
            snapshotOp = "destroy";
        }

        String details = "ManageSnapshotCommand operation: " + snapshotOp + " Failed for snapshotId: " + snapshotId;
        String snapshotUUID = null;

        // snapshot operation (create or destroy) is handled inside BackupSnapshotCommand(), we just fake
        // a success return here
        snapshotUUID = UUID.randomUUID().toString();
        success = true;
        details = null;

        return new ManageSnapshotAnswer(cmd, snapshotId, snapshotUUID, success, details);
    }

    protected Answer execute(BackupSnapshotCommand cmd) {
        try {
            VmwareContext context = getServiceContext();
            VmwareManager mgr = context.getStockObject(VmwareManager.CONTEXT_STOCK_NAME);

            return mgr.getStorageManager().execute(this, cmd);
        } catch (Throwable e) {
            return new BackupSnapshotAnswer(cmd, false, createLogMessageException(e, cmd), null, true);
        }
    }

    protected Answer execute(CreateVMSnapshotCommand cmd) {
        try {
            VmwareContext context = getServiceContext();
            VmwareManager mgr = context.getStockObject(VmwareManager.CONTEXT_STOCK_NAME);

            return mgr.getStorageManager().execute(this, cmd);
        } catch (Exception e) {
            createLogMessageException(e, cmd);
            return new CreateVMSnapshotAnswer(cmd, false, "");
        }
    }

    protected Answer execute(DeleteVMSnapshotCommand cmd) {
        try {
            VmwareContext context = getServiceContext();
            VmwareManager mgr = context.getStockObject(VmwareManager.CONTEXT_STOCK_NAME);

            return mgr.getStorageManager().execute(this, cmd);
        } catch (Exception e) {
            createLogMessageException(e, cmd);
            return new DeleteVMSnapshotAnswer(cmd, false, "");
        }
    }

    protected Answer execute(RevertToVMSnapshotCommand cmd) {
        try {
            VmwareContext context = getServiceContext();
            VmwareManager mgr = context.getStockObject(VmwareManager.CONTEXT_STOCK_NAME);
            return mgr.getStorageManager().execute(this, cmd);
        } catch (Exception e) {
            createLogMessageException(e, cmd);
            return new RevertToVMSnapshotAnswer(cmd, false, "");
        }
    }

    protected Answer execute(CreateVolumeFromSnapshotCommand cmd) {
        String details = null;
        boolean success = false;
        String newVolumeName = UUID.randomUUID().toString();

        try {
            VmwareContext context = getServiceContext();
            VmwareManager mgr = context.getStockObject(VmwareManager.CONTEXT_STOCK_NAME);
            return mgr.getStorageManager().execute(this, cmd);
        } catch (Throwable e) {
            details = createLogMessageException(e, cmd);
        }

        return new CreateVolumeFromSnapshotAnswer(cmd, success, details, newVolumeName);
    }

    protected Answer execute(CreatePrivateTemplateFromVolumeCommand cmd) {
        try {
            VmwareContext context = getServiceContext();
            VmwareManager mgr = context.getStockObject(VmwareManager.CONTEXT_STOCK_NAME);

            return mgr.getStorageManager().execute(this, cmd);

        } catch (Throwable e) {
            return new CreatePrivateTemplateAnswer(cmd, false, createLogMessageException(e, cmd));
        }
    }

    protected Answer execute(final UpgradeSnapshotCommand cmd) {
        return new Answer(cmd, true, "success");
    }

    protected Answer execute(CreatePrivateTemplateFromSnapshotCommand cmd) {
        try {
            VmwareManager mgr = getServiceContext().getStockObject(VmwareManager.CONTEXT_STOCK_NAME);
            return mgr.getStorageManager().execute(this, cmd);

        } catch (Throwable e) {
            return new CreatePrivateTemplateAnswer(cmd, false, createLogMessageException(e, cmd));
        }
    }

    protected Answer execute(GetStorageStatsCommand cmd) {
        try {
            VmwareContext context = getServiceContext();
            VmwareHypervisorHost hyperHost = getHyperHost(context);
            ManagedObjectReference morDs = HypervisorHostHelper.findDatastoreWithBackwardsCompatibility(hyperHost, cmd.getStorageId());

            if (morDs != null) {
                long capacity = 0;
                long free = 0;
                if (cmd.getPooltype() == StoragePoolType.DatastoreCluster) {
                    StoragepodMO datastoreClusterMo = new StoragepodMO(getServiceContext(), morDs);
                    StoragePodSummary summary = datastoreClusterMo.getDatastoreClusterSummary();
                    capacity = summary.getCapacity();
                    free = summary.getFreeSpace();
                } else {
                    DatastoreMO datastoreMo = new DatastoreMO(context, morDs);
                    DatastoreSummary summary = datastoreMo.getDatastoreSummary();
                    capacity = summary.getCapacity();
                    free = summary.getFreeSpace();
                }

                long used = capacity - free;

                s_logger.debug(String.format("Datastore summary info: [storageId: %s, ], localPath: %s, poolType: %s, capacity: %s, free: %s, used: %s].", cmd.getStorageId(),
                        cmd.getLocalPath(), cmd.getPooltype(), toHumanReadableSize(capacity), toHumanReadableSize(free), toHumanReadableSize(used)));

                if (capacity <= 0) {
                    s_logger.warn("Something is wrong with vSphere NFS datastore, rebooting ESX(ESXi) host should help");
                }

                return new GetStorageStatsAnswer(cmd, capacity, used);
            } else {
                String msg = String.format("Could not find datastore for GetStorageStatsCommand: [storageId: %s, localPath: %s, poolType: %s].",
                        cmd.getStorageId(), cmd.getLocalPath(), cmd.getPooltype());

                s_logger.error(msg);
                return new GetStorageStatsAnswer(cmd, msg);
            }
        } catch (Throwable e) {
            if (e instanceof RemoteException) {
                s_logger.warn("Encounter remote exception to vCenter, invalidate VMware session context");
                invalidateServiceContext();
            }

            String msg = String.format("Unable to execute GetStorageStatsCommand(storageId : [%s], localPath: [%s], poolType: [%s]) due to [%s]", cmd.getStorageId(), cmd.getLocalPath(), cmd.getPooltype(), VmwareHelper.getExceptionMessage(e));
            s_logger.error(msg, e);
            return new GetStorageStatsAnswer(cmd, msg);
        }
    }

    protected Answer execute(GetVncPortCommand cmd) {
        try {
            VmwareContext context = getServiceContext();
            VmwareHypervisorHost hyperHost = getHyperHost(context);
            assert (hyperHost instanceof HostMO);
            VmwareManager mgr = context.getStockObject(VmwareManager.CONTEXT_STOCK_NAME);

            VirtualMachineMO vmMo = hyperHost.findVmOnHyperHost(cmd.getName());
            if (vmMo == null) {
                if (s_logger.isDebugEnabled()) {
                    s_logger.debug("Unable to find the owner VM for GetVncPortCommand on host " + hyperHost.getHyperHostName() + ", try within datacenter");
                }

                vmMo = hyperHost.findVmOnPeerHyperHost(cmd.getName());

                if (vmMo == null) {
                    throw new Exception("Unable to find VM in vSphere, vm: " + cmd.getName());
                }
            }

            Pair<String, Integer> portInfo = vmMo.getVncPort(mgr.getManagementPortGroupByHost((HostMO) hyperHost));

            if (s_logger.isTraceEnabled()) {
                s_logger.trace("Found vnc port info. vm: " + cmd.getName() + " host: " + portInfo.first() + ", vnc port: " + portInfo.second());
            }
            return new GetVncPortAnswer(cmd, portInfo.first(), portInfo.second());
        } catch (Throwable e) {
            return new GetVncPortAnswer(cmd, createLogMessageException(e, cmd));
        }
    }

    protected Answer execute(SetupCommand cmd) {
        return new SetupAnswer(cmd, false);
    }

    protected Answer execute(MaintainCommand cmd) {
        return new MaintainAnswer(cmd, "Put host in maintaince");
    }

    protected Answer execute(PingTestCommand cmd) {
        String controlIp = cmd.getRouterIp();
        if (controlIp != null) {
            String args = " -c 1 -n -q " + cmd.getPrivateIp();
            try {
                Pair<Boolean, String> result = SshHelper.sshExecute(controlIp, DefaultDomRSshPort, "root", getSystemVmKeyFile(), null, "/bin/ping" + args);
                if (result.first())
                    return new Answer(cmd);
            } catch (Exception e) {
                s_logger.error("Unable to execute ping command on DomR (" + controlIp + "), domR may not be ready yet. failure due to " + VmwareHelper.getExceptionMessage(e), e);
            }
            return new Answer(cmd, false, "PingTestCommand failed");
        } else {
            VmwareContext context = getServiceContext();
            VmwareHypervisorHost hyperHost = getHyperHost(context);

            try {
                HostMO hostMo = (HostMO) hyperHost;
                ClusterMO clusterMo = new ClusterMO(context, hostMo.getHyperHostCluster());
                VmwareManager mgr = context.getStockObject(VmwareManager.CONTEXT_STOCK_NAME);

                List<Pair<ManagedObjectReference, String>> hosts = clusterMo.getClusterHosts();
                for (Pair<ManagedObjectReference, String> entry : hosts) {
                    HostMO hostInCluster = new HostMO(context, entry.first());
                    String hostIp = hostInCluster.getHostManagementIp(mgr.getManagementPortGroupName());
                    if (hostIp != null && hostIp.equals(cmd.getComputingHostIp())) {
                        if (hostInCluster.isHyperHostConnected())
                            return new Answer(cmd);
                        else
                            return new Answer(cmd, false, "PingTestCommand failed");
                    }
                }
            } catch (Exception e) {
                s_logger.error("Unable to execute ping command on host (" + cmd.getComputingHostIp() + "). failure due to " + VmwareHelper.getExceptionMessage(e), e);
            }

            return new Answer(cmd, false, "PingTestCommand failed");
        }
    }

    protected Answer execute(CheckOnHostCommand cmd) {
        return new CheckOnHostAnswer(cmd, null, "Not Implmeneted");
    }

    protected Answer execute(ModifySshKeysCommand cmd) {
        s_logger.debug(String.format("Executing resource command %s.", cmd.getClass().getSimpleName()));
        return new Answer(cmd);
    }

    protected Answer execute(GetVmIpAddressCommand cmd) {
        String details = "Unable to find IP Address of VM. ";
        String vmName = cmd.getVmName();
        boolean result = false;
        String ip = null;
        Answer answer = null;

        VmwareContext context = getServiceContext();
        VmwareHypervisorHost hyperHost = getHyperHost(context);

        if (vmName == null || vmName.isEmpty()) {
            details += "Name of instance provided is NULL or empty.";
            return new Answer(cmd, result, details);
        }

        try {
            VirtualMachineMO vmMo = hyperHost.findVmOnHyperHost(vmName);
            if (vmMo != null) {
                GuestInfo guestInfo = vmMo.getGuestInfo();
                VirtualMachineToolsStatus toolsStatus = guestInfo.getToolsStatus();
                if (toolsStatus == VirtualMachineToolsStatus.TOOLS_NOT_INSTALLED) {
                    details += "Vmware tools not installed.";
                } else {
                    ip = guestInfo.getIpAddress();
                    if (ip != null) {
                        result = true;
                    }
                    details = ip;
                }
            } else {
                details += "VM " + vmName + " no longer exists on vSphere host: " + hyperHost.getHyperHostName();
                s_logger.info(details);
            }
        } catch (Throwable e) {
            createLogMessageException(e, cmd);
            details = String.format("%s. Encountered exception: [%s].", details,  VmwareHelper.getExceptionMessage(e));
            s_logger.error(details);
        }

        answer = new Answer(cmd, result, details);
        if (s_logger.isTraceEnabled()) {
            s_logger.trace("Returning GetVmIpAddressAnswer: " + _gson.toJson(answer));
        }
        return answer;
    }

    @Override
    public PrimaryStorageDownloadAnswer execute(PrimaryStorageDownloadCommand cmd) {
        try {
            VmwareContext context = getServiceContext();
            VmwareManager mgr = context.getStockObject(VmwareManager.CONTEXT_STOCK_NAME);
            return (PrimaryStorageDownloadAnswer) mgr.getStorageManager().execute(this, cmd);
        } catch (Throwable e) {
            return new PrimaryStorageDownloadAnswer(createLogMessageException(e, cmd));
        }
    }

    protected Answer execute(PvlanSetupCommand cmd) {
        // Pvlan related operations are performed in the start/stop command paths
        // for vmware. This function is implemented to support mgmt layer code
        // that issue this command. Note that pvlan operations are supported only
        // in Distributed Virtual Switch environments for vmware deployments.
        return new Answer(cmd, true, "success");
    }

    protected Answer execute(UnregisterVMCommand cmd) {
        VmwareContext context = getServiceContext();
        VmwareHypervisorHost hyperHost = getHyperHost(context);
        try {
            DatacenterMO dataCenterMo = new DatacenterMO(getServiceContext(), hyperHost.getHyperHostDatacenter());
            VirtualMachineMO vmMo = hyperHost.findVmOnHyperHost(cmd.getVmName());
            if (vmMo != null) {
                try {
                    VirtualMachineFileLayoutEx vmFileLayout = vmMo.getFileLayout();
                    context.getService().unregisterVM(vmMo.getMor());
                    if (cmd.getCleanupVmFiles()) {
                        deleteUnregisteredVmFiles(vmFileLayout, dataCenterMo, false, null);
                    }
                    return new Answer(cmd, true, "unregister succeeded");
                } catch (Exception e) {
                    s_logger.warn("We are not able to unregister VM " + VmwareHelper.getExceptionMessage(e));
                }

                String msg = "Expunge failed in vSphere. vm: " + cmd.getVmName();
                s_logger.warn(msg);
                return new Answer(cmd, false, msg);
            } else {
                String msg = "Unable to find the VM in vSphere to unregister, assume it is already removed. VM: " + cmd.getVmName();
                s_logger.warn(msg);
                return new Answer(cmd, true, msg);
            }
        } catch (Exception e) {
            return new Answer(cmd, false, createLogMessageException(e, cmd));
        }
    }

    /**
     * UnregisterNicCommand is used to remove a portgroup created for this
     * specific nic. The portgroup will have the name set to the UUID of the
     * nic. Introduced to cleanup the portgroups created for each nic that is
     * plugged into an lswitch (Nicira NVP plugin)
     *
     * @param cmd
     * @return
     */
    protected Answer execute(UnregisterNicCommand cmd) {
        if (_guestTrafficInfo == null) {
            return new Answer(cmd, false, "No Guest Traffic Info found, unable to determine where to clean up");
        }

        try {
            if (_guestTrafficInfo.getVirtualSwitchType() != VirtualSwitchType.StandardVirtualSwitch) {
                // For now we only need to cleanup the nvp specific portgroups
                // on the standard switches
                return new Answer(cmd, true, "Nothing to do");
            }

            s_logger.debug("Cleaning up portgroup " + cmd.getNicUuid() + " on switch " + _guestTrafficInfo.getVirtualSwitchName());
            VmwareContext context = getServiceContext();
            VmwareHypervisorHost host = getHyperHost(context);
            ManagedObjectReference clusterMO = host.getHyperHostCluster();

            // Get a list of all the hosts in this cluster
            @SuppressWarnings("unchecked")
            List<ManagedObjectReference> hosts = (List<ManagedObjectReference>) context.getVimClient().getDynamicProperty(clusterMO, "host");
            if (hosts == null) {
                return new Answer(cmd, false, "No hosts in cluster, which is pretty weird");
            }

            for (ManagedObjectReference hostMOR : hosts) {
                HostMO hostMo = new HostMO(context, hostMOR);
                hostMo.deletePortGroup(cmd.getNicUuid().toString());
                s_logger.debug("Removed portgroup " + cmd.getNicUuid() + " from host " + hostMo.getHostName());
            }
            return new Answer(cmd, true, "Unregistered resources for NIC " + cmd.getNicUuid());
        } catch (Exception e) {
            return new Answer(cmd, false, createLogMessageException(e, cmd));
        }
    }

    public void cleanupNetwork(DatacenterMO dcMO, NetworkDetails netDetails) {
        if (!VmwareManager.s_vmwareCleanupPortGroups.value()){
            return;
        }

        try {
            synchronized(this) {
                if (!areVMsOnNetwork(dcMO, netDetails)) {
                    cleanupPortGroup(dcMO, netDetails.getName());
                }
            }
        } catch(Throwable e) {
            s_logger.warn("Unable to cleanup network due to exception: " + e.getMessage(), e);
        }
    }

    private void cleanupPortGroup(DatacenterMO dcMO, String portGroupName) throws Exception {
        if (StringUtils.isBlank(portGroupName)) {
            s_logger.debug("Unspecified network port group, couldn't cleanup");
            return;
        }

        List<HostMO> hosts = dcMO.getAllHostsOnDatacenter();
        if (!CollectionUtils.isEmpty(hosts)) {
            for (HostMO host : hosts) {
                host.deletePortGroup(portGroupName);
            }
        }
    }

    private boolean areVMsOnNetwork(DatacenterMO dcMO, NetworkDetails netDetails) throws Exception {
        if (netDetails == null || netDetails.getName() == null) {
            throw new CloudRuntimeException("Unspecified network details / port group, couldn't check VMs on network port group");
        }

        List<HostMO> hosts = dcMO.getAllHostsOnDatacenter();
        if (!CollectionUtils.isEmpty(hosts)) {
            for (HostMO host : hosts) {
                NetworkMO networkMo = new NetworkMO(host.getContext(), netDetails.getNetworkMor());
                List<ManagedObjectReference> vms = networkMo.getVMsOnNetwork();
                if (!CollectionUtils.isEmpty(vms)) {
                    s_logger.debug("Network port group: " + netDetails.getName() + " is in use");
                    return true;
                }
            }
        }

        return false;
    }

    @Override
    public CopyVolumeAnswer execute(CopyVolumeCommand cmd) {
        try {
            VmwareContext context = getServiceContext();
            VmwareManager mgr = context.getStockObject(VmwareManager.CONTEXT_STOCK_NAME);
            return (CopyVolumeAnswer) mgr.getStorageManager().execute(this, cmd);
        } catch (Throwable e) {
            return new CopyVolumeAnswer(cmd, false, createLogMessageException(e, cmd), null, null);
        }
    }

    @Override
    public void disconnected() {
    }

    @Override
    public IAgentControl getAgentControl() {
        return null;
    }

    @Override
    public PingCommand getCurrentStatus(long id) {
        try {
            gcAndKillHungWorkerVMs();
            VmwareContext context = getServiceContext();
            VmwareHypervisorHost hyperHost = getHyperHost(context);
            try {
                if (!hyperHost.isHyperHostConnected()) {
                    return null;
                }
            } catch (Exception e) {
                s_logger.error("Unexpected exception", e);
                return null;
            }
            return new PingRoutingCommand(getType(), id, syncHostVmStates());
        } finally {
            recycleServiceContext();
        }
    }

    private void gcAndKillHungWorkerVMs() {
        try {
            // take the chance to do left-over dummy VM cleanup from previous run
            VmwareContext context = getServiceContext();
            VmwareHypervisorHost hyperHost = getHyperHost(context);
            VmwareManager mgr = hyperHost.getContext().getStockObject(VmwareManager.CONTEXT_STOCK_NAME);

            if (hyperHost.isHyperHostConnected()) {
                mgr.gcLeftOverVMs(context);

                s_logger.info("Scan hung worker VM to recycle");

                int workerKey = ((HostMO) hyperHost).getCustomFieldKey("VirtualMachine", CustomFieldConstants.CLOUD_WORKER);
                int workerTagKey = ((HostMO) hyperHost).getCustomFieldKey("VirtualMachine", CustomFieldConstants.CLOUD_WORKER_TAG);
                String workerPropName = String.format("value[%d]", workerKey);
                String workerTagPropName = String.format("value[%d]", workerTagKey);

                // GC worker that has been running for too long
                ObjectContent[] ocs = hyperHost.getVmPropertiesOnHyperHost(new String[]{"name", "config.template", workerPropName, workerTagPropName,});
                if (ocs != null) {
                    for (ObjectContent oc : ocs) {
                        List<DynamicProperty> props = oc.getPropSet();
                        if (props != null) {
                            boolean template = false;
                            boolean isWorker = false;
                            String workerTag = null;

                            for (DynamicProperty prop : props) {
                                if (prop.getName().equals("config.template")) {
                                    template = (Boolean) prop.getVal();
                                } else if (prop.getName().equals(workerPropName)) {
                                    CustomFieldStringValue val = (CustomFieldStringValue) prop.getVal();
                                    if (val != null && val.getValue() != null && val.getValue().equalsIgnoreCase("true"))
                                        isWorker = true;
                                } else if (prop.getName().equals(workerTagPropName)) {
                                    CustomFieldStringValue val = (CustomFieldStringValue) prop.getVal();
                                    workerTag = val.getValue();
                                }
                            }

                            VirtualMachineMO vmMo = new VirtualMachineMO(hyperHost.getContext(), oc.getObj());
                            if (!template && isWorker) {
                                boolean recycle = false;
                                recycle = mgr.needRecycle(workerTag);

                                if (recycle) {
                                    s_logger.info("Recycle pending worker VM: " + vmMo.getName());

                                    vmMo.cancelPendingTasks();
                                    vmMo.powerOff();
                                    vmMo.detachAllDisksAndDestroy();
                                }
                            }
                        }
                    }
                }
            } else {
                s_logger.error("Host is no longer connected.");
            }

        } catch (Throwable e) {
            if (e instanceof RemoteException) {
                s_logger.warn("Encounter remote exception to vCenter, invalidate VMware session context");
                invalidateServiceContext();
            }
        }
    }

    @Override
    public Type getType() {
        return com.cloud.host.Host.Type.Routing;
    }

    @Override
    public StartupCommand[] initialize() {
        try {
            String hostApiVersion = "4.1";
            VmwareContext context = getServiceContext();
            try {
                VmwareHypervisorHost hyperHost = getHyperHost(context);
                assert (hyperHost instanceof HostMO);
                if (!((HostMO) hyperHost).isHyperHostConnected()) {
                    s_logger.info("Host " + hyperHost.getHyperHostName() + " is not in connected state");
                    return null;
                }

                ((HostMO) hyperHost).enableVncOnHostFirewall();

                AboutInfo aboutInfo = ((HostMO) hyperHost).getHostAboutInfo();
                hostApiVersion = aboutInfo.getApiVersion();

            } catch (Exception e) {
                String msg = "VmwareResource intialize() failed due to : " + VmwareHelper.getExceptionMessage(e);
                s_logger.error(msg);
                invalidateServiceContext();
                return null;
            }

            StartupRoutingCommand cmd = new StartupRoutingCommand();
            fillHostInfo(cmd);
            cmd.setHypervisorType(HypervisorType.VMware);
            cmd.setCluster(_cluster);
            cmd.setHypervisorVersion(hostApiVersion);

            List<StartupStorageCommand> storageCmds = initializeLocalStorage();
            StartupCommand[] answerCmds = new StartupCommand[1 + storageCmds.size()];
            answerCmds[0] = cmd;
            for (int i = 0; i < storageCmds.size(); i++) {
                answerCmds[i + 1] = storageCmds.get(i);
            }

            return answerCmds;
        } finally {
            recycleServiceContext();
        }
    }

    private List<StartupStorageCommand> initializeLocalStorage() {
        List<StartupStorageCommand> storageCmds = new ArrayList<StartupStorageCommand>();
        VmwareContext context = getServiceContext();

        try {
            VmwareHypervisorHost hyperHost = getHyperHost(context);
            if (hyperHost instanceof HostMO) {
                HostMO hostMo = (HostMO) hyperHost;

                List<Pair<ManagedObjectReference, String>> dsList = hostMo.getLocalDatastoreOnHost();
                for (Pair<ManagedObjectReference, String> dsPair : dsList) {
                    DatastoreMO dsMo = new DatastoreMO(context, dsPair.first());

                    String poolUuid = dsMo.getCustomFieldValue(CustomFieldConstants.CLOUD_UUID);
                    if (poolUuid == null || poolUuid.isEmpty()) {
                        poolUuid = UUID.randomUUID().toString();
                        dsMo.setCustomFieldValue(CustomFieldConstants.CLOUD_UUID, poolUuid);
                    }

                    HypervisorHostHelper.createBaseFolder(dsMo, hyperHost, StoragePoolType.VMFS);

                    DatastoreSummary dsSummary = dsMo.getDatastoreSummary();
                    String address = hostMo.getHostName();
                    StoragePoolInfo pInfo = new StoragePoolInfo(poolUuid, address, dsMo.getMor().getValue(), "", StoragePoolType.VMFS, dsSummary.getCapacity(),
                            dsSummary.getFreeSpace());
                    StartupStorageCommand cmd = new StartupStorageCommand();
                    cmd.setName(poolUuid);
                    cmd.setPoolInfo(pInfo);
                    cmd.setGuid(poolUuid); // give storage host the same UUID as the local storage pool itself
                    cmd.setResourceType(Storage.StorageResourceType.STORAGE_POOL);
                    cmd.setDataCenter(_dcId);
                    cmd.setPod(_pod);
                    cmd.setCluster(_cluster);

                    s_logger.info("Add local storage startup command: " + _gson.toJson(cmd));
                    storageCmds.add(cmd);
                }

            } else {
                s_logger.info("Cluster host does not support local storage, skip it");
            }
        } catch (Exception e) {
            String msg = "initializing local storage failed due to : " + VmwareHelper.getExceptionMessage(e);
            s_logger.error(msg);
            invalidateServiceContext();
            throw new CloudRuntimeException(msg);
        }

        return storageCmds;
    }

    protected void fillHostInfo(StartupRoutingCommand cmd) {
        VmwareContext serviceContext = getServiceContext();
        Map<String, String> details = cmd.getHostDetails();
        if (details == null) {
            details = new HashMap<String, String>();
        }

        try {
            fillHostHardwareInfo(serviceContext, cmd);
            fillHostNetworkInfo(serviceContext, cmd);
            fillHostDetailsInfo(serviceContext, details);
        } catch (RuntimeFaultFaultMsg e) {
            s_logger.error("RuntimeFault while retrieving host info: " + e.toString(), e);
            throw new CloudRuntimeException("RuntimeFault while retrieving host info");
        } catch (RemoteException e) {
            s_logger.error("RemoteException while retrieving host info: " + e.toString(), e);
            invalidateServiceContext();
            throw new CloudRuntimeException("RemoteException while retrieving host info");
        } catch (Exception e) {
            s_logger.error("Exception while retrieving host info: " + e.toString(), e);
            invalidateServiceContext();
            throw new CloudRuntimeException("Exception while retrieving host info: " + e.toString());
        }

        cmd.setHostDetails(details);
        cmd.setName(_url);
        cmd.setGuid(_guid);
        cmd.setDataCenter(_dcId);
        cmd.setIqn(getIqn());
        cmd.setPod(_pod);
        cmd.setCluster(_cluster);
        cmd.setVersion(VmwareResource.class.getPackage().getImplementationVersion());
    }

    private String getIqn() {
        try {
            VmwareHypervisorHost hyperHost = getHyperHost(getServiceContext());

            if (hyperHost instanceof HostMO) {
                HostMO host = (HostMO) hyperHost;
                HostStorageSystemMO hostStorageSystem = host.getHostStorageSystemMO();

                for (HostHostBusAdapter hba : hostStorageSystem.getStorageDeviceInfo().getHostBusAdapter()) {
                    if (hba instanceof HostInternetScsiHba) {
                        HostInternetScsiHba hostInternetScsiHba = (HostInternetScsiHba) hba;

                        if (hostInternetScsiHba.isIsSoftwareBased()) {
                            return ((HostInternetScsiHba) hba).getIScsiName();
                        }
                    }
                }
            }
        } catch (Exception ex) {
            s_logger.info("Could not locate an IQN for this host.");
        }

        return null;
    }

    private void fillHostHardwareInfo(VmwareContext serviceContext, StartupRoutingCommand cmd) throws RuntimeFaultFaultMsg, RemoteException, Exception {

        VmwareHypervisorHost hyperHost = getHyperHost(getServiceContext());
        VmwareHypervisorHostResourceSummary summary = hyperHost.getHyperHostResourceSummary();

        if (s_logger.isInfoEnabled()) {
            s_logger.info("Startup report on host hardware info. " + _gson.toJson(summary));
        }

        cmd.setCaps("hvm");
        cmd.setDom0MinMemory(0);
        cmd.setSpeed(summary.getCpuSpeed());
        cmd.setCpuSockets(summary.getCpuSockets());
        cmd.setCpus((int) summary.getCpuCount());
        cmd.setMemory(summary.getMemoryBytes());
    }

    private void fillHostNetworkInfo(VmwareContext serviceContext, StartupRoutingCommand cmd) throws RuntimeFaultFaultMsg, RemoteException {

        try {
            VmwareHypervisorHost hyperHost = getHyperHost(getServiceContext());

            assert (hyperHost instanceof HostMO);
            VmwareManager mgr = hyperHost.getContext().getStockObject(VmwareManager.CONTEXT_STOCK_NAME);

            VmwareHypervisorHostNetworkSummary summary = hyperHost.getHyperHostNetworkSummary(mgr.getManagementPortGroupByHost((HostMO) hyperHost));
            if (summary == null) {
                throw new Exception("No ESX(i) host found");
            }

            if (s_logger.isInfoEnabled()) {
                s_logger.info("Startup report on host network info. " + _gson.toJson(summary));
            }

            cmd.setPrivateIpAddress(summary.getHostIp());
            cmd.setPrivateNetmask(summary.getHostNetmask());
            cmd.setPrivateMacAddress(summary.getHostMacAddress());

            cmd.setStorageIpAddress(summary.getHostIp());
            cmd.setStorageNetmask(summary.getHostNetmask());
            cmd.setStorageMacAddress(summary.getHostMacAddress());

        } catch (Throwable e) {
            String msg = "querying host network info failed due to " + VmwareHelper.getExceptionMessage(e);
            s_logger.error(msg, e);
            throw new CloudRuntimeException(msg);
        }
    }

    private void fillHostDetailsInfo(VmwareContext serviceContext, Map<String, String> details) throws Exception {
        VmwareHypervisorHost hyperHost = getHyperHost(getServiceContext());

        if (hyperHost.isHAEnabled()) {
            details.put("NativeHA", "true");
        }
    }

    protected HashMap<String, HostVmStateReportEntry> syncHostVmStates() {
        try {
            return getHostVmStateReport();
        } catch (Exception e) {
            return new HashMap<String, HostVmStateReportEntry>();
        }
    }

    protected OptionValue[] configureVnc(OptionValue[] optionsToMerge, VmwareHypervisorHost hyperHost, String vmName, String vncPassword, String keyboardLayout) throws Exception {

        VirtualMachineMO vmMo = hyperHost.findVmOnHyperHost(vmName);

        VmwareManager mgr = hyperHost.getContext().getStockObject(VmwareManager.CONTEXT_STOCK_NAME);
        if (!mgr.beginExclusiveOperation(600))
            throw new Exception("Unable to begin exclusive operation, lock time out");

        try {
            int maxVncPorts = 64;
            int vncPort = 0;
            Random random = new Random();

            HostMO vmOwnerHost = vmMo.getRunningHost();

            ManagedObjectReference morParent = vmOwnerHost.getParentMor();
            HashMap<String, Integer> portInfo;
            if (morParent.getType().equalsIgnoreCase("ClusterComputeResource")) {
                ClusterMO clusterMo = new ClusterMO(vmOwnerHost.getContext(), morParent);
                portInfo = clusterMo.getVmVncPortsOnCluster();
            } else {
                portInfo = vmOwnerHost.getVmVncPortsOnHost();
            }

            // allocate first at 5900 - 5964 range
            Collection<Integer> existingPorts = portInfo.values();
            int val = random.nextInt(maxVncPorts);
            int startVal = val;
            do {
                if (!existingPorts.contains(5900 + val)) {
                    vncPort = 5900 + val;
                    break;
                }

                val = (++val) % maxVncPorts;
            } while (val != startVal);

            if (vncPort == 0) {
                s_logger.info("we've run out of range for ports between 5900-5964 for the cluster, we will try port range at 59000-60000");

                Pair<Integer, Integer> additionalRange = mgr.getAddiionalVncPortRange();
                maxVncPorts = additionalRange.second();
                val = random.nextInt(maxVncPorts);
                startVal = val;
                do {
                    if (!existingPorts.contains(additionalRange.first() + val)) {
                        vncPort = additionalRange.first() + val;
                        break;
                    }

                    val = (++val) % maxVncPorts;
                } while (val != startVal);
            }

            if (vncPort == 0) {
                throw new Exception("Unable to find an available VNC port on host");
            }

            if (s_logger.isInfoEnabled()) {
                s_logger.info("Configure VNC port for VM " + vmName + ", port: " + vncPort + ", host: " + vmOwnerHost.getHyperHostName());
            }

            return VmwareHelper.composeVncOptions(optionsToMerge, true, vncPassword, vncPort, keyboardLayout);
        } finally {
            try {
                mgr.endExclusiveOperation();
            } catch (Throwable e) {
                assert (false);
                s_logger.error("Unexpected exception ", e);
            }
        }
    }

    private VirtualMachineGuestOsIdentifier translateGuestOsIdentifier(String cpuArchitecture, String guestOs, String cloudGuestOs) {
        if (cpuArchitecture == null) {
            s_logger.warn("CPU arch is not set, default to i386. guest os: " + guestOs);
            cpuArchitecture = "i386";
        }

        if (cloudGuestOs == null) {
            s_logger.warn("Guest OS mapping name is not set for guest os: " + guestOs);
        }

        VirtualMachineGuestOsIdentifier identifier = null;
        try {
            if (cloudGuestOs != null) {
                identifier = VirtualMachineGuestOsIdentifier.fromValue(cloudGuestOs);
                s_logger.debug("Using mapping name : " + identifier.toString());
            }
        } catch (IllegalArgumentException e) {
            s_logger.warn("Unable to find Guest OS Identifier in VMware for mapping name: " + cloudGuestOs + ". Continuing with defaults.");
        }
        if (identifier != null) {
            return identifier;
        }

        if (cpuArchitecture.equalsIgnoreCase("x86_64")) {
            return VirtualMachineGuestOsIdentifier.OTHER_GUEST_64;
        }
        return VirtualMachineGuestOsIdentifier.OTHER_GUEST;
    }

    private HashMap<String, HostVmStateReportEntry> getHostVmStateReport() throws Exception {
        VmwareHypervisorHost hyperHost = getHyperHost(getServiceContext());

        int key = ((HostMO) hyperHost).getCustomFieldKey("VirtualMachine", CustomFieldConstants.CLOUD_VM_INTERNAL_NAME);
        if (key == 0) {
            s_logger.warn("Custom field " + CustomFieldConstants.CLOUD_VM_INTERNAL_NAME + " is not registered ?!");
        }
        String instanceNameCustomField = "value[" + key + "]";

        // CLOUD_VM_INTERNAL_NAME stores the internal CS generated vm name. This was earlier stored in name. Now, name can be either the hostname or
        // the internal CS name, but the custom field CLOUD_VM_INTERNAL_NAME always stores the internal CS name.
        ObjectContent[] ocs = hyperHost.getVmPropertiesOnHyperHost(new String[]{"name", "runtime.powerState", "config.template", instanceNameCustomField});

        HashMap<String, HostVmStateReportEntry> newStates = new HashMap<String, HostVmStateReportEntry>();
        if (ocs != null && ocs.length > 0) {
            for (ObjectContent oc : ocs) {
                List<DynamicProperty> objProps = oc.getPropSet();
                if (objProps != null) {

                    boolean isTemplate = false;
                    String name = null;
                    String VMInternalCSName = null;
                    VirtualMachinePowerState powerState = VirtualMachinePowerState.POWERED_OFF;
                    for (DynamicProperty objProp : objProps) {
                        if (objProp.getName().equals("config.template")) {
                            if (objProp.getVal().toString().equalsIgnoreCase("true")) {
                                isTemplate = true;
                            }
                        } else if (objProp.getName().equals("runtime.powerState")) {
                            powerState = (VirtualMachinePowerState) objProp.getVal();
                        } else if (objProp.getName().equals("name")) {
                            name = (String) objProp.getVal();
                        } else if (objProp.getName().contains(instanceNameCustomField)) {
                            if (objProp.getVal() != null)
                                VMInternalCSName = ((CustomFieldStringValue) objProp.getVal()).getValue();
                        } else {
                            assert (false);
                        }
                    }

                    if (VMInternalCSName != null)
                        name = VMInternalCSName;

                    if (!isTemplate) {
                        newStates.put(name, new HostVmStateReportEntry(convertPowerState(powerState), hyperHost.getHyperHostName()));
                    }
                }
            }
        }
        return newStates;
    }

    private HashMap<String, PowerState> getVmStates() throws Exception {
        VmwareHypervisorHost hyperHost = getHyperHost(getServiceContext());

        int key = ((HostMO) hyperHost).getCustomFieldKey("VirtualMachine", CustomFieldConstants.CLOUD_VM_INTERNAL_NAME);
        if (key == 0) {
            s_logger.warn("Custom field " + CustomFieldConstants.CLOUD_VM_INTERNAL_NAME + " is not registered ?!");
        }
        String instanceNameCustomField = "value[" + key + "]";

        // CLOUD_VM_INTERNAL_NAME stores the internal CS generated vm name. This was earlier stored in name. Now, name can be either the hostname or
        // the internal CS name, but the custom field CLOUD_VM_INTERNAL_NAME always stores the internal CS name.
        ObjectContent[] ocs = hyperHost.getVmPropertiesOnHyperHost(new String[]{"name", "runtime.powerState", "config.template", instanceNameCustomField});

        HashMap<String, PowerState> newStates = new HashMap<String, PowerState>();
        if (ocs != null && ocs.length > 0) {
            for (ObjectContent oc : ocs) {
                List<DynamicProperty> objProps = oc.getPropSet();
                if (objProps != null) {

                    boolean isTemplate = false;
                    String name = null;
                    String VMInternalCSName = null;
                    VirtualMachinePowerState powerState = VirtualMachinePowerState.POWERED_OFF;
                    for (DynamicProperty objProp : objProps) {
                        if (objProp.getName().equals("config.template")) {
                            if (objProp.getVal().toString().equalsIgnoreCase("true")) {
                                isTemplate = true;
                            }
                        } else if (objProp.getName().equals("runtime.powerState")) {
                            powerState = (VirtualMachinePowerState) objProp.getVal();
                        } else if (objProp.getName().equals("name")) {
                            name = (String) objProp.getVal();
                        } else if (objProp.getName().contains(instanceNameCustomField)) {
                            if (objProp.getVal() != null)
                                VMInternalCSName = ((CustomFieldStringValue) objProp.getVal()).getValue();
                        } else {
                            assert (false);
                        }
                    }

                    if (VMInternalCSName != null)
                        name = VMInternalCSName;

                    if (!isTemplate) {
                        newStates.put(name, convertPowerState(powerState));
                    }
                }
            }
        }
        return newStates;
    }

    private HashMap<String, VmStatsEntry> getVmStats(List<String> vmNames) throws Exception {
        VmwareHypervisorHost hyperHost = getHyperHost(getServiceContext());
        HashMap<String, VmStatsEntry> vmResponseMap = new HashMap<String, VmStatsEntry>();
        ManagedObjectReference perfMgr = getServiceContext().getServiceContent().getPerfManager();
        VimPortType service = getServiceContext().getService();

        PerfCounterInfo rxPerfCounterInfo = null;
        PerfCounterInfo txPerfCounterInfo = null;
        PerfCounterInfo diskReadIOPerfCounterInfo = null;
        PerfCounterInfo diskWriteIOPerfCounterInfo = null;
        PerfCounterInfo diskReadKbsPerfCounterInfo = null;
        PerfCounterInfo diskWriteKbsPerfCounterInfo = null;

        Integer windowInterval = getVmwareWindowTimeInterval();
        final XMLGregorianCalendar startTime = VmwareHelper.getXMLGregorianCalendar(new Date(), windowInterval);
        final XMLGregorianCalendar endTime = VmwareHelper.getXMLGregorianCalendar(new Date(), 0);

        List<PerfCounterInfo> cInfo = getServiceContext().getVimClient().getDynamicProperty(perfMgr, "perfCounter");
        for (PerfCounterInfo info : cInfo) {
            if ("net".equalsIgnoreCase(info.getGroupInfo().getKey()) && "average".equalsIgnoreCase(info.getRollupType().value())) {
                if ("transmitted".equalsIgnoreCase(info.getNameInfo().getKey())) {
                    txPerfCounterInfo = info;
                }
                if ("received".equalsIgnoreCase(info.getNameInfo().getKey())) {
                    rxPerfCounterInfo = info;
                }
            }
            if ("virtualdisk".equalsIgnoreCase(info.getGroupInfo().getKey())) {
                if ("numberReadAveraged".equalsIgnoreCase(info.getNameInfo().getKey())) {
                    diskReadIOPerfCounterInfo = info;
                }
                if ("numberWriteAveraged".equalsIgnoreCase(info.getNameInfo().getKey())) {
                    diskWriteIOPerfCounterInfo = info;
                }
                if ("read".equalsIgnoreCase(info.getNameInfo().getKey())) {
                    diskReadKbsPerfCounterInfo = info;
                }
                if ("write".equalsIgnoreCase(info.getNameInfo().getKey())) {
                    diskWriteKbsPerfCounterInfo = info;
                }
            }
        }

        int key = ((HostMO) hyperHost).getCustomFieldKey("VirtualMachine", CustomFieldConstants.CLOUD_VM_INTERNAL_NAME);
        if (key == 0) {
            s_logger.warn("Custom field " + CustomFieldConstants.CLOUD_VM_INTERNAL_NAME + " is not registered ?!");
        }
        String instanceNameCustomField = "value[" + key + "]";

        final String numCpuStr = "summary.config.numCpu";
        final String cpuUseStr = "summary.quickStats.overallCpuUsage";
        final String guestMemUseStr = "summary.quickStats.guestMemoryUsage";
        final String memLimitStr = "resourceConfig.memoryAllocation.limit";
        final String memMbStr = "config.hardware.memoryMB";
        final String allocatedCpuStr = "summary.runtime.maxCpuUsage";

        ObjectContent[] ocs = hyperHost.getVmPropertiesOnHyperHost(new String[]{
                "name", numCpuStr, cpuUseStr, guestMemUseStr, memLimitStr, memMbStr, allocatedCpuStr, instanceNameCustomField
        });

        if (ocs != null && ocs.length > 0) {
            for (ObjectContent oc : ocs) {
                List<DynamicProperty> objProps = oc.getPropSet();
                if (objProps != null) {
                    String name = null;
                    String numberCPUs = null;
                    double maxCpuUsage = 0;
                    String memlimit = null;
                    String memkb = null;
                    String guestMemusage = null;
                    String vmNameOnVcenter = null;
                    String vmInternalCSName = null;
                    double allocatedCpu = 0;
                    for (DynamicProperty objProp : objProps) {
                        if (objProp.getName().equals("name")) {
                            vmNameOnVcenter = objProp.getVal().toString();
                        } else if (objProp.getName().contains(instanceNameCustomField)) {
                            if (objProp.getVal() != null)
                                vmInternalCSName = ((CustomFieldStringValue) objProp.getVal()).getValue();
                        } else if (objProp.getName().equals(guestMemUseStr)) {
                            guestMemusage = objProp.getVal().toString();
                        } else if (objProp.getName().equals(numCpuStr)) {
                            numberCPUs = objProp.getVal().toString();
                        } else if (objProp.getName().equals(cpuUseStr)) {
                            maxCpuUsage = NumberUtils.toDouble(objProp.getVal().toString());
                        } else if (objProp.getName().equals(memLimitStr)) {
                            memlimit = objProp.getVal().toString();
                        } else if (objProp.getName().equals(memMbStr)) {
                            memkb = objProp.getVal().toString();
                        } else if (objProp.getName().equals(allocatedCpuStr)) {
                            allocatedCpu = NumberUtils.toDouble(objProp.getVal().toString());
                        }
                    }

                    maxCpuUsage = (maxCpuUsage / allocatedCpu) * 100;
                    if (vmInternalCSName != null) {
                        name = vmInternalCSName;
                    } else {
                        name = vmNameOnVcenter;
                    }

                    if (!vmNames.contains(name)) {
                        continue;
                    }

                    ManagedObjectReference vmMor = hyperHost.findVmOnHyperHost(name).getMor();
                    assert (vmMor != null);

                    double networkReadKBs = 0;
                    double networkWriteKBs = 0;
                    double diskReadIops = 0;
                    double diskWriteIops = 0;
                    double diskReadKbs = 0;
                    double diskWriteKbs = 0;

                    final ArrayList<PerfMetricId> perfMetricsIds = new ArrayList<PerfMetricId>();
                    if (rxPerfCounterInfo != null) {
                        perfMetricsIds.add(VmwareHelper.createPerfMetricId(rxPerfCounterInfo, ""));
                    }
                    if (txPerfCounterInfo != null) {
                        perfMetricsIds.add(VmwareHelper.createPerfMetricId(txPerfCounterInfo, ""));
                    }
                    if (diskReadIOPerfCounterInfo != null) {
                        perfMetricsIds.add(VmwareHelper.createPerfMetricId(diskReadIOPerfCounterInfo, "*"));
                    }
                    if (diskWriteIOPerfCounterInfo != null) {
                        perfMetricsIds.add(VmwareHelper.createPerfMetricId(diskWriteIOPerfCounterInfo, "*"));
                    }
                    if (diskReadKbsPerfCounterInfo != null) {
                        perfMetricsIds.add(VmwareHelper.createPerfMetricId(diskReadKbsPerfCounterInfo, ""));
                    }
                    if (diskWriteKbsPerfCounterInfo != null) {
                        perfMetricsIds.add(VmwareHelper.createPerfMetricId(diskWriteKbsPerfCounterInfo, ""));
                    }

                    if (perfMetricsIds.size() > 0) {
                        try {
                            final PerfQuerySpec qSpec = new PerfQuerySpec();
                            qSpec.setEntity(vmMor);
                            qSpec.setFormat("normal");
                            qSpec.setIntervalId(windowInterval);
                            qSpec.setStartTime(startTime);
                            qSpec.setEndTime(endTime);
                            qSpec.getMetricId().addAll(perfMetricsIds);
                            final List<PerfEntityMetricBase> perfValues = service.queryPerf(perfMgr, Collections.singletonList(qSpec));
                            for (final PerfEntityMetricBase perfValue : perfValues) {
                                if (!(perfValue instanceof PerfEntityMetric)) {
                                    continue;
                                }
                                final List<PerfMetricSeries> seriesList = ((PerfEntityMetric) perfValue).getValue();
                                for (final PerfMetricSeries series : seriesList) {
                                    if (!(series instanceof PerfMetricIntSeries)) {
                                        continue;
                                    }
                                    final List<Long> values = ((PerfMetricIntSeries) series).getValue();
                                    double sum = 0;
                                    for (final Long value : values) {
                                        sum += value;
                                    }
                                    double avg = sum / (values.size() * 1f);
                                    if (series.getId().getCounterId() == rxPerfCounterInfo.getKey()) {
                                        networkReadKBs = avg;
                                    }
                                    if (series.getId().getCounterId() == txPerfCounterInfo.getKey()) {
                                        networkWriteKBs = avg;
                                    }
                                    if (series.getId().getCounterId() == diskReadIOPerfCounterInfo.getKey()) {
                                        diskReadIops += avg;
                                    }
                                    if (series.getId().getCounterId() == diskWriteIOPerfCounterInfo.getKey()) {
                                        diskWriteIops += avg;
                                    }
                                    if (series.getId().getCounterId() == diskReadKbsPerfCounterInfo.getKey()) {
                                        diskReadKbs = avg;
                                    }
                                    if (series.getId().getCounterId() == diskWriteKbsPerfCounterInfo.getKey()) {
                                        diskWriteKbs = avg;
                                    }
                                }
                            }
                        } catch (Exception e) {
                            s_logger.error(String.format("Unable to execute PerfQuerySpec due to: [%s]. The window interval is enabled in vCenter?", VmwareHelper.getExceptionMessage(e)), e);
                        }
                    }

<<<<<<< HEAD
                    final VmStatsEntry vmStats = new VmStatsEntry(0, NumberUtils.toDouble(memkb) * 1024, NumberUtils.toDouble(guestMemusage) * 1024, NumberUtils.toDouble(memlimit) * 1024, NumberUtils.toDouble(guestMemusage) * 1024,
                            maxCpuUsage, networkReadKBs, networkWriteKBs, NumberUtils.toInt(numberCPUs), diskReadKbs, diskWriteKbs, diskReadIops, diskWriteIops, "vm");
=======
                    double doubleMemKb = NumberUtils.toDouble(memkb);
                    double guestFreeMem =  doubleMemKb - NumberUtils.toDouble(guestMemusage);

                    final VmStatsEntry vmStats = new VmStatsEntry(0, doubleMemKb * 1024, guestFreeMem * 1024, NumberUtils.toDouble(memlimit) * 1024, maxCpuUsage, networkReadKBs,
                            networkWriteKBs, NumberUtils.toInt(numberCPUs), diskReadKbs, diskWriteKbs, diskReadIops, diskWriteIops, "vm");
>>>>>>> c4ab8fff
                    vmResponseMap.put(name, vmStats);

                }
            }
        }
        return vmResponseMap;
    }

    protected String networkUsage(final String privateIpAddress, final String option, final String ethName) {
        String args = null;
        if (option.equals("get")) {
            args = "-g";
        } else if (option.equals("create")) {
            args = "-c";
        } else if (option.equals("reset")) {
            args = "-r";
        } else if (option.equals("addVif")) {
            args = "-a";
            args += ethName;
        } else if (option.equals("deleteVif")) {
            args = "-d";
            args += ethName;
        }

        ExecutionResult result = executeInVR(privateIpAddress, "netusage.sh", args);

        if (!result.isSuccess()) {
            return null;
        }

        return result.getDetails();
    }

    private long[] getNetworkStats(String privateIP) {
        String result = networkUsage(privateIP, "get", null);
        long[] stats = new long[2];
        if (result != null) {
            try {
                String[] splitResult = result.split(":");
                int i = 0;
                while (i < splitResult.length - 1) {
                    stats[0] += Long.parseLong(splitResult[i++]);
                    stats[1] += Long.parseLong(splitResult[i++]);
                }
            } catch (Throwable e) {
                s_logger.warn("Unable to parse return from script return of network usage command: " + e.toString(), e);
            }
        }
        return stats;
    }

    protected String connect(final String vmName, final String ipAddress, final int port) {
        long startTick = System.currentTimeMillis();

        // wait until we have at least been waiting for _ops_timeout time or
        // at least have tried _retry times, this is to coordinate with system
        // VM patching/rebooting time that may need
        int retry = _retry;
        while (System.currentTimeMillis() - startTick <= _opsTimeout || --retry > 0) {
            s_logger.info("Trying to connect to " + ipAddress);
            try (SocketChannel sch = SocketChannel.open();) {
                sch.configureBlocking(true);
                sch.socket().setSoTimeout(5000);

                InetSocketAddress addr = new InetSocketAddress(ipAddress, port);
                sch.connect(addr);
                return null;
            } catch (IOException e) {
                s_logger.info("Could not connect to " + ipAddress + " due to " + e.toString());
                if (e instanceof ConnectException) {
                    // if connection is refused because of VM is being started,
                    // we give it more sleep time
                    // to avoid running out of retry quota too quickly
                    try {
                        Thread.sleep(5000);
                    } catch (InterruptedException ex) {
                        s_logger.debug("[ignored] interrupted while waiting to retry connect after failure.", e);
                    }
                }
            }

            try {
                Thread.sleep(1000);
            } catch (InterruptedException ex) {
                s_logger.debug("[ignored] interrupted while waiting to retry connect.");
            }
        }

        s_logger.info("Unable to logon to " + ipAddress);

        return "Unable to connect";
    }

    protected String connect(final String vmname, final String ipAddress) {
        return connect(vmname, ipAddress, 3922);
    }

    public static PowerState getVmState(VirtualMachineMO vmMo) throws Exception {
        VirtualMachineRuntimeInfo runtimeInfo = vmMo.getRuntimeInfo();
        return convertPowerState(runtimeInfo.getPowerState());
    }

    private static PowerState convertPowerState(VirtualMachinePowerState powerState) {
        return s_powerStatesTable.get(powerState);
    }

    public static PowerState getVmPowerState(VirtualMachineMO vmMo) throws Exception {
        VirtualMachineRuntimeInfo runtimeInfo = vmMo.getRuntimeInfo();
        return convertPowerState(runtimeInfo.getPowerState());
    }

    private static HostStatsEntry getHyperHostStats(VmwareHypervisorHost hyperHost) throws Exception {
        ComputeResourceSummary hardwareSummary = hyperHost.getHyperHostHardwareSummary();
        if (hardwareSummary == null)
            return null;

        HostStatsEntry entry = new HostStatsEntry();

        entry.setEntityType("host");
        double cpuUtilization = ((double) (hardwareSummary.getTotalCpu() - hardwareSummary.getEffectiveCpu()) / (double) hardwareSummary.getTotalCpu() * 100);
        entry.setCpuUtilization(cpuUtilization);
        entry.setTotalMemoryKBs(hardwareSummary.getTotalMemory() / 1024);
        entry.setFreeMemoryKBs(hardwareSummary.getEffectiveMemory() * 1024);

        return entry;
    }

    private static String getRouterSshControlIp(NetworkElementCommand cmd) {
        String routerIp = cmd.getAccessDetail(NetworkElementCommand.ROUTER_IP);
        if (s_logger.isDebugEnabled())
            s_logger.debug("Use router's private IP for SSH control. IP : " + routerIp);
        return routerIp;
    }

    @Override
    public void setAgentControl(IAgentControl agentControl) {
    }

    @Override
    public boolean configure(String name, Map<String, Object> params) throws ConfigurationException {
        try {
            _name = name;

            _url = (String) params.get("url");
            _username = (String) params.get("username");
            _password = (String) params.get("password");
            _dcId = (String) params.get("zone");
            _pod = (String) params.get("pod");
            _cluster = (String) params.get("cluster");

            _guid = (String) params.get("guid");
            String[] tokens = _guid.split("@");
            _vCenterAddress = tokens[1];
            _morHyperHost = new ManagedObjectReference();
            String[] hostTokens = tokens[0].split(":");
            _morHyperHost.setType(hostTokens[0]);
            _morHyperHost.setValue(hostTokens[1]);

            _guestTrafficInfo = (VmwareTrafficLabel) params.get("guestTrafficInfo");
            _publicTrafficInfo = (VmwareTrafficLabel) params.get("publicTrafficInfo");
            VmwareContext context = getServiceContext();
            VmwareManager mgr = context.getStockObject(VmwareManager.CONTEXT_STOCK_NAME);
            if (mgr == null) {
                throw new ConfigurationException("Invalid vmwareContext:  vmwareMgr stock object is not set or cleared.");
            }
            mgr.setupResourceStartupParams(params);

            CustomFieldsManagerMO cfmMo = new CustomFieldsManagerMO(context, context.getServiceContent().getCustomFieldsManager());
            cfmMo.ensureCustomFieldDef("Datastore", CustomFieldConstants.CLOUD_UUID);
            cfmMo.ensureCustomFieldDef("StoragePod", CustomFieldConstants.CLOUD_UUID);

            if (_publicTrafficInfo != null && _publicTrafficInfo.getVirtualSwitchType() != VirtualSwitchType.StandardVirtualSwitch
                    || _guestTrafficInfo != null && _guestTrafficInfo.getVirtualSwitchType() != VirtualSwitchType.StandardVirtualSwitch) {
                cfmMo.ensureCustomFieldDef("DistributedVirtualPortgroup", CustomFieldConstants.CLOUD_GC_DVP);
            }
            cfmMo.ensureCustomFieldDef("Network", CustomFieldConstants.CLOUD_GC);
            cfmMo.ensureCustomFieldDef("VirtualMachine", CustomFieldConstants.CLOUD_UUID);
            cfmMo.ensureCustomFieldDef("VirtualMachine", CustomFieldConstants.CLOUD_NIC_MASK);
            cfmMo.ensureCustomFieldDef("VirtualMachine", CustomFieldConstants.CLOUD_VM_INTERNAL_NAME);
            cfmMo.ensureCustomFieldDef("VirtualMachine", CustomFieldConstants.CLOUD_WORKER);
            cfmMo.ensureCustomFieldDef("VirtualMachine", CustomFieldConstants.CLOUD_WORKER_TAG);

            VmwareHypervisorHost hostMo = this.getHyperHost(context);
            _hostName = hostMo.getHyperHostName();

            if (_guestTrafficInfo.getVirtualSwitchType() == VirtualSwitchType.NexusDistributedVirtualSwitch
                    || _publicTrafficInfo.getVirtualSwitchType() == VirtualSwitchType.NexusDistributedVirtualSwitch) {
                _privateNetworkVSwitchName = mgr.getPrivateVSwitchName(Long.parseLong(_dcId), HypervisorType.VMware);
                _vsmCredentials = mgr.getNexusVSMCredentialsByClusterId(Long.parseLong(_cluster));
            }

            if (_privateNetworkVSwitchName == null) {
                _privateNetworkVSwitchName = (String) params.get("private.network.vswitch.name");
            }

            String value = (String) params.get("vmware.recycle.hung.wokervm");
            if (value != null && value.equalsIgnoreCase("true"))
                _recycleHungWorker = true;

            value = (String) params.get("vmware.root.disk.controller");
            if (value != null && value.equalsIgnoreCase("scsi"))
                _rootDiskController = DiskControllerType.scsi;
            else if (value != null && value.equalsIgnoreCase("ide"))
                _rootDiskController = DiskControllerType.ide;
            else
                _rootDiskController = DiskControllerType.osdefault;

            Integer intObj = (Integer) params.get("ports.per.dvportgroup");
            if (intObj != null)
                _portsPerDvPortGroup = intObj.intValue();

            s_logger.info("VmwareResource network configuration info." + " private traffic over vSwitch: " + _privateNetworkVSwitchName + ", public traffic over "
                    + _publicTrafficInfo.getVirtualSwitchType() + " : " + _publicTrafficInfo.getVirtualSwitchName() + ", guest traffic over "
                    + _guestTrafficInfo.getVirtualSwitchType() + " : " + _guestTrafficInfo.getVirtualSwitchName());

            Boolean boolObj = (Boolean) params.get("vmware.create.full.clone");
            if (boolObj != null && boolObj.booleanValue()) {
                _fullCloneFlag = true;
            } else {
                _fullCloneFlag = false;
            }

            boolObj = (Boolean) params.get("vm.instancename.flag");
            if (boolObj != null && boolObj.booleanValue()) {
                _instanceNameFlag = true;
            } else {
                _instanceNameFlag = false;
            }

            value = (String) params.get("scripts.timeout");
            int timeout = NumbersUtil.parseInt(value, 1440) * 1000;

            storageNfsVersion = NfsSecondaryStorageResource.retrieveNfsVersionFromParams(params);
            _storageProcessor = new VmwareStorageProcessor((VmwareHostService) this, _fullCloneFlag, (VmwareStorageMount) mgr, timeout, this, _shutdownWaitMs, null,
                    storageNfsVersion);
            storageHandler = new VmwareStorageSubsystemCommandHandler(_storageProcessor, storageNfsVersion);

            _vrResource = new VirtualRoutingResource(this);
            if (!_vrResource.configure(name, params)) {
                throw new ConfigurationException("Unable to configure VirtualRoutingResource");
            }

            if (s_logger.isTraceEnabled()) {
                s_logger.trace("Successfully configured VmwareResource.");
            }
            return true;
        } catch (Exception e) {
            s_logger.error("Unexpected Exception ", e);
            throw new ConfigurationException("Failed to configure VmwareResource due to unexpect exception.");
        } finally {
            recycleServiceContext();
        }
    }

    @Override
    public String getName() {
        return _name;
    }

    @Override
    protected String getDefaultScriptsDir() {
        return null;
    }

    @Override
    public boolean start() {
        return true;
    }

    @Override
    public boolean stop() {
        return true;
    }

    public VmwareContext getServiceContext() {
        return getServiceContext(null);
    }

    public void invalidateServiceContext() {
        invalidateServiceContext(null);
    }

    public VmwareHypervisorHost getHyperHost(VmwareContext context) {
        return getHyperHost(context, null);
    }

    @Override
    public VmwareContext getServiceContext(Command cmd) {
        VmwareContext context = null;
        if (s_serviceContext.get() != null) {
            context = s_serviceContext.get();
            String poolKey = VmwareContextPool.composePoolKey(_vCenterAddress, _username);
            // Before re-using the thread local context, ensure it corresponds to the right vCenter API session and that it is valid to make calls.
            if (context.getPoolKey().equals(poolKey)) {
                if (context.validate()) {
                    if (s_logger.isTraceEnabled()) {
                        s_logger.trace("ThreadLocal context is still valid, just reuse");
                    }
                    return context;
                } else {
                    s_logger.info("Validation of the context failed, dispose and use a new one");
                    invalidateServiceContext(context);
                }
            } else {
                // Exisitng ThreadLocal context corresponds to a different vCenter API session. Why has it not been recycled?
                s_logger.warn("ThreadLocal VMware context: " + poolKey + " doesn't correspond to the right vCenter. Expected VMware context: " + context.getPoolKey());
            }
        }
        try {
            context = VmwareContextFactory.getContext(_vCenterAddress, _username, _password);
            s_serviceContext.set(context);
        } catch (Exception e) {
            s_logger.error("Unable to connect to vSphere server: " + _vCenterAddress, e);
            throw new CloudRuntimeException("Unable to connect to vSphere server: " + _vCenterAddress);
        }
        return context;
    }

    @Override
    public void invalidateServiceContext(VmwareContext context) {
        assert (s_serviceContext.get() == context);

        s_serviceContext.set(null);
        if (context != null)
            context.close();
    }

    private static void recycleServiceContext() {
        VmwareContext context = s_serviceContext.get();
        if (s_logger.isTraceEnabled()) {
            s_logger.trace("Reset threadlocal context to null");
        }
        s_serviceContext.set(null);

        if (context != null) {
            assert (context.getPool() != null);
            if (s_logger.isTraceEnabled()) {
                s_logger.trace("Recycling threadlocal context to pool");
            }
            context.getPool().registerContext(context);
        }
    }

    @Override
    public VmwareHypervisorHost getHyperHost(VmwareContext context, Command cmd) {
        if (_morHyperHost.getType().equalsIgnoreCase("HostSystem")) {
            return new HostMO(context, _morHyperHost);
        }
        return new ClusterMO(context, _morHyperHost);
    }

    @Override
    @DB
    public String getWorkerName(VmwareContext context, Command cmd, int workerSequence, DatastoreMO sourceDsMo) throws Exception {
        VmwareManager mgr = context.getStockObject(VmwareManager.CONTEXT_STOCK_NAME);
        String vmName = mgr.composeWorkerName();
        if (sourceDsMo!= null && sourceDsMo.getDatastoreType().equalsIgnoreCase("VVOL")) {
            vmName = CustomFieldConstants.CLOUD_UUID + "-" + vmName;
        }

        assert (cmd != null);
        context.getStockObject(VmwareManager.CONTEXT_STOCK_NAME);
        // TODO: Fix this? long checkPointId = vmwareMgr.pushCleanupCheckpoint(this._guid, vmName);
        // TODO: Fix this? cmd.setContextParam("checkpoint", String.valueOf(checkPointId));
        return vmName;
    }

    @Override
    public void setName(String name) {
        // TODO Auto-generated method stub
    }

    @Override
    public void setConfigParams(Map<String, Object> params) {
        // TODO Auto-generated method stub

    }

    @Override
    public Map<String, Object> getConfigParams() {
        // TODO Auto-generated method stub
        return null;
    }

    @Override
    public int getRunLevel() {
        // TODO Auto-generated method stub
        return 0;
    }

    @Override
    public void setRunLevel(int level) {
        // TODO Auto-generated method stub
    }

    @Override
    public Answer execute(DestroyCommand cmd) {
        try {
            VmwareContext context = getServiceContext(null);
            VmwareHypervisorHost hyperHost = getHyperHost(context, null);
            VolumeTO vol = cmd.getVolume();

            VirtualMachineMO vmMo = findVmOnDatacenter(context, hyperHost, vol);

            if (vmMo != null) {
                if (s_logger.isInfoEnabled()) {
                    s_logger.info("Destroy template volume " + vol.getPath());
                }
                if (vmMo.isTemplate()) {
                    vmMo.markAsVirtualMachine(hyperHost.getHyperHostOwnerResourcePool(), hyperHost.getMor());
                }
                vmMo.destroy();
            } else {
                if (s_logger.isInfoEnabled()) {
                    s_logger.info("Template volume " + vol.getPath() + " is not found, no need to delete.");
                }
            }
            return new Answer(cmd, true, "Success");

        } catch (Throwable e) {
            return new Answer(cmd, false, createLogMessageException(e, cmd));
        }
    }

    /**
     * Use data center to look for vm, instead of randomly picking up a cluster<br/>
     * (in multiple cluster environments vm could not be found if wrong cluster was chosen)
     *
     * @param context   vmware context
     * @param hyperHost vmware hv host
     * @param vol       volume
     * @return a virtualmachinemo if could be found on datacenter.
     * @throws Exception             if there is an error while finding vm
     * @throws CloudRuntimeException if datacenter cannot be found
     */
    protected VirtualMachineMO findVmOnDatacenter(VmwareContext context, VmwareHypervisorHost hyperHost, VolumeTO vol) throws Exception {
        DatacenterMO dcMo = new DatacenterMO(context, hyperHost.getHyperHostDatacenter());
        if (dcMo.getMor() == null) {
            String msg = "Unable to find VMware DC";
            s_logger.error(msg);
            throw new CloudRuntimeException(msg);
        }
        return dcMo.findVm(vol.getPath());
    }

    public String getAbsoluteVmdkFile(VirtualDisk disk) {
        String vmdkAbsFile = null;
        VirtualDeviceBackingInfo backingInfo = disk.getBacking();
        if (backingInfo instanceof VirtualDiskFlatVer2BackingInfo) {
            VirtualDiskFlatVer2BackingInfo diskBackingInfo = (VirtualDiskFlatVer2BackingInfo) backingInfo;
            vmdkAbsFile = diskBackingInfo.getFileName();
        }
        return vmdkAbsFile;
    }

    protected File getSystemVmKeyFile() {
        if (s_systemVmKeyFile == null) {
            syncFetchSystemVmKeyFile();
        }
        return s_systemVmKeyFile;
    }

    private static void syncFetchSystemVmKeyFile() {
        synchronized (s_syncLockObjectFetchKeyFile) {
            if (s_systemVmKeyFile == null) {
                s_systemVmKeyFile = fetchSystemVmKeyFile();
            }
        }
    }

    private static File fetchSystemVmKeyFile() {
        String filePath = s_relativePathSystemVmKeyFileInstallDir;
        s_logger.debug("Looking for file [" + filePath + "] in the classpath.");
        URL url = Script.class.getClassLoader().getResource(filePath);
        File keyFile = null;
        if (url != null) {
            keyFile = new File(url.getPath());
        }
        if (keyFile == null || !keyFile.exists()) {
            filePath = s_defaultPathSystemVmKeyFile;
            keyFile = new File(filePath);
            s_logger.debug("Looking for file [" + filePath + "] in the classpath.");
        }
        if (!keyFile.exists()) {
            s_logger.error("Unable to locate id_rsa.cloud in your setup at " + keyFile.toString());
        }
        return keyFile;
    }

    private List<UnmanagedInstanceTO.Disk> getUnmanageInstanceDisks(VirtualMachineMO vmMo) {
        List<UnmanagedInstanceTO.Disk> instanceDisks = new ArrayList<>();
        VirtualDisk[] disks = null;
        try {
            disks = vmMo.getAllDiskDevice();
        } catch (Exception e) {
            s_logger.info("Unable to retrieve unmanaged instance disks. " + e.getMessage());
        }
        if (disks != null) {
            for (VirtualDevice diskDevice : disks) {
                try {
                    if (diskDevice instanceof VirtualDisk) {
                        UnmanagedInstanceTO.Disk instanceDisk = new UnmanagedInstanceTO.Disk();
                        VirtualDisk disk = (VirtualDisk) diskDevice;
                        instanceDisk.setDiskId(disk.getDiskObjectId());
                        instanceDisk.setLabel(disk.getDeviceInfo() != null ? disk.getDeviceInfo().getLabel() : "");
                        instanceDisk.setFileBaseName(vmMo.getVmdkFileBaseName(disk));
                        instanceDisk.setImagePath(getAbsoluteVmdkFile(disk));
                        instanceDisk.setCapacity(disk.getCapacityInBytes());
                        instanceDisk.setPosition(diskDevice.getUnitNumber());
                        DatastoreFile file = new DatastoreFile(getAbsoluteVmdkFile(disk));
                        if (StringUtils.isNoneEmpty(file.getFileBaseName(), file.getDatastoreName())) {
                            VirtualMachineDiskInfo diskInfo = vmMo.getDiskInfoBuilder().getDiskInfoByBackingFileBaseName(file.getFileBaseName(), file.getDatastoreName());
                            instanceDisk.setChainInfo(getGson().toJson(diskInfo));
                        }
                        for (VirtualDevice device : vmMo.getAllDeviceList()) {
                            if (diskDevice.getControllerKey() == device.getKey()) {
                                if (device instanceof VirtualIDEController) {
                                    instanceDisk.setController(DiskControllerType.getType(device.getClass().getSimpleName()).toString());
                                    instanceDisk.setControllerUnit(((VirtualIDEController) device).getBusNumber());
                                } else if (device instanceof VirtualSCSIController) {
                                    instanceDisk.setController(DiskControllerType.getType(device.getClass().getSimpleName()).toString());
                                    instanceDisk.setControllerUnit(((VirtualSCSIController) device).getBusNumber());
                                } else {
                                    instanceDisk.setController(DiskControllerType.none.toString());
                                }
                                break;
                            }
                        }
                        if (disk.getBacking() instanceof VirtualDeviceFileBackingInfo) {
                            VirtualDeviceFileBackingInfo diskBacking = (VirtualDeviceFileBackingInfo) disk.getBacking();
                            ManagedObjectReference morDs = diskBacking.getDatastore();
                            DatastoreInfo info = (DatastoreInfo)vmMo.getContext().getVimClient().getDynamicProperty(diskBacking.getDatastore(), "info");
                            if (info instanceof NasDatastoreInfo) {
                                NasDatastoreInfo dsInfo = (NasDatastoreInfo) info;
                                instanceDisk.setDatastoreName(dsInfo.getName());
                                if (dsInfo.getNas() != null) {
                                    instanceDisk.setDatastoreHost(dsInfo.getNas().getRemoteHost());
                                    instanceDisk.setDatastorePath(dsInfo.getNas().getRemotePath());
                                    instanceDisk.setDatastoreType(dsInfo.getNas().getType());
                                }
                            } else {
                                instanceDisk.setDatastoreName(info.getName());
                            }
                        }
                        s_logger.info(vmMo.getName() + " " + disk.getDeviceInfo().getLabel() + " " + disk.getDeviceInfo().getSummary() + " " + disk.getDiskObjectId() + " " + disk.getCapacityInKB() + " " + instanceDisk.getController());
                        instanceDisks.add(instanceDisk);
                    }
                } catch (Exception e) {
                    s_logger.info("Unable to retrieve unmanaged instance disk info. " + e.getMessage());
                }
            }
            Collections.sort(instanceDisks, new Comparator<UnmanagedInstanceTO.Disk>() {
                @Override
                public int compare(final UnmanagedInstanceTO.Disk disk1, final UnmanagedInstanceTO.Disk disk2) {
                    return extractInt(disk1) - extractInt(disk2);
                }

                int extractInt(UnmanagedInstanceTO.Disk disk) {
                    String num = disk.getLabel().replaceAll("\\D", "");
                    // return 0 if no digits found
                    return num.isEmpty() ? 0 : Integer.parseInt(num);
                }
            });
        }
        return instanceDisks;
    }

    private List<UnmanagedInstanceTO.Nic> getUnmanageInstanceNics(VmwareHypervisorHost hyperHost, VirtualMachineMO vmMo) {
        List<UnmanagedInstanceTO.Nic> instanceNics = new ArrayList<>();

        HashMap<String, List<String>> guestNicMacIPAddressMap = new HashMap<>();
        try {
            GuestInfo guestInfo = vmMo.getGuestInfo();
            if (guestInfo.getToolsStatus() == VirtualMachineToolsStatus.TOOLS_OK) {
                for (GuestNicInfo nicInfo: guestInfo.getNet()) {
                    if (CollectionUtils.isNotEmpty(nicInfo.getIpAddress())) {
                        List<String> ipAddresses = new ArrayList<>();
                        for (String ipAddress : nicInfo.getIpAddress()) {
                            if (NetUtils.isValidIp4(ipAddress)) {
                                ipAddresses.add(ipAddress);
                            }
                        }
                        guestNicMacIPAddressMap.put(nicInfo.getMacAddress(), ipAddresses);
                    }
                }
            } else {
                s_logger.info(String.format("Unable to retrieve guest nics for instance: %s from VMware tools as tools status: %s", vmMo.getName(), guestInfo.getToolsStatus().toString()));
            }
        } catch (Exception e) {
            s_logger.info("Unable to retrieve guest nics for instance from VMware tools. " + e.getMessage());
        }
        VirtualDevice[] nics = null;
        try {
            nics = vmMo.getNicDevices();
        } catch (Exception e) {
            s_logger.info("Unable to retrieve unmanaged instance nics. " + e.getMessage());
        }
        if (nics != null) {
            for (VirtualDevice nic : nics) {
                try {
                    VirtualEthernetCard ethCardDevice = (VirtualEthernetCard) nic;
                    s_logger.error(nic.getClass().getCanonicalName() + " " + nic.getBacking().getClass().getCanonicalName() + " " + ethCardDevice.getMacAddress());
                    UnmanagedInstanceTO.Nic instanceNic = new UnmanagedInstanceTO.Nic();
                    instanceNic.setNicId(ethCardDevice.getDeviceInfo().getLabel());
                    if (ethCardDevice instanceof VirtualPCNet32) {
                        instanceNic.setAdapterType(VirtualEthernetCardType.PCNet32.toString());
                    } else if (ethCardDevice instanceof VirtualVmxnet2) {
                        instanceNic.setAdapterType(VirtualEthernetCardType.Vmxnet2.toString());
                    } else if (ethCardDevice instanceof VirtualVmxnet3) {
                        instanceNic.setAdapterType(VirtualEthernetCardType.Vmxnet3.toString());
                    } else {
                        instanceNic.setAdapterType(VirtualEthernetCardType.E1000.toString());
                    }
                    instanceNic.setMacAddress(ethCardDevice.getMacAddress());
                    if (guestNicMacIPAddressMap.containsKey(instanceNic.getMacAddress())) {
                        instanceNic.setIpAddress(guestNicMacIPAddressMap.get(instanceNic.getMacAddress()));
                    }
                    if (ethCardDevice.getSlotInfo() != null) {
                        instanceNic.setPciSlot(ethCardDevice.getSlotInfo().toString());
                    }
                    VirtualDeviceBackingInfo backing = ethCardDevice.getBacking();
                    if (backing instanceof VirtualEthernetCardDistributedVirtualPortBackingInfo) {
                        VirtualEthernetCardDistributedVirtualPortBackingInfo backingInfo = (VirtualEthernetCardDistributedVirtualPortBackingInfo) backing;
                        DistributedVirtualSwitchPortConnection port = backingInfo.getPort();
                        String portKey = port.getPortKey();
                        String portGroupKey = port.getPortgroupKey();
                        String dvSwitchUuid = port.getSwitchUuid();

                        s_logger.debug("NIC " + nic.toString() + " is connected to dvSwitch " + dvSwitchUuid + " pg " + portGroupKey + " port " + portKey);

                        ManagedObjectReference dvSwitchManager = vmMo.getContext().getVimClient().getServiceContent().getDvSwitchManager();
                        ManagedObjectReference dvSwitch = vmMo.getContext().getVimClient().getService().queryDvsByUuid(dvSwitchManager, dvSwitchUuid);

                        // Get all ports
                        DistributedVirtualSwitchPortCriteria criteria = new DistributedVirtualSwitchPortCriteria();
                        criteria.setInside(true);
                        criteria.getPortgroupKey().add(portGroupKey);
                        List<DistributedVirtualPort> dvPorts = vmMo.getContext().getVimClient().getService().fetchDVPorts(dvSwitch, criteria);

                        for (DistributedVirtualPort dvPort : dvPorts) {
                            // Find the port for this NIC by portkey
                            if (portKey.equals(dvPort.getKey())) {
                                VMwareDVSPortSetting settings = (VMwareDVSPortSetting) dvPort.getConfig().getSetting();
                                if (settings.getVlan() instanceof VmwareDistributedVirtualSwitchVlanIdSpec) {
                                    VmwareDistributedVirtualSwitchVlanIdSpec vlanId = (VmwareDistributedVirtualSwitchVlanIdSpec) settings.getVlan();
                                    s_logger.trace("Found port " + dvPort.getKey() + " with vlan " + vlanId.getVlanId());
                                    if (vlanId.getVlanId() > 0 && vlanId.getVlanId() < 4095) {
                                        instanceNic.setVlan(vlanId.getVlanId());
                                    }
                                } else if (settings.getVlan() instanceof VmwareDistributedVirtualSwitchPvlanSpec) {
                                    VmwareDistributedVirtualSwitchPvlanSpec pvlanSpec = (VmwareDistributedVirtualSwitchPvlanSpec) settings.getVlan();
                                    s_logger.trace("Found port " + dvPort.getKey() + " with pvlan " + pvlanSpec.getPvlanId());
                                    if (pvlanSpec.getPvlanId() > 0 && pvlanSpec.getPvlanId() < 4095) {
                                        DistributedVirtualSwitchMO dvSwitchMo = new DistributedVirtualSwitchMO(vmMo.getContext(), dvSwitch);
                                        Pair<Integer, HypervisorHostHelper.PvlanType> vlanDetails = dvSwitchMo.retrieveVlanFromPvlan(pvlanSpec.getPvlanId(), dvSwitch);
                                        if (vlanDetails != null && vlanDetails.first() != null && vlanDetails.second() != null) {
                                            instanceNic.setVlan(vlanDetails.first());
                                            instanceNic.setPvlan(pvlanSpec.getPvlanId());
                                            instanceNic.setPvlanType(vlanDetails.second().toString());
                                        }
                                    }
                                }
                                break;
                            }
                        }
                    } else if (backing instanceof VirtualEthernetCardNetworkBackingInfo) {
                        VirtualEthernetCardNetworkBackingInfo backingInfo = (VirtualEthernetCardNetworkBackingInfo) backing;
                        instanceNic.setNetwork(backingInfo.getDeviceName());
                        if (hyperHost instanceof HostMO) {
                            HostMO hostMo = (HostMO) hyperHost;
                            HostPortGroupSpec portGroupSpec = hostMo.getHostPortGroupSpec(backingInfo.getDeviceName());
                            instanceNic.setVlan(portGroupSpec.getVlanId());
                        }
                    }
                    instanceNics.add(instanceNic);
                } catch (Exception e) {
                    s_logger.info("Unable to retrieve unmanaged instance nic info. " + e.getMessage());
                }
            }
            Collections.sort(instanceNics, new Comparator<UnmanagedInstanceTO.Nic>() {
                @Override
                public int compare(final UnmanagedInstanceTO.Nic nic1, final UnmanagedInstanceTO.Nic nic2) {
                    return extractInt(nic1) - extractInt(nic2);
                }

                int extractInt(UnmanagedInstanceTO.Nic nic) {
                    String num = nic.getNicId().replaceAll("\\D", "");
                    // return 0 if no digits found
                    return num.isEmpty() ? 0 : Integer.parseInt(num);
                }
            });
        }
        return  instanceNics;
    }

    private UnmanagedInstanceTO getUnmanagedInstance(VmwareHypervisorHost hyperHost, VirtualMachineMO vmMo) {
        UnmanagedInstanceTO instance = null;
        try {
            instance = new UnmanagedInstanceTO();
            instance.setName(vmMo.getVmName());
            instance.setInternalCSName(vmMo.getInternalCSName());
            instance.setCpuCores(vmMo.getConfigSummary().getNumCpu());
            instance.setCpuCoresPerSocket(vmMo.getCoresPerSocket());
            instance.setCpuSpeed(vmMo.getConfigSummary().getCpuReservation());
            instance.setMemory(vmMo.getConfigSummary().getMemorySizeMB());
            instance.setOperatingSystemId(vmMo.getVmGuestInfo().getGuestId());
            if (StringUtils.isEmpty(instance.getOperatingSystemId())) {
                instance.setOperatingSystemId(vmMo.getConfigSummary().getGuestId());
            }
            VirtualMachineGuestOsIdentifier osIdentifier = VirtualMachineGuestOsIdentifier.OTHER_GUEST;
            try {
                osIdentifier = VirtualMachineGuestOsIdentifier.fromValue(instance.getOperatingSystemId());
            } catch (IllegalArgumentException iae) {
                if (StringUtils.isNotEmpty(instance.getOperatingSystemId()) && instance.getOperatingSystemId().contains("64")) {
                    osIdentifier = VirtualMachineGuestOsIdentifier.OTHER_GUEST_64;
                }
            }
            instance.setOperatingSystem(vmMo.getGuestInfo().getGuestFullName());
            if (StringUtils.isEmpty(instance.getOperatingSystem())) {
                instance.setOperatingSystem(vmMo.getConfigSummary().getGuestFullName());
            }
            UnmanagedInstanceTO.PowerState powerState = UnmanagedInstanceTO.PowerState.PowerUnknown;
            if (vmMo.getPowerState().toString().equalsIgnoreCase("POWERED_ON")) {
                powerState = UnmanagedInstanceTO.PowerState.PowerOn;
            }
            if (vmMo.getPowerState().toString().equalsIgnoreCase("POWERED_OFF")) {
                powerState = UnmanagedInstanceTO.PowerState.PowerOff;
            }
            instance.setPowerState(powerState);
            instance.setDisks(getUnmanageInstanceDisks(vmMo));
            instance.setNics(getUnmanageInstanceNics(hyperHost, vmMo));
        } catch (Exception e) {
            s_logger.info("Unable to retrieve unmanaged instance info. " + e.getMessage());
        }

        return  instance;
    }

    private Answer execute(GetUnmanagedInstancesCommand cmd) {
        VmwareContext context = getServiceContext();
        HashMap<String, UnmanagedInstanceTO> unmanagedInstances = new HashMap<>();
        try {
            VmwareHypervisorHost hyperHost = getHyperHost(context);

            String vmName = cmd.getInstanceName();
            List<VirtualMachineMO> vmMos = hyperHost.listVmsOnHyperHostWithHypervisorName(vmName);

            for (VirtualMachineMO vmMo : vmMos) {
                if (vmMo == null) {
                    continue;
                }
                if (vmMo.isTemplate()) {
                    continue;
                }
                // Filter managed instances
                if (cmd.hasManagedInstance(vmMo.getName())) {
                    continue;
                }
                // Filter instance if answer is requested for a particular instance name
                if (StringUtils.isNotEmpty(cmd.getInstanceName()) &&
                        !cmd.getInstanceName().equals(vmMo.getVmName())) {
                    continue;
                }
                UnmanagedInstanceTO instance = getUnmanagedInstance(hyperHost, vmMo);
                if (instance != null) {
                    unmanagedInstances.put(instance.getName(), instance);
                }
            }
        } catch (Exception e) {
            s_logger.info("GetUnmanagedInstancesCommand failed due to " + VmwareHelper.getExceptionMessage(e));
        }
        return new GetUnmanagedInstancesAnswer(cmd, "", unmanagedInstances);
    }

    private Answer execute(PrepareUnmanageVMInstanceCommand cmd) {
        VmwareContext context = getServiceContext();
        VmwareHypervisorHost hyperHost = getHyperHost(context);
        String instanceName = cmd.getInstanceName();

        try {
            s_logger.debug(String.format("Verify if VMware instance: [%s] is available before unmanaging VM.", cmd.getInstanceName()));

            ManagedObjectReference  dcMor = hyperHost.getHyperHostDatacenter();
            DatacenterMO dataCenterMo = new DatacenterMO(getServiceContext(), dcMor);
            VirtualMachineMO vm = dataCenterMo.findVm(instanceName);
            if (vm == null) {
                return new PrepareUnmanageVMInstanceAnswer(cmd, false, String.format("Cannot find VM with name [%s] in datacenter [%s].", instanceName, dataCenterMo.getName()));
            }
        } catch (Exception e) {
            s_logger.error("Error trying to verify if VM to unmanage exists", e);
            return new PrepareUnmanageVMInstanceAnswer(cmd, false, "Error: " + e.getMessage());
        }

        return new PrepareUnmanageVMInstanceAnswer(cmd, true, "OK");
    }

    /*
     * Method to relocate a virtual machine. This migrates VM and its volumes to given host, datastores.
     * It is used for MigrateVolumeCommand (detached volume case), MigrateVmToPoolCommand and MigrateVmWithStorageCommand.
     */

    private List<VolumeObjectTO> relocateVirtualMachine(final VmwareHypervisorHost hypervisorHost,
                                                        final String name, final VirtualMachineTO vmTo,
                                                        final String targetHost, final VmwareHypervisorHost hostInTargetCluster,
                                                        final String poolUuid, final List<Pair<VolumeTO, StorageFilerTO>> volToFiler) throws Exception {
        String vmName = name;
        if (vmName == null && vmTo != null) {
            vmName = vmTo.getName();
        }
        VmwareHypervisorHost sourceHyperHost = hypervisorHost;
        VmwareHypervisorHost targetHyperHost = hostInTargetCluster;
        VirtualMachineMO vmMo = null;
        ManagedObjectReference morSourceHostDc = null;
        VirtualMachineRelocateSpec relocateSpec = new VirtualMachineRelocateSpec();
        List<VirtualMachineRelocateSpecDiskLocator> diskLocators = new ArrayList<VirtualMachineRelocateSpecDiskLocator>();
        Set<String> mountedDatastoresAtSource = new HashSet<String>();
        List<VolumeObjectTO> volumeToList =  new ArrayList<>();
        Map<Long, Integer> volumeDeviceKey = new HashMap<Long, Integer>();

        try {
            if (sourceHyperHost == null) {
                sourceHyperHost = getHyperHost(getServiceContext());
            }
            if (targetHyperHost == null && StringUtils.isNotBlank(targetHost)) {
                targetHyperHost = VmwareHelper.getHostMOFromHostName(getServiceContext(), targetHost);
            }
            morSourceHostDc = sourceHyperHost.getHyperHostDatacenter();
            DatacenterMO dcMo = new DatacenterMO(sourceHyperHost.getContext(), morSourceHostDc);
            if (targetHyperHost != null) {
                ManagedObjectReference morTargetHostDc = targetHyperHost.getHyperHostDatacenter();
                if (!morSourceHostDc.getValue().equalsIgnoreCase(morTargetHostDc.getValue())) {
                    String msg = String.format("VM: %s cannot be migrated between different datacenter", vmName);
                    throw new CloudRuntimeException(msg);
                }
            }

            // find VM through source host (VM is not at the target host yet)
            vmMo = sourceHyperHost.findVmOnHyperHost(vmName);
            if (vmMo == null) {
                String msg = String.format("VM: %s does not exist on host: %s", vmName, sourceHyperHost.getHyperHostName());
                s_logger.warn(msg);
                // find VM through source host (VM is not at the target host yet)
                vmMo = dcMo.findVm(vmName);
                if (vmMo == null) {
                    msg = String.format("VM: %s does not exist on datacenter: %s", vmName, dcMo.getName());
                    s_logger.error(msg);
                    throw new Exception(msg);
                }
                // VM host has changed
                sourceHyperHost = vmMo.getRunningHost();
            }

            vmName = vmMo.getName();
            String srcHostApiVersion = ((HostMO)sourceHyperHost).getHostAboutInfo().getApiVersion();

            if (StringUtils.isNotBlank(poolUuid)) {
                VmwareHypervisorHost dsHost = targetHyperHost == null ? sourceHyperHost : targetHyperHost;
                ManagedObjectReference morDatastore = null;
                morDatastore = getTargetDatastoreMOReference(poolUuid, dsHost);
                if (morDatastore == null) {
                    String msg = String.format("Unable to find the target datastore: %s on host: %s to execute migration", poolUuid, dsHost.getHyperHostName());
                    s_logger.error(msg);
                    throw new CloudRuntimeException(msg);
                }
                relocateSpec.setDatastore(morDatastore);
            } else if (CollectionUtils.isNotEmpty(volToFiler)) {
                // Specify destination datastore location for each volume
                VmwareHypervisorHost dsHost = targetHyperHost == null ? sourceHyperHost : targetHyperHost;
                for (Pair<VolumeTO, StorageFilerTO> entry : volToFiler) {
                    VolumeTO volume = entry.first();
                    StorageFilerTO filerTo = entry.second();
                    if (s_logger.isDebugEnabled()) {
                        s_logger.debug(String.format("Preparing spec for volume: %s to migrate it to datastore: %s", volume.getName(), filerTo.getUuid()));
                    }
                    ManagedObjectReference morVolumeDatastore = getTargetDatastoreMOReference(filerTo.getUuid(), dsHost);
                    if (morVolumeDatastore == null) {
                        String msg = String.format("Unable to find the target datastore: %s in datacenter: %s to execute migration", filerTo.getUuid(), dcMo.getName());
                        s_logger.error(msg);
                        throw new CloudRuntimeException(msg);
                    }

                    String mountedDs = getMountedDatastoreName(sourceHyperHost, srcHostApiVersion, filerTo);
                    if (mountedDs != null) {
                        mountedDatastoresAtSource.add(mountedDs);
                    }

                    if (volume.getType() == Volume.Type.ROOT) {
                        relocateSpec.setDatastore(morVolumeDatastore);
                    }
                    VirtualMachineRelocateSpecDiskLocator diskLocator = new VirtualMachineRelocateSpecDiskLocator();
                    diskLocator.setDatastore(morVolumeDatastore);
                    Pair<VirtualDisk, String> diskInfo = getVirtualDiskInfo(vmMo, volume.getPath() + VMDK_EXTENSION);
                    String vmdkAbsFile = getAbsoluteVmdkFile(diskInfo.first());
                    if (vmdkAbsFile != null && !vmdkAbsFile.isEmpty()) {
                        vmMo.updateAdapterTypeIfRequired(vmdkAbsFile);
                    }
                    int diskId = diskInfo.first().getKey();
                    diskLocator.setDiskId(diskId);

                    diskLocators.add(diskLocator);
                    volumeDeviceKey.put(volume.getId(), diskId);
                }
                // If a target datastore is provided for the VM, then by default all volumes associated with the VM will be migrated to that target datastore.
                // Hence set the existing datastore as target datastore for volumes that are not to be migrated.
                List<Pair<Integer, ManagedObjectReference>> diskDatastores = vmMo.getAllDiskDatastores();
                for (Pair<Integer, ManagedObjectReference> diskDatastore : diskDatastores) {
                    if (!volumeDeviceKey.containsValue(diskDatastore.first().intValue())) {
                        VirtualMachineRelocateSpecDiskLocator diskLocator = new VirtualMachineRelocateSpecDiskLocator();
                        diskLocator.setDiskId(diskDatastore.first().intValue());
                        diskLocator.setDatastore(diskDatastore.second());
                        diskLocators.add(diskLocator);
                    }
                }

                relocateSpec.getDisk().addAll(diskLocators);
            }

            // Specific section for MigrateVmWithStorageCommand
            if (vmTo != null) {
                // Prepare network at target before migration
                NicTO[] nics = vmTo.getNics();
                for (NicTO nic : nics) {
                    // prepare network on the host
                    prepareNetworkFromNicInfo((HostMO)targetHyperHost, nic, false, vmTo.getType());
                }
                // Ensure secondary storage mounted on target host
                VmwareManager mgr = targetHyperHost.getContext().getStockObject(VmwareManager.CONTEXT_STOCK_NAME);
                Pair<String, Long> secStoreUrlAndId = mgr.getSecondaryStorageStoreUrlAndId(Long.parseLong(_dcId));
                String secStoreUrl = secStoreUrlAndId.first();
                Long secStoreId = secStoreUrlAndId.second();
                if (secStoreUrl == null) {
                    String msg = "secondary storage for dc " + _dcId + " is not ready yet?";
                    throw new Exception(msg);
                }
                ManagedObjectReference morSecDs = prepareSecondaryDatastoreOnSpecificHost(secStoreUrl, targetHyperHost);
                if (morSecDs == null) {
                    throw new Exception(String.format("Failed to prepare secondary storage on host, secondary store url: %s", secStoreUrl));
                }
            }

            if (srcHostApiVersion.compareTo("5.1") < 0) {
                // Migrate VM's volumes to target datastore(s).
                if (!vmMo.changeDatastore(relocateSpec)) {
                    throw new Exception("Change datastore operation failed during storage migration");
                } else {
                    s_logger.debug(String.format("Successfully migrated storage of VM: %s to target datastore(s)", vmName));
                }
                // Migrate VM to target host.
                if (targetHyperHost != null) {
                    ManagedObjectReference morPool = targetHyperHost.getHyperHostOwnerResourcePool();
                    if (!vmMo.migrate(morPool, targetHyperHost.getMor())) {
                        throw new Exception("VM migration to target host failed during storage migration");
                    } else {
                        s_logger.debug(String.format("Successfully migrated VM: %s from host %s to %s", vmName , sourceHyperHost.getHyperHostName(), targetHyperHost.getHyperHostName()));
                    }
                }
            } else {
                // Add target host to relocate spec
                if (targetHyperHost != null) {
                    relocateSpec.setHost(targetHyperHost.getMor());
                    relocateSpec.setPool(targetHyperHost.getHyperHostOwnerResourcePool());
                }
                if (!vmMo.changeDatastore(relocateSpec)) {
                    throw new Exception("Change datastore operation failed during storage migration");
                } else {
                    String msg = String.format("Successfully migrated VM: %s with its storage to target datastore(s)", vmName);
                    if (targetHyperHost != null) {
                        msg = String.format("%s from host %s to %s", msg, sourceHyperHost.getHyperHostName(), targetHyperHost.getHyperHostName());
                    }
                    s_logger.debug(msg);
                }
            }

            // Consolidate VM disks.
            // In case of a linked clone VM, if VM's disks are not consolidated, further VM operations such as volume snapshot, VM snapshot etc. will result in DB inconsistencies.
            if (!vmMo.consolidateVmDisks()) {
                s_logger.warn("VM disk consolidation failed after storage migration. Yet proceeding with VM migration.");
            } else {
                s_logger.debug(String.format("Successfully consolidated disks of VM: %s", vmName));
            }

            if (MapUtils.isNotEmpty(volumeDeviceKey)) {
                // Update and return volume path and chain info for every disk because that could have changed after migration
                VirtualMachineDiskInfoBuilder diskInfoBuilder = vmMo.getDiskInfoBuilder();
                for (Pair<VolumeTO, StorageFilerTO> entry : volToFiler) {
                    final VolumeTO volume = entry.first();
                    final long volumeId = volume.getId();
                    VirtualDisk[] disks = vmMo.getAllDiskDevice();
                    for (VirtualDisk disk : disks) {
                        if (volumeDeviceKey.get(volumeId) == disk.getKey()) {
                            VolumeObjectTO newVol = new VolumeObjectTO();
                            newVol.setDataStoreUuid(entry.second().getUuid());
                            String newPath = vmMo.getVmdkFileBaseName(disk);
                            ManagedObjectReference morDs = HypervisorHostHelper.findDatastoreWithBackwardsCompatibility(targetHyperHost != null ? targetHyperHost : sourceHyperHost, entry.second().getUuid());
                            DatastoreMO dsMo = new DatastoreMO(getServiceContext(), morDs);
                            VirtualMachineDiskInfo diskInfo = diskInfoBuilder.getDiskInfoByBackingFileBaseName(newPath, dsMo.getName());
                            newVol.setId(volumeId);
                            newVol.setPath(newPath);
                            newVol.setChainInfo(_gson.toJson(diskInfo));
                            volumeToList.add(newVol);
                            break;
                        }
                    }
                }
            }
        } catch (Throwable e) {
            if (e instanceof RemoteException) {
                s_logger.warn("Encountered remote exception at vCenter, invalidating VMware session context");
                invalidateServiceContext();
            }
            throw e;
        } finally {
            // Cleanup datastores mounted on source host
            for (String mountedDatastore : mountedDatastoresAtSource) {
                s_logger.debug("Attempting to unmount datastore " + mountedDatastore + " at " + sourceHyperHost.getHyperHostName());
                try {
                    sourceHyperHost.unmountDatastore(mountedDatastore);
                } catch (Exception unmountEx) {
                    s_logger.warn("Failed to unmount datastore " + mountedDatastore + " at " + sourceHyperHost.getHyperHostName() + ". Seems the datastore is still being used by " + sourceHyperHost.getHyperHostName() +
                            ". Please unmount manually to cleanup.");
                }
                s_logger.debug("Successfully unmounted datastore " + mountedDatastore + " at " + sourceHyperHost.getHyperHostName());
            }
        }

        // Only when volToFiler is not empty a filled list of VolumeObjectTO is returned else it will be empty
        return volumeToList;
    }

    private String getMountedDatastoreName(VmwareHypervisorHost sourceHyperHost, String sourceHostApiVersion, StorageFilerTO filerTo) throws Exception {
        String mountedDatastoreName = null;
        // If host version is below 5.1 then simultaneous change of VM's datastore and host is not supported.
        // So since only the datastore will be changed first, ensure the target datastore is mounted on source host.
        if (sourceHostApiVersion.compareTo("5.1") < 0) {
            s_logger.debug(String.format("Host: %s version is %s, vMotion without shared storage cannot be done. Check source host has target datastore mounted or can be mounted", sourceHyperHost.getHyperHostName(), sourceHostApiVersion));
            ManagedObjectReference morVolumeDatastoreAtSource = HypervisorHostHelper.findDatastoreWithBackwardsCompatibility(sourceHyperHost, filerTo.getUuid());
            String volumeDatastoreName = filerTo.getUuid().replace("-", "");
            String volumeDatastoreHost = filerTo.getHost();
            String volumeDatastorePath = filerTo.getPath();
            int volumeDatastorePort = filerTo.getPort();

            // If datastore is NFS and target datastore is not already mounted on source host then mount the datastore.
            if (filerTo.getType().equals(StoragePoolType.NetworkFilesystem)) {
                if (morVolumeDatastoreAtSource == null) {
                    morVolumeDatastoreAtSource = sourceHyperHost.mountDatastore(false, volumeDatastoreHost, volumeDatastorePort, volumeDatastorePath, volumeDatastoreName, false);
                    if (morVolumeDatastoreAtSource == null) {
                        throw new Exception("Unable to mount NFS datastore " + volumeDatastoreHost + ":/" + volumeDatastorePath + " on host: " + sourceHyperHost.getHyperHostName());
                    }
                    mountedDatastoreName = volumeDatastoreName;
                    s_logger.debug("Mounted NFS datastore " + volumeDatastoreHost + ":/" + volumeDatastorePath + " on host: " + sourceHyperHost.getHyperHostName());
                }
            }

            // If datastore is VMFS and target datastore is not mounted or accessible to source host then fail migration.
            if (filerTo.getType().equals(StoragePoolType.VMFS)) {
                if (morVolumeDatastoreAtSource == null) {
                    s_logger.warn("Host: " + sourceHyperHost.getHyperHostName() + " version is below 5.1, target VMFS datastore(s) need to be manually mounted on host for successful storage migration.");
                    throw new Exception("Target VMFS datastore: " + volumeDatastorePath + " is not mounted on host: " + sourceHyperHost.getHyperHostName());
                }
                DatastoreMO dsAtSourceMo = new DatastoreMO(getServiceContext(), morVolumeDatastoreAtSource);
                String srcHostValue = sourceHyperHost.getMor().getValue();
                if (!dsAtSourceMo.isAccessibleToHost(srcHostValue)) {
                    s_logger.warn("Host " + sourceHyperHost.getHyperHostName() + " version is below 5.1, target VMFS datastore(s) need to be accessible to host for a successful storage migration.");
                    throw new Exception("Target VMFS datastore: " + volumeDatastorePath + " is not accessible on host: " + sourceHyperHost.getHyperHostName());
                }
            }
        }
        return mountedDatastoreName;
    }

    private Answer execute(ValidateVcenterDetailsCommand cmd) {
        String vCenterServerAddress = cmd.getvCenterServerAddress();
        VmwareContext context = getServiceContext();

        if (vCenterServerAddress.equals(context.getServerAddress())) {
            return new Answer(cmd, true, "success");
        } else {
            return new Answer(cmd, false, "Provided vCenter server address is invalid");
        }
    }

    public String acquireVirtualMachineVncTicket(String vmInternalCSName) throws Exception {
        VmwareContext context = getServiceContext();
        VmwareHypervisorHost hyperHost = getHyperHost(context);
        DatacenterMO dcMo = new DatacenterMO(hyperHost.getContext(), hyperHost.getHyperHostDatacenter());
        VirtualMachineMO vmMo = dcMo.findVm(vmInternalCSName);
        return vmMo.acquireVncTicket();
    }

    private GetVmVncTicketAnswer execute(GetVmVncTicketCommand cmd) {
        String vmInternalName = cmd.getVmInternalName();
        s_logger.info("Getting VNC ticket for VM " + vmInternalName);
        try {
            String ticket = acquireVirtualMachineVncTicket(vmInternalName);
            boolean result = StringUtils.isNotBlank(ticket);
            return new GetVmVncTicketAnswer(ticket, result, result ? "" : "Empty ticket obtained");
        } catch (Exception e) {
            s_logger.error("Error getting VNC ticket for VM " + vmInternalName, e);
            return new GetVmVncTicketAnswer(null, false, e.getLocalizedMessage());
        }
    }

    private Integer getVmwareWindowTimeInterval() {
        Integer windowInterval = VmwareManager.VMWARE_STATS_TIME_WINDOW.value();
        if (windowInterval == null || windowInterval < 20) {
            s_logger.error(String.format("The window interval can't be [%s]. Therefore we will use the default value of [%s] seconds.", windowInterval, VmwareManager.VMWARE_STATS_TIME_WINDOW.defaultValue()));
            windowInterval = Integer.valueOf(VmwareManager.VMWARE_STATS_TIME_WINDOW.defaultValue());
        }
        return windowInterval;
    }

    @Override
    public String createLogMessageException(Throwable e, Command command) {
        if (e instanceof RemoteException) {
            s_logger.warn("Encounter remote exception to vCenter, invalidate VMware session context.");
            invalidateServiceContext();
        }

        String message = String.format("%s failed due to [%s].", command.getClass().getSimpleName(), VmwareHelper.getExceptionMessage(e));
        s_logger.error(message, e);

        return message;
    }

    private void logCommand(Command cmd) {
        try {
            s_logger.debug(String.format(EXECUTING_RESOURCE_COMMAND, cmd.getClass().getSimpleName(), _gson.toJson(cmd)));
        } catch (Exception e) {
            s_logger.error(String.format("Failed to log command %s due to: [%s].", cmd.getClass().getSimpleName(), e.getMessage()), e);
        }
    }
}<|MERGE_RESOLUTION|>--- conflicted
+++ resolved
@@ -6535,16 +6535,11 @@
                         }
                     }
 
-<<<<<<< HEAD
-                    final VmStatsEntry vmStats = new VmStatsEntry(0, NumberUtils.toDouble(memkb) * 1024, NumberUtils.toDouble(guestMemusage) * 1024, NumberUtils.toDouble(memlimit) * 1024, NumberUtils.toDouble(guestMemusage) * 1024,
-                            maxCpuUsage, networkReadKBs, networkWriteKBs, NumberUtils.toInt(numberCPUs), diskReadKbs, diskWriteKbs, diskReadIops, diskWriteIops, "vm");
-=======
                     double doubleMemKb = NumberUtils.toDouble(memkb);
                     double guestFreeMem =  doubleMemKb - NumberUtils.toDouble(guestMemusage);
 
                     final VmStatsEntry vmStats = new VmStatsEntry(0, doubleMemKb * 1024, guestFreeMem * 1024, NumberUtils.toDouble(memlimit) * 1024, maxCpuUsage, networkReadKBs,
                             networkWriteKBs, NumberUtils.toInt(numberCPUs), diskReadKbs, diskWriteKbs, diskReadIops, diskWriteIops, "vm");
->>>>>>> c4ab8fff
                     vmResponseMap.put(name, vmStats);
 
                 }
