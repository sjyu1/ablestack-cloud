--- conflicted
+++ resolved
@@ -236,12 +236,7 @@
             // OfflineVmwareMigration: we shouldn't be here as we would have refused in the canHandle call
             throw new UnsupportedOperationException();
         }
-<<<<<<< HEAD
-        Pair<Long, String> hostIdForVmAndHostGuidInTargetCluster = getHostIdForVmAndHostGuidInTargetCluster(srcData, destData);
-        Long hostId = hostIdForVmAndHostGuidInTargetCluster.first();
-=======
         VirtualMachine vm = getVolumeVm(srcData);
->>>>>>> f8ba33d5
         StoragePool sourcePool = (StoragePool) srcData.getDataStore();
         StoragePool targetPool = (StoragePool) destData.getDataStore();
         Pair<Long, String> hostIdForVmAndHostGuidInTargetCluster =
