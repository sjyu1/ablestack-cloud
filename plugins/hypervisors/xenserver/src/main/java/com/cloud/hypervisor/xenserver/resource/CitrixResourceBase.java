// Licensed to the Apache Software Foundation (ASF) under one
// or more contributor license agreements.  See the NOTICE file
// distributed with this work for additional information
// regarding copyright ownership.  The ASF licenses this file
// to you under the Apache License, Version 2.0 (the
// "License"); you may not use this file except in compliance
// with the License.  You may obtain a copy of the License at
//
//   http://www.apache.org/licenses/LICENSE-2.0
//
// Unless required by applicable law or agreed to in writing,
// software distributed under the License is distributed on an
// "AS IS" BASIS, WITHOUT WARRANTIES OR CONDITIONS OF ANY
// KIND, either express or implied.  See the License for the
// specific language governing permissions and limitations
// under the License.
package com.cloud.hypervisor.xenserver.resource;

import static com.cloud.hypervisor.xenserver.discoverer.XcpServerDiscoverer.isUefiSupported;
import static com.cloud.utils.NumbersUtil.toHumanReadableSize;

import java.io.BufferedReader;
import java.io.BufferedWriter;
import java.io.File;
import java.io.FileOutputStream;
import java.io.IOException;
import java.io.InputStreamReader;
import java.io.OutputStreamWriter;
import java.net.MalformedURLException;
import java.net.URI;
import java.net.URISyntaxException;
import java.net.URL;
import java.net.URLConnection;
import java.nio.charset.Charset;
import java.util.ArrayList;
import java.util.Date;
import java.util.HashMap;
import java.util.HashSet;
import java.util.Iterator;
import java.util.LinkedList;
import java.util.List;
import java.util.Map;
import java.util.Objects;
import java.util.Properties;
import java.util.Queue;
import java.util.Random;
import java.util.Set;
import java.util.UUID;
import java.util.concurrent.TimeoutException;

import javax.naming.ConfigurationException;
import javax.xml.parsers.DocumentBuilderFactory;
import javax.xml.parsers.ParserConfigurationException;

import org.apache.cloudstack.api.ApiConstants;
import org.apache.cloudstack.diagnostics.CopyToSecondaryStorageAnswer;
import org.apache.cloudstack.diagnostics.CopyToSecondaryStorageCommand;
import org.apache.cloudstack.diagnostics.DiagnosticsService;
import org.apache.cloudstack.hypervisor.xenserver.ExtraConfigurationUtility;
import org.apache.cloudstack.storage.to.TemplateObjectTO;
import org.apache.cloudstack.storage.to.VolumeObjectTO;
import org.apache.commons.collections.CollectionUtils;
import org.apache.commons.collections.MapUtils;
import org.apache.commons.io.FileUtils;
import org.apache.commons.lang3.BooleanUtils;
import org.apache.commons.lang3.StringUtils;
import org.apache.log4j.Logger;
import org.apache.xmlrpc.XmlRpcException;
import org.joda.time.Duration;
import org.w3c.dom.Document;
import org.w3c.dom.Node;
import org.w3c.dom.NodeList;
import org.xml.sax.InputSource;
import org.xml.sax.SAXException;

import com.cloud.agent.IAgentControl;
import com.cloud.agent.api.Answer;
import com.cloud.agent.api.Command;
import com.cloud.agent.api.GetHostStatsCommand;
import com.cloud.agent.api.GetVmStatsCommand;
import com.cloud.agent.api.HostStatsEntry;
import com.cloud.agent.api.HostVmStateReportEntry;
import com.cloud.agent.api.PingCommand;
import com.cloud.agent.api.PingRoutingCommand;
import com.cloud.agent.api.PingRoutingWithNwGroupsCommand;
import com.cloud.agent.api.PingRoutingWithOvsCommand;
import com.cloud.agent.api.RebootAnswer;
import com.cloud.agent.api.RebootCommand;
import com.cloud.agent.api.SetupGuestNetworkCommand;
import com.cloud.agent.api.StartAnswer;
import com.cloud.agent.api.StartCommand;
import com.cloud.agent.api.StartupCommand;
import com.cloud.agent.api.StartupRoutingCommand;
import com.cloud.agent.api.StartupStorageCommand;
import com.cloud.agent.api.StopAnswer;
import com.cloud.agent.api.StopCommand;
import com.cloud.agent.api.StoragePoolInfo;
import com.cloud.agent.api.VgpuTypesInfo;
import com.cloud.agent.api.VmStatsEntry;
import com.cloud.agent.api.routing.IpAssocCommand;
import com.cloud.agent.api.routing.IpAssocVpcCommand;
import com.cloud.agent.api.routing.NetworkElementCommand;
import com.cloud.agent.api.routing.SetNetworkACLCommand;
import com.cloud.agent.api.routing.SetSourceNatCommand;
import com.cloud.agent.api.to.DataStoreTO;
import com.cloud.agent.api.to.DataTO;
import com.cloud.agent.api.to.DiskTO;
import com.cloud.agent.api.to.GPUDeviceTO;
import com.cloud.agent.api.to.IpAddressTO;
import com.cloud.agent.api.to.NfsTO;
import com.cloud.agent.api.to.NicTO;
import com.cloud.agent.api.to.VirtualMachineTO;
import com.cloud.agent.resource.virtualnetwork.VRScripts;
import com.cloud.agent.resource.virtualnetwork.VirtualRouterDeployer;
import com.cloud.agent.resource.virtualnetwork.VirtualRoutingResource;
import com.cloud.exception.InternalErrorException;
import com.cloud.host.Host.Type;
import com.cloud.hypervisor.Hypervisor.HypervisorType;
import com.cloud.hypervisor.xenserver.resource.wrapper.xenbase.CitrixRequestWrapper;
import com.cloud.hypervisor.xenserver.resource.wrapper.xenbase.XenServerUtilitiesHelper;
import com.cloud.network.Networks;
import com.cloud.network.Networks.BroadcastDomainType;
import com.cloud.network.Networks.TrafficType;
import com.cloud.resource.ServerResource;
import com.cloud.resource.hypervisor.HypervisorResource;
import com.cloud.storage.Storage;
import com.cloud.storage.Storage.StoragePoolType;
import com.cloud.storage.Volume;
import com.cloud.storage.VolumeVO;
import com.cloud.storage.resource.StorageSubsystemCommandHandler;
import com.cloud.storage.resource.StorageSubsystemCommandHandlerBase;
import com.cloud.template.TemplateManager;
import com.cloud.template.VirtualMachineTemplate.BootloaderType;
import com.cloud.utils.ExecutionResult;
import com.cloud.utils.NumbersUtil;
import com.cloud.utils.Pair;
import com.cloud.utils.PropertiesUtil;
import com.cloud.utils.Ternary;
import com.cloud.utils.exception.CloudRuntimeException;
import com.cloud.utils.net.NetUtils;
import com.cloud.utils.script.Script;
import com.cloud.utils.ssh.SSHCmdHelper;
import com.cloud.utils.ssh.SshHelper;
import com.cloud.vm.VirtualMachine;
import com.cloud.vm.VirtualMachine.PowerState;
import com.cloud.vm.VmDetailConstants;
import com.trilead.ssh2.SCPClient;
import com.xensource.xenapi.Bond;
import com.xensource.xenapi.Connection;
import com.xensource.xenapi.Console;
import com.xensource.xenapi.Host;
import com.xensource.xenapi.HostCpu;
import com.xensource.xenapi.HostMetrics;
import com.xensource.xenapi.Network;
import com.xensource.xenapi.PBD;
import com.xensource.xenapi.PIF;
import com.xensource.xenapi.Pool;
import com.xensource.xenapi.SR;
import com.xensource.xenapi.Session;
import com.xensource.xenapi.Task;
import com.xensource.xenapi.Types;
import com.xensource.xenapi.Types.BadServerResponse;
import com.xensource.xenapi.Types.VmPowerState;
import com.xensource.xenapi.Types.XenAPIException;
import com.xensource.xenapi.VBD;
import com.xensource.xenapi.VDI;
import com.xensource.xenapi.VIF;
import com.xensource.xenapi.VLAN;
import com.xensource.xenapi.VM;
import com.xensource.xenapi.XenAPIObject;

/**
 * CitrixResourceBase encapsulates the calls to the XenServer Xapi process to
 * perform the required functionalities for CloudStack.
 *
 * ==============> READ THIS <============== Because the XenServer objects can
 * expire when the session expires, we cannot keep any of the actual XenServer
 * objects in this class. The only thing that is constant is the UUID of the
 * XenServer objects but not the objects themselves! This is very important
 * before you do any changes in this code here.
 *
 */
public abstract class CitrixResourceBase implements ServerResource, HypervisorResource, VirtualRouterDeployer {
    /**
     * used to describe what type of resource a storage device is of
     */
    public enum SRType {
        EXT, ISO, LVM, LVMOHBA, LVMOISCSI,
        /**
         * used for resigning metadata (like SR UUID and VDI UUID when a
         * particular storage manager is installed on a XenServer host (for back-end snapshots to work))
         */
        RELVMOISCSI, NFS;

        String _str;

        private SRType() {
            _str = super.toString().toLowerCase();
        }

        public boolean equals(final String type) {
            return _str.equalsIgnoreCase(type);
        }

        @Override
        public String toString() {
            return _str;
        }
    }

    private final static int BASE_TO_CONVERT_BYTES_INTO_KILOBYTES = 1024;
    private final static String BASE_MOUNT_POINT_ON_REMOTE = "/var/cloud_mount/";

    private final static int USER_DEVICE_START_ID = 3;

    private final static String VM_NAME_ISO_SUFFIX = "-ISO";

    private final static String VM_FILE_ISO_SUFFIX = ".iso";

    private static final XenServerConnectionPool ConnPool = XenServerConnectionPool.getInstance();
    // static min values for guests on xenserver
    private static final long mem_128m = 134217728L;

    static final Random Rand = new Random(System.currentTimeMillis());
    private static final Logger s_logger = Logger.getLogger(CitrixResourceBase.class);
    protected static final HashMap<VmPowerState, PowerState> s_powerStatesTable;

    public static final String XS_TOOLS_ISO_AFTER_70 = "guest-tools.iso";
    protected static final String PLATFORM_CORES_PER_SOCKET_KEY = "cores-per-socket";

    static {
        s_powerStatesTable = new HashMap<VmPowerState, PowerState>();
        s_powerStatesTable.put(VmPowerState.HALTED, PowerState.PowerOff);
        s_powerStatesTable.put(VmPowerState.PAUSED, PowerState.PowerOff);
        s_powerStatesTable.put(VmPowerState.RUNNING, PowerState.PowerOn);
        s_powerStatesTable.put(VmPowerState.SUSPENDED, PowerState.PowerOff);
        s_powerStatesTable.put(VmPowerState.UNRECOGNIZED, PowerState.PowerUnknown);
    }

    private static PowerState convertToPowerState(final VmPowerState ps) {
        final PowerState powerState = s_powerStatesTable.get(ps);
        return powerState == null ? PowerState.PowerUnknown : powerState;
    }

    private static boolean isAlienVm(final VM vm, final Connection conn) throws XenAPIException, XmlRpcException {
        // TODO : we need a better way to tell whether or not the VM belongs to
        // CloudStack
        final String vmName = vm.getNameLabel(conn);
        if (vmName.matches("^[ivs]-\\d+-.+")) {
            return false;
        }

        return true;
    }

    protected IAgentControl _agentControl;
    protected boolean _canBridgeFirewall = false;
    protected String _cluster;
    // Guest and Host Performance Statistics
    protected String _consolidationFunction = "AVERAGE";
    protected long _dcId;
    protected String _guestNetworkName;
    protected int _heartbeatInterval = 60;
    protected int _heartbeatTimeout = 120;
    protected XsHost _host = new XsHost();
    protected String _instance; // instance name (default is usually "VM")
    protected boolean _isOvs = false;
    protected String _linkLocalPrivateNetworkName;
    protected int _maxNics = 7;

    final int _maxWeight = 256;
    protected int _migratewait;
    protected String _name;
    protected Queue<String> _password = new LinkedList<String>();

    protected String _pod;
    protected int _pollingIntervalInSeconds = 60;

    protected String _privateNetworkName;
    protected String _publicNetworkName;

    protected final int _retry = 100;

    protected boolean _securityGroupEnabled;
    protected final int _sleep = 10000;
    protected String _storageNetworkName1;
    protected String _storageNetworkName2;
    protected List<VIF> _tmpDom0Vif = new ArrayList<VIF>();

    protected String _username;

    protected VirtualRoutingResource _vrResource;

    protected String _configDriveIsopath = "/opt/xensource/packages/configdrive_iso/";
    protected String _configDriveSRName = "ConfigDriveISOs";
    public String _attachIsoDeviceNum = "3";

    protected XenServerUtilitiesHelper xenServerUtilitiesHelper = new XenServerUtilitiesHelper();

    protected int _wait;
    // Hypervisor specific params with generic value, may need to be overridden
    // for specific versions
    long _xsMemoryUsed = 128 * 1024 * 1024L; // xenserver hypervisor used 128 M

    double _xsVirtualizationFactor = 63.0 / 64.0; // 1 - virtualization overhead

    protected StorageSubsystemCommandHandler storageHandler;

    private static final String XENSTORE_DATA_IP = "vm-data/ip";
    private static final String XENSTORE_DATA_GATEWAY = "vm-data/gateway";
    private static final String XENSTORE_DATA_NETMASK = "vm-data/netmask";
    private static final String XENSTORE_DATA_CS_INIT = "vm-data/cloudstack/init";

    public CitrixResourceBase() {
    }

    /**
     * Replaces the old password with the new password used to connect to the host.
     *
     * @param password  - the new host password.
     * @return the old password.
     */
    public String replaceOldPasswdInQueue(final String password) {
        final String oldPasswd = _password.poll();
        _password.add(password);

        return oldPasswd;
    }

    public String getPwdFromQueue() {
        return _password.peek();
    }

    public XenServerUtilitiesHelper getXenServerUtilitiesHelper() {
        return xenServerUtilitiesHelper;
    }

    protected StorageSubsystemCommandHandler buildStorageHandler() {
        final XenServerStorageProcessor processor = new XenServerStorageProcessor(this);
        return new StorageSubsystemCommandHandlerBase(processor);
    }

    public String callHostPlugin(final Connection conn, final String plugin, final String cmd, final String... params) {
        final Map<String, String> args = new HashMap<String, String>();
        String msg;
        try {
            for (int i = 0; i < params.length; i += 2) {
                args.put(params[i], params[i + 1]);
            }

            if (s_logger.isTraceEnabled()) {
                s_logger.trace("callHostPlugin executing for command " + cmd + " with " + getArgsString(args));
            }
            final Host host = Host.getByUuid(conn, _host.getUuid());
            final String result = host.callPlugin(conn, plugin, cmd, args);
            if (s_logger.isTraceEnabled()) {
                s_logger.trace("callHostPlugin Result: " + result);
            }
            return result.replace("\n", "");
        } catch (final XenAPIException e) {
            msg = "callHostPlugin failed for cmd: " + cmd + " with args " + getArgsString(args) + " due to " + e.toString();
            s_logger.warn(msg);
        } catch (final XmlRpcException e) {
            msg = "callHostPlugin failed for cmd: " + cmd + " with args " + getArgsString(args) + " due to " + e.getMessage();
            s_logger.debug(msg);
        }
        throw new CloudRuntimeException(msg);
    }

    protected String callHostPluginAsync(final Connection conn, final String plugin, final String cmd, final int wait, final Map<String, String> params) {
        final int timeout = wait * 1000;
        final Map<String, String> args = new HashMap<String, String>();
        Task task = null;
        try {
            for (final Map.Entry<String, String> entry : params.entrySet()) {
                args.put(entry.getKey(), entry.getValue());
            }
            if (s_logger.isTraceEnabled()) {
                s_logger.trace("callHostPlugin executing for command " + cmd + " with " + getArgsString(args));
            }
            final Host host = Host.getByUuid(conn, _host.getUuid());
            task = host.callPluginAsync(conn, plugin, cmd, args);
            // poll every 1 seconds
            waitForTask(conn, task, 1000, timeout);
            checkForSuccess(conn, task);
            final String result = task.getResult(conn);
            if (s_logger.isTraceEnabled()) {
                s_logger.trace("callHostPlugin Result: " + result);
            }
            return result.replace("<value>", "").replace("</value>", "").replace("\n", "");
        } catch (final Types.HandleInvalid e) {
            s_logger.warn("callHostPlugin failed for cmd: " + cmd + " with args " + getArgsString(args) + " due to HandleInvalid clazz:" + e.clazz + ", handle:" + e.handle);
        } catch (final Exception e) {
            s_logger.warn("callHostPlugin failed for cmd: " + cmd + " with args " + getArgsString(args) + " due to " + e.toString(), e);
        } finally {
            if (task != null) {
                try {
                    task.destroy(conn);
                } catch (final Exception e1) {
                    s_logger.debug("unable to destroy task(" + task.toString() + ") on host(" + _host.getUuid() + ") due to " + e1.toString());
                }
            }
        }
        return null;
    }

    protected String callHostPluginAsync(final Connection conn, final String plugin, final String cmd, final int wait, final String... params) {
        final int timeout = wait * 1000;
        final Map<String, String> args = new HashMap<String, String>();
        Task task = null;
        try {
            for (int i = 0; i < params.length; i += 2) {
                args.put(params[i], params[i + 1]);
            }
            if (s_logger.isTraceEnabled()) {
                s_logger.trace("callHostPlugin executing for command " + cmd + " with " + getArgsString(args));
            }
            final Host host = Host.getByUuid(conn, _host.getUuid());
            task = host.callPluginAsync(conn, plugin, cmd, args);
            // poll every 1 seconds
            waitForTask(conn, task, 1000, timeout);
            checkForSuccess(conn, task);
            final String result = task.getResult(conn);
            if (s_logger.isTraceEnabled()) {
                s_logger.trace("callHostPlugin Result: " + result);
            }
            return result.replace("<value>", "").replace("</value>", "").replace("\n", "");
        } catch (final Types.HandleInvalid e) {
            s_logger.warn("callHostPlugin failed for cmd: " + cmd + " with args " + getArgsString(args) + " due to HandleInvalid clazz:" + e.clazz + ", handle:" + e.handle);
        } catch (final XenAPIException e) {
            s_logger.warn("callHostPlugin failed for cmd: " + cmd + " with args " + getArgsString(args) + " due to " + e.toString(), e);
        } catch (final Exception e) {
            s_logger.warn("callHostPlugin failed for cmd: " + cmd + " with args " + getArgsString(args) + " due to " + e.getMessage(), e);
        } finally {
            if (task != null) {
                try {
                    task.destroy(conn);
                } catch (final Exception e1) {
                    s_logger.debug("unable to destroy task(" + task.toString() + ") on host(" + _host.getUuid() + ") due to " + e1.toString());
                }
            }
        }
        return null;
    }

    public String callHostPluginPremium(final Connection conn, final String cmd, final String... params) {
        return callHostPlugin(conn, "vmopspremium", cmd, params);
    }

    protected String callHostPluginThroughMaster(final Connection conn, final String plugin, final String cmd, final String... params) {
        final Map<String, String> args = new HashMap<String, String>();

        try {
            final Map<Pool, Pool.Record> poolRecs = Pool.getAllRecords(conn);
            if (poolRecs.size() != 1) {
                throw new CloudRuntimeException("There are " + poolRecs.size() + " pool for host :" + _host.getUuid());
            }
            final Host master = poolRecs.values().iterator().next().master;
            for (int i = 0; i < params.length; i += 2) {
                args.put(params[i], params[i + 1]);
            }

            if (s_logger.isTraceEnabled()) {
                s_logger.trace("callHostPlugin executing for command " + cmd + " with " + getArgsString(args));
            }
            final String result = master.callPlugin(conn, plugin, cmd, args);
            if (s_logger.isTraceEnabled()) {
                s_logger.trace("callHostPlugin Result: " + result);
            }
            return result.replace("\n", "");
        } catch (final Types.HandleInvalid e) {
            s_logger.warn("callHostPlugin failed for cmd: " + cmd + " with args " + getArgsString(args) + " due to HandleInvalid clazz:" + e.clazz + ", handle:" + e.handle);
        } catch (final XenAPIException e) {
            s_logger.warn("callHostPlugin failed for cmd: " + cmd + " with args " + getArgsString(args) + " due to " + e.toString(), e);
        } catch (final XmlRpcException e) {
            s_logger.warn("callHostPlugin failed for cmd: " + cmd + " with args " + getArgsString(args) + " due to " + e.getMessage(), e);
        }
        return null;
    }

    public boolean canBridgeFirewall() {
        return _canBridgeFirewall;
    }

    public boolean canBridgeFirewall(final Connection conn) {
        return Boolean.valueOf(callHostPlugin(conn, "vmops", "can_bridge_firewall", "host_uuid", _host.getUuid(), "instance", _instance));
    }

    public void checkForSuccess(final Connection c, final Task task) throws XenAPIException, XmlRpcException {
        if (task.getStatus(c) == Types.TaskStatusType.SUCCESS) {
            if (s_logger.isTraceEnabled()) {
                s_logger.trace("Task " + task.getNameLabel(c) + " (" + task.getUuid(c) + ") completed");
            }
            return;
        } else {
            final String msg = "Task failed! Task record: " + task.getRecord(c);
            s_logger.warn(msg);
            task.cancel(c);
            task.destroy(c);
            throw new Types.BadAsyncResult(msg);
        }
    }

    protected boolean checkSR(final Connection conn, final SR sr) {
        try {
            final SR.Record srr = sr.getRecord(conn);
            final Set<PBD> pbds = sr.getPBDs(conn);
            if (pbds.size() == 0) {
                final String msg = "There is no PBDs for this SR: " + srr.nameLabel + " on host:" + _host.getUuid();
                s_logger.warn(msg);
                return false;
            }
            if (s_logger.isDebugEnabled()) {
                s_logger.debug("Checking " + srr.nameLabel + " or SR " + srr.uuid + " on " + _host);
            }
            if (srr.shared) {
                if (SRType.NFS.equals(srr.type)) {
                    final Map<String, String> smConfig = srr.smConfig;
                    if (!smConfig.containsKey("nosubdir")) {
                        smConfig.put("nosubdir", "true");
                        sr.setSmConfig(conn, smConfig);
                    }
                }

                final Host host = Host.getByUuid(conn, _host.getUuid());
                boolean found = false;
                for (final PBD pbd : pbds) {
                    final PBD.Record pbdr = pbd.getRecord(conn);
                    if (host.equals(pbdr.host)) {
                        if (!pbdr.currentlyAttached) {
                            pbdPlug(conn, pbd, pbdr.uuid);
                        }
                        found = true;
                        break;
                    }
                }
                if (!found) {
                    final PBD.Record pbdr = srr.PBDs.iterator().next().getRecord(conn);
                    pbdr.host = host;
                    pbdr.uuid = "";
                    final PBD pbd = PBD.create(conn, pbdr);
                    pbdPlug(conn, pbd, pbd.getUuid(conn));
                }
            } else {
                for (final PBD pbd : pbds) {
                    final PBD.Record pbdr = pbd.getRecord(conn);
                    if (!pbdr.currentlyAttached) {
                        pbdPlug(conn, pbd, pbdr.uuid);
                    }
                }
            }

        } catch (final Exception e) {
            final String msg = "checkSR failed host:" + _host + " due to " + e.toString();
            s_logger.warn(msg, e);
            return false;
        }
        return true;
    }

    private void CheckXenHostInfo() throws ConfigurationException {
        final Connection conn = ConnPool.getConnect(_host.getIp(), _username, _password);
        if (conn == null) {
            throw new ConfigurationException("Can not create connection to " + _host.getIp());
        }
        try {
            Host.Record hostRec = null;
            try {
                final Host host = Host.getByUuid(conn, _host.getUuid());
                hostRec = host.getRecord(conn);
                final Pool.Record poolRec = Pool.getAllRecords(conn).values().iterator().next();
                _host.setPool(poolRec.uuid);

            } catch (final Exception e) {
                throw new ConfigurationException("Can not get host information from " + _host.getIp());
            }
            if (!hostRec.address.equals(_host.getIp())) {
                final String msg = "Host " + _host.getIp() + " seems be reinstalled, please remove this host and readd";
                s_logger.error(msg);
                throw new ConfigurationException(msg);
            }
        } finally {
            try {
                Session.logout(conn);
            } catch (final Exception e) {
            }
        }
    }

    @Override
    public ExecutionResult cleanupCommand(final NetworkElementCommand cmd) {
        if (cmd instanceof IpAssocCommand && !(cmd instanceof IpAssocVpcCommand)) {
            return cleanupNetworkElementCommand((IpAssocCommand)cmd);
        }
        return new ExecutionResult(true, null);
    }

    public boolean cleanupHaltedVms(final Connection conn) throws XenAPIException, XmlRpcException {
        final Host host = Host.getByUuid(conn, _host.getUuid());
        final Map<VM, VM.Record> vms = VM.getAllRecords(conn);
        boolean success = true;
        if (vms != null && !vms.isEmpty()) {
            for (final Map.Entry<VM, VM.Record> entry : vms.entrySet()) {
                final VM vm = entry.getKey();
                final VM.Record vmRec = entry.getValue();
                if (vmRec.isATemplate || vmRec.isControlDomain) {
                    continue;
                }

                if (VmPowerState.HALTED.equals(vmRec.powerState) && vmRec.affinity.equals(host) && !isAlienVm(vm, conn)) {
                    try {
                        vm.destroy(conn);
                    } catch (final Exception e) {
                        s_logger.warn("Catch Exception " + e.getClass().getName() + ": unable to destroy VM " + vmRec.nameLabel + " due to ", e);
                        success = false;
                    }
                }
            }
        }
        return success;
    }

    protected ExecutionResult cleanupNetworkElementCommand(final IpAssocCommand cmd) {
        final Connection conn = getConnection();
        final String routerName = cmd.getAccessDetail(NetworkElementCommand.ROUTER_NAME);
        final String routerIp = cmd.getAccessDetail(NetworkElementCommand.ROUTER_IP);
        final String lastIp = cmd.getAccessDetail(NetworkElementCommand.NETWORK_PUB_LAST_IP);

        try {
            final IpAddressTO[] ips = cmd.getIpAddresses();
            for (final IpAddressTO ip : ips) {

                final VM router = getVM(conn, routerName);

                final NicTO nic = new NicTO();
                nic.setMac(ip.getVifMacAddress());
                nic.setType(ip.getTrafficType());
                if (ip.getBroadcastUri() == null) {
                    nic.setBroadcastType(BroadcastDomainType.Native);
                } else {
                    final URI uri = BroadcastDomainType.fromString(ip.getBroadcastUri());
                    nic.setBroadcastType(BroadcastDomainType.getSchemeValue(uri));
                    nic.setBroadcastUri(uri);
                }
                nic.setDeviceId(0);
                nic.setNetworkRateMbps(ip.getNetworkRate());
                nic.setName(ip.getNetworkName());

                Network network = getNetwork(conn, nic);

                // If we are disassociating the last IP address in the VLAN, we
                // need
                // to remove a VIF
                boolean removeVif = false;

                // there is only one ip in this public vlan and removing it, so
                // remove the nic
                if (StringUtils.equalsIgnoreCase(lastIp, "true") && !ip.isAdd()) {
                    final VIF correctVif = getCorrectVif(conn, router, network);
                    // in isolated network eth2 is the default public interface. We don't want to delete it.
                    if (correctVif != null && !correctVif.getDevice(conn).equals("2")) {
                        removeVif = true;
                    }
                }

                if (removeVif) {

                    // Determine the correct VIF on DomR to
                    // associate/disassociate the
                    // IP address with

                    final VIF correctVif = getCorrectVif(conn, router, network);
                    if (correctVif != null) {
                        network = correctVif.getNetwork(conn);

                        // Mark this vif to be removed from network usage
                        networkUsage(conn, routerIp, "deleteVif", "eth" + correctVif.getDevice(conn));

                        // Remove the VIF from DomR
                        correctVif.unplug(conn);
                        correctVif.destroy(conn);

                        // Disable the VLAN network if necessary
                        disableVlanNetwork(conn, network, true);
                    }
                }
            }
        } catch (final Exception e) {
            s_logger.debug("Ip Assoc failure on applying one ip due to exception:  ", e);
            return new ExecutionResult(false, e.getMessage());
        }
        return new ExecutionResult(true, null);
    }

    public void cleanupTemplateSR(final Connection conn) {
        Set<PBD> pbds = null;
        try {
            final Host host = Host.getByUuid(conn, _host.getUuid());
            pbds = host.getPBDs(conn);
        } catch (final XenAPIException e) {
            s_logger.warn("Unable to get the SRs " + e.toString(), e);
            throw new CloudRuntimeException("Unable to get SRs " + e.toString(), e);
        } catch (final Exception e) {
            throw new CloudRuntimeException("Unable to get SRs " + e.getMessage(), e);
        }
        for (final PBD pbd : pbds) {
            SR sr = null;
            SR.Record srRec = null;
            try {
                sr = pbd.getSR(conn);
                srRec = sr.getRecord(conn);
            } catch (final Exception e) {
                s_logger.warn("pbd.getSR get Exception due to ", e);
                continue;
            }
            final String type = srRec.type;
            if (srRec.shared) {
                continue;
            }
            if (SRType.NFS.equals(type) || SRType.ISO.equals(type) && srRec.nameDescription.contains("template")) {
                try {
                    pbd.unplug(conn);
                    pbd.destroy(conn);
                    sr.forget(conn);
                } catch (final Exception e) {
                    s_logger.warn("forget SR catch Exception due to ", e);
                }
            }
        }
    }

    public void cleanUpTmpDomVif(final Connection conn, final Network nw) throws XenAPIException, XmlRpcException {

        final Pair<VM, VM.Record> vm = getControlDomain(conn);
        final VM dom0 = vm.first();
        final Set<VIF> dom0Vifs = dom0.getVIFs(conn);
        for (final VIF v : dom0Vifs) {
            String vifName = "unknown";
            try {
                final VIF.Record vifr = v.getRecord(conn);
                if (v.getNetwork(conn).getUuid(conn).equals(nw.getUuid(conn))) {
                    if (vifr != null) {
                        final Map<String, String> config = vifr.otherConfig;
                        vifName = config.get("nameLabel");
                    }
                    s_logger.debug("A VIF in dom0 for the network is found - so destroy the vif");
                    v.destroy(conn);
                    s_logger.debug("Destroy temp dom0 vif" + vifName + " success");
                }
            } catch (final Exception e) {
                s_logger.warn("Destroy temp dom0 vif " + vifName + "failed", e);
            }
        }
    }

    protected VDI cloudVDIcopy(final Connection conn, final VDI vdi, final SR sr, int wait) throws Exception {
        Task task = null;
        if (wait == 0) {
            wait = 2 * 60 * 60;
        }
        try {
            task = vdi.copyAsync(conn, sr);
            // poll every 1 seconds , timeout after 2 hours
            waitForTask(conn, task, 1000, (long)wait * 1000);
            checkForSuccess(conn, task);
            final VDI dvdi = Types.toVDI(task, conn);
            return dvdi;
        } finally {
            if (task != null) {
                try {
                    task.destroy(conn);
                } catch (final Exception e) {
                    s_logger.debug("unable to destroy task(" + task.toString() + ") on host(" + _host.getUuid() + ") due to " + e.toString());
                }
            }
        }
    }

    public HashMap<String, String> clusterVMMetaDataSync(final Connection conn) {
        final HashMap<String, String> vmMetaDatum = new HashMap<String, String>();
        try {
            final Map<VM, VM.Record> vm_map = VM.getAllRecords(conn); // USE
            if (vm_map != null) {
                for (final VM.Record record : vm_map.values()) {
                    if (record.isControlDomain || record.isASnapshot || record.isATemplate) {
                        continue; // Skip DOM0
                    }
                    final String platform = com.cloud.utils.StringUtils.mapToString(record.platform);
                    if (platform.isEmpty()) {
                        continue; //Skip if platform is null
                    }
                    vmMetaDatum.put(record.nameLabel, com.cloud.utils.StringUtils.mapToString(record.platform));
                }
            }
        } catch (final Throwable e) {
            final String msg = "Unable to get vms through host " + _host.getUuid() + " due to to " + e.toString();
            s_logger.warn(msg, e);
            throw new CloudRuntimeException(msg);
        }
        return vmMetaDatum;
    }

    @Override
    public boolean configure(final String name, final Map<String, Object> params) throws ConfigurationException {
        _name = name;

        try {
            _dcId = Long.parseLong((String)params.get("zone"));
        } catch (final NumberFormatException e) {
            throw new ConfigurationException("Unable to get the zone " + params.get("zone"));
        }

        _host.setUuid((String)params.get("guid"));

        _name = _host.getUuid();
        _host.setIp((String)params.get("ipaddress"));

        _username = (String)params.get("username");
        _password.add((String)params.get("password"));
        _pod = (String)params.get("pod");
        _cluster = (String)params.get("cluster");
        _privateNetworkName = (String)params.get("private.network.device");
        _publicNetworkName = (String)params.get("public.network.device");
        _guestNetworkName = (String)params.get("guest.network.device");
        _instance = (String)params.get("instance.name");
        _securityGroupEnabled = Boolean.parseBoolean((String)params.get("securitygroupenabled"));

        _linkLocalPrivateNetworkName = (String)params.get("private.linkLocal.device");
        if (_linkLocalPrivateNetworkName == null) {
            _linkLocalPrivateNetworkName = "cloud_link_local_network";
        }

        _storageNetworkName1 = (String)params.get("storage.network.device1");
        _storageNetworkName2 = (String)params.get("storage.network.device2");

        _heartbeatTimeout = NumbersUtil.parseInt((String)params.get("xenserver.heartbeat.timeout"), 120);
        _heartbeatInterval = NumbersUtil.parseInt((String)params.get("xenserver.heartbeat.interval"), 60);

        String value = (String)params.get("wait");
        _wait = NumbersUtil.parseInt(value, 600);

        value = (String)params.get("migratewait");
        _migratewait = NumbersUtil.parseInt(value, 3600);

        _maxNics = NumbersUtil.parseInt((String)params.get("xenserver.nics.max"), 7);

        if (_pod == null) {
            throw new ConfigurationException("Unable to get the pod");
        }

        if (_host.getIp() == null) {
            throw new ConfigurationException("Unable to get the host address");
        }

        if (_username == null) {
            throw new ConfigurationException("Unable to get the username");
        }

        if (_password.peek() == null) {
            throw new ConfigurationException("Unable to get the password");
        }

        if (_host.getUuid() == null) {
            throw new ConfigurationException("Unable to get the uuid");
        }

        CheckXenHostInfo();

        storageHandler = buildStorageHandler();

        _vrResource = new VirtualRoutingResource(this);
        if (!_vrResource.configure(name, params)) {
            throw new ConfigurationException("Unable to configure VirtualRoutingResource");
        }
        return true;
    }

    /**
     * This method creates a XenServer network and configures it for being used
     * as a L2-in-L3 tunneled network
     */
    public synchronized Network configureTunnelNetwork(final Connection conn, final Long networkId, final long hostId, final String bridgeName) {
        try {
            final Network nw = findOrCreateTunnelNetwork(conn, bridgeName);
            // Invoke plugin to setup the bridge which will be used by this
            // network
            final String bridge = nw.getBridge(conn);
            String result;
            if (bridgeName.startsWith("OVS-DR-VPC-Bridge")) {
                result = callHostPlugin(conn, "ovstunnel", "setup_ovs_bridge_for_distributed_routing", "bridge", bridge, "key", bridgeName, "xs_nw_uuid", nw.getUuid(conn), "cs_host_id",
                        ((Long)hostId).toString());
            } else {
                result = callHostPlugin(conn, "ovstunnel", "setup_ovs_bridge", "bridge", bridge, "key", bridgeName, "xs_nw_uuid", nw.getUuid(conn), "cs_host_id", ((Long)hostId).toString());
            }

            // Note down the fact that the ovs bridge has been setup
            final String[] res = result.split(":");
            if (res.length != 2 || !res[0].equalsIgnoreCase("SUCCESS")) {
                throw new CloudRuntimeException("Unable to pre-configure OVS bridge " + bridge);
            }
            return nw;
        } catch (final Exception e) {
            s_logger.warn("createandConfigureTunnelNetwork failed", e);
            return null;
        }
    }

    public String connect(final Connection conn, final String vmname, final String ipAddress) {
        return connect(conn, vmname, ipAddress, 3922);
    }

    public String connect(final Connection conn, final String vmName, final String ipAddress, final int port) {
        for (int i = 0; i <= _retry; i++) {
            try {
                final Set<VM> vms = VM.getByNameLabel(conn, vmName);
                if (vms.size() < 1) {
                    final String msg = "VM " + vmName + " is not running";
                    s_logger.warn(msg);
                    return msg;
                }
            } catch (final Exception e) {
                final String msg = "VM.getByNameLabel " + vmName + " failed due to " + e.toString();
                s_logger.warn(msg, e);
                return msg;
            }
            if (s_logger.isDebugEnabled()) {
                s_logger.debug("Trying to connect to " + ipAddress + " attempt " + i + " of " + _retry);
            }
            if (pingdomr(conn, ipAddress, Integer.toString(port))) {
                return null;
            }
            try {
                Thread.sleep(_sleep);
            } catch (final InterruptedException e) {
            }
        }
        final String msg = "Timeout, Unable to logon to " + ipAddress;
        s_logger.debug(msg);

        return msg;
    }

    public String copyVhdFromSecondaryStorage(final Connection conn, final String mountpoint, final String sruuid, final int wait) {
        final String nameLabel = "cloud-" + UUID.randomUUID().toString();
        final String results = callHostPluginAsync(conn, "vmopspremium", "copy_vhd_from_secondarystorage", wait, "mountpoint", mountpoint, "sruuid", sruuid, "namelabel", nameLabel);
        String errMsg = null;
        if (results == null || results.isEmpty()) {
            errMsg = "copy_vhd_from_secondarystorage return null";
        } else {
            final String[] tmp = results.split("#");
            final String status = tmp[0];
            if (status.equals("0")) {
                return tmp[1];
            } else {
                errMsg = tmp[1];
            }
        }
        final String source = mountpoint.substring(mountpoint.lastIndexOf('/') + 1);
        if (killCopyProcess(conn, source)) {
            destroyVDIbyNameLabel(conn, nameLabel);
        }
        s_logger.warn(errMsg);
        throw new CloudRuntimeException(errMsg);
    }

    @Override
    public ExecutionResult createFileInVR(final String routerIp, final String path, final String filename, final String content) {
        final Connection conn = getConnection();
        final String hostPath = "/tmp/";

        s_logger.debug("Copying VR with ip " + routerIp + " config file into host " + _host.getIp());
        try {
            SshHelper.scpTo(_host.getIp(), 22, _username, null, _password.peek(), hostPath, content.getBytes(Charset.defaultCharset()), filename, null);
        } catch (final Exception e) {
            s_logger.warn("scp VR config file into host " + _host.getIp() + " failed with exception " + e.getMessage().toString());
        }

        final String rc = callHostPlugin(conn, "vmops", "createFileInDomr", "domrip", routerIp, "srcfilepath", hostPath + filename, "dstfilepath", path);
        s_logger.debug("VR Config file " + filename + " got created in VR, ip " + routerIp + " with content \n" + content);

        return new ExecutionResult(rc.startsWith("succ#"), rc.substring(5));
    }

    protected SR createIsoSRbyURI(final Connection conn, final URI uri, final String vmName, final boolean shared) {
        try {
            final Map<String, String> deviceConfig = new HashMap<String, String>();
            String path = uri.getPath();
            path = path.replace("//", "/");
            deviceConfig.put("location", uri.getHost() + ":" + path);
            final Host host = Host.getByUuid(conn, _host.getUuid());
            final SR sr = SR.create(conn, host, deviceConfig, new Long(0), uri.getHost() + path, "iso", "iso", "iso", shared, new HashMap<String, String>());
            sr.setNameLabel(conn, vmName + "-ISO");
            sr.setNameDescription(conn, deviceConfig.get("location"));

            sr.scan(conn);
            return sr;
        } catch (final XenAPIException e) {
            final String msg = "createIsoSRbyURI failed! mountpoint: " + uri.getHost() + uri.getPath() + " due to " + e.toString();
            s_logger.warn(msg, e);
            throw new CloudRuntimeException(msg, e);
        } catch (final Exception e) {
            final String msg = "createIsoSRbyURI failed! mountpoint: " + uri.getHost() + uri.getPath() + " due to " + e.getMessage();
            s_logger.warn(msg, e);
            throw new CloudRuntimeException(msg, e);
        }
    }

    protected SR createNfsSRbyURI(final Connection conn, final URI uri, final boolean shared) {
        try {
            if (s_logger.isDebugEnabled()) {
                s_logger.debug("Creating a " + (shared ? "shared SR for " : "not shared SR for ") + uri);
            }

            final Map<String, String> deviceConfig = new HashMap<String, String>();
            String path = uri.getPath();
            path = path.replace("//", "/");
            deviceConfig.put("server", uri.getHost());
            deviceConfig.put("serverpath", path);
            final String name = UUID.nameUUIDFromBytes(new String(uri.getHost() + path).getBytes()).toString();
            if (!shared) {
                final Set<SR> srs = SR.getByNameLabel(conn, name);
                for (final SR sr : srs) {
                    final SR.Record record = sr.getRecord(conn);
                    if (SRType.NFS.equals(record.type) && record.contentType.equals("user") && !record.shared) {
                        removeSRSync(conn, sr);
                    }
                }
            }

            final Host host = Host.getByUuid(conn, _host.getUuid());
            final Map<String, String> smConfig = new HashMap<String, String>();
            smConfig.put("nosubdir", "true");
            final SR sr = SR.create(conn, host, deviceConfig, new Long(0), name, uri.getHost() + uri.getPath(), SRType.NFS.toString(), "user", shared, smConfig);

            if (!checkSR(conn, sr)) {
                throw new Exception("no attached PBD");
            }
            if (s_logger.isDebugEnabled()) {
                s_logger.debug(logX(sr, "Created a SR; UUID is " + sr.getUuid(conn) + " device config is " + deviceConfig));
            }
            sr.scan(conn);
            return sr;
        } catch (final XenAPIException e) {
            final String msg = "Can not create second storage SR mountpoint: " + uri.getHost() + uri.getPath() + " due to " + e.toString();
            s_logger.warn(msg, e);
            throw new CloudRuntimeException(msg, e);
        } catch (final Exception e) {
            final String msg = "Can not create second storage SR mountpoint: " + uri.getHost() + uri.getPath() + " due to " + e.getMessage();
            s_logger.warn(msg, e);
            throw new CloudRuntimeException(msg, e);
        }
    }

    public SR findPatchIsoSR(final Connection conn) throws XmlRpcException, XenAPIException {
        Set<SR> srs = SR.getByNameLabel(conn, "XenServer Tools");
        if (srs.size() != 1) {
            s_logger.debug("Failed to find SR by name 'XenServer Tools', will try to find 'XCP-ng Tools' SR");
            srs = SR.getByNameLabel(conn, "XCP-ng Tools");
        }
        if (srs.size() != 1) {
            s_logger.debug("Failed to find SR by name 'XenServer Tools' or 'XCP-ng Tools', will try to find 'Citrix Hypervisor' SR");
            srs = SR.getByNameLabel(conn, "Citrix Hypervisor Tools");
        }
        if (srs.size() != 1) {
            throw new CloudRuntimeException("There are " + srs.size() + " SRs with name XenServer Tools or XCP-ng Tools or Citrix Hypervisor Tools");
        }
        final SR sr = srs.iterator().next();
        sr.scan(conn);
        return sr;
    }

    public VDI findPatchIsoVDI(final Connection conn, final SR sr) throws XmlRpcException, XenAPIException {
        if (sr == null) {
            return null;
        }
        final SR.Record srr = sr.getRecord(conn);
        for (final VDI vdi : srr.VDIs) {
            final VDI.Record vdir = vdi.getRecord(conn);
            if (vdir.nameLabel.contains("systemvm.iso")) {
                return vdi;
            }
        }
        return null;
    }

    public VBD createPatchVbd(final Connection conn, final String vmName, final VM vm) throws XmlRpcException, XenAPIException {

        if (_host.getSystemvmisouuid() == null) {
            final SR sr = findPatchIsoSR(conn);
            if (_host.getSystemvmisouuid() == null) {
                final VDI vdi = findPatchIsoVDI(conn, sr);
                if (vdi != null) {
                    _host.setSystemvmisouuid(vdi.getRecord(conn).uuid);
                }
            }
            if (_host.getSystemvmisouuid() == null) {
                throw new CloudRuntimeException("can not find systemvmiso");
            }
        }

        final VBD.Record cdromVBDR = new VBD.Record();
        cdromVBDR.VM = vm;
        cdromVBDR.empty = true;
        cdromVBDR.bootable = false;
        cdromVBDR.userdevice = "3";
        cdromVBDR.mode = Types.VbdMode.RO;
        cdromVBDR.type = Types.VbdType.CD;
        final VBD cdromVBD = VBD.create(conn, cdromVBDR);
        cdromVBD.insert(conn, VDI.getByUuid(conn, _host.getSystemvmisouuid()));

        return cdromVBD;
    }

    protected boolean createSecondaryStorageFolder(final Connection conn, final String remoteMountPath, final String newFolder, final String nfsVersion) {
        final String result = callHostPlugin(conn, "vmopsSnapshot", "create_secondary_storage_folder", "remoteMountPath", remoteMountPath, "newFolder", newFolder, "nfsVersion", nfsVersion);
        return result != null;
    }

    String createTemplateFromSnapshot(final Connection conn, final String templatePath, final String snapshotPath, final int wait) {
        final String tmpltLocalDir = UUID.randomUUID().toString();
        final String results = callHostPluginAsync(conn, "vmopspremium", "create_privatetemplate_from_snapshot", wait, "templatePath", templatePath, "snapshotPath", snapshotPath, "tmpltLocalDir",
                tmpltLocalDir);
        String errMsg = null;
        if (results == null || results.isEmpty()) {
            errMsg = "create_privatetemplate_from_snapshot return null";
        } else {
            final String[] tmp = results.split("#");
            final String status = tmp[0];
            if (status.equals("0")) {
                return results;
            } else {
                errMsg = "create_privatetemplate_from_snapshot failed due to " + tmp[1];
            }
        }
        final String source = "cloud_mount/" + tmpltLocalDir;
        killCopyProcess(conn, source);
        s_logger.warn(errMsg);
        throw new CloudRuntimeException(errMsg);
    }

    public VBD createVbd(final Connection conn, final DiskTO volume, final String vmName, final VM vm, final BootloaderType bootLoaderType, VDI vdi, int isoCount) throws XmlRpcException, XenAPIException {
        final Volume.Type type = volume.getType();

        if (vdi == null) {
            vdi = mount(conn, vmName, volume);
        }

        if (vdi != null) {
            if ("detached".equals(vdi.getNameLabel(conn))) {
                vdi.setNameLabel(conn, vmName + "-DATA");
            }

            final Map<String, String> smConfig = vdi.getSmConfig(conn);
            for (final String key : smConfig.keySet()) {
                if (key.startsWith("host_")) {
                    vdi.removeFromSmConfig(conn, key);
                    break;
                }
            }
        }
        final VBD.Record vbdr = new VBD.Record();
        vbdr.VM = vm;
        if (vdi != null) {
            vbdr.VDI = vdi;
        } else {
            vbdr.empty = true;
        }
        if (type == Volume.Type.ROOT && bootLoaderType == BootloaderType.PyGrub) {
            vbdr.bootable = true;
        } else if (type == Volume.Type.ISO && bootLoaderType == BootloaderType.CD) {
            vbdr.bootable = true;
        }

        if (volume.getType() == Volume.Type.ISO) {
            vbdr.mode = Types.VbdMode.RO;
            vbdr.type = Types.VbdType.CD;
            vbdr.userdevice = String.valueOf(USER_DEVICE_START_ID + isoCount);
        } else {
            vbdr.mode = Types.VbdMode.RW;
            vbdr.type = Types.VbdType.DISK;
            vbdr.unpluggable = (volume.getType() == Volume.Type.ROOT) ? false : true;
            vbdr.userdevice = "autodetect";
            final Long deviceId = volume.getDiskSeq();
            if (deviceId != null && (!isDeviceUsed(conn, vm, deviceId) || deviceId > 3)) {
                vbdr.userdevice = deviceId.toString();
            }
        }
        final VBD vbd = VBD.create(conn, vbdr);

        if (s_logger.isDebugEnabled()) {
            s_logger.debug("VBD " + vbd.getUuid(conn) + " created for " + volume);
        }

        return vbd;
    }

    public VDI createVdi(final SR sr, final String vdiNameLabel, final Long volumeSize) throws Types.XenAPIException, XmlRpcException {
        final Connection conn = getConnection();

        final VDI.Record vdir = new VDI.Record();

        vdir.nameLabel = vdiNameLabel;
        vdir.SR = sr;
        vdir.type = Types.VdiType.USER;

        final long totalSrSpace = sr.getPhysicalSize(conn);
        final long unavailableSrSpace = sr.getPhysicalUtilisation(conn);
        final long availableSrSpace = totalSrSpace - unavailableSrSpace;

        if (availableSrSpace < volumeSize) {
            throw new CloudRuntimeException("Available space for SR cannot be less than " + volumeSize + ".");
        }

        vdir.virtualSize = volumeSize;

        return VDI.create(conn, vdir);
    }

    public void createVGPU(final Connection conn, final StartCommand cmd, final VM vm, final GPUDeviceTO gpuDevice) throws XenAPIException, XmlRpcException {
    }

    public VIF createVif(final Connection conn, final String vmName, final VM vm, final VirtualMachineTO vmSpec, final NicTO nic) throws XmlRpcException, XenAPIException {
        assert nic.getUuid() != null : "Nic should have a uuid value";

        if (s_logger.isDebugEnabled()) {
            s_logger.debug("Creating VIF for " + vmName + " on nic " + nic);
        }
        VIF.Record vifr = new VIF.Record();
        vifr.VM = vm;
        vifr.device = Integer.toString(nic.getDeviceId());
        vifr.MAC = nic.getMac();

        // Nicira needs these IDs to find the NIC
        vifr.otherConfig = new HashMap<String, String>();
        vifr.otherConfig.put("nicira-iface-id", nic.getUuid());
        vifr.otherConfig.put("nicira-vm-id", vm.getUuid(conn));
        // Provide XAPI with the cloudstack vm and nic uids.
        vifr.otherConfig.put("cloudstack-nic-id", nic.getUuid());
        if (vmSpec != null) {
            vifr.otherConfig.put("cloudstack-vm-id", vmSpec.getUuid());
        }

        // OVS plugin looks at network UUID in the vif 'otherconfig' details to
        // group VIF's & tunnel ports as part of tier
        // when bridge is setup for distributed routing
        vifr.otherConfig.put("cloudstack-network-id", nic.getNetworkUuid());
        vifr.network = getNetwork(conn, nic);

        if (nic.getNetworkRateMbps() != null && nic.getNetworkRateMbps().intValue() != -1) {
            vifr.qosAlgorithmType = "ratelimit";
            vifr.qosAlgorithmParams = new HashMap<String, String>();
            // convert mbs to kilobyte per second
            vifr.qosAlgorithmParams.put("kbps", Integer.toString(nic.getNetworkRateMbps() * 128));
        }

        vifr.lockingMode = Types.VifLockingMode.NETWORK_DEFAULT;
        final VIF vif = VIF.create(conn, vifr);
        if (s_logger.isDebugEnabled()) {
            vifr = vif.getRecord(conn);
            if (vifr != null) {
                s_logger.debug("Created a vif " + vifr.uuid + " on " + nic.getDeviceId());
            }
        }

        return vif;
    }

    public VM createVmFromTemplate(final Connection conn, final VirtualMachineTO vmSpec, final Host host) throws XenAPIException, XmlRpcException {
        final String guestOsTypeName = getGuestOsType(vmSpec.getPlatformEmulator());
        final Set<VM> templates = VM.getByNameLabel(conn, guestOsTypeName);
        if (templates == null || templates.isEmpty()) {
            throw new CloudRuntimeException("Cannot find template " + guestOsTypeName + " on XenServer host");
        }
        assert templates.size() == 1 : "Should only have 1 template but found " + templates.size();
        final VM template = templates.iterator().next();

        final VM.Record vmr = template.getRecord(conn);
        vmr.affinity = host;
        vmr.otherConfig.remove("disks");
        vmr.otherConfig.remove("default_template");
        vmr.otherConfig.remove("mac_seed");
        vmr.isATemplate = false;
        vmr.nameLabel = vmSpec.getName();
        vmr.actionsAfterCrash = Types.OnCrashBehaviour.DESTROY;
        vmr.actionsAfterShutdown = Types.OnNormalExit.DESTROY;
        vmr.otherConfig.put("vm_uuid", vmSpec.getUuid());
        vmr.VCPUsMax = (long)vmSpec.getCpus(); // FIX ME: In case of dynamic
        // scaling this VCPU max should
        // be the minumum of
        // recommended value for that template and capacity remaining on host

        long recommendedMemoryMin = 0l;
        long recommendedMemoryMax = 0l;

        Map<String, String> guestOsDetails = vmSpec.getGuestOsDetails();

        if (guestOsDetails != null) {
            if (guestOsDetails.containsKey("xenserver.dynamicMin")) {
                recommendedMemoryMin = Long.valueOf(guestOsDetails.get("xenserver.dynamicMin")).longValue();
            }

            if (guestOsDetails.containsKey("xenserver.dynamicMax")) {
                recommendedMemoryMax = Long.valueOf(guestOsDetails.get("xenserver.dynamicMax")).longValue();
            }
        }

        if (isDmcEnabled(conn, host) && vmSpec.isEnableDynamicallyScaleVm()) {
            // scaling is allowed
            vmr.memoryStaticMin = getStaticMin(vmSpec.getOs(), vmSpec.getBootloader() == BootloaderType.CD, vmSpec.getMinRam(), vmSpec.getMaxRam(), recommendedMemoryMin);
            vmr.memoryStaticMax = getStaticMax(vmSpec.getOs(), vmSpec.getBootloader() == BootloaderType.CD, vmSpec.getMinRam(), vmSpec.getMaxRam(), recommendedMemoryMax);
            vmr.memoryDynamicMin = vmSpec.getMinRam();
            vmr.memoryDynamicMax = vmSpec.getMaxRam();
            if (guestOsTypeName.toLowerCase().contains("windows")) {
                vmr.VCPUsMax = (long)vmSpec.getCpus();
            } else {
                if (vmSpec.getVcpuMaxLimit() != null) {
                    vmr.VCPUsMax = (long)vmSpec.getVcpuMaxLimit();
                }
            }
        } else {
            // scaling disallowed, set static memory target
            if (vmSpec.isEnableDynamicallyScaleVm() && !isDmcEnabled(conn, host)) {
                s_logger.warn("Host " + host.getHostname(conn) + " does not support dynamic scaling, so the vm " + vmSpec.getName() + " is not dynamically scalable");
            }
            vmr.memoryStaticMin = vmSpec.getMinRam();
            vmr.memoryStaticMax = vmSpec.getMaxRam();
            vmr.memoryDynamicMin = vmSpec.getMinRam();
            vmr.memoryDynamicMax = vmSpec.getMaxRam();

            vmr.VCPUsMax = (long)vmSpec.getCpus();
        }

        vmr.VCPUsAtStartup = (long)vmSpec.getCpus();
        vmr.consoles.clear();
        vmr.xenstoreData.clear();
        //Add xenstore data for the NetscalerVM
        if (vmSpec.getType() == VirtualMachine.Type.NetScalerVm) {
            NicTO mgmtNic = vmSpec.getNics()[0];
            if (mgmtNic != null) {
                Map<String, String> xenstoreData = new HashMap<String, String>(3);
                xenstoreData.put(XENSTORE_DATA_IP, mgmtNic.getIp().toString().trim());
                xenstoreData.put(XENSTORE_DATA_GATEWAY, mgmtNic.getGateway().toString().trim());
                xenstoreData.put(XENSTORE_DATA_NETMASK, mgmtNic.getNetmask().toString().trim());
                vmr.xenstoreData = xenstoreData;
            }
        }

        final VM vm = VM.create(conn, vmr);
        s_logger.debug("Created VM " + vm.getUuid(conn) + " for " + vmSpec.getName());

        final Map<String, String> vcpuParams = new HashMap<String, String>();

        final Integer speed = vmSpec.getMinSpeed();
        if (speed != null) {
            int cpuWeight = _maxWeight; // cpu_weight
            int utilization = 0; // max CPU cap, default is unlimited

            // weight based allocation, CPU weight is calculated per VCPU
            cpuWeight = (int)(speed * 0.99 / _host.getSpeed() * _maxWeight);
            if (cpuWeight > _maxWeight) {
                cpuWeight = _maxWeight;
            }

            if (vmSpec.getLimitCpuUse()) {
                // CPU cap is per VM, so need to assign cap based on the number
                // of vcpus
                utilization = (int)(vmSpec.getMaxSpeed() * 0.99 * vmSpec.getCpus() / _host.getSpeed() * 100);
            }

            vcpuParams.put("weight", Integer.toString(cpuWeight));
            vcpuParams.put("cap", Integer.toString(utilization));

        }

        if (vcpuParams.size() > 0) {
            vm.setVCPUsParams(conn, vcpuParams);
        }

        final String bootArgs = vmSpec.getBootArgs();
        if (bootArgs != null && bootArgs.length() > 0) {
            // send boot args for PV instances
            String pvargs = vm.getPVArgs(conn);
            pvargs = pvargs + vmSpec.getBootArgs().replaceAll(" ", "%");
            vm.setPVArgs(conn, pvargs);
            s_logger.debug("PV args are " + pvargs);

            // send boot args into xenstore-data for HVM instances
            Map<String, String> xenstoreData = new HashMap<>();

            xenstoreData.put(XENSTORE_DATA_CS_INIT, bootArgs);
            vm.setXenstoreData(conn, xenstoreData);
            s_logger.debug("HVM args are " + bootArgs);
        }

        if (!(guestOsTypeName.startsWith("Windows") || guestOsTypeName.startsWith("Citrix") || guestOsTypeName.startsWith("Other"))) {
            if (vmSpec.getBootloader() == BootloaderType.CD) {
                final DiskTO[] disks = vmSpec.getDisks();
                for (final DiskTO disk : disks) {
                    if (disk.getType() == Volume.Type.ISO) {
                        final TemplateObjectTO iso = (TemplateObjectTO)disk.getData();
                        final String osType = iso.getGuestOsType();
                        if (osType != null) {
                            final String isoGuestOsName = getGuestOsType(vmSpec.getPlatformEmulator());
                            if (!isoGuestOsName.equals(guestOsTypeName)) {
                                vmSpec.setBootloader(BootloaderType.PyGrub);
                            }
                        }
                    }
                }
            }
            if (vmSpec.getBootloader() == BootloaderType.CD) {
                vm.setPVBootloader(conn, "eliloader");
                if (!vm.getOtherConfig(conn).containsKey("install-repository")) {
                    vm.addToOtherConfig(conn, "install-repository", "cdrom");
                }
            } else if (vmSpec.getBootloader() == BootloaderType.PyGrub) {
                vm.setPVBootloader(conn, "pygrub");
                vm.setPVBootloaderArgs(conn, CitrixHelper.getPVbootloaderArgs(guestOsTypeName));
            } else {
                vm.destroy(conn);
                throw new CloudRuntimeException("Unable to handle boot loader type: " + vmSpec.getBootloader());
            }
        }
        try {
            finalizeVmMetaData(vm, vmr, conn, vmSpec);
        } catch (final Exception e) {
            throw new CloudRuntimeException("Unable to finalize VM MetaData: " + vmSpec);
        }
        try {
            String bootMode = StringUtils.defaultIfEmpty(vmSpec.getDetails().get(ApiConstants.BootType.UEFI.toString()), null);
            String bootType = (bootMode == null) ? ApiConstants.BootType.BIOS.toString() : ApiConstants.BootType.UEFI.toString();
            setVmBootDetails(vm, conn, bootType, bootMode);
        } catch (final XenAPIException | XmlRpcException e) {
            throw new CloudRuntimeException(String.format("Unable to handle VM boot options: %s", vmSpec), e);
        }
        return vm;
    }

    public VM createWorkingVM(final Connection conn, final String vmName, final String guestOSType, final String platformEmulator, final List<VolumeObjectTO> listVolumeTo)
            throws BadServerResponse, Types.VmBadPowerState, Types.SrFull, Types.OperationNotAllowed, XenAPIException, XmlRpcException {
        // below is redundant but keeping for consistency and code readabilty
        final String guestOsTypeName = platformEmulator;
        if (guestOsTypeName == null) {
            final String msg = " Hypervisor " + this.getClass().getName() + " doesn't support guest OS type " + guestOSType + ". you can choose 'Other install media' to run it as HVM";
            s_logger.warn(msg);
            throw new CloudRuntimeException(msg);
        }
        final VM template = getVM(conn, guestOsTypeName);
        final VM vm = template.createClone(conn, vmName);
        vm.setIsATemplate(conn, false);
        final Map<VDI, VolumeObjectTO> vdiMap = new HashMap<VDI, VolumeObjectTO>();
        for (final VolumeObjectTO volume : listVolumeTo) {
            final String vdiUuid = volume.getPath();
            try {
                final VDI vdi = VDI.getByUuid(conn, vdiUuid);
                vdiMap.put(vdi, volume);
            } catch (final Types.UuidInvalid e) {
                s_logger.warn("Unable to find vdi by uuid: " + vdiUuid + ", skip it");
            }
        }
        for (final Map.Entry<VDI, VolumeObjectTO> entry : vdiMap.entrySet()) {
            final VDI vdi = entry.getKey();
            final VolumeObjectTO volumeTO = entry.getValue();
            final VBD.Record vbdr = new VBD.Record();
            vbdr.VM = vm;
            vbdr.VDI = vdi;
            if (volumeTO.getVolumeType() == Volume.Type.ROOT) {
                vbdr.bootable = true;
                vbdr.unpluggable = false;
            } else {
                vbdr.bootable = false;
                vbdr.unpluggable = true;
            }
            vbdr.userdevice = "autodetect";
            vbdr.mode = Types.VbdMode.RW;
            vbdr.type = Types.VbdType.DISK;
            Long deviceId = volumeTO.getDeviceId();
            if (deviceId != null && (!isDeviceUsed(conn, vm, deviceId) || deviceId > 3)) {
                vbdr.userdevice = deviceId.toString();
            }
            VBD.create(conn, vbdr);
        }
        return vm;
    }

    protected boolean deleteSecondaryStorageFolder(final Connection conn, final String remoteMountPath, final String folder, final String nfsVersion) {
        final String details = callHostPlugin(conn, "vmopsSnapshot", "delete_secondary_storage_folder", "remoteMountPath", remoteMountPath, "folder", folder, "nfsVersion", nfsVersion);
        return details != null && details.equals("1");
    }

    protected String deleteSnapshotBackup(final Connection conn, final Long dcId, final Long accountId, final Long volumeId, final String secondaryStorageMountPath, final String backupUUID) {

        // If anybody modifies the formatting below again, I'll skin them
        final String result = callHostPlugin(conn, "vmopsSnapshot", "deleteSnapshotBackup", "backupUUID", backupUUID, "dcId", dcId.toString(), "accountId", accountId.toString(), "volumeId",
                volumeId.toString(), "secondaryStorageMountPath", secondaryStorageMountPath);

        return result;
    }

    public void destroyPatchVbd(final Connection conn, final Set<VM> vms) throws XmlRpcException, XenAPIException {
        final SR sr = findPatchIsoSR(conn);
        final VDI patchVDI = findPatchIsoVDI(conn, sr);
        for (final VM vm : vms) {
            final String vmName = vm.getNameLabel(conn);
            if (!vmName.startsWith("r-") && !vmName.startsWith("s-") && !vmName.startsWith("v-")) {
                continue;
            }
            final Set<VBD> vbds = vm.getVBDs(conn);
            for (final VBD vbd : vbds) {
                if (Types.VbdType.CD.equals(vbd.getType(conn))) {
                    try {
                        if (!vbd.getEmpty(conn)) {
                            vbd.eject(conn);
                        }
                        // Workaround for any file descriptor caching issue
                        if (patchVDI != null) {
                            vbd.insert(conn, patchVDI);
                            vbd.eject(conn);
                        }
                    } catch (Exception e) {
                        s_logger.debug("Cannot eject CD-ROM device for VM " + vmName + " due to " + e.toString(), e);
                    }
                    try {
                        vbd.destroy(conn);
                    } catch (Exception e) {
                        s_logger.debug("Cannot destroy CD-ROM device for VM " + vmName + " due to " + e.toString(), e);
                    }
                    break;
                }
            }
        }
    }

    public synchronized void destroyTunnelNetwork(final Connection conn, final Network nw, final long hostId) {
        try {
            final String bridge = nw.getBridge(conn);
            final String result = callHostPlugin(conn, "ovstunnel", "destroy_ovs_bridge", "bridge", bridge, "cs_host_id", ((Long)hostId).toString());
            final String[] res = result.split(":");
            if (res.length != 2 || !res[0].equalsIgnoreCase("SUCCESS")) {
                throw new CloudRuntimeException("Unable to remove OVS bridge " + bridge + ":" + result);
            }
            return;
        } catch (final Exception e) {
            s_logger.warn("destroyTunnelNetwork failed:", e);
            return;
        }
    }

    void destroyVDIbyNameLabel(final Connection conn, final String nameLabel) {
        try {
            final Set<VDI> vdis = VDI.getByNameLabel(conn, nameLabel);
            if (vdis.size() != 1) {
                s_logger.warn("destoryVDIbyNameLabel failed due to there are " + vdis.size() + " VDIs with name " + nameLabel);
                return;
            }
            for (final VDI vdi : vdis) {
                try {
                    vdi.destroy(conn);
                } catch (final Exception e) {
                    final String msg = "Failed to destroy VDI : " + nameLabel + "due to " + e.toString() + "\n Force deleting VDI using system 'rm' command";
                    s_logger.warn(msg);
                    try {
                        final String srUUID = vdi.getSR(conn).getUuid(conn);
                        final String vdiUUID = vdi.getUuid(conn);
                        final String vdifile = "/var/run/sr-mount/" + srUUID + "/" + vdiUUID + ".vhd";
                        callHostPluginAsync(conn, "vmopspremium", "remove_corrupt_vdi", 10, "vdifile", vdifile);
                    } catch (final Exception e2) {
                        s_logger.warn(e2);
                    }
                }
            }
        } catch (final Exception e) {
        }
    }

    public void disableVlanNetwork(final Connection conn, final Network network, boolean deleteVlan) {
    }

    @Override
    public void disconnected() {
    }

    public boolean doPingTest(final Connection conn, final String computingHostIp) {
        final com.trilead.ssh2.Connection sshConnection = new com.trilead.ssh2.Connection(_host.getIp(), 22);
        try {
            sshConnection.connect(null, 60000, 60000);
            if (!sshConnection.authenticateWithPassword(_username, _password.peek())) {
                throw new CloudRuntimeException("Unable to authenticate");
            }

            final String cmd = "ping -c 2 " + computingHostIp;
            if (!SSHCmdHelper.sshExecuteCmd(sshConnection, cmd)) {
                throw new CloudRuntimeException("Cannot ping host " + computingHostIp + " from host " + _host.getIp());
            }
            return true;
        } catch (final Exception e) {
            s_logger.warn("Catch exception " + e.toString(), e);
            return false;
        } finally {
            sshConnection.close();
        }
    }

    public boolean doPingTest(final Connection conn, final String domRIp, final String vmIp) {
        final String args = "-i " + domRIp + " -p " + vmIp;
        final String result = callHostPlugin(conn, "vmops", "pingtest", "args", args);
        if (result == null || result.isEmpty()) {
            return false;
        }
        return true;
    }

    /**
     * enableVlanNetwork creates a Network object, Vlan object, and thereby a
     * tagged PIF object in Xapi.
     *
     * In XenServer, VLAN is added by - Create a network, which is unique
     * cluster wide. - Find the PIF that you want to create the VLAN on. -
     * Create a VLAN using the network and the PIF. As a result of this
     * operation, a tagged PIF object is also created.
     *
     * Here is a list of problems with clustered Xapi implementation that we are
     * trying to circumvent. - There can be multiple Networks with the same
     * name-label so searching using name-label is not unique. - There are no
     * other ways to search for Networks other than listing all of them which is
     * not efficient in our implementation because we can have over 4000 VLAN
     * networks. - In a clustered situation, it's possible for both hosts to
     * detect that the Network is missing and both creates it. This causes a lot
     * of problems as one host may be using one Network and another may be using
     * a different network for their VMs. This causes problems in migration
     * because the VMs are logically attached to different networks in Xapi's
     * database but in reality, they are attached to the same network.
     *
     * To work around these problems, we do the following.
     *
     * - When creating the VLAN network, we name it as VLAN-UUID of the Network
     * it is created on-VLAN Tag. Because VLAN tags is unique with one
     * particular network, this is a unique name-label to quickly retrieve the
     * the VLAN network with when we need it again. - When we create the VLAN
     * network, we add a timestamp and a random number as a tag into the
     * network. Then instead of creating VLAN on that network, we actually
     * retrieve the Network again and this time uses the VLAN network with
     * lowest timestamp or lowest random number as the VLAN network. This allows
     * VLAN creation to happen on multiple hosts concurrently but even if two
     * VLAN networks were created with the same name, only one of them is used.
     *
     * One cavaet about this approach is that it relies on the timestamp to be
     * relatively accurate among different hosts.
     *
     * @param conn
     *            Xapi Connection
     * @param tag
     *            VLAN tag
     * @param network
     *            network on this host to create the VLAN on.
     * @return VLAN Network created.
     * @throws XenAPIException
     * @throws XmlRpcException
     */
    protected Network enableVlanNetwork(final Connection conn, final long tag, final XsLocalNetwork network) throws XenAPIException, XmlRpcException {
        Network vlanNetwork = null;
        final String oldName = "VLAN" + Long.toString(tag);
        final String newName = "VLAN-" + network.getNetworkRecord(conn).uuid + "-" + tag;
        XsLocalNetwork vlanNic = getNetworkByName(conn, newName);
        if (vlanNic == null) {
            if (s_logger.isDebugEnabled()) {
                s_logger.debug("Couldn't find vlan network with the new name so trying old name: " + oldName);
            }
            vlanNic = getNetworkByName(conn, oldName);
            if (vlanNic != null) {
                s_logger.info("Renaming VLAN with old name " + oldName + " to " + newName);
                vlanNic.getNetwork().setNameLabel(conn, newName);
            }
        }
        if (vlanNic == null) { // Can't find it, then create it.
            if (s_logger.isDebugEnabled()) {
                s_logger.debug("Creating VLAN network for " + tag + " on host " + _host.getIp());
            }
            final Network.Record nwr = new Network.Record();
            nwr.nameLabel = newName;
            nwr.tags = new HashSet<String>();
            nwr.tags.add(generateTimeStamp());
            vlanNetwork = Network.create(conn, nwr);
            vlanNic = getNetworkByName(conn, newName);
            if (vlanNic == null) { // Still vlanNic is null means we could not
                // create it for some reason and no exception
                // capture happened.
                throw new CloudRuntimeException("Could not find/create vlan network with name: " + newName);
            }
        }

        final PIF nPif = network.getPif(conn);
        final PIF.Record nPifr = network.getPifRecord(conn);

        vlanNetwork = vlanNic.getNetwork();
        if (vlanNic.getPif(conn) != null) {
            return vlanNetwork;
        }

        if (s_logger.isDebugEnabled()) {
            s_logger.debug("Creating VLAN " + tag + " on host " + _host.getIp() + " on device " + nPifr.device);
        }
        final VLAN vlan = VLAN.create(conn, nPif, tag, vlanNetwork);
        if (vlan != null) {
            final VLAN.Record vlanr = vlan.getRecord(conn);
            if (vlanr != null) {
                if (s_logger.isDebugEnabled()) {
                    s_logger.debug("VLAN is created for " + tag + ".  The uuid is " + vlanr.uuid);
                }
            }
        }
        return vlanNetwork;
    }

    @Override
    public RebootAnswer execute(final RebootCommand cmd) {
        throw new CloudRuntimeException("The method has been replaced but the implementation CitrixRebootCommandWrapper. "
                + "Please use the new design in order to keep compatibility. Once all ServerResource implementation are refactored those methods will dissapper.");
    }

    @Override
    public StartAnswer execute(final StartCommand cmd) {
        throw new CloudRuntimeException("The method has been replaced but the implementation CitrixStartCommandWrapper. "
                + "Please use the new design in order to keep compatibility. Once all ServerResource implementation are refactored those methods will dissapper.");
    }

    @Override
    public StopAnswer execute(final StopCommand cmd) {
        throw new CloudRuntimeException("The method has been replaced but the implementation CitrixStopCommandWrapper. "
                + "Please use the new design in order to keep compatibility. Once all ServerResource implementation are refactored those methods will dissapper.");
    }

    @Override
    public ExecutionResult executeInVR(final String routerIP, final String script, final String args) {
        // Timeout is 120 seconds by default
        return executeInVR(routerIP, script, args, VRScripts.VR_SCRIPT_EXEC_TIMEOUT);
    }

    @Override
    public ExecutionResult executeInVR(final String routerIP, final String script, final String args, final Duration timeout) {
        Pair<Boolean, String> result;
        String cmdline = "/opt/cloud/bin/router_proxy.sh " + script + " " + routerIP + " " + args;
        // semicolon need to be escape for bash
        cmdline = cmdline.replaceAll(";", "\\\\;");
        try {
            s_logger.debug("Executing command in VR: " + cmdline);
            result = SshHelper.sshExecute(_host.getIp(), 22, _username, null, _password.peek(), cmdline, VRScripts.CONNECTION_TIMEOUT, VRScripts.CONNECTION_TIMEOUT, timeout);
        } catch (final Exception e) {
            return new ExecutionResult(false, e.getMessage());
        }
        return new ExecutionResult(result.first(), result.second());
    }

    @Override
    public Answer executeRequest(final Command cmd) {
        final CitrixRequestWrapper wrapper = CitrixRequestWrapper.getInstance();
        try {
            return wrapper.execute(cmd, this);
        } catch (final Exception e) {
            return Answer.createUnsupportedCommandAnswer(cmd);
        }
    }

    protected void fillHostInfo(final Connection conn, final StartupRoutingCommand cmd) {
        final StringBuilder caps = new StringBuilder();
        try {

            final Host host = Host.getByUuid(conn, _host.getUuid());
            final Host.Record hr = host.getRecord(conn);

            Map<String, String> details = cmd.getHostDetails();
            if (details == null) {
                details = new HashMap<String, String>();
            }

            String productBrand = hr.softwareVersion.get("product_brand");
            if (productBrand == null) {
                productBrand = hr.softwareVersion.get("platform_name");
            }
            details.put("product_brand", productBrand);
            details.put("product_version", _host.getProductVersion());
            if (isUefiSupported(_host.getProductVersion())) {
                details.put(com.cloud.host.Host.HOST_UEFI_ENABLE, Boolean.TRUE.toString());
            }
            if (hr.softwareVersion.get("product_version_text_short") != null) {
                details.put("product_version_text_short", hr.softwareVersion.get("product_version_text_short"));
                cmd.setHypervisorVersion(hr.softwareVersion.get("product_version_text_short"));

                cmd.setHypervisorVersion(_host.getProductVersion());
            }
            if (_privateNetworkName != null) {
                details.put("private.network.device", _privateNetworkName);
            }

            cmd.setHostDetails(details);
            cmd.setName(hr.nameLabel);
            cmd.setGuid(_host.getUuid());
            cmd.setPool(_host.getPool());
            cmd.setDataCenter(Long.toString(_dcId));
            for (final String cap : hr.capabilities) {
                if (cap.length() > 0) {
                    caps.append(cap).append(" , ");
                }
            }
            if (caps.length() > 0) {
                caps.delete(caps.length() - 3, caps.length());
            }
            cmd.setCaps(caps.toString());

            cmd.setSpeed(_host.getSpeed());
            cmd.setCpuSockets(_host.getCpuSockets());
            cmd.setCpus(_host.getCpus());

            final HostMetrics hm = host.getMetrics(conn);

            long ram = 0;
            long dom0Ram = 0;
            ram = hm.getMemoryTotal(conn);
            final Set<VM> vms = host.getResidentVMs(conn);
            for (final VM vm : vms) {
                if (vm.getIsControlDomain(conn)) {
                    dom0Ram = vm.getMemoryStaticMax(conn);
                    break;
                }
            }

            ram = (long)((ram - dom0Ram - _xsMemoryUsed) * _xsVirtualizationFactor);
            cmd.setMemory(ram);
            cmd.setDom0MinMemory(dom0Ram);

            if (s_logger.isDebugEnabled()) {
                s_logger.debug("Total Ram: " + toHumanReadableSize(ram) + " dom0 Ram: " + toHumanReadableSize(dom0Ram));
            }

            PIF pif = PIF.getByUuid(conn, _host.getPrivatePif());
            PIF.Record pifr = pif.getRecord(conn);
            if (pifr.IP != null && pifr.IP.length() > 0) {
                cmd.setPrivateIpAddress(pifr.IP);
                cmd.setPrivateMacAddress(pifr.MAC);
                cmd.setPrivateNetmask(pifr.netmask);
            } else {
                cmd.setPrivateIpAddress(_host.getIp());
                cmd.setPrivateMacAddress(pifr.MAC);
                cmd.setPrivateNetmask("255.255.255.0");
            }

            pif = PIF.getByUuid(conn, _host.getPublicPif());
            pifr = pif.getRecord(conn);
            if (pifr.IP != null && pifr.IP.length() > 0) {
                cmd.setPublicIpAddress(pifr.IP);
                cmd.setPublicMacAddress(pifr.MAC);
                cmd.setPublicNetmask(pifr.netmask);
            }

            if (_host.getStoragePif1() != null) {
                pif = PIF.getByUuid(conn, _host.getStoragePif1());
                pifr = pif.getRecord(conn);
                if (pifr.IP != null && pifr.IP.length() > 0) {
                    cmd.setStorageIpAddress(pifr.IP);
                    cmd.setStorageMacAddress(pifr.MAC);
                    cmd.setStorageNetmask(pifr.netmask);
                }
            }

            if (_host.getStoragePif2() != null) {
                pif = PIF.getByUuid(conn, _host.getStoragePif2());
                pifr = pif.getRecord(conn);
                if (pifr.IP != null && pifr.IP.length() > 0) {
                    cmd.setStorageIpAddressDeux(pifr.IP);
                    cmd.setStorageMacAddressDeux(pifr.MAC);
                    cmd.setStorageNetmaskDeux(pifr.netmask);
                }
            }

            final Map<String, String> configs = hr.otherConfig;
            cmd.setIqn(configs.get("iscsi_iqn"));

            cmd.setPod(_pod);
            cmd.setVersion(CitrixResourceBase.class.getPackage().getImplementationVersion());

            try {
                final String cmdLine = "xe sm-list | grep \"resigning of duplicates\"";

                final XenServerUtilitiesHelper xenServerUtilitiesHelper = getXenServerUtilitiesHelper();

                Pair<Boolean, String> result = xenServerUtilitiesHelper.executeSshWrapper(_host.getIp(), 22, _username, null, getPwdFromQueue(), cmdLine);

                boolean supportsClonedVolumes = result != null && result.first() != null && result.first() && result.second() != null && result.second().length() > 0;

                cmd.setSupportsClonedVolumes(supportsClonedVolumes);
            } catch (NumberFormatException ex) {
                s_logger.warn("Issue sending 'xe sm-list' via SSH to XenServer host: " + ex.getMessage());
            }
        } catch (final XmlRpcException e) {
            throw new CloudRuntimeException("XML RPC Exception: " + e.getMessage(), e);
        } catch (final XenAPIException e) {
            throw new CloudRuntimeException("XenAPIException: " + e.toString(), e);
        } catch (final Exception e) {
            throw new CloudRuntimeException("Exception: " + e.toString(), e);
        }
    }

    protected void syncPlatformAndCoresPerSocketSettings(String coresPerSocket, Map<String, String> platform) {
        if (org.apache.commons.lang3.StringUtils.isBlank(coresPerSocket) || platform == null) {
            return;
        }
        if (platform.containsKey(PLATFORM_CORES_PER_SOCKET_KEY)) {
            s_logger.debug("Updating the cores per socket value from: " + platform.get(PLATFORM_CORES_PER_SOCKET_KEY) + " to " + coresPerSocket);
        }
        platform.put(PLATFORM_CORES_PER_SOCKET_KEY, coresPerSocket);
    }

    protected void finalizeVmMetaData(final VM vm, final VM.Record vmr, final Connection conn, final VirtualMachineTO vmSpec) throws Exception {

        final Map<String, String> details = vmSpec.getDetails();
        if (details != null) {
            final String platformstring = details.get(VmDetailConstants.PLATFORM);
            final String coresPerSocket = details.get(VmDetailConstants.CPU_CORE_PER_SOCKET);
            if (platformstring != null && !platformstring.isEmpty()) {
<<<<<<< HEAD
                final Map<String, String> platform = com.cloud.utils.StringUtils.stringToMap(platformstring);
=======
                final Map<String, String> platform = StringUtils.stringToMap(platformstring);
                syncPlatformAndCoresPerSocketSettings(coresPerSocket, platform);
>>>>>>> 8adb8df2
                vm.setPlatform(conn, platform);
            } else {
                final String timeoffset = details.get(VmDetailConstants.TIME_OFFSET);
                if (timeoffset != null) {
                    final Map<String, String> platform = vm.getPlatform(conn);
                    platform.put(VmDetailConstants.TIME_OFFSET, timeoffset);
                    vm.setPlatform(conn, platform);
                }
                if (coresPerSocket != null) {
                    final Map<String, String> platform = vm.getPlatform(conn);
                    syncPlatformAndCoresPerSocketSettings(coresPerSocket, platform);
                    vm.setPlatform(conn, platform);
                }
            }
            if (!BootloaderType.CD.equals(vmSpec.getBootloader())) {
                final String xenservertoolsversion = details.get(VmDetailConstants.HYPERVISOR_TOOLS_VERSION);
                if ((xenservertoolsversion == null || !xenservertoolsversion.equalsIgnoreCase("xenserver61")) && vmSpec.getGpuDevice() == null) {
                    final Map<String, String> platform = vm.getPlatform(conn);
                    platform.remove("device_id");
                    vm.setPlatform(conn, platform);
                }
            }
        }

        // Add configuration settings VM record for User VM instances before creating VM
        Map<String, String> extraConfig = vmSpec.getExtraConfig();
        if (vmSpec.getType().equals(VirtualMachine.Type.User) && MapUtils.isNotEmpty(extraConfig)) {
            s_logger.info("Appending user extra configuration settings to VM");
            ExtraConfigurationUtility.setExtraConfigurationToVm(conn,vmr, vm, extraConfig);
        }
    }

    protected void setVmBootDetails(final VM vm, final Connection conn, String bootType, String bootMode) throws XenAPIException, XmlRpcException {
        if (s_logger.isDebugEnabled()) {
            s_logger.debug(String.format("Setting boottype=%s and bootmode=%s for VM: %s", bootType, bootMode, vm.getUuid(conn)));
        }
        Boolean isSecure = bootType.equals(ApiConstants.BootType.UEFI.toString()) &&
                ApiConstants.BootMode.SECURE.toString().equals(bootMode);
        final Map<String, String> bootParams = vm.getHVMBootParams(conn);
        bootParams.replace("firmware", bootType.toLowerCase());
        vm.setHVMBootParams(conn, bootParams);
        final Map<String, String> platform = vm.getPlatform(conn);
        platform.put("secureboot", isSecure.toString());
        vm.setPlatform(conn, platform);
    }

    /**
     * This method just creates a XenServer network following the tunnel network
     * naming convention
     */
    public synchronized Network findOrCreateTunnelNetwork(final Connection conn, final String nwName) {
        try {
            Network nw = null;
            final Network.Record rec = new Network.Record();
            final Set<Network> networks = Network.getByNameLabel(conn, nwName);

            if (networks.size() == 0) {
                rec.nameDescription = "tunnel network id# " + nwName;
                rec.nameLabel = nwName;
                // Initialize the ovs-host-setup to avoid error when doing
                // get-param in plugin
                final Map<String, String> otherConfig = new HashMap<String, String>();
                otherConfig.put("ovs-host-setup", "");
                // Mark 'internal network' as shared so bridge gets
                // automatically created on each host in the cluster
                // when VM with vif connected to this internal network is
                // started
                otherConfig.put("assume_network_is_shared", "true");
                rec.otherConfig = otherConfig;
                nw = Network.create(conn, rec);
                s_logger.debug("### XenServer network for tunnels created:" + nwName);
            } else {
                nw = networks.iterator().next();
                s_logger.debug("XenServer network for tunnels found:" + nwName);
            }
            return nw;
        } catch (final Exception e) {
            s_logger.warn("createTunnelNetwork failed", e);
            return null;
        }
    }

    void forceShutdownVM(final Connection conn, final VM vm) {
        try {
            final Long domId = vm.getDomid(conn);
            callHostPlugin(conn, "vmopspremium", "forceShutdownVM", "domId", domId.toString());
            vm.powerStateReset(conn);
            vm.destroy(conn);
        } catch (final Exception e) {
            final String msg = "forceShutdown failed due to " + e.toString();
            s_logger.warn(msg, e);
            throw new CloudRuntimeException(msg);
        }
    }

    protected String generateTimeStamp() {
        return new StringBuilder("CsCreateTime-").append(System.currentTimeMillis()).append("-").append(Rand.nextInt(Integer.MAX_VALUE)).toString();
    }

    @Override
    public IAgentControl getAgentControl() {
        return _agentControl;
    }

    protected String getArgsString(final Map<String, String> args) {
        final StringBuilder argString = new StringBuilder();
        for (final Map.Entry<String, String> arg : args.entrySet()) {
            argString.append(arg.getKey() + ": " + arg.getValue() + ", ");
        }
        return argString.toString();
    }

    @Override
    public Map<String, Object> getConfigParams() {
        return null;
    }

    public Connection getConnection() {
        return ConnPool.connect(_host.getUuid(), _host.getPool(), _host.getIp(), _username, _password, _wait);
    }

    protected Pair<VM, VM.Record> getControlDomain(final Connection conn) throws XenAPIException, XmlRpcException {
        final Host host = Host.getByUuid(conn, _host.getUuid());
        Set<VM> vms = null;
        vms = host.getResidentVMs(conn);
        for (final VM vm : vms) {
            if (vm.getIsControlDomain(conn)) {
                return new Pair<VM, VM.Record>(vm, vm.getRecord(conn));
            }
        }

        throw new CloudRuntimeException("Com'on no control domain?  What the crap?!#@!##$@");
    }

    protected VIF getCorrectVif(final Connection conn, final VM router, final IpAddressTO ip) throws XmlRpcException, XenAPIException {
        final NicTO nic = new NicTO();
        nic.setType(ip.getTrafficType());
        nic.setName(ip.getNetworkName());
        if (ip.getBroadcastUri() == null) {
            nic.setBroadcastType(BroadcastDomainType.Native);
        } else {
            final URI uri = BroadcastDomainType.fromString(ip.getBroadcastUri());
            nic.setBroadcastType(BroadcastDomainType.getSchemeValue(uri));
            nic.setBroadcastUri(uri);
        }
        final Network network = getNetwork(conn, nic);
        // Determine the correct VIF on DomR to associate/disassociate the
        // IP address with
        final Set<VIF> routerVIFs = router.getVIFs(conn);
        for (final VIF vif : routerVIFs) {
            final Network vifNetwork = vif.getNetwork(conn);
            if (vifNetwork.getUuid(conn).equals(network.getUuid(conn))) {
                return vif;
            }
        }
        return null;
    }

    protected VIF getCorrectVif(final Connection conn, final VM router, final Network network) throws XmlRpcException, XenAPIException {
        final Set<VIF> routerVIFs = router.getVIFs(conn);
        for (final VIF vif : routerVIFs) {
            final Network vifNetwork = vif.getNetwork(conn);
            if (vifNetwork.getUuid(conn).equals(network.getUuid(conn))) {
                return vif;
            }
        }

        return null;
    }

    @Override
    public PingCommand getCurrentStatus(final long id) {
        try {
            if (!pingXAPI()) {
                Thread.sleep(1000);
                if (!pingXAPI()) {
                    s_logger.warn("can not ping xenserver " + _host.getUuid());
                    return null;
                }
            }
            final Connection conn = getConnection();
            if (!_canBridgeFirewall && !_isOvs) {
                return new PingRoutingCommand(getType(), id, getHostVmStateReport(conn));
            } else if (_isOvs) {
                final List<Pair<String, Long>> ovsStates = ovsFullSyncStates();
                return new PingRoutingWithOvsCommand(getType(), id, getHostVmStateReport(conn), ovsStates);
            } else {
                final HashMap<String, Pair<Long, Long>> nwGrpStates = syncNetworkGroups(conn, id);
                return new PingRoutingWithNwGroupsCommand(getType(), id, getHostVmStateReport(conn), nwGrpStates);
            }
        } catch (final Exception e) {
            s_logger.warn("Unable to get current status", e);
            return null;
        }
    }

    protected double getDataAverage(final Node dataNode, final int col, final int numRows) {
        double value = 0;
        final double dummy = 0;
        int numRowsUsed = 0;
        for (int row = 0; row < numRows; row++) {
            final Node data = dataNode.getChildNodes().item(numRows - 1 - row).getChildNodes().item(col + 1);
            final Double currentDataAsDouble = Double.valueOf(getXMLNodeValue(data));
            if (!currentDataAsDouble.equals(Double.NaN)) {
                numRowsUsed += 1;
                value += currentDataAsDouble;
            }
        }

        if (numRowsUsed == 0) {
            if (!Double.isInfinite(value) && !Double.isNaN(value)) {
                return value;
            } else {
                s_logger.warn("Found an invalid value (infinity/NaN) in getDataAverage(), numRows=0");
                return dummy;
            }
        } else {
            if (!Double.isInfinite(value / numRowsUsed) && !Double.isNaN(value / numRowsUsed)) {
                return value / numRowsUsed;
            } else {
                s_logger.warn("Found an invalid value (infinity/NaN) in getDataAverage(), numRows>0");
                return dummy;
            }
        }

    }

    public HashMap<String, HashMap<String, VgpuTypesInfo>> getGPUGroupDetails(final Connection conn) throws XenAPIException, XmlRpcException {
        return null;
    }

    protected String getGuestOsType(String platformEmulator) {
        if (StringUtils.isBlank(platformEmulator)) {
            s_logger.debug("no guest OS type, start it as HVM guest");
            platformEmulator = "Other install media";
        }
        return platformEmulator;
    }

    public XsHost getHost() {
        return _host;
    }

    public int getMigrateWait() {
        return _migratewait;
    }

    public StorageSubsystemCommandHandler getStorageHandler() {
        return storageHandler;
    }

    protected boolean getHostInfo(final Connection conn) throws IllegalArgumentException {
        try {
            final Host myself = Host.getByUuid(conn, _host.getUuid());
            Set<HostCpu> hcs = null;
            for (int i = 0; i < 10; i++) {
                hcs = myself.getHostCPUs(conn);
                if (hcs != null) {
                    _host.setCpus(hcs.size());
                    if (_host.getCpus() > 0) {
                        break;
                    }
                }
                Thread.sleep(5000);
            }
            if (_host.getCpus() <= 0) {
                throw new CloudRuntimeException("Cannot get the numbers of cpu from XenServer host " + _host.getIp());
            }
            final Map<String, String> cpuInfo = myself.getCpuInfo(conn);
            if (cpuInfo.get("socket_count") != null) {
                _host.setCpuSockets(Integer.parseInt(cpuInfo.get("socket_count")));
            }
            // would hcs be null we would have thrown an exception on condition
            // (_host.getCpus() <= 0) by now
            for (final HostCpu hc : hcs) {
                _host.setSpeed(hc.getSpeed(conn).intValue());
                break;
            }
            final Host.Record hr = myself.getRecord(conn);
            _host.setProductVersion(CitrixHelper.getProductVersion(hr));

            final XsLocalNetwork privateNic = getManagementNetwork(conn);
            _privateNetworkName = privateNic.getNetworkRecord(conn).nameLabel;
            _host.setPrivatePif(privateNic.getPifRecord(conn).uuid);
            _host.setPrivateNetwork(privateNic.getNetworkRecord(conn).uuid);
            _host.setSystemvmisouuid(null);

            XsLocalNetwork guestNic = null;
            if (_guestNetworkName != null && !_guestNetworkName.equals(_privateNetworkName)) {
                guestNic = getNetworkByName(conn, _guestNetworkName);
                if (guestNic == null) {
                    s_logger.warn("Unable to find guest network " + _guestNetworkName);
                    throw new IllegalArgumentException("Unable to find guest network " + _guestNetworkName + " for host " + _host.getIp());
                }
            } else {
                guestNic = privateNic;
                _guestNetworkName = _privateNetworkName;
            }
            _host.setGuestNetwork(guestNic.getNetworkRecord(conn).uuid);
            _host.setGuestPif(guestNic.getPifRecord(conn).uuid);

            XsLocalNetwork publicNic = null;
            if (_publicNetworkName != null && !_publicNetworkName.equals(_guestNetworkName)) {
                publicNic = getNetworkByName(conn, _publicNetworkName);
                if (publicNic == null) {
                    s_logger.warn("Unable to find public network " + _publicNetworkName + " for host " + _host.getIp());
                    throw new IllegalArgumentException("Unable to find public network " + _publicNetworkName + " for host " + _host.getIp());
                }
            } else {
                publicNic = guestNic;
                _publicNetworkName = _guestNetworkName;
            }
            _host.setPublicPif(publicNic.getPifRecord(conn).uuid);
            _host.setPublicNetwork(publicNic.getNetworkRecord(conn).uuid);
            if (_storageNetworkName1 == null) {
                _storageNetworkName1 = _guestNetworkName;
            }
            XsLocalNetwork storageNic1 = null;
            storageNic1 = getNetworkByName(conn, _storageNetworkName1);
            if (storageNic1 == null) {
                s_logger.warn("Unable to find storage network " + _storageNetworkName1 + " for host " + _host.getIp());
                throw new IllegalArgumentException("Unable to find storage network " + _storageNetworkName1 + " for host " + _host.getIp());
            } else {
                _host.setStorageNetwork1(storageNic1.getNetworkRecord(conn).uuid);
                _host.setStoragePif1(storageNic1.getPifRecord(conn).uuid);
            }

            XsLocalNetwork storageNic2 = null;
            if (_storageNetworkName2 != null) {
                storageNic2 = getNetworkByName(conn, _storageNetworkName2);
                if (storageNic2 != null) {
                    _host.setStoragePif2(storageNic2.getPifRecord(conn).uuid);
                }
            }

            s_logger.info("XenServer Version is " + _host.getProductVersion() + " for host " + _host.getIp());
            s_logger.info("Private Network is " + _privateNetworkName + " for host " + _host.getIp());
            s_logger.info("Guest Network is " + _guestNetworkName + " for host " + _host.getIp());
            s_logger.info("Public Network is " + _publicNetworkName + " for host " + _host.getIp());

            return true;
        } catch (final XenAPIException e) {
            s_logger.warn("Unable to get host information for " + _host.getIp(), e);
            return false;
        } catch (final Exception e) {
            s_logger.warn("Unable to get host information for " + _host.getIp(), e);
            return false;
        }
    }

    public HostStatsEntry getHostStats(final Connection conn, final GetHostStatsCommand cmd, final String hostGuid, final long hostId) {

        final HostStatsEntry hostStats = new HostStatsEntry(hostId, 0, 0, 0, "host", 0, 0, 0, 0);
        final Object[] rrdData = getRRDData(conn, 1); // call rrd method with 1
        // for host

        if (rrdData == null) {
            return null;
        }

        final Integer numRows = (Integer)rrdData[0];
        final Integer numColumns = (Integer)rrdData[1];
        final Node legend = (Node)rrdData[2];
        final Node dataNode = (Node)rrdData[3];

        final NodeList legendChildren = legend.getChildNodes();
        for (int col = 0; col < numColumns; col++) {

            if (legendChildren == null || legendChildren.item(col) == null) {
                continue;
            }

            final String columnMetadata = getXMLNodeValue(legendChildren.item(col));

            if (columnMetadata == null) {
                continue;
            }

            final String[] columnMetadataList = columnMetadata.split(":");

            if (columnMetadataList.length != 4) {
                continue;
            }

            final String type = columnMetadataList[1];
            final String param = columnMetadataList[3];

            if (type.equalsIgnoreCase("host")) {

                if (param.matches("pif_eth0_rx")) {
                    hostStats.setNetworkReadKBs(getDataAverage(dataNode, col, numRows) / 1000);
                } else if (param.matches("pif_eth0_tx")) {
                    hostStats.setNetworkWriteKBs(getDataAverage(dataNode, col, numRows) / 1000);
                } else if (param.contains("memory_total_kib")) {
                    hostStats.setTotalMemoryKBs(getDataAverage(dataNode, col, numRows));
                } else if (param.contains("memory_free_kib")) {
                    hostStats.setFreeMemoryKBs(getDataAverage(dataNode, col, numRows));
                } else if (param.matches("cpu_avg")) {
                    // hostStats.setNumCpus(hostStats.getNumCpus() + 1);
                    hostStats.setCpuUtilization(hostStats.getCpuUtilization() + getDataAverage(dataNode, col, numRows));
                }

                /*
                 * if (param.contains("loadavg")) {
                 * hostStats.setAverageLoad((hostStats.getAverageLoad() +
                 * getDataAverage(dataNode, col, numRows))); }
                 */
            }
        }

        // add the host cpu utilization
        /*
         * if (hostStats.getNumCpus() != 0) {
         * hostStats.setCpuUtilization(hostStats.getCpuUtilization() /
         * hostStats.getNumCpus()); s_logger.debug("Host cpu utilization " +
         * hostStats.getCpuUtilization()); }
         */

        return hostStats;
    }

    protected HashMap<String, HostVmStateReportEntry> getHostVmStateReport(final Connection conn) {
        final HashMap<String, HostVmStateReportEntry> vmStates = new HashMap<String, HostVmStateReportEntry>();
        Map<VM, VM.Record> vm_map = null;
        for (int i = 0; i < 2; i++) {
            try {
                vm_map = VM.getAllRecords(conn);
                break;
            } catch (final Throwable e) {
                s_logger.warn("Unable to get vms", e);
            }
            try {
                Thread.sleep(1000);
            } catch (final InterruptedException ex) {

            }
        }

        if (vm_map == null) {
            return vmStates;
        }
        for (final VM.Record record : vm_map.values()) {
            if (record.isControlDomain || record.isASnapshot || record.isATemplate) {
                continue; // Skip DOM0
            }

            final VmPowerState ps = record.powerState;
            final Host host = record.residentOn;
            String host_uuid = null;
            if (!isRefNull(host)) {
                try {
                    host_uuid = host.getUuid(conn);
                } catch (final BadServerResponse e) {
                    s_logger.error("Failed to get host uuid for host " + host.toWireString(), e);
                } catch (final XenAPIException e) {
                    s_logger.error("Failed to get host uuid for host " + host.toWireString(), e);
                } catch (final XmlRpcException e) {
                    s_logger.error("Failed to get host uuid for host " + host.toWireString(), e);
                }

                if (host_uuid.equalsIgnoreCase(_host.getUuid())) {
                    vmStates.put(record.nameLabel, new HostVmStateReportEntry(convertToPowerState(ps), host_uuid));
                }
            }
        }

        return vmStates;
    }

    public SR getIscsiSR(final Connection conn, final String srNameLabel, final String target, String path, final String chapInitiatorUsername, final String chapInitiatorPassword,
            final boolean ignoreIntroduceException) {

        return getIscsiSR(conn, srNameLabel, target, path, chapInitiatorUsername, chapInitiatorPassword, false, SRType.LVMOISCSI.toString(), ignoreIntroduceException);
    }

    public SR getIscsiSR(final Connection conn, final String srNameLabel, final String target, String path, final String chapInitiatorUsername, final String chapInitiatorPassword,
            final boolean resignature, final boolean ignoreIntroduceException) {

        return getIscsiSR(conn, srNameLabel, target, path, chapInitiatorUsername, chapInitiatorPassword, resignature, SRType.LVMOISCSI.toString(), ignoreIntroduceException);
    }

    public SR getIscsiSR(final Connection conn, final String srNameLabel, final String target, String path, final String chapInitiatorUsername, final String chapInitiatorPassword,
            final boolean resignature, final String srType, final boolean ignoreIntroduceException) {
        synchronized (srNameLabel.intern()) {
            final Map<String, String> deviceConfig = new HashMap<String, String>();
            try {
                if (path.endsWith("/")) {
                    path = path.substring(0, path.length() - 1);
                }

                final String tmp[] = path.split("/");
                if (tmp.length != 3) {
                    final String msg = "Wrong iscsi path " + path + " it should be /targetIQN/LUN";
                    s_logger.warn(msg);
                    throw new CloudRuntimeException(msg);
                }
                final String targetiqn = tmp[1].trim();
                final String lunid = tmp[2].trim();
                String scsiid = "";

                //Throws an exception if SR already exists and is attached
                checkIfIscsiSrExisits(conn, srNameLabel, target, targetiqn, lunid);

                // We now know the SR is not attached to the XenServer. We probe the
                // LUN to see if an SR was already exists on it, if so, we just
                // attach it or else we create a brand new SR

                deviceConfig.put("target", target);
                deviceConfig.put("targetIQN", targetiqn);

                if (StringUtils.isNoneBlank(chapInitiatorUsername, chapInitiatorPassword)) {
                    deviceConfig.put("chapuser", chapInitiatorUsername);
                    deviceConfig.put("chappassword", chapInitiatorPassword);
                }

                final Host host = Host.getByUuid(conn, _host.getUuid());
                final Map<String, String> smConfig = new HashMap<String, String>();
                SR sr = null;
                String pooluuid = null;

                if (SRType.LVMOISCSI.equals(srType)) {
                    scsiid = probeScisiId(conn, host, deviceConfig, srType, srNameLabel, lunid, smConfig);
                    deviceConfig.put("SCSIid", scsiid);

                    String result = SR.probe(conn, host, deviceConfig, srType, smConfig);
                    if (result.indexOf("<UUID>") != -1) {
                        pooluuid = result.substring(result.indexOf("<UUID>") + 6, result.indexOf("</UUID>")).trim();
                    }
                }

                if (pooluuid == null || pooluuid.length() != 36) {
                    sr = SR.create(conn, host, deviceConfig, new Long(0), srNameLabel, srNameLabel, srType, "user", true, smConfig);
                } else {
                    if (resignature) {
                        // We resignature the SR for managed storage if needed. At the end of this
                        // we have an SR which is ready to be attached. For VHDoISCSI SR,
                        // we don't need to resignature
                        pooluuid = resignatureIscsiSr(conn, host, deviceConfig, srNameLabel, smConfig);
                    }
                    sr = introduceAndPlugIscsiSr(conn, pooluuid, srNameLabel, srType, smConfig, deviceConfig, ignoreIntroduceException);
                }

                sr.scan(conn);
                return sr;

            } catch (final XenAPIException e) {
                final String msg = "Unable to create Iscsi SR  " + deviceConfig + " due to  " + e.toString();
                s_logger.warn(msg, e);
                throw new CloudRuntimeException(msg, e);
            } catch (final Exception e) {
                final String msg = "Unable to create Iscsi SR  " + deviceConfig + " due to  " + e.getMessage();
                s_logger.warn(msg, e);
                throw new CloudRuntimeException(msg, e);
            }
        }
    }

    private SR introduceAndPlugIscsiSr(Connection conn, String pooluuid, String srNameLabel, String type, Map<String, String> smConfig, Map<String, String> deviceConfig,
            boolean ignoreIntroduceException) throws XmlRpcException, XenAPIException {
        SR sr = null;
        try {
            sr = SR.introduce(conn, pooluuid, srNameLabel, srNameLabel, type, "user", true, smConfig);
        } catch (final XenAPIException ex) {
            if (ignoreIntroduceException) {
                return sr;
            }

            throw ex;
        }

        final Set<Host> setHosts = Host.getAll(conn);

        if (setHosts == null) {
            final String msg = "Unable to create iSCSI SR " + deviceConfig + " due to hosts not available.";

            s_logger.warn(msg);

            throw new CloudRuntimeException(msg);
        }

        for (final Host currentHost : setHosts) {
            final PBD.Record rec = new PBD.Record();

            rec.deviceConfig = deviceConfig;
            rec.host = currentHost;
            rec.SR = sr;

            final PBD pbd = PBD.create(conn, rec);

            pbd.plug(conn);
        }

        return sr;
    }

    private String resignatureIscsiSr(Connection conn, Host host, Map<String, String> deviceConfig, String srNameLabel, Map<String, String> smConfig) throws XmlRpcException, XenAPIException {
        String pooluuid;

        try {
            SR.create(conn, host, deviceConfig, new Long(0), srNameLabel, srNameLabel, SRType.RELVMOISCSI.toString(), "user", true, smConfig);

            // The successful outcome of SR.create (right above) is to throw an exception of type XenAPIException (with expected
            // toString() text) after resigning the metadata (we indicated to perform a resign by passing in SRType.RELVMOISCSI.toString()).
            // That being the case, if this CloudRuntimeException statement is executed, there appears to have been some kind
            // of failure in the execution of the above SR.create (resign) method.
            throw new CloudRuntimeException("Problem resigning the metadata");
        } catch (XenAPIException ex) {
            String msg = ex.toString();

            if (!msg.contains("successfully resigned")) {
                throw ex;
            }

            String type = SRType.LVMOISCSI.toString();
            String result = SR.probe(conn, host, deviceConfig, type, smConfig);

            pooluuid = null;

            if (result.indexOf("<UUID>") != -1) {
                pooluuid = result.substring(result.indexOf("<UUID>") + 6, result.indexOf("</UUID>")).trim();
            }

            if (pooluuid == null || pooluuid.length() != 36) {
                throw new CloudRuntimeException("Non-existent or invalid SR UUID");
            }
        }

        return pooluuid;
    }

    private void checkIfIscsiSrExisits(Connection conn, String srNameLabel, String target, String targetiqn, String lunid) throws XenAPIException, XmlRpcException {
        final Set<SR> srs = SR.getByNameLabel(conn, srNameLabel);
        for (final SR sr : srs) {
            if (!(SRType.LVMOISCSI.equals(sr.getType(conn)))) {
                continue;
            }
            final Set<PBD> pbds = sr.getPBDs(conn);
            if (pbds.isEmpty()) {
                continue;
            }
            final PBD pbd = pbds.iterator().next();
            final Map<String, String> dc = pbd.getDeviceConfig(conn);
            if (dc == null) {
                continue;
            }
            if (dc.get("target") == null) {
                continue;
            }
            if (dc.get("targetIQN") == null) {
                continue;
            }
            if (dc.get("lunid") == null) {
                continue;
            }
            if (target.equals(dc.get("target")) && targetiqn.equals(dc.get("targetIQN")) && lunid.equals(dc.get("lunid"))) {
                throw new CloudRuntimeException("There is a SR using the same configuration target:" + dc.get("target") + ",  targetIQN:" + dc.get("targetIQN") + ", lunid:" + dc.get("lunid")
                + " for pool " + srNameLabel + "on host:" + _host.getUuid());
            }
        }

    }

    private String probeScisiId(Connection conn, Host host, Map<String, String> deviceConfig, String type, String srNameLabel, String lunid, Map<String, String> smConfig)
            throws XenAPIException, XmlRpcException {
        String scsiid = null;

        try {
            SR.create(conn, host, deviceConfig, new Long(0), srNameLabel, srNameLabel, type, "user", true, smConfig);
        } catch (final XenAPIException e) {
            final String errmsg = e.toString();
            if (errmsg.contains("SR_BACKEND_FAILURE_107")) {
                final String lun[] = errmsg.split("<LUN>");
                boolean found = false;
                for (int i = 1; i < lun.length; i++) {
                    final int blunindex = lun[i].indexOf("<LUNid>") + 7;
                    final int elunindex = lun[i].indexOf("</LUNid>");
                    String ilun = lun[i].substring(blunindex, elunindex);
                    ilun = ilun.trim();
                    if (ilun.equals(lunid)) {
                        final int bscsiindex = lun[i].indexOf("<SCSIid>") + 8;
                        final int escsiindex = lun[i].indexOf("</SCSIid>");
                        scsiid = lun[i].substring(bscsiindex, escsiindex);
                        scsiid = scsiid.trim();
                        found = true;
                        break;
                    }
                }
                if (!found) {
                    final String msg = "can not find LUN " + lunid + " in " + errmsg;
                    s_logger.warn(msg);
                    throw new CloudRuntimeException(msg);
                }
            } else {
                final String msg = "Unable to create Iscsi SR  " + deviceConfig + " due to  " + e.toString();
                s_logger.warn(msg, e);
                throw new CloudRuntimeException(msg, e);
            }
        }
        return scsiid;
    }

    public SR getISOSRbyVmName(final Connection conn, final String vmName) {
        try {
            final Set<SR> srs = SR.getByNameLabel(conn, vmName + "-ISO");
            if (srs.size() == 0) {
                return null;
            } else if (srs.size() == 1) {
                return srs.iterator().next();
            } else {
                final String msg = "getIsoSRbyVmName failed due to there are more than 1 SR having same Label";
                s_logger.warn(msg);
            }
        } catch (final XenAPIException e) {
            final String msg = "getIsoSRbyVmName failed due to " + e.toString();
            s_logger.warn(msg, e);
        } catch (final Exception e) {
            final String msg = "getIsoSRbyVmName failed due to " + e.getMessage();
            s_logger.warn(msg, e);
        }
        return null;
    }

    public VDI getIsoVDIByURL(final Connection conn, final String vmName, final String isoURL) {
        SR isoSR = null;
        String mountpoint = null;
        if (isoURL.startsWith("xs-tools")) {
            try {
                final String actualIsoURL = getActualIsoTemplate(conn);
                final Set<VDI> vdis = VDI.getByNameLabel(conn, actualIsoURL);
                if (vdis.isEmpty()) {
                    throw new CloudRuntimeException("Could not find ISO with URL: " + actualIsoURL);
                }
                return vdis.iterator().next();

            } catch (final XenAPIException e) {
                throw new CloudRuntimeException("Unable to get pv iso: " + isoURL + " due to " + e.toString());
            } catch (final Exception e) {
                throw new CloudRuntimeException("Unable to get pv iso: " + isoURL + " due to " + e.toString());
            }
        }

        final int index = isoURL.lastIndexOf("/");
        mountpoint = isoURL.substring(0, index);

        URI uri;
        try {
            uri = new URI(mountpoint);
        } catch (final URISyntaxException e) {
            throw new CloudRuntimeException("isoURL is wrong: " + isoURL);
        }
        isoSR = getISOSRbyVmName(conn, vmName);
        if (isoSR == null) {
            isoSR = createIsoSRbyURI(conn, uri, vmName, false);
        }

        final String isoName = isoURL.substring(index + 1);

        final VDI isoVDI = getVDIbyLocationandSR(conn, isoName, isoSR);

        if (isoVDI != null) {
            return isoVDI;
        } else {
            throw new CloudRuntimeException("Could not find ISO with URL: " + isoURL);
        }
    }

    /**
     * Retrieve the actual ISO 'name-label' to be used.
     * We based our decision on XenServer version.
     * <ul>
     *  <li> for XenServer 7.0+, we use {@value #XS_TOOLS_ISO_AFTER_70};
     *  <li> for versions before 7.0, we use {@value TemplateManager#XS_TOOLS_ISO}.
     * </ul>
     *
     */
    protected String getActualIsoTemplate(Connection conn) throws XenAPIException, XmlRpcException {
        Host host = Host.getByUuid(conn, _host.getUuid());
        Host.Record record = host.getRecord(conn);
        String xenBrand = record.softwareVersion.get("product_brand");
        String xenVersion = record.softwareVersion.get("product_version");
        String[] items = xenVersion.split("\\.");

        if ((xenBrand.equals("XenServer") || xenBrand.equals("XCP-ng")) && Integer.parseInt(items[0]) >= 7) {
            return XS_TOOLS_ISO_AFTER_70;
        }
        return TemplateManager.XS_TOOLS_ISO;
    }

    public String getLabel() {
        final Connection conn = getConnection();
        final String result = callHostPlugin(conn, "ovstunnel", "getLabel");
        return result;
    }

    public String getLowestAvailableVIFDeviceNum(final Connection conn, final VM vm) {
        String vmName = "";
        try {
            vmName = vm.getNameLabel(conn);
            final List<Integer> usedDeviceNums = new ArrayList<Integer>();
            final Set<VIF> vifs = vm.getVIFs(conn);
            final Iterator<VIF> vifIter = vifs.iterator();
            while (vifIter.hasNext()) {
                final VIF vif = vifIter.next();
                try {
                    final String deviceId = vif.getDevice(conn);
                    if (vm.getIsControlDomain(conn) || vif.getCurrentlyAttached(conn)) {
                        usedDeviceNums.add(Integer.valueOf(deviceId));
                    } else {
                        s_logger.debug("Found unplugged VIF " + deviceId + " in VM " + vmName + " destroy it");
                        vif.destroy(conn);
                    }
                } catch (final NumberFormatException e) {
                    final String msg = "Obtained an invalid value for an allocated VIF device number for VM: " + vmName;
                    s_logger.debug(msg, e);
                    throw new CloudRuntimeException(msg);
                }
            }

            for (Integer i = 0; i < _maxNics; i++) {
                if (!usedDeviceNums.contains(i)) {
                    s_logger.debug("Lowest available Vif device number: " + i + " for VM: " + vmName);
                    return i.toString();
                }
            }
        } catch (final XmlRpcException e) {
            final String msg = "Caught XmlRpcException: " + e.getMessage();
            s_logger.warn(msg, e);
        } catch (final XenAPIException e) {
            final String msg = "Caught XenAPIException: " + e.toString();
            s_logger.warn(msg, e);
        }

        throw new CloudRuntimeException("Could not find available VIF slot in VM with name: " + vmName);
    }

    protected XsLocalNetwork getManagementNetwork(final Connection conn) throws XmlRpcException, XenAPIException {
        PIF mgmtPif = null;
        PIF.Record mgmtPifRec = null;
        final Host host = Host.getByUuid(conn, _host.getUuid());
        final Set<PIF> hostPifs = host.getPIFs(conn);
        for (final PIF pif : hostPifs) {
            final PIF.Record rec = pif.getRecord(conn);
            if (rec.management) {
                if (rec.VLAN != null && rec.VLAN != -1) {
                    final String msg = new StringBuilder("Unsupported configuration.  Management network is on a VLAN.  host=").append(_host.getUuid()).append("; pif=").append(rec.uuid)
                            .append("; vlan=").append(rec.VLAN).toString();
                    s_logger.warn(msg);
                    throw new CloudRuntimeException(msg);
                }
                if (s_logger.isDebugEnabled()) {
                    s_logger.debug("Management network is on pif=" + rec.uuid);
                }
                mgmtPif = pif;
                mgmtPifRec = rec;
                break;
            }
        }
        if (mgmtPif == null) {
            final String msg = "Unable to find management network for " + _host.getUuid();
            s_logger.warn(msg);
            throw new CloudRuntimeException(msg);
        }
        final Bond bond = mgmtPifRec.bondSlaveOf;
        if (!isRefNull(bond)) {
            final String msg = "Management interface is on slave(" + mgmtPifRec.uuid + ") of bond(" + bond.getUuid(conn) + ") on host(" + _host.getUuid()
            + "), please move management interface to bond!";
            s_logger.warn(msg);
            throw new CloudRuntimeException(msg);
        }
        final Network nk = mgmtPifRec.network;
        final Network.Record nkRec = nk.getRecord(conn);
        return new XsLocalNetwork(this, nk, nkRec, mgmtPif, mgmtPifRec);
    }

    @Override
    public String getName() {
        return _name;
    }

    public XsLocalNetwork getNativeNetworkForTraffic(final Connection conn, final TrafficType type, final String name) throws XenAPIException, XmlRpcException {
        if (name != null) {
            if (s_logger.isDebugEnabled()) {
                s_logger.debug("Looking for network named " + name);
            }
            return getNetworkByName(conn, name);
        }

        if (type == TrafficType.Guest) {
            return new XsLocalNetwork(this, Network.getByUuid(conn, _host.getGuestNetwork()), null, PIF.getByUuid(conn, _host.getGuestPif()), null);
        } else if (type == TrafficType.Control) {
            setupLinkLocalNetwork(conn);
            return new XsLocalNetwork(this, Network.getByUuid(conn, _host.getLinkLocalNetwork()));
        } else if (type == TrafficType.Management) {
            return new XsLocalNetwork(this, Network.getByUuid(conn, _host.getPrivateNetwork()), null, PIF.getByUuid(conn, _host.getPrivatePif()), null);
        } else if (type == TrafficType.Public) {
            return new XsLocalNetwork(this, Network.getByUuid(conn, _host.getPublicNetwork()), null, PIF.getByUuid(conn, _host.getPublicPif()), null);
        } else if (type == TrafficType.Storage) {
            /*
             * TrafficType.Storage is for secondary storage, while
             * storageNetwork1 is for primary storage, we need better name here
             */
            return new XsLocalNetwork(this, Network.getByUuid(conn, _host.getStorageNetwork1()), null, PIF.getByUuid(conn, _host.getStoragePif1()), null);
        }

        throw new CloudRuntimeException("Unsupported network type: " + type);
    }

    public Network getNetwork(final Connection conn, final NicTO nic) throws XenAPIException, XmlRpcException {
        final String name = nic.getName();
        final XsLocalNetwork network = getNativeNetworkForTraffic(conn, nic.getType(), name);
        if (network == null) {
            s_logger.error("Network is not configured on the backend for nic " + nic.toString());
            throw new CloudRuntimeException("Network for the backend is not configured correctly for network broadcast domain: " + nic.getBroadcastUri());
        }
        final URI uri = nic.getBroadcastUri();
        final BroadcastDomainType type = nic.getBroadcastType();
        if (uri != null && uri.toString().contains("untagged")) {
            return network.getNetwork();
        } else if (uri != null && type == BroadcastDomainType.Vlan) {
            assert BroadcastDomainType.getSchemeValue(uri) == BroadcastDomainType.Vlan;
            final long vlan = Long.parseLong(BroadcastDomainType.getValue(uri));
            return enableVlanNetwork(conn, vlan, network);
        } else if (type == BroadcastDomainType.Native || type == BroadcastDomainType.LinkLocal) {
            return network.getNetwork();
        } else if (uri != null && type == BroadcastDomainType.Vswitch) {
            final String header = uri.toString().substring(Networks.BroadcastDomainType.Vswitch.scheme().length() + "://".length());
            if (header.startsWith("vlan")) {
                _isOvs = true;
                return setupvSwitchNetwork(conn);
            } else {
                return findOrCreateTunnelNetwork(conn, getOvsTunnelNetworkName(uri.getAuthority()));
            }
        } else if (type == BroadcastDomainType.Storage) {
            if (uri == null) {
                return network.getNetwork();
            } else {
                final long vlan = Long.parseLong(BroadcastDomainType.getValue(uri));
                return enableVlanNetwork(conn, vlan, network);
            }
        } else if (type == BroadcastDomainType.Lswitch) {
            // Nicira Logical Switch
            return network.getNetwork();
        } else if (uri != null && type == BroadcastDomainType.Pvlan) {
            assert BroadcastDomainType.getSchemeValue(uri) == BroadcastDomainType.Pvlan;
            // should we consider moving this NetUtils method to
            // BroadcastDomainType?
            final long vlan = Long.parseLong(NetUtils.getPrimaryPvlanFromUri(uri));
            return enableVlanNetwork(conn, vlan, network);
        }

        throw new CloudRuntimeException("Unable to support this type of network broadcast domain: " + nic.getBroadcastUri());
    }

    /**
     * getNetworkByName() retrieves what the server thinks is the actual network
     * used by the XenServer host. This method should always be used to talk to
     * retrieve a network by the name. The reason is because of the problems in
     * using the name label as the way to find the Network.
     *
     * To see how we are working around these problems, take a look at
     * enableVlanNetwork(). The following description assumes you have looked at
     * the description on that method.
     *
     * In order to understand this, we have to see what type of networks are
     * within a XenServer that's under CloudStack control.
     *
     * - Native Networks: these are networks that are untagged on the XenServer
     * and are used to crate VLAN networks on. These are created by the user and
     * is assumed to be one per cluster. - VLAN Networks: these are dynamically
     * created by CloudStack and can have problems with duplicated names. -
     * LinkLocal Networks: these are dynamically created by CloudStack and can
     * also have problems with duplicated names but these don't have actual
     * PIFs.
     *
     * In order to speed to retrieval of a network, we do the following: - We
     * retrieve by the name. If only one network is retrieved, we assume we
     * retrieved the right network. - If more than one network is retrieved, we
     * check to see which one has the pif for the local host and use that. - If
     * a pif is not found, then we look at the tags and find the one with the
     * lowest timestamp. (See enableVlanNetwork())
     *
     * @param conn
     *            Xapi connection
     * @param name
     *            name of the network
     * @return XsNic an object that contains network, network record, pif, and
     *         pif record.
     * @throws XenAPIException
     * @throws XmlRpcException
     *
     * @see CitrixResourceBase#enableVlanNetwork
     */
    public XsLocalNetwork getNetworkByName(final Connection conn, final String name) throws XenAPIException, XmlRpcException {
        final Set<Network> networks = Network.getByNameLabel(conn, name);
        if (networks.size() == 1) {
            return new XsLocalNetwork(this, networks.iterator().next(), null, null, null);
        }

        if (networks.size() == 0) {
            return null;
        }

        if (s_logger.isDebugEnabled()) {
            s_logger.debug("Found more than one network with the name " + name);
        }
        Network earliestNetwork = null;
        Network.Record earliestNetworkRecord = null;
        long earliestTimestamp = Long.MAX_VALUE;
        int earliestRandom = Integer.MAX_VALUE;
        for (final Network network : networks) {
            final XsLocalNetwork nic = new XsLocalNetwork(this, network);

            if (nic.getPif(conn) != null) {
                return nic;
            }

            final Network.Record record = network.getRecord(conn);
            if (record.tags != null) {
                for (final String tag : record.tags) {
                    final Pair<Long, Integer> stamp = parseTimestamp(tag);
                    if (stamp == null) {
                        continue;
                    }

                    if (stamp.first() < earliestTimestamp || stamp.first() == earliestTimestamp && stamp.second() < earliestRandom) {
                        earliestTimestamp = stamp.first();
                        earliestRandom = stamp.second();
                        earliestNetwork = network;
                        earliestNetworkRecord = record;
                    }
                }
            }
        }

        return earliestNetwork != null ? new XsLocalNetwork(this, earliestNetwork, earliestNetworkRecord, null, null) : null;
    }

    public long[] getNetworkStats(final Connection conn, final String privateIP) {
        final String result = networkUsage(conn, privateIP, "get", null);
        final long[] stats = new long[2];
        if (result != null) {
            final String[] splitResult = result.split(":");
            int i = 0;
            while (i < splitResult.length - 1) {
                stats[0] += Long.parseLong(splitResult[i++]);
                stats[1] += Long.parseLong(splitResult[i++]);
            }
        }
        return stats;
    }

    public SR getNfsSR(final Connection conn, final String poolid, final String uuid, final String server, String serverpath, final String pooldesc) {
        final Map<String, String> deviceConfig = new HashMap<String, String>();
        try {
            serverpath = serverpath.replace("//", "/");
            final Set<SR> srs = SR.getAll(conn);
            if (srs != null && !srs.isEmpty()) {
                for (final SR sr : srs) {
                    if (!SRType.NFS.equals(sr.getType(conn))) {
                        continue;
                    }

                    final Set<PBD> pbds = sr.getPBDs(conn);
                    if (pbds.isEmpty()) {
                        continue;
                    }

                    final PBD pbd = pbds.iterator().next();

                    final Map<String, String> dc = pbd.getDeviceConfig(conn);

                    if (dc == null) {
                        continue;
                    }

                    if (dc.get("server") == null) {
                        continue;
                    }

                    if (dc.get("serverpath") == null) {
                        continue;
                    }

                    if (server.equals(dc.get("server")) && serverpath.equals(dc.get("serverpath"))) {
                        throw new CloudRuntimeException(
                                "There is a SR using the same configuration server:" + dc.get("server") + ", serverpath:" + dc.get("serverpath") + " for pool " + uuid + " on host:" + _host.getUuid());
                    }

                }
            }
            deviceConfig.put("server", server);
            deviceConfig.put("serverpath", serverpath);
            final Host host = Host.getByUuid(conn, _host.getUuid());
            final Map<String, String> smConfig = new HashMap<String, String>();
            smConfig.put("nosubdir", "true");
            final SR sr = SR.create(conn, host, deviceConfig, new Long(0), uuid, poolid, SRType.NFS.toString(), "user", true, smConfig);
            sr.scan(conn);
            return sr;
        } catch (final XenAPIException e) {
            throw new CloudRuntimeException("Unable to create NFS SR " + pooldesc, e);
        } catch (final XmlRpcException e) {
            throw new CloudRuntimeException("Unable to create NFS SR " + pooldesc, e);
        }
    }

    private String getOvsTunnelNetworkName(final String broadcastUri) {
        if (broadcastUri.contains(".")) {
            final String[] parts = broadcastUri.split("\\.");
            return "OVS-DR-VPC-Bridge" + parts[0];
        } else {
            try {
                return "OVSTunnel" + broadcastUri;
            } catch (final Exception e) {
                return null;
            }
        }
    }

    protected List<File> getPatchFiles() {
        String patch = getPatchFilePath();
        String patchfilePath = Script.findScript("", patch);
        if (patchfilePath == null) {
            throw new CloudRuntimeException("Unable to find patch file " + patch);
        }
        List<File> files = new ArrayList<File>();
        files.add(new File(patchfilePath));
        return files;
    }

    protected abstract String getPatchFilePath();

    public String getPerfMon(final Connection conn, final Map<String, String> params, final int wait) {
        String result = null;
        try {
            result = callHostPluginAsync(conn, "vmopspremium", "asmonitor", 60, params);
            if (result != null) {
                return result;
            }
        } catch (final Exception e) {
            s_logger.error("Can not get performance monitor for AS due to ", e);
        }
        return null;
    }

    protected Object[] getRRDData(final Connection conn, final int flag) {

        /*
         * Note: 1 => called from host, hence host stats 2 => called from vm,
         * hence vm stats
         */
        Document doc = null;

        try {
            doc = getStatsRawXML(conn, flag == 1 ? true : false);
        } catch (final Exception e1) {
            s_logger.warn("Error whilst collecting raw stats from plugin: ", e1);
            return null;
        }

        if (doc == null) { // stats are null when the host plugin call fails
            // (host down state)
            return null;
        }

        final NodeList firstLevelChildren = doc.getChildNodes();
        final NodeList secondLevelChildren = firstLevelChildren.item(0).getChildNodes();
        final Node metaNode = secondLevelChildren.item(0);
        final Node dataNode = secondLevelChildren.item(1);

        Integer numRows = 0;
        Integer numColumns = 0;
        Node legend = null;
        final NodeList metaNodeChildren = metaNode.getChildNodes();
        for (int i = 0; i < metaNodeChildren.getLength(); i++) {
            final Node n = metaNodeChildren.item(i);
            if (n.getNodeName().equals("rows")) {
                numRows = Integer.valueOf(getXMLNodeValue(n));
            } else if (n.getNodeName().equals("columns")) {
                numColumns = Integer.valueOf(getXMLNodeValue(n));
            } else if (n.getNodeName().equals("legend")) {
                legend = n;
            }
        }

        return new Object[] {numRows, numColumns, legend, dataNode};
    }

    @Override
    public int getRunLevel() {
        return 0;
    }

    protected SR getSRByNameLabelandHost(final Connection conn, final String name) throws BadServerResponse, XenAPIException, XmlRpcException {
        final Set<SR> srs = SR.getByNameLabel(conn, name);
        SR ressr = null;
        for (final SR sr : srs) {
            Set<PBD> pbds;
            pbds = sr.getPBDs(conn);
            for (final PBD pbd : pbds) {
                final PBD.Record pbdr = pbd.getRecord(conn);
                if (pbdr.host != null && pbdr.host.getUuid(conn).equals(_host.getUuid())) {
                    if (!pbdr.currentlyAttached) {
                        pbd.plug(conn);
                    }
                    ressr = sr;
                    break;
                }
            }
        }
        return ressr;
    }

    private long getStaticMax(final String os, final boolean b, final long dynamicMinRam, final long dynamicMaxRam, final long recommendedValue) {
        if (recommendedValue == 0) {
            s_logger.warn("No recommended value found for dynamic max, setting static max and dynamic max equal");
            return dynamicMaxRam;
        }
        final long staticMax = Math.min(recommendedValue, 4L * dynamicMinRam); // XS
        // constraint
        // for
        // stability
        if (dynamicMaxRam > staticMax) { // XS contraint that dynamic max <=
            // static max
            s_logger.warn("dynamic max " + toHumanReadableSize(dynamicMaxRam) + " cant be greater than static max " + toHumanReadableSize(staticMax) + ", this can lead to stability issues. Setting static max as much as dynamic max ");
            return dynamicMaxRam;
        }
        return staticMax;
    }

    private long getStaticMin(final String os, final boolean b, final long dynamicMinRam, final long dynamicMaxRam, final long recommendedValue) {
        if (recommendedValue == 0) {
            s_logger.warn("No recommended value found for dynamic min");
            return dynamicMinRam;
        }

        if (dynamicMinRam < recommendedValue) { // XS contraint that dynamic min
            // > static min
            s_logger.warn("Vm ram is set to dynamic min " + toHumanReadableSize(dynamicMinRam) + " and is less than the recommended static min " + toHumanReadableSize(recommendedValue) + ", this could lead to stability issues");
        }
        return dynamicMinRam;
    }

    protected Document getStatsRawXML(final Connection conn, final boolean host) {
        final Date currentDate = new Date();
        String urlStr = "http://" + _host.getIp() + "/rrd_updates?";
        urlStr += "session_id=" + conn.getSessionReference();
        urlStr += "&host=" + (host ? "true" : "false");
        urlStr += "&cf=" + _consolidationFunction;
        urlStr += "&interval=" + _pollingIntervalInSeconds;
        urlStr += "&start=" + (currentDate.getTime() / 1000 - 1000 - 100);

        URL url;
        BufferedReader in = null;
        try {
            url = new URL(urlStr);
            url.openConnection();
            final URLConnection uc = url.openConnection();
            in = new BufferedReader(new InputStreamReader(uc.getInputStream()));
            final InputSource statsSource = new InputSource(in);
            return DocumentBuilderFactory.newInstance().newDocumentBuilder().parse(statsSource);
        } catch (final MalformedURLException e) {
            s_logger.warn("Malformed URL?  come on...." + urlStr);
            return null;
        } catch (final IOException e) {
            s_logger.warn("Problems getting stats using " + urlStr, e);
            return null;
        } catch (final SAXException e) {
            s_logger.warn("Problems getting stats using " + urlStr, e);
            return null;
        } catch (final ParserConfigurationException e) {
            s_logger.warn("Problems getting stats using " + urlStr, e);
            return null;
        } finally {
            if (in != null) {
                try {
                    in.close();
                } catch (final IOException e) {
                    s_logger.warn("Unable to close the buffer ", e);
                }
            }
        }
    }

    public SR getStorageRepository(final Connection conn, final String srNameLabel) {
        Set<SR> srs;
        try {
            srs = SR.getByNameLabel(conn, srNameLabel);
        } catch (final XenAPIException e) {
            throw new CloudRuntimeException("Unable to get SR " + srNameLabel + " due to " + e.toString(), e);
        } catch (final Exception e) {
            throw new CloudRuntimeException("Unable to get SR " + srNameLabel + " due to " + e.getMessage(), e);
        }

        if (srs.size() > 1) {
            throw new CloudRuntimeException("More than one storage repository was found for pool with uuid: " + srNameLabel);
        } else if (srs.size() == 1) {
            final SR sr = srs.iterator().next();
            if (s_logger.isDebugEnabled()) {
                s_logger.debug("SR retrieved for " + srNameLabel);
            }

            if (checkSR(conn, sr)) {
                return sr;
            }
            throw new CloudRuntimeException("SR check failed for storage pool: " + srNameLabel + "on host:" + _host.getUuid());
        } else {
            throw new CloudRuntimeException("Can not see storage pool: " + srNameLabel + " from on host:" + _host.getUuid());
        }
    }

    protected Storage.StorageResourceType getStorageResourceType() {
        return Storage.StorageResourceType.STORAGE_POOL;
    }

    @Override
    public Type getType() {
        return com.cloud.host.Host.Type.Routing;
    }

    protected VDI getVDIbyLocationandSR(final Connection conn, final String loc, final SR sr) {
        try {
            final Set<VDI> vdis = sr.getVDIs(conn);
            for (final VDI vdi : vdis) {
                if (vdi.getLocation(conn).startsWith(loc)) {
                    return vdi;
                }
            }

            final String msg = "can not getVDIbyLocationandSR " + loc;
            s_logger.warn(msg);
            return null;
        } catch (final XenAPIException e) {
            final String msg = "getVDIbyLocationandSR exception " + loc + " due to " + e.toString();
            s_logger.warn(msg, e);
            throw new CloudRuntimeException(msg, e);
        } catch (final Exception e) {
            final String msg = "getVDIbyLocationandSR exception " + loc + " due to " + e.getMessage();
            s_logger.warn(msg, e);
            throw new CloudRuntimeException(msg, e);
        }

    }

    public VDI getVDIbyUuid(final Connection conn, final String uuid) {
        return getVDIbyUuid(conn, uuid, true);
    }

    public VDI getVDIbyUuid(final Connection conn, final String uuid, final boolean throwExceptionIfNotFound) {
        try {
            return VDI.getByUuid(conn, uuid);
        } catch (final Exception e) {
            if (throwExceptionIfNotFound) {
                final String msg = "Catch Exception " + e.getClass().getName() + " :VDI getByUuid for uuid: " + uuid + " failed due to " + e.toString();

                s_logger.debug(msg);

                throw new CloudRuntimeException(msg, e);
            }

            return null;
        }
    }

    public String getVhdParent(final Connection conn, final String primaryStorageSRUuid, final String snapshotUuid, final Boolean isISCSI) {
        final String parentUuid = callHostPlugin(conn, "vmopsSnapshot", "getVhdParent", "primaryStorageSRUuid", primaryStorageSRUuid, "snapshotUuid", snapshotUuid, "isISCSI", isISCSI.toString());

        if (parentUuid == null || parentUuid.isEmpty() || parentUuid.equalsIgnoreCase("None")) {
            s_logger.debug("Unable to get parent of VHD " + snapshotUuid + " in SR " + primaryStorageSRUuid);
            // errString is already logged.
            return null;
        }
        return parentUuid;
    }

    public VIF getVifByMac(final Connection conn, final VM router, String mac) throws XmlRpcException, XenAPIException {
        final Set<VIF> routerVIFs = router.getVIFs(conn);
        mac = mac.trim();
        for (final VIF vif : routerVIFs) {
            final String lmac = vif.getMAC(conn);
            if (lmac.trim().equals(mac)) {
                return vif;
            }
        }
        return null;
    }

    public VirtualRoutingResource getVirtualRoutingResource() {
        return _vrResource;
    }

    public VM getVM(final Connection conn, final String vmName) {
        // Look up VMs with the specified name
        Set<VM> vms;
        try {
            vms = VM.getByNameLabel(conn, vmName);
        } catch (final XenAPIException e) {
            throw new CloudRuntimeException("Unable to get " + vmName + ": " + e.toString(), e);
        } catch (final Exception e) {
            throw new CloudRuntimeException("Unable to get " + vmName + ": " + e.getMessage(), e);
        }

        // If there are no VMs, throw an exception
        if (vms.size() == 0) {
            throw new CloudRuntimeException("VM with name: " + vmName + " does not exist.");
        }

        // If there is more than one VM, print a warning
        if (vms.size() > 1) {
            s_logger.warn("Found " + vms.size() + " VMs with name: " + vmName);
        }

        // Return the first VM in the set
        return vms.iterator().next();
    }

    public String getVMInstanceName() {
        return _instance;
    }

    public long getVMSnapshotChainSize(final Connection conn, final VolumeObjectTO volumeTo, final String vmName, final String vmSnapshotName)
            throws BadServerResponse, XenAPIException, XmlRpcException {
        if (volumeTo.getVolumeType() == Volume.Type.DATADISK) {
            final VDI dataDisk = VDI.getByUuid(conn, volumeTo.getPath());
            if (dataDisk != null) {
                final String dataDiskName = dataDisk.getNameLabel(conn);
                if (dataDiskName != null && !dataDiskName.isEmpty()) {
                    volumeTo.setName(dataDiskName);
                }
            }
        }
        final Set<VDI> allvolumeVDIs = VDI.getByNameLabel(conn, volumeTo.getName());
        long size = 0;
        for (final VDI vdi : allvolumeVDIs) {
            try {
                if (vdi.getIsASnapshot(conn) && vdi.getSmConfig(conn).get("vhd-parent") != null) {
                    final String parentUuid = vdi.getSmConfig(conn).get("vhd-parent");
                    final VDI parentVDI = VDI.getByUuid(conn, parentUuid);
                    // add size of snapshot vdi node, usually this only contains
                    // meta data
                    size = size + vdi.getPhysicalUtilisation(conn);
                    // add size of snapshot vdi parent, this contains data
                    if (!isRefNull(parentVDI)) {
                        size = size + parentVDI.getPhysicalUtilisation(conn).longValue();
                    }
                }
            } catch (final Exception e) {
                s_logger.debug("Exception occurs when calculate snapshot capacity for volumes: due to " + e.toString());
                continue;
            }
        }
        if (volumeTo.getVolumeType() == Volume.Type.ROOT) {
            VM vm = getVM(conn, vmName);
            if (vm != null) {
                Set<VM> vmSnapshots = vm.getSnapshots(conn);
                if (vmSnapshots != null) {
                    for (VM vmsnap : vmSnapshots) {
                        try {
                            final String vmSnapName = vmsnap.getNameLabel(conn);
                            s_logger.debug("snapname " + vmSnapName);
                            if (vmSnapName != null && vmSnapName.contains(vmSnapshotName) && vmsnap.getIsASnapshot(conn)) {
                                s_logger.debug("snapname " + vmSnapName + "isASnapshot");
                                VDI memoryVDI = vmsnap.getSuspendVDI(conn);
                                if (!isRefNull(memoryVDI)) {
                                    size = size + memoryVDI.getPhysicalUtilisation(conn);
                                    s_logger.debug("memoryVDI size :" + toHumanReadableSize(size));
                                    String parentUuid = memoryVDI.getSmConfig(conn).get("vhd-parent");
                                    VDI pMemoryVDI = VDI.getByUuid(conn, parentUuid);
                                    if (!isRefNull(pMemoryVDI)) {
                                        size = size + pMemoryVDI.getPhysicalUtilisation(conn);
                                    }
                                    s_logger.debug("memoryVDI size+parent :" + toHumanReadableSize(size));
                                }
                            }
                        } catch (Exception e) {
                            s_logger.debug("Exception occurs when calculate snapshot capacity for memory: due to " + e.toString());
                            continue;
                        }

                    }
                }
            }
        }
        return size;
    }

    public PowerState getVmState(final Connection conn, final String vmName) {
        int retry = 3;
        while (retry-- > 0) {
            try {
                final Set<VM> vms = VM.getByNameLabel(conn, vmName);
                for (final VM vm : vms) {
                    return convertToPowerState(vm.getPowerState(conn));
                }
            } catch (final BadServerResponse e) {
                // There is a race condition within xenserver such that if a vm
                // is
                // deleted and we
                // happen to ask for it, it throws this stupid response. So
                // if this happens,
                // we take a nap and try again which then avoids the race
                // condition because
                // the vm's information is now cleaned up by xenserver. The
                // error
                // is as follows
                // com.xensource.xenapi.Types$BadServerResponse
                // [HANDLE_INVALID, VM,
                // 3dde93f9-c1df-55a7-2cde-55e1dce431ab]
                s_logger.info("Unable to get a vm PowerState due to " + e.toString() + ". We are retrying.  Count: " + retry);
                try {
                    Thread.sleep(3000);
                } catch (final InterruptedException ex) {

                }
            } catch (final XenAPIException e) {
                final String msg = "Unable to get a vm PowerState due to " + e.toString();
                s_logger.warn(msg, e);
                break;
            } catch (final XmlRpcException e) {
                final String msg = "Unable to get a vm PowerState due to " + e.getMessage();
                s_logger.warn(msg, e);
                break;
            }
        }

        return PowerState.PowerOff;
    }

    public HashMap<String, VmStatsEntry> getVmStats(final Connection conn, final GetVmStatsCommand cmd, final List<String> vmUUIDs, final String hostGuid) {
        final HashMap<String, VmStatsEntry> vmResponseMap = new HashMap<String, VmStatsEntry>();

        for (final String vmUUID : vmUUIDs) {
            vmResponseMap.put(vmUUID, new VmStatsEntry(0, 0, 0, 0, 0, 0, 0, "vm"));
        }

        final Object[] rrdData = getRRDData(conn, 2); // call rrddata with 2 for
        // vm

        if (rrdData == null) {
            return null;
        }

        final Integer numRows = (Integer)rrdData[0];
        final Integer numColumns = (Integer)rrdData[1];
        final Node legend = (Node)rrdData[2];
        final Node dataNode = (Node)rrdData[3];

        final NodeList legendChildren = legend.getChildNodes();
        for (int col = 0; col < numColumns; col++) {

            if (legendChildren == null || legendChildren.item(col) == null) {
                continue;
            }

            final String columnMetadata = getXMLNodeValue(legendChildren.item(col));

            if (columnMetadata == null) {
                continue;
            }

            final String[] columnMetadataList = columnMetadata.split(":");

            if (columnMetadataList.length != 4) {
                continue;
            }

            final String type = columnMetadataList[1];
            final String uuid = columnMetadataList[2];
            final String param = columnMetadataList[3];

            if (type.equals("vm") && vmResponseMap.keySet().contains(uuid)) {
                final VmStatsEntry vmStatsAnswer = vmResponseMap.get(uuid);

                vmStatsAnswer.setEntityType("vm");

                if (param.contains("cpu")) {
                    vmStatsAnswer.setNumCPUs(vmStatsAnswer.getNumCPUs() + 1);
                    vmStatsAnswer.setCPUUtilization(vmStatsAnswer.getCPUUtilization() + getDataAverage(dataNode, col, numRows));
                } else if (param.matches("vif_\\d*_rx")) {
                    vmStatsAnswer.setNetworkReadKBs(vmStatsAnswer.getNetworkReadKBs() + getDataAverage(dataNode, col, numRows) / BASE_TO_CONVERT_BYTES_INTO_KILOBYTES);
                } else if (param.matches("vif_\\d*_tx")) {
                    vmStatsAnswer.setNetworkWriteKBs(vmStatsAnswer.getNetworkWriteKBs() + getDataAverage(dataNode, col, numRows) / BASE_TO_CONVERT_BYTES_INTO_KILOBYTES);
                } else if (param.matches("vbd_.*_read")) {
                    vmStatsAnswer.setDiskReadKBs(vmStatsAnswer.getDiskReadKBs() + getDataAverage(dataNode, col, numRows) / BASE_TO_CONVERT_BYTES_INTO_KILOBYTES);
                } else if (param.matches("vbd_.*_write")) {
                    vmStatsAnswer.setDiskWriteKBs(vmStatsAnswer.getDiskWriteKBs() + getDataAverage(dataNode, col, numRows) / BASE_TO_CONVERT_BYTES_INTO_KILOBYTES);
                } else if (param.contains("memory_internal_free")) {
                    vmStatsAnswer.setIntFreeMemoryKBs(vmStatsAnswer.getIntFreeMemoryKBs() + getDataAverage(dataNode, col, numRows) / BASE_TO_CONVERT_BYTES_INTO_KILOBYTES);
                } else if (param.contains("memory_target")) {
                    vmStatsAnswer.setTargetMemoryKBs(vmStatsAnswer.getTargetMemoryKBs() + getDataAverage(dataNode, col, numRows) / BASE_TO_CONVERT_BYTES_INTO_KILOBYTES);
                } else if (param.contains("memory")) {
                    vmStatsAnswer.setMemoryKBs(vmStatsAnswer.getMemoryKBs() + getDataAverage(dataNode, col, numRows) / BASE_TO_CONVERT_BYTES_INTO_KILOBYTES);
                }

            }
        }

        for (final Map.Entry<String, VmStatsEntry> entry : vmResponseMap.entrySet()) {
            final VmStatsEntry vmStatsAnswer = entry.getValue();

            if (vmStatsAnswer.getNumCPUs() != 0) {
                vmStatsAnswer.setCPUUtilization(vmStatsAnswer.getCPUUtilization() / vmStatsAnswer.getNumCPUs());
            }

            vmStatsAnswer.setCPUUtilization(vmStatsAnswer.getCPUUtilization() * 100);
            if (s_logger.isDebugEnabled()) {
                s_logger.debug("Vm cpu utilization " + vmStatsAnswer.getCPUUtilization());
            }
        }

        return vmResponseMap;
    }

    public String getVncUrl(final Connection conn, final VM vm) {
        VM.Record record;
        Console c;
        try {
            record = vm.getRecord(conn);
            final Set<Console> consoles = record.consoles;

            if (consoles.isEmpty()) {
                s_logger.warn("There are no Consoles available to the vm : " + record.nameDescription);
                return null;
            }
            final Iterator<Console> i = consoles.iterator();
            while (i.hasNext()) {
                c = i.next();
                if (c.getProtocol(conn) == Types.ConsoleProtocol.RFB) {
                    return c.getLocation(conn);
                }
            }
        } catch (final XenAPIException e) {
            final String msg = "Unable to get console url due to " + e.toString();
            s_logger.warn(msg, e);
            return null;
        } catch (final XmlRpcException e) {
            final String msg = "Unable to get console url due to " + e.getMessage();
            s_logger.warn(msg, e);
            return null;
        }
        return null;
    }

    protected String getXMLNodeValue(final Node n) {
        return n.getChildNodes().item(0).getNodeValue();
    }

    public void handleSrAndVdiDetach(final String iqn, final Connection conn) throws Exception {
        final SR sr = getStorageRepository(conn, iqn);

        removeSR(conn, sr);
    }

    protected void destroyUnattachedVBD(Connection conn, VM vm) {
        try {
            for (VBD vbd : vm.getVBDs(conn)) {
                if (Types.VbdType.DISK.equals(vbd.getType(conn)) && !vbd.getCurrentlyAttached(conn)) {
                    vbd.destroy(conn);
                }
            }
        } catch (final Exception e) {
            s_logger.debug("Failed to destroy unattached VBD due to ", e);
        }
    }

    public String handleVmStartFailure(final Connection conn, final String vmName, final VM vm, final String message, final Throwable th) {
        final String msg = "Unable to start " + vmName + " due to " + message;
        s_logger.warn(msg, th);

        if (vm == null) {
            return msg;
        }

        try {
            final VM.Record vmr = vm.getRecord(conn);
            final List<Network> networks = new ArrayList<Network>();
            for (final VIF vif : vmr.VIFs) {
                try {
                    final VIF.Record rec = vif.getRecord(conn);
                    if (rec != null) {
                        networks.add(rec.network);
                    } else {
                        s_logger.warn("Unable to cleanup VIF: " + vif.toWireString() + " As vif record is null");
                    }
                } catch (final Exception e) {
                    s_logger.warn("Unable to cleanup VIF", e);
                }
            }
            if (vmr.powerState == VmPowerState.RUNNING) {
                try {
                    vm.hardShutdown(conn);
                } catch (final Exception e) {
                    s_logger.warn("VM hardshutdown failed due to ", e);
                }
            }
            if (vm.getPowerState(conn) == VmPowerState.HALTED) {
                try {
                    vm.destroy(conn);
                } catch (final Exception e) {
                    s_logger.warn("VM destroy failed due to ", e);
                }
            }
            for (final VBD vbd : vmr.VBDs) {
                try {
                    vbd.unplug(conn);
                    vbd.destroy(conn);
                } catch (final Exception e) {
                    s_logger.warn("Unable to clean up VBD due to ", e);
                }
            }
            for (final VIF vif : vmr.VIFs) {
                try {
                    vif.unplug(conn);
                    vif.destroy(conn);
                } catch (final Exception e) {
                    s_logger.warn("Unable to cleanup VIF", e);
                }
            }
            for (final Network network : networks) {
                if (network.getNameLabel(conn).startsWith("VLAN")) {
                    disableVlanNetwork(conn, network, true);
                }
            }
        } catch (final Exception e) {
            s_logger.warn("VM getRecord failed due to ", e);
        }

        return msg;
    }

    @Override
    public StartupCommand[] initialize() throws IllegalArgumentException {
        final Connection conn = getConnection();
        if (!getHostInfo(conn)) {
            s_logger.warn("Unable to get host information for " + _host.getIp());
            return null;
        }
        final StartupRoutingCommand cmd = new StartupRoutingCommand();
        fillHostInfo(conn, cmd);
        cmd.setHypervisorType(HypervisorType.XenServer);
        cmd.setCluster(_cluster);
        cmd.setPoolSync(false);

        try {
            final Pool pool = Pool.getByUuid(conn, _host.getPool());
            final Pool.Record poolr = pool.getRecord(conn);
            poolr.master.getRecord(conn);
        } catch (final Throwable e) {
            s_logger.warn("Check for master failed, failing the FULL Cluster sync command");
        }
        List<StartupStorageCommand> startUpLocalStorageCommands = null;
        try {
            startUpLocalStorageCommands = initializeLocalSrs(conn);
        } catch (XenAPIException | XmlRpcException e) {
            s_logger.warn("Could not initialize local SRs on host: " + _host.getUuid(), e);
        }
        if (CollectionUtils.isEmpty(startUpLocalStorageCommands)) {
            return new StartupCommand[] {cmd};
        }
        return createStartupCommandsArray(cmd, startUpLocalStorageCommands);
    }

    /**
     * We simply create an array and add the {@link StartupRoutingCommand} as the first element of the array. Then, we add all elements from startUpLocalStorageCommands
     */
    private StartupCommand[] createStartupCommandsArray(StartupRoutingCommand startupRoutingCommand, List<StartupStorageCommand> startUpLocalStorageCommands) {
        StartupCommand[] startupCommands = new StartupCommand[startUpLocalStorageCommands.size() + 1];
        startupCommands[0] = startupRoutingCommand;
        for (int i = 1; i < startupCommands.length; i++) {
            startupCommands[i] = startUpLocalStorageCommands.get(i - 1);
        }
        return startupCommands;
    }

    /**
     * This  method will return a list of all local SRs.
     * An SR is considered local if it meets all of the following criteria:
     * <ul>
     *  <li> {@link Record#shared} is equal to false
     *  <li> The PBDs of the SR ({@link Record#PBDs}) are connected to host {@link #_host}
     *  <li> SR type is equal to the {@link SRType} sent as parameter
     * </ul>
     */
    protected List<SR> getAllLocalSrForType(Connection conn, SRType srType) throws XenAPIException, XmlRpcException {
        List<SR> localSrs = new ArrayList<>();
        Map<SR, SR.Record> allSrRecords = SR.getAllRecords(conn);
        if (MapUtils.isEmpty(allSrRecords)) {
            return localSrs;
        }
        for (Map.Entry<SR, SR.Record> entry : allSrRecords.entrySet()) {
            SR.Record srRec = entry.getValue();
            if (!srType.equals(srRec.type)) {
                continue;
            }
            if (BooleanUtils.toBoolean(srRec.shared)) {
                continue;
            }
            Set<PBD> pbds = srRec.PBDs;
            if (CollectionUtils.isEmpty(pbds)) {
                continue;
            }
            for (PBD pbd : pbds) {
                Host host = pbd.getHost(conn);
                if (!isRefNull(host) && StringUtils.equals(host.getUuid(conn), _host.getUuid())) {
                    if (!pbd.getCurrentlyAttached(conn)) {
                        s_logger.debug(String.format("PBD [%s] of local SR [%s] was unplugged, pluggin it now", pbd.getUuid(conn), srRec.uuid));
                        pbd.plug(conn);
                    }
                    s_logger.debug("Scanning local SR: " + srRec.uuid);
                    SR sr = entry.getKey();
                    sr.scan(conn);
                    localSrs.add(sr);
                }
            }
        }
        s_logger.debug(String.format("Found %d local storage of type [%s] for host [%s]", localSrs.size(), srType.toString(), _host.getUuid()));
        return localSrs;
    }

    /**
     *  This method will prepare Local SRs to be used by Apache CloudStack.
     */
    protected List<StartupStorageCommand> initializeLocalSrs(Connection conn) throws XenAPIException, XmlRpcException {
        List<StartupStorageCommand> localStorageStartupCommands = new ArrayList<>();
        List<SR> allLocalSrs = getAllLocalSrs(conn);

        for (SR sr : allLocalSrs) {
            long totalCapacity = sr.getPhysicalSize(conn);
            if (totalCapacity > 0) {
                StartupStorageCommand cmd = createStartUpStorageCommand(conn, sr);
                localStorageStartupCommands.add(cmd);
            }
        }
        return localStorageStartupCommands;
    }

    /**
     * This method will retrieve all Local SRs according to {@link #getAllLocalSrForType(Connection, SRType)}.
     * The types used are {@link SRType#LVM} and {@link SRType#EXT}.
     *
     */
    protected List<SR> getAllLocalSrs(Connection conn) throws XenAPIException, XmlRpcException {
        List<SR> allLocalSrLvmType = getAllLocalSrForType(conn, SRType.LVM);
        List<SR> allLocalSrExtType = getAllLocalSrForType(conn, SRType.EXT);
        List<SR> allLocalSrs = new ArrayList<>(allLocalSrLvmType);
        allLocalSrs.addAll(allLocalSrExtType);
        return allLocalSrs;
    }

    /**
     * This method creates the StartUp storage command for the local SR.
     * We will configure 'name-label' and 'description' using {@link #configureStorageNameAndDescription(Connection, SR)}.
     * Then, we will create the POJO {@link StoragePoolInfo} with SR's information using method {@link #createStoragePoolInfo(Connection, SR)}.
     */
    protected StartupStorageCommand createStartUpStorageCommand(Connection conn, SR sr) throws XenAPIException, XmlRpcException {
        configureStorageNameAndDescription(conn, sr);

        StoragePoolInfo storagePoolInfo = createStoragePoolInfo(conn, sr);

        StartupStorageCommand cmd = new StartupStorageCommand();
        cmd.setPoolInfo(storagePoolInfo);
        cmd.setGuid(_host.getUuid());
        cmd.setDataCenter(Long.toString(_dcId));
        cmd.setResourceType(Storage.StorageResourceType.STORAGE_POOL);

        String.format("StartUp command created for local storage [%s] of type [%s] on host [%s]", storagePoolInfo.getUuid(), storagePoolInfo.getPoolType(), _host.getUuid());
        return cmd;
    }

    /**
     *  Instantiate {@link StoragePoolInfo} with SR's information.
     */
    protected StoragePoolInfo createStoragePoolInfo(Connection conn, SR sr) throws XenAPIException, XmlRpcException {
        long totalCapacity = sr.getPhysicalSize(conn);
        String srUuid = sr.getUuid(conn);
        Host host = Host.getByUuid(conn, _host.getUuid());
        String address = host.getAddress(conn);
        long availableCapacity = totalCapacity - sr.getPhysicalUtilisation(conn);
        String srType = sr.getType(conn).toUpperCase();
        return new StoragePoolInfo(srUuid, address, srType, srType, StoragePoolType.valueOf(srType), totalCapacity, availableCapacity);
    }

    protected void configureStorageNameAndDescription(Connection conn, SR sr) throws XenAPIException, XmlRpcException {
        String srUuid = sr.getUuid(conn);
        sr.setNameLabel(conn, srUuid);

        String nameFormat = "Cloud Stack Local (%s) Storage Pool for %s";
        sr.setNameDescription(conn, String.format(nameFormat, sr.getType(conn), _host.getUuid()));
    }

    public boolean isDeviceUsed(final Connection conn, final VM vm, final Long deviceId) {
        // Figure out the disk number to attach the VM to

        String msg = null;
        try {
            final Set<String> allowedVBDDevices = vm.getAllowedVBDDevices(conn);
            if (allowedVBDDevices.contains(deviceId.toString())) {
                return false;
            }
            return true;
        } catch (final XmlRpcException e) {
            msg = "Catch XmlRpcException due to: " + e.getMessage();
            s_logger.warn(msg, e);
        } catch (final XenAPIException e) {
            msg = "Catch XenAPIException due to: " + e.toString();
            s_logger.warn(msg, e);
        }
        throw new CloudRuntimeException("When check deviceId " + msg);
    }

    /**
     * When Dynamic Memory Control (DMC) is enabled - xenserver allows scaling
     * the guest memory while the guest is running
     *
     * By default this is disallowed, override the specific xenserver resource
     * if this is enabled
     */
    public boolean isDmcEnabled(final Connection conn, final Host host) throws XenAPIException, XmlRpcException {
        return false;
    }

    public boolean IsISCSI(final String type) {
        return SRType.LVMOHBA.equals(type) || SRType.LVMOISCSI.equals(type) || SRType.LVM.equals(type);
    }

    public boolean isNetworkSetupByName(final String nameTag) throws XenAPIException, XmlRpcException {
        if (nameTag != null) {
            if (s_logger.isDebugEnabled()) {
                s_logger.debug("Looking for network setup by name " + nameTag);
            }
            final Connection conn = getConnection();
            final XsLocalNetwork network = getNetworkByName(conn, nameTag);
            if (network == null) {
                return false;
            }
        }
        return true;
    }

    public boolean isOvs() {
        return _isOvs;
    }

    public boolean isRefNull(final XenAPIObject object) {
        return object == null || object.toWireString().equals("OpaqueRef:NULL") || object.toWireString().equals("<not in database>");
    }

    public boolean isSecurityGroupEnabled() {
        return _securityGroupEnabled;
    }

    public boolean isXcp() {
        final Connection conn = getConnection();
        final String result = callHostPlugin(conn, "ovstunnel", "is_xcp");
        if (result.equals("XCP")) {
            return true;
        }
        return false;
    }

    boolean killCopyProcess(final Connection conn, final String nameLabel) {
        final String results = callHostPluginAsync(conn, "vmops", "kill_copy_process", 60, "namelabel", nameLabel);
        String errMsg = null;
        if (results == null || results.equals("false")) {
            errMsg = "kill_copy_process failed";
            s_logger.warn(errMsg);
            return false;
        } else {
            return true;
        }
    }

    public boolean launchHeartBeat(final Connection conn) {
        final String result = callHostPluginPremium(conn, "heartbeat", "host", _host.getUuid(), "timeout", Integer.toString(_heartbeatTimeout), "interval", Integer.toString(_heartbeatInterval));
        if (result == null || !result.contains("> DONE <")) {
            s_logger.warn("Unable to launch the heartbeat process on " + _host.getIp());
            return false;
        }
        return true;
    }

    protected String logX(final XenAPIObject obj, final String msg) {
        return new StringBuilder("Host ").append(_host.getIp()).append(" ").append(obj.toWireString()).append(": ").append(msg).toString();
    }

    public void migrateVM(final Connection conn, final Host destHost, final VM vm, final String vmName) throws Exception {
        Task task = null;
        try {
            final Map<String, String> other = new HashMap<String, String>();
            other.put("live", "true");
            task = vm.poolMigrateAsync(conn, destHost, other);
            try {
                // poll every 1 seconds
                final long timeout = _migratewait * 1000L;
                waitForTask(conn, task, 1000, timeout);
                checkForSuccess(conn, task);
            } catch (final Types.HandleInvalid e) {
                if (vm.getResidentOn(conn).equals(destHost)) {
                    task = null;
                    return;
                }
                throw new CloudRuntimeException("migrate VM catch HandleInvalid and VM is not running on dest host");
            }
        } catch (final XenAPIException e) {
            final String msg = "Unable to migrate VM(" + vmName + ") from host(" + _host.getUuid() + ")";
            s_logger.warn(msg, e);
            throw new CloudRuntimeException(msg);
        } finally {
            if (task != null) {
                try {
                    task.destroy(conn);
                } catch (final Exception e1) {
                    s_logger.debug("unable to destroy task(" + task.toString() + ") on host(" + _host.getUuid() + ") due to " + e1.toString());
                }
            }
        }
    }

    protected VDI mount(final Connection conn, final StoragePoolType poolType, final String volumeFolder, final String volumePath) {
        return getVDIbyUuid(conn, volumePath);
    }

    public VDI mount(final Connection conn, final String vmName, final DiskTO volume) throws XmlRpcException, XenAPIException {
        final DataTO data = volume.getData();
        final Volume.Type type = volume.getType();
        if (type == Volume.Type.ISO) {
            final TemplateObjectTO iso = (TemplateObjectTO)data;
            final DataStoreTO store = iso.getDataStore();

            if (store == null) {
                // It's a fake iso
                return null;
            }

            // corer case, xenserver pv driver iso
            final String templateName = iso.getName();
            if (templateName != null && templateName.startsWith("xs-tools")) {
                try {
                    final String actualTemplateName = getActualIsoTemplate(conn);
                    final Set<VDI> vdis = VDI.getByNameLabel(conn, actualTemplateName);
                    if (vdis.isEmpty()) {
                        throw new CloudRuntimeException("Could not find ISO with URL: " + actualTemplateName);
                    }
                    return vdis.iterator().next();
                } catch (final XenAPIException e) {
                    throw new CloudRuntimeException("Unable to get pv iso: " + templateName + " due to " + e.toString());
                } catch (final Exception e) {
                    throw new CloudRuntimeException("Unable to get pv iso: " + templateName + " due to " + e.toString());
                }
            }

            if (!(store instanceof NfsTO)) {
                throw new CloudRuntimeException("only support mount iso on nfs");
            }
            final NfsTO nfsStore = (NfsTO)store;
            final String isoPath = nfsStore.getUrl() + File.separator + iso.getPath();
            final int index = isoPath.lastIndexOf("/");

            final String mountpoint = isoPath.substring(0, index);
            URI uri;
            try {
                uri = new URI(mountpoint);
            } catch (final URISyntaxException e) {
                throw new CloudRuntimeException("Incorrect uri " + mountpoint, e);
            }
            final SR isoSr = createIsoSRbyURI(conn, uri, vmName, true);

            final String isoname = isoPath.substring(index + 1);

            final VDI isoVdi = getVDIbyLocationandSR(conn, isoname, isoSr);

            if (isoVdi == null) {
                throw new CloudRuntimeException("Unable to find ISO " + isoPath);
            }
            return isoVdi;
        } else {
            final VolumeObjectTO vol = (VolumeObjectTO)data;
            return VDI.getByUuid(conn, vol.getPath());
        }
    }

    public String networkUsage(final Connection conn, final String privateIpAddress, final String option, final String vif) {
        if (option.equals("get")) {
            return "0:0";
        }
        return null;
    }

    private List<Pair<String, Long>> ovsFullSyncStates() {
        final Connection conn = getConnection();
        final String result = callHostPlugin(conn, "ovsgre", "ovs_get_vm_log", "host_uuid", _host.getUuid());
        final String[] logs = result != null ? result.split(";") : new String[0];
        final List<Pair<String, Long>> states = new ArrayList<Pair<String, Long>>();
        for (final String log : logs) {
            final String[] info = log.split(",");
            if (info.length != 5) {
                s_logger.warn("Wrong element number in ovs log(" + log + ")");
                continue;
            }

            // ','.join([bridge, vmName, vmId, seqno, tag])
            try {
                states.add(new Pair<String, Long>(info[0], Long.parseLong(info[3])));
            } catch (final NumberFormatException nfe) {
                states.add(new Pair<String, Long>(info[0], -1L));
            }
        }
        return states;
    }

    public HashMap<String, String> parseDefaultOvsRuleComamnd(final String str) {
        final HashMap<String, String> cmd = new HashMap<String, String>();
        final String[] sarr = str.split("/");
        for (int i = 0; i < sarr.length; i++) {
            String c = sarr[i];
            c = c.startsWith("/") ? c.substring(1) : c;
            c = c.endsWith("/") ? c.substring(0, c.length() - 1) : c;
            final String[] p = c.split(";");
            if (p.length != 2) {
                continue;
            }
            if (p[0].equalsIgnoreCase("vlans")) {
                p[1] = p[1].replace("@", "[");
                p[1] = p[1].replace("#", "]");
            }
            cmd.put(p[0], p[1]);
        }
        return cmd;
    }

    protected Pair<Long, Integer> parseTimestamp(final String timeStampStr) {
        final String[] tokens = timeStampStr.split("-");
        if (tokens.length != 3) {
            s_logger.debug("timeStamp in network has wrong pattern: " + timeStampStr);
            return null;
        }
        if (!tokens[0].equals("CsCreateTime")) {
            s_logger.debug("timeStamp in network doesn't start with CsCreateTime: " + timeStampStr);
            return null;
        }
        return new Pair<Long, Integer>(Long.parseLong(tokens[1]), Integer.parseInt(tokens[2]));
    }

    private void pbdPlug(final Connection conn, final PBD pbd, final String uuid) {
        try {
            if (s_logger.isDebugEnabled()) {
                s_logger.debug("Plugging in PBD " + uuid + " for " + _host);
            }
            pbd.plug(conn);
        } catch (final Exception e) {
            final String msg = "PBD " + uuid + " is not attached! and PBD plug failed due to " + e.toString() + ". Please check this PBD in " + _host;
            s_logger.warn(msg, e);
            throw new CloudRuntimeException(msg);
        }
    }

    protected boolean pingdomr(final Connection conn, final String host, final String port) {
        String status;
        status = callHostPlugin(conn, "vmops", "pingdomr", "host", host, "port", port);

        if (status == null || status.isEmpty()) {
            return false;
        }

        return true;

    }

    public boolean pingXAPI() {
        final Connection conn = getConnection();
        try {
            final Host host = Host.getByUuid(conn, _host.getUuid());
            if (!host.getEnabled(conn)) {
                s_logger.debug("Host " + _host.getIp() + " is not enabled!");
                return false;
            }
        } catch (final Exception e) {
            s_logger.debug("cannot get host enabled status, host " + _host.getIp() + " due to " + e.toString(), e);
            return false;
        }
        try {
            callHostPlugin(conn, "echo", "main");
        } catch (final Exception e) {
            s_logger.debug("cannot ping host " + _host.getIp() + " due to " + e.toString(), e);
            return false;
        }
        return true;
    }

    protected void plugDom0Vif(final Connection conn, final VIF dom0Vif) throws XmlRpcException, XenAPIException {
        if (dom0Vif != null) {
            dom0Vif.plug(conn);
        }
    }

    protected boolean postCreatePrivateTemplate(final Connection conn, final String templatePath, final String tmpltFilename, final String templateName, String templateDescription, String checksum,
            final long size, final long virtualSize, final long templateId, final String nfsVersion) {

        if (templateDescription == null) {
            templateDescription = "";
        }

        if (checksum == null) {
            checksum = "";
        }

        final String result = callHostPlugin(conn, "vmopsSnapshot", "post_create_private_template", "templatePath", templatePath, "templateFilename", tmpltFilename, "templateName", templateName,
                "templateDescription", templateDescription, "checksum", checksum, "size", String.valueOf(size), "virtualSize", String.valueOf(virtualSize), "templateId", String.valueOf(templateId), "nfsVersion", nfsVersion);

        boolean success = false;
        if (result != null && !result.isEmpty()) {
            // Else, command threw an exception which has already been logged.

            if (result.equalsIgnoreCase("1")) {
                s_logger.debug("Successfully created template.properties file on secondary storage for " + tmpltFilename);
                success = true;
            } else {
                s_logger.warn("Could not create template.properties file on secondary storage for " + tmpltFilename + " for templateId: " + templateId);
            }
        }

        return success;
    }

    @Override
    public ExecutionResult prepareCommand(final NetworkElementCommand cmd) {
        // Update IP used to access router
        cmd.setRouterAccessIp(cmd.getAccessDetail(NetworkElementCommand.ROUTER_IP));
        assert cmd.getRouterAccessIp() != null;

        if (cmd instanceof IpAssocVpcCommand) {
            return prepareNetworkElementCommand((IpAssocVpcCommand)cmd);
        } else if (cmd instanceof IpAssocCommand) {
            return prepareNetworkElementCommand((IpAssocCommand)cmd);
        } else if (cmd instanceof SetupGuestNetworkCommand) {
            return prepareNetworkElementCommand((SetupGuestNetworkCommand)cmd);
        } else if (cmd instanceof SetSourceNatCommand) {
            return prepareNetworkElementCommand((SetSourceNatCommand)cmd);
        } else if (cmd instanceof SetNetworkACLCommand) {
            return prepareNetworkElementCommand((SetNetworkACLCommand)cmd);
        }
        return new ExecutionResult(true, null);
    }

    public void prepareISO(final Connection conn, final String vmName, List<String[]> vmDataList, String configDriveLabel) throws XmlRpcException, XenAPIException {

        final Set<VM> vms = VM.getByNameLabel(conn, vmName);
        if (vms == null || vms.size() != 1) {
            throw new CloudRuntimeException("There are " + (vms == null ? "0" : vms.size()) + " VMs named " + vmName);
        }
        final VM vm = vms.iterator().next();

        final Set<VBD> vbds = vm.getVBDs(conn);
        for (final VBD vbd : vbds) {
            final VBD.Record vbdr = vbd.getRecord(conn);
            if (vbdr.type == Types.VbdType.CD && vbdr.empty == false && vbdr.userdevice.equals(_attachIsoDeviceNum)) {
                final VDI vdi = vbdr.VDI;
                final SR sr = vdi.getSR(conn);
                final Set<PBD> pbds = sr.getPBDs(conn);
                if (pbds == null) {
                    throw new CloudRuntimeException("There is no pbd for sr " + sr);
                }
                for (final PBD pbd : pbds) {
                    final PBD.Record pbdr = pbd.getRecord(conn);
                    if (pbdr.host.getUuid(conn).equals(_host.getUuid())) {
                        return;
                    }
                }
                sr.setShared(conn, true);
                final Host host = Host.getByUuid(conn, _host.getUuid());
                final PBD.Record pbdr = pbds.iterator().next().getRecord(conn);
                pbdr.host = host;
                pbdr.uuid = "";
                final PBD pbd = PBD.create(conn, pbdr);
                pbdPlug(conn, pbd, pbd.getUuid(conn));
                break;
            }
        }
    }

    // The idea here is to see if the DiskTO in question is from managed storage and does not yet have an SR.
    // If no SR, create it and create a VDI in it.
    public VDI prepareManagedDisk(final Connection conn, final DiskTO disk, final long vmId, final String vmName) throws Exception {
        final Map<String, String> details = disk.getDetails();

        if (details == null) {
            return null;
        }

        final boolean isManaged = new Boolean(details.get(DiskTO.MANAGED)).booleanValue();

        if (!isManaged) {
            return null;
        }

        final String iqn = details.get(DiskTO.IQN);

        final Set<SR> srNameLabels = SR.getByNameLabel(conn, iqn);

        if (srNameLabels.size() != 0) {
            return null;
        }

        final String vdiNameLabel = Volume.Type.ROOT.equals(disk.getType()) ? ("ROOT-" + vmId) : (vmName + "-DATA");

        return prepareManagedStorage(conn, details, null, vdiNameLabel);
    }

    protected SR prepareManagedSr(final Connection conn, final Map<String, String> details) {
        final String iScsiName = details.get(DiskTO.IQN);
        final String storageHost = details.get(DiskTO.STORAGE_HOST);
        final String chapInitiatorUsername = details.get(DiskTO.CHAP_INITIATOR_USERNAME);
        final String chapInitiatorSecret = details.get(DiskTO.CHAP_INITIATOR_SECRET);
        final String mountpoint = details.get(DiskTO.MOUNT_POINT);
        final String protocoltype = details.get(DiskTO.PROTOCOL_TYPE);

        if (StoragePoolType.NetworkFilesystem.toString().equalsIgnoreCase(protocoltype)) {
            final String poolid = storageHost + ":" + mountpoint;
            final String namelable = mountpoint;
            final String volumedesc = storageHost + ":" + mountpoint;

            return getNfsSR(conn, poolid, namelable, storageHost, mountpoint, volumedesc);
        } else {
            return getIscsiSR(conn, iScsiName, storageHost, iScsiName, chapInitiatorUsername, chapInitiatorSecret, false, SRType.LVMOISCSI.toString(), true);
        }
    }

    protected VDI prepareManagedStorage(final Connection conn, final Map<String, String> details, final String path, final String vdiNameLabel) throws Exception {
        final SR sr = prepareManagedSr(conn, details);

        VDI vdi = getVDIbyUuid(conn, path, false);
        final Long volumeSize = Long.parseLong(details.get(DiskTO.VOLUME_SIZE));

        Set<VDI> vdisInSr = sr.getVDIs(conn);

        // If a VDI already exists in the SR (in case we cloned from a template cache), use that.
        if (vdisInSr.size() == 1) {
            vdi = vdisInSr.iterator().next();
        }

        if (vdi == null) {
            vdi = createVdi(sr, vdiNameLabel, volumeSize);
        } else {
            // If vdi is not null, it must have already been created, so check whether a resize of the volume was performed.
            // If true, resize the VDI to the volume size.

            s_logger.info("Checking for the resize of the datadisk");

            final long vdiVirtualSize = vdi.getVirtualSize(conn);

            if (vdiVirtualSize != volumeSize) {
                s_logger.info("Resizing the data disk (VDI) from vdiVirtualSize: " + toHumanReadableSize(vdiVirtualSize) + " to volumeSize: " + toHumanReadableSize(volumeSize));

                try {
                    vdi.resize(conn, volumeSize);
                } catch (final Exception e) {
                    s_logger.warn("Unable to resize volume", e);
                }
            }

            // change the name-label in case of a cloned VDI
            if (!Objects.equals(vdi.getNameLabel(conn), vdiNameLabel)) {
                try {
                    vdi.setNameLabel(conn, vdiNameLabel);
                } catch (final Exception e) {
                    s_logger.warn("Unable to rename volume", e);
                }
            }
        }

        return vdi;
    }

    protected ExecutionResult prepareNetworkElementCommand(final IpAssocCommand cmd) {
        final Connection conn = getConnection();
        final String routerName = cmd.getAccessDetail(NetworkElementCommand.ROUTER_NAME);
        final String routerIp = cmd.getAccessDetail(NetworkElementCommand.ROUTER_IP);

        try {
            final IpAddressTO[] ips = cmd.getIpAddresses();
            for (final IpAddressTO ip : ips) {

                final VM router = getVM(conn, routerName);

                final NicTO nic = new NicTO();
                nic.setMac(ip.getVifMacAddress());
                nic.setType(ip.getTrafficType());
                if (ip.getBroadcastUri() == null) {
                    nic.setBroadcastType(BroadcastDomainType.Native);
                } else {
                    final URI uri = BroadcastDomainType.fromString(ip.getBroadcastUri());
                    nic.setBroadcastType(BroadcastDomainType.getSchemeValue(uri));
                    nic.setBroadcastUri(uri);
                }
                nic.setDeviceId(0);
                nic.setNetworkRateMbps(ip.getNetworkRate());
                nic.setName(ip.getNetworkName());

                final Network network = getNetwork(conn, nic);

                // Determine the correct VIF on DomR to associate/disassociate
                // the
                // IP address with
                VIF correctVif = getCorrectVif(conn, router, network);

                // If we are associating an IP address and DomR doesn't have a
                // VIF
                // for the specified vlan ID, we need to add a VIF
                // If we are disassociating the last IP address in the VLAN, we
                // need
                // to remove a VIF
                boolean addVif = false;
                if (ip.isAdd() && correctVif == null) {
                    addVif = true;
                }

                if (addVif) {
                    // Add a new VIF to DomR
                    final String vifDeviceNum = getLowestAvailableVIFDeviceNum(conn, router);

                    if (vifDeviceNum == null) {
                        throw new InternalErrorException("There were no more available slots for a new VIF on router: " + router.getNameLabel(conn));
                    }

                    nic.setDeviceId(Integer.parseInt(vifDeviceNum));

                    correctVif = createVif(conn, routerName, router, null, nic);
                    correctVif.plug(conn);
                    // Add iptables rule for network usage
                    networkUsage(conn, routerIp, "addVif", "eth" + correctVif.getDevice(conn));
                }

                if (ip.isAdd() && correctVif == null) {
                    throw new InternalErrorException("Failed to find DomR VIF to associate/disassociate IP with.");
                }
                if (correctVif != null) {
                    ip.setNicDevId(Integer.valueOf(correctVif.getDevice(conn)));
                    ip.setNewNic(addVif);
                }
            }
        } catch (final InternalErrorException e) {
            s_logger.error("Ip Assoc failure on applying one ip due to exception:  ", e);
            return new ExecutionResult(false, e.getMessage());
        } catch (final Exception e) {
            return new ExecutionResult(false, e.getMessage());
        }
        return new ExecutionResult(true, null);
    }

    protected ExecutionResult prepareNetworkElementCommand(final IpAssocVpcCommand cmd) {
        final Connection conn = getConnection();
        final String routerName = cmd.getAccessDetail(NetworkElementCommand.ROUTER_NAME);
        try {
            final IpAddressTO[] ips = cmd.getIpAddresses();
            for (final IpAddressTO ip : ips) {

                final VM router = getVM(conn, routerName);

                final VIF correctVif = getVifByMac(conn, router, ip.getVifMacAddress());
                setNicDevIdIfCorrectVifIsNotNull(conn, ip, correctVif);
            }
        } catch (final Exception e) {
            s_logger.error("Ip Assoc failure on applying one ip due to exception:  ", e);
            return new ExecutionResult(false, e.getMessage());
        }

        return new ExecutionResult(true, null);
    }

    protected ExecutionResult prepareNetworkElementCommand(final SetNetworkACLCommand cmd) {
        final Connection conn = getConnection();
        final String routerName = cmd.getAccessDetail(NetworkElementCommand.ROUTER_NAME);

        try {
            final VM router = getVM(conn, routerName);

            final NicTO nic = cmd.getNic();
            if (nic != null) {
                final VIF vif = getVifByMac(conn, router, nic.getMac());
                if (vif == null) {
                    final String msg = "Prepare SetNetworkACL failed due to VIF is null for : " + nic.getMac() + " with routername: " + routerName;
                    s_logger.error(msg);
                    return new ExecutionResult(false, msg);
                }
                nic.setDeviceId(Integer.parseInt(vif.getDevice(conn)));
            } else {
                final String msg = "Prepare SetNetworkACL failed due to nic is null for : " + routerName;
                s_logger.error(msg);
                return new ExecutionResult(false, msg);
            }
        } catch (final Exception e) {
            final String msg = "Prepare SetNetworkACL failed due to " + e.toString();
            s_logger.error(msg, e);
            return new ExecutionResult(false, msg);
        }
        return new ExecutionResult(true, null);
    }

    protected ExecutionResult prepareNetworkElementCommand(final SetSourceNatCommand cmd) {
        final Connection conn = getConnection();
        final String routerName = cmd.getAccessDetail(NetworkElementCommand.ROUTER_NAME);
        final IpAddressTO pubIp = cmd.getIpAddress();
        try {
            final VM router = getVM(conn, routerName);

            final VIF correctVif = getCorrectVif(conn, router, pubIp);

            pubIp.setNicDevId(Integer.valueOf(correctVif.getDevice(conn)));

        } catch (final Exception e) {
            final String msg = "Ip SNAT failure due to " + e.toString();
            s_logger.error(msg, e);
            return new ExecutionResult(false, msg);
        }
        return new ExecutionResult(true, null);
    }

    /**
     * @param cmd
     * @return
     */
    private ExecutionResult prepareNetworkElementCommand(final SetupGuestNetworkCommand cmd) {
        final Connection conn = getConnection();
        final NicTO nic = cmd.getNic();
        final String domrName = cmd.getAccessDetail(NetworkElementCommand.ROUTER_NAME);
        try {
            final Set<VM> vms = VM.getByNameLabel(conn, domrName);
            if (vms == null || vms.isEmpty()) {
                return new ExecutionResult(false, "Can not find VM " + domrName);
            }
            final VM vm = vms.iterator().next();
            final String mac = nic.getMac();
            VIF domrVif = null;
            for (final VIF vif : vm.getVIFs(conn)) {
                final String lmac = vif.getMAC(conn);
                if (lmac.equals(mac)) {
                    domrVif = vif;
                    // Do not break it! We have 2 routers.
                    // break;
                }
            }
            if (domrVif == null) {
                return new ExecutionResult(false, "Can not find vif with mac " + mac + " for VM " + domrName);
            }

            nic.setDeviceId(Integer.parseInt(domrVif.getDevice(conn)));
        } catch (final Exception e) {
            final String msg = "Creating guest network failed due to " + e.toString();
            s_logger.warn(msg, e);
            return new ExecutionResult(false, msg);
        }
        return new ExecutionResult(true, null);
    }

    public void rebootVM(final Connection conn, final VM vm, final String vmName) throws Exception {
        Task task = null;
        try {
            task = vm.cleanRebootAsync(conn);
            try {
                // poll every 1 seconds , timeout after 10 minutes
                waitForTask(conn, task, 1000, 10 * 60 * 1000);
                checkForSuccess(conn, task);
            } catch (final Types.HandleInvalid e) {
                if (vm.getPowerState(conn) == VmPowerState.RUNNING) {
                    task = null;
                    return;
                }
                throw new CloudRuntimeException("Reboot VM catch HandleInvalid and VM is not in RUNNING state");
            }
        } catch (final XenAPIException e) {
            s_logger.debug("Unable to Clean Reboot VM(" + vmName + ") on host(" + _host.getUuid() + ") due to " + e.toString() + ", try hard reboot");
            try {
                vm.hardReboot(conn);
            } catch (final Exception e1) {
                final String msg = "Unable to hard Reboot VM(" + vmName + ") on host(" + _host.getUuid() + ") due to " + e.toString();
                s_logger.warn(msg, e1);
                throw new CloudRuntimeException(msg);
            }
        } finally {
            if (task != null) {
                try {
                    task.destroy(conn);
                } catch (final Exception e1) {
                    s_logger.debug("unable to destroy task(" + task.toString() + ") on host(" + _host.getUuid() + ") due to " + e1.toString());
                }
            }
        }
    }

    protected void skipOrRemoveSR(Connection conn, SR sr) {
        if (sr == null) {
            return;
        }
        if (s_logger.isDebugEnabled()) {
            s_logger.debug(logX(sr, "Removing SR"));
        }
        try {
            Set<VDI> vdis = sr.getVDIs(conn);
            for (VDI vdi : vdis) {
                if (MapUtils.isEmpty(vdi.getCurrentOperations(conn))) {
                    continue;
                }
                return;
            }
            removeSR(conn, sr);
            return;
        } catch (XenAPIException | XmlRpcException e) {
            s_logger.warn(logX(sr, "Unable to get current opertions " + e.toString()), e);
        }
        String msg = "Remove SR failed";
        s_logger.warn(msg);
    }

    public void removeSR(final Connection conn, final SR sr) {
        if (sr == null) {
            return;
        }

        if (s_logger.isDebugEnabled()) {
            s_logger.debug(logX(sr, "Removing SR"));
        }

        for (int i = 0; i < 2; i++) {
            try {
                final Set<VDI> vdis = sr.getVDIs(conn);
                for (final VDI vdi : vdis) {
                    vdi.forget(conn);
                }

                Set<PBD> pbds = sr.getPBDs(conn);
                for (final PBD pbd : pbds) {
                    if (s_logger.isDebugEnabled()) {
                        s_logger.debug(logX(pbd, "Unplugging pbd"));
                    }

                    // if (pbd.getCurrentlyAttached(conn)) {
                    pbd.unplug(conn);
                    // }

                    pbd.destroy(conn);
                }

                pbds = sr.getPBDs(conn);

                if (pbds.size() == 0) {
                    if (s_logger.isDebugEnabled()) {
                        s_logger.debug(logX(sr, "Forgetting"));
                    }

                    sr.forget(conn);

                    return;
                }

                if (s_logger.isDebugEnabled()) {
                    s_logger.debug(logX(sr, "There is still one or more PBDs attached."));

                    if (s_logger.isTraceEnabled()) {
                        for (final PBD pbd : pbds) {
                            s_logger.trace(logX(pbd, " Still attached"));
                        }
                    }
                }
            } catch (final XenAPIException e) {
                s_logger.debug(logX(sr, "Catch XenAPIException: " + e.toString()));
            } catch (final XmlRpcException e) {
                s_logger.debug(logX(sr, "Catch Exception: " + e.getMessage()));
            }
        }

        s_logger.warn(logX(sr, "Unable to remove SR"));
    }

    protected String removeSRSync(final Connection conn, final SR sr) {
        if (sr == null) {
            return null;
        }
        if (s_logger.isDebugEnabled()) {
            s_logger.debug(logX(sr, "Removing SR"));
        }
        long waittime = 0;
        try {
            final Set<VDI> vdis = sr.getVDIs(conn);
            for (final VDI vdi : vdis) {
                final Map<java.lang.String, Types.VdiOperations> currentOperation = vdi.getCurrentOperations(conn);
                if (currentOperation == null || currentOperation.size() == 0) {
                    continue;
                }
                if (waittime >= 1800000) {
                    final String msg = "This template is being used, try late time";
                    s_logger.warn(msg);
                    return msg;
                }
                waittime += 30000;
                try {
                    Thread.sleep(30000);
                } catch (final InterruptedException ex) {
                }
            }
            removeSR(conn, sr);
            return null;
        } catch (final XenAPIException e) {
            s_logger.warn(logX(sr, "Unable to get current opertions " + e.toString()), e);
        } catch (final XmlRpcException e) {
            s_logger.warn(logX(sr, "Unable to get current opertions " + e.getMessage()), e);
        }
        final String msg = "Remove SR failed";
        s_logger.warn(msg);
        return msg;

    }

    public String revertToSnapshot(final Connection conn, final VM vmSnapshot, final String vmName, final String oldVmUuid, final Boolean snapshotMemory, final String hostUUID)
            throws XenAPIException, XmlRpcException {

        final String results = callHostPluginAsync(conn, "vmopsSnapshot", "revert_memory_snapshot", 10 * 60 * 1000, "snapshotUUID", vmSnapshot.getUuid(conn), "vmName", vmName, "oldVmUuid", oldVmUuid,
                "snapshotMemory", snapshotMemory.toString(), "hostUUID", hostUUID);
        String errMsg = null;
        if (results == null || results.isEmpty()) {
            errMsg = "revert_memory_snapshot return null";
        } else {
            if (results.equals("0")) {
                return results;
            } else {
                errMsg = "revert_memory_snapshot exception";
            }
        }
        s_logger.warn(errMsg);
        throw new CloudRuntimeException(errMsg);
    }

    public void scaleVM(final Connection conn, final VM vm, final VirtualMachineTO vmSpec, final Host host) throws XenAPIException, XmlRpcException {

        final Long staticMemoryMax = vm.getMemoryStaticMax(conn);
        final Long staticMemoryMin = vm.getMemoryStaticMin(conn);
        final Long newDynamicMemoryMin = vmSpec.getMinRam();
        final Long newDynamicMemoryMax = vmSpec.getMaxRam();
        if (staticMemoryMin > newDynamicMemoryMin || newDynamicMemoryMax > staticMemoryMax) {
            throw new CloudRuntimeException("Cannot scale up the vm because of memory constraint violation: " + "0 <= memory-static-min(" + staticMemoryMin + ") <= memory-dynamic-min("
                    + newDynamicMemoryMin + ") <= memory-dynamic-max(" + newDynamicMemoryMax + ") <= memory-static-max(" + staticMemoryMax + ")");
        }

        vm.setMemoryDynamicRange(conn, newDynamicMemoryMin, newDynamicMemoryMax);
        vm.setVCPUsNumberLive(conn, (long)vmSpec.getCpus());

        final Integer speed = vmSpec.getMinSpeed();
        if (speed != null) {

            int cpuWeight = _maxWeight; // cpu_weight

            // weight based allocation

            cpuWeight = (int)(speed * 0.99 / _host.getSpeed() * _maxWeight);
            if (cpuWeight > _maxWeight) {
                cpuWeight = _maxWeight;
            }

            if (vmSpec.getLimitCpuUse()) {
                long utilization = 0; // max CPU cap, default is unlimited
                utilization = (int)(vmSpec.getMaxSpeed() * 0.99 * vmSpec.getCpus() / _host.getSpeed() * 100);
                // vm.addToVCPUsParamsLive(conn, "cap",
                // Long.toString(utilization)); currently xenserver doesnot
                // support Xapi to add VCPUs params live.
                callHostPlugin(conn, "vmops", "add_to_VCPUs_params_live", "key", "cap", "value", Long.toString(utilization), "vmname", vmSpec.getName());
            }
            // vm.addToVCPUsParamsLive(conn, "weight",
            // Integer.toString(cpuWeight));
            callHostPlugin(conn, "vmops", "add_to_VCPUs_params_live", "key", "weight", "value", Integer.toString(cpuWeight), "vmname", vmSpec.getName());
        }
    }

    @Override
    public void setAgentControl(final IAgentControl agentControl) {
        _agentControl = agentControl;
    }

    public void setCanBridgeFirewall(final boolean canBridgeFirewall) {
        _canBridgeFirewall = canBridgeFirewall;
    }

    @Override
    public void setConfigParams(final Map<String, Object> params) {
    }

    public boolean setIptables(final Connection conn) {
        final String result = callHostPlugin(conn, "vmops", "setIptables");
        if (result == null || result.isEmpty()) {
            return false;
        }
        return true;
    }

    public void setIsOvs(final boolean isOvs) {
        _isOvs = isOvs;
    }

    /**
     * WARN: static-min <= dynamic-min <= dynamic-max <= static-max
     *
     * @see XcpServerResource#setMemory(com.xensource.xenapi.Connection,
     *      com.xensource.xenapi.VM, long, long)
     * @param conn
     * @param vm
     * @param minMemsize
     * @param maxMemsize
     * @throws XmlRpcException
     * @throws XenAPIException
     */
    protected void setMemory(final Connection conn, final VM vm, final long minMemsize, final long maxMemsize) throws XmlRpcException, XenAPIException {
        vm.setMemoryLimits(conn, mem_128m, maxMemsize, minMemsize, maxMemsize);
    }

    @Override
    public void setName(final String name) {
    }

    protected void setNicDevIdIfCorrectVifIsNotNull(final Connection conn, final IpAddressTO ip, final VIF correctVif)
            throws InternalErrorException, BadServerResponse, XenAPIException, XmlRpcException {
        if (correctVif == null) {
            if (ip.isAdd()) {
                throw new InternalErrorException("Failed to find DomR VIF to associate IP with.");
            } else {
                s_logger.debug("VIF to deassociate IP with does not exist, return success");
            }
        } else {
            ip.setNicDevId(Integer.valueOf(correctVif.getDevice(conn)));
        }
    }

    @Override
    public void setRunLevel(final int level) {
    }

    public String setupHeartbeatSr(final Connection conn, final SR sr, final boolean force) throws XenAPIException, XmlRpcException {
        final SR.Record srRec = sr.getRecord(conn);
        final String srUuid = srRec.uuid;
        if (!srRec.shared || !SRType.LVMOHBA.equals(srRec.type) && !SRType.LVMOISCSI.equals(srRec.type) && !SRType.NFS.equals(srRec.type)) {
            return srUuid;
        }
        String result = null;
        final Host host = Host.getByUuid(conn, _host.getUuid());
        final Set<String> tags = host.getTags(conn);
        if (force || !tags.contains("cloud-heartbeat-" + srUuid)) {
            if (s_logger.isDebugEnabled()) {
                s_logger.debug("Setting up the heartbeat sr for host " + _host.getIp() + " and sr " + srUuid);
            }
            final Set<PBD> pbds = sr.getPBDs(conn);
            for (final PBD pbd : pbds) {
                final PBD.Record pbdr = pbd.getRecord(conn);
                if (!pbdr.currentlyAttached && pbdr.host.getUuid(conn).equals(_host.getUuid())) {
                    pbd.plug(conn);
                    break;
                }
            }
            result = callHostPluginThroughMaster(conn, "vmopspremium", "setup_heartbeat_sr", "host", _host.getUuid(), "sr", srUuid);
            if (result == null || !result.split("#")[1].equals("0")) {
                throw new CloudRuntimeException("Unable to setup heartbeat sr on SR " + srUuid + " due to " + result);
            }

            if (!tags.contains("cloud-heartbeat-" + srUuid)) {
                tags.add("cloud-heartbeat-" + srUuid);
                host.setTags(conn, tags);
            }
        }
        result = callHostPluginPremium(conn, "setup_heartbeat_file", "host", _host.getUuid(), "sr", srUuid, "add", "true");
        if (result == null || !result.split("#")[1].equals("0")) {
            throw new CloudRuntimeException("Unable to setup heartbeat file entry on SR " + srUuid + " due to " + result);
        }
        return srUuid;
    }

    public void setupLinkLocalNetwork(final Connection conn) {
        try {
            final Network.Record rec = new Network.Record();
            final Set<Network> networks = Network.getByNameLabel(conn, _linkLocalPrivateNetworkName);
            Network linkLocal = null;

            if (networks.size() == 0) {
                rec.nameDescription = "link local network used by system vms";
                rec.nameLabel = _linkLocalPrivateNetworkName;
                final Map<String, String> configs = new HashMap<String, String>();
                configs.put("ip_begin", NetUtils.getLinkLocalGateway());
                configs.put("ip_end", NetUtils.getLinkLocalIpEnd());
                configs.put("netmask", NetUtils.getLinkLocalNetMask());
                configs.put("vswitch-disable-in-band", "true");
                rec.otherConfig = configs;
                linkLocal = Network.create(conn, rec);
            } else {
                linkLocal = networks.iterator().next();
                if (!linkLocal.getOtherConfig(conn).containsKey("vswitch-disable-in-band")) {
                    linkLocal.addToOtherConfig(conn, "vswitch-disable-in-band", "true");
                }
            }

            /* Make sure there is a physical bridge on this network */
            VIF dom0vif = null;
            final Pair<VM, VM.Record> vm = getControlDomain(conn);
            final VM dom0 = vm.first();
            final Set<VIF> vifs = dom0.getVIFs(conn);
            if (vifs.size() != 0) {
                for (final VIF vif : vifs) {
                    final Map<String, String> otherConfig = vif.getOtherConfig(conn);
                    if (otherConfig != null) {
                        final String nameLabel = otherConfig.get("nameLabel");
                        if (nameLabel != null && nameLabel.equalsIgnoreCase("link_local_network_vif")) {
                            dom0vif = vif;
                        }
                    }
                }
            }

            /* create temp VIF0 */
            if (dom0vif == null) {
                s_logger.debug("Can't find a vif on dom0 for link local, creating a new one");
                final VIF.Record vifr = new VIF.Record();
                vifr.VM = dom0;
                vifr.device = getLowestAvailableVIFDeviceNum(conn, dom0);
                if (vifr.device == null) {
                    s_logger.debug("Failed to create link local network, no vif available");
                    return;
                }
                final Map<String, String> config = new HashMap<String, String>();
                config.put("nameLabel", "link_local_network_vif");
                vifr.otherConfig = config;
                vifr.MAC = "FE:FF:FF:FF:FF:FF";
                vifr.network = linkLocal;
                vifr.lockingMode = Types.VifLockingMode.NETWORK_DEFAULT;
                dom0vif = VIF.create(conn, vifr);
                plugDom0Vif(conn, dom0vif);
            } else {
                s_logger.debug("already have a vif on dom0 for link local network");
                if (!dom0vif.getCurrentlyAttached(conn)) {
                    plugDom0Vif(conn, dom0vif);
                }
            }

            final String brName = linkLocal.getBridge(conn);
            callHostPlugin(conn, "vmops", "setLinkLocalIP", "brName", brName);
            _host.setLinkLocalNetwork(linkLocal.getUuid(conn));

        } catch (final XenAPIException e) {
            s_logger.warn("Unable to create local link network", e);
            throw new CloudRuntimeException("Unable to create local link network due to " + e.toString(), e);
        } catch (final XmlRpcException e) {
            s_logger.warn("Unable to create local link network", e);
            throw new CloudRuntimeException("Unable to create local link network due to " + e.toString(), e);
        }
    }

    /* return : if setup is needed */
    public boolean setupServer(final Connection conn, final Host host) {
        final String packageVersion = CitrixResourceBase.class.getPackage().getImplementationVersion();
        final String version = this.getClass().getName() + "-" + (packageVersion == null ? Long.toString(System.currentTimeMillis()) : packageVersion);

        try {
            /* push patches to XenServer */
            final Host.Record hr = host.getRecord(conn);

            final Iterator<String> it = hr.tags.iterator();

            while (it.hasNext()) {
                final String tag = it.next();
                if (tag.startsWith("vmops-version-")) {
                    if (tag.contains(version)) {
                        s_logger.info(logX(host, "Host " + hr.address + " is already setup."));
                        return false;
                    } else {
                        it.remove();
                    }
                }
            }

            final com.trilead.ssh2.Connection sshConnection = new com.trilead.ssh2.Connection(hr.address, 22);
            try {
                sshConnection.connect(null, 60000, 60000);
                if (!sshConnection.authenticateWithPassword(_username, _password.peek())) {
                    throw new CloudRuntimeException("Unable to authenticate");
                }

                final String cmd = "mkdir -p /opt/cloud/bin /var/log/cloud";
                if (!SSHCmdHelper.sshExecuteCmd(sshConnection, cmd)) {
                    throw new CloudRuntimeException("Cannot create directory /opt/cloud/bin on XenServer hosts");
                }

                final SCPClient scp = new SCPClient(sshConnection);

                final List<File> files = getPatchFiles();
                if (files == null || files.isEmpty()) {
                    throw new CloudRuntimeException("Can not find patch file");
                }
                for (final File file : files) {
                    final String path = file.getParentFile().getAbsolutePath() + "/";
                    final Properties props = PropertiesUtil.loadFromFile(file);

                    for (final Map.Entry<Object, Object> entry : props.entrySet()) {
                        final String k = (String)entry.getKey();
                        final String v = (String)entry.getValue();

                        assert k != null && k.length() > 0 && v != null && v.length() > 0 : "Problems with " + k + "=" + v;

                        final String[] tokens = v.split(",");
                        String f = null;
                        if (tokens.length == 3 && tokens[0].length() > 0) {
                            if (tokens[0].startsWith("/")) {
                                f = tokens[0];
                            } else if (tokens[0].startsWith("~")) {
                                final String homedir = System.getenv("HOME");
                                f = homedir + tokens[0].substring(1) + k;
                            } else {
                                f = path + tokens[0] + '/' + k;
                            }
                        } else {
                            f = path + k;
                        }
                        final String directoryPath = tokens[tokens.length - 1];

                        f = f.replace('/', File.separatorChar);

                        String permissions = "0755";
                        if (tokens.length == 3) {
                            permissions = tokens[1];
                        } else if (tokens.length == 2) {
                            permissions = tokens[0];
                        }

                        if (!new File(f).exists()) {
                            s_logger.warn("We cannot locate " + f);
                            continue;
                        }
                        if (s_logger.isDebugEnabled()) {
                            s_logger.debug("Copying " + f + " to " + directoryPath + " on " + hr.address + " with permission " + permissions);
                        }

                        if (!SSHCmdHelper.sshExecuteCmd(sshConnection, "mkdir -m 700 -p " + directoryPath)) {
                            s_logger.debug("Unable to create destination path: " + directoryPath + " on " + hr.address + ".");
                        }

                        try {
                            scp.put(f, directoryPath, permissions);
                        } catch (final IOException e) {
                            final String msg = "Unable to copy file " + f + " to path " + directoryPath + " with permissions  " + permissions;
                            s_logger.debug(msg);
                            throw new CloudRuntimeException("Unable to setup the server: " + msg, e);
                        }
                    }
                }

            } catch (final IOException e) {
                throw new CloudRuntimeException("Unable to setup the server correctly", e);
            } finally {
                sshConnection.close();
            }
            hr.tags.add("vmops-version-" + version);
            host.setTags(conn, hr.tags);
            return true;
        } catch (final XenAPIException e) {
            final String msg = "XenServer setup failed due to " + e.toString();
            s_logger.warn(msg, e);
            throw new CloudRuntimeException("Unable to get host information " + e.toString(), e);
        } catch (final XmlRpcException e) {
            final String msg = "XenServer setup failed due to " + e.getMessage();
            s_logger.warn(msg, e);
            throw new CloudRuntimeException("Unable to get host information ", e);
        }
    }

    public synchronized Network setupvSwitchNetwork(final Connection conn) {
        try {
            if (_host.getVswitchNetwork() == null) {
                Network vswitchNw = null;
                final Network.Record rec = new Network.Record();
                final String nwName = Networks.BroadcastScheme.VSwitch.toString();
                final Set<Network> networks = Network.getByNameLabel(conn, nwName);

                if (networks.size() == 0) {
                    rec.nameDescription = "vswitch network for " + nwName;
                    rec.nameLabel = nwName;
                    vswitchNw = Network.create(conn, rec);
                } else {
                    vswitchNw = networks.iterator().next();
                }
                _host.setVswitchNetwork(vswitchNw);
            }
            return _host.getVswitchNetwork();
        } catch (final BadServerResponse e) {
            s_logger.error("Failed to setup vswitch network", e);
        } catch (final XenAPIException e) {
            s_logger.error("Failed to setup vswitch network", e);
        } catch (final XmlRpcException e) {
            s_logger.error("Failed to setup vswitch network", e);
        }

        return null;
    }

    public void shutdownVM(final Connection conn, final VM vm, final String vmName, final boolean forcedStop) throws XmlRpcException {
        Task task = null;
        try {
            if (forcedStop) {
                task = vm.hardShutdownAsync(conn);
            } else {
                task = vm.cleanShutdownAsync(conn);
            }

            try {
                // poll every 1 seconds , timeout after 10 minutes
                waitForTask(conn, task, 1000, 10 * 60 * 1000);
                checkForSuccess(conn, task);
            } catch (final TimeoutException e) {
                if (vm.getPowerState(conn) == VmPowerState.HALTED) {
                    task = null;
                    return;
                }
                throw new CloudRuntimeException("Shutdown VM catch HandleInvalid and VM is not in HALTED state");
            }
        } catch (final XenAPIException e) {
            s_logger.debug("Unable to shutdown VM(" + vmName + ") with force=" + forcedStop + " on host(" + _host.getUuid() + ") due to " + e.toString());
            try {
                VmPowerState state = vm.getPowerState(conn);
                if (state == VmPowerState.RUNNING) {
                    try {
                        vm.hardShutdown(conn);
                    } catch (final Exception e1) {
                        s_logger.debug("Unable to hardShutdown VM(" + vmName + ") on host(" + _host.getUuid() + ") due to " + e.toString());
                        state = vm.getPowerState(conn);
                        if (state == VmPowerState.RUNNING) {
                            forceShutdownVM(conn, vm);
                        }
                        return;
                    }
                } else if (state == VmPowerState.HALTED) {
                    return;
                } else {
                    final String msg = "After cleanShutdown the VM status is " + state.toString() + ", that is not expected";
                    s_logger.warn(msg);
                    throw new CloudRuntimeException(msg);
                }
            } catch (final Exception e1) {
                final String msg = "Unable to hardShutdown VM(" + vmName + ") on host(" + _host.getUuid() + ") due to " + e.toString();
                s_logger.warn(msg, e1);
                throw new CloudRuntimeException(msg);
            }
        } finally {
            if (task != null) {
                try {
                    task.destroy(conn);
                } catch (final Exception e1) {
                    s_logger.debug("unable to destroy task(" + task.toString() + ") on host(" + _host.getUuid() + ") due to " + e1.toString());
                }
            }
        }
    }

    @Override
    public boolean start() {
        return true;
    }

    public void startVM(final Connection conn, final Host host, final VM vm, final String vmName) throws Exception {
        Task task = null;
        try {
            task = vm.startOnAsync(conn, host, false, true);
            try {
                // poll every 1 seconds , timeout after 10 minutes
                waitForTask(conn, task, 1000, 10 * 60 * 1000);
                checkForSuccess(conn, task);
            } catch (final Types.HandleInvalid e) {
                if (vm.getPowerState(conn) == VmPowerState.RUNNING) {
                    s_logger.debug("VM " + vmName + " is in Running status", e);
                    task = null;
                    return;
                }
                throw new CloudRuntimeException("Start VM " + vmName + " catch HandleInvalid and VM is not in RUNNING state");
            } catch (final TimeoutException e) {
                if (vm.getPowerState(conn) == VmPowerState.RUNNING) {
                    s_logger.debug("VM " + vmName + " is in Running status", e);
                    task = null;
                    return;
                }
                throw new CloudRuntimeException("Start VM " + vmName + " catch BadAsyncResult and VM is not in RUNNING state");
            }
        } catch (final XenAPIException e) {
            final String msg = "Unable to start VM(" + vmName + ") on host(" + _host.getUuid() + ") due to " + e.toString();
            s_logger.warn(msg, e);
            throw new CloudRuntimeException(msg);
        } finally {
            if (task != null) {
                try {
                    task.destroy(conn);
                } catch (final Exception e1) {
                    s_logger.debug("unable to destroy task(" + task.toString() + ") on host(" + _host.getUuid() + ") due to " + e1.toString());
                }
            }
        }
    }

    protected void startvmfailhandle(final Connection conn, final VM vm, final List<Ternary<SR, VDI, VolumeVO>> mounts) {
        if (vm != null) {
            try {

                if (vm.getPowerState(conn) == VmPowerState.RUNNING) {
                    try {
                        vm.hardShutdown(conn);
                    } catch (final Exception e) {
                        final String msg = "VM hardshutdown failed due to " + e.toString();
                        s_logger.warn(msg, e);
                    }
                }
                if (vm.getPowerState(conn) == VmPowerState.HALTED) {
                    try {
                        vm.destroy(conn);
                    } catch (final Exception e) {
                        final String msg = "VM destroy failed due to " + e.toString();
                        s_logger.warn(msg, e);
                    }
                }
            } catch (final Exception e) {
                final String msg = "VM getPowerState failed due to " + e.toString();
                s_logger.warn(msg, e);
            }
        }
        if (mounts != null) {
            for (final Ternary<SR, VDI, VolumeVO> mount : mounts) {
                final VDI vdi = mount.second();
                Set<VBD> vbds = null;
                try {
                    vbds = vdi.getVBDs(conn);
                } catch (final Exception e) {
                    final String msg = "VDI getVBDS failed due to " + e.toString();
                    s_logger.warn(msg, e);
                    continue;
                }
                for (final VBD vbd : vbds) {
                    try {
                        vbd.unplug(conn);
                        vbd.destroy(conn);
                    } catch (final Exception e) {
                        final String msg = "VBD destroy failed due to " + e.toString();
                        s_logger.warn(msg, e);
                    }
                }
            }
        }
    }

    @Override
    public boolean stop() {
        disconnected();
        return true;
    }

    private HashMap<String, Pair<Long, Long>> syncNetworkGroups(final Connection conn, final long id) {
        final HashMap<String, Pair<Long, Long>> states = new HashMap<String, Pair<Long, Long>>();

        final String result = callHostPlugin(conn, "vmops", "get_rule_logs_for_vms", "host_uuid", _host.getUuid());
        s_logger.trace("syncNetworkGroups: id=" + id + " got: " + result);
        final String[] rulelogs = result != null ? result.split(";") : new String[0];
        for (final String rulesforvm : rulelogs) {
            final String[] log = rulesforvm.split(",");
            if (log.length != 6) {
                continue;
            }
            // output = ','.join([vmName, vmID, vmIP, domID, signature, seqno])
            try {
                states.put(log[0], new Pair<Long, Long>(Long.parseLong(log[1]), Long.parseLong(log[5])));
            } catch (final NumberFormatException nfe) {
                states.put(log[0], new Pair<Long, Long>(-1L, -1L));
            }
        }
        return states;
    }

    public boolean transferManagementNetwork(final Connection conn, final Host host, final PIF src, final PIF.Record spr, final PIF dest) throws XmlRpcException, XenAPIException {
        dest.reconfigureIp(conn, spr.ipConfigurationMode, spr.IP, spr.netmask, spr.gateway, spr.DNS);
        Host.managementReconfigure(conn, dest);
        String hostUuid = null;
        int count = 0;
        while (count < 10) {
            try {
                Thread.sleep(10000);
                hostUuid = host.getUuid(conn);
                if (hostUuid != null) {
                    break;
                }
                ++count;
            } catch (final XmlRpcException e) {
                s_logger.debug("Waiting for host to come back: " + e.getMessage());
            } catch (final XenAPIException e) {
                s_logger.debug("Waiting for host to come back: " + e.getMessage());
            } catch (final InterruptedException e) {
                s_logger.debug("Gotta run");
                return false;
            }
        }
        if (hostUuid == null) {
            s_logger.warn("Unable to transfer the management network from " + spr.uuid);
            return false;
        }

        src.reconfigureIp(conn, Types.IpConfigurationMode.NONE, null, null, null, null);
        return true;
    }

    protected void umount(final Connection conn, final VDI vdi) {

    }

    public void umountSnapshotDir(final Connection conn, final Long dcId) {
        try {
            callHostPlugin(conn, "vmopsSnapshot", "unmountSnapshotsDir", "dcId", dcId.toString());
        } catch (final Exception e) {
            s_logger.debug("Failed to umount snapshot dir", e);
        }
    }

    public String upgradeSnapshot(final Connection conn, final String templatePath, final String snapshotPath) {
        final String results = callHostPluginAsync(conn, "vmopspremium", "upgrade_snapshot", 2 * 60 * 60, "templatePath", templatePath, "snapshotPath", snapshotPath);

        if (results == null || results.isEmpty()) {
            final String msg = "upgrade_snapshot return null";
            s_logger.warn(msg);
            throw new CloudRuntimeException(msg);
        }
        final String[] tmp = results.split("#");
        final String status = tmp[0];
        if (status.equals("0")) {
            return results;
        } else {
            s_logger.warn(results);
            throw new CloudRuntimeException(results);
        }
    }

    public void waitForTask(final Connection c, final Task task, final long pollInterval, final long timeout) throws XenAPIException, XmlRpcException, TimeoutException {
        final long beginTime = System.currentTimeMillis();
        if (s_logger.isTraceEnabled()) {
            s_logger.trace("Task " + task.getNameLabel(c) + " (" + task.getUuid(c) + ") sent to " + c.getSessionReference() + " is pending completion with a " + timeout + "ms timeout");
        }
        while (task.getStatus(c) == Types.TaskStatusType.PENDING) {
            try {
                if (s_logger.isTraceEnabled()) {
                    s_logger.trace("Task " + task.getNameLabel(c) + " (" + task.getUuid(c) + ") is pending, sleeping for " + pollInterval + "ms");
                }
                Thread.sleep(pollInterval);
            } catch (final InterruptedException e) {
            }
            if (System.currentTimeMillis() - beginTime > timeout) {
                final String msg = "Async " + timeout / 1000 + " seconds timeout for task " + task.toString();
                s_logger.warn(msg);
                task.cancel(c);
                task.destroy(c);
                throw new TimeoutException(msg);
            }
        }
    }

    public boolean createAndAttachConfigDriveIsoForVM(final Connection conn, final VM vm, final List<String[]> vmDataList, final String configDriveLabel) throws XenAPIException, XmlRpcException {

        final String vmName = vm.getNameLabel(conn);

        // create SR
        final SR sr = createLocalIsoSR(conn, _configDriveSRName + _host.getIp());
        if (sr == null) {
            s_logger.debug("Failed to create local SR for the config drive");
            return false;
        }

        s_logger.debug("Creating vm data files in config drive for vm " + vmName);
        // 1. create vm data files
        if (!createVmdataFiles(vmName, vmDataList, configDriveLabel)) {
            s_logger.debug("Failed to create vm data files in config drive for vm " + vmName);
            return false;
        }

        // 2. copy config drive iso to host
        if (!copyConfigDriveIsoToHost(conn, sr, vmName)) {
            return false;
        }

        // 3. attachIsoToVM
        if (!attachConfigDriveIsoToVm(conn, vm)) {
            return false;
        }

        return true;
    }

    public boolean createVmdataFiles(final String vmName, final List<String[]> vmDataList, final String configDriveLabel) {

        // add vm iso to the isolibrary
        final String isoPath = "/tmp/" + vmName + "/configDrive/";
        final String configDriveName = "cloudstack/";

        //create folder for the VM
        //Remove the folder before creating it.

        try {
            deleteLocalFolder("/tmp/" + isoPath);
        } catch (final IOException e) {
            s_logger.debug("Failed to delete the exiting config drive for vm " + vmName + " " + e.getMessage());
        } catch (final Exception e) {
            s_logger.debug("Failed to delete the exiting config drive for vm " + vmName + " " + e.getMessage());
        }

        if (vmDataList != null) {
            for (final String[] item : vmDataList) {
                final String dataType = item[0];
                final String fileName = item[1];
                final String content = item[2];

                // create file with content in folder

                if (dataType != null && !dataType.isEmpty()) {
                    //create folder
                    final String folder = isoPath + configDriveName + dataType;
                    if (folder != null && !folder.isEmpty()) {
                        final File dir = new File(folder);
                        final boolean result = true;

                        try {
                            if (!dir.exists()) {
                                dir.mkdirs();
                            }
                        } catch (final SecurityException ex) {
                            s_logger.debug("Failed to create dir " + ex.getMessage());
                            return false;
                        }

                        if (result && content != null && !content.isEmpty()) {
                            File file = new File(folder + "/" + fileName + ".txt");
                            try (OutputStreamWriter fw = new OutputStreamWriter(new FileOutputStream(file.getAbsoluteFile()), "UTF-8");
                                    BufferedWriter bw = new BufferedWriter(fw);) {
                                bw.write(content);
                                s_logger.debug("created file: " + file + " in folder:" + folder);
                            } catch (final IOException ex) {
                                s_logger.debug("Failed to create file " + ex.getMessage());
                                return false;
                            }
                        }
                    }
                }
            }
            s_logger.debug("Created the vm data in " + isoPath);
        }

        String s = null;
        try {

            final String cmd = "mkisofs -iso-level 3 -V " + configDriveLabel + " -o " + isoPath + vmName + ".iso " + isoPath;
            final Process p = Runtime.getRuntime().exec(cmd);

            final BufferedReader stdInput = new BufferedReader(new InputStreamReader(p.getInputStream(), Charset.defaultCharset()));

            final BufferedReader stdError = new BufferedReader(new InputStreamReader(p.getErrorStream(), Charset.defaultCharset()));

            // read the output from the command
            while ((s = stdInput.readLine()) != null) {
                s_logger.debug(s);
            }

            // read any errors from the attempted command
            while ((s = stdError.readLine()) != null) {
                s_logger.debug(s);
            }
            s_logger.debug(" Created config drive ISO using the command " + cmd + " in the host " + _host.getIp());
        } catch (final IOException e) {
            s_logger.debug(e.getMessage());
            return false;
        }

        return true;
    }

    public boolean copyConfigDriveIsoToHost(final Connection conn, final SR sr, final String vmName) {

        final String vmIso = "/tmp/" + vmName + "/configDrive/" + vmName + ".iso";
        //scp file into the host
        final com.trilead.ssh2.Connection sshConnection = new com.trilead.ssh2.Connection(_host.getIp(), 22);

        try {
            sshConnection.connect(null, 60000, 60000);
            if (!sshConnection.authenticateWithPassword(_username, _password.peek())) {
                throw new CloudRuntimeException("Unable to authenticate");
            }

            s_logger.debug("scp config drive iso file " + vmIso + " to host " + _host.getIp() + " path " + _configDriveIsopath);
            final SCPClient scp = new SCPClient(sshConnection);
            final String p = "0755";

            scp.put(vmIso, _configDriveIsopath, p);
            sr.scan(conn);
            s_logger.debug("copied config drive iso to host " + _host);
        } catch (final IOException e) {
            s_logger.debug("failed to copy configdrive iso " + vmIso + " to host " + _host, e);
            return false;
        } catch (final XmlRpcException e) {
            s_logger.debug("Failed to scan config drive iso SR " + _configDriveSRName + _host.getIp() + " in host " + _host, e);
            return false;
        } finally {
            sshConnection.close();
            //clean up the config drive files

            final String configDir = "/tmp/" + vmName;
            try {
                deleteLocalFolder(configDir);
                s_logger.debug("Successfully cleaned up config drive directory " + configDir + " after copying it to host ");
            } catch (final Exception e) {
                s_logger.debug("Failed to delete config drive folder :" + configDir + " for VM " + vmName + " " + e.getMessage());
            }
        }

        return true;
    }

    public boolean attachConfigDriveIsoToVm(final Connection conn, final VM vm) throws XenAPIException, XmlRpcException {

        final String vmName = vm.getNameLabel(conn);
        final String isoURL = _configDriveIsopath + vmName + ".iso";
        VDI srVdi;

        //1. find the vdi of the iso
        //2. find the vbd for the vdi
        //3. attach iso to vm

        try {
            final Set<VDI> vdis = VDI.getByNameLabel(conn, vmName + ".iso");
            if (vdis.isEmpty()) {
                throw new CloudRuntimeException("Could not find ISO with URL: " + isoURL);
            }
            srVdi = vdis.iterator().next();

        } catch (final XenAPIException e) {
            s_logger.debug("Unable to get config drive iso: " + isoURL + " due to " + e.toString());
            return false;
        } catch (final Exception e) {
            s_logger.debug("Unable to get config drive iso: " + isoURL + " due to " + e.toString());
            return false;
        }

        VBD isoVBD = null;

        // Find the VM's CD-ROM VBD
        final Set<VBD> vbds = vm.getVBDs(conn);
        for (final VBD vbd : vbds) {
            final Types.VbdType type = vbd.getType(conn);

            final VBD.Record vbdr = vbd.getRecord(conn);

            // if the device exists then attach it
            if (!vbdr.userdevice.equals(_attachIsoDeviceNum) && type == Types.VbdType.CD) {
                isoVBD = vbd;
                break;
            }
        }

        if (isoVBD == null) {
            //create vbd
            final VBD.Record cfgDriveVbdr = new VBD.Record();
            cfgDriveVbdr.VM = vm;
            cfgDriveVbdr.empty = true;
            cfgDriveVbdr.bootable = false;
            cfgDriveVbdr.userdevice = "autodetect";
            cfgDriveVbdr.mode = Types.VbdMode.RO;
            cfgDriveVbdr.type = Types.VbdType.CD;
            final VBD cfgDriveVBD = VBD.create(conn, cfgDriveVbdr);
            isoVBD = cfgDriveVBD;

            s_logger.debug("Created CD-ROM VBD for VM: " + vm);
        }

        if (isoVBD != null) {
            // If an ISO is already inserted, eject it
            if (isoVBD.getEmpty(conn) == false) {
                isoVBD.eject(conn);
            }

            try {
                // Insert the new ISO
                isoVBD.insert(conn, srVdi);
                s_logger.debug("Attached config drive iso to vm " + vmName);
            } catch (final XmlRpcException ex) {
                s_logger.debug("Failed to attach config drive iso to vm " + vmName);
                return false;
            }
        }

        return true;
    }

    public SR createLocalIsoSR(final Connection conn, final String srName) throws XenAPIException, XmlRpcException {

        // if config drive sr already exists then return
        SR sr = getSRByNameLabelandHost(conn, srName);

        if (sr != null) {
            s_logger.debug("Config drive SR already exist, returing it");
            return sr;
        }

        try {
            final Map<String, String> deviceConfig = new HashMap<String, String>();

            final com.trilead.ssh2.Connection sshConnection = new com.trilead.ssh2.Connection(_host.getIp(), 22);
            try {
                sshConnection.connect(null, 60000, 60000);
                if (!sshConnection.authenticateWithPassword(_username, _password.peek())) {
                    throw new CloudRuntimeException("Unable to authenticate");
                }

                final String cmd = "mkdir -p " + _configDriveIsopath;
                if (!SSHCmdHelper.sshExecuteCmd(sshConnection, cmd)) {
                    throw new CloudRuntimeException("Cannot create directory configdrive_iso on XenServer hosts");
                }
            } catch (final IOException e) {
                throw new CloudRuntimeException("Unable to create iso folder", e);
            } finally {
                sshConnection.close();
            }
            s_logger.debug("Created the config drive SR " + srName + " folder path " + _configDriveIsopath);

            deviceConfig.put("location", _configDriveIsopath);
            deviceConfig.put("legacy_mode", "true");
            final Host host = Host.getByUuid(conn, _host.getUuid());
            final String type = SRType.ISO.toString();
            sr = SR.create(conn, host, deviceConfig, new Long(0), _configDriveIsopath, "iso", type, "iso", false, new HashMap<String, String>());

            sr.setNameLabel(conn, srName);
            sr.setNameDescription(conn, deviceConfig.get("location"));

            sr.scan(conn);
            s_logger.debug("Config drive ISO SR at the path " + _configDriveIsopath + " got created in host " + _host);
            return sr;
        } catch (final XenAPIException e) {
            final String msg = "createLocalIsoSR failed! mountpoint " + e.toString();
            s_logger.warn(msg, e);
            throw new CloudRuntimeException(msg, e);
        } catch (final Exception e) {
            final String msg = "createLocalIsoSR failed! mountpoint:  due to " + e.getMessage();
            s_logger.warn(msg, e);
            throw new CloudRuntimeException(msg, e);
        }

    }

    public void deleteLocalFolder(final String directory) throws Exception {
        if (directory == null || directory.isEmpty()) {
            final String msg = "Invalid directory path (null/empty) detected. Cannot delete specified directory.";
            s_logger.debug(msg);
            throw new Exception(msg);
        }

        try {
            FileUtils.deleteDirectory(new File(directory));
        } catch (final IOException e) {
            // IOException here means failure to delete. Not swallowing it here to
            // let the caller handle with appropriate contextual log message.
            throw e;
        }
    }

    protected SR getSRByNameLabel(Connection conn, String name) throws BadServerResponse, XenAPIException, XmlRpcException {
        Set<SR> srs = SR.getByNameLabel(conn, name);
        SR ressr = null;
        for (SR sr : srs) {
            Set<PBD> pbds;
            pbds = sr.getPBDs(conn);
            for (PBD pbd : pbds) {
                PBD.Record pbdr = pbd.getRecord(conn);
                if (pbdr.host != null) {
                    ressr = sr;
                    break;
                }
            }
        }
        return ressr;
    }

    public boolean attachConfigDriveToMigratedVm(Connection conn, String vmName, String ipAddr) {

        // attach the config drive in destination host

        try {
            s_logger.debug("Attaching config drive iso device for the VM " + vmName + " In host " + ipAddr);
            Set<VM> vms = VM.getByNameLabel(conn, vmName);

            SR sr = getSRByNameLabel(conn, vmName + VM_NAME_ISO_SUFFIX);
            //Here you will find only two vdis with the <vmname>.iso.
            //one is from source host and second from dest host
            Set<VDI> vdis = VDI.getByNameLabel(conn, vmName + VM_FILE_ISO_SUFFIX);
            if (vdis.isEmpty()) {
                s_logger.debug("Could not find config drive ISO: " + vmName);
                return false;
            }

            VDI configdriveVdi = null;
            for (VDI vdi : vdis) {
                SR vdiSr = vdi.getSR(conn);
                if (vdiSr.getUuid(conn).equals(sr.getUuid(conn))) {
                    //get this vdi to attach to vbd
                    configdriveVdi = vdi;
                    s_logger.debug("VDI for the config drive ISO  " + vdi);
                } else {
                    // delete the vdi in source host so that the <vmname>.iso file is get removed
                    s_logger.debug("Removing the source host VDI for the config drive ISO  " + vdi);
                    vdi.destroy(conn);
                }
            }

            if (configdriveVdi == null) {
                s_logger.debug("Config drive ISO VDI is not found ");
                return false;
            }

            for (VM vm : vms) {

                //create vbd
                VBD.Record cfgDriveVbdr = new VBD.Record();
                cfgDriveVbdr.VM = vm;
                cfgDriveVbdr.empty = true;
                cfgDriveVbdr.bootable = false;
                cfgDriveVbdr.userdevice = "autodetect";
                cfgDriveVbdr.mode = Types.VbdMode.RO;
                cfgDriveVbdr.type = Types.VbdType.CD;

                VBD cfgDriveVBD = VBD.create(conn, cfgDriveVbdr);

                s_logger.debug("Inserting vbd " + configdriveVdi);
                cfgDriveVBD.insert(conn, configdriveVdi);
                break;

            }

            return true;

        } catch (BadServerResponse e) {
            s_logger.warn("Failed to attach config drive ISO to the VM  " + vmName + " In host " + ipAddr + " due to a bad server response.", e);
            return false;
        } catch (XenAPIException e) {
            s_logger.warn("Failed to attach config drive ISO to the VM  " + vmName + " In host " + ipAddr + " due to a xapi problem.", e);
            return false;
        } catch (XmlRpcException e) {
            s_logger.warn("Failed to attach config drive ISO to the VM  " + vmName + " In host " + ipAddr + " due to a problem in a remote call.", e);
            return false;
        }

    }

    /**
     * Get Diagnostics Data API
     * Copy zip file from system vm and copy file directly to secondary storage
     */
    public Answer copyDiagnosticsFileToSecondaryStorage(Connection conn, CopyToSecondaryStorageCommand cmd) {
        String secondaryStorageUrl = cmd.getSecondaryStorageUrl();
        String vmIP = cmd.getSystemVmIp();
        String diagnosticsZipFile = cmd.getFileName();
        String nfsVersion = cmd.getNfsVersion();

        String localDir = null;
        boolean success;

        // Mount Secondary storage
        String secondaryStorageMountPath = null;
        try {
            URI uri = new URI(secondaryStorageUrl);
            secondaryStorageMountPath = uri.getHost() + ":" + uri.getPath();
            localDir = BASE_MOUNT_POINT_ON_REMOTE + UUID.nameUUIDFromBytes(secondaryStorageMountPath.getBytes());
<<<<<<< HEAD
            String mountPoint = mountNfs(conn, secondaryStorageMountPath, localDir);
            if (StringUtils.isBlank(mountPoint)) {
=======
            String mountPoint = mountNfs(conn, secondaryStorageMountPath, localDir, nfsVersion);
            if (org.apache.commons.lang.StringUtils.isBlank(mountPoint)) {
>>>>>>> 8adb8df2
                return new CopyToSecondaryStorageAnswer(cmd, false, "Could not mount secondary storage " + secondaryStorageMountPath + " on host " + localDir);
            }

            String dataDirectoryInSecondaryStore = localDir + File.separator + DiagnosticsService.DIAGNOSTICS_DIRECTORY;
            final CopyToSecondaryStorageAnswer answer;
            final String scpResult = callHostPlugin(conn, "vmops", "secureCopyToHost", "hostfilepath", dataDirectoryInSecondaryStore,
                    "srcip", vmIP, "srcfilepath", cmd.getFileName()).toLowerCase();

            if (scpResult.contains("success")) {
                answer = new CopyToSecondaryStorageAnswer(cmd, true, "File copied to secondary storage successfully.");
            } else {
                answer = new CopyToSecondaryStorageAnswer(cmd, false, "Zip file " + diagnosticsZipFile.replace("/root/", "") + "could not be copied to secondary storage due to " + scpResult);
            }
            umountNfs(conn, secondaryStorageMountPath, localDir);
            localDir = null;
            return answer;
        } catch (Exception e) {
            String msg = "Exception caught zip file copy to secondary storage URI: " + secondaryStorageUrl + "Exception : " + e;
            s_logger.error(msg, e);
            return new CopyToSecondaryStorageAnswer(cmd, false, msg);
        } finally {
            if (localDir != null) umountNfs(conn, secondaryStorageMountPath, localDir);
        }
    }

    private String mountNfs(Connection conn, String remoteDir, String localDir, String nfsVersion) {
        if (localDir == null) {
            localDir = BASE_MOUNT_POINT_ON_REMOTE + UUID.nameUUIDFromBytes(remoteDir.getBytes());
        }
        return callHostPlugin(conn, "cloud-plugin-storage", "mountNfsSecondaryStorage", "localDir", localDir, "remoteDir", remoteDir, "nfsVersion", nfsVersion);
    }

    // Unmount secondary storage from host
    private void umountNfs(Connection conn, String remoteDir, String localDir) {
        if (localDir == null) {
            localDir = BASE_MOUNT_POINT_ON_REMOTE + UUID.nameUUIDFromBytes(remoteDir.getBytes());
        }
        String result = callHostPlugin(conn, "cloud-plugin-storage", "umountNfsSecondaryStorage", "localDir", localDir, "remoteDir", remoteDir);
        if (StringUtils.isBlank(result)) {
            String errMsg = "Could not umount secondary storage " + remoteDir + " on host " + localDir;
            s_logger.warn(errMsg);
        }
    }
}<|MERGE_RESOLUTION|>--- conflicted
+++ resolved
@@ -1917,12 +1917,8 @@
             final String platformstring = details.get(VmDetailConstants.PLATFORM);
             final String coresPerSocket = details.get(VmDetailConstants.CPU_CORE_PER_SOCKET);
             if (platformstring != null && !platformstring.isEmpty()) {
-<<<<<<< HEAD
                 final Map<String, String> platform = com.cloud.utils.StringUtils.stringToMap(platformstring);
-=======
-                final Map<String, String> platform = StringUtils.stringToMap(platformstring);
                 syncPlatformAndCoresPerSocketSettings(coresPerSocket, platform);
->>>>>>> 8adb8df2
                 vm.setPlatform(conn, platform);
             } else {
                 final String timeoffset = details.get(VmDetailConstants.TIME_OFFSET);
@@ -5688,13 +5684,8 @@
             URI uri = new URI(secondaryStorageUrl);
             secondaryStorageMountPath = uri.getHost() + ":" + uri.getPath();
             localDir = BASE_MOUNT_POINT_ON_REMOTE + UUID.nameUUIDFromBytes(secondaryStorageMountPath.getBytes());
-<<<<<<< HEAD
-            String mountPoint = mountNfs(conn, secondaryStorageMountPath, localDir);
+            String mountPoint = mountNfs(conn, secondaryStorageMountPath, localDir, nfsVersion);
             if (StringUtils.isBlank(mountPoint)) {
-=======
-            String mountPoint = mountNfs(conn, secondaryStorageMountPath, localDir, nfsVersion);
-            if (org.apache.commons.lang.StringUtils.isBlank(mountPoint)) {
->>>>>>> 8adb8df2
                 return new CopyToSecondaryStorageAnswer(cmd, false, "Could not mount secondary storage " + secondaryStorageMountPath + " on host " + localDir);
             }
 
