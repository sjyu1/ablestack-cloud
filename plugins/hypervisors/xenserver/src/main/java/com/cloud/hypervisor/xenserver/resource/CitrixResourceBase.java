// Licensed to the Apache Software Foundation (ASF) under one
// or more contributor license agreements.  See the NOTICE file
// distributed with this work for additional information
// regarding copyright ownership.  The ASF licenses this file
// to you under the Apache License, Version 2.0 (the
// "License"); you may not use this file except in compliance
// with the License.  You may obtain a copy of the License at
//
//   http://www.apache.org/licenses/LICENSE-2.0
//
// Unless required by applicable law or agreed to in writing,
// software distributed under the License is distributed on an
// "AS IS" BASIS, WITHOUT WARRANTIES OR CONDITIONS OF ANY
// KIND, either express or implied.  See the License for the
// specific language governing permissions and limitations
// under the License.
package com.cloud.hypervisor.xenserver.resource;

import static com.cloud.utils.NumbersUtil.toHumanReadableSize;

import java.io.BufferedReader;
import java.io.BufferedWriter;
import java.io.File;
import java.io.FileOutputStream;
import java.io.IOException;
import java.io.InputStreamReader;
import java.io.OutputStreamWriter;
import java.net.MalformedURLException;
import java.net.URI;
import java.net.URISyntaxException;
import java.net.URL;
import java.net.URLConnection;
import java.nio.charset.Charset;
import java.util.ArrayList;
import java.util.Date;
import java.util.HashMap;
import java.util.HashSet;
import java.util.Iterator;
import java.util.LinkedList;
import java.util.List;
import java.util.Map;
import java.util.Objects;
import java.util.Properties;
import java.util.Queue;
import java.util.Random;
import java.util.Set;
import java.util.UUID;
import java.util.concurrent.TimeoutException;

import javax.naming.ConfigurationException;
import javax.xml.parsers.ParserConfigurationException;

import org.apache.cloudstack.api.ApiConstants;
import org.apache.cloudstack.diagnostics.CopyToSecondaryStorageAnswer;
import org.apache.cloudstack.diagnostics.CopyToSecondaryStorageCommand;
import org.apache.cloudstack.diagnostics.DiagnosticsService;
import org.apache.cloudstack.hypervisor.xenserver.ExtraConfigurationUtility;
import org.apache.cloudstack.storage.to.TemplateObjectTO;
import org.apache.cloudstack.storage.to.VolumeObjectTO;
import org.apache.cloudstack.utils.security.ParserUtils;
import org.apache.commons.collections.CollectionUtils;
import org.apache.commons.collections.MapUtils;
import org.apache.commons.io.FileUtils;
import org.apache.commons.lang3.BooleanUtils;
import org.apache.commons.lang3.StringUtils;
import org.apache.log4j.Logger;
import org.apache.xmlrpc.XmlRpcException;
import org.joda.time.Duration;
import org.w3c.dom.Document;
import org.w3c.dom.Node;
import org.w3c.dom.NodeList;
import org.xml.sax.InputSource;
import org.xml.sax.SAXException;

import com.cloud.agent.IAgentControl;
import com.cloud.agent.api.Answer;
import com.cloud.agent.api.Command;
import com.cloud.agent.api.GetHostStatsCommand;
import com.cloud.agent.api.GetVmStatsCommand;
import com.cloud.agent.api.HostStatsEntry;
import com.cloud.agent.api.HostVmStateReportEntry;
import com.cloud.agent.api.PingCommand;
import com.cloud.agent.api.PingRoutingCommand;
import com.cloud.agent.api.PingRoutingWithNwGroupsCommand;
import com.cloud.agent.api.PingRoutingWithOvsCommand;
import com.cloud.agent.api.RebootAnswer;
import com.cloud.agent.api.RebootCommand;
import com.cloud.agent.api.SetupGuestNetworkCommand;
import com.cloud.agent.api.StartAnswer;
import com.cloud.agent.api.StartCommand;
import com.cloud.agent.api.StartupCommand;
import com.cloud.agent.api.StartupRoutingCommand;
import com.cloud.agent.api.StartupStorageCommand;
import com.cloud.agent.api.StopAnswer;
import com.cloud.agent.api.StopCommand;
import com.cloud.agent.api.StoragePoolInfo;
import com.cloud.agent.api.VgpuTypesInfo;
import com.cloud.agent.api.VmStatsEntry;
import com.cloud.agent.api.routing.IpAssocCommand;
import com.cloud.agent.api.routing.IpAssocVpcCommand;
import com.cloud.agent.api.routing.NetworkElementCommand;
import com.cloud.agent.api.routing.SetNetworkACLCommand;
import com.cloud.agent.api.routing.SetSourceNatCommand;
import com.cloud.agent.api.to.DataStoreTO;
import com.cloud.agent.api.to.DataTO;
import com.cloud.agent.api.to.DiskTO;
import com.cloud.agent.api.to.GPUDeviceTO;
import com.cloud.agent.api.to.IpAddressTO;
import com.cloud.agent.api.to.NfsTO;
import com.cloud.agent.api.to.NicTO;
import com.cloud.agent.api.to.VirtualMachineTO;
import com.cloud.agent.resource.virtualnetwork.VRScripts;
import com.cloud.agent.resource.virtualnetwork.VirtualRouterDeployer;
import com.cloud.agent.resource.virtualnetwork.VirtualRoutingResource;
import com.cloud.exception.InternalErrorException;
import com.cloud.host.Host.Type;
import com.cloud.hypervisor.Hypervisor.HypervisorType;
import com.cloud.hypervisor.xenserver.resource.wrapper.xenbase.CitrixRequestWrapper;
import com.cloud.hypervisor.xenserver.resource.wrapper.xenbase.XenServerUtilitiesHelper;
import com.cloud.network.Networks;
import com.cloud.network.Networks.BroadcastDomainType;
import com.cloud.network.Networks.TrafficType;
import com.cloud.resource.ServerResource;
import com.cloud.resource.ServerResourceBase;
import com.cloud.resource.hypervisor.HypervisorResource;
import com.cloud.storage.Storage;
import com.cloud.storage.Storage.StoragePoolType;
import com.cloud.storage.Volume;
import com.cloud.storage.VolumeVO;
import com.cloud.storage.resource.StorageSubsystemCommandHandler;
import com.cloud.storage.resource.StorageSubsystemCommandHandlerBase;
import com.cloud.template.TemplateManager;
import com.cloud.template.VirtualMachineTemplate.BootloaderType;
import com.cloud.utils.ExecutionResult;
import com.cloud.utils.NumbersUtil;
import com.cloud.utils.Pair;
import com.cloud.utils.PropertiesUtil;
import com.cloud.utils.Ternary;
import com.cloud.utils.exception.CloudRuntimeException;
import com.cloud.utils.net.NetUtils;
import com.cloud.utils.script.Script;
import com.cloud.utils.ssh.SSHCmdHelper;
import com.cloud.utils.ssh.SshHelper;
import com.cloud.vm.VirtualMachine;
import com.cloud.vm.VirtualMachine.PowerState;
import com.cloud.vm.VmDetailConstants;
import com.trilead.ssh2.SCPClient;
import com.xensource.xenapi.Bond;
import com.xensource.xenapi.Connection;
import com.xensource.xenapi.Console;
import com.xensource.xenapi.Host;
import com.xensource.xenapi.HostCpu;
import com.xensource.xenapi.HostMetrics;
import com.xensource.xenapi.Network;
import com.xensource.xenapi.PBD;
import com.xensource.xenapi.PIF;
import com.xensource.xenapi.Pool;
import com.xensource.xenapi.SR;
import com.xensource.xenapi.Session;
import com.xensource.xenapi.Task;
import com.xensource.xenapi.Types;
import com.xensource.xenapi.Types.BadServerResponse;
import com.xensource.xenapi.Types.VmPowerState;
import com.xensource.xenapi.Types.XenAPIException;
import com.xensource.xenapi.VBD;
import com.xensource.xenapi.VDI;
import com.xensource.xenapi.VIF;
import com.xensource.xenapi.VLAN;
import com.xensource.xenapi.VM;
import com.xensource.xenapi.XenAPIObject;

/**
 * CitrixResourceBase encapsulates the calls to the XenServer Xapi process to
 * perform the required functionalities for CloudStack.
 *
 * ==============> READ THIS <============== Because the XenServer objects can
 * expire when the session expires, we cannot keep any of the actual XenServer
 * objects in this class. The only thing that is constant is the UUID of the
 * XenServer objects but not the objects themselves! This is very important
 * before you do any changes in this code here.
 *
 */
public abstract class CitrixResourceBase extends ServerResourceBase implements ServerResource, HypervisorResource, VirtualRouterDeployer {
    /**
     * used to describe what type of resource a storage device is of
     */
    public enum SRType {
        EXT, ISO, LVM, LVMOHBA, LVMOISCSI,
        /**
         * used for resigning metadata (like SR UUID and VDI UUID when a
         * particular storage manager is installed on a XenServer host (for back-end snapshots to work))
         */
        RELVMOISCSI, NFS;

        String _str;

        private SRType() {
            _str = super.toString().toLowerCase();
        }

        public boolean equals(final String type) {
            return _str.equalsIgnoreCase(type);
        }

        @Override
        public String toString() {
            return _str;
        }
    }

    private final static int BASE_TO_CONVERT_BYTES_INTO_KILOBYTES = 1024;
    private final static String BASE_MOUNT_POINT_ON_REMOTE = "/var/cloud_mount/";

    private final static int USER_DEVICE_START_ID = 3;

    private final static String VM_NAME_ISO_SUFFIX = "-ISO";

    private final static String VM_FILE_ISO_SUFFIX = ".iso";
    public final static int DEFAULTDOMRSSHPORT = 3922;

    private static final XenServerConnectionPool ConnPool = XenServerConnectionPool.getInstance();
    // static min values for guests on xenserver
    private static final long mem_128m = 134217728L;

    static final Random Rand = new Random(System.currentTimeMillis());
    private static final Logger s_logger = Logger.getLogger(CitrixResourceBase.class);
    protected static final HashMap<VmPowerState, PowerState> s_powerStatesTable;

    public static final String XS_TOOLS_ISO_AFTER_70 = "guest-tools.iso";
    public static final String BASEPATH = "/opt/xensource/packages/resources/";

    protected static final String PLATFORM_CORES_PER_SOCKET_KEY = "cores-per-socket";

    static {
        s_powerStatesTable = new HashMap<VmPowerState, PowerState>();
        s_powerStatesTable.put(VmPowerState.HALTED, PowerState.PowerOff);
        s_powerStatesTable.put(VmPowerState.PAUSED, PowerState.PowerOff);
        s_powerStatesTable.put(VmPowerState.RUNNING, PowerState.PowerOn);
        s_powerStatesTable.put(VmPowerState.SUSPENDED, PowerState.PowerOff);
        s_powerStatesTable.put(VmPowerState.UNRECOGNIZED, PowerState.PowerUnknown);
    }

    private static PowerState convertToPowerState(final VmPowerState ps) {
        final PowerState powerState = s_powerStatesTable.get(ps);
        return powerState == null ? PowerState.PowerUnknown : powerState;
    }

    private static boolean isAlienVm(final VM vm, final Connection conn) throws XenAPIException, XmlRpcException {
        // TODO : we need a better way to tell whether or not the VM belongs to
        // CloudStack
        final String vmName = vm.getNameLabel(conn);
        if (vmName.matches("^[ivs]-\\d+-.+")) {
            return false;
        }

        return true;
    }

    protected IAgentControl _agentControl;
    protected boolean _canBridgeFirewall = false;
    protected String _cluster;
    // Guest and Host Performance Statistics
    protected String _consolidationFunction = "AVERAGE";
    protected long _dcId;
    protected String _guestNetworkName;
    protected int _heartbeatInterval = 60;
    protected int _heartbeatTimeout = 120;
    protected XsHost _host = new XsHost();
    protected String _instance; // instance name (default is usually "VM")
    protected boolean _isOvs = false;
    protected String _linkLocalPrivateNetworkName;
    protected int _maxNics = 7;

    final int _maxWeight = 256;
    protected int _migratewait;
    protected String _name;
    protected Queue<String> _password = new LinkedList<String>();

    protected String _pod;
    protected int _pollingIntervalInSeconds = 60;

    protected String _privateNetworkName;
    protected String _publicNetworkName;

    protected final int _retry = 100;

    protected boolean _securityGroupEnabled;
    protected final int _sleep = 10000;
    protected String _storageNetworkName1;
    protected String _storageNetworkName2;
    protected List<VIF> _tmpDom0Vif = new ArrayList<VIF>();

    protected String _username;

    protected VirtualRoutingResource _vrResource;

    protected String _configDriveIsopath = "/opt/xensource/packages/configdrive_iso/";
    protected String _configDriveSRName = "ConfigDriveISOs";
    public String _attachIsoDeviceNum = "3";

    protected XenServerUtilitiesHelper xenServerUtilitiesHelper = new XenServerUtilitiesHelper();

    protected int _wait;
    // Hypervisor specific params with generic value, may need to be overridden
    // for specific versions
    long _xsMemoryUsed = 128 * 1024 * 1024L; // xenserver hypervisor used 128 M

    double _xsVirtualizationFactor = 63.0 / 64.0; // 1 - virtualization overhead

    protected StorageSubsystemCommandHandler storageHandler;

    private static final String XENSTORE_DATA_IP = "vm-data/ip";
    private static final String XENSTORE_DATA_GATEWAY = "vm-data/gateway";
    private static final String XENSTORE_DATA_NETMASK = "vm-data/netmask";
    private static final String XENSTORE_DATA_CS_INIT = "vm-data/cloudstack/init";

    public CitrixResourceBase() {
    }

    /**
     * Replaces the old password with the new password used to connect to the host.
     *
     * @param password  - the new host password.
     * @return the old password.
     */
    public String replaceOldPasswdInQueue(final String password) {
        final String oldPasswd = _password.poll();
        _password.add(password);

        return oldPasswd;
    }

    public String getPwdFromQueue() {
        return _password.peek();
    }

    public XenServerUtilitiesHelper getXenServerUtilitiesHelper() {
        return xenServerUtilitiesHelper;
    }

    protected StorageSubsystemCommandHandler buildStorageHandler() {
        final XenServerStorageProcessor processor = new XenServerStorageProcessor(this);
        return new StorageSubsystemCommandHandlerBase(processor);
    }

    @Override
    protected String getDefaultScriptsDir() {
        return null;
    }

    public String callHostPlugin(final Connection conn, final String plugin, final String cmd, final String... params) {
        final Map<String, String> args = new HashMap<String, String>();
        String msg;
        try {
            for (int i = 0; i < params.length; i += 2) {
                args.put(params[i], params[i + 1]);
            }

            if (s_logger.isTraceEnabled()) {
                s_logger.trace("callHostPlugin executing for command " + cmd + " with " + getArgsString(args));
            }
            final Host host = Host.getByUuid(conn, _host.getUuid());
            final String result = host.callPlugin(conn, plugin, cmd, args);
            if (s_logger.isTraceEnabled()) {
                s_logger.trace("callHostPlugin Result: " + result);
            }
            return result.replace("\n", "");
        } catch (final XenAPIException e) {
            msg = "callHostPlugin failed for cmd: " + cmd + " with args " + getArgsString(args) + " due to " + e.toString();
            s_logger.warn(msg);
        } catch (final XmlRpcException e) {
            msg = "callHostPlugin failed for cmd: " + cmd + " with args " + getArgsString(args) + " due to " + e.getMessage();
            s_logger.debug(msg);
        }
        throw new CloudRuntimeException(msg);
    }

    protected String callHostPluginAsync(final Connection conn, final String plugin, final String cmd, final int wait, final Map<String, String> params) {
        final int timeout = wait * 1000;
        final Map<String, String> args = new HashMap<String, String>();
        Task task = null;
        try {
            for (final Map.Entry<String, String> entry : params.entrySet()) {
                args.put(entry.getKey(), entry.getValue());
            }
            if (s_logger.isTraceEnabled()) {
                s_logger.trace("callHostPlugin executing for command " + cmd + " with " + getArgsString(args));
            }
            final Host host = Host.getByUuid(conn, _host.getUuid());
            task = host.callPluginAsync(conn, plugin, cmd, args);
            // poll every 1 seconds
            waitForTask(conn, task, 1000, timeout);
            checkForSuccess(conn, task);
            final String result = task.getResult(conn);
            if (s_logger.isTraceEnabled()) {
                s_logger.trace("callHostPlugin Result: " + result);
            }
            return result.replace("<value>", "").replace("</value>", "").replace("\n", "");
        } catch (final Types.HandleInvalid e) {
            s_logger.warn("callHostPlugin failed for cmd: " + cmd + " with args " + getArgsString(args) + " due to HandleInvalid clazz:" + e.clazz + ", handle:" + e.handle);
        } catch (final Exception e) {
            s_logger.warn("callHostPlugin failed for cmd: " + cmd + " with args " + getArgsString(args) + " due to " + e.toString(), e);
        } finally {
            if (task != null) {
                try {
                    task.destroy(conn);
                } catch (final Exception e1) {
                    s_logger.debug("unable to destroy task(" + task.toString() + ") on host(" + _host.getUuid() + ") due to " + e1.toString());
                }
            }
        }
        return null;
    }

    protected String callHostPluginAsync(final Connection conn, final String plugin, final String cmd, final int wait, final String... params) {
        final int timeout = wait * 1000;
        final Map<String, String> args = new HashMap<String, String>();
        Task task = null;
        try {
            for (int i = 0; i < params.length; i += 2) {
                args.put(params[i], params[i + 1]);
            }
            if (s_logger.isTraceEnabled()) {
                s_logger.trace("callHostPlugin executing for command " + cmd + " with " + getArgsString(args));
            }
            final Host host = Host.getByUuid(conn, _host.getUuid());
            task = host.callPluginAsync(conn, plugin, cmd, args);
            // poll every 1 seconds
            waitForTask(conn, task, 1000, timeout);
            checkForSuccess(conn, task);
            final String result = task.getResult(conn);
            if (s_logger.isTraceEnabled()) {
                s_logger.trace("callHostPlugin Result: " + result);
            }
            return result.replace("<value>", "").replace("</value>", "").replace("\n", "");
        } catch (final Types.HandleInvalid e) {
            s_logger.warn("callHostPlugin failed for cmd: " + cmd + " with args " + getArgsString(args) + " due to HandleInvalid clazz:" + e.clazz + ", handle:" + e.handle);
        } catch (final XenAPIException e) {
            s_logger.warn("callHostPlugin failed for cmd: " + cmd + " with args " + getArgsString(args) + " due to " + e.toString(), e);
        } catch (final Exception e) {
            s_logger.warn("callHostPlugin failed for cmd: " + cmd + " with args " + getArgsString(args) + " due to " + e.getMessage(), e);
        } finally {
            if (task != null) {
                try {
                    task.destroy(conn);
                } catch (final Exception e1) {
                    s_logger.debug("unable to destroy task(" + task.toString() + ") on host(" + _host.getUuid() + ") due to " + e1.toString());
                }
            }
        }
        return null;
    }

    public String callHostPluginPremium(final Connection conn, final String cmd, final String... params) {
        return callHostPlugin(conn, "vmopspremium", cmd, params);
    }

    protected String callHostPluginThroughMaster(final Connection conn, final String plugin, final String cmd, final String... params) {
        final Map<String, String> args = new HashMap<String, String>();

        try {
            final Map<Pool, Pool.Record> poolRecs = Pool.getAllRecords(conn);
            if (poolRecs.size() != 1) {
                throw new CloudRuntimeException("There are " + poolRecs.size() + " pool for host :" + _host.getUuid());
            }
            final Host master = poolRecs.values().iterator().next().master;
            for (int i = 0; i < params.length; i += 2) {
                args.put(params[i], params[i + 1]);
            }

            if (s_logger.isTraceEnabled()) {
                s_logger.trace("callHostPlugin executing for command " + cmd + " with " + getArgsString(args));
            }
            final String result = master.callPlugin(conn, plugin, cmd, args);
            if (s_logger.isTraceEnabled()) {
                s_logger.trace("callHostPlugin Result: " + result);
            }
            return result.replace("\n", "");
        } catch (final Types.HandleInvalid e) {
            s_logger.warn("callHostPlugin failed for cmd: " + cmd + " with args " + getArgsString(args) + " due to HandleInvalid clazz:" + e.clazz + ", handle:" + e.handle);
        } catch (final XenAPIException e) {
            s_logger.warn("callHostPlugin failed for cmd: " + cmd + " with args " + getArgsString(args) + " due to " + e.toString(), e);
        } catch (final XmlRpcException e) {
            s_logger.warn("callHostPlugin failed for cmd: " + cmd + " with args " + getArgsString(args) + " due to " + e.getMessage(), e);
        }
        return null;
    }

    public boolean canBridgeFirewall() {
        return _canBridgeFirewall;
    }

    public boolean canBridgeFirewall(final Connection conn) {
        return Boolean.valueOf(callHostPlugin(conn, "vmops", "can_bridge_firewall", "host_uuid", _host.getUuid(), "instance", _instance));
    }

    public void checkForSuccess(final Connection c, final Task task) throws XenAPIException, XmlRpcException {
        if (task.getStatus(c) == Types.TaskStatusType.SUCCESS) {
            if (s_logger.isTraceEnabled()) {
                s_logger.trace("Task " + task.getNameLabel(c) + " (" + task.getUuid(c) + ") completed");
            }
            return;
        } else {
            final String msg = "Task failed! Task record: " + task.getRecord(c);
            s_logger.warn(msg);
            task.cancel(c);
            task.destroy(c);
            throw new Types.BadAsyncResult(msg);
        }
    }

    protected boolean checkSR(final Connection conn, final SR sr) {
        try {
            final SR.Record srr = sr.getRecord(conn);
            final Set<PBD> pbds = sr.getPBDs(conn);
            if (pbds.size() == 0) {
                final String msg = "There is no PBDs for this SR: " + srr.nameLabel + " on host:" + _host.getUuid();
                s_logger.warn(msg);
                return false;
            }
            if (s_logger.isDebugEnabled()) {
                s_logger.debug("Checking " + srr.nameLabel + " or SR " + srr.uuid + " on " + _host);
            }
            if (srr.shared) {
                if (SRType.NFS.equals(srr.type)) {
                    final Map<String, String> smConfig = srr.smConfig;
                    if (!smConfig.containsKey("nosubdir")) {
                        smConfig.put("nosubdir", "true");
                        sr.setSmConfig(conn, smConfig);
                    }
                }

                final Host host = Host.getByUuid(conn, _host.getUuid());
                boolean found = false;
                for (final PBD pbd : pbds) {
                    final PBD.Record pbdr = pbd.getRecord(conn);
                    if (host.equals(pbdr.host)) {
                        if (!pbdr.currentlyAttached) {
                            pbdPlug(conn, pbd, pbdr.uuid);
                        }
                        found = true;
                        break;
                    }
                }
                if (!found) {
                    final PBD.Record pbdr = srr.PBDs.iterator().next().getRecord(conn);
                    pbdr.host = host;
                    pbdr.uuid = "";
                    final PBD pbd = PBD.create(conn, pbdr);
                    pbdPlug(conn, pbd, pbd.getUuid(conn));
                }
            } else {
                for (final PBD pbd : pbds) {
                    final PBD.Record pbdr = pbd.getRecord(conn);
                    if (!pbdr.currentlyAttached) {
                        pbdPlug(conn, pbd, pbdr.uuid);
                    }
                }
            }

        } catch (final Exception e) {
            final String msg = "checkSR failed host:" + _host + " due to " + e.toString();
            s_logger.warn(msg, e);
            return false;
        }
        return true;
    }

    private void CheckXenHostInfo() throws ConfigurationException {
        final Connection conn = ConnPool.getConnect(_host.getIp(), _username, _password);
        if (conn == null) {
            throw new ConfigurationException("Can not create connection to " + _host.getIp());
        }
        try {
            Host.Record hostRec = null;
            try {
                final Host host = Host.getByUuid(conn, _host.getUuid());
                hostRec = host.getRecord(conn);
                final Pool.Record poolRec = Pool.getAllRecords(conn).values().iterator().next();
                _host.setPool(poolRec.uuid);

            } catch (final Exception e) {
                throw new ConfigurationException("Can not get host information from " + _host.getIp());
            }
            if (!hostRec.address.equals(_host.getIp())) {
                final String msg = "Host " + _host.getIp() + " seems be reinstalled, please remove this host and readd";
                s_logger.error(msg);
                throw new ConfigurationException(msg);
            }
        } finally {
            try {
                Session.logout(conn);
            } catch (final Exception e) {
            }
        }
    }

    @Override
    public ExecutionResult cleanupCommand(final NetworkElementCommand cmd) {
        if (cmd instanceof IpAssocCommand && !(cmd instanceof IpAssocVpcCommand)) {
            return cleanupNetworkElementCommand((IpAssocCommand)cmd);
        }
        return new ExecutionResult(true, null);
    }

    public boolean cleanupHaltedVms(final Connection conn) throws XenAPIException, XmlRpcException {
        final Host host = Host.getByUuid(conn, _host.getUuid());
        final Map<VM, VM.Record> vms = VM.getAllRecords(conn);
        boolean success = true;
        if (vms != null && !vms.isEmpty()) {
            for (final Map.Entry<VM, VM.Record> entry : vms.entrySet()) {
                final VM vm = entry.getKey();
                final VM.Record vmRec = entry.getValue();
                if (vmRec.isATemplate || vmRec.isControlDomain) {
                    continue;
                }

                if (VmPowerState.HALTED.equals(vmRec.powerState) && vmRec.affinity.equals(host) && !isAlienVm(vm, conn)) {
                    try {
                        vm.destroy(conn);
                    } catch (final Exception e) {
                        s_logger.warn("Catch Exception " + e.getClass().getName() + ": unable to destroy VM " + vmRec.nameLabel + " due to ", e);
                        success = false;
                    }
                }
            }
        }
        return success;
    }

    protected ExecutionResult cleanupNetworkElementCommand(final IpAssocCommand cmd) {
        final Connection conn = getConnection();
        final String routerName = cmd.getAccessDetail(NetworkElementCommand.ROUTER_NAME);
        final String routerIp = cmd.getAccessDetail(NetworkElementCommand.ROUTER_IP);
        final String lastIp = cmd.getAccessDetail(NetworkElementCommand.NETWORK_PUB_LAST_IP);

        try {
            final IpAddressTO[] ips = cmd.getIpAddresses();
            for (final IpAddressTO ip : ips) {

                final VM router = getVM(conn, routerName);

                final NicTO nic = new NicTO();
                nic.setMac(ip.getVifMacAddress());
                nic.setType(ip.getTrafficType());
                if (ip.getBroadcastUri() == null) {
                    nic.setBroadcastType(BroadcastDomainType.Native);
                } else {
                    final URI uri = BroadcastDomainType.fromString(ip.getBroadcastUri());
                    nic.setBroadcastType(BroadcastDomainType.getSchemeValue(uri));
                    nic.setBroadcastUri(uri);
                }
                nic.setDeviceId(0);
                nic.setNetworkRateMbps(ip.getNetworkRate());
                nic.setName(ip.getNetworkName());

                Network network = getNetwork(conn, nic);

                // If we are disassociating the last IP address in the VLAN, we
                // need
                // to remove a VIF
                boolean removeVif = false;

                // there is only one ip in this public vlan and removing it, so
                // remove the nic
                if (StringUtils.equalsIgnoreCase(lastIp, "true") && !ip.isAdd()) {
                    final VIF correctVif = getCorrectVif(conn, router, network);
                    // in isolated network eth2 is the default public interface. We don't want to delete it.
                    if (correctVif != null && !correctVif.getDevice(conn).equals("2")) {
                        removeVif = true;
                    }
                }

                if (removeVif) {

                    // Determine the correct VIF on DomR to
                    // associate/disassociate the
                    // IP address with

                    final VIF correctVif = getCorrectVif(conn, router, network);
                    if (correctVif != null) {
                        network = correctVif.getNetwork(conn);

                        // Mark this vif to be removed from network usage
                        networkUsage(conn, routerIp, "deleteVif", "eth" + correctVif.getDevice(conn));

                        // Remove the VIF from DomR
                        correctVif.unplug(conn);
                        correctVif.destroy(conn);

                        // Disable the VLAN network if necessary
                        disableVlanNetwork(conn, network, true);
                    }
                }
            }
        } catch (final Exception e) {
            s_logger.debug("Ip Assoc failure on applying one ip due to exception:  ", e);
            return new ExecutionResult(false, e.getMessage());
        }
        return new ExecutionResult(true, null);
    }

    public void cleanupTemplateSR(final Connection conn) {
        Set<PBD> pbds = null;
        try {
            final Host host = Host.getByUuid(conn, _host.getUuid());
            pbds = host.getPBDs(conn);
        } catch (final XenAPIException e) {
            s_logger.warn("Unable to get the SRs " + e.toString(), e);
            throw new CloudRuntimeException("Unable to get SRs " + e.toString(), e);
        } catch (final Exception e) {
            throw new CloudRuntimeException("Unable to get SRs " + e.getMessage(), e);
        }
        for (final PBD pbd : pbds) {
            SR sr = null;
            SR.Record srRec = null;
            try {
                sr = pbd.getSR(conn);
                srRec = sr.getRecord(conn);
            } catch (final Exception e) {
                s_logger.warn("pbd.getSR get Exception due to ", e);
                continue;
            }
            final String type = srRec.type;
            if (srRec.shared) {
                continue;
            }
            if (SRType.NFS.equals(type) || SRType.ISO.equals(type) && srRec.nameDescription.contains("template")) {
                try {
                    pbd.unplug(conn);
                    pbd.destroy(conn);
                    sr.forget(conn);
                } catch (final Exception e) {
                    s_logger.warn("forget SR catch Exception due to ", e);
                }
            }
        }
    }

    public void cleanUpTmpDomVif(final Connection conn, final Network nw) throws XenAPIException, XmlRpcException {

        final Pair<VM, VM.Record> vm = getControlDomain(conn);
        final VM dom0 = vm.first();
        final Set<VIF> dom0Vifs = dom0.getVIFs(conn);
        for (final VIF v : dom0Vifs) {
            String vifName = "unknown";
            try {
                final VIF.Record vifr = v.getRecord(conn);
                if (v.getNetwork(conn).getUuid(conn).equals(nw.getUuid(conn))) {
                    if (vifr != null) {
                        final Map<String, String> config = vifr.otherConfig;
                        vifName = config.get("nameLabel");
                    }
                    s_logger.debug("A VIF in dom0 for the network is found - so destroy the vif");
                    v.destroy(conn);
                    s_logger.debug("Destroy temp dom0 vif" + vifName + " success");
                }
            } catch (final Exception e) {
                s_logger.warn("Destroy temp dom0 vif " + vifName + "failed", e);
            }
        }
    }

    protected VDI cloudVDIcopy(final Connection conn, final VDI vdi, final SR sr, int wait) throws Exception {
        Task task = null;
        if (wait == 0) {
            wait = 2 * 60 * 60;
        }
        try {
            task = vdi.copyAsync(conn, sr);
            // poll every 1 seconds , timeout after 2 hours
            waitForTask(conn, task, 1000, (long)wait * 1000);
            checkForSuccess(conn, task);
            final VDI dvdi = Types.toVDI(task, conn);
            return dvdi;
        } finally {
            if (task != null) {
                try {
                    task.destroy(conn);
                } catch (final Exception e) {
                    s_logger.debug("unable to destroy task(" + task.toString() + ") on host(" + _host.getUuid() + ") due to " + e.toString());
                }
            }
        }
    }

    public HashMap<String, String> clusterVMMetaDataSync(final Connection conn) {
        final HashMap<String, String> vmMetaDatum = new HashMap<String, String>();
        try {
            final Map<VM, VM.Record> vm_map = VM.getAllRecords(conn); // USE
            if (vm_map != null) {
                for (final VM.Record record : vm_map.values()) {
                    if (record.isControlDomain || record.isASnapshot || record.isATemplate) {
                        continue; // Skip DOM0
                    }
                    final String platform = com.cloud.utils.StringUtils.mapToString(record.platform);
                    if (platform.isEmpty()) {
                        continue; //Skip if platform is null
                    }
                    vmMetaDatum.put(record.nameLabel, com.cloud.utils.StringUtils.mapToString(record.platform));
                }
            }
        } catch (final Throwable e) {
            final String msg = "Unable to get vms through host " + _host.getUuid() + " due to to " + e.toString();
            s_logger.warn(msg, e);
            throw new CloudRuntimeException(msg);
        }
        return vmMetaDatum;
    }

    @Override
    public boolean configure(final String name, final Map<String, Object> params) throws ConfigurationException {
        _name = name;

        try {
            _dcId = Long.parseLong((String)params.get("zone"));
        } catch (final NumberFormatException e) {
            throw new ConfigurationException("Unable to get the zone " + params.get("zone"));
        }

        _host.setUuid((String)params.get("guid"));

        _name = _host.getUuid();
        _host.setIp((String)params.get("ipaddress"));

        _username = (String)params.get("username");
        _password.add((String)params.get("password"));
        _pod = (String)params.get("pod");
        _cluster = (String)params.get("cluster");
        _privateNetworkName = (String)params.get("private.network.device");
        _publicNetworkName = (String)params.get("public.network.device");
        _guestNetworkName = (String)params.get("guest.network.device");
        _instance = (String)params.get("instance.name");
        _securityGroupEnabled = Boolean.parseBoolean((String)params.get("securitygroupenabled"));

        _linkLocalPrivateNetworkName = (String)params.get("private.linkLocal.device");
        if (_linkLocalPrivateNetworkName == null) {
            _linkLocalPrivateNetworkName = "cloud_link_local_network";
        }

        _storageNetworkName1 = (String)params.get("storage.network.device1");
        _storageNetworkName2 = (String)params.get("storage.network.device2");

        _heartbeatTimeout = NumbersUtil.parseInt((String)params.get("xenserver.heartbeat.timeout"), 120);
        _heartbeatInterval = NumbersUtil.parseInt((String)params.get("xenserver.heartbeat.interval"), 60);

        String value = (String)params.get("wait");
        _wait = NumbersUtil.parseInt(value, 600);

        value = (String)params.get("migratewait");
        _migratewait = NumbersUtil.parseInt(value, 3600);

        _maxNics = NumbersUtil.parseInt((String)params.get("xenserver.nics.max"), 7);

        if (_pod == null) {
            throw new ConfigurationException("Unable to get the pod");
        }

        if (_host.getIp() == null) {
            throw new ConfigurationException("Unable to get the host address");
        }

        if (_username == null) {
            throw new ConfigurationException("Unable to get the username");
        }

        if (_password.peek() == null) {
            throw new ConfigurationException("Unable to get the password");
        }

        if (_host.getUuid() == null) {
            throw new ConfigurationException("Unable to get the uuid");
        }

        CheckXenHostInfo();

        storageHandler = buildStorageHandler();

        _vrResource = new VirtualRoutingResource(this);
        if (!_vrResource.configure(name, params)) {
            throw new ConfigurationException("Unable to configure VirtualRoutingResource");
        }
        return true;
    }

    /**
     * This method creates a XenServer network and configures it for being used
     * as a L2-in-L3 tunneled network
     */
    public synchronized Network configureTunnelNetwork(final Connection conn, final Long networkId, final long hostId, final String bridgeName) {
        try {
            final Network nw = findOrCreateTunnelNetwork(conn, bridgeName);
            // Invoke plugin to setup the bridge which will be used by this
            // network
            final String bridge = nw.getBridge(conn);
            String result;
            if (bridgeName.startsWith("OVS-DR-VPC-Bridge")) {
                result = callHostPlugin(conn, "ovstunnel", "setup_ovs_bridge_for_distributed_routing", "bridge", bridge, "key", bridgeName, "xs_nw_uuid", nw.getUuid(conn), "cs_host_id",
                        ((Long)hostId).toString());
            } else {
                result = callHostPlugin(conn, "ovstunnel", "setup_ovs_bridge", "bridge", bridge, "key", bridgeName, "xs_nw_uuid", nw.getUuid(conn), "cs_host_id", ((Long)hostId).toString());
            }

            // Note down the fact that the ovs bridge has been setup
            final String[] res = result.split(":");
            if (res.length != 2 || !res[0].equalsIgnoreCase("SUCCESS")) {
                throw new CloudRuntimeException("Unable to pre-configure OVS bridge " + bridge);
            }
            return nw;
        } catch (final Exception e) {
            s_logger.warn("createandConfigureTunnelNetwork failed", e);
            return null;
        }
    }

    public String connect(final Connection conn, final String vmname, final String ipAddress, int sleep) {
        return connect(conn, vmname, ipAddress, DEFAULTDOMRSSHPORT, sleep);
    }

    public String connect(final Connection conn, final String vmName, final String ipAddress, final int port, int sleep) {
        if (sleep == 0) {
            sleep = _sleep;
        }

        for (int i = 0; i <= _retry; i++) {
            try {
                final Set<VM> vms = VM.getByNameLabel(conn, vmName);
                if (vms.size() < 1) {
                    final String msg = "VM " + vmName + " is not running";
                    s_logger.warn(msg);
                    return msg;
                }
            } catch (final Exception e) {
                final String msg = "VM.getByNameLabel " + vmName + " failed due to " + e.toString();
                s_logger.warn(msg, e);
                return msg;
            }
            if (s_logger.isDebugEnabled()) {
                s_logger.debug("Trying to connect to " + ipAddress + " attempt " + i + " of " + _retry);
            }
            if (pingdomr(conn, ipAddress, Integer.toString(port))) {
                return null;
            }
            try {
                Thread.sleep(sleep);
            } catch (final InterruptedException e) {
            }
        }
        final String msg = "Timeout, Unable to logon to " + ipAddress;
        s_logger.debug(msg);

        return msg;
    }

    public String copyVhdFromSecondaryStorage(final Connection conn, final String mountpoint, final String sruuid, final int wait) {
        final String nameLabel = "cloud-" + UUID.randomUUID().toString();
        final String results = callHostPluginAsync(conn, "vmopspremium", "copy_vhd_from_secondarystorage", wait, "mountpoint", mountpoint, "sruuid", sruuid, "namelabel", nameLabel);
        String errMsg = null;
        if (results == null || results.isEmpty()) {
            errMsg = "copy_vhd_from_secondarystorage return null";
        } else {
            final String[] tmp = results.split("#");
            final String status = tmp[0];
            if (status.equals("0")) {
                return tmp[1];
            } else {
                errMsg = tmp[1];
            }
        }
        final String source = mountpoint.substring(mountpoint.lastIndexOf('/') + 1);
        if (killCopyProcess(conn, source)) {
            destroyVDIbyNameLabel(conn, nameLabel);
        }
        s_logger.warn(errMsg);
        throw new CloudRuntimeException(errMsg);
    }

    @Override
    public ExecutionResult createFileInVR(final String routerIp, final String path, final String filename, final String content) {
        final Connection conn = getConnection();
        final String hostPath = "/tmp/";

        s_logger.debug("Copying VR with ip " + routerIp + " config file into host " + _host.getIp());
        try {
            SshHelper.scpTo(_host.getIp(), 22, _username, null, _password.peek(), hostPath, content.getBytes(Charset.defaultCharset()), filename, null);
        } catch (final Exception e) {
            s_logger.warn("scp VR config file into host " + _host.getIp() + " failed with exception " + e.getMessage().toString());
        }

        final String rc = callHostPlugin(conn, "vmops", "createFileInDomr", "domrip", routerIp, "srcfilepath", hostPath + filename, "dstfilepath", path, "cleanup", "true");
        s_logger.debug("VR Config file " + filename + " got created in VR, IP: " + routerIp + " with content \n" + content);

        return new ExecutionResult(rc.startsWith("succ#"), rc.substring(5));
    }

    public ExecutionResult copyPatchFilesToVR(final String routerIp, final String path) {
        final Connection conn = getConnection();
        final String hostPath = "/opt/xensource/packages/resources/";
        String rc = "";
        for (String file: systemVmPatchFiles) {
            rc = callHostPlugin(conn, "vmops", "createFileInDomr", "domrip", routerIp, "srcfilepath", hostPath.concat(file), "dstfilepath", path, "cleanup", "false");
            if (rc.startsWith("fail#")) {
                s_logger.error(String.format("Failed to scp file %s required for patching the systemVM", file));
                break;
            }
        }

        s_logger.debug("VR Config files at " + hostPath + " got created in VR, IP: " + routerIp);

        return new ExecutionResult(rc.startsWith("succ#"), rc.substring(5));
    }

    protected SR createIsoSRbyURI(final Connection conn, final URI uri, final String vmName, final boolean shared) {
        try {
            final Map<String, String> deviceConfig = new HashMap<String, String>();
            String path = uri.getPath();
            path = path.replace("//", "/");
            deviceConfig.put("location", uri.getHost() + ":" + path);
            final Host host = Host.getByUuid(conn, _host.getUuid());
            final SR sr = SR.create(conn, host, deviceConfig, new Long(0), uri.getHost() + path, "iso", "iso", "iso", shared, new HashMap<String, String>());
            sr.setNameLabel(conn, vmName + "-ISO");
            sr.setNameDescription(conn, deviceConfig.get("location"));

            sr.scan(conn);
            return sr;
        } catch (final XenAPIException e) {
            final String msg = "createIsoSRbyURI failed! mountpoint: " + uri.getHost() + uri.getPath() + " due to " + e.toString();
            s_logger.warn(msg, e);
            throw new CloudRuntimeException(msg, e);
        } catch (final Exception e) {
            final String msg = "createIsoSRbyURI failed! mountpoint: " + uri.getHost() + uri.getPath() + " due to " + e.getMessage();
            s_logger.warn(msg, e);
            throw new CloudRuntimeException(msg, e);
        }
    }

    protected SR createNfsSRbyURI(final Connection conn, final URI uri, final boolean shared) {
        try {
            if (s_logger.isDebugEnabled()) {
                s_logger.debug("Creating a " + (shared ? "shared SR for " : "not shared SR for ") + uri);
            }

            final Map<String, String> deviceConfig = new HashMap<String, String>();
            String path = uri.getPath();
            path = path.replace("//", "/");
            deviceConfig.put("server", uri.getHost());
            deviceConfig.put("serverpath", path);
            final String name = UUID.nameUUIDFromBytes(new String(uri.getHost() + path).getBytes()).toString();
            if (!shared) {
                final Set<SR> srs = SR.getByNameLabel(conn, name);
                for (final SR sr : srs) {
                    final SR.Record record = sr.getRecord(conn);
                    if (SRType.NFS.equals(record.type) && record.contentType.equals("user") && !record.shared) {
                        removeSRSync(conn, sr);
                    }
                }
            }

            final Host host = Host.getByUuid(conn, _host.getUuid());
            final Map<String, String> smConfig = new HashMap<String, String>();
            smConfig.put("nosubdir", "true");
            final SR sr = SR.create(conn, host, deviceConfig, new Long(0), name, uri.getHost() + uri.getPath(), SRType.NFS.toString(), "user", shared, smConfig);

            if (!checkSR(conn, sr)) {
                throw new Exception("no attached PBD");
            }
            if (s_logger.isDebugEnabled()) {
                s_logger.debug(logX(sr, "Created a SR; UUID is " + sr.getUuid(conn) + " device config is " + deviceConfig));
            }
            sr.scan(conn);
            return sr;
        } catch (final XenAPIException e) {
            final String msg = "Can not create second storage SR mountpoint: " + uri.getHost() + uri.getPath() + " due to " + e.toString();
            s_logger.warn(msg, e);
            throw new CloudRuntimeException(msg, e);
        } catch (final Exception e) {
            final String msg = "Can not create second storage SR mountpoint: " + uri.getHost() + uri.getPath() + " due to " + e.getMessage();
            s_logger.warn(msg, e);
            throw new CloudRuntimeException(msg, e);
        }
    }

    public SR findPatchIsoSR(final Connection conn) throws XmlRpcException, XenAPIException {
        Set<SR> srs = SR.getByNameLabel(conn, "XenServer Tools");
        if (srs.size() != 1) {
            s_logger.debug("Failed to find SR by name 'XenServer Tools', will try to find 'XCP-ng Tools' SR");
            srs = SR.getByNameLabel(conn, "XCP-ng Tools");
        }
        if (srs.size() != 1) {
            s_logger.debug("Failed to find SR by name 'XenServer Tools' or 'XCP-ng Tools', will try to find 'Citrix Hypervisor' SR");
            srs = SR.getByNameLabel(conn, "Citrix Hypervisor Tools");
        }
        if (srs.size() != 1) {
            throw new CloudRuntimeException("There are " + srs.size() + " SRs with name XenServer Tools or XCP-ng Tools or Citrix Hypervisor Tools");
        }
        final SR sr = srs.iterator().next();
        sr.scan(conn);
        return sr;
    }

    public VDI findPatchIsoVDI(final Connection conn, final SR sr) throws XmlRpcException, XenAPIException {
        if (sr == null) {
            return null;
        }
        final SR.Record srr = sr.getRecord(conn);
        for (final VDI vdi : srr.VDIs) {
            final VDI.Record vdir = vdi.getRecord(conn);
            if (vdir.nameLabel.contains("systemvm.iso")) {
                return vdi;
            }
        }
        return null;
    }

    public VBD createPatchVbd(final Connection conn, final String vmName, final VM vm) throws XmlRpcException, XenAPIException {

        if (_host.getSystemvmisouuid() == null) {
            final SR sr = findPatchIsoSR(conn);
            if (_host.getSystemvmisouuid() == null) {
                final VDI vdi = findPatchIsoVDI(conn, sr);
                if (vdi != null) {
                    _host.setSystemvmisouuid(vdi.getRecord(conn).uuid);
                }
            }
        }

        final VBD.Record cdromVBDR = new VBD.Record();
        cdromVBDR.VM = vm;
        cdromVBDR.empty = true;
        cdromVBDR.bootable = false;
        cdromVBDR.userdevice = "3";
        cdromVBDR.mode = Types.VbdMode.RO;
        cdromVBDR.type = Types.VbdType.CD;

        return VBD.create(conn, cdromVBDR);
    }

    protected boolean createSecondaryStorageFolder(final Connection conn, final String remoteMountPath, final String newFolder, final String nfsVersion) {
        final String result = callHostPlugin(conn, "vmopsSnapshot", "create_secondary_storage_folder", "remoteMountPath", remoteMountPath, "newFolder", newFolder, "nfsVersion", nfsVersion);
        return result != null;
    }

    String createTemplateFromSnapshot(final Connection conn, final String templatePath, final String snapshotPath, final int wait) {
        final String tmpltLocalDir = UUID.randomUUID().toString();
        final String results = callHostPluginAsync(conn, "vmopspremium", "create_privatetemplate_from_snapshot", wait, "templatePath", templatePath, "snapshotPath", snapshotPath, "tmpltLocalDir",
                tmpltLocalDir);
        String errMsg = null;
        if (results == null || results.isEmpty()) {
            errMsg = "create_privatetemplate_from_snapshot return null";
        } else {
            final String[] tmp = results.split("#");
            final String status = tmp[0];
            if (status.equals("0")) {
                return results;
            } else {
                errMsg = "create_privatetemplate_from_snapshot failed due to " + tmp[1];
            }
        }
        final String source = "cloud_mount/" + tmpltLocalDir;
        killCopyProcess(conn, source);
        s_logger.warn(errMsg);
        throw new CloudRuntimeException(errMsg);
    }

    public VBD createVbd(final Connection conn, final DiskTO volume, final String vmName, final VM vm, final BootloaderType bootLoaderType, VDI vdi, int isoCount) throws XmlRpcException, XenAPIException {
        final Volume.Type type = volume.getType();

        if (vdi == null) {
            vdi = mount(conn, vmName, volume);
        }

        if (vdi != null) {
            if ("detached".equals(vdi.getNameLabel(conn))) {
                vdi.setNameLabel(conn, vmName + "-DATA");
            }

            final Map<String, String> smConfig = vdi.getSmConfig(conn);
            for (final String key : smConfig.keySet()) {
                if (key.startsWith("host_")) {
                    vdi.removeFromSmConfig(conn, key);
                    break;
                }
            }
        }
        final VBD.Record vbdr = new VBD.Record();
        vbdr.VM = vm;
        if (vdi != null) {
            vbdr.VDI = vdi;
        } else {
            vbdr.empty = true;
        }
        if (type == Volume.Type.ROOT && bootLoaderType == BootloaderType.PyGrub) {
            vbdr.bootable = true;
        } else if (type == Volume.Type.ISO && bootLoaderType == BootloaderType.CD) {
            vbdr.bootable = true;
        }

        if (volume.getType() == Volume.Type.ISO) {
            vbdr.mode = Types.VbdMode.RO;
            vbdr.type = Types.VbdType.CD;
            vbdr.userdevice = String.valueOf(USER_DEVICE_START_ID + isoCount);
        } else {
            vbdr.mode = Types.VbdMode.RW;
            vbdr.type = Types.VbdType.DISK;
            vbdr.unpluggable = (volume.getType() == Volume.Type.ROOT) ? false : true;
            vbdr.userdevice = "autodetect";
            final Long deviceId = volume.getDiskSeq();
            if (deviceId != null && (!isDeviceUsed(conn, vm, deviceId) || deviceId > 3)) {
                vbdr.userdevice = deviceId.toString();
            }
        }
        final VBD vbd = VBD.create(conn, vbdr);

        if (s_logger.isDebugEnabled()) {
            s_logger.debug("VBD " + vbd.getUuid(conn) + " created for " + volume);
        }

        return vbd;
    }

    public VDI createVdi(final SR sr, final String vdiNameLabel, final Long volumeSize) throws Types.XenAPIException, XmlRpcException {
        final Connection conn = getConnection();

        final VDI.Record vdir = new VDI.Record();

        vdir.nameLabel = vdiNameLabel;
        vdir.SR = sr;
        vdir.type = Types.VdiType.USER;

        final long totalSrSpace = sr.getPhysicalSize(conn);
        final long unavailableSrSpace = sr.getPhysicalUtilisation(conn);
        final long availableSrSpace = totalSrSpace - unavailableSrSpace;

        if (availableSrSpace < volumeSize) {
            throw new CloudRuntimeException("Available space for SR cannot be less than " + volumeSize + ".");
        }

        vdir.virtualSize = volumeSize;

        return VDI.create(conn, vdir);
    }

    public void createVGPU(final Connection conn, final StartCommand cmd, final VM vm, final GPUDeviceTO gpuDevice) throws XenAPIException, XmlRpcException {
    }

    public VIF createVif(final Connection conn, final String vmName, final VM vm, final VirtualMachineTO vmSpec, final NicTO nic) throws XmlRpcException, XenAPIException {
        assert nic.getUuid() != null : "Nic should have a uuid value";

        if (s_logger.isDebugEnabled()) {
            s_logger.debug("Creating VIF for " + vmName + " on nic " + nic);
        }
        VIF.Record vifr = new VIF.Record();
        vifr.VM = vm;
        vifr.device = Integer.toString(nic.getDeviceId());
        vifr.MAC = nic.getMac();

        // Nicira needs these IDs to find the NIC
        vifr.otherConfig = new HashMap<String, String>();
        vifr.otherConfig.put("nicira-iface-id", nic.getUuid());
        vifr.otherConfig.put("nicira-vm-id", vm.getUuid(conn));
        // Provide XAPI with the cloudstack vm and nic uids.
        vifr.otherConfig.put("cloudstack-nic-id", nic.getUuid());
        if (vmSpec != null) {
            vifr.otherConfig.put("cloudstack-vm-id", vmSpec.getUuid());
        }

        // OVS plugin looks at network UUID in the vif 'otherconfig' details to
        // group VIF's & tunnel ports as part of tier
        // when bridge is setup for distributed routing
        vifr.otherConfig.put("cloudstack-network-id", nic.getNetworkUuid());
        vifr.network = getNetwork(conn, nic);

        if (nic.getNetworkRateMbps() != null && nic.getNetworkRateMbps().intValue() != -1) {
            vifr.qosAlgorithmType = "ratelimit";
            vifr.qosAlgorithmParams = new HashMap<String, String>();
            // convert mbs to kilobyte per second
            vifr.qosAlgorithmParams.put("kbps", Integer.toString(nic.getNetworkRateMbps() * 128));
        }

        vifr.lockingMode = Types.VifLockingMode.NETWORK_DEFAULT;
        final VIF vif = VIF.create(conn, vifr);
        if (s_logger.isDebugEnabled()) {
            vifr = vif.getRecord(conn);
            if (vifr != null) {
                s_logger.debug("Created a vif " + vifr.uuid + " on " + nic.getDeviceId());
            }
        }

        return vif;
    }

    public VM createVmFromTemplate(final Connection conn, final VirtualMachineTO vmSpec, final Host host) throws XenAPIException, XmlRpcException {
        final String guestOsTypeName = getGuestOsType(vmSpec.getPlatformEmulator());
        final Set<VM> templates = VM.getByNameLabel(conn, guestOsTypeName);
        if (templates == null || templates.isEmpty()) {
            throw new CloudRuntimeException("Cannot find template " + guestOsTypeName + " on XenServer host");
        }
        assert templates.size() == 1 : "Should only have 1 template but found " + templates.size();
        final VM template = templates.iterator().next();

        final VM.Record vmr = template.getRecord(conn);
        vmr.affinity = host;
        vmr.otherConfig.remove("disks");
        vmr.otherConfig.remove("default_template");
        vmr.otherConfig.remove("mac_seed");
        vmr.isATemplate = false;
        vmr.nameLabel = vmSpec.getName();
        vmr.actionsAfterCrash = Types.OnCrashBehaviour.DESTROY;
        vmr.actionsAfterShutdown = Types.OnNormalExit.DESTROY;
        vmr.otherConfig.put("vm_uuid", vmSpec.getUuid());
        vmr.VCPUsMax = (long)vmSpec.getCpus(); // FIX ME: In case of dynamic
        // scaling this VCPU max should
        // be the minumum of
        // recommended value for that template and capacity remaining on host

        long recommendedMemoryMin = 0l;
        long recommendedMemoryMax = 0l;

        Map<String, String> guestOsDetails = vmSpec.getGuestOsDetails();

        if (guestOsDetails != null) {
            if (guestOsDetails.containsKey("xenserver.dynamicMin")) {
                recommendedMemoryMin = Long.valueOf(guestOsDetails.get("xenserver.dynamicMin")).longValue();
            }

            if (guestOsDetails.containsKey("xenserver.dynamicMax")) {
                recommendedMemoryMax = Long.valueOf(guestOsDetails.get("xenserver.dynamicMax")).longValue();
            }
        }

        if (isDmcEnabled(conn, host) && vmSpec.isEnableDynamicallyScaleVm()) {
            // scaling is allowed
            vmr.memoryStaticMin = getStaticMin(vmSpec.getOs(), vmSpec.getBootloader() == BootloaderType.CD, vmSpec.getMinRam(), vmSpec.getMaxRam(), recommendedMemoryMin);
            vmr.memoryStaticMax = getStaticMax(vmSpec.getOs(), vmSpec.getBootloader() == BootloaderType.CD, vmSpec.getMinRam(), vmSpec.getMaxRam(), recommendedMemoryMax);
            vmr.memoryDynamicMin = vmSpec.getMinRam();
            vmr.memoryDynamicMax = vmSpec.getMaxRam();
            if (guestOsTypeName.toLowerCase().contains("windows")) {
                vmr.VCPUsMax = (long)vmSpec.getCpus();
            } else {
                if (vmSpec.getVcpuMaxLimit() != null) {
                    vmr.VCPUsMax = (long)vmSpec.getVcpuMaxLimit();
                }
            }
        } else {
            // scaling disallowed, set static memory target
            if (vmSpec.isEnableDynamicallyScaleVm() && !isDmcEnabled(conn, host)) {
                s_logger.warn("Host " + host.getHostname(conn) + " does not support dynamic scaling, so the vm " + vmSpec.getName() + " is not dynamically scalable");
            }
            vmr.memoryStaticMin = vmSpec.getMinRam();
            vmr.memoryStaticMax = vmSpec.getMaxRam();
            vmr.memoryDynamicMin = vmSpec.getMinRam();
            vmr.memoryDynamicMax = vmSpec.getMaxRam();

            vmr.VCPUsMax = (long)vmSpec.getCpus();
        }

        vmr.VCPUsAtStartup = (long)vmSpec.getCpus();
        vmr.consoles.clear();
        vmr.xenstoreData.clear();
        //Add xenstore data for the NetscalerVM
        if (vmSpec.getType() == VirtualMachine.Type.NetScalerVm) {
            NicTO mgmtNic = vmSpec.getNics()[0];
            if (mgmtNic != null) {
                Map<String, String> xenstoreData = new HashMap<String, String>(3);
                xenstoreData.put(XENSTORE_DATA_IP, mgmtNic.getIp().toString().trim());
                xenstoreData.put(XENSTORE_DATA_GATEWAY, mgmtNic.getGateway().toString().trim());
                xenstoreData.put(XENSTORE_DATA_NETMASK, mgmtNic.getNetmask().toString().trim());
                vmr.xenstoreData = xenstoreData;
            }
        }

        final VM vm = VM.create(conn, vmr);
        s_logger.debug("Created VM " + vm.getUuid(conn) + " for " + vmSpec.getName());

        final Map<String, String> vcpuParams = new HashMap<String, String>();

        final Integer speed = vmSpec.getMinSpeed();
        if (speed != null) {
            int cpuWeight = _maxWeight; // cpu_weight
            int utilization = 0; // max CPU cap, default is unlimited

            // weight based allocation, CPU weight is calculated per VCPU
            cpuWeight = (int)(speed * 0.99 / _host.getSpeed() * _maxWeight);
            if (cpuWeight > _maxWeight) {
                cpuWeight = _maxWeight;
            }

            if (vmSpec.getLimitCpuUse()) {
                // CPU cap is per VM, so need to assign cap based on the number
                // of vcpus
                utilization = (int)(vmSpec.getMaxSpeed() * 0.99 * vmSpec.getCpus() / _host.getSpeed() * 100);
            }

            vcpuParams.put("weight", Integer.toString(cpuWeight));
            vcpuParams.put("cap", Integer.toString(utilization));

        }

        if (vcpuParams.size() > 0) {
            vm.setVCPUsParams(conn, vcpuParams);
        }

        final String bootArgs = vmSpec.getBootArgs();
        if (bootArgs != null && bootArgs.length() > 0) {
            // send boot args for PV instances
            String pvargs = vm.getPVArgs(conn);
            pvargs = pvargs + vmSpec.getBootArgs().replaceAll(" ", "%");
            vm.setPVArgs(conn, pvargs);
            s_logger.debug("PV args are " + pvargs);

            // send boot args into xenstore-data for HVM instances
            Map<String, String> xenstoreData = new HashMap<>();

            xenstoreData.put(XENSTORE_DATA_CS_INIT, bootArgs);
            vm.setXenstoreData(conn, xenstoreData);
            s_logger.debug("HVM args are " + bootArgs);
        }

        if (!(guestOsTypeName.startsWith("Windows") || guestOsTypeName.startsWith("Citrix") || guestOsTypeName.startsWith("Other"))) {
            if (vmSpec.getBootloader() == BootloaderType.CD) {
                final DiskTO[] disks = vmSpec.getDisks();
                for (final DiskTO disk : disks) {
                    if (disk.getType() == Volume.Type.ISO) {
                        final TemplateObjectTO iso = (TemplateObjectTO) disk.getData();
                        final String osType = iso.getGuestOsType();
                        if (osType != null) {
                            final String isoGuestOsName = getGuestOsType(vmSpec.getPlatformEmulator());
                            if (!isoGuestOsName.equals(guestOsTypeName)) {
                                vmSpec.setBootloader(BootloaderType.PyGrub);
                            }
                        }
                    }
                }
            }
            if (vmSpec.getBootloader() == BootloaderType.CD) {
                vm.setPVBootloader(conn, "eliloader");
                if (!vm.getOtherConfig(conn).containsKey("install-repository")) {
                    vm.addToOtherConfig(conn, "install-repository", "cdrom");
                }
            } else if (vmSpec.getBootloader() == BootloaderType.PyGrub) {
                vm.setPVBootloader(conn, "pygrub");
                vm.setPVBootloaderArgs(conn, CitrixHelper.getPVbootloaderArgs(guestOsTypeName));
            } else {
                vm.destroy(conn);
                throw new CloudRuntimeException("Unable to handle boot loader type: " + vmSpec.getBootloader());
            }
        }
        try {
            finalizeVmMetaData(vm, vmr, conn, vmSpec);
        } catch (final Exception e) {
            throw new CloudRuntimeException("Unable to finalize VM MetaData: " + vmSpec);
        }
        try {
            String bootMode = StringUtils.defaultIfEmpty(vmSpec.getDetails().get(ApiConstants.BootType.UEFI.toString()), null);
            String bootType = (bootMode == null) ? ApiConstants.BootType.BIOS.toString() : ApiConstants.BootType.UEFI.toString();
            setVmBootDetails(vm, conn, bootType, bootMode);
        } catch (final XenAPIException | XmlRpcException e) {
            throw new CloudRuntimeException(String.format("Unable to handle VM boot options: %s", vmSpec), e);
        }
        return vm;
    }

    public VM createWorkingVM(final Connection conn, final String vmName, final String guestOSType, final String platformEmulator, final List<VolumeObjectTO> listVolumeTo)
            throws BadServerResponse, Types.VmBadPowerState, Types.SrFull, Types.OperationNotAllowed, XenAPIException, XmlRpcException {
        // below is redundant but keeping for consistency and code readabilty
        final String guestOsTypeName = platformEmulator;
        if (guestOsTypeName == null) {
            final String msg = " Hypervisor " + this.getClass().getName() + " doesn't support guest OS type " + guestOSType + ". you can choose 'Other install media' to run it as HVM";
            s_logger.warn(msg);
            throw new CloudRuntimeException(msg);
        }
        final VM template = getVM(conn, guestOsTypeName);
        final VM vm = template.createClone(conn, vmName);
        vm.setIsATemplate(conn, false);
        final Map<VDI, VolumeObjectTO> vdiMap = new HashMap<VDI, VolumeObjectTO>();
        for (final VolumeObjectTO volume : listVolumeTo) {
            final String vdiUuid = volume.getPath();
            try {
                final VDI vdi = VDI.getByUuid(conn, vdiUuid);
                vdiMap.put(vdi, volume);
            } catch (final Types.UuidInvalid e) {
                s_logger.warn("Unable to find vdi by uuid: " + vdiUuid + ", skip it");
            }
        }
        for (final Map.Entry<VDI, VolumeObjectTO> entry : vdiMap.entrySet()) {
            final VDI vdi = entry.getKey();
            final VolumeObjectTO volumeTO = entry.getValue();
            final VBD.Record vbdr = new VBD.Record();
            vbdr.VM = vm;
            vbdr.VDI = vdi;
            if (volumeTO.getVolumeType() == Volume.Type.ROOT) {
                vbdr.bootable = true;
                vbdr.unpluggable = false;
            } else {
                vbdr.bootable = false;
                vbdr.unpluggable = true;
            }
            vbdr.userdevice = "autodetect";
            vbdr.mode = Types.VbdMode.RW;
            vbdr.type = Types.VbdType.DISK;
            Long deviceId = volumeTO.getDeviceId();
            if (deviceId != null && (!isDeviceUsed(conn, vm, deviceId) || deviceId > 3)) {
                vbdr.userdevice = deviceId.toString();
            }
            VBD.create(conn, vbdr);
        }
        return vm;
    }

    protected boolean deleteSecondaryStorageFolder(final Connection conn, final String remoteMountPath, final String folder, final String nfsVersion) {
        final String details = callHostPlugin(conn, "vmopsSnapshot", "delete_secondary_storage_folder", "remoteMountPath", remoteMountPath, "folder", folder, "nfsVersion", nfsVersion);
        return details != null && details.equals("1");
    }

    protected String deleteSnapshotBackup(final Connection conn, final Long dcId, final Long accountId, final Long volumeId, final String secondaryStorageMountPath, final String backupUUID) {

        // If anybody modifies the formatting below again, I'll skin them
        final String result = callHostPlugin(conn, "vmopsSnapshot", "deleteSnapshotBackup", "backupUUID", backupUUID, "dcId", dcId.toString(), "accountId", accountId.toString(), "volumeId",
                volumeId.toString(), "secondaryStorageMountPath", secondaryStorageMountPath);

        return result;
    }

    public void destroyPatchVbd(final Connection conn, final Set<VM> vms) throws XmlRpcException, XenAPIException {
        final SR sr = findPatchIsoSR(conn);
        final VDI patchVDI = findPatchIsoVDI(conn, sr);
        for (final VM vm : vms) {
            final String vmName = vm.getNameLabel(conn);
            if (!vmName.startsWith("r-") && !vmName.startsWith("s-") && !vmName.startsWith("v-")) {
                continue;
            }
            final Set<VBD> vbds = vm.getVBDs(conn);
            for (final VBD vbd : vbds) {
                if (Types.VbdType.CD.equals(vbd.getType(conn))) {
                    try {
                        if (!vbd.getEmpty(conn)) {
                            vbd.eject(conn);
                        }
                        // Workaround for any file descriptor caching issue
                        if (patchVDI != null) {
                            vbd.insert(conn, patchVDI);
                            vbd.eject(conn);
                        }
                    } catch (Exception e) {
                        s_logger.debug("Cannot eject CD-ROM device for VM " + vmName + " due to " + e.toString(), e);
                    }
                    try {
                        vbd.destroy(conn);
                    } catch (Exception e) {
                        s_logger.debug("Cannot destroy CD-ROM device for VM " + vmName + " due to " + e.toString(), e);
                    }
                    break;
                }
            }
        }
    }

    public synchronized void destroyTunnelNetwork(final Connection conn, final Network nw, final long hostId) {
        try {
            final String bridge = nw.getBridge(conn);
            final String result = callHostPlugin(conn, "ovstunnel", "destroy_ovs_bridge", "bridge", bridge, "cs_host_id", ((Long)hostId).toString());
            final String[] res = result.split(":");
            if (res.length != 2 || !res[0].equalsIgnoreCase("SUCCESS")) {
                throw new CloudRuntimeException("Unable to remove OVS bridge " + bridge + ":" + result);
            }
            return;
        } catch (final Exception e) {
            s_logger.warn("destroyTunnelNetwork failed:", e);
            return;
        }
    }

    void destroyVDIbyNameLabel(final Connection conn, final String nameLabel) {
        try {
            final Set<VDI> vdis = VDI.getByNameLabel(conn, nameLabel);
            if (vdis.size() != 1) {
                s_logger.warn("destoryVDIbyNameLabel failed due to there are " + vdis.size() + " VDIs with name " + nameLabel);
                return;
            }
            for (final VDI vdi : vdis) {
                try {
                    vdi.destroy(conn);
                } catch (final Exception e) {
                    final String msg = "Failed to destroy VDI : " + nameLabel + "due to " + e.toString() + "\n Force deleting VDI using system 'rm' command";
                    s_logger.warn(msg);
                    try {
                        final String srUUID = vdi.getSR(conn).getUuid(conn);
                        final String vdiUUID = vdi.getUuid(conn);
                        final String vdifile = "/var/run/sr-mount/" + srUUID + "/" + vdiUUID + ".vhd";
                        callHostPluginAsync(conn, "vmopspremium", "remove_corrupt_vdi", 10, "vdifile", vdifile);
                    } catch (final Exception e2) {
                        s_logger.warn(e2);
                    }
                }
            }
        } catch (final Exception e) {
        }
    }

    public void disableVlanNetwork(final Connection conn, final Network network, boolean deleteVlan) {
    }

    @Override
    public void disconnected() {
    }

    public boolean doPingTest(final Connection conn, final String computingHostIp) {
        final com.trilead.ssh2.Connection sshConnection = new com.trilead.ssh2.Connection(_host.getIp(), 22);
        try {
            sshConnection.connect(null, 60000, 60000);
            if (!sshConnection.authenticateWithPassword(_username, _password.peek())) {
                throw new CloudRuntimeException("Unable to authenticate");
            }

            final String cmd = "ping -c 2 " + computingHostIp;
            if (!SSHCmdHelper.sshExecuteCmd(sshConnection, cmd)) {
                throw new CloudRuntimeException("Cannot ping host " + computingHostIp + " from host " + _host.getIp());
            }
            return true;
        } catch (final Exception e) {
            s_logger.warn("Catch exception " + e.toString(), e);
            return false;
        } finally {
            sshConnection.close();
        }
    }

    public boolean doPingTest(final Connection conn, final String domRIp, final String vmIp) {
        final String args = "-i " + domRIp + " -p " + vmIp;
        final String result = callHostPlugin(conn, "vmops", "pingtest", "args", args);
        if (result == null || result.isEmpty()) {
            return false;
        }
        return true;
    }

    /**
     * enableVlanNetwork creates a Network object, Vlan object, and thereby a
     * tagged PIF object in Xapi.
     *
     * In XenServer, VLAN is added by - Create a network, which is unique
     * cluster wide. - Find the PIF that you want to create the VLAN on. -
     * Create a VLAN using the network and the PIF. As a result of this
     * operation, a tagged PIF object is also created.
     *
     * Here is a list of problems with clustered Xapi implementation that we are
     * trying to circumvent. - There can be multiple Networks with the same
     * name-label so searching using name-label is not unique. - There are no
     * other ways to search for Networks other than listing all of them which is
     * not efficient in our implementation because we can have over 4000 VLAN
     * networks. - In a clustered situation, it's possible for both hosts to
     * detect that the Network is missing and both creates it. This causes a lot
     * of problems as one host may be using one Network and another may be using
     * a different network for their VMs. This causes problems in migration
     * because the VMs are logically attached to different networks in Xapi's
     * database but in reality, they are attached to the same network.
     *
     * To work around these problems, we do the following.
     *
     * - When creating the VLAN network, we name it as VLAN-UUID of the Network
     * it is created on-VLAN Tag. Because VLAN tags is unique with one
     * particular network, this is a unique name-label to quickly retrieve the
     * the VLAN network with when we need it again. - When we create the VLAN
     * network, we add a timestamp and a random number as a tag into the
     * network. Then instead of creating VLAN on that network, we actually
     * retrieve the Network again and this time uses the VLAN network with
     * lowest timestamp or lowest random number as the VLAN network. This allows
     * VLAN creation to happen on multiple hosts concurrently but even if two
     * VLAN networks were created with the same name, only one of them is used.
     *
     * One cavaet about this approach is that it relies on the timestamp to be
     * relatively accurate among different hosts.
     *
     * @param conn
     *            Xapi Connection
     * @param tag
     *            VLAN tag
     * @param network
     *            network on this host to create the VLAN on.
     * @return VLAN Network created.
     * @throws XenAPIException
     * @throws XmlRpcException
     */
    protected Network enableVlanNetwork(final Connection conn, final long tag, final XsLocalNetwork network) throws XenAPIException, XmlRpcException {
        Network vlanNetwork = null;
        final String oldName = "VLAN" + Long.toString(tag);
        final String newName = "VLAN-" + network.getNetworkRecord(conn).uuid + "-" + tag;
        XsLocalNetwork vlanNic = getNetworkByName(conn, newName);
        if (vlanNic == null) {
            if (s_logger.isDebugEnabled()) {
                s_logger.debug("Couldn't find vlan network with the new name so trying old name: " + oldName);
            }
            vlanNic = getNetworkByName(conn, oldName);
            if (vlanNic != null) {
                s_logger.info("Renaming VLAN with old name " + oldName + " to " + newName);
                vlanNic.getNetwork().setNameLabel(conn, newName);
            }
        }
        if (vlanNic == null) { // Can't find it, then create it.
            if (s_logger.isDebugEnabled()) {
                s_logger.debug("Creating VLAN network for " + tag + " on host " + _host.getIp());
            }
            final Network.Record nwr = new Network.Record();
            nwr.nameLabel = newName;
            nwr.tags = new HashSet<String>();
            nwr.tags.add(generateTimeStamp());
            vlanNetwork = Network.create(conn, nwr);
            vlanNic = getNetworkByName(conn, newName);
            if (vlanNic == null) { // Still vlanNic is null means we could not
                // create it for some reason and no exception
                // capture happened.
                throw new CloudRuntimeException("Could not find/create vlan network with name: " + newName);
            }
        }

        final PIF nPif = network.getPif(conn);
        final PIF.Record nPifr = network.getPifRecord(conn);

        vlanNetwork = vlanNic.getNetwork();
        if (vlanNic.getPif(conn) != null) {
            return vlanNetwork;
        }

        if (s_logger.isDebugEnabled()) {
            s_logger.debug("Creating VLAN " + tag + " on host " + _host.getIp() + " on device " + nPifr.device);
        }
        final VLAN vlan = VLAN.create(conn, nPif, tag, vlanNetwork);
        if (vlan != null) {
            final VLAN.Record vlanr = vlan.getRecord(conn);
            if (vlanr != null) {
                if (s_logger.isDebugEnabled()) {
                    s_logger.debug("VLAN is created for " + tag + ".  The uuid is " + vlanr.uuid);
                }
            }
        }
        return vlanNetwork;
    }

    @Override
    public RebootAnswer execute(final RebootCommand cmd) {
        throw new CloudRuntimeException("The method has been replaced but the implementation CitrixRebootCommandWrapper. "
                + "Please use the new design in order to keep compatibility. Once all ServerResource implementation are refactored those methods will dissapper.");
    }

    @Override
    public StartAnswer execute(final StartCommand cmd) {
        throw new CloudRuntimeException("The method has been replaced but the implementation CitrixStartCommandWrapper. "
                + "Please use the new design in order to keep compatibility. Once all ServerResource implementation are refactored those methods will dissapper.");
    }

    @Override
    public StopAnswer execute(final StopCommand cmd) {
        throw new CloudRuntimeException("The method has been replaced but the implementation CitrixStopCommandWrapper. "
                + "Please use the new design in order to keep compatibility. Once all ServerResource implementation are refactored those methods will dissapper.");
    }

    @Override
    public ExecutionResult executeInVR(final String routerIP, final String script, final String args) {
        // Timeout is 120 seconds by default
        return executeInVR(routerIP, script, args, VRScripts.VR_SCRIPT_EXEC_TIMEOUT);
    }

    @Override
    public ExecutionResult executeInVR(final String routerIP, final String script, final String args, final Duration timeout) {
        Pair<Boolean, String> result;
        String cmdline = "/opt/cloud/bin/router_proxy.sh " + script + " " + routerIP + " " + args;
        // semicolon need to be escape for bash
        cmdline = cmdline.replaceAll(";", "\\\\;");
        try {
            s_logger.debug("Executing command in VR: " + cmdline);
            result = SshHelper.sshExecute(_host.getIp(), 22, _username, null, _password.peek(), cmdline, VRScripts.CONNECTION_TIMEOUT, VRScripts.CONNECTION_TIMEOUT, timeout);
        } catch (final Exception e) {
            return new ExecutionResult(false, e.getMessage());
        }
        return new ExecutionResult(result.first(), result.second());
    }

    @Override
    public Answer executeRequest(final Command cmd) {
        final CitrixRequestWrapper wrapper = CitrixRequestWrapper.getInstance();
        try {
            return wrapper.execute(cmd, this);
        } catch (final Exception e) {
            return Answer.createUnsupportedCommandAnswer(cmd);
        }
    }

    protected void fillHostInfo(final Connection conn, final StartupRoutingCommand cmd) {
        final StringBuilder caps = new StringBuilder();
        try {

            final Host host = Host.getByUuid(conn, _host.getUuid());
            final Host.Record hr = host.getRecord(conn);

            Map<String, String> details = cmd.getHostDetails();
            if (details == null) {
                details = new HashMap<String, String>();
            }

            String productBrand = hr.softwareVersion.get("product_brand");
            if (productBrand == null) {
                productBrand = hr.softwareVersion.get("platform_name");
            }
            details.put("product_brand", productBrand);
            details.put("product_version", _host.getProductVersion());
            if (hr.softwareVersion.get("product_version_text_short") != null) {
                details.put("product_version_text_short", hr.softwareVersion.get("product_version_text_short"));
                cmd.setHypervisorVersion(hr.softwareVersion.get("product_version_text_short"));

                cmd.setHypervisorVersion(_host.getProductVersion());
            }
            if (_privateNetworkName != null) {
                details.put("private.network.device", _privateNetworkName);
            }

            cmd.setHostDetails(details);
            cmd.setName(hr.nameLabel);
            cmd.setGuid(_host.getUuid());
            cmd.setPool(_host.getPool());
            cmd.setDataCenter(Long.toString(_dcId));
            for (final String cap : hr.capabilities) {
                if (cap.length() > 0) {
                    caps.append(cap).append(" , ");
                }
            }
            if (caps.length() > 0) {
                caps.delete(caps.length() - 3, caps.length());
            }
            cmd.setCaps(caps.toString());

            cmd.setSpeed(_host.getSpeed());
            cmd.setCpuSockets(_host.getCpuSockets());
            cmd.setCpus(_host.getCpus());

            final HostMetrics hm = host.getMetrics(conn);

            long ram = 0;
            long dom0Ram = 0;
            ram = hm.getMemoryTotal(conn);
            final Set<VM> vms = host.getResidentVMs(conn);
            for (final VM vm : vms) {
                if (vm.getIsControlDomain(conn)) {
                    dom0Ram = vm.getMemoryStaticMax(conn);
                    break;
                }
            }

            ram = (long)((ram - dom0Ram - _xsMemoryUsed) * _xsVirtualizationFactor);
            cmd.setMemory(ram);
            cmd.setDom0MinMemory(dom0Ram);

            if (s_logger.isDebugEnabled()) {
                s_logger.debug("Total Ram: " + toHumanReadableSize(ram) + " dom0 Ram: " + toHumanReadableSize(dom0Ram));
            }

            PIF pif = PIF.getByUuid(conn, _host.getPrivatePif());
            PIF.Record pifr = pif.getRecord(conn);
            if (pifr.IP != null && pifr.IP.length() > 0) {
                cmd.setPrivateIpAddress(pifr.IP);
                cmd.setPrivateMacAddress(pifr.MAC);
                cmd.setPrivateNetmask(pifr.netmask);
            } else {
                cmd.setPrivateIpAddress(_host.getIp());
                cmd.setPrivateMacAddress(pifr.MAC);
                cmd.setPrivateNetmask("255.255.255.0");
            }

            pif = PIF.getByUuid(conn, _host.getPublicPif());
            pifr = pif.getRecord(conn);
            if (pifr.IP != null && pifr.IP.length() > 0) {
                cmd.setPublicIpAddress(pifr.IP);
                cmd.setPublicMacAddress(pifr.MAC);
                cmd.setPublicNetmask(pifr.netmask);
            }

            if (_host.getStoragePif1() != null) {
                pif = PIF.getByUuid(conn, _host.getStoragePif1());
                pifr = pif.getRecord(conn);
                if (pifr.IP != null && pifr.IP.length() > 0) {
                    cmd.setStorageIpAddress(pifr.IP);
                    cmd.setStorageMacAddress(pifr.MAC);
                    cmd.setStorageNetmask(pifr.netmask);
                }
            }

            if (_host.getStoragePif2() != null) {
                pif = PIF.getByUuid(conn, _host.getStoragePif2());
                pifr = pif.getRecord(conn);
                if (pifr.IP != null && pifr.IP.length() > 0) {
                    cmd.setStorageIpAddressDeux(pifr.IP);
                    cmd.setStorageMacAddressDeux(pifr.MAC);
                    cmd.setStorageNetmaskDeux(pifr.netmask);
                }
            }

            final Map<String, String> configs = hr.otherConfig;
            cmd.setIqn(configs.get("iscsi_iqn"));

            cmd.setPod(_pod);
            cmd.setVersion(CitrixResourceBase.class.getPackage().getImplementationVersion());

            try {
                final String cmdLine = "xe sm-list | grep \"resigning of duplicates\"";

                final XenServerUtilitiesHelper xenServerUtilitiesHelper = getXenServerUtilitiesHelper();

                Pair<Boolean, String> result = xenServerUtilitiesHelper.executeSshWrapper(_host.getIp(), 22, _username, null, getPwdFromQueue(), cmdLine);

                boolean supportsClonedVolumes = result != null && result.first() != null && result.first() && result.second() != null && result.second().length() > 0;

                cmd.setSupportsClonedVolumes(supportsClonedVolumes);
            } catch (NumberFormatException ex) {
                s_logger.warn("Issue sending 'xe sm-list' via SSH to XenServer host: " + ex.getMessage());
            }
        } catch (final XmlRpcException e) {
            throw new CloudRuntimeException("XML RPC Exception: " + e.getMessage(), e);
        } catch (final XenAPIException e) {
            throw new CloudRuntimeException("XenAPIException: " + e.toString(), e);
        } catch (final Exception e) {
            throw new CloudRuntimeException("Exception: " + e.toString(), e);
        }
    }

    protected void syncPlatformAndCoresPerSocketSettings(String coresPerSocket, Map<String, String> platform) {
        if (org.apache.commons.lang3.StringUtils.isBlank(coresPerSocket) || platform == null) {
            return;
        }
        if (platform.containsKey(PLATFORM_CORES_PER_SOCKET_KEY)) {
            s_logger.debug("Updating the cores per socket value from: " + platform.get(PLATFORM_CORES_PER_SOCKET_KEY) + " to " + coresPerSocket);
        }
        platform.put(PLATFORM_CORES_PER_SOCKET_KEY, coresPerSocket);
    }

    protected void finalizeVmMetaData(final VM vm, final VM.Record vmr, final Connection conn, final VirtualMachineTO vmSpec) throws Exception {

        final Map<String, String> details = vmSpec.getDetails();
        if (details != null) {
            final String platformstring = details.get(VmDetailConstants.PLATFORM);
            final String coresPerSocket = details.get(VmDetailConstants.CPU_CORE_PER_SOCKET);
            if (platformstring != null && !platformstring.isEmpty()) {
                final Map<String, String> platform = com.cloud.utils.StringUtils.stringToMap(platformstring);
                syncPlatformAndCoresPerSocketSettings(coresPerSocket, platform);
                vm.setPlatform(conn, platform);
            } else {
                final String timeoffset = details.get(VmDetailConstants.TIME_OFFSET);
                if (timeoffset != null) {
                    final Map<String, String> platform = vm.getPlatform(conn);
                    platform.put(VmDetailConstants.TIME_OFFSET, timeoffset);
                    vm.setPlatform(conn, platform);
                }
                if (coresPerSocket != null) {
                    final Map<String, String> platform = vm.getPlatform(conn);
                    syncPlatformAndCoresPerSocketSettings(coresPerSocket, platform);
                    vm.setPlatform(conn, platform);
                }
            }
            if (!BootloaderType.CD.equals(vmSpec.getBootloader())) {
                final String xenservertoolsversion = details.get(VmDetailConstants.HYPERVISOR_TOOLS_VERSION);
                if ((xenservertoolsversion == null || !xenservertoolsversion.equalsIgnoreCase("xenserver61")) && vmSpec.getGpuDevice() == null) {
                    final Map<String, String> platform = vm.getPlatform(conn);
                    platform.remove("device_id");
                    vm.setPlatform(conn, platform);
                }
            }
        }

        // Add configuration settings VM record for User VM instances before creating VM
        Map<String, String> extraConfig = vmSpec.getExtraConfig();
        if (vmSpec.getType().equals(VirtualMachine.Type.User) && MapUtils.isNotEmpty(extraConfig)) {
            s_logger.info("Appending user extra configuration settings to VM");
            ExtraConfigurationUtility.setExtraConfigurationToVm(conn,vmr, vm, extraConfig);
        }
    }

    protected void setVmBootDetails(final VM vm, final Connection conn, String bootType, String bootMode) throws XenAPIException, XmlRpcException {
        if (s_logger.isDebugEnabled()) {
            s_logger.debug(String.format("Setting boottype=%s and bootmode=%s for VM: %s", bootType, bootMode, vm.getUuid(conn)));
        }
        Boolean isSecure = bootType.equals(ApiConstants.BootType.UEFI.toString()) &&
                ApiConstants.BootMode.SECURE.toString().equals(bootMode);
        final Map<String, String> bootParams = vm.getHVMBootParams(conn);
        bootParams.replace("firmware", bootType.toLowerCase());
        vm.setHVMBootParams(conn, bootParams);
        final Map<String, String> platform = vm.getPlatform(conn);
        platform.put("secureboot", isSecure.toString());
        vm.setPlatform(conn, platform);
    }

    /**
     * This method just creates a XenServer network following the tunnel network
     * naming convention
     */
    public synchronized Network findOrCreateTunnelNetwork(final Connection conn, final String nwName) {
        try {
            Network nw = null;
            final Network.Record rec = new Network.Record();
            final Set<Network> networks = Network.getByNameLabel(conn, nwName);

            if (networks.size() == 0) {
                rec.nameDescription = "tunnel network id# " + nwName;
                rec.nameLabel = nwName;
                // Initialize the ovs-host-setup to avoid error when doing
                // get-param in plugin
                final Map<String, String> otherConfig = new HashMap<String, String>();
                otherConfig.put("ovs-host-setup", "");
                // Mark 'internal network' as shared so bridge gets
                // automatically created on each host in the cluster
                // when VM with vif connected to this internal network is
                // started
                otherConfig.put("assume_network_is_shared", "true");
                rec.otherConfig = otherConfig;
                nw = Network.create(conn, rec);
                s_logger.debug("### XenServer network for tunnels created:" + nwName);
            } else {
                nw = networks.iterator().next();
                s_logger.debug("XenServer network for tunnels found:" + nwName);
            }
            return nw;
        } catch (final Exception e) {
            s_logger.warn("createTunnelNetwork failed", e);
            return null;
        }
    }

    void forceShutdownVM(final Connection conn, final VM vm) {
        try {
            final Long domId = vm.getDomid(conn);
            callHostPlugin(conn, "vmopspremium", "forceShutdownVM", "domId", domId.toString());
            vm.powerStateReset(conn);
            vm.destroy(conn);
        } catch (final Exception e) {
            final String msg = "forceShutdown failed due to " + e.toString();
            s_logger.warn(msg, e);
            throw new CloudRuntimeException(msg);
        }
    }

    protected String generateTimeStamp() {
        return new StringBuilder("CsCreateTime-").append(System.currentTimeMillis()).append("-").append(Rand.nextInt(Integer.MAX_VALUE)).toString();
    }

    @Override
    public IAgentControl getAgentControl() {
        return _agentControl;
    }

    protected String getArgsString(final Map<String, String> args) {
        final StringBuilder argString = new StringBuilder();
        for (final Map.Entry<String, String> arg : args.entrySet()) {
            argString.append(arg.getKey() + ": " + arg.getValue() + ", ");
        }
        return argString.toString();
    }

    @Override
    public Map<String, Object> getConfigParams() {
        return null;
    }

    public Connection getConnection() {
        return ConnPool.connect(_host.getUuid(), _host.getPool(), _host.getIp(), _username, _password, _wait);
    }

    protected Pair<VM, VM.Record> getControlDomain(final Connection conn) throws XenAPIException, XmlRpcException {
        final Host host = Host.getByUuid(conn, _host.getUuid());
        Set<VM> vms = null;
        vms = host.getResidentVMs(conn);
        for (final VM vm : vms) {
            if (vm.getIsControlDomain(conn)) {
                return new Pair<VM, VM.Record>(vm, vm.getRecord(conn));
            }
        }

        throw new CloudRuntimeException("Com'on no control domain?  What the crap?!#@!##$@");
    }

    protected VIF getCorrectVif(final Connection conn, final VM router, final IpAddressTO ip) throws XmlRpcException, XenAPIException {
        final NicTO nic = new NicTO();
        nic.setType(ip.getTrafficType());
        nic.setName(ip.getNetworkName());
        if (ip.getBroadcastUri() == null) {
            nic.setBroadcastType(BroadcastDomainType.Native);
        } else {
            final URI uri = BroadcastDomainType.fromString(ip.getBroadcastUri());
            nic.setBroadcastType(BroadcastDomainType.getSchemeValue(uri));
            nic.setBroadcastUri(uri);
        }
        final Network network = getNetwork(conn, nic);
        // Determine the correct VIF on DomR to associate/disassociate the
        // IP address with
        final Set<VIF> routerVIFs = router.getVIFs(conn);
        for (final VIF vif : routerVIFs) {
            final Network vifNetwork = vif.getNetwork(conn);
            if (vifNetwork.getUuid(conn).equals(network.getUuid(conn))) {
                return vif;
            }
        }
        return null;
    }

    protected VIF getCorrectVif(final Connection conn, final VM router, final Network network) throws XmlRpcException, XenAPIException {
        final Set<VIF> routerVIFs = router.getVIFs(conn);
        for (final VIF vif : routerVIFs) {
            final Network vifNetwork = vif.getNetwork(conn);
            if (vifNetwork.getUuid(conn).equals(network.getUuid(conn))) {
                return vif;
            }
        }

        return null;
    }

    @Override
    public PingCommand getCurrentStatus(final long id) {
        try {
            if (!pingXAPI()) {
                Thread.sleep(1000);
                if (!pingXAPI()) {
                    s_logger.warn("can not ping xenserver " + _host.getUuid());
                    return null;
                }
            }
            final Connection conn = getConnection();
            if (!_canBridgeFirewall && !_isOvs) {
                return new PingRoutingCommand(getType(), id, getHostVmStateReport(conn));
            } else if (_isOvs) {
                final List<Pair<String, Long>> ovsStates = ovsFullSyncStates();
                return new PingRoutingWithOvsCommand(getType(), id, getHostVmStateReport(conn), ovsStates);
            } else {
                final HashMap<String, Pair<Long, Long>> nwGrpStates = syncNetworkGroups(conn, id);
                return new PingRoutingWithNwGroupsCommand(getType(), id, getHostVmStateReport(conn), nwGrpStates);
            }
        } catch (final Exception e) {
            s_logger.warn("Unable to get current status", e);
            return null;
        }
    }

    protected double getDataAverage(final Node dataNode, final int col, final int numRows) {
        double value = 0;
        final double dummy = 0;
        int numRowsUsed = 0;
        for (int row = 0; row < numRows; row++) {
            final Node data = dataNode.getChildNodes().item(numRows - 1 - row).getChildNodes().item(col + 1);
            final Double currentDataAsDouble = Double.valueOf(getXMLNodeValue(data));
            if (!currentDataAsDouble.equals(Double.NaN)) {
                numRowsUsed += 1;
                value += currentDataAsDouble;
            }
        }

        if (numRowsUsed == 0) {
            if (!Double.isInfinite(value) && !Double.isNaN(value)) {
                return value;
            } else {
                s_logger.warn("Found an invalid value (infinity/NaN) in getDataAverage(), numRows=0");
                return dummy;
            }
        } else {
            if (!Double.isInfinite(value / numRowsUsed) && !Double.isNaN(value / numRowsUsed)) {
                return value / numRowsUsed;
            } else {
                s_logger.warn("Found an invalid value (infinity/NaN) in getDataAverage(), numRows>0");
                return dummy;
            }
        }

    }

    public HashMap<String, HashMap<String, VgpuTypesInfo>> getGPUGroupDetails(final Connection conn) throws XenAPIException, XmlRpcException {
        return null;
    }

    protected String getGuestOsType(String platformEmulator) {
        if (StringUtils.isBlank(platformEmulator)) {
            s_logger.debug("no guest OS type, start it as HVM guest");
            platformEmulator = "Other install media";
        }
        return platformEmulator;
    }

    public XsHost getHost() {
        return _host;
    }

    public int getMigrateWait() {
        return _migratewait;
    }

    public StorageSubsystemCommandHandler getStorageHandler() {
        return storageHandler;
    }

    protected boolean getHostInfo(final Connection conn) throws IllegalArgumentException {
        try {
            final Host myself = Host.getByUuid(conn, _host.getUuid());
            Set<HostCpu> hcs = null;
            for (int i = 0; i < 10; i++) {
                hcs = myself.getHostCPUs(conn);
                if (hcs != null) {
                    _host.setCpus(hcs.size());
                    if (_host.getCpus() > 0) {
                        break;
                    }
                }
                Thread.sleep(5000);
            }
            if (_host.getCpus() <= 0) {
                throw new CloudRuntimeException("Cannot get the numbers of cpu from XenServer host " + _host.getIp());
            }
            final Map<String, String> cpuInfo = myself.getCpuInfo(conn);
            if (cpuInfo.get("socket_count") != null) {
                _host.setCpuSockets(Integer.parseInt(cpuInfo.get("socket_count")));
            }
            // would hcs be null we would have thrown an exception on condition
            // (_host.getCpus() <= 0) by now
            for (final HostCpu hc : hcs) {
                _host.setSpeed(hc.getSpeed(conn).intValue());
                break;
            }
            final Host.Record hr = myself.getRecord(conn);
            _host.setProductVersion(CitrixHelper.getProductVersion(hr));

            final XsLocalNetwork privateNic = getManagementNetwork(conn);
            _privateNetworkName = privateNic.getNetworkRecord(conn).nameLabel;
            _host.setPrivatePif(privateNic.getPifRecord(conn).uuid);
            _host.setPrivateNetwork(privateNic.getNetworkRecord(conn).uuid);
            _host.setSystemvmisouuid(null);

            XsLocalNetwork guestNic = null;
            if (_guestNetworkName != null && !_guestNetworkName.equals(_privateNetworkName)) {
                guestNic = getNetworkByName(conn, _guestNetworkName);
                if (guestNic == null) {
                    s_logger.warn("Unable to find guest network " + _guestNetworkName);
                    throw new IllegalArgumentException("Unable to find guest network " + _guestNetworkName + " for host " + _host.getIp());
                }
            } else {
                guestNic = privateNic;
                _guestNetworkName = _privateNetworkName;
            }
            _host.setGuestNetwork(guestNic.getNetworkRecord(conn).uuid);
            _host.setGuestPif(guestNic.getPifRecord(conn).uuid);

            XsLocalNetwork publicNic = null;
            if (_publicNetworkName != null && !_publicNetworkName.equals(_guestNetworkName)) {
                publicNic = getNetworkByName(conn, _publicNetworkName);
                if (publicNic == null) {
                    s_logger.warn("Unable to find public network " + _publicNetworkName + " for host " + _host.getIp());
                    throw new IllegalArgumentException("Unable to find public network " + _publicNetworkName + " for host " + _host.getIp());
                }
            } else {
                publicNic = guestNic;
                _publicNetworkName = _guestNetworkName;
            }
            _host.setPublicPif(publicNic.getPifRecord(conn).uuid);
            _host.setPublicNetwork(publicNic.getNetworkRecord(conn).uuid);
            if (_storageNetworkName1 == null) {
                _storageNetworkName1 = _guestNetworkName;
            }
            XsLocalNetwork storageNic1 = null;
            storageNic1 = getNetworkByName(conn, _storageNetworkName1);
            if (storageNic1 == null) {
                s_logger.warn("Unable to find storage network " + _storageNetworkName1 + " for host " + _host.getIp());
                throw new IllegalArgumentException("Unable to find storage network " + _storageNetworkName1 + " for host " + _host.getIp());
            } else {
                _host.setStorageNetwork1(storageNic1.getNetworkRecord(conn).uuid);
                _host.setStoragePif1(storageNic1.getPifRecord(conn).uuid);
            }

            XsLocalNetwork storageNic2 = null;
            if (_storageNetworkName2 != null) {
                storageNic2 = getNetworkByName(conn, _storageNetworkName2);
                if (storageNic2 != null) {
                    _host.setStoragePif2(storageNic2.getPifRecord(conn).uuid);
                }
            }

            s_logger.info("XenServer Version is " + _host.getProductVersion() + " for host " + _host.getIp());
            s_logger.info("Private Network is " + _privateNetworkName + " for host " + _host.getIp());
            s_logger.info("Guest Network is " + _guestNetworkName + " for host " + _host.getIp());
            s_logger.info("Public Network is " + _publicNetworkName + " for host " + _host.getIp());

            return true;
        } catch (final XenAPIException e) {
            s_logger.warn("Unable to get host information for " + _host.getIp(), e);
            return false;
        } catch (final Exception e) {
            s_logger.warn("Unable to get host information for " + _host.getIp(), e);
            return false;
        }
    }

    public HostStatsEntry getHostStats(final Connection conn, final GetHostStatsCommand cmd, final String hostGuid, final long hostId) {

        final HostStatsEntry hostStats = new HostStatsEntry(hostId, 0, 0, 0, "host", 0, 0, 0, 0);
        final Object[] rrdData = getRRDData(conn, 1); // call rrd method with 1
        // for host

        if (rrdData == null) {
            return null;
        }

        final Integer numRows = (Integer)rrdData[0];
        final Integer numColumns = (Integer)rrdData[1];
        final Node legend = (Node)rrdData[2];
        final Node dataNode = (Node)rrdData[3];

        final NodeList legendChildren = legend.getChildNodes();
        for (int col = 0; col < numColumns; col++) {

            if (legendChildren == null || legendChildren.item(col) == null) {
                continue;
            }

            final String columnMetadata = getXMLNodeValue(legendChildren.item(col));

            if (columnMetadata == null) {
                continue;
            }

            final String[] columnMetadataList = columnMetadata.split(":");

            if (columnMetadataList.length != 4) {
                continue;
            }

            final String type = columnMetadataList[1];
            final String param = columnMetadataList[3];

            if (type.equalsIgnoreCase("host")) {

                if (param.matches("pif_eth0_rx")) {
                    hostStats.setNetworkReadKBs(getDataAverage(dataNode, col, numRows) / 1000);
                } else if (param.matches("pif_eth0_tx")) {
                    hostStats.setNetworkWriteKBs(getDataAverage(dataNode, col, numRows) / 1000);
                } else if (param.contains("memory_total_kib")) {
                    hostStats.setTotalMemoryKBs(getDataAverage(dataNode, col, numRows));
                } else if (param.contains("memory_free_kib")) {
                    hostStats.setFreeMemoryKBs(getDataAverage(dataNode, col, numRows));
                } else if (param.matches("cpu_avg")) {
                    // hostStats.setNumCpus(hostStats.getNumCpus() + 1);
                    hostStats.setCpuUtilization(hostStats.getCpuUtilization() + getDataAverage(dataNode, col, numRows));
                }

                /*
                 * if (param.contains("loadavg")) {
                 * hostStats.setAverageLoad((hostStats.getAverageLoad() +
                 * getDataAverage(dataNode, col, numRows))); }
                 */
            }
        }

        // add the host cpu utilization
        /*
         * if (hostStats.getNumCpus() != 0) {
         * hostStats.setCpuUtilization(hostStats.getCpuUtilization() /
         * hostStats.getNumCpus()); s_logger.debug("Host cpu utilization " +
         * hostStats.getCpuUtilization()); }
         */

        return hostStats;
    }

    protected HashMap<String, HostVmStateReportEntry> getHostVmStateReport(final Connection conn) {
        final HashMap<String, HostVmStateReportEntry> vmStates = new HashMap<String, HostVmStateReportEntry>();
        Map<VM, VM.Record> vm_map = null;
        for (int i = 0; i < 2; i++) {
            try {
                vm_map = VM.getAllRecords(conn);
                break;
            } catch (final Throwable e) {
                s_logger.warn("Unable to get vms", e);
            }
            try {
                Thread.sleep(1000);
            } catch (final InterruptedException ex) {

            }
        }

        if (vm_map == null) {
            return vmStates;
        }
        for (final VM.Record record : vm_map.values()) {
            if (record.isControlDomain || record.isASnapshot || record.isATemplate) {
                continue; // Skip DOM0
            }

            final VmPowerState ps = record.powerState;
            final Host host = record.residentOn;
            String host_uuid = null;
            if (!isRefNull(host)) {
                try {
                    host_uuid = host.getUuid(conn);
                } catch (final BadServerResponse e) {
                    s_logger.error("Failed to get host uuid for host " + host.toWireString(), e);
                } catch (final XenAPIException e) {
                    s_logger.error("Failed to get host uuid for host " + host.toWireString(), e);
                } catch (final XmlRpcException e) {
                    s_logger.error("Failed to get host uuid for host " + host.toWireString(), e);
                }

                if (host_uuid.equalsIgnoreCase(_host.getUuid())) {
                    vmStates.put(record.nameLabel, new HostVmStateReportEntry(convertToPowerState(ps), host_uuid));
                }
            }
        }

        return vmStates;
    }

    public SR getIscsiSR(final Connection conn, final String srNameLabel, final String target, String path, final String chapInitiatorUsername, final String chapInitiatorPassword,
            final boolean ignoreIntroduceException) {

        return getIscsiSR(conn, srNameLabel, target, path, chapInitiatorUsername, chapInitiatorPassword, false, SRType.LVMOISCSI.toString(), ignoreIntroduceException);
    }

    public SR getIscsiSR(final Connection conn, final String srNameLabel, final String target, String path, final String chapInitiatorUsername, final String chapInitiatorPassword,
            final boolean resignature, final boolean ignoreIntroduceException) {

        return getIscsiSR(conn, srNameLabel, target, path, chapInitiatorUsername, chapInitiatorPassword, resignature, SRType.LVMOISCSI.toString(), ignoreIntroduceException);
    }

    public SR getIscsiSR(final Connection conn, final String srNameLabel, final String target, String path, final String chapInitiatorUsername, final String chapInitiatorPassword,
            final boolean resignature, final String srType, final boolean ignoreIntroduceException) {
        synchronized (srNameLabel.intern()) {
            final Map<String, String> deviceConfig = new HashMap<String, String>();
            try {
                if (path.endsWith("/")) {
                    path = path.substring(0, path.length() - 1);
                }

                final String tmp[] = path.split("/");
                if (tmp.length != 3) {
                    final String msg = "Wrong iscsi path " + path + " it should be /targetIQN/LUN";
                    s_logger.warn(msg);
                    throw new CloudRuntimeException(msg);
                }
                final String targetiqn = tmp[1].trim();
                final String lunid = tmp[2].trim();
                String scsiid = "";

                //Throws an exception if SR already exists and is attached
                checkIfIscsiSrExisits(conn, srNameLabel, target, targetiqn, lunid);

                // We now know the SR is not attached to the XenServer. We probe the
                // LUN to see if an SR was already exists on it, if so, we just
                // attach it or else we create a brand new SR

                deviceConfig.put("target", target);
                deviceConfig.put("targetIQN", targetiqn);

                if (StringUtils.isNoneBlank(chapInitiatorUsername, chapInitiatorPassword)) {
                    deviceConfig.put("chapuser", chapInitiatorUsername);
                    deviceConfig.put("chappassword", chapInitiatorPassword);
                }

                final Host host = Host.getByUuid(conn, _host.getUuid());
                final Map<String, String> smConfig = new HashMap<String, String>();
                SR sr = null;
                String pooluuid = null;

                if (SRType.LVMOISCSI.equals(srType)) {
                    scsiid = probeScisiId(conn, host, deviceConfig, srType, srNameLabel, lunid, smConfig);
                    deviceConfig.put("SCSIid", scsiid);

                    String result = SR.probe(conn, host, deviceConfig, srType, smConfig);
                    if (result.indexOf("<UUID>") != -1) {
                        pooluuid = result.substring(result.indexOf("<UUID>") + 6, result.indexOf("</UUID>")).trim();
                    }
                }

                if (pooluuid == null || pooluuid.length() != 36) {
                    sr = SR.create(conn, host, deviceConfig, new Long(0), srNameLabel, srNameLabel, srType, "user", true, smConfig);
                } else {
                    if (resignature) {
                        // We resignature the SR for managed storage if needed. At the end of this
                        // we have an SR which is ready to be attached. For VHDoISCSI SR,
                        // we don't need to resignature
                        pooluuid = resignatureIscsiSr(conn, host, deviceConfig, srNameLabel, smConfig);
                    }
                    sr = introduceAndPlugIscsiSr(conn, pooluuid, srNameLabel, srType, smConfig, deviceConfig, ignoreIntroduceException);
                }

                sr.scan(conn);
                return sr;

            } catch (final XenAPIException e) {
                final String msg = "Unable to create Iscsi SR  " + deviceConfig + " due to  " + e.toString();
                s_logger.warn(msg, e);
                throw new CloudRuntimeException(msg, e);
            } catch (final Exception e) {
                final String msg = "Unable to create Iscsi SR  " + deviceConfig + " due to  " + e.getMessage();
                s_logger.warn(msg, e);
                throw new CloudRuntimeException(msg, e);
            }
        }
    }

    private SR introduceAndPlugIscsiSr(Connection conn, String pooluuid, String srNameLabel, String type, Map<String, String> smConfig, Map<String, String> deviceConfig,
            boolean ignoreIntroduceException) throws XmlRpcException, XenAPIException {
        SR sr = null;
        try {
            sr = SR.introduce(conn, pooluuid, srNameLabel, srNameLabel, type, "user", true, smConfig);
        } catch (final XenAPIException ex) {
            if (ignoreIntroduceException) {
                return sr;
            }

            throw ex;
        }

        final Set<Host> setHosts = Host.getAll(conn);

        if (setHosts == null) {
            final String msg = "Unable to create iSCSI SR " + deviceConfig + " due to hosts not available.";

            s_logger.warn(msg);

            throw new CloudRuntimeException(msg);
        }

        for (final Host currentHost : setHosts) {
            final PBD.Record rec = new PBD.Record();

            rec.deviceConfig = deviceConfig;
            rec.host = currentHost;
            rec.SR = sr;

            final PBD pbd = PBD.create(conn, rec);

            pbd.plug(conn);
        }

        return sr;
    }

    private String resignatureIscsiSr(Connection conn, Host host, Map<String, String> deviceConfig, String srNameLabel, Map<String, String> smConfig) throws XmlRpcException, XenAPIException {
        String pooluuid;

        try {
            SR.create(conn, host, deviceConfig, new Long(0), srNameLabel, srNameLabel, SRType.RELVMOISCSI.toString(), "user", true, smConfig);

            // The successful outcome of SR.create (right above) is to throw an exception of type XenAPIException (with expected
            // toString() text) after resigning the metadata (we indicated to perform a resign by passing in SRType.RELVMOISCSI.toString()).
            // That being the case, if this CloudRuntimeException statement is executed, there appears to have been some kind
            // of failure in the execution of the above SR.create (resign) method.
            throw new CloudRuntimeException("Problem resigning the metadata");
        } catch (XenAPIException ex) {
            String msg = ex.toString();

            if (!msg.contains("successfully resigned")) {
                throw ex;
            }

            String type = SRType.LVMOISCSI.toString();
            String result = SR.probe(conn, host, deviceConfig, type, smConfig);

            pooluuid = null;

            if (result.indexOf("<UUID>") != -1) {
                pooluuid = result.substring(result.indexOf("<UUID>") + 6, result.indexOf("</UUID>")).trim();
            }

            if (pooluuid == null || pooluuid.length() != 36) {
                throw new CloudRuntimeException("Non-existent or invalid SR UUID");
            }
        }

        return pooluuid;
    }

    private void checkIfIscsiSrExisits(Connection conn, String srNameLabel, String target, String targetiqn, String lunid) throws XenAPIException, XmlRpcException {
        final Set<SR> srs = SR.getByNameLabel(conn, srNameLabel);
        for (final SR sr : srs) {
            if (!(SRType.LVMOISCSI.equals(sr.getType(conn)))) {
                continue;
            }
            final Set<PBD> pbds = sr.getPBDs(conn);
            if (pbds.isEmpty()) {
                continue;
            }
            final PBD pbd = pbds.iterator().next();
            final Map<String, String> dc = pbd.getDeviceConfig(conn);
            if (dc == null) {
                continue;
            }
            if (dc.get("target") == null) {
                continue;
            }
            if (dc.get("targetIQN") == null) {
                continue;
            }
            if (dc.get("lunid") == null) {
                continue;
            }
            if (target.equals(dc.get("target")) && targetiqn.equals(dc.get("targetIQN")) && lunid.equals(dc.get("lunid"))) {
                throw new CloudRuntimeException("There is a SR using the same configuration target:" + dc.get("target") + ",  targetIQN:" + dc.get("targetIQN") + ", lunid:" + dc.get("lunid")
                + " for pool " + srNameLabel + "on host:" + _host.getUuid());
            }
        }

    }

    private String probeScisiId(Connection conn, Host host, Map<String, String> deviceConfig, String type, String srNameLabel, String lunid, Map<String, String> smConfig)
            throws XenAPIException, XmlRpcException {
        String scsiid = null;

        try {
            SR.create(conn, host, deviceConfig, new Long(0), srNameLabel, srNameLabel, type, "user", true, smConfig);
        } catch (final XenAPIException e) {
            final String errmsg = e.toString();
            if (errmsg.contains("SR_BACKEND_FAILURE_107")) {
                final String lun[] = errmsg.split("<LUN>");
                boolean found = false;
                for (int i = 1; i < lun.length; i++) {
                    final int blunindex = lun[i].indexOf("<LUNid>") + 7;
                    final int elunindex = lun[i].indexOf("</LUNid>");
                    String ilun = lun[i].substring(blunindex, elunindex);
                    ilun = ilun.trim();
                    if (ilun.equals(lunid)) {
                        final int bscsiindex = lun[i].indexOf("<SCSIid>") + 8;
                        final int escsiindex = lun[i].indexOf("</SCSIid>");
                        scsiid = lun[i].substring(bscsiindex, escsiindex);
                        scsiid = scsiid.trim();
                        found = true;
                        break;
                    }
                }
                if (!found) {
                    final String msg = "can not find LUN " + lunid + " in " + errmsg;
                    s_logger.warn(msg);
                    throw new CloudRuntimeException(msg);
                }
            } else {
                final String msg = "Unable to create Iscsi SR  " + deviceConfig + " due to  " + e.toString();
                s_logger.warn(msg, e);
                throw new CloudRuntimeException(msg, e);
            }
        }
        return scsiid;
    }

    public SR getISOSRbyVmName(final Connection conn, final String vmName) {
        try {
            final Set<SR> srs = SR.getByNameLabel(conn, vmName + "-ISO");
            if (srs.size() == 0) {
                return null;
            } else if (srs.size() == 1) {
                return srs.iterator().next();
            } else {
                final String msg = "getIsoSRbyVmName failed due to there are more than 1 SR having same Label";
                s_logger.warn(msg);
            }
        } catch (final XenAPIException e) {
            final String msg = "getIsoSRbyVmName failed due to " + e.toString();
            s_logger.warn(msg, e);
        } catch (final Exception e) {
            final String msg = "getIsoSRbyVmName failed due to " + e.getMessage();
            s_logger.warn(msg, e);
        }
        return null;
    }

    public VDI getIsoVDIByURL(final Connection conn, final String vmName, final String isoURL) {
        SR isoSR = null;
        String mountpoint = null;
        if (isoURL.startsWith("xs-tools")) {
            try {
                final String actualIsoURL = getActualIsoTemplate(conn);
                final Set<VDI> vdis = VDI.getByNameLabel(conn, actualIsoURL);
                if (vdis.isEmpty()) {
                    throw new CloudRuntimeException("Could not find ISO with URL: " + actualIsoURL);
                }
                return vdis.iterator().next();

            } catch (final XenAPIException e) {
                throw new CloudRuntimeException("Unable to get pv iso: " + isoURL + " due to " + e.toString());
            } catch (final Exception e) {
                throw new CloudRuntimeException("Unable to get pv iso: " + isoURL + " due to " + e.toString());
            }
        }

        final int index = isoURL.lastIndexOf("/");
        mountpoint = isoURL.substring(0, index);

        URI uri;
        try {
            uri = new URI(mountpoint);
        } catch (final URISyntaxException e) {
            throw new CloudRuntimeException("isoURL is wrong: " + isoURL);
        }
        isoSR = getISOSRbyVmName(conn, vmName);
        if (isoSR == null) {
            isoSR = createIsoSRbyURI(conn, uri, vmName, false);
        }

        final String isoName = isoURL.substring(index + 1);

        final VDI isoVDI = getVDIbyLocationandSR(conn, isoName, isoSR);

        if (isoVDI != null) {
            return isoVDI;
        } else {
            throw new CloudRuntimeException("Could not find ISO with URL: " + isoURL);
        }
    }

    /**
     * Retrieve the actual ISO 'name-label' to be used.
     * We based our decision on XenServer version.
     * <ul>
     *  <li> for XenServer 7.0+, we use {@value #XS_TOOLS_ISO_AFTER_70};
     *  <li> for versions before 7.0, we use {@value TemplateManager#XS_TOOLS_ISO}.
     * </ul>
     *
     */
    protected String getActualIsoTemplate(Connection conn) throws XenAPIException, XmlRpcException {
        Host host = Host.getByUuid(conn, _host.getUuid());
        Host.Record record = host.getRecord(conn);
        String xenBrand = record.softwareVersion.get("product_brand");
        String xenVersion = record.softwareVersion.get("product_version");
        String[] items = xenVersion.split("\\.");

        if ((xenBrand.equals("XenServer") || xenBrand.equals("XCP-ng")) && Integer.parseInt(items[0]) >= 7) {
            return XS_TOOLS_ISO_AFTER_70;
        }
        return TemplateManager.XS_TOOLS_ISO;
    }

    public String getLabel() {
        final Connection conn = getConnection();
        final String result = callHostPlugin(conn, "ovstunnel", "getLabel");
        return result;
    }

    public String getLowestAvailableVIFDeviceNum(final Connection conn, final VM vm) {
        String vmName = "";
        try {
            vmName = vm.getNameLabel(conn);
            final List<Integer> usedDeviceNums = new ArrayList<Integer>();
            final Set<VIF> vifs = vm.getVIFs(conn);
            final Iterator<VIF> vifIter = vifs.iterator();
            while (vifIter.hasNext()) {
                final VIF vif = vifIter.next();
                try {
                    final String deviceId = vif.getDevice(conn);
                    if (vm.getIsControlDomain(conn) || vif.getCurrentlyAttached(conn)) {
                        usedDeviceNums.add(Integer.valueOf(deviceId));
                    } else {
                        s_logger.debug("Found unplugged VIF " + deviceId + " in VM " + vmName + " destroy it");
                        vif.destroy(conn);
                    }
                } catch (final NumberFormatException e) {
                    final String msg = "Obtained an invalid value for an allocated VIF device number for VM: " + vmName;
                    s_logger.debug(msg, e);
                    throw new CloudRuntimeException(msg);
                }
            }

            for (Integer i = 0; i < _maxNics; i++) {
                if (!usedDeviceNums.contains(i)) {
                    s_logger.debug("Lowest available Vif device number: " + i + " for VM: " + vmName);
                    return i.toString();
                }
            }
        } catch (final XmlRpcException e) {
            final String msg = "Caught XmlRpcException: " + e.getMessage();
            s_logger.warn(msg, e);
        } catch (final XenAPIException e) {
            final String msg = "Caught XenAPIException: " + e.toString();
            s_logger.warn(msg, e);
        }

        throw new CloudRuntimeException("Could not find available VIF slot in VM with name: " + vmName);
    }

    protected XsLocalNetwork getManagementNetwork(final Connection conn) throws XmlRpcException, XenAPIException {
        PIF mgmtPif = null;
        PIF.Record mgmtPifRec = null;
        final Host host = Host.getByUuid(conn, _host.getUuid());
        final Set<PIF> hostPifs = host.getPIFs(conn);
        for (final PIF pif : hostPifs) {
            final PIF.Record rec = pif.getRecord(conn);
            if (rec.management) {
                if (rec.VLAN != null && rec.VLAN != -1) {
                    final String msg = new StringBuilder("Unsupported configuration.  Management network is on a VLAN.  host=").append(_host.getUuid()).append("; pif=").append(rec.uuid)
                            .append("; vlan=").append(rec.VLAN).toString();
                    s_logger.warn(msg);
                    throw new CloudRuntimeException(msg);
                }
                if (s_logger.isDebugEnabled()) {
                    s_logger.debug("Management network is on pif=" + rec.uuid);
                }
                mgmtPif = pif;
                mgmtPifRec = rec;
                break;
            }
        }
        if (mgmtPif == null) {
            final String msg = "Unable to find management network for " + _host.getUuid();
            s_logger.warn(msg);
            throw new CloudRuntimeException(msg);
        }
        final Bond bond = mgmtPifRec.bondSlaveOf;
        if (!isRefNull(bond)) {
            final String msg = "Management interface is on slave(" + mgmtPifRec.uuid + ") of bond(" + bond.getUuid(conn) + ") on host(" + _host.getUuid()
            + "), please move management interface to bond!";
            s_logger.warn(msg);
            throw new CloudRuntimeException(msg);
        }
        final Network nk = mgmtPifRec.network;
        final Network.Record nkRec = nk.getRecord(conn);
        return new XsLocalNetwork(this, nk, nkRec, mgmtPif, mgmtPifRec);
    }

    @Override
    public String getName() {
        return _name;
    }

    public XsLocalNetwork getNativeNetworkForTraffic(final Connection conn, final TrafficType type, final String name) throws XenAPIException, XmlRpcException {
        if (name != null) {
            if (s_logger.isDebugEnabled()) {
                s_logger.debug("Looking for network named " + name);
            }
            return getNetworkByName(conn, name);
        }

        if (type == TrafficType.Guest) {
            return new XsLocalNetwork(this, Network.getByUuid(conn, _host.getGuestNetwork()), null, PIF.getByUuid(conn, _host.getGuestPif()), null);
        } else if (type == TrafficType.Control) {
            setupLinkLocalNetwork(conn);
            return new XsLocalNetwork(this, Network.getByUuid(conn, _host.getLinkLocalNetwork()));
        } else if (type == TrafficType.Management) {
            return new XsLocalNetwork(this, Network.getByUuid(conn, _host.getPrivateNetwork()), null, PIF.getByUuid(conn, _host.getPrivatePif()), null);
        } else if (type == TrafficType.Public) {
            return new XsLocalNetwork(this, Network.getByUuid(conn, _host.getPublicNetwork()), null, PIF.getByUuid(conn, _host.getPublicPif()), null);
        } else if (type == TrafficType.Storage) {
            /*
             * TrafficType.Storage is for secondary storage, while
             * storageNetwork1 is for primary storage, we need better name here
             */
            return new XsLocalNetwork(this, Network.getByUuid(conn, _host.getStorageNetwork1()), null, PIF.getByUuid(conn, _host.getStoragePif1()), null);
        }

        throw new CloudRuntimeException("Unsupported network type: " + type);
    }

    public Network getNetwork(final Connection conn, final NicTO nic) throws XenAPIException, XmlRpcException {
        final String name = nic.getName();
        final XsLocalNetwork network = getNativeNetworkForTraffic(conn, nic.getType(), name);
        if (network == null) {
            s_logger.error("Network is not configured on the backend for nic " + nic.toString());
            throw new CloudRuntimeException("Network for the backend is not configured correctly for network broadcast domain: " + nic.getBroadcastUri());
        }
        final URI uri = nic.getBroadcastUri();
        final BroadcastDomainType type = nic.getBroadcastType();
        if (uri != null && uri.toString().contains("untagged")) {
            return network.getNetwork();
        } else if (uri != null && type == BroadcastDomainType.Vlan) {
            assert BroadcastDomainType.getSchemeValue(uri) == BroadcastDomainType.Vlan;
            final long vlan = Long.parseLong(BroadcastDomainType.getValue(uri));
            return enableVlanNetwork(conn, vlan, network);
        } else if (type == BroadcastDomainType.Native || type == BroadcastDomainType.LinkLocal) {
            return network.getNetwork();
        } else if (uri != null && type == BroadcastDomainType.Vswitch) {
            final String header = uri.toString().substring(Networks.BroadcastDomainType.Vswitch.scheme().length() + "://".length());
            if (header.startsWith("vlan")) {
                _isOvs = true;
                return setupvSwitchNetwork(conn);
            } else {
                return findOrCreateTunnelNetwork(conn, getOvsTunnelNetworkName(uri.getAuthority()));
            }
        } else if (type == BroadcastDomainType.Storage) {
            if (uri == null) {
                return network.getNetwork();
            } else {
                final long vlan = Long.parseLong(BroadcastDomainType.getValue(uri));
                return enableVlanNetwork(conn, vlan, network);
            }
        } else if (type == BroadcastDomainType.Lswitch) {
            // Nicira Logical Switch
            return network.getNetwork();
        } else if (uri != null && type == BroadcastDomainType.Pvlan) {
            assert BroadcastDomainType.getSchemeValue(uri) == BroadcastDomainType.Pvlan;
            // should we consider moving this NetUtils method to
            // BroadcastDomainType?
            final long vlan = Long.parseLong(NetUtils.getPrimaryPvlanFromUri(uri));
            return enableVlanNetwork(conn, vlan, network);
        }

        throw new CloudRuntimeException("Unable to support this type of network broadcast domain: " + nic.getBroadcastUri());
    }

    /**
     * getNetworkByName() retrieves what the server thinks is the actual network
     * used by the XenServer host. This method should always be used to talk to
     * retrieve a network by the name. The reason is because of the problems in
     * using the name label as the way to find the Network.
     *
     * To see how we are working around these problems, take a look at
     * enableVlanNetwork(). The following description assumes you have looked at
     * the description on that method.
     *
     * In order to understand this, we have to see what type of networks are
     * within a XenServer that's under CloudStack control.
     *
     * - Native Networks: these are networks that are untagged on the XenServer
     * and are used to crate VLAN networks on. These are created by the user and
     * is assumed to be one per cluster. - VLAN Networks: these are dynamically
     * created by CloudStack and can have problems with duplicated names. -
     * LinkLocal Networks: these are dynamically created by CloudStack and can
     * also have problems with duplicated names but these don't have actual
     * PIFs.
     *
     * In order to speed to retrieval of a network, we do the following: - We
     * retrieve by the name. If only one network is retrieved, we assume we
     * retrieved the right network. - If more than one network is retrieved, we
     * check to see which one has the pif for the local host and use that. - If
     * a pif is not found, then we look at the tags and find the one with the
     * lowest timestamp. (See enableVlanNetwork())
     *
     * @param conn
     *            Xapi connection
     * @param name
     *            name of the network
     * @return XsNic an object that contains network, network record, pif, and
     *         pif record.
     * @throws XenAPIException
     * @throws XmlRpcException
     *
     * @see CitrixResourceBase#enableVlanNetwork
     */
    public XsLocalNetwork getNetworkByName(final Connection conn, final String name) throws XenAPIException, XmlRpcException {
        final Set<Network> networks = Network.getByNameLabel(conn, name);
        if (networks.size() == 1) {
            return new XsLocalNetwork(this, networks.iterator().next(), null, null, null);
        }

        if (networks.size() == 0) {
            return null;
        }

        if (s_logger.isDebugEnabled()) {
            s_logger.debug("Found more than one network with the name " + name);
        }
        Network earliestNetwork = null;
        Network.Record earliestNetworkRecord = null;
        long earliestTimestamp = Long.MAX_VALUE;
        int earliestRandom = Integer.MAX_VALUE;
        for (final Network network : networks) {
            final XsLocalNetwork nic = new XsLocalNetwork(this, network);

            if (nic.getPif(conn) != null) {
                return nic;
            }

            final Network.Record record = network.getRecord(conn);
            if (record.tags != null) {
                for (final String tag : record.tags) {
                    final Pair<Long, Integer> stamp = parseTimestamp(tag);
                    if (stamp == null) {
                        continue;
                    }

                    if (stamp.first() < earliestTimestamp || stamp.first() == earliestTimestamp && stamp.second() < earliestRandom) {
                        earliestTimestamp = stamp.first();
                        earliestRandom = stamp.second();
                        earliestNetwork = network;
                        earliestNetworkRecord = record;
                    }
                }
            }
        }

        return earliestNetwork != null ? new XsLocalNetwork(this, earliestNetwork, earliestNetworkRecord, null, null) : null;
    }

    public long[] getNetworkStats(final Connection conn, final String privateIP, final String publicIp) {
        final String result = networkUsage(conn, privateIP, "get", null, publicIp);
        final long[] stats = new long[2];
        if (result != null) {
            final String[] splitResult = result.split(":");
            int i = 0;
            while (i < splitResult.length - 1) {
                stats[0] += Long.parseLong(splitResult[i++]);
                stats[1] += Long.parseLong(splitResult[i++]);
            }
        }
        return stats;
    }

    public long[] getVPCNetworkStats(final String privateIP, final String publicIp) {
        String args = " -l " + publicIp + " -g";
        final ExecutionResult result = executeInVR(privateIP, "vpc_netusage.sh", args);
        final String detail = result.getDetails();
        final long[] stats = new long[2];
        if (detail != null) {
            final String[] splitResult = detail.split(":");
            int i = 0;
            while (i < splitResult.length - 1) {
                stats[0] += Long.parseLong(splitResult[i++]);
                stats[1] += Long.parseLong(splitResult[i++]);
            }
        }
        return stats;
    }

    public long[] getNetworkLbStats(final String privateIp, final String publicIp, final Integer port) {
        String args = publicIp + " " + port;
        ExecutionResult callResult = executeInVR(privateIp, "get_haproxy_stats.sh", args);
        String detail = callResult.getDetails();
        if (detail == null || detail.isEmpty()) {
            s_logger.error("Get network loadbalancer stats returns empty result");
        }
        final long[] stats = new long[1];
        if (detail != null) {
            final String[] splitResult = detail.split(",");
            stats[0] += Long.parseLong(splitResult[0]);
        }
        return stats;
    }

    public SR getNfsSR(final Connection conn, final String poolid, final String uuid, final String server, String serverpath, final String pooldesc) {
        final Map<String, String> deviceConfig = new HashMap<String, String>();
        try {
            serverpath = serverpath.replace("//", "/");
            final Set<SR> srs = SR.getAll(conn);
            if (srs != null && !srs.isEmpty()) {
                for (final SR sr : srs) {
                    if (!SRType.NFS.equals(sr.getType(conn))) {
                        continue;
                    }

                    final Set<PBD> pbds = sr.getPBDs(conn);
                    if (pbds.isEmpty()) {
                        continue;
                    }

                    final PBD pbd = pbds.iterator().next();

                    final Map<String, String> dc = pbd.getDeviceConfig(conn);

                    if (dc == null) {
                        continue;
                    }

                    if (dc.get("server") == null) {
                        continue;
                    }

                    if (dc.get("serverpath") == null) {
                        continue;
                    }

                    if (server.equals(dc.get("server")) && serverpath.equals(dc.get("serverpath"))) {
                        throw new CloudRuntimeException(
                                "There is a SR using the same configuration server:" + dc.get("server") + ", serverpath:" + dc.get("serverpath") + " for pool " + uuid + " on host:" + _host.getUuid());
                    }

                }
            }
            deviceConfig.put("server", server);
            deviceConfig.put("serverpath", serverpath);
            final Host host = Host.getByUuid(conn, _host.getUuid());
            final Map<String, String> smConfig = new HashMap<String, String>();
            smConfig.put("nosubdir", "true");
            final SR sr = SR.create(conn, host, deviceConfig, new Long(0), uuid, poolid, SRType.NFS.toString(), "user", true, smConfig);
            sr.scan(conn);
            return sr;
        } catch (final XenAPIException e) {
            throw new CloudRuntimeException("Unable to create NFS SR " + pooldesc, e);
        } catch (final XmlRpcException e) {
            throw new CloudRuntimeException("Unable to create NFS SR " + pooldesc, e);
        }
    }

    private String getOvsTunnelNetworkName(final String broadcastUri) {
        if (broadcastUri.contains(".")) {
            final String[] parts = broadcastUri.split("\\.");
            return "OVS-DR-VPC-Bridge" + parts[0];
        } else {
            try {
                return "OVSTunnel" + broadcastUri;
            } catch (final Exception e) {
                return null;
            }
        }
    }

    protected List<File> getPatchFiles() {
        String patch = getPatchFilePath();
        String patchfilePath = Script.findScript("", patch);
        if (patchfilePath == null) {
            throw new CloudRuntimeException("Unable to find patch file " + patch);
        }
        List<File> files = new ArrayList<File>();
        files.add(new File(patchfilePath));
        return files;
    }

    protected abstract String getPatchFilePath();

    public String getPerfMon(final Connection conn, final Map<String, String> params, final int wait) {
        String result = null;
        try {
            result = callHostPluginAsync(conn, "vmopspremium", "asmonitor", 60, params);
            if (result != null) {
                return result;
            }
        } catch (final Exception e) {
            s_logger.error("Can not get performance monitor for AS due to ", e);
        }
        return null;
    }

    protected Object[] getRRDData(final Connection conn, final int flag) {

        /*
         * Note: 1 => called from host, hence host stats 2 => called from vm,
         * hence vm stats
         */
        Document doc = null;

        try {
            doc = getStatsRawXML(conn, flag == 1 ? true : false);
        } catch (final Exception e1) {
            s_logger.warn("Error whilst collecting raw stats from plugin: ", e1);
            return null;
        }

        if (doc == null) { // stats are null when the host plugin call fails
            // (host down state)
            return null;
        }

        final NodeList firstLevelChildren = doc.getChildNodes();
        final NodeList secondLevelChildren = firstLevelChildren.item(0).getChildNodes();
        final Node metaNode = secondLevelChildren.item(0);
        final Node dataNode = secondLevelChildren.item(1);

        Integer numRows = 0;
        Integer numColumns = 0;
        Node legend = null;
        final NodeList metaNodeChildren = metaNode.getChildNodes();
        for (int i = 0; i < metaNodeChildren.getLength(); i++) {
            final Node n = metaNodeChildren.item(i);
            if (n.getNodeName().equals("rows")) {
                numRows = Integer.valueOf(getXMLNodeValue(n));
            } else if (n.getNodeName().equals("columns")) {
                numColumns = Integer.valueOf(getXMLNodeValue(n));
            } else if (n.getNodeName().equals("legend")) {
                legend = n;
            }
        }

        return new Object[] {numRows, numColumns, legend, dataNode};
    }

    @Override
    public int getRunLevel() {
        return 0;
    }

    protected SR getSRByNameLabelandHost(final Connection conn, final String name) throws BadServerResponse, XenAPIException, XmlRpcException {
        final Set<SR> srs = SR.getByNameLabel(conn, name);
        SR ressr = null;
        for (final SR sr : srs) {
            Set<PBD> pbds;
            pbds = sr.getPBDs(conn);
            for (final PBD pbd : pbds) {
                final PBD.Record pbdr = pbd.getRecord(conn);
                if (pbdr.host != null && pbdr.host.getUuid(conn).equals(_host.getUuid())) {
                    if (!pbdr.currentlyAttached) {
                        pbd.plug(conn);
                    }
                    ressr = sr;
                    break;
                }
            }
        }
        return ressr;
    }

    private long getStaticMax(final String os, final boolean b, final long dynamicMinRam, final long dynamicMaxRam, final long recommendedValue) {
        if (recommendedValue == 0) {
            s_logger.warn("No recommended value found for dynamic max, setting static max and dynamic max equal");
            return dynamicMaxRam;
        }
        final long staticMax = Math.min(recommendedValue, 4L * dynamicMinRam); // XS
        // constraint
        // for
        // stability
        if (dynamicMaxRam > staticMax) { // XS contraint that dynamic max <=
            // static max
            s_logger.warn("dynamic max " + toHumanReadableSize(dynamicMaxRam) + " can't be greater than static max " + toHumanReadableSize(staticMax) + ", this can lead to stability issues. Setting static max as much as dynamic max ");
            return dynamicMaxRam;
        }
        return staticMax;
    }

    private long getStaticMin(final String os, final boolean b, final long dynamicMinRam, final long dynamicMaxRam, final long recommendedValue) {
        if (recommendedValue == 0) {
            s_logger.warn("No recommended value found for dynamic min");
            return dynamicMinRam;
        }

        if (dynamicMinRam < recommendedValue) { // XS contraint that dynamic min
            // > static min
            s_logger.warn("Vm ram is set to dynamic min " + toHumanReadableSize(dynamicMinRam) + " and is less than the recommended static min " + toHumanReadableSize(recommendedValue) + ", this could lead to stability issues");
        }
        return dynamicMinRam;
    }

    protected Document getStatsRawXML(final Connection conn, final boolean host) {
        final Date currentDate = new Date();
        String urlStr = "http://" + _host.getIp() + "/rrd_updates?";
        urlStr += "session_id=" + conn.getSessionReference();
        urlStr += "&host=" + (host ? "true" : "false");
        urlStr += "&cf=" + _consolidationFunction;
        urlStr += "&interval=" + _pollingIntervalInSeconds;
        urlStr += "&start=" + (currentDate.getTime() / 1000 - 1000 - 100);

        URL url;
        BufferedReader in = null;
        try {
            url = new URL(urlStr);
            url.openConnection();
            final URLConnection uc = url.openConnection();
            in = new BufferedReader(new InputStreamReader(uc.getInputStream()));
            final InputSource statsSource = new InputSource(in);
            return ParserUtils.getSaferDocumentBuilderFactory().newDocumentBuilder().parse(statsSource);
        } catch (final MalformedURLException e) {
            s_logger.warn("Malformed URL?  come on...." + urlStr);
            return null;
        } catch (final IOException e) {
            s_logger.warn("Problems getting stats using " + urlStr, e);
            return null;
        } catch (final SAXException e) {
            s_logger.warn("Problems getting stats using " + urlStr, e);
            return null;
        } catch (final ParserConfigurationException e) {
            s_logger.warn("Problems getting stats using " + urlStr, e);
            return null;
        } finally {
            if (in != null) {
                try {
                    in.close();
                } catch (final IOException e) {
                    s_logger.warn("Unable to close the buffer ", e);
                }
            }
        }
    }

    public SR getStorageRepository(final Connection conn, final String srNameLabel) {
        Set<SR> srs;
        try {
            srs = SR.getByNameLabel(conn, srNameLabel);
        } catch (final XenAPIException e) {
            throw new CloudRuntimeException("Unable to get SR " + srNameLabel + " due to " + e.toString(), e);
        } catch (final Exception e) {
            throw new CloudRuntimeException("Unable to get SR " + srNameLabel + " due to " + e.getMessage(), e);
        }

        if (srs.size() > 1) {
            throw new CloudRuntimeException("More than one storage repository was found for pool with uuid: " + srNameLabel);
        } else if (srs.size() == 1) {
            final SR sr = srs.iterator().next();
            if (s_logger.isDebugEnabled()) {
                s_logger.debug("SR retrieved for " + srNameLabel);
            }

            if (checkSR(conn, sr)) {
                return sr;
            }
            throw new CloudRuntimeException("SR check failed for storage pool: " + srNameLabel + "on host:" + _host.getUuid());
        } else {
            throw new CloudRuntimeException("Can not see storage pool: " + srNameLabel + " from on host:" + _host.getUuid());
        }
    }

    protected Storage.StorageResourceType getStorageResourceType() {
        return Storage.StorageResourceType.STORAGE_POOL;
    }

    @Override
    public Type getType() {
        return com.cloud.host.Host.Type.Routing;
    }

    protected VDI getVDIbyLocationandSR(final Connection conn, final String loc, final SR sr) {
        try {
            final Set<VDI> vdis = sr.getVDIs(conn);
            for (final VDI vdi : vdis) {
                if (vdi.getLocation(conn).startsWith(loc)) {
                    return vdi;
                }
            }

            final String msg = "can not getVDIbyLocationandSR " + loc;
            s_logger.warn(msg);
            return null;
        } catch (final XenAPIException e) {
            final String msg = "getVDIbyLocationandSR exception " + loc + " due to " + e.toString();
            s_logger.warn(msg, e);
            throw new CloudRuntimeException(msg, e);
        } catch (final Exception e) {
            final String msg = "getVDIbyLocationandSR exception " + loc + " due to " + e.getMessage();
            s_logger.warn(msg, e);
            throw new CloudRuntimeException(msg, e);
        }

    }

    public VDI getVDIbyUuid(final Connection conn, final String uuid) {
        return getVDIbyUuid(conn, uuid, true);
    }

    public VDI getVDIbyUuid(final Connection conn, final String uuid, final boolean throwExceptionIfNotFound) {
        try {
            return VDI.getByUuid(conn, uuid);
        } catch (final Exception e) {
            if (throwExceptionIfNotFound) {
                final String msg = "Catch Exception " + e.getClass().getName() + " :VDI getByUuid for uuid: " + uuid + " failed due to " + e.toString();

                s_logger.debug(msg);

                throw new CloudRuntimeException(msg, e);
            }

            return null;
        }
    }

    public String getVhdParent(final Connection conn, final String primaryStorageSRUuid, final String snapshotUuid, final Boolean isISCSI) {
        final String parentUuid = callHostPlugin(conn, "vmopsSnapshot", "getVhdParent", "primaryStorageSRUuid", primaryStorageSRUuid, "snapshotUuid", snapshotUuid, "isISCSI", isISCSI.toString());

        if (parentUuid == null || parentUuid.isEmpty() || parentUuid.equalsIgnoreCase("None")) {
            s_logger.debug("Unable to get parent of VHD " + snapshotUuid + " in SR " + primaryStorageSRUuid);
            // errString is already logged.
            return null;
        }
        return parentUuid;
    }

    public VIF getVifByMac(final Connection conn, final VM router, String mac) throws XmlRpcException, XenAPIException {
        final Set<VIF> routerVIFs = router.getVIFs(conn);
        mac = mac.trim();
        for (final VIF vif : routerVIFs) {
            final String lmac = vif.getMAC(conn);
            if (lmac.trim().equals(mac)) {
                return vif;
            }
        }
        return null;
    }

    public VirtualRoutingResource getVirtualRoutingResource() {
        return _vrResource;
    }

    public VM getVM(final Connection conn, final String vmName) {
        // Look up VMs with the specified name
        Set<VM> vms;
        try {
            vms = VM.getByNameLabel(conn, vmName);
        } catch (final XenAPIException e) {
            throw new CloudRuntimeException("Unable to get " + vmName + ": " + e.toString(), e);
        } catch (final Exception e) {
            throw new CloudRuntimeException("Unable to get " + vmName + ": " + e.getMessage(), e);
        }

        // If there are no VMs, throw an exception
        if (vms.size() == 0) {
            throw new CloudRuntimeException("VM with name: " + vmName + " does not exist.");
        }

        // If there is more than one VM, print a warning
        if (vms.size() > 1) {
            s_logger.warn("Found " + vms.size() + " VMs with name: " + vmName);
        }

        // Return the first VM in the set
        return vms.iterator().next();
    }

    public String getVMInstanceName() {
        return _instance;
    }

    public long getVMSnapshotChainSize(final Connection conn, final VolumeObjectTO volumeTo, final String vmName, final String vmSnapshotName)
            throws BadServerResponse, XenAPIException, XmlRpcException {
        if (volumeTo.getVolumeType() == Volume.Type.DATADISK) {
            final VDI dataDisk = VDI.getByUuid(conn, volumeTo.getPath());
            if (dataDisk != null) {
                final String dataDiskName = dataDisk.getNameLabel(conn);
                if (dataDiskName != null && !dataDiskName.isEmpty()) {
                    volumeTo.setName(dataDiskName);
                }
            }
        }
        final Set<VDI> allvolumeVDIs = VDI.getByNameLabel(conn, volumeTo.getName());
        long size = 0;
        for (final VDI vdi : allvolumeVDIs) {
            try {
                if (vdi.getIsASnapshot(conn) && vdi.getSmConfig(conn).get("vhd-parent") != null) {
                    final String parentUuid = vdi.getSmConfig(conn).get("vhd-parent");
                    final VDI parentVDI = VDI.getByUuid(conn, parentUuid);
                    // add size of snapshot vdi node, usually this only contains
                    // meta data
                    size = size + vdi.getPhysicalUtilisation(conn);
                    // add size of snapshot vdi parent, this contains data
                    if (!isRefNull(parentVDI)) {
                        size = size + parentVDI.getPhysicalUtilisation(conn).longValue();
                    }
                }
            } catch (final Exception e) {
                s_logger.debug("Exception occurs when calculate snapshot capacity for volumes: due to " + e.toString());
                continue;
            }
        }
        if (volumeTo.getVolumeType() == Volume.Type.ROOT) {
            VM vm = getVM(conn, vmName);
            if (vm != null) {
                Set<VM> vmSnapshots = vm.getSnapshots(conn);
                if (vmSnapshots != null) {
                    for (VM vmsnap : vmSnapshots) {
                        try {
                            final String vmSnapName = vmsnap.getNameLabel(conn);
                            s_logger.debug("snapname " + vmSnapName);
                            if (vmSnapName != null && vmSnapName.contains(vmSnapshotName) && vmsnap.getIsASnapshot(conn)) {
                                s_logger.debug("snapname " + vmSnapName + "isASnapshot");
                                VDI memoryVDI = vmsnap.getSuspendVDI(conn);
                                if (!isRefNull(memoryVDI)) {
                                    size = size + memoryVDI.getPhysicalUtilisation(conn);
                                    s_logger.debug("memoryVDI size :" + toHumanReadableSize(size));
                                    String parentUuid = memoryVDI.getSmConfig(conn).get("vhd-parent");
                                    VDI pMemoryVDI = VDI.getByUuid(conn, parentUuid);
                                    if (!isRefNull(pMemoryVDI)) {
                                        size = size + pMemoryVDI.getPhysicalUtilisation(conn);
                                    }
                                    s_logger.debug("memoryVDI size+parent :" + toHumanReadableSize(size));
                                }
                            }
                        } catch (Exception e) {
                            s_logger.debug("Exception occurs when calculate snapshot capacity for memory: due to " + e.toString());
                            continue;
                        }

                    }
                }
            }
        }
        return size;
    }

    public PowerState getVmState(final Connection conn, final String vmName) {
        int retry = 3;
        while (retry-- > 0) {
            try {
                final Set<VM> vms = VM.getByNameLabel(conn, vmName);
                for (final VM vm : vms) {
                    return convertToPowerState(vm.getPowerState(conn));
                }
            } catch (final BadServerResponse e) {
                // There is a race condition within xenserver such that if a vm
                // is
                // deleted and we
                // happen to ask for it, it throws this stupid response. So
                // if this happens,
                // we take a nap and try again which then avoids the race
                // condition because
                // the vm's information is now cleaned up by xenserver. The
                // error
                // is as follows
                // com.xensource.xenapi.Types$BadServerResponse
                // [HANDLE_INVALID, VM,
                // 3dde93f9-c1df-55a7-2cde-55e1dce431ab]
                s_logger.info("Unable to get a vm PowerState due to " + e.toString() + ". We are retrying.  Count: " + retry);
                try {
                    Thread.sleep(3000);
                } catch (final InterruptedException ex) {

                }
            } catch (final XenAPIException e) {
                final String msg = "Unable to get a vm PowerState due to " + e.toString();
                s_logger.warn(msg, e);
                break;
            } catch (final XmlRpcException e) {
                final String msg = "Unable to get a vm PowerState due to " + e.getMessage();
                s_logger.warn(msg, e);
                break;
            }
        }

        return PowerState.PowerOff;
    }

    public HashMap<String, VmStatsEntry> getVmStats(final Connection conn, final GetVmStatsCommand cmd, final List<String> vmUUIDs, final String hostGuid) {
        final HashMap<String, VmStatsEntry> vmResponseMap = new HashMap<String, VmStatsEntry>();

        for (final String vmUUID : vmUUIDs) {
            vmResponseMap.put(vmUUID, new VmStatsEntry(0, 0, 0, 0, 0, 0, 0, 0, 0, 0, 0, 0, 0, "vm"));
        }

        final Object[] rrdData = getRRDData(conn, 2); // call rrddata with 2 for
        // vm

        if (rrdData == null) {
            return null;
        }

        final Integer numRows = (Integer)rrdData[0];
        final Integer numColumns = (Integer)rrdData[1];
        final Node legend = (Node)rrdData[2];
        final Node dataNode = (Node)rrdData[3];

        final NodeList legendChildren = legend.getChildNodes();
        for (int col = 0; col < numColumns; col++) {

            if (legendChildren == null || legendChildren.item(col) == null) {
                continue;
            }

            final String columnMetadata = getXMLNodeValue(legendChildren.item(col));

            if (columnMetadata == null) {
                continue;
            }

            final String[] columnMetadataList = columnMetadata.split(":");

            if (columnMetadataList.length != 4) {
                continue;
            }

            final String type = columnMetadataList[1];
            final String uuid = columnMetadataList[2];
            final String param = columnMetadataList[3];

            if (type.equals("vm") && vmResponseMap.keySet().contains(uuid)) {
                final VmStatsEntry vmStatsAnswer = vmResponseMap.get(uuid);

                vmStatsAnswer.setEntityType("vm");

                if (param.contains("cpu")) {
                    vmStatsAnswer.setNumCPUs(vmStatsAnswer.getNumCPUs() + 1);
                    vmStatsAnswer.setCPUUtilization(vmStatsAnswer.getCPUUtilization() + getDataAverage(dataNode, col, numRows));
                } else if (param.matches("vif_\\d*_rx")) {
                    vmStatsAnswer.setNetworkReadKBs(vmStatsAnswer.getNetworkReadKBs() + getDataAverage(dataNode, col, numRows) / BASE_TO_CONVERT_BYTES_INTO_KILOBYTES);
                } else if (param.matches("vif_\\d*_tx")) {
                    vmStatsAnswer.setNetworkWriteKBs(vmStatsAnswer.getNetworkWriteKBs() + getDataAverage(dataNode, col, numRows) / BASE_TO_CONVERT_BYTES_INTO_KILOBYTES);
                } else if (param.matches("vbd_.*_read")) {
                    vmStatsAnswer.setDiskReadKBs(vmStatsAnswer.getDiskReadKBs() + getDataAverage(dataNode, col, numRows) / BASE_TO_CONVERT_BYTES_INTO_KILOBYTES);
                } else if (param.matches("vbd_.*_write")) {
                    vmStatsAnswer.setDiskWriteKBs(vmStatsAnswer.getDiskWriteKBs() + getDataAverage(dataNode, col, numRows) / BASE_TO_CONVERT_BYTES_INTO_KILOBYTES);
                } else if (param.contains("memory_internal_free")) {
<<<<<<< HEAD
                    vmStatsAnswer.setIntFreeMemoryKBs(vmStatsAnswer.getIntFreeMemoryKBs() + getDataAverage(dataNode, col, numRows) / BASE_TO_CONVERT_BYTES_INTO_KILOBYTES);
                    vmStatsAnswer.setIntUsableMemoryKBs(vmStatsAnswer.getIntFreeMemoryKBs() + getDataAverage(dataNode, col, numRows) / BASE_TO_CONVERT_BYTES_INTO_KILOBYTES);
=======
                    vmStatsAnswer.setIntFreeMemoryKBs(vmStatsAnswer.getIntFreeMemoryKBs() + getDataAverage(dataNode, col, numRows));
>>>>>>> cdaad257
                } else if (param.contains("memory_target")) {
                    vmStatsAnswer.setTargetMemoryKBs(vmStatsAnswer.getTargetMemoryKBs() + getDataAverage(dataNode, col, numRows) / BASE_TO_CONVERT_BYTES_INTO_KILOBYTES);
                } else if (param.contains("memory")) {
                    vmStatsAnswer.setMemoryKBs(vmStatsAnswer.getMemoryKBs() + getDataAverage(dataNode, col, numRows) / BASE_TO_CONVERT_BYTES_INTO_KILOBYTES);
                }

            }
        }

        for (final Map.Entry<String, VmStatsEntry> entry : vmResponseMap.entrySet()) {
            final VmStatsEntry vmStatsAnswer = entry.getValue();

            if (vmStatsAnswer.getNumCPUs() != 0) {
                vmStatsAnswer.setCPUUtilization(vmStatsAnswer.getCPUUtilization() / vmStatsAnswer.getNumCPUs());
            }

            vmStatsAnswer.setCPUUtilization(vmStatsAnswer.getCPUUtilization() * 100);
            if (s_logger.isDebugEnabled()) {
                s_logger.debug("Vm cpu utilization " + vmStatsAnswer.getCPUUtilization());
            }
        }

        return vmResponseMap;
    }

    public String getVncUrl(final Connection conn, final VM vm) {
        VM.Record record;
        Console c;
        try {
            record = vm.getRecord(conn);
            final Set<Console> consoles = record.consoles;

            if (consoles.isEmpty()) {
                s_logger.warn("There are no Consoles available to the vm : " + record.nameDescription);
                return null;
            }
            final Iterator<Console> i = consoles.iterator();
            while (i.hasNext()) {
                c = i.next();
                if (c.getProtocol(conn) == Types.ConsoleProtocol.RFB) {
                    return c.getLocation(conn);
                }
            }
        } catch (final XenAPIException e) {
            final String msg = "Unable to get console url due to " + e.toString();
            s_logger.warn(msg, e);
            return null;
        } catch (final XmlRpcException e) {
            final String msg = "Unable to get console url due to " + e.getMessage();
            s_logger.warn(msg, e);
            return null;
        }
        return null;
    }

    protected String getXMLNodeValue(final Node n) {
        return n.getChildNodes().item(0).getNodeValue();
    }

    public void handleSrAndVdiDetach(final String iqn, final Connection conn) throws Exception {
        final SR sr = getStorageRepository(conn, iqn);

        removeSR(conn, sr);
    }

    protected void destroyUnattachedVBD(Connection conn, VM vm) {
        try {
            for (VBD vbd : vm.getVBDs(conn)) {
                if (Types.VbdType.DISK.equals(vbd.getType(conn)) && !vbd.getCurrentlyAttached(conn)) {
                    vbd.destroy(conn);
                }
            }
        } catch (final Exception e) {
            s_logger.debug("Failed to destroy unattached VBD due to ", e);
        }
    }

    public String handleVmStartFailure(final Connection conn, final String vmName, final VM vm, final String message, final Throwable th) {
        final String msg = "Unable to start " + vmName + " due to " + message;
        s_logger.warn(msg, th);

        if (vm == null) {
            return msg;
        }

        try {
            final VM.Record vmr = vm.getRecord(conn);
            final List<Network> networks = new ArrayList<Network>();
            for (final VIF vif : vmr.VIFs) {
                try {
                    final VIF.Record rec = vif.getRecord(conn);
                    if (rec != null) {
                        networks.add(rec.network);
                    } else {
                        s_logger.warn("Unable to cleanup VIF: " + vif.toWireString() + " As vif record is null");
                    }
                } catch (final Exception e) {
                    s_logger.warn("Unable to cleanup VIF", e);
                }
            }
            if (vmr.powerState == VmPowerState.RUNNING) {
                try {
                    vm.hardShutdown(conn);
                } catch (final Exception e) {
                    s_logger.warn("VM hardshutdown failed due to ", e);
                }
            }
            if (vm.getPowerState(conn) == VmPowerState.HALTED) {
                try {
                    vm.destroy(conn);
                } catch (final Exception e) {
                    s_logger.warn("VM destroy failed due to ", e);
                }
            }
            for (final VBD vbd : vmr.VBDs) {
                try {
                    vbd.unplug(conn);
                    vbd.destroy(conn);
                } catch (final Exception e) {
                    s_logger.warn("Unable to clean up VBD due to ", e);
                }
            }
            for (final VIF vif : vmr.VIFs) {
                try {
                    vif.unplug(conn);
                    vif.destroy(conn);
                } catch (final Exception e) {
                    s_logger.warn("Unable to cleanup VIF", e);
                }
            }
            for (final Network network : networks) {
                if (network.getNameLabel(conn).startsWith("VLAN")) {
                    disableVlanNetwork(conn, network, true);
                }
            }
        } catch (final Exception e) {
            s_logger.warn("VM getRecord failed due to ", e);
        }

        return msg;
    }

    @Override
    public StartupCommand[] initialize() throws IllegalArgumentException {
        final Connection conn = getConnection();
        if (!getHostInfo(conn)) {
            s_logger.warn("Unable to get host information for " + _host.getIp());
            return null;
        }
        final StartupRoutingCommand cmd = new StartupRoutingCommand();
        fillHostInfo(conn, cmd);
        cmd.setHypervisorType(HypervisorType.XenServer);
        cmd.setCluster(_cluster);
        cmd.setPoolSync(false);

        try {
            final Pool pool = Pool.getByUuid(conn, _host.getPool());
            final Pool.Record poolr = pool.getRecord(conn);
            poolr.master.getRecord(conn);
        } catch (final Throwable e) {
            s_logger.warn("Check for master failed, failing the FULL Cluster sync command");
        }
        List<StartupStorageCommand> startUpLocalStorageCommands = null;
        try {
            startUpLocalStorageCommands = initializeLocalSrs(conn);
        } catch (XenAPIException | XmlRpcException e) {
            s_logger.warn("Could not initialize local SRs on host: " + _host.getUuid(), e);
        }
        if (CollectionUtils.isEmpty(startUpLocalStorageCommands)) {
            return new StartupCommand[] {cmd};
        }
        return createStartupCommandsArray(cmd, startUpLocalStorageCommands);
    }

    /**
     * We simply create an array and add the {@link StartupRoutingCommand} as the first element of the array. Then, we add all elements from startUpLocalStorageCommands
     */
    private StartupCommand[] createStartupCommandsArray(StartupRoutingCommand startupRoutingCommand, List<StartupStorageCommand> startUpLocalStorageCommands) {
        StartupCommand[] startupCommands = new StartupCommand[startUpLocalStorageCommands.size() + 1];
        startupCommands[0] = startupRoutingCommand;
        for (int i = 1; i < startupCommands.length; i++) {
            startupCommands[i] = startUpLocalStorageCommands.get(i - 1);
        }
        return startupCommands;
    }

    /**
     * This  method will return a list of all local SRs.
     * An SR is considered local if it meets all of the following criteria:
     * <ul>
     *  <li> {@link Record#shared} is equal to false
     *  <li> The PBDs of the SR ({@link Record#PBDs}) are connected to host {@link #_host}
     *  <li> SR type is equal to the {@link SRType} sent as parameter
     * </ul>
     */
    protected List<SR> getAllLocalSrForType(Connection conn, SRType srType) throws XenAPIException, XmlRpcException {
        List<SR> localSrs = new ArrayList<>();
        Map<SR, SR.Record> allSrRecords = SR.getAllRecords(conn);
        if (MapUtils.isEmpty(allSrRecords)) {
            return localSrs;
        }
        for (Map.Entry<SR, SR.Record> entry : allSrRecords.entrySet()) {
            SR.Record srRec = entry.getValue();
            if (!srType.equals(srRec.type)) {
                continue;
            }
            if (BooleanUtils.toBoolean(srRec.shared)) {
                continue;
            }
            Set<PBD> pbds = srRec.PBDs;
            if (CollectionUtils.isEmpty(pbds)) {
                continue;
            }
            for (PBD pbd : pbds) {
                Host host = pbd.getHost(conn);
                if (!isRefNull(host) && StringUtils.equals(host.getUuid(conn), _host.getUuid())) {
                    if (!pbd.getCurrentlyAttached(conn)) {
                        s_logger.debug(String.format("PBD [%s] of local SR [%s] was unplugged, pluggin it now", pbd.getUuid(conn), srRec.uuid));
                        pbd.plug(conn);
                    }
                    s_logger.debug("Scanning local SR: " + srRec.uuid);
                    SR sr = entry.getKey();
                    sr.scan(conn);
                    localSrs.add(sr);
                }
            }
        }
        s_logger.debug(String.format("Found %d local storage of type [%s] for host [%s]", localSrs.size(), srType.toString(), _host.getUuid()));
        return localSrs;
    }

    /**
     *  This method will prepare Local SRs to be used by Apache CloudStack.
     */
    protected List<StartupStorageCommand> initializeLocalSrs(Connection conn) throws XenAPIException, XmlRpcException {
        List<StartupStorageCommand> localStorageStartupCommands = new ArrayList<>();
        List<SR> allLocalSrs = getAllLocalSrs(conn);

        for (SR sr : allLocalSrs) {
            long totalCapacity = sr.getPhysicalSize(conn);
            if (totalCapacity > 0) {
                StartupStorageCommand cmd = createStartUpStorageCommand(conn, sr);
                localStorageStartupCommands.add(cmd);
            }
        }
        return localStorageStartupCommands;
    }

    /**
     * This method will retrieve all Local SRs according to {@link #getAllLocalSrForType(Connection, SRType)}.
     * The types used are {@link SRType#LVM} and {@link SRType#EXT}.
     *
     */
    protected List<SR> getAllLocalSrs(Connection conn) throws XenAPIException, XmlRpcException {
        List<SR> allLocalSrLvmType = getAllLocalSrForType(conn, SRType.LVM);
        List<SR> allLocalSrExtType = getAllLocalSrForType(conn, SRType.EXT);
        List<SR> allLocalSrs = new ArrayList<>(allLocalSrLvmType);
        allLocalSrs.addAll(allLocalSrExtType);
        return allLocalSrs;
    }

    /**
     * This method creates the StartUp storage command for the local SR.
     * We will configure 'name-label' and 'description' using {@link #configureStorageNameAndDescription(Connection, SR)}.
     * Then, we will create the POJO {@link StoragePoolInfo} with SR's information using method {@link #createStoragePoolInfo(Connection, SR)}.
     */
    protected StartupStorageCommand createStartUpStorageCommand(Connection conn, SR sr) throws XenAPIException, XmlRpcException {
        configureStorageNameAndDescription(conn, sr);

        StoragePoolInfo storagePoolInfo = createStoragePoolInfo(conn, sr);

        StartupStorageCommand cmd = new StartupStorageCommand();
        cmd.setPoolInfo(storagePoolInfo);
        cmd.setGuid(_host.getUuid());
        cmd.setDataCenter(Long.toString(_dcId));
        cmd.setResourceType(Storage.StorageResourceType.STORAGE_POOL);

        String.format("StartUp command created for local storage [%s] of type [%s] on host [%s]", storagePoolInfo.getUuid(), storagePoolInfo.getPoolType(), _host.getUuid());
        return cmd;
    }

    /**
     *  Instantiate {@link StoragePoolInfo} with SR's information.
     */
    protected StoragePoolInfo createStoragePoolInfo(Connection conn, SR sr) throws XenAPIException, XmlRpcException {
        long totalCapacity = sr.getPhysicalSize(conn);
        String srUuid = sr.getUuid(conn);
        Host host = Host.getByUuid(conn, _host.getUuid());
        String address = host.getAddress(conn);
        long availableCapacity = totalCapacity - sr.getPhysicalUtilisation(conn);
        String srType = sr.getType(conn).toUpperCase();
        return new StoragePoolInfo(srUuid, address, srType, srType, StoragePoolType.valueOf(srType), totalCapacity, availableCapacity);
    }

    protected void configureStorageNameAndDescription(Connection conn, SR sr) throws XenAPIException, XmlRpcException {
        String srUuid = sr.getUuid(conn);
        sr.setNameLabel(conn, srUuid);

        String nameFormat = "Cloud Stack Local (%s) Storage Pool for %s";
        sr.setNameDescription(conn, String.format(nameFormat, sr.getType(conn), _host.getUuid()));
    }

    public boolean isDeviceUsed(final Connection conn, final VM vm, final Long deviceId) {
        // Figure out the disk number to attach the VM to

        String msg = null;
        try {
            final Set<String> allowedVBDDevices = vm.getAllowedVBDDevices(conn);
            if (allowedVBDDevices.contains(deviceId.toString())) {
                return false;
            }
            return true;
        } catch (final XmlRpcException e) {
            msg = "Catch XmlRpcException due to: " + e.getMessage();
            s_logger.warn(msg, e);
        } catch (final XenAPIException e) {
            msg = "Catch XenAPIException due to: " + e.toString();
            s_logger.warn(msg, e);
        }
        throw new CloudRuntimeException("When check deviceId " + msg);
    }

    /**
     * When Dynamic Memory Control (DMC) is enabled - xenserver allows scaling
     * the guest memory while the guest is running
     *
     * By default this is disallowed, override the specific xenserver resource
     * if this is enabled
     */
    public boolean isDmcEnabled(final Connection conn, final Host host) throws XenAPIException, XmlRpcException {
        return false;
    }

    public boolean IsISCSI(final String type) {
        return SRType.LVMOHBA.equals(type) || SRType.LVMOISCSI.equals(type) || SRType.LVM.equals(type);
    }

    public boolean isNetworkSetupByName(final String nameTag) throws XenAPIException, XmlRpcException {
        if (nameTag != null) {
            if (s_logger.isDebugEnabled()) {
                s_logger.debug("Looking for network setup by name " + nameTag);
            }
            final Connection conn = getConnection();
            final XsLocalNetwork network = getNetworkByName(conn, nameTag);
            if (network == null) {
                return false;
            }
        }
        return true;
    }

    public boolean isOvs() {
        return _isOvs;
    }

    public boolean isRefNull(final XenAPIObject object) {
        return object == null || object.toWireString().equals("OpaqueRef:NULL") || object.toWireString().equals("<not in database>");
    }

    public boolean isSecurityGroupEnabled() {
        return _securityGroupEnabled;
    }

    public boolean isXcp() {
        final Connection conn = getConnection();
        final String result = callHostPlugin(conn, "ovstunnel", "is_xcp");
        if (result.equals("XCP")) {
            return true;
        }
        return false;
    }

    boolean killCopyProcess(final Connection conn, final String nameLabel) {
        final String results = callHostPluginAsync(conn, "vmops", "kill_copy_process", 60, "namelabel", nameLabel);
        String errMsg = null;
        if (results == null || results.equals("false")) {
            errMsg = "kill_copy_process failed";
            s_logger.warn(errMsg);
            return false;
        } else {
            return true;
        }
    }

    public boolean launchHeartBeat(final Connection conn) {
        final String result = callHostPluginPremium(conn, "heartbeat", "host", _host.getUuid(), "timeout", Integer.toString(_heartbeatTimeout), "interval", Integer.toString(_heartbeatInterval));
        if (result == null || !result.contains("> DONE <")) {
            s_logger.warn("Unable to launch the heartbeat process on " + _host.getIp());
            return false;
        }
        return true;
    }

    protected String logX(final XenAPIObject obj, final String msg) {
        return new StringBuilder("Host ").append(_host.getIp()).append(" ").append(obj.toWireString()).append(": ").append(msg).toString();
    }

    public void migrateVM(final Connection conn, final Host destHost, final VM vm, final String vmName) throws Exception {
        Task task = null;
        try {
            final Map<String, String> other = new HashMap<String, String>();
            other.put("live", "true");
            task = vm.poolMigrateAsync(conn, destHost, other);
            try {
                // poll every 1 seconds
                final long timeout = _migratewait * 1000L;
                waitForTask(conn, task, 1000, timeout);
                checkForSuccess(conn, task);
            } catch (final Types.HandleInvalid e) {
                if (vm.getResidentOn(conn).equals(destHost)) {
                    task = null;
                    return;
                }
                throw new CloudRuntimeException("migrate VM catch HandleInvalid and VM is not running on dest host");
            }
        } catch (final XenAPIException e) {
            final String msg = "Unable to migrate VM(" + vmName + ") from host(" + _host.getUuid() + ")";
            s_logger.warn(msg, e);
            throw new CloudRuntimeException(msg);
        } finally {
            if (task != null) {
                try {
                    task.destroy(conn);
                } catch (final Exception e1) {
                    s_logger.debug("unable to destroy task(" + task.toString() + ") on host(" + _host.getUuid() + ") due to " + e1.toString());
                }
            }
        }
    }

    protected VDI mount(final Connection conn, final StoragePoolType poolType, final String volumeFolder, final String volumePath) {
        return getVDIbyUuid(conn, volumePath);
    }

    public VDI mount(final Connection conn, final String vmName, final DiskTO volume) throws XmlRpcException, XenAPIException {
        final DataTO data = volume.getData();
        final Volume.Type type = volume.getType();
        if (type == Volume.Type.ISO) {
            final TemplateObjectTO iso = (TemplateObjectTO)data;
            final DataStoreTO store = iso.getDataStore();

            if (store == null) {
                // It's a fake iso
                return null;
            }

            // corer case, xenserver pv driver iso
            final String templateName = iso.getName();
            if (templateName != null && templateName.startsWith("xs-tools")) {
                try {
                    final String actualTemplateName = getActualIsoTemplate(conn);
                    final Set<VDI> vdis = VDI.getByNameLabel(conn, actualTemplateName);
                    if (vdis.isEmpty()) {
                        throw new CloudRuntimeException("Could not find ISO with URL: " + actualTemplateName);
                    }
                    return vdis.iterator().next();
                } catch (final XenAPIException e) {
                    throw new CloudRuntimeException("Unable to get pv iso: " + templateName + " due to " + e.toString());
                } catch (final Exception e) {
                    throw new CloudRuntimeException("Unable to get pv iso: " + templateName + " due to " + e.toString());
                }
            }

            if (!(store instanceof NfsTO)) {
                throw new CloudRuntimeException("only support mount iso on nfs");
            }
            final NfsTO nfsStore = (NfsTO)store;
            final String isoPath = nfsStore.getUrl() + File.separator + iso.getPath();
            final int index = isoPath.lastIndexOf("/");

            final String mountpoint = isoPath.substring(0, index);
            URI uri;
            try {
                uri = new URI(mountpoint);
            } catch (final URISyntaxException e) {
                throw new CloudRuntimeException("Incorrect uri " + mountpoint, e);
            }
            final SR isoSr = createIsoSRbyURI(conn, uri, vmName, true);

            final String isoname = isoPath.substring(index + 1);

            final VDI isoVdi = getVDIbyLocationandSR(conn, isoname, isoSr);

            if (isoVdi == null) {
                throw new CloudRuntimeException("Unable to find ISO " + isoPath);
            }
            return isoVdi;
        } else {
            final VolumeObjectTO vol = (VolumeObjectTO)data;
            return VDI.getByUuid(conn, vol.getPath());
        }
    }


    public String networkUsage(final Connection conn, final String privateIpAddress, final String option, final String vif) {
        return networkUsage(conn, privateIpAddress, option, vif, null);
    }

    public String networkUsage(final Connection conn, final String privateIpAddress, final String option, final String vif, final String publicIp) {
        if (option.equals("get")) {
            return "0:0";
        }
        return null;
    }

    private List<Pair<String, Long>> ovsFullSyncStates() {
        final Connection conn = getConnection();
        final String result = callHostPlugin(conn, "ovsgre", "ovs_get_vm_log", "host_uuid", _host.getUuid());
        final String[] logs = result != null ? result.split(";") : new String[0];
        final List<Pair<String, Long>> states = new ArrayList<Pair<String, Long>>();
        for (final String log : logs) {
            final String[] info = log.split(",");
            if (info.length != 5) {
                s_logger.warn("Wrong element number in ovs log(" + log + ")");
                continue;
            }

            // ','.join([bridge, vmName, vmId, seqno, tag])
            try {
                states.add(new Pair<String, Long>(info[0], Long.parseLong(info[3])));
            } catch (final NumberFormatException nfe) {
                states.add(new Pair<String, Long>(info[0], -1L));
            }
        }
        return states;
    }

    public HashMap<String, String> parseDefaultOvsRuleCommand(final String str) {
        final HashMap<String, String> cmd = new HashMap<String, String>();
        final String[] sarr = str.split("/");
        for (int i = 0; i < sarr.length; i++) {
            String c = sarr[i];
            c = c.startsWith("/") ? c.substring(1) : c;
            c = c.endsWith("/") ? c.substring(0, c.length() - 1) : c;
            final String[] p = c.split(";");
            if (p.length != 2) {
                continue;
            }
            if (p[0].equalsIgnoreCase("vlans")) {
                p[1] = p[1].replace("@", "[");
                p[1] = p[1].replace("#", "]");
            }
            cmd.put(p[0], p[1]);
        }
        return cmd;
    }

    protected Pair<Long, Integer> parseTimestamp(final String timeStampStr) {
        final String[] tokens = timeStampStr.split("-");
        if (tokens.length != 3) {
            s_logger.debug("timeStamp in network has wrong pattern: " + timeStampStr);
            return null;
        }
        if (!tokens[0].equals("CsCreateTime")) {
            s_logger.debug("timeStamp in network doesn't start with CsCreateTime: " + timeStampStr);
            return null;
        }
        return new Pair<Long, Integer>(Long.parseLong(tokens[1]), Integer.parseInt(tokens[2]));
    }

    private void pbdPlug(final Connection conn, final PBD pbd, final String uuid) {
        try {
            if (s_logger.isDebugEnabled()) {
                s_logger.debug("Plugging in PBD " + uuid + " for " + _host);
            }
            pbd.plug(conn);
        } catch (final Exception e) {
            final String msg = "PBD " + uuid + " is not attached! and PBD plug failed due to " + e.toString() + ". Please check this PBD in " + _host;
            s_logger.warn(msg, e);
            throw new CloudRuntimeException(msg);
        }
    }

    protected boolean pingdomr(final Connection conn, final String host, final String port) {
        String status;
        status = callHostPlugin(conn, "vmops", "pingdomr", "host", host, "port", port);

        if (status == null || status.isEmpty()) {
            return false;
        }

        return true;

    }

    public boolean pingXAPI() {
        final Connection conn = getConnection();
        try {
            final Host host = Host.getByUuid(conn, _host.getUuid());
            if (!host.getEnabled(conn)) {
                s_logger.debug("Host " + _host.getIp() + " is not enabled!");
                return false;
            }
        } catch (final Exception e) {
            s_logger.debug("cannot get host enabled status, host " + _host.getIp() + " due to " + e.toString(), e);
            return false;
        }
        try {
            callHostPlugin(conn, "echo", "main");
        } catch (final Exception e) {
            s_logger.debug("cannot ping host " + _host.getIp() + " due to " + e.toString(), e);
            return false;
        }
        return true;
    }

    protected void plugDom0Vif(final Connection conn, final VIF dom0Vif) throws XmlRpcException, XenAPIException {
        if (dom0Vif != null) {
            dom0Vif.plug(conn);
        }
    }

    protected boolean postCreatePrivateTemplate(final Connection conn, final String templatePath, final String tmpltFilename, final String templateName, String templateDescription, String checksum,
            final long size, final long virtualSize, final long templateId, final String nfsVersion) {

        if (templateDescription == null) {
            templateDescription = "";
        }

        if (checksum == null) {
            checksum = "";
        }

        final String result = callHostPlugin(conn, "vmopsSnapshot", "post_create_private_template", "templatePath", templatePath, "templateFilename", tmpltFilename, "templateName", templateName,
                "templateDescription", templateDescription, "checksum", checksum, "size", String.valueOf(size), "virtualSize", String.valueOf(virtualSize), "templateId", String.valueOf(templateId), "nfsVersion", nfsVersion);

        boolean success = false;
        if (result != null && !result.isEmpty()) {
            // Else, command threw an exception which has already been logged.

            if (result.equalsIgnoreCase("1")) {
                s_logger.debug("Successfully created template.properties file on secondary storage for " + tmpltFilename);
                success = true;
            } else {
                s_logger.warn("Could not create template.properties file on secondary storage for " + tmpltFilename + " for templateId: " + templateId);
            }
        }

        return success;
    }

    @Override
    public ExecutionResult prepareCommand(final NetworkElementCommand cmd) {
        // Update IP used to access router
        cmd.setRouterAccessIp(cmd.getAccessDetail(NetworkElementCommand.ROUTER_IP));
        assert cmd.getRouterAccessIp() != null;

        if (cmd instanceof IpAssocVpcCommand) {
            return prepareNetworkElementCommand((IpAssocVpcCommand)cmd);
        } else if (cmd instanceof IpAssocCommand) {
            return prepareNetworkElementCommand((IpAssocCommand)cmd);
        } else if (cmd instanceof SetupGuestNetworkCommand) {
            return prepareNetworkElementCommand((SetupGuestNetworkCommand)cmd);
        } else if (cmd instanceof SetSourceNatCommand) {
            return prepareNetworkElementCommand((SetSourceNatCommand)cmd);
        } else if (cmd instanceof SetNetworkACLCommand) {
            return prepareNetworkElementCommand((SetNetworkACLCommand)cmd);
        }
        return new ExecutionResult(true, null);
    }

    public void prepareISO(final Connection conn, final String vmName, List<String[]> vmDataList, String configDriveLabel) throws XmlRpcException, XenAPIException {

        final Set<VM> vms = VM.getByNameLabel(conn, vmName);
        if (vms == null || vms.size() != 1) {
            throw new CloudRuntimeException("There are " + (vms == null ? "0" : vms.size()) + " VMs named " + vmName);
        }
        final VM vm = vms.iterator().next();

        final Set<VBD> vbds = vm.getVBDs(conn);
        for (final VBD vbd : vbds) {
            final VBD.Record vbdr = vbd.getRecord(conn);
            if (vbdr.type == Types.VbdType.CD && vbdr.empty == false && vbdr.userdevice.equals(_attachIsoDeviceNum)) {
                final VDI vdi = vbdr.VDI;
                final SR sr = vdi.getSR(conn);
                final Set<PBD> pbds = sr.getPBDs(conn);
                if (pbds == null) {
                    throw new CloudRuntimeException("There is no pbd for sr " + sr);
                }
                for (final PBD pbd : pbds) {
                    final PBD.Record pbdr = pbd.getRecord(conn);
                    if (pbdr.host.getUuid(conn).equals(_host.getUuid())) {
                        return;
                    }
                }
                sr.setShared(conn, true);
                final Host host = Host.getByUuid(conn, _host.getUuid());
                final PBD.Record pbdr = pbds.iterator().next().getRecord(conn);
                pbdr.host = host;
                pbdr.uuid = "";
                final PBD pbd = PBD.create(conn, pbdr);
                pbdPlug(conn, pbd, pbd.getUuid(conn));
                break;
            }
        }
    }

    // The idea here is to see if the DiskTO in question is from managed storage and does not yet have an SR.
    // If no SR, create it and create a VDI in it.
    public VDI prepareManagedDisk(final Connection conn, final DiskTO disk, final long vmId, final String vmName) throws Exception {
        final Map<String, String> details = disk.getDetails();

        if (details == null) {
            return null;
        }

        final boolean isManaged = new Boolean(details.get(DiskTO.MANAGED)).booleanValue();

        if (!isManaged) {
            return null;
        }

        final String iqn = details.get(DiskTO.IQN);

        final Set<SR> srNameLabels = SR.getByNameLabel(conn, iqn);

        if (srNameLabels.size() != 0) {
            return null;
        }

        final String vdiNameLabel = Volume.Type.ROOT.equals(disk.getType()) ? ("ROOT-" + vmId) : (vmName + "-DATA");

        return prepareManagedStorage(conn, details, null, vdiNameLabel);
    }

    protected SR prepareManagedSr(final Connection conn, final Map<String, String> details) {
        final String iScsiName = details.get(DiskTO.IQN);
        final String storageHost = details.get(DiskTO.STORAGE_HOST);
        final String chapInitiatorUsername = details.get(DiskTO.CHAP_INITIATOR_USERNAME);
        final String chapInitiatorSecret = details.get(DiskTO.CHAP_INITIATOR_SECRET);
        final String mountpoint = details.get(DiskTO.MOUNT_POINT);
        final String protocoltype = details.get(DiskTO.PROTOCOL_TYPE);

        if (StoragePoolType.NetworkFilesystem.toString().equalsIgnoreCase(protocoltype)) {
            final String poolid = storageHost + ":" + mountpoint;
            final String namelable = mountpoint;
            final String volumedesc = storageHost + ":" + mountpoint;

            return getNfsSR(conn, poolid, namelable, storageHost, mountpoint, volumedesc);
        } else {
            return getIscsiSR(conn, iScsiName, storageHost, iScsiName, chapInitiatorUsername, chapInitiatorSecret, false, SRType.LVMOISCSI.toString(), true);
        }
    }

    protected VDI prepareManagedStorage(final Connection conn, final Map<String, String> details, final String path, final String vdiNameLabel) throws Exception {
        final SR sr = prepareManagedSr(conn, details);

        VDI vdi = getVDIbyUuid(conn, path, false);
        final Long volumeSize = Long.parseLong(details.get(DiskTO.VOLUME_SIZE));

        Set<VDI> vdisInSr = sr.getVDIs(conn);

        // If a VDI already exists in the SR (in case we cloned from a template cache), use that.
        if (vdisInSr.size() == 1) {
            vdi = vdisInSr.iterator().next();
        }

        if (vdi == null) {
            vdi = createVdi(sr, vdiNameLabel, volumeSize);
        } else {
            // If vdi is not null, it must have already been created, so check whether a resize of the volume was performed.
            // If true, resize the VDI to the volume size.

            s_logger.info("Checking for the resize of the datadisk");

            final long vdiVirtualSize = vdi.getVirtualSize(conn);

            if (vdiVirtualSize != volumeSize) {
                s_logger.info("Resizing the data disk (VDI) from vdiVirtualSize: " + toHumanReadableSize(vdiVirtualSize) + " to volumeSize: " + toHumanReadableSize(volumeSize));

                try {
                    vdi.resize(conn, volumeSize);
                } catch (final Exception e) {
                    s_logger.warn("Unable to resize volume", e);
                }
            }

            // change the name-label in case of a cloned VDI
            if (!Objects.equals(vdi.getNameLabel(conn), vdiNameLabel)) {
                try {
                    vdi.setNameLabel(conn, vdiNameLabel);
                } catch (final Exception e) {
                    s_logger.warn("Unable to rename volume", e);
                }
            }
        }

        return vdi;
    }

    protected ExecutionResult prepareNetworkElementCommand(final IpAssocCommand cmd) {
        final Connection conn = getConnection();
        final String routerName = cmd.getAccessDetail(NetworkElementCommand.ROUTER_NAME);
        final String routerIp = cmd.getAccessDetail(NetworkElementCommand.ROUTER_IP);

        try {
            final IpAddressTO[] ips = cmd.getIpAddresses();
            for (final IpAddressTO ip : ips) {

                final VM router = getVM(conn, routerName);

                final NicTO nic = new NicTO();
                nic.setMac(ip.getVifMacAddress());
                nic.setType(ip.getTrafficType());
                if (ip.getBroadcastUri() == null) {
                    nic.setBroadcastType(BroadcastDomainType.Native);
                } else {
                    final URI uri = BroadcastDomainType.fromString(ip.getBroadcastUri());
                    nic.setBroadcastType(BroadcastDomainType.getSchemeValue(uri));
                    nic.setBroadcastUri(uri);
                }
                nic.setDeviceId(0);
                nic.setNetworkRateMbps(ip.getNetworkRate());
                nic.setName(ip.getNetworkName());

                final Network network = getNetwork(conn, nic);

                // Determine the correct VIF on DomR to associate/disassociate
                // the
                // IP address with
                VIF correctVif = getCorrectVif(conn, router, network);

                // If we are associating an IP address and DomR doesn't have a
                // VIF
                // for the specified vlan ID, we need to add a VIF
                // If we are disassociating the last IP address in the VLAN, we
                // need
                // to remove a VIF
                boolean addVif = false;
                if (ip.isAdd() && correctVif == null) {
                    addVif = true;
                }

                if (addVif) {
                    // Add a new VIF to DomR
                    final String vifDeviceNum = getLowestAvailableVIFDeviceNum(conn, router);

                    if (vifDeviceNum == null) {
                        throw new InternalErrorException("There were no more available slots for a new VIF on router: " + router.getNameLabel(conn));
                    }

                    nic.setDeviceId(Integer.parseInt(vifDeviceNum));

                    correctVif = createVif(conn, routerName, router, null, nic);
                    correctVif.plug(conn);
                    // Add iptables rule for network usage
                    networkUsage(conn, routerIp, "addVif", "eth" + correctVif.getDevice(conn));
                }

                if (ip.isAdd() && correctVif == null) {
                    throw new InternalErrorException("Failed to find DomR VIF to associate/disassociate IP with.");
                }
                if (correctVif != null) {
                    ip.setNicDevId(Integer.valueOf(correctVif.getDevice(conn)));
                    ip.setNewNic(addVif);
                }
            }
        } catch (final InternalErrorException e) {
            s_logger.error("Ip Assoc failure on applying one ip due to exception:  ", e);
            return new ExecutionResult(false, e.getMessage());
        } catch (final Exception e) {
            return new ExecutionResult(false, e.getMessage());
        }
        return new ExecutionResult(true, null);
    }

    protected ExecutionResult prepareNetworkElementCommand(final IpAssocVpcCommand cmd) {
        final Connection conn = getConnection();
        final String routerName = cmd.getAccessDetail(NetworkElementCommand.ROUTER_NAME);
        try {
            final IpAddressTO[] ips = cmd.getIpAddresses();
            for (final IpAddressTO ip : ips) {

                final VM router = getVM(conn, routerName);

                final VIF correctVif = getVifByMac(conn, router, ip.getVifMacAddress());
                setNicDevIdIfCorrectVifIsNotNull(conn, ip, correctVif);
            }
        } catch (final Exception e) {
            s_logger.error("Ip Assoc failure on applying one ip due to exception:  ", e);
            return new ExecutionResult(false, e.getMessage());
        }

        return new ExecutionResult(true, null);
    }

    protected ExecutionResult prepareNetworkElementCommand(final SetNetworkACLCommand cmd) {
        final Connection conn = getConnection();
        final String routerName = cmd.getAccessDetail(NetworkElementCommand.ROUTER_NAME);

        try {
            final VM router = getVM(conn, routerName);

            final NicTO nic = cmd.getNic();
            if (nic != null) {
                final VIF vif = getVifByMac(conn, router, nic.getMac());
                if (vif == null) {
                    final String msg = "Prepare SetNetworkACL failed due to VIF is null for : " + nic.getMac() + " with routername: " + routerName;
                    s_logger.error(msg);
                    return new ExecutionResult(false, msg);
                }
                nic.setDeviceId(Integer.parseInt(vif.getDevice(conn)));
            } else {
                final String msg = "Prepare SetNetworkACL failed due to nic is null for : " + routerName;
                s_logger.error(msg);
                return new ExecutionResult(false, msg);
            }
        } catch (final Exception e) {
            final String msg = "Prepare SetNetworkACL failed due to " + e.toString();
            s_logger.error(msg, e);
            return new ExecutionResult(false, msg);
        }
        return new ExecutionResult(true, null);
    }

    protected ExecutionResult prepareNetworkElementCommand(final SetSourceNatCommand cmd) {
        final Connection conn = getConnection();
        final String routerName = cmd.getAccessDetail(NetworkElementCommand.ROUTER_NAME);
        final IpAddressTO pubIp = cmd.getIpAddress();
        try {
            final VM router = getVM(conn, routerName);

            final VIF correctVif = getCorrectVif(conn, router, pubIp);

            pubIp.setNicDevId(Integer.valueOf(correctVif.getDevice(conn)));

        } catch (final Exception e) {
            final String msg = "Ip SNAT failure due to " + e.toString();
            s_logger.error(msg, e);
            return new ExecutionResult(false, msg);
        }
        return new ExecutionResult(true, null);
    }

    /**
     * @param cmd
     * @return
     */
    private ExecutionResult prepareNetworkElementCommand(final SetupGuestNetworkCommand cmd) {
        final Connection conn = getConnection();
        final NicTO nic = cmd.getNic();
        final String domrName = cmd.getAccessDetail(NetworkElementCommand.ROUTER_NAME);
        try {
            final Set<VM> vms = VM.getByNameLabel(conn, domrName);
            if (vms == null || vms.isEmpty()) {
                return new ExecutionResult(false, "Can not find VM " + domrName);
            }
            final VM vm = vms.iterator().next();
            final String mac = nic.getMac();
            VIF domrVif = null;
            for (final VIF vif : vm.getVIFs(conn)) {
                final String lmac = vif.getMAC(conn);
                if (lmac.equals(mac)) {
                    domrVif = vif;
                    // Do not break it! We have 2 routers.
                    // break;
                }
            }
            if (domrVif == null) {
                return new ExecutionResult(false, "Can not find vif with mac " + mac + " for VM " + domrName);
            }

            nic.setDeviceId(Integer.parseInt(domrVif.getDevice(conn)));
        } catch (final Exception e) {
            final String msg = "Creating guest network failed due to " + e.toString();
            s_logger.warn(msg, e);
            return new ExecutionResult(false, msg);
        }
        return new ExecutionResult(true, null);
    }

    public void rebootVM(final Connection conn, final VM vm, final String vmName) throws Exception {
        Task task = null;
        try {
            task = vm.cleanRebootAsync(conn);
            try {
                // poll every 1 seconds , timeout after 10 minutes
                waitForTask(conn, task, 1000, 10 * 60 * 1000);
                checkForSuccess(conn, task);
            } catch (final Types.HandleInvalid e) {
                if (vm.getPowerState(conn) == VmPowerState.RUNNING) {
                    task = null;
                    return;
                }
                throw new CloudRuntimeException("Reboot VM catch HandleInvalid and VM is not in RUNNING state");
            }
        } catch (final XenAPIException e) {
            s_logger.debug("Unable to Clean Reboot VM(" + vmName + ") on host(" + _host.getUuid() + ") due to " + e.toString() + ", try hard reboot");
            try {
                vm.hardReboot(conn);
            } catch (final Exception e1) {
                final String msg = "Unable to hard Reboot VM(" + vmName + ") on host(" + _host.getUuid() + ") due to " + e.toString();
                s_logger.warn(msg, e1);
                throw new CloudRuntimeException(msg);
            }
        } finally {
            if (task != null) {
                try {
                    task.destroy(conn);
                } catch (final Exception e1) {
                    s_logger.debug("unable to destroy task(" + task.toString() + ") on host(" + _host.getUuid() + ") due to " + e1.toString());
                }
            }
        }
    }

    protected void skipOrRemoveSR(Connection conn, SR sr) {
        if (sr == null) {
            return;
        }
        if (s_logger.isDebugEnabled()) {
            s_logger.debug(logX(sr, "Removing SR"));
        }
        try {
            Set<VDI> vdis = sr.getVDIs(conn);
            for (VDI vdi : vdis) {
                if (MapUtils.isEmpty(vdi.getCurrentOperations(conn))) {
                    continue;
                }
                return;
            }
            removeSR(conn, sr);
            return;
        } catch (XenAPIException | XmlRpcException e) {
            s_logger.warn(logX(sr, "Unable to get current opertions " + e.toString()), e);
        }
        String msg = "Remove SR failed";
        s_logger.warn(msg);
    }

    public void removeSR(final Connection conn, final SR sr) {
        if (sr == null) {
            return;
        }

        if (s_logger.isDebugEnabled()) {
            s_logger.debug(logX(sr, "Removing SR"));
        }

        for (int i = 0; i < 2; i++) {
            try {
                final Set<VDI> vdis = sr.getVDIs(conn);
                for (final VDI vdi : vdis) {
                    vdi.forget(conn);
                }

                Set<PBD> pbds = sr.getPBDs(conn);
                for (final PBD pbd : pbds) {
                    if (s_logger.isDebugEnabled()) {
                        s_logger.debug(logX(pbd, "Unplugging pbd"));
                    }

                    // if (pbd.getCurrentlyAttached(conn)) {
                    pbd.unplug(conn);
                    // }

                    pbd.destroy(conn);
                }

                pbds = sr.getPBDs(conn);

                if (pbds.size() == 0) {
                    if (s_logger.isDebugEnabled()) {
                        s_logger.debug(logX(sr, "Forgetting"));
                    }

                    sr.forget(conn);

                    return;
                }

                if (s_logger.isDebugEnabled()) {
                    s_logger.debug(logX(sr, "There is still one or more PBDs attached."));

                    if (s_logger.isTraceEnabled()) {
                        for (final PBD pbd : pbds) {
                            s_logger.trace(logX(pbd, " Still attached"));
                        }
                    }
                }
            } catch (final XenAPIException e) {
                s_logger.debug(logX(sr, "Catch XenAPIException: " + e.toString()));
            } catch (final XmlRpcException e) {
                s_logger.debug(logX(sr, "Catch Exception: " + e.getMessage()));
            }
        }

        s_logger.warn(logX(sr, "Unable to remove SR"));
    }

    protected String removeSRSync(final Connection conn, final SR sr) {
        if (sr == null) {
            return null;
        }
        if (s_logger.isDebugEnabled()) {
            s_logger.debug(logX(sr, "Removing SR"));
        }
        long waittime = 0;
        try {
            final Set<VDI> vdis = sr.getVDIs(conn);
            for (final VDI vdi : vdis) {
                final Map<java.lang.String, Types.VdiOperations> currentOperation = vdi.getCurrentOperations(conn);
                if (currentOperation == null || currentOperation.size() == 0) {
                    continue;
                }
                if (waittime >= 1800000) {
                    final String msg = "This template is being used, try late time";
                    s_logger.warn(msg);
                    return msg;
                }
                waittime += 30000;
                try {
                    Thread.sleep(30000);
                } catch (final InterruptedException ex) {
                }
            }
            removeSR(conn, sr);
            return null;
        } catch (final XenAPIException e) {
            s_logger.warn(logX(sr, "Unable to get current opertions " + e.toString()), e);
        } catch (final XmlRpcException e) {
            s_logger.warn(logX(sr, "Unable to get current opertions " + e.getMessage()), e);
        }
        final String msg = "Remove SR failed";
        s_logger.warn(msg);
        return msg;

    }

    public String revertToSnapshot(final Connection conn, final VM vmSnapshot, final String vmName, final String oldVmUuid, final Boolean snapshotMemory, final String hostUUID)
            throws XenAPIException, XmlRpcException {

        final String results = callHostPluginAsync(conn, "vmopsSnapshot", "revert_memory_snapshot", 10 * 60 * 1000, "snapshotUUID", vmSnapshot.getUuid(conn), "vmName", vmName, "oldVmUuid", oldVmUuid,
                "snapshotMemory", snapshotMemory.toString(), "hostUUID", hostUUID);
        String errMsg = null;
        if (results == null || results.isEmpty()) {
            errMsg = "revert_memory_snapshot return null";
        } else {
            if (results.equals("0")) {
                return results;
            } else {
                errMsg = "revert_memory_snapshot exception";
            }
        }
        s_logger.warn(errMsg);
        throw new CloudRuntimeException(errMsg);
    }

    public void scaleVM(final Connection conn, final VM vm, final VirtualMachineTO vmSpec, final Host host) throws XenAPIException, XmlRpcException {

        final Long staticMemoryMax = vm.getMemoryStaticMax(conn);
        final Long staticMemoryMin = vm.getMemoryStaticMin(conn);
        final Long newDynamicMemoryMin = vmSpec.getMinRam();
        final Long newDynamicMemoryMax = vmSpec.getMaxRam();
        if (staticMemoryMin > newDynamicMemoryMin || newDynamicMemoryMax > staticMemoryMax) {
            throw new CloudRuntimeException("Cannot scale up the vm because of memory constraint violation: " + "0 <= memory-static-min(" + staticMemoryMin + ") <= memory-dynamic-min("
                    + newDynamicMemoryMin + ") <= memory-dynamic-max(" + newDynamicMemoryMax + ") <= memory-static-max(" + staticMemoryMax + ")");
        }

        vm.setMemoryDynamicRange(conn, newDynamicMemoryMin, newDynamicMemoryMax);
        vm.setVCPUsNumberLive(conn, (long)vmSpec.getCpus());

        final Integer speed = vmSpec.getMinSpeed();
        if (speed != null) {

            int cpuWeight = _maxWeight; // cpu_weight

            // weight based allocation

            cpuWeight = (int)(speed * 0.99 / _host.getSpeed() * _maxWeight);
            if (cpuWeight > _maxWeight) {
                cpuWeight = _maxWeight;
            }

            if (vmSpec.getLimitCpuUse()) {
                long utilization = 0; // max CPU cap, default is unlimited
                utilization = (int)(vmSpec.getMaxSpeed() * 0.99 * vmSpec.getCpus() / _host.getSpeed() * 100);
                // vm.addToVCPUsParamsLive(conn, "cap",
                // Long.toString(utilization)); currently xenserver doesnot
                // support Xapi to add VCPUs params live.
                callHostPlugin(conn, "vmops", "add_to_VCPUs_params_live", "key", "cap", "value", Long.toString(utilization), "vmname", vmSpec.getName());
            }
            // vm.addToVCPUsParamsLive(conn, "weight",
            // Integer.toString(cpuWeight));
            callHostPlugin(conn, "vmops", "add_to_VCPUs_params_live", "key", "weight", "value", Integer.toString(cpuWeight), "vmname", vmSpec.getName());
        }
    }

    @Override
    public void setAgentControl(final IAgentControl agentControl) {
        _agentControl = agentControl;
    }

    public void setCanBridgeFirewall(final boolean canBridgeFirewall) {
        _canBridgeFirewall = canBridgeFirewall;
    }

    @Override
    public void setConfigParams(final Map<String, Object> params) {
    }

    public boolean setIptables(final Connection conn) {
        final String result = callHostPlugin(conn, "vmops", "setIptables");
        if (result == null || result.isEmpty()) {
            return false;
        }
        return true;
    }

    public void setIsOvs(final boolean isOvs) {
        _isOvs = isOvs;
    }

    /**
     * WARN: static-min <= dynamic-min <= dynamic-max <= static-max
     *
     * @see XcpServerResource#setMemory(com.xensource.xenapi.Connection,
     *      com.xensource.xenapi.VM, long, long)
     * @param conn
     * @param vm
     * @param minMemsize
     * @param maxMemsize
     * @throws XmlRpcException
     * @throws XenAPIException
     */
    protected void setMemory(final Connection conn, final VM vm, final long minMemsize, final long maxMemsize) throws XmlRpcException, XenAPIException {
        vm.setMemoryLimits(conn, mem_128m, maxMemsize, minMemsize, maxMemsize);
    }

    @Override
    public void setName(final String name) {
    }

    protected void setNicDevIdIfCorrectVifIsNotNull(final Connection conn, final IpAddressTO ip, final VIF correctVif)
            throws InternalErrorException, BadServerResponse, XenAPIException, XmlRpcException {
        if (correctVif == null) {
            if (ip.isAdd()) {
                throw new InternalErrorException("Failed to find DomR VIF to associate IP with.");
            } else {
                s_logger.debug("VIF to deassociate IP with does not exist, return success");
            }
        } else {
            ip.setNicDevId(Integer.valueOf(correctVif.getDevice(conn)));
        }
    }

    @Override
    public void setRunLevel(final int level) {
    }

    public String setupHeartbeatSr(final Connection conn, final SR sr, final boolean force) throws XenAPIException, XmlRpcException {
        final SR.Record srRec = sr.getRecord(conn);
        final String srUuid = srRec.uuid;
        if (!srRec.shared || !SRType.LVMOHBA.equals(srRec.type) && !SRType.LVMOISCSI.equals(srRec.type) && !SRType.NFS.equals(srRec.type)) {
            return srUuid;
        }
        String result = null;
        final Host host = Host.getByUuid(conn, _host.getUuid());
        final Set<String> tags = host.getTags(conn);
        if (force || !tags.contains("cloud-heartbeat-" + srUuid)) {
            if (s_logger.isDebugEnabled()) {
                s_logger.debug("Setting up the heartbeat sr for host " + _host.getIp() + " and sr " + srUuid);
            }
            final Set<PBD> pbds = sr.getPBDs(conn);
            for (final PBD pbd : pbds) {
                final PBD.Record pbdr = pbd.getRecord(conn);
                if (!pbdr.currentlyAttached && pbdr.host.getUuid(conn).equals(_host.getUuid())) {
                    pbd.plug(conn);
                    break;
                }
            }
            result = callHostPluginThroughMaster(conn, "vmopspremium", "setup_heartbeat_sr", "host", _host.getUuid(), "sr", srUuid);
            if (result == null || !result.split("#")[1].equals("0")) {
                throw new CloudRuntimeException("Unable to setup heartbeat sr on SR " + srUuid + " due to " + result);
            }

            if (!tags.contains("cloud-heartbeat-" + srUuid)) {
                tags.add("cloud-heartbeat-" + srUuid);
                host.setTags(conn, tags);
            }
        }
        result = callHostPluginPremium(conn, "setup_heartbeat_file", "host", _host.getUuid(), "sr", srUuid, "add", "true");
        if (result == null || !result.split("#")[1].equals("0")) {
            throw new CloudRuntimeException("Unable to setup heartbeat file entry on SR " + srUuid + " due to " + result);
        }
        return srUuid;
    }

    public void setupLinkLocalNetwork(final Connection conn) {
        try {
            final Network.Record rec = new Network.Record();
            final Set<Network> networks = Network.getByNameLabel(conn, _linkLocalPrivateNetworkName);
            Network linkLocal = null;

            if (networks.size() == 0) {
                rec.nameDescription = "link local network used by system vms";
                rec.nameLabel = _linkLocalPrivateNetworkName;
                final Map<String, String> configs = new HashMap<String, String>();
                configs.put("ip_begin", NetUtils.getLinkLocalGateway());
                configs.put("ip_end", NetUtils.getLinkLocalIpEnd());
                configs.put("netmask", NetUtils.getLinkLocalNetMask());
                configs.put("vswitch-disable-in-band", "true");
                rec.otherConfig = configs;
                linkLocal = Network.create(conn, rec);
            } else {
                linkLocal = networks.iterator().next();
                if (!linkLocal.getOtherConfig(conn).containsKey("vswitch-disable-in-band")) {
                    linkLocal.addToOtherConfig(conn, "vswitch-disable-in-band", "true");
                }
            }

            /* Make sure there is a physical bridge on this network */
            VIF dom0vif = null;
            final Pair<VM, VM.Record> vm = getControlDomain(conn);
            final VM dom0 = vm.first();
            final Set<VIF> vifs = dom0.getVIFs(conn);
            if (vifs.size() != 0) {
                for (final VIF vif : vifs) {
                    final Map<String, String> otherConfig = vif.getOtherConfig(conn);
                    if (otherConfig != null) {
                        final String nameLabel = otherConfig.get("nameLabel");
                        if (nameLabel != null && nameLabel.equalsIgnoreCase("link_local_network_vif")) {
                            dom0vif = vif;
                        }
                    }
                }
            }

            /* create temp VIF0 */
            if (dom0vif == null) {
                s_logger.debug("Can't find a vif on dom0 for link local, creating a new one");
                final VIF.Record vifr = new VIF.Record();
                vifr.VM = dom0;
                vifr.device = getLowestAvailableVIFDeviceNum(conn, dom0);
                if (vifr.device == null) {
                    s_logger.debug("Failed to create link local network, no vif available");
                    return;
                }
                final Map<String, String> config = new HashMap<String, String>();
                config.put("nameLabel", "link_local_network_vif");
                vifr.otherConfig = config;
                vifr.MAC = "FE:FF:FF:FF:FF:FF";
                vifr.network = linkLocal;
                vifr.lockingMode = Types.VifLockingMode.NETWORK_DEFAULT;
                dom0vif = VIF.create(conn, vifr);
                plugDom0Vif(conn, dom0vif);
            } else {
                s_logger.debug("already have a vif on dom0 for link local network");
                if (!dom0vif.getCurrentlyAttached(conn)) {
                    plugDom0Vif(conn, dom0vif);
                }
            }

            final String brName = linkLocal.getBridge(conn);
            callHostPlugin(conn, "vmops", "setLinkLocalIP", "brName", brName);
            _host.setLinkLocalNetwork(linkLocal.getUuid(conn));

        } catch (final XenAPIException e) {
            s_logger.warn("Unable to create local link network", e);
            throw new CloudRuntimeException("Unable to create local link network due to " + e.toString(), e);
        } catch (final XmlRpcException e) {
            s_logger.warn("Unable to create local link network", e);
            throw new CloudRuntimeException("Unable to create local link network due to " + e.toString(), e);
        }
    }

    /* return : if setup is needed */
    public boolean setupServer(final Connection conn, final Host host) {
        final String packageVersion = CitrixResourceBase.class.getPackage().getImplementationVersion();
        final String version = this.getClass().getName() + "-" + (packageVersion == null ? Long.toString(System.currentTimeMillis()) : packageVersion);

        try {
            /* push patches to XenServer */
            final Host.Record hr = host.getRecord(conn);

            final Iterator<String> it = hr.tags.iterator();

            while (it.hasNext()) {
                final String tag = it.next();
                if (tag.startsWith("vmops-version-")) {
                    if (tag.contains(version)) {
                        s_logger.info(logX(host, "Host " + hr.address + " is already setup."));
                        return false;
                    } else {
                        it.remove();
                    }
                }
            }

            final com.trilead.ssh2.Connection sshConnection = new com.trilead.ssh2.Connection(hr.address, 22);
            try {
                sshConnection.connect(null, 60000, 60000);
                if (!sshConnection.authenticateWithPassword(_username, _password.peek())) {
                    throw new CloudRuntimeException("Unable to authenticate");
                }

                final String cmd = "mkdir -p /opt/cloud/bin /var/log/cloud /opt/xensource/packages/resources/";
                if (!SSHCmdHelper.sshExecuteCmd(sshConnection, cmd)) {
                    throw new CloudRuntimeException("Cannot create directory /opt/cloud/bin on XenServer hosts");
                }

                final SCPClient scp = new SCPClient(sshConnection);

                final List<File> files = getPatchFiles();
                if (files == null || files.isEmpty()) {
                    throw new CloudRuntimeException("Can not find patch file");
                }
                for (final File file : files) {
                    final String path = file.getParentFile().getAbsolutePath() + "/";
                    final Properties props = PropertiesUtil.loadFromFile(file);

                    for (final Map.Entry<Object, Object> entry : props.entrySet()) {
                        final String k = (String)entry.getKey();
                        final String v = (String)entry.getValue();

                        assert k != null && k.length() > 0 && v != null && v.length() > 0 : "Problems with " + k + "=" + v;

                        final String[] tokens = v.split(",");
                        String f = null;
                        if (tokens.length == 3 && tokens[0].length() > 0) {
                            if (tokens[0].startsWith("/")) {
                                f = tokens[0];
                            } else if (tokens[0].startsWith("~")) {
                                final String homedir = System.getenv("HOME");
                                f = homedir + tokens[0].substring(1) + k;
                            } else {
                                f = path + tokens[0] + '/' + k;
                            }
                        } else {
                            f = path + k;
                        }
                        final String directoryPath = tokens[tokens.length - 1];

                        f = f.replace('/', File.separatorChar);

                        String permissions = "0755";
                        if (tokens.length == 3) {
                            permissions = tokens[1];
                        } else if (tokens.length == 2) {
                            permissions = tokens[0];
                        }

                        if (!new File(f).exists()) {
                            s_logger.warn("We cannot locate " + f);
                            continue;
                        }
                        if (s_logger.isDebugEnabled()) {
                            s_logger.debug("Copying " + f + " to " + directoryPath + " on " + hr.address + " with permission " + permissions);
                        }

                        if (!SSHCmdHelper.sshExecuteCmd(sshConnection, "mkdir -m 700 -p " + directoryPath)) {
                            s_logger.debug("Unable to create destination path: " + directoryPath + " on " + hr.address + ".");
                        }

                        try {
                            scp.put(f, directoryPath, permissions);
                        } catch (final IOException e) {
                            final String msg = "Unable to copy file " + f + " to path " + directoryPath + " with permissions  " + permissions;
                            s_logger.debug(msg);
                            throw new CloudRuntimeException("Unable to setup the server: " + msg, e);
                        }
                    }
                }

            } catch (final IOException e) {
                throw new CloudRuntimeException("Unable to setup the server correctly", e);
            } finally {
                sshConnection.close();
            }
            hr.tags.add("vmops-version-" + version);
            host.setTags(conn, hr.tags);
            return true;
        } catch (final XenAPIException e) {
            final String msg = "XenServer setup failed due to " + e.toString();
            s_logger.warn(msg, e);
            throw new CloudRuntimeException("Unable to get host information " + e.toString(), e);
        } catch (final XmlRpcException e) {
            final String msg = "XenServer setup failed due to " + e.getMessage();
            s_logger.warn(msg, e);
            throw new CloudRuntimeException("Unable to get host information ", e);
        }
    }

    public synchronized Network setupvSwitchNetwork(final Connection conn) {
        try {
            if (_host.getVswitchNetwork() == null) {
                Network vswitchNw = null;
                final Network.Record rec = new Network.Record();
                final String nwName = Networks.BroadcastScheme.VSwitch.toString();
                final Set<Network> networks = Network.getByNameLabel(conn, nwName);

                if (networks.size() == 0) {
                    rec.nameDescription = "vswitch network for " + nwName;
                    rec.nameLabel = nwName;
                    vswitchNw = Network.create(conn, rec);
                } else {
                    vswitchNw = networks.iterator().next();
                }
                _host.setVswitchNetwork(vswitchNw);
            }
            return _host.getVswitchNetwork();
        } catch (final BadServerResponse e) {
            s_logger.error("Failed to setup vswitch network", e);
        } catch (final XenAPIException e) {
            s_logger.error("Failed to setup vswitch network", e);
        } catch (final XmlRpcException e) {
            s_logger.error("Failed to setup vswitch network", e);
        }

        return null;
    }

    public void shutdownVM(final Connection conn, final VM vm, final String vmName, final boolean forcedStop) throws XmlRpcException {
        Task task = null;
        try {
            if (forcedStop) {
                task = vm.hardShutdownAsync(conn);
            } else {
                task = vm.cleanShutdownAsync(conn);
            }

            try {
                // poll every 1 seconds , timeout after 10 minutes
                waitForTask(conn, task, 1000, 10 * 60 * 1000);
                checkForSuccess(conn, task);
            } catch (final TimeoutException e) {
                if (vm.getPowerState(conn) == VmPowerState.HALTED) {
                    task = null;
                    return;
                }
                throw new CloudRuntimeException("Shutdown VM catch HandleInvalid and VM is not in HALTED state");
            }
        } catch (final XenAPIException e) {
            s_logger.debug("Unable to shutdown VM(" + vmName + ") with force=" + forcedStop + " on host(" + _host.getUuid() + ") due to " + e.toString());
            try {
                VmPowerState state = vm.getPowerState(conn);
                if (state == VmPowerState.RUNNING) {
                    try {
                        vm.hardShutdown(conn);
                    } catch (final Exception e1) {
                        s_logger.debug("Unable to hardShutdown VM(" + vmName + ") on host(" + _host.getUuid() + ") due to " + e.toString());
                        state = vm.getPowerState(conn);
                        if (state == VmPowerState.RUNNING) {
                            forceShutdownVM(conn, vm);
                        }
                        return;
                    }
                } else if (state == VmPowerState.HALTED) {
                    return;
                } else {
                    final String msg = "After cleanShutdown the VM status is " + state.toString() + ", that is not expected";
                    s_logger.warn(msg);
                    throw new CloudRuntimeException(msg);
                }
            } catch (final Exception e1) {
                final String msg = "Unable to hardShutdown VM(" + vmName + ") on host(" + _host.getUuid() + ") due to " + e.toString();
                s_logger.warn(msg, e1);
                throw new CloudRuntimeException(msg);
            }
        } finally {
            if (task != null) {
                try {
                    task.destroy(conn);
                } catch (final Exception e1) {
                    s_logger.debug("unable to destroy task(" + task.toString() + ") on host(" + _host.getUuid() + ") due to " + e1.toString());
                }
            }
        }
    }

    @Override
    public boolean start() {
        return true;
    }

    public void startVM(final Connection conn, final Host host, final VM vm, final String vmName) throws Exception {
        Task task = null;
        try {
            task = vm.startOnAsync(conn, host, false, true);
            try {
                // poll every 1 seconds , timeout after 10 minutes
                waitForTask(conn, task, 1000, 10 * 60 * 1000);
                checkForSuccess(conn, task);
            } catch (final Types.HandleInvalid e) {
                if (vm.getPowerState(conn) == VmPowerState.RUNNING) {
                    s_logger.debug("VM " + vmName + " is in Running status", e);
                    task = null;
                    return;
                }
                throw new CloudRuntimeException("Start VM " + vmName + " catch HandleInvalid and VM is not in RUNNING state");
            } catch (final TimeoutException e) {
                if (vm.getPowerState(conn) == VmPowerState.RUNNING) {
                    s_logger.debug("VM " + vmName + " is in Running status", e);
                    task = null;
                    return;
                }
                throw new CloudRuntimeException("Start VM " + vmName + " catch BadAsyncResult and VM is not in RUNNING state");
            }
        } catch (final XenAPIException e) {
            final String msg = "Unable to start VM(" + vmName + ") on host(" + _host.getUuid() + ") due to " + e.toString();
            s_logger.warn(msg, e);
            throw new CloudRuntimeException(msg);
        } finally {
            if (task != null) {
                try {
                    task.destroy(conn);
                } catch (final Exception e1) {
                    s_logger.debug("unable to destroy task(" + task.toString() + ") on host(" + _host.getUuid() + ") due to " + e1.toString());
                }
            }
        }
    }

    protected void startvmfailhandle(final Connection conn, final VM vm, final List<Ternary<SR, VDI, VolumeVO>> mounts) {
        if (vm != null) {
            try {

                if (vm.getPowerState(conn) == VmPowerState.RUNNING) {
                    try {
                        vm.hardShutdown(conn);
                    } catch (final Exception e) {
                        final String msg = "VM hardshutdown failed due to " + e.toString();
                        s_logger.warn(msg, e);
                    }
                }
                if (vm.getPowerState(conn) == VmPowerState.HALTED) {
                    try {
                        vm.destroy(conn);
                    } catch (final Exception e) {
                        final String msg = "VM destroy failed due to " + e.toString();
                        s_logger.warn(msg, e);
                    }
                }
            } catch (final Exception e) {
                final String msg = "VM getPowerState failed due to " + e.toString();
                s_logger.warn(msg, e);
            }
        }
        if (mounts != null) {
            for (final Ternary<SR, VDI, VolumeVO> mount : mounts) {
                final VDI vdi = mount.second();
                Set<VBD> vbds = null;
                try {
                    vbds = vdi.getVBDs(conn);
                } catch (final Exception e) {
                    final String msg = "VDI getVBDS failed due to " + e.toString();
                    s_logger.warn(msg, e);
                    continue;
                }
                for (final VBD vbd : vbds) {
                    try {
                        vbd.unplug(conn);
                        vbd.destroy(conn);
                    } catch (final Exception e) {
                        final String msg = "VBD destroy failed due to " + e.toString();
                        s_logger.warn(msg, e);
                    }
                }
            }
        }
    }

    @Override
    public boolean stop() {
        disconnected();
        return true;
    }

    private HashMap<String, Pair<Long, Long>> syncNetworkGroups(final Connection conn, final long id) {
        final HashMap<String, Pair<Long, Long>> states = new HashMap<String, Pair<Long, Long>>();

        final String result = callHostPlugin(conn, "vmops", "get_rule_logs_for_vms", "host_uuid", _host.getUuid());
        s_logger.trace("syncNetworkGroups: id=" + id + " got: " + result);
        final String[] rulelogs = result != null ? result.split(";") : new String[0];
        for (final String rulesforvm : rulelogs) {
            final String[] log = rulesforvm.split(",");
            if (log.length != 6) {
                continue;
            }
            // output = ','.join([vmName, vmID, vmIP, domID, signature, seqno])
            try {
                states.put(log[0], new Pair<Long, Long>(Long.parseLong(log[1]), Long.parseLong(log[5])));
            } catch (final NumberFormatException nfe) {
                states.put(log[0], new Pair<Long, Long>(-1L, -1L));
            }
        }
        return states;
    }

    public boolean transferManagementNetwork(final Connection conn, final Host host, final PIF src, final PIF.Record spr, final PIF dest) throws XmlRpcException, XenAPIException {
        dest.reconfigureIp(conn, spr.ipConfigurationMode, spr.IP, spr.netmask, spr.gateway, spr.DNS);
        Host.managementReconfigure(conn, dest);
        String hostUuid = null;
        int count = 0;
        while (count < 10) {
            try {
                Thread.sleep(10000);
                hostUuid = host.getUuid(conn);
                if (hostUuid != null) {
                    break;
                }
                ++count;
            } catch (final XmlRpcException e) {
                s_logger.debug("Waiting for host to come back: " + e.getMessage());
            } catch (final XenAPIException e) {
                s_logger.debug("Waiting for host to come back: " + e.getMessage());
            } catch (final InterruptedException e) {
                s_logger.debug("Gotta run");
                return false;
            }
        }
        if (hostUuid == null) {
            s_logger.warn("Unable to transfer the management network from " + spr.uuid);
            return false;
        }

        src.reconfigureIp(conn, Types.IpConfigurationMode.NONE, null, null, null, null);
        return true;
    }

    protected void umount(final Connection conn, final VDI vdi) {

    }

    public void umountSnapshotDir(final Connection conn, final Long dcId) {
        try {
            callHostPlugin(conn, "vmopsSnapshot", "unmountSnapshotsDir", "dcId", dcId.toString());
        } catch (final Exception e) {
            s_logger.debug("Failed to umount snapshot dir", e);
        }
    }

    public String upgradeSnapshot(final Connection conn, final String templatePath, final String snapshotPath) {
        final String results = callHostPluginAsync(conn, "vmopspremium", "upgrade_snapshot", 2 * 60 * 60, "templatePath", templatePath, "snapshotPath", snapshotPath);

        if (results == null || results.isEmpty()) {
            final String msg = "upgrade_snapshot return null";
            s_logger.warn(msg);
            throw new CloudRuntimeException(msg);
        }
        final String[] tmp = results.split("#");
        final String status = tmp[0];
        if (status.equals("0")) {
            return results;
        } else {
            s_logger.warn(results);
            throw new CloudRuntimeException(results);
        }
    }

    public void waitForTask(final Connection c, final Task task, final long pollInterval, final long timeout) throws XenAPIException, XmlRpcException, TimeoutException {
        final long beginTime = System.currentTimeMillis();
        if (s_logger.isTraceEnabled()) {
            s_logger.trace("Task " + task.getNameLabel(c) + " (" + task.getUuid(c) + ") sent to " + c.getSessionReference() + " is pending completion with a " + timeout + "ms timeout");
        }
        while (task.getStatus(c) == Types.TaskStatusType.PENDING) {
            try {
                if (s_logger.isTraceEnabled()) {
                    s_logger.trace("Task " + task.getNameLabel(c) + " (" + task.getUuid(c) + ") is pending, sleeping for " + pollInterval + "ms");
                }
                Thread.sleep(pollInterval);
            } catch (final InterruptedException e) {
            }
            if (System.currentTimeMillis() - beginTime > timeout) {
                final String msg = "Async " + timeout / 1000 + " seconds timeout for task " + task.toString();
                s_logger.warn(msg);
                task.cancel(c);
                task.destroy(c);
                throw new TimeoutException(msg);
            }
        }
    }

    public boolean createAndAttachConfigDriveIsoForVM(final Connection conn, final VM vm, final List<String[]> vmDataList, final String configDriveLabel) throws XenAPIException, XmlRpcException {

        final String vmName = vm.getNameLabel(conn);

        // create SR
        final SR sr = createLocalIsoSR(conn, _configDriveSRName + _host.getIp());
        if (sr == null) {
            s_logger.debug("Failed to create local SR for the config drive");
            return false;
        }

        s_logger.debug("Creating vm data files in config drive for vm " + vmName);
        // 1. create vm data files
        if (!createVmdataFiles(vmName, vmDataList, configDriveLabel)) {
            s_logger.debug("Failed to create vm data files in config drive for vm " + vmName);
            return false;
        }

        // 2. copy config drive iso to host
        if (!copyConfigDriveIsoToHost(conn, sr, vmName)) {
            return false;
        }

        // 3. attachIsoToVM
        if (!attachConfigDriveIsoToVm(conn, vm)) {
            return false;
        }

        return true;
    }

    public boolean createVmdataFiles(final String vmName, final List<String[]> vmDataList, final String configDriveLabel) {

        // add vm iso to the isolibrary
        final String isoPath = "/tmp/" + vmName + "/configDrive/";
        final String configDriveName = "cloudstack/";

        //create folder for the VM
        //Remove the folder before creating it.

        try {
            deleteLocalFolder("/tmp/" + isoPath);
        } catch (final IOException e) {
            s_logger.debug("Failed to delete the exiting config drive for vm " + vmName + " " + e.getMessage());
        } catch (final Exception e) {
            s_logger.debug("Failed to delete the exiting config drive for vm " + vmName + " " + e.getMessage());
        }

        if (vmDataList != null) {
            for (final String[] item : vmDataList) {
                final String dataType = item[0];
                final String fileName = item[1];
                final String content = item[2];

                // create file with content in folder

                if (dataType != null && !dataType.isEmpty()) {
                    //create folder
                    final String folder = isoPath + configDriveName + dataType;
                    if (folder != null && !folder.isEmpty()) {
                        final File dir = new File(folder);
                        final boolean result = true;

                        try {
                            if (!dir.exists()) {
                                dir.mkdirs();
                            }
                        } catch (final SecurityException ex) {
                            s_logger.debug("Failed to create dir " + ex.getMessage());
                            return false;
                        }

                        if (result && content != null && !content.isEmpty()) {
                            File file = new File(folder + "/" + fileName + ".txt");
                            try (OutputStreamWriter fw = new OutputStreamWriter(new FileOutputStream(file.getAbsoluteFile()), "UTF-8");
                                    BufferedWriter bw = new BufferedWriter(fw);) {
                                bw.write(content);
                                s_logger.debug("created file: " + file + " in folder:" + folder);
                            } catch (final IOException ex) {
                                s_logger.debug("Failed to create file " + ex.getMessage());
                                return false;
                            }
                        }
                    }
                }
            }
            s_logger.debug("Created the vm data in " + isoPath);
        }

        String s = null;
        try {

            final String cmd = "mkisofs -iso-level 3 -V " + configDriveLabel + " -o " + isoPath + vmName + ".iso " + isoPath;
            final Process p = Runtime.getRuntime().exec(cmd);

            final BufferedReader stdInput = new BufferedReader(new InputStreamReader(p.getInputStream(), Charset.defaultCharset()));

            final BufferedReader stdError = new BufferedReader(new InputStreamReader(p.getErrorStream(), Charset.defaultCharset()));

            // read the output from the command
            while ((s = stdInput.readLine()) != null) {
                s_logger.debug(s);
            }

            // read any errors from the attempted command
            while ((s = stdError.readLine()) != null) {
                s_logger.debug(s);
            }
            s_logger.debug(" Created config drive ISO using the command " + cmd + " in the host " + _host.getIp());
        } catch (final IOException e) {
            s_logger.debug(e.getMessage());
            return false;
        }

        return true;
    }

    public boolean copyConfigDriveIsoToHost(final Connection conn, final SR sr, final String vmName) {

        final String vmIso = "/tmp/" + vmName + "/configDrive/" + vmName + ".iso";
        //scp file into the host
        final com.trilead.ssh2.Connection sshConnection = new com.trilead.ssh2.Connection(_host.getIp(), 22);

        try {
            sshConnection.connect(null, 60000, 60000);
            if (!sshConnection.authenticateWithPassword(_username, _password.peek())) {
                throw new CloudRuntimeException("Unable to authenticate");
            }

            s_logger.debug("scp config drive iso file " + vmIso + " to host " + _host.getIp() + " path " + _configDriveIsopath);
            final SCPClient scp = new SCPClient(sshConnection);
            final String p = "0755";

            scp.put(vmIso, _configDriveIsopath, p);
            sr.scan(conn);
            s_logger.debug("copied config drive iso to host " + _host);
        } catch (final IOException e) {
            s_logger.debug("failed to copy configdrive iso " + vmIso + " to host " + _host, e);
            return false;
        } catch (final XmlRpcException e) {
            s_logger.debug("Failed to scan config drive iso SR " + _configDriveSRName + _host.getIp() + " in host " + _host, e);
            return false;
        } finally {
            sshConnection.close();
            //clean up the config drive files

            final String configDir = "/tmp/" + vmName;
            try {
                deleteLocalFolder(configDir);
                s_logger.debug("Successfully cleaned up config drive directory " + configDir + " after copying it to host ");
            } catch (final Exception e) {
                s_logger.debug("Failed to delete config drive folder :" + configDir + " for VM " + vmName + " " + e.getMessage());
            }
        }

        return true;
    }

    public boolean attachConfigDriveIsoToVm(final Connection conn, final VM vm) throws XenAPIException, XmlRpcException {

        final String vmName = vm.getNameLabel(conn);
        final String isoURL = _configDriveIsopath + vmName + ".iso";
        VDI srVdi;

        //1. find the vdi of the iso
        //2. find the vbd for the vdi
        //3. attach iso to vm

        try {
            final Set<VDI> vdis = VDI.getByNameLabel(conn, vmName + ".iso");
            if (vdis.isEmpty()) {
                throw new CloudRuntimeException("Could not find ISO with URL: " + isoURL);
            }
            srVdi = vdis.iterator().next();

        } catch (final XenAPIException e) {
            s_logger.debug("Unable to get config drive iso: " + isoURL + " due to " + e.toString());
            return false;
        } catch (final Exception e) {
            s_logger.debug("Unable to get config drive iso: " + isoURL + " due to " + e.toString());
            return false;
        }

        VBD isoVBD = null;

        // Find the VM's CD-ROM VBD
        final Set<VBD> vbds = vm.getVBDs(conn);
        for (final VBD vbd : vbds) {
            final Types.VbdType type = vbd.getType(conn);

            final VBD.Record vbdr = vbd.getRecord(conn);

            // if the device exists then attach it
            if (!vbdr.userdevice.equals(_attachIsoDeviceNum) && type == Types.VbdType.CD) {
                isoVBD = vbd;
                break;
            }
        }

        if (isoVBD == null) {
            //create vbd
            final VBD.Record cfgDriveVbdr = new VBD.Record();
            cfgDriveVbdr.VM = vm;
            cfgDriveVbdr.empty = true;
            cfgDriveVbdr.bootable = false;
            cfgDriveVbdr.userdevice = "autodetect";
            cfgDriveVbdr.mode = Types.VbdMode.RO;
            cfgDriveVbdr.type = Types.VbdType.CD;
            final VBD cfgDriveVBD = VBD.create(conn, cfgDriveVbdr);
            isoVBD = cfgDriveVBD;

            s_logger.debug("Created CD-ROM VBD for VM: " + vm);
        }

        if (isoVBD != null) {
            // If an ISO is already inserted, eject it
            if (isoVBD.getEmpty(conn) == false) {
                isoVBD.eject(conn);
            }

            try {
                // Insert the new ISO
                isoVBD.insert(conn, srVdi);
                s_logger.debug("Attached config drive iso to vm " + vmName);
            } catch (final XmlRpcException ex) {
                s_logger.debug("Failed to attach config drive iso to vm " + vmName);
                return false;
            }
        }

        return true;
    }

    public SR createLocalIsoSR(final Connection conn, final String srName) throws XenAPIException, XmlRpcException {

        // if config drive sr already exists then return
        SR sr = getSRByNameLabelandHost(conn, srName);

        if (sr != null) {
            s_logger.debug("Config drive SR already exist, returing it");
            return sr;
        }

        try {
            final Map<String, String> deviceConfig = new HashMap<String, String>();

            final com.trilead.ssh2.Connection sshConnection = new com.trilead.ssh2.Connection(_host.getIp(), 22);
            try {
                sshConnection.connect(null, 60000, 60000);
                if (!sshConnection.authenticateWithPassword(_username, _password.peek())) {
                    throw new CloudRuntimeException("Unable to authenticate");
                }

                final String cmd = "mkdir -p " + _configDriveIsopath;
                if (!SSHCmdHelper.sshExecuteCmd(sshConnection, cmd)) {
                    throw new CloudRuntimeException("Cannot create directory configdrive_iso on XenServer hosts");
                }
            } catch (final IOException e) {
                throw new CloudRuntimeException("Unable to create iso folder", e);
            } finally {
                sshConnection.close();
            }
            s_logger.debug("Created the config drive SR " + srName + " folder path " + _configDriveIsopath);

            deviceConfig.put("location", _configDriveIsopath);
            deviceConfig.put("legacy_mode", "true");
            final Host host = Host.getByUuid(conn, _host.getUuid());
            final String type = SRType.ISO.toString();
            sr = SR.create(conn, host, deviceConfig, new Long(0), _configDriveIsopath, "iso", type, "iso", false, new HashMap<String, String>());

            sr.setNameLabel(conn, srName);
            sr.setNameDescription(conn, deviceConfig.get("location"));

            sr.scan(conn);
            s_logger.debug("Config drive ISO SR at the path " + _configDriveIsopath + " got created in host " + _host);
            return sr;
        } catch (final XenAPIException e) {
            final String msg = "createLocalIsoSR failed! mountpoint " + e.toString();
            s_logger.warn(msg, e);
            throw new CloudRuntimeException(msg, e);
        } catch (final Exception e) {
            final String msg = "createLocalIsoSR failed! mountpoint:  due to " + e.getMessage();
            s_logger.warn(msg, e);
            throw new CloudRuntimeException(msg, e);
        }

    }

    public void deleteLocalFolder(final String directory) throws Exception {
        if (directory == null || directory.isEmpty()) {
            final String msg = "Invalid directory path (null/empty) detected. Cannot delete specified directory.";
            s_logger.debug(msg);
            throw new Exception(msg);
        }

        try {
            FileUtils.deleteDirectory(new File(directory));
        } catch (final IOException e) {
            // IOException here means failure to delete. Not swallowing it here to
            // let the caller handle with appropriate contextual log message.
            throw e;
        }
    }

    protected SR getSRByNameLabel(Connection conn, String name) throws BadServerResponse, XenAPIException, XmlRpcException {
        Set<SR> srs = SR.getByNameLabel(conn, name);
        SR ressr = null;
        for (SR sr : srs) {
            Set<PBD> pbds;
            pbds = sr.getPBDs(conn);
            for (PBD pbd : pbds) {
                PBD.Record pbdr = pbd.getRecord(conn);
                if (pbdr.host != null) {
                    ressr = sr;
                    break;
                }
            }
        }
        return ressr;
    }

    public boolean attachConfigDriveToMigratedVm(Connection conn, String vmName, String ipAddr) {

        // attach the config drive in destination host

        try {
            s_logger.debug("Attaching config drive iso device for the VM " + vmName + " In host " + ipAddr);
            Set<VM> vms = VM.getByNameLabel(conn, vmName);

            SR sr = getSRByNameLabel(conn, vmName + VM_NAME_ISO_SUFFIX);
            //Here you will find only two vdis with the <vmname>.iso.
            //one is from source host and second from dest host
            Set<VDI> vdis = VDI.getByNameLabel(conn, vmName + VM_FILE_ISO_SUFFIX);
            if (vdis.isEmpty()) {
                s_logger.debug("Could not find config drive ISO: " + vmName);
                return false;
            }

            VDI configdriveVdi = null;
            for (VDI vdi : vdis) {
                SR vdiSr = vdi.getSR(conn);
                if (vdiSr.getUuid(conn).equals(sr.getUuid(conn))) {
                    //get this vdi to attach to vbd
                    configdriveVdi = vdi;
                    s_logger.debug("VDI for the config drive ISO  " + vdi);
                } else {
                    // delete the vdi in source host so that the <vmname>.iso file is get removed
                    s_logger.debug("Removing the source host VDI for the config drive ISO  " + vdi);
                    vdi.destroy(conn);
                }
            }

            if (configdriveVdi == null) {
                s_logger.debug("Config drive ISO VDI is not found ");
                return false;
            }

            for (VM vm : vms) {

                //create vbd
                VBD.Record cfgDriveVbdr = new VBD.Record();
                cfgDriveVbdr.VM = vm;
                cfgDriveVbdr.empty = true;
                cfgDriveVbdr.bootable = false;
                cfgDriveVbdr.userdevice = "autodetect";
                cfgDriveVbdr.mode = Types.VbdMode.RO;
                cfgDriveVbdr.type = Types.VbdType.CD;

                VBD cfgDriveVBD = VBD.create(conn, cfgDriveVbdr);

                s_logger.debug("Inserting vbd " + configdriveVdi);
                cfgDriveVBD.insert(conn, configdriveVdi);
                break;

            }

            return true;

        } catch (BadServerResponse e) {
            s_logger.warn("Failed to attach config drive ISO to the VM  " + vmName + " In host " + ipAddr + " due to a bad server response.", e);
            return false;
        } catch (XenAPIException e) {
            s_logger.warn("Failed to attach config drive ISO to the VM  " + vmName + " In host " + ipAddr + " due to a xapi problem.", e);
            return false;
        } catch (XmlRpcException e) {
            s_logger.warn("Failed to attach config drive ISO to the VM  " + vmName + " In host " + ipAddr + " due to a problem in a remote call.", e);
            return false;
        }

    }

    /**
     * Get Diagnostics Data API
     * Copy zip file from system vm and copy file directly to secondary storage
     */
    public Answer copyDiagnosticsFileToSecondaryStorage(Connection conn, CopyToSecondaryStorageCommand cmd) {
        String secondaryStorageUrl = cmd.getSecondaryStorageUrl();
        String vmIP = cmd.getSystemVmIp();
        String diagnosticsZipFile = cmd.getFileName();
        String nfsVersion = cmd.getNfsVersion();

        String localDir = null;
        boolean success;

        // Mount Secondary storage
        String secondaryStorageMountPath = null;
        try {
            URI uri = new URI(secondaryStorageUrl);
            secondaryStorageMountPath = uri.getHost() + ":" + uri.getPath();
            localDir = BASE_MOUNT_POINT_ON_REMOTE + UUID.nameUUIDFromBytes(secondaryStorageMountPath.getBytes());
            String mountPoint = mountNfs(conn, secondaryStorageMountPath, localDir, nfsVersion);
            if (StringUtils.isBlank(mountPoint)) {
                return new CopyToSecondaryStorageAnswer(cmd, false, "Could not mount secondary storage " + secondaryStorageMountPath + " on host " + localDir);
            }

            String dataDirectoryInSecondaryStore = localDir + File.separator + DiagnosticsService.DIAGNOSTICS_DIRECTORY;
            final CopyToSecondaryStorageAnswer answer;
            final String scpResult = callHostPlugin(conn, "vmops", "secureCopyToHost", "hostfilepath", dataDirectoryInSecondaryStore,
                    "srcip", vmIP, "srcfilepath", cmd.getFileName()).toLowerCase();

            if (scpResult.contains("success")) {
                answer = new CopyToSecondaryStorageAnswer(cmd, true, "File copied to secondary storage successfully.");
            } else {
                answer = new CopyToSecondaryStorageAnswer(cmd, false, "Zip file " + diagnosticsZipFile.replace("/root/", "") + "could not be copied to secondary storage due to " + scpResult);
            }
            umountNfs(conn, secondaryStorageMountPath, localDir);
            localDir = null;
            return answer;
        } catch (Exception e) {
            String msg = "Exception caught zip file copy to secondary storage URI: " + secondaryStorageUrl + "Exception : " + e;
            s_logger.error(msg, e);
            return new CopyToSecondaryStorageAnswer(cmd, false, msg);
        } finally {
            if (localDir != null) umountNfs(conn, secondaryStorageMountPath, localDir);
        }
    }

    private String mountNfs(Connection conn, String remoteDir, String localDir, String nfsVersion) {
        if (localDir == null) {
            localDir = BASE_MOUNT_POINT_ON_REMOTE + UUID.nameUUIDFromBytes(remoteDir.getBytes());
        }
        return callHostPlugin(conn, "cloud-plugin-storage", "mountNfsSecondaryStorage", "localDir", localDir, "remoteDir", remoteDir, "nfsVersion", nfsVersion);
    }

    // Unmount secondary storage from host
    private void umountNfs(Connection conn, String remoteDir, String localDir) {
        if (localDir == null) {
            localDir = BASE_MOUNT_POINT_ON_REMOTE + UUID.nameUUIDFromBytes(remoteDir.getBytes());
        }
        String result = callHostPlugin(conn, "cloud-plugin-storage", "umountNfsSecondaryStorage", "localDir", localDir, "remoteDir", remoteDir);
        if (StringUtils.isBlank(result)) {
            String errMsg = "Could not umount secondary storage " + remoteDir + " on host " + localDir;
            s_logger.warn(errMsg);
        }
    }
}<|MERGE_RESOLUTION|>--- conflicted
+++ resolved
@@ -3557,12 +3557,8 @@
                 } else if (param.matches("vbd_.*_write")) {
                     vmStatsAnswer.setDiskWriteKBs(vmStatsAnswer.getDiskWriteKBs() + getDataAverage(dataNode, col, numRows) / BASE_TO_CONVERT_BYTES_INTO_KILOBYTES);
                 } else if (param.contains("memory_internal_free")) {
-<<<<<<< HEAD
-                    vmStatsAnswer.setIntFreeMemoryKBs(vmStatsAnswer.getIntFreeMemoryKBs() + getDataAverage(dataNode, col, numRows) / BASE_TO_CONVERT_BYTES_INTO_KILOBYTES);
+                    vmStatsAnswer.setIntFreeMemoryKBs(vmStatsAnswer.getIntFreeMemoryKBs() + getDataAverage(dataNode, col, numRows));
                     vmStatsAnswer.setIntUsableMemoryKBs(vmStatsAnswer.getIntFreeMemoryKBs() + getDataAverage(dataNode, col, numRows) / BASE_TO_CONVERT_BYTES_INTO_KILOBYTES);
-=======
-                    vmStatsAnswer.setIntFreeMemoryKBs(vmStatsAnswer.getIntFreeMemoryKBs() + getDataAverage(dataNode, col, numRows));
->>>>>>> cdaad257
                 } else if (param.contains("memory_target")) {
                     vmStatsAnswer.setTargetMemoryKBs(vmStatsAnswer.getTargetMemoryKBs() + getDataAverage(dataNode, col, numRows) / BASE_TO_CONVERT_BYTES_INTO_KILOBYTES);
                 } else if (param.contains("memory")) {
