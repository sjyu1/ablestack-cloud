--- conflicted
+++ resolved
@@ -34,11 +34,6 @@
 import org.xml.sax.SAXException;
 
 import com.cloud.hypervisor.kvm.resource.LibvirtVMDef.DiskDef;
-<<<<<<< HEAD
-import com.cloud.hypervisor.kvm.resource.LibvirtVMDef.DiskDef.diskProtocol;
-import com.cloud.hypervisor.kvm.resource.LibvirtVMDef.DiskDef.diskCacheMode;
-=======
->>>>>>> 170f32f1
 import com.cloud.hypervisor.kvm.resource.LibvirtVMDef.InterfaceDef;
 import com.cloud.hypervisor.kvm.resource.LibvirtVMDef.InterfaceDef.nicModel;
 
@@ -69,7 +64,6 @@
                 String type = disk.getAttribute("type");
                 DiskDef def = new DiskDef();
                 if (type.equalsIgnoreCase("network")) {
-                    String diskFmtType = getAttrValue("driver", "type", disk);
                     String diskCacheMode = getAttrValue("driver", "cache", disk);
                     String diskPath = getAttrValue("source", "name", disk);
                     String protocol = getAttrValue("source", "protocol", disk);
@@ -79,15 +73,10 @@
                     int port = Integer.parseInt(getAttrValue("host", "port", disk));
                     String diskLabel = getAttrValue("target", "dev", disk);
                     String bus = getAttrValue("target", "bus", disk);
-<<<<<<< HEAD
                     def.defNetworkBasedDisk(diskPath, host, port, authUserName, poolUuid, diskLabel,
-                                            DiskDef.diskBus.valueOf(bus.toUpperCase()),
-                                            DiskDef.diskProtocol.valueOf(protocol.toUpperCase()));
+                        DiskDef.diskBus.valueOf(bus.toUpperCase()),
+                        DiskDef.diskProtocol.valueOf(protocol.toUpperCase()));
                     def.setCacheMode(DiskDef.diskCacheMode.valueOf(diskCacheMode));
-=======
-                    def.defNetworkBasedDisk(diskPath, host, port, authUserName, poolUuid, diskLabel, DiskDef.diskBus.valueOf(bus.toUpperCase()),
-                        DiskDef.diskProtocol.valueOf(protocol.toUpperCase()));
->>>>>>> 170f32f1
                 } else {
                     String diskFmtType = getAttrValue("driver", "type", disk);
                     String diskCacheMode = getAttrValue("driver", "cache", disk);
@@ -109,13 +98,9 @@
                             def.defISODisk(diskFile);
                         }
                     } else if (type.equalsIgnoreCase("block")) {
-<<<<<<< HEAD
                         def.defBlockBasedDisk(diskDev, diskLabel,
-                                DiskDef.diskBus.valueOf(bus.toUpperCase()));
+                            DiskDef.diskBus.valueOf(bus.toUpperCase()));
                         def.setCacheMode(DiskDef.diskCacheMode.valueOf(diskCacheMode));
-=======
-                        def.defBlockBasedDisk(diskDev, diskLabel, DiskDef.diskBus.valueOf(bus.toUpperCase()));
->>>>>>> 170f32f1
                     }
                 }
 
