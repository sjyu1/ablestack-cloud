// Licensed to the Apache Software Foundation (ASF) under one
// or more contributor license agreements.  See the NOTICE file
// distributed with this work for additional information
// regarding copyright ownership.  The ASF licenses this file
// to you under the Apache License, Version 2.0 (the
// "License"); you may not use this file except in compliance
// with the License.  You may obtain a copy of the License at
//
//   http://www.apache.org/licenses/LICENSE-2.0
//
// Unless required by applicable law or agreed to in writing,
// software distributed under the License is distributed on an
// "AS IS" BASIS, WITHOUT WARRANTIES OR CONDITIONS OF ANY
// KIND, either express or implied.  See the License for the
// specific language governing permissions and limitations
// under the License.
package com.cloud.hypervisor.kvm.resource;

import java.io.BufferedReader;
import java.io.File;
import java.io.FileInputStream;
import java.io.FileNotFoundException;
import java.io.FileOutputStream;
import java.io.FileReader;
import java.io.IOException;
import java.io.InputStream;
import java.io.InputStreamReader;
import java.net.InetAddress;
import java.net.URI;
import java.net.URISyntaxException;
import java.net.URL;
import java.net.URLConnection;
import java.text.DateFormat;
import java.text.MessageFormat;
import java.text.SimpleDateFormat;
import java.util.ArrayList;
import java.util.Arrays;
import java.util.Calendar;
import java.util.Collections;
import java.util.Comparator;
import java.util.Date;
import java.util.HashMap;
import java.util.List;
import java.util.Map;
import java.util.Properties;
import java.util.Set;
import java.util.UUID;
import java.util.concurrent.ConcurrentHashMap;
import java.util.concurrent.ExecutionException;
import java.util.concurrent.ExecutorService;
import java.util.concurrent.Executors;
import java.util.concurrent.Future;

import javax.ejb.Local;
import javax.naming.ConfigurationException;

import org.apache.log4j.Logger;
import org.libvirt.Connect;
import org.libvirt.Domain;
import org.libvirt.DomainInfo;
import org.libvirt.DomainInterfaceStats;
import org.libvirt.DomainSnapshot;
import org.libvirt.LibvirtException;
import org.libvirt.NodeInfo;

import com.cloud.agent.api.Answer;
import com.cloud.agent.api.AttachIsoCommand;
import com.cloud.agent.api.AttachVolumeAnswer;
import com.cloud.agent.api.AttachVolumeCommand;
import com.cloud.agent.api.BackupSnapshotAnswer;
import com.cloud.agent.api.BackupSnapshotCommand;
import com.cloud.agent.api.CheckHealthAnswer;
import com.cloud.agent.api.CheckHealthCommand;
import com.cloud.agent.api.CheckNetworkAnswer;
import com.cloud.agent.api.CheckNetworkCommand;
import com.cloud.agent.api.CheckStateCommand;
import com.cloud.agent.api.CheckVirtualMachineAnswer;
import com.cloud.agent.api.CheckVirtualMachineCommand;
import com.cloud.agent.api.CleanupNetworkRulesCmd;
import com.cloud.agent.api.Command;
import com.cloud.agent.api.CreatePrivateTemplateFromSnapshotCommand;
import com.cloud.agent.api.CreatePrivateTemplateFromVolumeCommand;
import com.cloud.agent.api.CreateStoragePoolCommand;
import com.cloud.agent.api.CreateVolumeFromSnapshotAnswer;
import com.cloud.agent.api.CreateVolumeFromSnapshotCommand;
import com.cloud.agent.api.DeleteSnapshotBackupAnswer;
import com.cloud.agent.api.DeleteSnapshotBackupCommand;
import com.cloud.agent.api.DeleteSnapshotsDirCommand;
import com.cloud.agent.api.DeleteStoragePoolCommand;
import com.cloud.agent.api.FenceAnswer;
import com.cloud.agent.api.FenceCommand;
import com.cloud.agent.api.GetHostStatsAnswer;
import com.cloud.agent.api.GetHostStatsCommand;
import com.cloud.agent.api.GetStorageStatsAnswer;
import com.cloud.agent.api.GetStorageStatsCommand;
import com.cloud.agent.api.GetVmStatsAnswer;
import com.cloud.agent.api.GetVmStatsCommand;
import com.cloud.agent.api.GetVncPortAnswer;
import com.cloud.agent.api.GetVncPortCommand;
import com.cloud.agent.api.HostStatsEntry;
import com.cloud.agent.api.MaintainAnswer;
import com.cloud.agent.api.MaintainCommand;
import com.cloud.agent.api.ManageSnapshotAnswer;
import com.cloud.agent.api.ManageSnapshotCommand;
import com.cloud.agent.api.MigrateAnswer;
import com.cloud.agent.api.MigrateCommand;
import com.cloud.agent.api.ModifySshKeysCommand;
import com.cloud.agent.api.ModifyStoragePoolAnswer;
import com.cloud.agent.api.ModifyStoragePoolCommand;
import com.cloud.agent.api.NetworkRulesSystemVmCommand;
import com.cloud.agent.api.NetworkUsageAnswer;
import com.cloud.agent.api.NetworkUsageCommand;
import com.cloud.agent.api.PingCommand;
import com.cloud.agent.api.PingRoutingCommand;
import com.cloud.agent.api.PingRoutingWithNwGroupsCommand;
import com.cloud.agent.api.PingTestCommand;
import com.cloud.agent.api.PrepareForMigrationAnswer;
import com.cloud.agent.api.PrepareForMigrationCommand;
import com.cloud.agent.api.ReadyAnswer;
import com.cloud.agent.api.ReadyCommand;
import com.cloud.agent.api.RebootAnswer;
import com.cloud.agent.api.RebootCommand;
import com.cloud.agent.api.RebootRouterCommand;
import com.cloud.agent.api.SecurityGroupRuleAnswer;
import com.cloud.agent.api.SecurityGroupRulesCmd;
import com.cloud.agent.api.StartAnswer;
import com.cloud.agent.api.StartCommand;
import com.cloud.agent.api.StartupCommand;
import com.cloud.agent.api.StartupRoutingCommand;
import com.cloud.agent.api.StartupStorageCommand;
import com.cloud.agent.api.StopAnswer;
import com.cloud.agent.api.StopCommand;
import com.cloud.agent.api.UpgradeSnapshotCommand;
import com.cloud.agent.api.VmStatsEntry;
import com.cloud.agent.api.check.CheckSshAnswer;
import com.cloud.agent.api.check.CheckSshCommand;
import com.cloud.agent.api.proxy.CheckConsoleProxyLoadCommand;
import com.cloud.agent.api.proxy.ConsoleProxyLoadAnswer;
import com.cloud.agent.api.proxy.WatchConsoleProxyLoadCommand;
import com.cloud.agent.api.routing.IpAssocAnswer;
import com.cloud.agent.api.routing.IpAssocCommand;
import com.cloud.agent.api.routing.NetworkElementCommand;
import com.cloud.agent.api.storage.CopyVolumeAnswer;
import com.cloud.agent.api.storage.CopyVolumeCommand;
import com.cloud.agent.api.storage.CreateAnswer;
import com.cloud.agent.api.storage.CreateCommand;
import com.cloud.agent.api.storage.CreatePrivateTemplateAnswer;
import com.cloud.agent.api.storage.DestroyCommand;
import com.cloud.agent.api.storage.PrimaryStorageDownloadAnswer;
import com.cloud.agent.api.storage.PrimaryStorageDownloadCommand;
import com.cloud.agent.api.to.IpAddressTO;
import com.cloud.agent.api.to.NicTO;
import com.cloud.agent.api.to.StorageFilerTO;
import com.cloud.agent.api.to.VirtualMachineTO;
import com.cloud.agent.api.to.VolumeTO;
import com.cloud.hypervisor.kvm.resource.KVMHABase.NfsStoragePool;
import com.cloud.hypervisor.kvm.resource.LibvirtVMDef.ConsoleDef;
import com.cloud.hypervisor.kvm.resource.LibvirtVMDef.DevicesDef;
import com.cloud.hypervisor.kvm.resource.LibvirtVMDef.DiskDef;
import com.cloud.hypervisor.kvm.resource.LibvirtVMDef.DiskDef.diskProtocol;
import com.cloud.hypervisor.kvm.resource.LibvirtVMDef.FeaturesDef;
import com.cloud.hypervisor.kvm.resource.LibvirtVMDef.GraphicDef;
import com.cloud.hypervisor.kvm.resource.LibvirtVMDef.GuestDef;
import com.cloud.hypervisor.kvm.resource.LibvirtVMDef.GuestResourceDef;
import com.cloud.hypervisor.kvm.resource.LibvirtVMDef.InputDef;
import com.cloud.hypervisor.kvm.resource.LibvirtVMDef.InterfaceDef;
import com.cloud.hypervisor.kvm.resource.LibvirtVMDef.InterfaceDef.hostNicType;
import com.cloud.hypervisor.kvm.resource.LibvirtVMDef.SerialDef;
import com.cloud.hypervisor.kvm.resource.LibvirtVMDef.TermPolicy;
import com.cloud.hypervisor.kvm.resource.LibvirtVMDef.ClockDef;
import com.cloud.agent.resource.virtualnetwork.VirtualRoutingResource;
import com.cloud.hypervisor.kvm.storage.KVMPhysicalDisk;
import com.cloud.hypervisor.kvm.storage.KVMPhysicalDisk.PhysicalDiskFormat;
import com.cloud.hypervisor.kvm.storage.KVMStoragePool;
import com.cloud.hypervisor.kvm.storage.KVMStoragePoolManager;
import com.cloud.dc.Vlan;
import com.cloud.exception.InternalErrorException;
import com.cloud.host.Host.Type;
import com.cloud.hypervisor.Hypervisor.HypervisorType;
import com.cloud.network.Networks.BroadcastDomainType;
import com.cloud.network.Networks.IsolationType;
import com.cloud.network.Networks.RouterPrivateIpStrategy;
import com.cloud.network.Networks.TrafficType;
import com.cloud.network.PhysicalNetworkSetupInfo;
import com.cloud.resource.ServerResource;
import com.cloud.resource.ServerResourceBase;
import com.cloud.storage.Storage;
import com.cloud.storage.Storage.ImageFormat;
import com.cloud.storage.Storage.StoragePoolType;
import com.cloud.storage.StorageLayer;
import com.cloud.storage.Volume;
import com.cloud.storage.template.Processor;
import com.cloud.storage.template.Processor.FormatInfo;
import com.cloud.storage.template.QCOW2Processor;
import com.cloud.storage.template.TemplateInfo;
import com.cloud.storage.template.TemplateLocation;
import com.cloud.utils.NumbersUtil;
import com.cloud.utils.Pair;
import com.cloud.utils.PropertiesUtil;
import com.cloud.utils.component.ComponentLocator;
import com.cloud.utils.exception.CloudRuntimeException;
import com.cloud.utils.net.NetUtils;
import com.cloud.utils.script.OutputInterpreter;
import com.cloud.utils.script.Script;
import com.cloud.vm.DiskProfile;
import com.cloud.vm.VirtualMachine;
import com.cloud.vm.VirtualMachine.State;
import com.cloud.vm.VirtualMachineName;

/**
 * LibvirtComputingResource execute requests on the computing/routing host using
 * the libvirt API
 * 
 * @config {@table || Param Name | Description | Values | Default || ||
 *         hypervisor.type | type of local hypervisor | string | kvm || ||
 *         hypervisor.uri | local hypervisor to connect to | URI |
 *         qemu:///system || || domr.arch | instruction set for domr template |
 *         string | i686 || || private.bridge.name | private bridge where the
 *         domrs have their private interface | string | vmops0 || ||
 *         public.bridge.name | public bridge where the domrs have their public
 *         interface | string | br0 || || private.network.name | name of the
 *         network where the domrs have their private interface | string |
 *         vmops-private || || private.ipaddr.start | start of the range of
 *         private ip addresses for domrs | ip address | 192.168.166.128 || ||
 *         private.ipaddr.end | end of the range of private ip addresses for
 *         domrs | ip address | start + 126 || || private.macaddr.start | start
 *         of the range of private mac addresses for domrs | mac address |
 *         00:16:3e:77:e2:a0 || || private.macaddr.end | end of the range of
 *         private mac addresses for domrs | mac address | start + 126 || ||
 *         pool | the parent of the storage pool hierarchy * }
 **/
@Local(value = { ServerResource.class })
public class LibvirtComputingResource extends ServerResourceBase implements
<<<<<<< HEAD
		ServerResource {
	private static final Logger s_logger = Logger
			.getLogger(LibvirtComputingResource.class);

	private String _modifyVlanPath;
	private String _versionstringpath;
	private String _patchdomrPath;
	private String _createvmPath;
	private String _manageSnapshotPath;
	private String _createTmplPath;
	private String _heartBeatPath;
	private String _securityGroupPath;
	private String _routerProxyPath;
	private String _host;
	private String _dcId;
	private String _pod;
	private String _clusterId;
	private int _migrateSpeed;

	private long _hvVersion;
	private KVMHAMonitor _monitor;
	private final String _SSHKEYSPATH = "/root/.ssh";
	private final String _SSHPRVKEYPATH = _SSHKEYSPATH + File.separator
			+ "id_rsa.cloud";
	private final String _SSHPUBKEYPATH = _SSHKEYSPATH + File.separator
			+ "id_rsa.pub.cloud";
	private String _mountPoint = "/mnt";
	StorageLayer _storage;
	private KVMStoragePoolManager _storagePoolMgr;

	private static final class KeyValueInterpreter extends OutputInterpreter {
		private final Map<String, String> map = new HashMap<String, String>();

		@Override
		public String interpret(BufferedReader reader) throws IOException {
			String line = null;
			int numLines = 0;
			while ((line = reader.readLine()) != null) {
				String[] toks = line.trim().split("=");
				if (toks.length < 2) {
					s_logger.warn("Failed to parse Script output: " + line);
				} else {
					map.put(toks[0].trim(), toks[1].trim());
				}
				numLines++;
			}
			if (numLines == 0) {
				s_logger.warn("KeyValueInterpreter: no output lines?");
			}
			return null;
		}

		public Map<String, String> getKeyValues() {
			return map;
		}
	}

	@Override
	protected String getDefaultScriptsDir() {
		return null;
	}

	protected static MessageFormat SnapshotXML = new MessageFormat(
			"   <domainsnapshot>" + "   	<name>{0}</name>" + "  		<domain>"
					+ "			<uuid>{1}</uuid>" + "		</domain>"
					+ "	</domainsnapshot>");

	protected String _hypervisorType;
	protected String _hypervisorURI;
	protected String _hypervisorPath;
	protected String _sysvmISOPath;
	protected String _privNwName;
	protected String _privBridgeName;
	protected String _linkLocalBridgeName;
	protected String _publicBridgeName;
	protected String _guestBridgeName;
	protected String _privateIp;
	protected String _pool;
	protected String _localGateway;
	private boolean _can_bridge_firewall;
	protected String _localStoragePath;
	protected String _localStorageUUID;
	private Pair<String, String> _pifs;
	private final Map<String, vmStats> _vmStats = new ConcurrentHashMap<String, vmStats>();

	protected boolean _disconnected = true;
	protected int _timeout;
	protected int _cmdsTimeout;
	protected int _stopTimeout;
	protected static HashMap<DomainInfo.DomainState, State> s_statesTable;
	static {
		s_statesTable = new HashMap<DomainInfo.DomainState, State>();
		s_statesTable.put(DomainInfo.DomainState.VIR_DOMAIN_SHUTOFF,
				State.Stopped);
		s_statesTable.put(DomainInfo.DomainState.VIR_DOMAIN_PAUSED,
				State.Running);
		s_statesTable.put(DomainInfo.DomainState.VIR_DOMAIN_RUNNING,
				State.Running);
		s_statesTable.put(DomainInfo.DomainState.VIR_DOMAIN_BLOCKED,
				State.Running);
		s_statesTable.put(DomainInfo.DomainState.VIR_DOMAIN_NOSTATE,
				State.Unknown);
		s_statesTable.put(DomainInfo.DomainState.VIR_DOMAIN_SHUTDOWN,
				State.Stopping);
	}

	protected HashMap<String, State> _vms = new HashMap<String, State>(20);
	protected List<String> _vmsKilled = new ArrayList<String>();

	private VirtualRoutingResource _virtRouterResource;

	private String _pingTestPath;

	private int _dom0MinMem;

	protected enum defineOps {
		UNDEFINE_VM, DEFINE_VM
	}

	private String getEndIpFromStartIp(String startIp, int numIps) {
		String[] tokens = startIp.split("[.]");
		assert (tokens.length == 4);
		int lastbyte = Integer.parseInt(tokens[3]);
		lastbyte = lastbyte + numIps;
		tokens[3] = Integer.toString(lastbyte);
		StringBuilder end = new StringBuilder(15);
		end.append(tokens[0]).append(".").append(tokens[1]).append(".")
				.append(tokens[2]).append(".").append(tokens[3]);
		return end.toString();
	}

	private Map<String, Object> getDeveloperProperties()
			throws ConfigurationException {
		final File file = PropertiesUtil.findConfigFile("developer.properties");
		if (file == null) {
			throw new ConfigurationException(
					"Unable to find developer.properties.");
		}

		s_logger.info("developer.properties found at " + file.getAbsolutePath());
		Properties properties = new Properties();
		try {
			properties.load(new FileInputStream(file));

			String startMac = (String) properties.get("private.macaddr.start");
			if (startMac == null) {
				throw new ConfigurationException(
						"Developers must specify start mac for private ip range");
			}

			String startIp = (String) properties.get("private.ipaddr.start");
			if (startIp == null) {
				throw new ConfigurationException(
						"Developers must specify start ip for private ip range");
			}
			final Map<String, Object> params = PropertiesUtil.toMap(properties);

			String endIp = (String) properties.get("private.ipaddr.end");
			if (endIp == null) {
				endIp = getEndIpFromStartIp(startIp, 16);
				params.put("private.ipaddr.end", endIp);
			}
			return params;
		} catch (final FileNotFoundException ex) {
			throw new CloudRuntimeException("Cannot find the file: "
					+ file.getAbsolutePath(), ex);
		} catch (final IOException ex) {
			throw new CloudRuntimeException("IOException in reading "
					+ file.getAbsolutePath(), ex);
		}
	}

	protected String getDefaultNetworkScriptsDir() {
		return "scripts/vm/network/vnet";
	}

	protected String getDefaultStorageScriptsDir() {
		return "scripts/storage/qcow2";
	}

	private void saveProperties(Map<String, Object> params)
			throws ConfigurationException {
		final File file = PropertiesUtil.findConfigFile("agent.properties");
		if (file == null) {
			throw new ConfigurationException("Unable to find agent.properties.");
		}

		s_logger.info("agent.properties found at " + file.getAbsolutePath());

		try {
			Properties _properties = new Properties();
			_properties.load(new FileInputStream(file));
			Set<String> names = _properties.stringPropertyNames();
			for (String key : params.keySet()) {
				if (!names.contains(key)) {
					_properties.setProperty(key, (String) params.get(key));
				}
			}
			_properties.store(new FileOutputStream(file), "");
		} catch (final FileNotFoundException ex) {
			throw new CloudRuntimeException("Cannot find the file: "
					+ file.getAbsolutePath(), ex);
		} catch (final IOException ex) {
			throw new CloudRuntimeException("IOException in reading "
					+ file.getAbsolutePath(), ex);
		}
	}

	@Override
	public boolean configure(String name, Map<String, Object> params)
			throws ConfigurationException {
		boolean success = super.configure(name, params);
		if (!success) {
			return false;
		}

		try {
			Class<?> clazz = Class
					.forName("com.cloud.storage.JavaStorageLayer");
			_storage = (StorageLayer) ComponentLocator.inject(clazz);
			_storage.configure("StorageLayer", params);
		} catch (ClassNotFoundException e) {
			throw new ConfigurationException("Unable to find class "
					+ "com.cloud.storage.JavaStorageLayer");
		}

		_virtRouterResource = new VirtualRoutingResource();

		// Set the domr scripts directory
		params.put("domr.scripts.dir", "scripts/network/domr/kvm");

		success = _virtRouterResource.configure(name, params);

		String kvmScriptsDir = (String) params.get("kvm.scripts.dir");
		if (kvmScriptsDir == null) {
			kvmScriptsDir = "scripts/vm/hypervisor/kvm";
		}

		String networkScriptsDir = (String) params.get("network.scripts.dir");
		if (networkScriptsDir == null) {
			networkScriptsDir = getDefaultNetworkScriptsDir();
		}

		String storageScriptsDir = (String) params.get("storage.scripts.dir");
		if (storageScriptsDir == null) {
			storageScriptsDir = getDefaultStorageScriptsDir();
		}

		if (!success) {
			return false;
		}

		_host = (String) params.get("host");
		if (_host == null) {
			_host = "localhost";
		}

		_dcId = (String) params.get("zone");
		if (_dcId == null) {
			_dcId = "default";
		}

		_pod = (String) params.get("pod");
		if (_pod == null) {
			_pod = "default";
		}

		_clusterId = (String) params.get("cluster");

		_modifyVlanPath = Script.findScript(networkScriptsDir, "modifyvlan.sh");
		if (_modifyVlanPath == null) {
			throw new ConfigurationException("Unable to find modifyvlan.sh");
		}

		_versionstringpath = Script.findScript(kvmScriptsDir, "versions.sh");
		if (_versionstringpath == null) {
			throw new ConfigurationException("Unable to find versions.sh");
		}

		_patchdomrPath = Script.findScript(kvmScriptsDir + "/patch/",
				"rundomrpre.sh");
		if (_patchdomrPath == null) {
			throw new ConfigurationException("Unable to find rundomrpre.sh");
		}

		_heartBeatPath = Script.findScript(kvmScriptsDir, "kvmheartbeat.sh");
		if (_heartBeatPath == null) {
			throw new ConfigurationException("Unable to find kvmheartbeat.sh");
		}

		_createvmPath = Script.findScript(storageScriptsDir, "createvm.sh");
		if (_createvmPath == null) {
			throw new ConfigurationException("Unable to find the createvm.sh");
		}

		_manageSnapshotPath = Script.findScript(storageScriptsDir,
				"managesnapshot.sh");
		if (_manageSnapshotPath == null) {
			throw new ConfigurationException(
					"Unable to find the managesnapshot.sh");
		}

		_createTmplPath = Script
				.findScript(storageScriptsDir, "createtmplt.sh");
		if (_createTmplPath == null) {
			throw new ConfigurationException(
					"Unable to find the createtmplt.sh");
		}

		_securityGroupPath = Script.findScript(networkScriptsDir,
				"security_group.py");
		if (_securityGroupPath == null) {
			throw new ConfigurationException(
					"Unable to find the security_group.py");
		}

		_routerProxyPath = Script.findScript("scripts/network/domr/",
				"router_proxy.sh");
		if (_routerProxyPath == null) {
			throw new ConfigurationException(
					"Unable to find the router_proxy.sh");
		}

		String value = (String) params.get("developer");
		boolean isDeveloper = Boolean.parseBoolean(value);

		if (isDeveloper) {
			params.putAll(getDeveloperProperties());
		}

		_pool = (String) params.get("pool");
		if (_pool == null) {
			_pool = "/root";
		}

		String instance = (String) params.get("instance");

		_hypervisorType = (String) params.get("hypervisor.type");
		if (_hypervisorType == null) {
			_hypervisorType = "kvm";
		}

		_hypervisorURI = (String) params.get("hypervisor.uri");
		if (_hypervisorURI == null) {
			_hypervisorURI = "qemu:///system";
		}
		String startMac = (String) params.get("private.macaddr.start");
		if (startMac == null) {
			startMac = "00:16:3e:77:e2:a0";
		}

		String startIp = (String) params.get("private.ipaddr.start");
		if (startIp == null) {
			startIp = "192.168.166.128";
		}

		_pingTestPath = Script.findScript(kvmScriptsDir, "pingtest.sh");
		if (_pingTestPath == null) {
			throw new ConfigurationException("Unable to find the pingtest.sh");
		}

		_linkLocalBridgeName = (String) params.get("private.bridge.name");
		if (_linkLocalBridgeName == null) {
			if (isDeveloper) {
				_linkLocalBridgeName = "cloud-" + instance + "-0";
			} else {
				_linkLocalBridgeName = "cloud0";
			}
		}

		_publicBridgeName = (String) params.get("public.network.device");
		if (_publicBridgeName == null) {
			_publicBridgeName = "cloudbr0";
		}

		_privBridgeName = (String) params.get("private.network.device");
		if (_privBridgeName == null) {
			_privBridgeName = "cloudbr1";
		}

		_guestBridgeName = (String) params.get("guest.network.device");
		if (_guestBridgeName == null) {
			_guestBridgeName = _privBridgeName;
		}

		_privNwName = (String) params.get("private.network.name");
		if (_privNwName == null) {
			if (isDeveloper) {
				_privNwName = "cloud-" + instance + "-private";
			} else {
				_privNwName = "cloud-private";
			}
		}

		_localStoragePath = (String) params.get("local.storage.path");
		if (_localStoragePath == null) {
			_localStoragePath = "/var/lib/libvirt/images/";
		}

		_localStorageUUID = (String) params.get("local.storage.uuid");
		if (_localStorageUUID == null) {
			_localStorageUUID = UUID.randomUUID().toString();
			params.put("local.storage.uuid", _localStorageUUID);
		}

		value = (String) params.get("scripts.timeout");
		_timeout = NumbersUtil.parseInt(value, 30 * 60) * 1000;

		value = (String) params.get("stop.script.timeout");
		_stopTimeout = NumbersUtil.parseInt(value, 120) * 1000;

		value = (String) params.get("cmds.timeout");
		_cmdsTimeout = NumbersUtil.parseInt(value, 7200) * 1000;

		value = (String) params.get("host.reserved.mem.mb");
		_dom0MinMem = NumbersUtil.parseInt(value, 0) * 1024 * 1024;

		value = (String) params.get("debug.mode");

		LibvirtConnection.initialize(_hypervisorURI);
		Connect conn = null;
		try {
			conn = LibvirtConnection.getConnection();
		} catch (LibvirtException e) {
			throw new CloudRuntimeException(e.getMessage());
		}

		/* Does node support HVM guest? If not, exit */
		if (!IsHVMEnabled(conn)) {
			throw new ConfigurationException(
					"NO HVM support on this machine, pls make sure: "
							+ "1. VT/SVM is supported by your CPU, or is enabled in BIOS. "
							+ "2. kvm modules is installed");
		}

		_hypervisorPath = getHypervisorPath(conn);
		try {
			_hvVersion = conn.getVersion();
			_hvVersion = (_hvVersion % 1000000) / 1000;
		} catch (LibvirtException e) {

		}

		String[] info = NetUtils.getNetworkParams(_privateNic);

		_monitor = new KVMHAMonitor(null, info[0], _heartBeatPath);
		Thread ha = new Thread(_monitor);
		ha.start();

		_storagePoolMgr = new KVMStoragePoolManager(_storage, _monitor);

		_sysvmISOPath = (String) params.get("systemvm.iso.path");
		if (_sysvmISOPath == null) {
			String[] isoPaths = { "/usr/lib64/cloud/agent/vms/systemvm.iso",
					"/usr/lib/cloud/agent/vms/systemvm.iso" };
			for (String isoPath : isoPaths) {
				if (_storage.exists(isoPath)) {
					_sysvmISOPath = isoPath;
					break;
				}
			}
			if (_sysvmISOPath == null) {
				s_logger.debug("Can't find system vm ISO");
			}
		}

		try {
			createControlNetwork(conn);
		} catch (LibvirtException e) {
			throw new ConfigurationException(e.getMessage());
		}

		_pifs = getPifs();
		if (_pifs.first() == null) {
			s_logger.debug("Failed to get private nic name");
			throw new ConfigurationException("Failed to get private nic name");
		}

		if (_pifs.second() == null) {
			s_logger.debug("Failed to get public nic name");
			throw new ConfigurationException("Failed to get public nic name");
		}
		s_logger.debug("Found pif: " + _pifs.first() + " on " + _privBridgeName
				+ ", pif: " + _pifs.second() + " on " + _publicBridgeName);

		_can_bridge_firewall = can_bridge_firewall(_pifs.second());

		_localGateway = Script
				.runSimpleBashScript("ip route |grep default|awk '{print $3}'");
		if (_localGateway == null) {
			s_logger.debug("Failed to found the local gateway");
		}

		_mountPoint = (String) params.get("mount.path");
		if (_mountPoint == null) {
			_mountPoint = "/mnt";
		}
		
		value = (String) params.get("vm.migrate.speed");
		_migrateSpeed = NumbersUtil.parseInt(value, -1);
		if (_migrateSpeed == -1) {
			//get guest network device speed
			_migrateSpeed = 0;
			String speed = Script.runSimpleBashScript("ethtool " + _pifs.second() + " |grep Speed | cut -d \\  -f 2");
			if (speed != null) {
				String[] tokens = speed.split("M");
				if (tokens.length == 2) {
					try {
						_migrateSpeed = Integer.parseInt(tokens[0]);
					} catch (Exception e) {
						
					}
					s_logger.debug("device " + _pifs.second() + " has speed: " + String.valueOf(_migrateSpeed));
				}
			}
			params.put("vm.migrate.speed", String.valueOf(_migrateSpeed));
		}
		saveProperties(params);

		return true;
	}

	private Pair<String, String> getPifs() {
		/* get pifs from bridge */
		String pubPif = null;
		String privPif = null;
		String vlan = null;
		if (_publicBridgeName != null) {
			pubPif = Script.runSimpleBashScript("brctl show | grep "
					+ _publicBridgeName + " | awk '{print $4}'");
			vlan = Script.runSimpleBashScript("ls /proc/net/vlan/" + pubPif);
			if (vlan != null && !vlan.isEmpty()) {
				pubPif = Script
						.runSimpleBashScript("grep ^Device\\: /proc/net/vlan/"
								+ pubPif + " | awk {'print $2'}");
			}
		}
		if (_guestBridgeName != null) {
			privPif = Script.runSimpleBashScript("brctl show | grep "
					+ _guestBridgeName + " | awk '{print $4}'");
			vlan = Script.runSimpleBashScript("ls /proc/net/vlan/" + privPif);
			if (vlan != null && !vlan.isEmpty()) {
				privPif = Script
						.runSimpleBashScript("grep ^Device\\: /proc/net/vlan/"
								+ privPif + " | awk {'print $2'}");
			}
		}
		return new Pair<String, String>(privPif, pubPif);
	}

	private boolean checkNetwork(String networkName) {
		if (networkName == null) {
			return true;
		}

		String name = Script.runSimpleBashScript("brctl show | grep "
				+ networkName + " | awk '{print $4}'");
		if (name == null) {
			return false;
		} else {
			return true;
		}
	}

	private String getVnetId(String vnetId) {
		return vnetId;
	}

	private void patchSystemVm(String cmdLine, String dataDiskPath,
			String vmName) throws InternalErrorException {
		String result;
		final Script command = new Script(_patchdomrPath, _timeout, s_logger);
		command.add("-l", vmName);
		command.add("-t", "all");
		command.add("-d", dataDiskPath);
		command.add("-p", cmdLine.replaceAll(" ", "%"));
		result = command.execute();
		if (result != null) {
			throw new InternalErrorException(result);
		}
	}

	boolean isDirectAttachedNetwork(String type) {
		if ("untagged".equalsIgnoreCase(type)) {
			return true;
		} else {
			try {
				Long.valueOf(type);
			} catch (NumberFormatException e) {
				return true;
			}
			return false;
		}
	}

	protected String startDomain(Connect conn, String vmName, String domainXML)
			throws LibvirtException, InternalErrorException {
		/* No duplicated vm, we will success, or failed */
		boolean failed = false;
		Domain dm = null;
		try {
			dm = conn.domainDefineXML(domainXML);
		} catch (final LibvirtException e) {
			/* Duplicated defined vm */
			s_logger.warn("Failed to define domain " + vmName + ": "
					+ e.getMessage());
			failed = true;
		} finally {
			try {
				if (dm != null) {
					dm.free();
				}
			} catch (final LibvirtException e) {

			}
		}

		/* If failed, undefine the vm */
		Domain dmOld = null;
		Domain dmNew = null;
		try {
			if (failed) {
				dmOld = conn.domainLookupByUUID(UUID.nameUUIDFromBytes(vmName
						.getBytes()));
				dmOld.undefine();
				dmNew = conn.domainDefineXML(domainXML);
			}
		} catch (final LibvirtException e) {
			s_logger.warn("Failed to define domain (second time) " + vmName
					+ ": " + e.getMessage());
			throw e;
		} catch (Exception e) {
			s_logger.warn("Failed to define domain (second time) " + vmName
					+ ": " + e.getMessage());
			throw new InternalErrorException(e.toString());
		} finally {
			try {
				if (dmOld != null) {
					dmOld.free();
				}
				if (dmNew != null) {
					dmNew.free();
				}
			} catch (final LibvirtException e) {

			}
		}

		/* Start the VM */
		try {
			dm = conn.domainLookupByUUID(UUID.nameUUIDFromBytes(vmName
					.getBytes()));
			dm.create();
		} catch (LibvirtException e) {
			s_logger.warn("Failed to start domain: " + vmName + ": "
					+ e.getMessage());
			throw e;
		} finally {
			try {
				if (dm != null) {
					dm.free();
				}
			} catch (final LibvirtException e) {

			}
		}
		return null;
	}

	@Override
	public boolean stop() {
		try {
			Connect conn = LibvirtConnection.getConnection();
			conn.close();
		} catch (LibvirtException e) {
		}

		return true;
	}

	public static void main(String[] args) {
		s_logger.addAppender(new org.apache.log4j.ConsoleAppender(
				new org.apache.log4j.PatternLayout(), "System.out"));
		LibvirtComputingResource test = new LibvirtComputingResource();
		Map<String, Object> params = new HashMap<String, Object>();
		try {
			test.configure("test", params);
		} catch (ConfigurationException e) {
			System.out.println(e.getMessage());
			e.printStackTrace();
		}
		String result = null;
		// String result = test.startDomainRouter("domr1",
		// "/var/lib/images/centos.5-4.x86-64/centos-small.img", 128, "0064",
		// "02:00:30:00:01:01", "00:16:3e:77:e2:a1", "02:00:30:00:64:01");
		boolean created = (result == null);
		s_logger.info("Domain " + (created ? " " : " not ") + " created");

		s_logger.info("Rule " + (created ? " " : " not ") + " created");
		test.stop();
	}

	@Override
	public Answer executeRequest(Command cmd) {

		try {
			if (cmd instanceof StopCommand) {
				return execute((StopCommand) cmd);
			} else if (cmd instanceof GetVmStatsCommand) {
				return execute((GetVmStatsCommand) cmd);
			} else if (cmd instanceof RebootRouterCommand) {
				return execute((RebootRouterCommand) cmd);
			} else if (cmd instanceof RebootCommand) {
				return execute((RebootCommand) cmd);
			} else if (cmd instanceof GetHostStatsCommand) {
				return execute((GetHostStatsCommand) cmd);
			} else if (cmd instanceof CheckStateCommand) {
				return executeRequest(cmd);
			} else if (cmd instanceof CheckHealthCommand) {
				return execute((CheckHealthCommand) cmd);
			} else if (cmd instanceof PrepareForMigrationCommand) {
				return execute((PrepareForMigrationCommand) cmd);
			} else if (cmd instanceof MigrateCommand) {
				return execute((MigrateCommand) cmd);
			} else if (cmd instanceof PingTestCommand) {
				return execute((PingTestCommand) cmd);
			} else if (cmd instanceof CheckVirtualMachineCommand) {
				return execute((CheckVirtualMachineCommand) cmd);
			} else if (cmd instanceof ReadyCommand) {
				return execute((ReadyCommand) cmd);
			} else if (cmd instanceof AttachIsoCommand) {
				return execute((AttachIsoCommand) cmd);
			} else if (cmd instanceof AttachVolumeCommand) {
				return execute((AttachVolumeCommand) cmd);
			} else if (cmd instanceof StopCommand) {
				return execute((StopCommand) cmd);
			} else if (cmd instanceof CheckConsoleProxyLoadCommand) {
				return execute((CheckConsoleProxyLoadCommand) cmd);
			} else if (cmd instanceof WatchConsoleProxyLoadCommand) {
				return execute((WatchConsoleProxyLoadCommand) cmd);
			} else if (cmd instanceof GetVncPortCommand) {
				return execute((GetVncPortCommand) cmd);
			} else if (cmd instanceof ModifySshKeysCommand) {
				return execute((ModifySshKeysCommand) cmd);
			} else if (cmd instanceof MaintainCommand) {
				return execute((MaintainCommand) cmd);
			} else if (cmd instanceof CreateCommand) {
				return execute((CreateCommand) cmd);
			} else if (cmd instanceof DestroyCommand) {
				return execute((DestroyCommand) cmd);
			} else if (cmd instanceof PrimaryStorageDownloadCommand) {
				return execute((PrimaryStorageDownloadCommand) cmd);
			} else if (cmd instanceof CreatePrivateTemplateFromVolumeCommand) {
				return execute((CreatePrivateTemplateFromVolumeCommand) cmd);
			} else if (cmd instanceof GetStorageStatsCommand) {
				return execute((GetStorageStatsCommand) cmd);
			} else if (cmd instanceof ManageSnapshotCommand) {
				return execute((ManageSnapshotCommand) cmd);
			} else if (cmd instanceof BackupSnapshotCommand) {
				return execute((BackupSnapshotCommand) cmd);
			} else if (cmd instanceof CreateVolumeFromSnapshotCommand) {
				return execute((CreateVolumeFromSnapshotCommand) cmd);
			} else if (cmd instanceof CreatePrivateTemplateFromSnapshotCommand) {
				return execute((CreatePrivateTemplateFromSnapshotCommand) cmd);
			} else if (cmd instanceof UpgradeSnapshotCommand) {
				return execute((UpgradeSnapshotCommand) cmd);
			} else if (cmd instanceof CreateStoragePoolCommand) {
				return execute((CreateStoragePoolCommand) cmd);
			} else if (cmd instanceof ModifyStoragePoolCommand) {
				return execute((ModifyStoragePoolCommand) cmd);
			} else if (cmd instanceof SecurityGroupRulesCmd) {
				return execute((SecurityGroupRulesCmd) cmd);
			} else if (cmd instanceof DeleteStoragePoolCommand) {
				return execute((DeleteStoragePoolCommand) cmd);
			} else if (cmd instanceof FenceCommand) {
				return execute((FenceCommand) cmd);
			} else if (cmd instanceof StartCommand) {
				return execute((StartCommand) cmd);
			} else if (cmd instanceof IpAssocCommand) {
				return execute((IpAssocCommand) cmd);
			} else if (cmd instanceof NetworkElementCommand) {
				return _virtRouterResource.executeRequest(cmd);
			} else if (cmd instanceof CheckSshCommand) {
				return execute((CheckSshCommand) cmd);
			} else if (cmd instanceof NetworkUsageCommand) {
				return execute((NetworkUsageCommand) cmd);
			} else if (cmd instanceof NetworkRulesSystemVmCommand) {
				return execute((NetworkRulesSystemVmCommand) cmd);
			} else if (cmd instanceof CleanupNetworkRulesCmd) {
				return execute((CleanupNetworkRulesCmd) cmd);
			} else if (cmd instanceof CopyVolumeCommand) {
				return execute((CopyVolumeCommand) cmd);
			} else if (cmd instanceof CheckNetworkCommand) {
				return execute((CheckNetworkCommand) cmd);
			} else {
				s_logger.warn("Unsupported command ");
				return Answer.createUnsupportedCommandAnswer(cmd);
			}
		} catch (final IllegalArgumentException e) {
			return new Answer(cmd, false, e.getMessage());
		}
	}

	private CheckNetworkAnswer execute(CheckNetworkCommand cmd) {
		List<PhysicalNetworkSetupInfo> phyNics = cmd
				.getPhysicalNetworkInfoList();
		String errMsg = null;
		for (PhysicalNetworkSetupInfo nic : phyNics) {
			if (!checkNetwork(nic.getGuestNetworkName())) {
				errMsg = "Can not find network: " + nic.getGuestNetworkName();
				break;
			} else if (!checkNetwork(nic.getPrivateNetworkName())) {
				errMsg = "Can not find network: " + nic.getPrivateNetworkName();
				break;
			} else if (!checkNetwork(nic.getPublicNetworkName())) {
				errMsg = "Can not find network: " + nic.getPublicNetworkName();
				break;
			}
		}

		if (errMsg != null) {
			return new CheckNetworkAnswer(cmd, false, errMsg);
		} else {
			return new CheckNetworkAnswer(cmd, true, null);
		}
	}

	private CopyVolumeAnswer execute(CopyVolumeCommand cmd) {
		boolean copyToSecondary = cmd.toSecondaryStorage();
		String volumePath = cmd.getVolumePath();
		StorageFilerTO pool = cmd.getPool();
		String secondaryStorageUrl = cmd.getSecondaryStorageURL();
		KVMStoragePool secondaryStoragePool = null;
		try {
			KVMStoragePool primaryPool = _storagePoolMgr.getStoragePool(pool
					.getUuid());
			String volumeName = UUID.randomUUID().toString();

			if (copyToSecondary) {
				String destVolumeName = volumeName + ".qcow2";
				KVMPhysicalDisk volume = primaryPool.getPhysicalDisk(cmd
						.getVolumePath());
				String volumeDestPath = "/volumes/" + cmd.getVolumeId()
						+ File.separator;
				secondaryStoragePool = _storagePoolMgr
						.getStoragePoolByURI(secondaryStorageUrl);
				secondaryStoragePool.createFolder(volumeDestPath);
				secondaryStoragePool.delete();
				secondaryStoragePool = _storagePoolMgr
						.getStoragePoolByURI(secondaryStorageUrl
								+ volumeDestPath);
				_storagePoolMgr.copyPhysicalDisk(volume, destVolumeName,
						secondaryStoragePool);
				return new CopyVolumeAnswer(cmd, true, null, null, volumeName);
			} else {
				volumePath = "/volumes/" + cmd.getVolumeId() + File.separator;
				secondaryStoragePool = _storagePoolMgr
						.getStoragePoolByURI(secondaryStorageUrl + volumePath);
				KVMPhysicalDisk volume = secondaryStoragePool
						.getPhysicalDisk(cmd.getVolumePath() + ".qcow2");
				_storagePoolMgr.copyPhysicalDisk(volume, volumeName,
						primaryPool);
				return new CopyVolumeAnswer(cmd, true, null, null, volumeName);
			}
		} catch (CloudRuntimeException e) {
			return new CopyVolumeAnswer(cmd, false, e.toString(), null, null);
		} finally {
			if (secondaryStoragePool != null) {
				secondaryStoragePool.delete();
			}
		}
	}

	protected Answer execute(DeleteStoragePoolCommand cmd) {
		try {
			_storagePoolMgr.deleteStoragePool(cmd.getPool().getUuid());
			return new Answer(cmd);
		} catch (CloudRuntimeException e) {
			return new Answer(cmd, false, e.toString());
		}
	}

	protected FenceAnswer execute(FenceCommand cmd) {
		ExecutorService executors = Executors.newSingleThreadExecutor();
		List<NfsStoragePool> pools = _monitor.getStoragePools();
		KVMHAChecker ha = new KVMHAChecker(pools, cmd.getHostIp());
		Future<Boolean> future = executors.submit(ha);
		try {
			Boolean result = future.get();
			if (result) {
				return new FenceAnswer(cmd, false, "Heart is still beating...");
			} else {
				return new FenceAnswer(cmd);
			}
		} catch (InterruptedException e) {
			s_logger.warn("Unable to fence", e);
			return new FenceAnswer(cmd, false, e.getMessage());
		} catch (ExecutionException e) {
			s_logger.warn("Unable to fence", e);
			return new FenceAnswer(cmd, false, e.getMessage());
		}

	}

	protected Storage.StorageResourceType getStorageResourceType() {
		return Storage.StorageResourceType.STORAGE_POOL;
	}

	protected Answer execute(CreateCommand cmd) {
		StorageFilerTO pool = cmd.getPool();
		DiskProfile dskch = cmd.getDiskCharacteristics();
		KVMPhysicalDisk BaseVol = null;
		KVMStoragePool primaryPool = null;
		KVMPhysicalDisk vol = null;
		long disksize;
		try {
			primaryPool = _storagePoolMgr.getStoragePool(pool.getUuid());

			if (cmd.getTemplateUrl() != null) {

				BaseVol = primaryPool.getPhysicalDisk(cmd.getTemplateUrl());
				vol = _storagePoolMgr.createDiskFromTemplate(BaseVol, UUID
						.randomUUID().toString(), primaryPool);

				if (vol == null) {
					return new Answer(cmd, false,
							" Can't create storage volume on storage pool");
				}
				disksize = vol.getSize();
			} else {
				disksize = dskch.getSize();
				vol = primaryPool.createPhysicalDisk(UUID.randomUUID()
						.toString(), dskch.getSize());
			}
			VolumeTO volume = new VolumeTO(cmd.getVolumeId(), dskch.getType(),
					pool.getType(), pool.getUuid(), pool.getPath(),
					vol.getName(), vol.getName(), disksize, null);
			return new CreateAnswer(cmd, volume);
		} catch (CloudRuntimeException e) {
			s_logger.debug("Failed to create volume: " + e.toString());
			return new CreateAnswer(cmd, e);
		}
	}

	public Answer execute(DestroyCommand cmd) {
		VolumeTO vol = cmd.getVolume();

		try {
			KVMStoragePool pool = _storagePoolMgr.getStoragePool(vol
					.getPoolUuid());
			pool.deletePhysicalDisk(vol.getPath());

			return new Answer(cmd, true, "Success");
		} catch (CloudRuntimeException e) {
			s_logger.debug("Failed to delete volume: " + e.toString());
			return new Answer(cmd, false, e.toString());
		}
	}

	private String getVlanIdFromBridge(String brName) {
		OutputInterpreter.OneLineParser vlanIdParser = new OutputInterpreter.OneLineParser();
		final Script cmd = new Script("/bin/bash", s_logger);
		cmd.add("-c");
		cmd.add("vlanid=$(brctl show |grep " + brName
				+ " |awk '{print $4}' | cut -s -d. -f 2);echo $vlanid");
		String result = cmd.execute(vlanIdParser);
		if (result != null) {
			return null;
		}
		String vlanId = vlanIdParser.getLine();
		if (vlanId.equalsIgnoreCase("")) {
			return null;
		} else {
			return vlanId;
		}
	}

	private void VifHotPlug(Connect conn, String vmName, String vlanId,
			String macAddr) throws InternalErrorException, LibvirtException {
		NicTO nicTO = new NicTO();
		nicTO.setMac(macAddr);
		nicTO.setType(TrafficType.Public);
		if (vlanId == null) {
			nicTO.setBroadcastType(BroadcastDomainType.Native);
		} else {
			nicTO.setBroadcastType(BroadcastDomainType.Vlan);
			nicTO.setBroadcastUri(BroadcastDomainType.Vlan.toUri(vlanId));
		}

		InterfaceDef nic = createVif(conn, nicTO, InterfaceDef.nicModel.VIRTIO);
		Domain vm = getDomain(conn, vmName);
		vm.attachDevice(nic.toString());
	}

	public Answer execute(IpAssocCommand cmd) {
		String routerName = cmd
				.getAccessDetail(NetworkElementCommand.ROUTER_NAME);
		String routerIp = cmd.getAccessDetail(NetworkElementCommand.ROUTER_IP);
		String[] results = new String[cmd.getIpAddresses().length];
		Connect conn;
		try {
			conn = LibvirtConnection.getConnection();
			List<InterfaceDef> nics = getInterfaces(conn, routerName);
			Map<String, Integer> vlanAllocatedToVM = new HashMap<String, Integer>();
			Integer nicPos = 0;
			for (InterfaceDef nic : nics) {
				if (nic.getBrName().equalsIgnoreCase(_linkLocalBridgeName)) {
					vlanAllocatedToVM.put("LinkLocal", nicPos);
				} else {
					String vlanId = getVlanIdFromBridge(nic.getBrName());
					if (vlanId != null) {
						vlanAllocatedToVM.put(vlanId, nicPos);
					} else {
						vlanAllocatedToVM.put(Vlan.UNTAGGED, nicPos);
					}
				}
				nicPos++;
			}
			IpAddressTO[] ips = cmd.getIpAddresses();
			int i = 0;
			String result = null;
			int nicNum = 0;
			for (IpAddressTO ip : ips) {
				if (!vlanAllocatedToVM.containsKey(ip.getVlanId())) {
					/* plug a vif into router */
					VifHotPlug(conn, routerName, ip.getVlanId(),
							ip.getVifMacAddress());
					vlanAllocatedToVM.put(ip.getVlanId(), nicPos++);
				}
				nicNum = vlanAllocatedToVM.get(ip.getVlanId());
				networkUsage(routerIp, "addVif", "eth" + nicNum);
				result = _virtRouterResource.assignPublicIpAddress(routerName,
						routerIp, ip.getPublicIp(), ip.isAdd(), ip.isFirstIP(),
						ip.isSourceNat(), ip.getVlanId(), ip.getVlanGateway(),
						ip.getVlanNetmask(), ip.getVifMacAddress(),
						ip.getGuestIp(), nicNum);

				if (result != null) {
					results[i++] = IpAssocAnswer.errorResult;
				} else {
					results[i++] = ip.getPublicIp() + " - success";
					;
				}
			}
			return new IpAssocAnswer(cmd, results);
		} catch (LibvirtException e) {
			return new IpAssocAnswer(cmd, results);
		} catch (InternalErrorException e) {
			return new IpAssocAnswer(cmd, results);
		}
	}

	protected ManageSnapshotAnswer execute(final ManageSnapshotCommand cmd) {
		String snapshotName = cmd.getSnapshotName();
		String snapshotPath = cmd.getSnapshotPath();
		String vmName = cmd.getVmName();
		try {
			Connect conn = LibvirtConnection.getConnection();
			DomainInfo.DomainState state = null;
			Domain vm = null;
			if (vmName != null) {
				try {
					vm = getDomain(conn, cmd.getVmName());
					state = vm.getInfo().state;
				} catch (LibvirtException e) {

				}
			}

			KVMStoragePool primaryPool = _storagePoolMgr.getStoragePool(cmd
					.getPool().getUuid());
=======
        ServerResource {
    private static final Logger s_logger = Logger
            .getLogger(LibvirtComputingResource.class);

    private String _modifyVlanPath;
    private String _versionstringpath;
    private String _patchdomrPath;
    private String _createvmPath;
    private String _manageSnapshotPath;
    private String _createTmplPath;
    private String _heartBeatPath;
    private String _securityGroupPath;
    private String _networkUsagePath;
    private String _host;
    private String _dcId;
    private String _pod;
    private String _clusterId;
    private int _migrateSpeed;

    private long _hvVersion;
    private KVMHAMonitor _monitor;
    private final String _SSHKEYSPATH = "/root/.ssh";
    private final String _SSHPRVKEYPATH = _SSHKEYSPATH + File.separator
            + "id_rsa.cloud";
    private final String _SSHPUBKEYPATH = _SSHKEYSPATH + File.separator
            + "id_rsa.pub.cloud";
    private String _mountPoint = "/mnt";
    StorageLayer _storage;
    private KVMStoragePoolManager _storagePoolMgr;

    private static final class KeyValueInterpreter extends OutputInterpreter {
        private final Map<String, String> map = new HashMap<String, String>();

        @Override
        public String interpret(BufferedReader reader) throws IOException {
            String line = null;
            int numLines = 0;
            while ((line = reader.readLine()) != null) {
                String[] toks = line.trim().split("=");
                if (toks.length < 2) {
                    s_logger.warn("Failed to parse Script output: " + line);
                } else {
                    map.put(toks[0].trim(), toks[1].trim());
                }
                numLines++;
            }
            if (numLines == 0) {
                s_logger.warn("KeyValueInterpreter: no output lines?");
            }
            return null;
        }

        public Map<String, String> getKeyValues() {
            return map;
        }
    }

    @Override
    protected String getDefaultScriptsDir() {
        return null;
    }

    protected static MessageFormat SnapshotXML = new MessageFormat(
            "   <domainsnapshot>" + "       <name>{0}</name>" + "          <domain>"
                    + "            <uuid>{1}</uuid>" + "        </domain>"
                    + "    </domainsnapshot>");

    protected String _hypervisorType;
    protected String _hypervisorURI;
    protected String _hypervisorPath;
    protected String _sysvmISOPath;
    protected String _privNwName;
    protected String _privBridgeName;
    protected String _linkLocalBridgeName;
    protected String _publicBridgeName;
    protected String _guestBridgeName;
    protected String _privateIp;
    protected String _pool;
    protected String _localGateway;
    private boolean _can_bridge_firewall;
    protected String _localStoragePath;
    protected String _localStorageUUID;
    private Pair<String, String> _pifs;
    private final Map<String, vmStats> _vmStats = new ConcurrentHashMap<String, vmStats>();

    protected boolean _disconnected = true;
    protected int _timeout;
    protected int _cmdsTimeout;
    protected int _stopTimeout;
    protected static HashMap<DomainInfo.DomainState, State> s_statesTable;
    static {
        s_statesTable = new HashMap<DomainInfo.DomainState, State>();
        s_statesTable.put(DomainInfo.DomainState.VIR_DOMAIN_SHUTOFF,
                State.Stopped);
        s_statesTable.put(DomainInfo.DomainState.VIR_DOMAIN_PAUSED,
                State.Running);
        s_statesTable.put(DomainInfo.DomainState.VIR_DOMAIN_RUNNING,
                State.Running);
        s_statesTable.put(DomainInfo.DomainState.VIR_DOMAIN_BLOCKED,
                State.Running);
        s_statesTable.put(DomainInfo.DomainState.VIR_DOMAIN_NOSTATE,
                State.Unknown);
        s_statesTable.put(DomainInfo.DomainState.VIR_DOMAIN_SHUTDOWN,
                State.Stopping);
    }

    protected HashMap<String, State> _vms = new HashMap<String, State>(20);
    protected List<String> _vmsKilled = new ArrayList<String>();

    private VirtualRoutingResource _virtRouterResource;

    private String _pingTestPath;

    private int _dom0MinMem;

    protected enum defineOps {
        UNDEFINE_VM, DEFINE_VM
    }

    private String getEndIpFromStartIp(String startIp, int numIps) {
        String[] tokens = startIp.split("[.]");
        assert (tokens.length == 4);
        int lastbyte = Integer.parseInt(tokens[3]);
        lastbyte = lastbyte + numIps;
        tokens[3] = Integer.toString(lastbyte);
        StringBuilder end = new StringBuilder(15);
        end.append(tokens[0]).append(".").append(tokens[1]).append(".")
                .append(tokens[2]).append(".").append(tokens[3]);
        return end.toString();
    }

    private Map<String, Object> getDeveloperProperties()
            throws ConfigurationException {
        final File file = PropertiesUtil.findConfigFile("developer.properties");
        if (file == null) {
            throw new ConfigurationException(
                    "Unable to find developer.properties.");
        }

        s_logger.info("developer.properties found at " + file.getAbsolutePath());
        Properties properties = new Properties();
        try {
            properties.load(new FileInputStream(file));

            String startMac = (String) properties.get("private.macaddr.start");
            if (startMac == null) {
                throw new ConfigurationException(
                        "Developers must specify start mac for private ip range");
            }

            String startIp = (String) properties.get("private.ipaddr.start");
            if (startIp == null) {
                throw new ConfigurationException(
                        "Developers must specify start ip for private ip range");
            }
            final Map<String, Object> params = PropertiesUtil.toMap(properties);

            String endIp = (String) properties.get("private.ipaddr.end");
            if (endIp == null) {
                endIp = getEndIpFromStartIp(startIp, 16);
                params.put("private.ipaddr.end", endIp);
            }
            return params;
        } catch (final FileNotFoundException ex) {
            throw new CloudRuntimeException("Cannot find the file: "
                    + file.getAbsolutePath(), ex);
        } catch (final IOException ex) {
            throw new CloudRuntimeException("IOException in reading "
                    + file.getAbsolutePath(), ex);
        }
    }

    protected String getDefaultNetworkScriptsDir() {
        return "scripts/vm/network/vnet";
    }

    protected String getDefaultStorageScriptsDir() {
        return "scripts/storage/qcow2";
    }

    private void saveProperties(Map<String, Object> params)
            throws ConfigurationException {
        final File file = PropertiesUtil.findConfigFile("agent.properties");
        if (file == null) {
            throw new ConfigurationException("Unable to find agent.properties.");
        }

        s_logger.info("agent.properties found at " + file.getAbsolutePath());

        try {
            Properties _properties = new Properties();
            _properties.load(new FileInputStream(file));
            Set<String> names = _properties.stringPropertyNames();
            for (String key : params.keySet()) {
                if (!names.contains(key)) {
                    _properties.setProperty(key, (String) params.get(key));
                }
            }
            _properties.store(new FileOutputStream(file), "");
        } catch (final FileNotFoundException ex) {
            throw new CloudRuntimeException("Cannot find the file: "
                    + file.getAbsolutePath(), ex);
        } catch (final IOException ex) {
            throw new CloudRuntimeException("IOException in reading "
                    + file.getAbsolutePath(), ex);
        }
    }

    @Override
    public boolean configure(String name, Map<String, Object> params)
            throws ConfigurationException {
        boolean success = super.configure(name, params);
        if (!success) {
            return false;
        }

        try {
            Class<?> clazz = Class
                    .forName("com.cloud.storage.JavaStorageLayer");
            _storage = (StorageLayer) ComponentLocator.inject(clazz);
            _storage.configure("StorageLayer", params);
        } catch (ClassNotFoundException e) {
            throw new ConfigurationException("Unable to find class "
                    + "com.cloud.storage.JavaStorageLayer");
        }

        _virtRouterResource = new VirtualRoutingResource();

        // Set the domr scripts directory
        params.put("domr.scripts.dir", "scripts/network/domr/kvm");

        success = _virtRouterResource.configure(name, params);

        String kvmScriptsDir = (String) params.get("kvm.scripts.dir");
        if (kvmScriptsDir == null) {
            kvmScriptsDir = "scripts/vm/hypervisor/kvm";
        }

        String networkScriptsDir = (String) params.get("network.scripts.dir");
        if (networkScriptsDir == null) {
            networkScriptsDir = getDefaultNetworkScriptsDir();
        }

        String storageScriptsDir = (String) params.get("storage.scripts.dir");
        if (storageScriptsDir == null) {
            storageScriptsDir = getDefaultStorageScriptsDir();
        }

        if (!success) {
            return false;
        }

        _host = (String) params.get("host");
        if (_host == null) {
            _host = "localhost";
        }

        _dcId = (String) params.get("zone");
        if (_dcId == null) {
            _dcId = "default";
        }

        _pod = (String) params.get("pod");
        if (_pod == null) {
            _pod = "default";
        }

        _clusterId = (String) params.get("cluster");

        _modifyVlanPath = Script.findScript(networkScriptsDir, "modifyvlan.sh");
        if (_modifyVlanPath == null) {
            throw new ConfigurationException("Unable to find modifyvlan.sh");
        }

        _versionstringpath = Script.findScript(kvmScriptsDir, "versions.sh");
        if (_versionstringpath == null) {
            throw new ConfigurationException("Unable to find versions.sh");
        }

        _patchdomrPath = Script.findScript(kvmScriptsDir + "/patch/",
                "rundomrpre.sh");
        if (_patchdomrPath == null) {
            throw new ConfigurationException("Unable to find rundomrpre.sh");
        }

        _heartBeatPath = Script.findScript(kvmScriptsDir, "kvmheartbeat.sh");
        if (_heartBeatPath == null) {
            throw new ConfigurationException("Unable to find kvmheartbeat.sh");
        }

        _createvmPath = Script.findScript(storageScriptsDir, "createvm.sh");
        if (_createvmPath == null) {
            throw new ConfigurationException("Unable to find the createvm.sh");
        }

        _manageSnapshotPath = Script.findScript(storageScriptsDir,
                "managesnapshot.sh");
        if (_manageSnapshotPath == null) {
            throw new ConfigurationException(
                    "Unable to find the managesnapshot.sh");
        }

        _createTmplPath = Script
                .findScript(storageScriptsDir, "createtmplt.sh");
        if (_createTmplPath == null) {
            throw new ConfigurationException(
                    "Unable to find the createtmplt.sh");
        }

        _securityGroupPath = Script.findScript(networkScriptsDir,
                "security_group.py");
        if (_securityGroupPath == null) {
            throw new ConfigurationException(
                    "Unable to find the security_group.py");
        }

        _networkUsagePath = Script.findScript("scripts/network/domr/",
                "networkUsage.sh");
        if (_networkUsagePath == null) {
            throw new ConfigurationException(
                    "Unable to find the networkUsage.sh");
        }

        String value = (String) params.get("developer");
        boolean isDeveloper = Boolean.parseBoolean(value);

        if (isDeveloper) {
            params.putAll(getDeveloperProperties());
        }

        _pool = (String) params.get("pool");
        if (_pool == null) {
            _pool = "/root";
        }

        String instance = (String) params.get("instance");

        _hypervisorType = (String) params.get("hypervisor.type");
        if (_hypervisorType == null) {
            _hypervisorType = "kvm";
        }

        _hypervisorURI = (String) params.get("hypervisor.uri");
        if (_hypervisorURI == null) {
            _hypervisorURI = "qemu:///system";
        }
        String startMac = (String) params.get("private.macaddr.start");
        if (startMac == null) {
            startMac = "00:16:3e:77:e2:a0";
        }

        String startIp = (String) params.get("private.ipaddr.start");
        if (startIp == null) {
            startIp = "192.168.166.128";
        }

        _pingTestPath = Script.findScript(kvmScriptsDir, "pingtest.sh");
        if (_pingTestPath == null) {
            throw new ConfigurationException("Unable to find the pingtest.sh");
        }

        _linkLocalBridgeName = (String) params.get("private.bridge.name");
        if (_linkLocalBridgeName == null) {
            if (isDeveloper) {
                _linkLocalBridgeName = "cloud-" + instance + "-0";
            } else {
                _linkLocalBridgeName = "cloud0";
            }
        }

        _publicBridgeName = (String) params.get("public.network.device");
        if (_publicBridgeName == null) {
            _publicBridgeName = "cloudbr0";
        }

        _privBridgeName = (String) params.get("private.network.device");
        if (_privBridgeName == null) {
            _privBridgeName = "cloudbr1";
        }

        _guestBridgeName = (String) params.get("guest.network.device");
        if (_guestBridgeName == null) {
            _guestBridgeName = _privBridgeName;
        }

        _privNwName = (String) params.get("private.network.name");
        if (_privNwName == null) {
            if (isDeveloper) {
                _privNwName = "cloud-" + instance + "-private";
            } else {
                _privNwName = "cloud-private";
            }
        }

        _localStoragePath = (String) params.get("local.storage.path");
        if (_localStoragePath == null) {
            _localStoragePath = "/var/lib/libvirt/images/";
        }

        _localStorageUUID = (String) params.get("local.storage.uuid");
        if (_localStorageUUID == null) {
            _localStorageUUID = UUID.randomUUID().toString();
            params.put("local.storage.uuid", _localStorageUUID);
        }

        value = (String) params.get("scripts.timeout");
        _timeout = NumbersUtil.parseInt(value, 30 * 60) * 1000;

        value = (String) params.get("stop.script.timeout");
        _stopTimeout = NumbersUtil.parseInt(value, 120) * 1000;

        value = (String) params.get("cmds.timeout");
        _cmdsTimeout = NumbersUtil.parseInt(value, 7200) * 1000;

        value = (String) params.get("host.reserved.mem.mb");
        _dom0MinMem = NumbersUtil.parseInt(value, 0) * 1024 * 1024;

        value = (String) params.get("debug.mode");

        LibvirtConnection.initialize(_hypervisorURI);
        Connect conn = null;
        try {
            conn = LibvirtConnection.getConnection();
        } catch (LibvirtException e) {
            throw new CloudRuntimeException(e.getMessage());
        }

        /* Does node support HVM guest? If not, exit */
        if (!IsHVMEnabled(conn)) {
            throw new ConfigurationException(
                    "NO HVM support on this machine, pls make sure: "
                            + "1. VT/SVM is supported by your CPU, or is enabled in BIOS. "
                            + "2. kvm modules is installed");
        }

        _hypervisorPath = getHypervisorPath(conn);
        try {
            _hvVersion = conn.getVersion();
            _hvVersion = (_hvVersion % 1000000) / 1000;
        } catch (LibvirtException e) {

        }

        String[] info = NetUtils.getNetworkParams(_privateNic);

        _monitor = new KVMHAMonitor(null, info[0], _heartBeatPath);
        Thread ha = new Thread(_monitor);
        ha.start();

        _storagePoolMgr = new KVMStoragePoolManager(_storage, _monitor);

        _sysvmISOPath = (String) params.get("systemvm.iso.path");
        if (_sysvmISOPath == null) {
            String[] isoPaths = { "/usr/lib64/cloud/agent/vms/systemvm.iso",
                    "/usr/lib/cloud/agent/vms/systemvm.iso" };
            for (String isoPath : isoPaths) {
                if (_storage.exists(isoPath)) {
                    _sysvmISOPath = isoPath;
                    break;
                }
            }
            if (_sysvmISOPath == null) {
                s_logger.debug("Can't find system vm ISO");
            }
        }

        try {
            createControlNetwork();
        } catch (LibvirtException e) {
            throw new ConfigurationException(e.getMessage());
        }

        _pifs = getPifs();
        if (_pifs.first() == null) {
            s_logger.debug("Failed to get private nic name");
            throw new ConfigurationException("Failed to get private nic name");
        }

        if (_pifs.second() == null) {
            s_logger.debug("Failed to get public nic name");
            throw new ConfigurationException("Failed to get public nic name");
        }
        s_logger.debug("Found pif: " + _pifs.first() + " on " + _privBridgeName
                + ", pif: " + _pifs.second() + " on " + _publicBridgeName);

        _can_bridge_firewall = can_bridge_firewall(_pifs.second());

        _localGateway = Script
                .runSimpleBashScript("ip route |grep default|awk '{print $3}'");
        if (_localGateway == null) {
            s_logger.debug("Failed to found the local gateway");
        }

        _mountPoint = (String) params.get("mount.path");
        if (_mountPoint == null) {
            _mountPoint = "/mnt";
        }
        
        value = (String) params.get("vm.migrate.speed");
        _migrateSpeed = NumbersUtil.parseInt(value, -1);
        if (_migrateSpeed == -1) {
            //get guest network device speed
            _migrateSpeed = 0;
            String speed = Script.runSimpleBashScript("ethtool " + _pifs.second() + " |grep Speed | cut -d \\  -f 2");
            if (speed != null) {
                String[] tokens = speed.split("M");
                if (tokens.length == 2) {
                    try {
                        _migrateSpeed = Integer.parseInt(tokens[0]);
                    } catch (Exception e) {
                        
                    }
                    s_logger.debug("device " + _pifs.second() + " has speed: " + String.valueOf(_migrateSpeed));
                }
            }
            params.put("vm.migrate.speed", String.valueOf(_migrateSpeed));
        }
        saveProperties(params);

        return true;
    }

    private Pair<String, String> getPifs() {
        /* get pifs from bridge */
        String pubPif = null;
        String privPif = null;
        String vlan = null;
        if (_publicBridgeName != null) {
            pubPif = Script.runSimpleBashScript("brctl show | grep "
                    + _publicBridgeName + " | awk '{print $4}'");
            vlan = Script.runSimpleBashScript("ls /proc/net/vlan/" + pubPif);
            if (vlan != null && !vlan.isEmpty()) {
                pubPif = Script
                        .runSimpleBashScript("grep ^Device\\: /proc/net/vlan/"
                                + pubPif + " | awk {'print $2'}");
            }
        }
        if (_guestBridgeName != null) {
            privPif = Script.runSimpleBashScript("brctl show | grep "
                    + _guestBridgeName + " | awk '{print $4}'");
            vlan = Script.runSimpleBashScript("ls /proc/net/vlan/" + privPif);
            if (vlan != null && !vlan.isEmpty()) {
                privPif = Script
                        .runSimpleBashScript("grep ^Device\\: /proc/net/vlan/"
                                + privPif + " | awk {'print $2'}");
            }
        }
        return new Pair<String, String>(privPif, pubPif);
    }

    private boolean checkNetwork(String networkName) {
        if (networkName == null) {
            return true;
        }

        String name = Script.runSimpleBashScript("brctl show | grep "
                + networkName + " | awk '{print $4}'");
        if (name == null) {
            return false;
        } else {
            return true;
        }
    }

    private String getVnetId(String vnetId) {
        return vnetId;
    }

    private void patchSystemVm(String cmdLine, String dataDiskPath,
            String vmName) throws InternalErrorException {
        String result;
        final Script command = new Script(_patchdomrPath, _timeout, s_logger);
        command.add("-l", vmName);
        command.add("-t", "all");
        command.add("-d", dataDiskPath);
        command.add("-p", cmdLine.replaceAll(" ", "%"));
        result = command.execute();
        if (result != null) {
            throw new InternalErrorException(result);
        }
    }

    boolean isDirectAttachedNetwork(String type) {
        if ("untagged".equalsIgnoreCase(type)) {
            return true;
        } else {
            try {
                Long.valueOf(type);
            } catch (NumberFormatException e) {
                return true;
            }
            return false;
        }
    }

    protected String startDomain(Connect conn, String vmName, String domainXML)
            throws LibvirtException, InternalErrorException {
        /* No duplicated vm, we will success, or failed */
        boolean failed = false;
        Domain dm = null;
        try {
            dm = conn.domainDefineXML(domainXML);
        } catch (final LibvirtException e) {
            /* Duplicated defined vm */
            s_logger.warn("Failed to define domain " + vmName + ": "
                    + e.getMessage());
            failed = true;
        } finally {
            try {
                if (dm != null) {
                    dm.free();
                }
            } catch (final LibvirtException e) {

            }
        }

        /* If failed, undefine the vm */
        Domain dmOld = null;
        Domain dmNew = null;
        try {
            if (failed) {
                dmOld = conn.domainLookupByUUID(UUID.nameUUIDFromBytes(vmName
                        .getBytes()));
                dmOld.undefine();
                dmNew = conn.domainDefineXML(domainXML);
            }
        } catch (final LibvirtException e) {
            s_logger.warn("Failed to define domain (second time) " + vmName
                    + ": " + e.getMessage());
            throw e;
        } catch (Exception e) {
            s_logger.warn("Failed to define domain (second time) " + vmName
                    + ": " + e.getMessage());
            throw new InternalErrorException(e.toString());
        } finally {
            try {
                if (dmOld != null) {
                    dmOld.free();
                }
                if (dmNew != null) {
                    dmNew.free();
                }
            } catch (final LibvirtException e) {

            }
        }

        /* Start the VM */
        try {
            dm = conn.domainLookupByUUID(UUID.nameUUIDFromBytes(vmName
                    .getBytes()));
            dm.create();
        } catch (LibvirtException e) {
            s_logger.warn("Failed to start domain: " + vmName + ": "
                    + e.getMessage());
            throw e;
        } finally {
            try {
                if (dm != null) {
                    dm.free();
                }
            } catch (final LibvirtException e) {

            }
        }
        return null;
    }

    @Override
    public boolean stop() {
        try {
            Connect conn = LibvirtConnection.getConnection();
            conn.close();
        } catch (LibvirtException e) {
        }

        return true;
    }

    public static void main(String[] args) {
        s_logger.addAppender(new org.apache.log4j.ConsoleAppender(
                new org.apache.log4j.PatternLayout(), "System.out"));
        LibvirtComputingResource test = new LibvirtComputingResource();
        Map<String, Object> params = new HashMap<String, Object>();
        try {
            test.configure("test", params);
        } catch (ConfigurationException e) {
            System.out.println(e.getMessage());
            e.printStackTrace();
        }
        String result = null;
        // String result = test.startDomainRouter("domr1",
        // "/var/lib/images/centos.5-4.x86-64/centos-small.img", 128, "0064",
        // "02:00:30:00:01:01", "00:16:3e:77:e2:a1", "02:00:30:00:64:01");
        boolean created = (result == null);
        s_logger.info("Domain " + (created ? " " : " not ") + " created");

        s_logger.info("Rule " + (created ? " " : " not ") + " created");
        test.stop();
    }

    @Override
    public Answer executeRequest(Command cmd) {

        try {
            if (cmd instanceof StopCommand) {
                return execute((StopCommand) cmd);
            } else if (cmd instanceof GetVmStatsCommand) {
                return execute((GetVmStatsCommand) cmd);
            } else if (cmd instanceof RebootRouterCommand) {
                return execute((RebootRouterCommand) cmd);
            } else if (cmd instanceof RebootCommand) {
                return execute((RebootCommand) cmd);
            } else if (cmd instanceof GetHostStatsCommand) {
                return execute((GetHostStatsCommand) cmd);
            } else if (cmd instanceof CheckStateCommand) {
                return executeRequest(cmd);
            } else if (cmd instanceof CheckHealthCommand) {
                return execute((CheckHealthCommand) cmd);
            } else if (cmd instanceof PrepareForMigrationCommand) {
                return execute((PrepareForMigrationCommand) cmd);
            } else if (cmd instanceof MigrateCommand) {
                return execute((MigrateCommand) cmd);
            } else if (cmd instanceof PingTestCommand) {
                return execute((PingTestCommand) cmd);
            } else if (cmd instanceof CheckVirtualMachineCommand) {
                return execute((CheckVirtualMachineCommand) cmd);
            } else if (cmd instanceof ReadyCommand) {
                return execute((ReadyCommand) cmd);
            } else if (cmd instanceof AttachIsoCommand) {
                return execute((AttachIsoCommand) cmd);
            } else if (cmd instanceof AttachVolumeCommand) {
                return execute((AttachVolumeCommand) cmd);
            } else if (cmd instanceof StopCommand) {
                return execute((StopCommand) cmd);
            } else if (cmd instanceof CheckConsoleProxyLoadCommand) {
                return execute((CheckConsoleProxyLoadCommand) cmd);
            } else if (cmd instanceof WatchConsoleProxyLoadCommand) {
                return execute((WatchConsoleProxyLoadCommand) cmd);
            } else if (cmd instanceof GetVncPortCommand) {
                return execute((GetVncPortCommand) cmd);
            } else if (cmd instanceof ModifySshKeysCommand) {
                return execute((ModifySshKeysCommand) cmd);
            } else if (cmd instanceof MaintainCommand) {
                return execute((MaintainCommand) cmd);
            } else if (cmd instanceof CreateCommand) {
                return execute((CreateCommand) cmd);
            } else if (cmd instanceof DestroyCommand) {
                return execute((DestroyCommand) cmd);
            } else if (cmd instanceof PrimaryStorageDownloadCommand) {
                return execute((PrimaryStorageDownloadCommand) cmd);
            } else if (cmd instanceof CreatePrivateTemplateFromVolumeCommand) {
                return execute((CreatePrivateTemplateFromVolumeCommand) cmd);
            } else if (cmd instanceof GetStorageStatsCommand) {
                return execute((GetStorageStatsCommand) cmd);
            } else if (cmd instanceof ManageSnapshotCommand) {
                return execute((ManageSnapshotCommand) cmd);
            } else if (cmd instanceof BackupSnapshotCommand) {
                return execute((BackupSnapshotCommand) cmd);
            } else if (cmd instanceof CreateVolumeFromSnapshotCommand) {
                return execute((CreateVolumeFromSnapshotCommand) cmd);
            } else if (cmd instanceof CreatePrivateTemplateFromSnapshotCommand) {
                return execute((CreatePrivateTemplateFromSnapshotCommand) cmd);
            } else if (cmd instanceof UpgradeSnapshotCommand) {
                return execute((UpgradeSnapshotCommand) cmd);
            } else if (cmd instanceof CreateStoragePoolCommand) {
                return execute((CreateStoragePoolCommand) cmd);
            } else if (cmd instanceof ModifyStoragePoolCommand) {
                return execute((ModifyStoragePoolCommand) cmd);
            } else if (cmd instanceof SecurityGroupRulesCmd) {
                return execute((SecurityGroupRulesCmd) cmd);
            } else if (cmd instanceof DeleteStoragePoolCommand) {
                return execute((DeleteStoragePoolCommand) cmd);
            } else if (cmd instanceof FenceCommand) {
                return execute((FenceCommand) cmd);
            } else if (cmd instanceof StartCommand) {
                return execute((StartCommand) cmd);
            } else if (cmd instanceof IpAssocCommand) {
                return execute((IpAssocCommand) cmd);
            } else if (cmd instanceof NetworkElementCommand) {
                return _virtRouterResource.executeRequest(cmd);
            } else if (cmd instanceof CheckSshCommand) {
                return execute((CheckSshCommand) cmd);
            } else if (cmd instanceof NetworkUsageCommand) {
                return execute((NetworkUsageCommand) cmd);
            } else if (cmd instanceof NetworkRulesSystemVmCommand) {
                return execute((NetworkRulesSystemVmCommand) cmd);
            } else if (cmd instanceof CleanupNetworkRulesCmd) {
                return execute((CleanupNetworkRulesCmd) cmd);
            } else if (cmd instanceof CopyVolumeCommand) {
                return execute((CopyVolumeCommand) cmd);
            } else if (cmd instanceof CheckNetworkCommand) {
                return execute((CheckNetworkCommand) cmd);
            } else {
                s_logger.warn("Unsupported command ");
                return Answer.createUnsupportedCommandAnswer(cmd);
            }
        } catch (final IllegalArgumentException e) {
            return new Answer(cmd, false, e.getMessage());
        }
    }

    private CheckNetworkAnswer execute(CheckNetworkCommand cmd) {
        List<PhysicalNetworkSetupInfo> phyNics = cmd
                .getPhysicalNetworkInfoList();
        String errMsg = null;
        for (PhysicalNetworkSetupInfo nic : phyNics) {
            if (!checkNetwork(nic.getGuestNetworkName())) {
                errMsg = "Can not find network: " + nic.getGuestNetworkName();
                break;
            } else if (!checkNetwork(nic.getPrivateNetworkName())) {
                errMsg = "Can not find network: " + nic.getPrivateNetworkName();
                break;
            } else if (!checkNetwork(nic.getPublicNetworkName())) {
                errMsg = "Can not find network: " + nic.getPublicNetworkName();
                break;
            }
        }

        if (errMsg != null) {
            return new CheckNetworkAnswer(cmd, false, errMsg);
        } else {
            return new CheckNetworkAnswer(cmd, true, null);
        }
    }

    private CopyVolumeAnswer execute(CopyVolumeCommand cmd) {
        boolean copyToSecondary = cmd.toSecondaryStorage();
        String volumePath = cmd.getVolumePath();
        StorageFilerTO pool = cmd.getPool();
        String secondaryStorageUrl = cmd.getSecondaryStorageURL();
        KVMStoragePool secondaryStoragePool = null;
        try {
            KVMStoragePool primaryPool = _storagePoolMgr.getStoragePool(pool
                    .getUuid());
            String volumeName = UUID.randomUUID().toString();

            if (copyToSecondary) {
                String destVolumeName = volumeName + ".qcow2";
                KVMPhysicalDisk volume = primaryPool.getPhysicalDisk(cmd
                        .getVolumePath());
                String volumeDestPath = "/volumes/" + cmd.getVolumeId()
                        + File.separator;
                secondaryStoragePool = _storagePoolMgr
                        .getStoragePoolByURI(secondaryStorageUrl);
                secondaryStoragePool.createFolder(volumeDestPath);
                secondaryStoragePool.delete();
                secondaryStoragePool = _storagePoolMgr
                        .getStoragePoolByURI(secondaryStorageUrl
                                + volumeDestPath);
                _storagePoolMgr.copyPhysicalDisk(volume, destVolumeName,
                        secondaryStoragePool);
                return new CopyVolumeAnswer(cmd, true, null, null, volumeName);
            } else {
                volumePath = "/volumes/" + cmd.getVolumeId() + File.separator;
                secondaryStoragePool = _storagePoolMgr
                        .getStoragePoolByURI(secondaryStorageUrl + volumePath);
                KVMPhysicalDisk volume = secondaryStoragePool
                        .getPhysicalDisk(cmd.getVolumePath() + ".qcow2");
                _storagePoolMgr.copyPhysicalDisk(volume, volumeName,
                        primaryPool);
                return new CopyVolumeAnswer(cmd, true, null, null, volumeName);
            }
        } catch (CloudRuntimeException e) {
            return new CopyVolumeAnswer(cmd, false, e.toString(), null, null);
        } finally {
            if (secondaryStoragePool != null) {
                secondaryStoragePool.delete();
            }
        }
    }

    protected Answer execute(DeleteStoragePoolCommand cmd) {
        try {
            _storagePoolMgr.deleteStoragePool(cmd.getPool().getUuid());
            return new Answer(cmd);
        } catch (CloudRuntimeException e) {
            return new Answer(cmd, false, e.toString());
        }
    }

    protected FenceAnswer execute(FenceCommand cmd) {
        ExecutorService executors = Executors.newSingleThreadExecutor();
        List<NfsStoragePool> pools = _monitor.getStoragePools();
        KVMHAChecker ha = new KVMHAChecker(pools, cmd.getHostIp());
        Future<Boolean> future = executors.submit(ha);
        try {
            Boolean result = future.get();
            if (result) {
                return new FenceAnswer(cmd, false, "Heart is still beating...");
            } else {
                return new FenceAnswer(cmd);
            }
        } catch (InterruptedException e) {
            s_logger.warn("Unable to fence", e);
            return new FenceAnswer(cmd, false, e.getMessage());
        } catch (ExecutionException e) {
            s_logger.warn("Unable to fence", e);
            return new FenceAnswer(cmd, false, e.getMessage());
        }

    }

    protected Storage.StorageResourceType getStorageResourceType() {
        return Storage.StorageResourceType.STORAGE_POOL;
    }

    protected Answer execute(CreateCommand cmd) {
        StorageFilerTO pool = cmd.getPool();
        DiskProfile dskch = cmd.getDiskCharacteristics();
        KVMPhysicalDisk BaseVol = null;
        KVMStoragePool primaryPool = null;
        KVMPhysicalDisk vol = null;
        long disksize;
        try {
            primaryPool = _storagePoolMgr.getStoragePool(pool.getUuid());

            if (cmd.getTemplateUrl() != null) {

                BaseVol = primaryPool.getPhysicalDisk(cmd.getTemplateUrl());
                vol = _storagePoolMgr.createDiskFromTemplate(BaseVol, UUID
                        .randomUUID().toString(), primaryPool);

                if (vol == null) {
                    return new Answer(cmd, false,
                            " Can't create storage volume on storage pool");
                }
                disksize = vol.getSize();
            } else {
                disksize = dskch.getSize();
                vol = primaryPool.createPhysicalDisk(UUID.randomUUID()
                        .toString(), dskch.getSize());
            }
            VolumeTO volume = new VolumeTO(cmd.getVolumeId(), dskch.getType(),
                    pool.getType(), pool.getUuid(), pool.getPath(),
                    vol.getName(), vol.getName(), disksize, null);
            return new CreateAnswer(cmd, volume);
        } catch (CloudRuntimeException e) {
            s_logger.debug("Failed to create volume: " + e.toString());
            return new CreateAnswer(cmd, e);
        }
    }

    public Answer execute(DestroyCommand cmd) {
        VolumeTO vol = cmd.getVolume();

        try {
            KVMStoragePool pool = _storagePoolMgr.getStoragePool(vol
                    .getPoolUuid());
            pool.deletePhysicalDisk(vol.getPath());

            return new Answer(cmd, true, "Success");
        } catch (CloudRuntimeException e) {
            s_logger.debug("Failed to delete volume: " + e.toString());
            return new Answer(cmd, false, e.toString());
        }
    }

    private String getVlanIdFromBridge(String brName) {
        OutputInterpreter.OneLineParser vlanIdParser = new OutputInterpreter.OneLineParser();
        final Script cmd = new Script("/bin/bash", s_logger);
        cmd.add("-c");
        cmd.add("vlanid=$(brctl show |grep " + brName
                + " |awk '{print $4}' | cut -s -d. -f 2);echo $vlanid");
        String result = cmd.execute(vlanIdParser);
        if (result != null) {
            return null;
        }
        String vlanId = vlanIdParser.getLine();
        if (vlanId.equalsIgnoreCase("")) {
            return null;
        } else {
            return vlanId;
        }
    }

    private void VifHotPlug(Connect conn, String vmName, String vlanId,
            String macAddr) throws InternalErrorException, LibvirtException {
        NicTO nicTO = new NicTO();
        nicTO.setMac(macAddr);
        nicTO.setType(TrafficType.Public);
        if (vlanId == null) {
            nicTO.setBroadcastType(BroadcastDomainType.Native);
        } else {
            nicTO.setBroadcastType(BroadcastDomainType.Vlan);
            nicTO.setBroadcastUri(BroadcastDomainType.Vlan.toUri(vlanId));
        }

        InterfaceDef nic = createVif(nicTO, InterfaceDef.nicModel.VIRTIO);
        Domain vm = getDomain(conn, vmName);
        vm.attachDevice(nic.toString());
    }

    public Answer execute(IpAssocCommand cmd) {
        String routerName = cmd
                .getAccessDetail(NetworkElementCommand.ROUTER_NAME);
        String routerIp = cmd.getAccessDetail(NetworkElementCommand.ROUTER_IP);
        String[] results = new String[cmd.getIpAddresses().length];
        Connect conn;
        try {
            conn = LibvirtConnection.getConnection();
            List<InterfaceDef> nics = getInterfaces(conn, routerName);
            Map<String, Integer> vlanAllocatedToVM = new HashMap<String, Integer>();
            Integer nicPos = 0;
            for (InterfaceDef nic : nics) {
                if (nic.getBrName().equalsIgnoreCase(_linkLocalBridgeName)) {
                    vlanAllocatedToVM.put("LinkLocal", nicPos);
                } else {
                    String vlanId = getVlanIdFromBridge(nic.getBrName());
                    if (vlanId != null) {
                        vlanAllocatedToVM.put(vlanId, nicPos);
                    } else {
                        vlanAllocatedToVM.put(Vlan.UNTAGGED, nicPos);
                    }
                }
                nicPos++;
            }
            IpAddressTO[] ips = cmd.getIpAddresses();
            int i = 0;
            String result = null;
            int nicNum = 0;
            for (IpAddressTO ip : ips) {
                if (!vlanAllocatedToVM.containsKey(ip.getVlanId())) {
                    /* plug a vif into router */
                    VifHotPlug(conn, routerName, ip.getVlanId(),
                            ip.getVifMacAddress());
                    vlanAllocatedToVM.put(ip.getVlanId(), nicPos++);
                }
                nicNum = vlanAllocatedToVM.get(ip.getVlanId());
                networkUsage(routerIp, "addVif", "eth" + nicNum);
                result = _virtRouterResource.assignPublicIpAddress(routerName,
                        routerIp, ip.getPublicIp(), ip.isAdd(), ip.isFirstIP(),
                        ip.isSourceNat(), ip.getVlanId(), ip.getVlanGateway(),
                        ip.getVlanNetmask(), ip.getVifMacAddress(),
                        ip.getGuestIp(), nicNum);

                if (result != null) {
                    results[i++] = IpAssocAnswer.errorResult;
                } else {
                    results[i++] = ip.getPublicIp() + " - success";
                    ;
                }
            }
            return new IpAssocAnswer(cmd, results);
        } catch (LibvirtException e) {
            return new IpAssocAnswer(cmd, results);
        } catch (InternalErrorException e) {
            return new IpAssocAnswer(cmd, results);
        }
    }

    protected ManageSnapshotAnswer execute(final ManageSnapshotCommand cmd) {
        String snapshotName = cmd.getSnapshotName();
        String snapshotPath = cmd.getSnapshotPath();
        String vmName = cmd.getVmName();
        try {
            Connect conn = LibvirtConnection.getConnection();
            DomainInfo.DomainState state = null;
            Domain vm = null;
            if (vmName != null) {
                try {
                    vm = getDomain(conn, cmd.getVmName());
                    state = vm.getInfo().state;
                } catch (LibvirtException e) {

                }
            }

            KVMStoragePool primaryPool = _storagePoolMgr.getStoragePool(cmd
                    .getPool().getUuid());
>>>>>>> 11687471

            if (primaryPool.getType() == StoragePoolType.RBD) {
                s_logger.debug("Snapshots are not supported on RBD volumes");
                return new ManageSnapshotAnswer(cmd, false,
                    "Snapshots are not supported on RBD volumes");
            }

			KVMPhysicalDisk disk = primaryPool.getPhysicalDisk(cmd
					.getVolumePath());
			if (state == DomainInfo.DomainState.VIR_DOMAIN_RUNNING
					&& !primaryPool.isExternalSnapshot()) {
				String vmUuid = vm.getUUIDString();
				Object[] args = new Object[] { snapshotName, vmUuid };
				String snapshot = SnapshotXML.format(args);
				s_logger.debug(snapshot);
				if (cmd.getCommandSwitch().equalsIgnoreCase(
						ManageSnapshotCommand.CREATE_SNAPSHOT)) {
					vm.snapshotCreateXML(snapshot);
				} else {
					DomainSnapshot snap = vm.snapshotLookupByName(snapshotName);
					snap.delete(0);
				}

				/*
				 * libvirt on RHEL6 doesn't handle resume event emitted from
				 * qemu
				 */
				vm = getDomain(conn, cmd.getVmName());
				state = vm.getInfo().state;
				if (state == DomainInfo.DomainState.VIR_DOMAIN_PAUSED) {
					vm.resume();
				}
			} else {

				/* VM is not running, create a snapshot by ourself */
				final Script command = new Script(_manageSnapshotPath,
						_cmdsTimeout, s_logger);
				if (cmd.getCommandSwitch().equalsIgnoreCase(
						ManageSnapshotCommand.CREATE_SNAPSHOT)) {
					command.add("-c", disk.getPath());
				} else {
					command.add("-d", snapshotPath);
				}

				command.add("-n", snapshotName);
				String result = command.execute();
				if (result != null) {
					s_logger.debug("Failed to manage snapshot: " + result);
					return new ManageSnapshotAnswer(cmd, false,
							"Failed to manage snapshot: " + result);
				}
			}
			return new ManageSnapshotAnswer(cmd, cmd.getSnapshotId(),
					disk.getPath() + File.separator + snapshotName, true, null);
		} catch (LibvirtException e) {
			s_logger.debug("Failed to manage snapshot: " + e.toString());
			return new ManageSnapshotAnswer(cmd, false,
					"Failed to manage snapshot: " + e.toString());
		}

	}

	protected BackupSnapshotAnswer execute(final BackupSnapshotCommand cmd) {
		Long dcId = cmd.getDataCenterId();
		Long accountId = cmd.getAccountId();
		Long volumeId = cmd.getVolumeId();
		String secondaryStoragePoolUrl = cmd.getSecondaryStorageUrl();
		String snapshotName = cmd.getSnapshotName();
		String snapshotPath = cmd.getVolumePath();
		String snapshotDestPath = null;
		String snapshotRelPath = null;
		String vmName = cmd.getVmName();
		KVMStoragePool secondaryStoragePool = null;
		try {
			Connect conn = LibvirtConnection.getConnection();

			secondaryStoragePool = _storagePoolMgr
					.getStoragePoolByURI(secondaryStoragePoolUrl);

			String ssPmountPath = secondaryStoragePool.getLocalPath();
			snapshotRelPath = File.separator + "snapshots" + File.separator
					+ dcId + File.separator + accountId + File.separator
					+ volumeId;

			snapshotDestPath = ssPmountPath + File.separator + "snapshots"
					+ File.separator + dcId + File.separator + accountId
					+ File.separator + volumeId;
			KVMStoragePool primaryPool = _storagePoolMgr.getStoragePool(cmd
					.getPrimaryStoragePoolNameLabel());
			KVMPhysicalDisk snapshotDisk = primaryPool.getPhysicalDisk(cmd
					.getVolumePath());
			Script command = new Script(_manageSnapshotPath, _cmdsTimeout,
					s_logger);
			command.add("-b", snapshotDisk.getPath());
			command.add("-n", snapshotName);
			command.add("-p", snapshotDestPath);
			command.add("-t", snapshotName);
			String result = command.execute();
			if (result != null) {
				s_logger.debug("Failed to backup snaptshot: " + result);
				return new BackupSnapshotAnswer(cmd, false, result, null, true);
			}
			/* Delete the snapshot on primary */

			DomainInfo.DomainState state = null;
			Domain vm = null;
			if (vmName != null) {
				try {
					vm = getDomain(conn, cmd.getVmName());
					state = vm.getInfo().state;
				} catch (LibvirtException e) {

				}
			}

			KVMStoragePool primaryStorage = _storagePoolMgr.getStoragePool(cmd
					.getPool().getUuid());
			if (state == DomainInfo.DomainState.VIR_DOMAIN_RUNNING
					&& !primaryStorage.isExternalSnapshot()) {
				String vmUuid = vm.getUUIDString();
				Object[] args = new Object[] { snapshotName, vmUuid };
				String snapshot = SnapshotXML.format(args);
				s_logger.debug(snapshot);
				DomainSnapshot snap = vm.snapshotLookupByName(snapshotName);
				snap.delete(0);

				/*
				 * libvirt on RHEL6 doesn't handle resume event emitted from
				 * qemu
				 */
				vm = getDomain(conn, cmd.getVmName());
				state = vm.getInfo().state;
				if (state == DomainInfo.DomainState.VIR_DOMAIN_PAUSED) {
					vm.resume();
				}
			} else {
				command = new Script(_manageSnapshotPath, _cmdsTimeout,
						s_logger);
				command.add("-d", snapshotDisk.getPath());
				command.add("-n", snapshotName);
				result = command.execute();
				if (result != null) {
					s_logger.debug("Failed to backup snapshot: " + result);
					return new BackupSnapshotAnswer(cmd, false,
							"Failed to backup snapshot: " + result, null, true);
				}
			}
		} catch (LibvirtException e) {
			return new BackupSnapshotAnswer(cmd, false, e.toString(), null,
					true);
		} catch (CloudRuntimeException e) {
			return new BackupSnapshotAnswer(cmd, false, e.toString(), null,
					true);
		} finally {
			if (secondaryStoragePool != null) {
				secondaryStoragePool.delete();
			}
		}
		return new BackupSnapshotAnswer(cmd, true, null, snapshotRelPath
				+ File.separator + snapshotName, true);
	}

	protected DeleteSnapshotBackupAnswer execute(
			final DeleteSnapshotBackupCommand cmd) {
		Long dcId = cmd.getDataCenterId();
		Long accountId = cmd.getAccountId();
		Long volumeId = cmd.getVolumeId();
		KVMStoragePool secondaryStoragePool = null;
		try {
			secondaryStoragePool = _storagePoolMgr.getStoragePoolByURI(cmd
					.getSecondaryStorageUrl());

			String ssPmountPath = secondaryStoragePool.getLocalPath();
			String snapshotDestPath = ssPmountPath + File.separator
					+ "snapshots" + File.separator + dcId + File.separator
					+ accountId + File.separator + volumeId;

			final Script command = new Script(_manageSnapshotPath,
					_cmdsTimeout, s_logger);
			command.add("-d", snapshotDestPath);
			command.add("-n", cmd.getSnapshotName());

			command.execute();
		} catch (CloudRuntimeException e) {
			return new DeleteSnapshotBackupAnswer(cmd, false, e.toString());
		} finally {
			if (secondaryStoragePool != null) {
				secondaryStoragePool.delete();
			}
		}
		return new DeleteSnapshotBackupAnswer(cmd, true, null);
	}

	protected Answer execute(DeleteSnapshotsDirCommand cmd) {
		Long dcId = cmd.getDcId();
		Long accountId = cmd.getAccountId();
		Long volumeId = cmd.getVolumeId();
		KVMStoragePool secondaryStoragePool = null;
		try {
			secondaryStoragePool = _storagePoolMgr.getStoragePoolByURI(cmd
					.getSecondaryStorageUrl());

			String ssPmountPath = secondaryStoragePool.getLocalPath();
			String snapshotDestPath = ssPmountPath + File.separator
					+ "snapshots" + File.separator + dcId + File.separator
					+ accountId + File.separator + volumeId;

			final Script command = new Script(_manageSnapshotPath,
					_cmdsTimeout, s_logger);
			command.add("-d", snapshotDestPath);
			command.add("-f");
			command.execute();
		} catch (CloudRuntimeException e) {
			return new Answer(cmd, false, e.toString());
		} finally {
			if (secondaryStoragePool != null) {
				secondaryStoragePool.delete();
			}

		}
		return new Answer(cmd, true, null);
	}

	protected CreateVolumeFromSnapshotAnswer execute(
			final CreateVolumeFromSnapshotCommand cmd) {
		try {

			String snapshotPath = cmd.getSnapshotUuid();
			int index = snapshotPath.lastIndexOf("/");
			snapshotPath = snapshotPath.substring(0, index);
			KVMStoragePool secondaryPool = _storagePoolMgr
					.getStoragePoolByURI(cmd.getSecondaryStorageUrl()
							+ snapshotPath);
			KVMPhysicalDisk snapshot = secondaryPool.getPhysicalDisk(cmd
					.getSnapshotName());

			String primaryUuid = cmd.getPrimaryStoragePoolNameLabel();
			KVMStoragePool primaryPool = _storagePoolMgr
					.getStoragePool(primaryUuid);
			String volUuid = UUID.randomUUID().toString();
			KVMPhysicalDisk disk = _storagePoolMgr.copyPhysicalDisk(snapshot,
					volUuid, primaryPool);
			return new CreateVolumeFromSnapshotAnswer(cmd, true, "",
					disk.getName());
		} catch (CloudRuntimeException e) {
			return new CreateVolumeFromSnapshotAnswer(cmd, false, e.toString(),
					null);
		}
	}

	protected Answer execute(final UpgradeSnapshotCommand cmd) {

		return new Answer(cmd, true, "success");
	}

	protected CreatePrivateTemplateAnswer execute(
			final CreatePrivateTemplateFromSnapshotCommand cmd) {
		String templateFolder = cmd.getAccountId() + File.separator
				+ cmd.getNewTemplateId();
		String templateInstallFolder = "template/tmpl/" + templateFolder;
		String tmplName = UUID.randomUUID().toString();
		String tmplFileName = tmplName + ".qcow2";
		KVMStoragePool secondaryPool = null;
		KVMStoragePool snapshotPool = null;
		try {
			String snapshotPath = cmd.getSnapshotUuid();
			int index = snapshotPath.lastIndexOf("/");
			snapshotPath = snapshotPath.substring(0, index);
			snapshotPool = _storagePoolMgr.getStoragePoolByURI(cmd
					.getSecondaryStorageUrl() + snapshotPath);
			KVMPhysicalDisk snapshot = snapshotPool.getPhysicalDisk(cmd
					.getSnapshotName());

			secondaryPool = _storagePoolMgr.getStoragePoolByURI(cmd
					.getSecondaryStorageUrl());

			String templatePath = secondaryPool.getLocalPath() + File.separator
					+ templateInstallFolder;

			_storage.mkdirs(templatePath);

			String tmplPath = templateInstallFolder + File.separator
					+ tmplFileName;
			Script command = new Script(_createTmplPath, _cmdsTimeout, s_logger);
			command.add("-t", templatePath);
			command.add("-n", tmplFileName);
			command.add("-f", snapshot.getPath());
			command.execute();

			Map<String, Object> params = new HashMap<String, Object>();
			params.put(StorageLayer.InstanceConfigKey, _storage);
			Processor qcow2Processor = new QCOW2Processor();
			qcow2Processor.configure("QCOW2 Processor", params);
			FormatInfo info = qcow2Processor.process(templatePath, null,
					tmplName);

			TemplateLocation loc = new TemplateLocation(_storage, templatePath);
			loc.create(1, true, tmplName);
			loc.addFormat(info);
			loc.save();

			return new CreatePrivateTemplateAnswer(cmd, true, "", tmplPath,
					info.virtualSize, info.size, tmplName, info.format);
		} catch (ConfigurationException e) {
			return new CreatePrivateTemplateAnswer(cmd, false, e.getMessage());
		} catch (InternalErrorException e) {
			return new CreatePrivateTemplateAnswer(cmd, false, e.getMessage());
		} catch (IOException e) {
			return new CreatePrivateTemplateAnswer(cmd, false, e.getMessage());
		} catch (CloudRuntimeException e) {
			return new CreatePrivateTemplateAnswer(cmd, false, e.getMessage());
		} finally {
			if (secondaryPool != null) {
				secondaryPool.delete();
			}
			if (snapshotPool != null) {
				snapshotPool.delete();
			}
		}
	}

	protected GetStorageStatsAnswer execute(final GetStorageStatsCommand cmd) {
		try {
			KVMStoragePool sp = _storagePoolMgr.getStoragePool(cmd
					.getStorageId());
			return new GetStorageStatsAnswer(cmd, sp.getCapacity(),
					sp.getUsed());
		} catch (CloudRuntimeException e) {
			return new GetStorageStatsAnswer(cmd, e.toString());
		}
	}

	protected CreatePrivateTemplateAnswer execute(
			CreatePrivateTemplateFromVolumeCommand cmd) {
		String secondaryStorageURL = cmd.getSecondaryStorageUrl();

		KVMStoragePool secondaryStorage = null;
		try {
			Connect conn = LibvirtConnection.getConnection();
			String templateFolder = cmd.getAccountId() + File.separator
					+ cmd.getTemplateId() + File.separator;
			String templateInstallFolder = "/template/tmpl/" + templateFolder;

			secondaryStorage = _storagePoolMgr
					.getStoragePoolByURI(secondaryStorageURL);

			KVMStoragePool primary = _storagePoolMgr.getStoragePool(cmd
					.getPrimaryStoragePoolNameLabel());
			KVMPhysicalDisk disk = primary.getPhysicalDisk(cmd.getVolumePath());
			String tmpltPath = secondaryStorage.getLocalPath() + File.separator
					+ templateInstallFolder;
			_storage.mkdirs(tmpltPath);

            if (primary.getType() != StoragePoolType.RBD) {
			Script command = new Script(_createTmplPath, _cmdsTimeout, s_logger);
			command.add("-f", disk.getPath());
			command.add("-t", tmpltPath);
			command.add("-n", cmd.getUniqueName() + ".qcow2");

			String result = command.execute();

			if (result != null) {
				s_logger.debug("failed to create template: " + result);
				return new CreatePrivateTemplateAnswer(cmd, false, result);
			}
            } else {
                s_logger.debug("Converting RBD disk " + disk.getPath() + " into template " + cmd.getUniqueName());
                Script.runSimpleBashScript("qemu-img convert"
                                + " -f raw -O qcow2 "
                                + KVMPhysicalDisk.RBDStringBuilder(primary.getSourceHost(),
                                                primary.getSourcePort(),
                                                primary.getAuthUserName(),
                                                primary.getAuthSecret(),
                                                disk.getPath())
                                + " " + tmpltPath + "/" + cmd.getUniqueName() + ".qcow2");
                File templateProp = new File(tmpltPath + "/template.properties");
                if (!templateProp.exists()) {
                    templateProp.createNewFile();
                }

                String templateContent = "filename=" + cmd.getUniqueName() + ".qcow2" + System.getProperty("line.separator");

                DateFormat dateFormat = new SimpleDateFormat("MM_dd_yyyy");
                Date date = new Date();
                templateContent += "snapshot.name=" + dateFormat.format(date) + System.getProperty("line.separator");

                FileOutputStream templFo = new FileOutputStream(templateProp);
                templFo.write(templateContent.getBytes());
                templFo.flush();
                templFo.close();
            }

			Map<String, Object> params = new HashMap<String, Object>();
			params.put(StorageLayer.InstanceConfigKey, _storage);
			Processor qcow2Processor = new QCOW2Processor();

			qcow2Processor.configure("QCOW2 Processor", params);

			FormatInfo info = qcow2Processor.process(tmpltPath, null,
					cmd.getUniqueName());

			TemplateLocation loc = new TemplateLocation(_storage, tmpltPath);
			loc.create(1, true, cmd.getUniqueName());
			loc.addFormat(info);
			loc.save();

			return new CreatePrivateTemplateAnswer(cmd, true, null,
					templateInstallFolder + cmd.getUniqueName() + ".qcow2",
					info.virtualSize, info.size, cmd.getUniqueName(),
					ImageFormat.QCOW2);
		} catch (LibvirtException e) {
			s_logger.debug("Failed to get secondary storage pool: "
					+ e.toString());
			return new CreatePrivateTemplateAnswer(cmd, false, e.toString());
		} catch (InternalErrorException e) {
			return new CreatePrivateTemplateAnswer(cmd, false, e.toString());
		} catch (IOException e) {
			return new CreatePrivateTemplateAnswer(cmd, false, e.toString());
		} catch (ConfigurationException e) {
			return new CreatePrivateTemplateAnswer(cmd, false, e.toString());
		} catch (CloudRuntimeException e) {
			return new CreatePrivateTemplateAnswer(cmd, false, e.toString());
		} finally {
			if (secondaryStorage != null) {
				secondaryStorage.delete();
			}
		}
	}

	protected PrimaryStorageDownloadAnswer execute(
			final PrimaryStorageDownloadCommand cmd) {
		String tmplturl = cmd.getUrl();
		int index = tmplturl.lastIndexOf("/");
		String mountpoint = tmplturl.substring(0, index);
		String tmpltname = null;
		if (index < tmplturl.length() - 1) {
			tmpltname = tmplturl.substring(index + 1);
		}

		KVMPhysicalDisk tmplVol = null;
		KVMStoragePool secondaryPool = null;
		try {
			secondaryPool = _storagePoolMgr.getStoragePoolByURI(mountpoint);

			/* Get template vol */
			if (tmpltname == null) {
				secondaryPool.refresh();
				List<KVMPhysicalDisk> disks = secondaryPool.listPhysicalDisks();
				if (disks == null || disks.isEmpty()) {
					return new PrimaryStorageDownloadAnswer(
							"Failed to get volumes from pool: "
									+ secondaryPool.getUuid());
				}
				for (KVMPhysicalDisk disk : disks) {
					if (disk.getName().endsWith("qcow2")) {
						tmplVol = disk;
						break;
					}
				}
				if (tmplVol == null) {
					return new PrimaryStorageDownloadAnswer(
							"Failed to get template from pool: "
									+ secondaryPool.getUuid());
				}
			} else {
				tmplVol = secondaryPool.getPhysicalDisk(tmpltname);
			}

			/* Copy volume to primary storage */
			KVMStoragePool primaryPool = _storagePoolMgr.getStoragePool(cmd
					.getPoolUuid());

			KVMPhysicalDisk primaryVol = _storagePoolMgr.copyPhysicalDisk(
					tmplVol, UUID.randomUUID().toString(), primaryPool);

			return new PrimaryStorageDownloadAnswer(primaryVol.getName(),
					primaryVol.getSize());
		} catch (CloudRuntimeException e) {
			return new PrimaryStorageDownloadAnswer(e.toString());
		} finally {
			if (secondaryPool != null) {
				secondaryPool.delete();
			}
		}
	}

	protected Answer execute(CreateStoragePoolCommand cmd) {
		return new Answer(cmd, true, "success");
	}

	protected Answer execute(ModifyStoragePoolCommand cmd) {
		KVMStoragePool storagepool = _storagePoolMgr.createStoragePool(cmd
                .getPool().getUuid(), cmd.getPool().getHost(), cmd.getPool().getPort(),
                cmd.getPool().getPath(), cmd.getPool().getUserInfo(), cmd.getPool().getType());
<<<<<<< HEAD
		if (storagepool == null) {
			return new Answer(cmd, false, " Failed to create storage pool");
		}

		Map<String, TemplateInfo> tInfo = new HashMap<String, TemplateInfo>();
		ModifyStoragePoolAnswer answer = new ModifyStoragePoolAnswer(cmd,
				storagepool.getCapacity(), storagepool.getUsed(), tInfo);

		return answer;
	}

	private Answer execute(SecurityGroupRulesCmd cmd) {
		String vif = null;
		String brname = null;
		try {
			Connect conn = LibvirtConnection.getConnection();
			List<InterfaceDef> nics = getInterfaces(conn, cmd.getVmName());
			vif = nics.get(0).getDevName();
			brname = nics.get(0).getBrName();
		} catch (LibvirtException e) {
			return new SecurityGroupRuleAnswer(cmd, false, e.toString());
		}

		boolean result = add_network_rules(cmd.getVmName(),
				Long.toString(cmd.getVmId()), cmd.getGuestIp(),
				cmd.getSignature(), Long.toString(cmd.getSeqNum()),
				cmd.getGuestMac(), cmd.stringifyRules(), vif, brname);

		if (!result) {
			s_logger.warn("Failed to program network rules for vm "
					+ cmd.getVmName());
			return new SecurityGroupRuleAnswer(cmd, false,
					"programming network rules failed");
		} else {
			s_logger.debug("Programmed network rules for vm " + cmd.getVmName()
					+ " guestIp=" + cmd.getGuestIp() + ",ingress numrules="
					+ cmd.getIngressRuleSet().length + ",egress numrules="
					+ cmd.getEgressRuleSet().length);
			return new SecurityGroupRuleAnswer(cmd);
		}
	}

	private Answer execute(CleanupNetworkRulesCmd cmd) {
		boolean result = cleanup_rules();
		return new Answer(cmd, result, "");
	}

	protected GetVncPortAnswer execute(GetVncPortCommand cmd) {
		try {
			Connect conn = LibvirtConnection.getConnection();
			Integer vncPort = getVncPort(conn, cmd.getName());
			return new GetVncPortAnswer(cmd, _privateIp, 5900 + vncPort);
		} catch (Exception e) {
			return new GetVncPortAnswer(cmd, e.toString());
		}
	}

	protected Answer execute(final CheckConsoleProxyLoadCommand cmd) {
		return executeProxyLoadScan(cmd, cmd.getProxyVmId(),
				cmd.getProxyVmName(), cmd.getProxyManagementIp(),
				cmd.getProxyCmdPort());
	}

	protected Answer execute(final WatchConsoleProxyLoadCommand cmd) {
		return executeProxyLoadScan(cmd, cmd.getProxyVmId(),
				cmd.getProxyVmName(), cmd.getProxyManagementIp(),
				cmd.getProxyCmdPort());
	}

	protected MaintainAnswer execute(MaintainCommand cmd) {
		return new MaintainAnswer(cmd);
	}

	private Answer executeProxyLoadScan(final Command cmd,
			final long proxyVmId, final String proxyVmName,
			final String proxyManagementIp, final int cmdPort) {
		String result = null;

		final StringBuffer sb = new StringBuffer();
		sb.append("http://").append(proxyManagementIp).append(":" + cmdPort)
				.append("/cmd/getstatus");

		boolean success = true;
		try {
			final URL url = new URL(sb.toString());
			final URLConnection conn = url.openConnection();

			final InputStream is = conn.getInputStream();
			final BufferedReader reader = new BufferedReader(
					new InputStreamReader(is));
			final StringBuilder sb2 = new StringBuilder();
			String line = null;
			try {
				while ((line = reader.readLine()) != null) {
					sb2.append(line + "\n");
				}
				result = sb2.toString();
			} catch (final IOException e) {
				success = false;
			} finally {
				try {
					is.close();
				} catch (final IOException e) {
					s_logger.warn("Exception when closing , console proxy address : "
							+ proxyManagementIp);
					success = false;
				}
			}
		} catch (final IOException e) {
			s_logger.warn("Unable to open console proxy command port url, console proxy address : "
					+ proxyManagementIp);
			success = false;
		}

		return new ConsoleProxyLoadAnswer(cmd, proxyVmId, proxyVmName, success,
				result);
	}

	private Answer execute(AttachIsoCommand cmd) {
		try {
			Connect conn = LibvirtConnection.getConnection();
			attachOrDetachISO(conn, cmd.getVmName(), cmd.getIsoPath(),
					cmd.isAttach());
		} catch (LibvirtException e) {
			return new Answer(cmd, false, e.toString());
		} catch (URISyntaxException e) {
			return new Answer(cmd, false, e.toString());
		} catch (InternalErrorException e) {
			return new Answer(cmd, false, e.toString());
		}

		return new Answer(cmd);
	}

	private AttachVolumeAnswer execute(AttachVolumeCommand cmd) {
		try {
			Connect conn = LibvirtConnection.getConnection();
			KVMStoragePool primary = _storagePoolMgr.getStoragePool(cmd
					.getPoolUuid());
			KVMPhysicalDisk disk = primary.getPhysicalDisk(cmd.getVolumePath());
			attachOrDetachDisk(conn, cmd.getAttach(), cmd.getVmName(), disk,
					cmd.getDeviceId().intValue());
		} catch (LibvirtException e) {
			return new AttachVolumeAnswer(cmd, e.toString());
		} catch (InternalErrorException e) {
			return new AttachVolumeAnswer(cmd, e.toString());
		}

		return new AttachVolumeAnswer(cmd, cmd.getDeviceId());
	}

	private Answer execute(ReadyCommand cmd) {
		return new ReadyAnswer(cmd);
	}

	protected State convertToState(DomainInfo.DomainState ps) {
		final State state = s_statesTable.get(ps);
		return state == null ? State.Unknown : state;
	}

	protected State getVmState(Connect conn, final String vmName) {
		int retry = 3;
		Domain vms = null;
		while (retry-- > 0) {
			try {
				vms = conn.domainLookupByUUID(UUID.nameUUIDFromBytes(vmName
						.getBytes()));
				State s = convertToState(vms.getInfo().state);
				return s;
			} catch (final LibvirtException e) {
				s_logger.warn("Can't get vm state " + vmName + e.getMessage()
						+ "retry:" + retry);
			} catch (Exception e) {
				s_logger.warn("Can't get vm state " + vmName + e.getMessage()
						+ "retry:" + retry);
			} finally {
				try {
					if (vms != null) {
						vms.free();
					}
				} catch (final LibvirtException e) {

				}
			}
		}
		return State.Stopped;
	}

	private Answer execute(CheckVirtualMachineCommand cmd) {
		try {
			Connect conn = LibvirtConnection.getConnection();
			final State state = getVmState(conn, cmd.getVmName());
			Integer vncPort = null;
			if (state == State.Running) {
				vncPort = getVncPort(conn, cmd.getVmName());

				synchronized (_vms) {
					_vms.put(cmd.getVmName(), State.Running);
				}
			}

			return new CheckVirtualMachineAnswer(cmd, state, vncPort);
		} catch (LibvirtException e) {
			return new CheckVirtualMachineAnswer(cmd, e.getMessage());
		}
	}

	private Answer execute(PingTestCommand cmd) {
		String result = null;
		final String computingHostIp = cmd.getComputingHostIp(); // TODO, split
																	// the
																	// command
																	// into 2
																	// types

		if (computingHostIp != null) {
			result = doPingTest(computingHostIp);
		} else if (cmd.getRouterIp() != null && cmd.getPrivateIp() != null) {
			result = doPingTest(cmd.getRouterIp(), cmd.getPrivateIp());
		} else {
			return new Answer(cmd, false, "routerip and private ip is null");
		}

		if (result != null) {
			return new Answer(cmd, false, result);
		}
		return new Answer(cmd);
	}

	private String doPingTest(final String computingHostIp) {
		final Script command = new Script(_pingTestPath, 10000, s_logger);
		command.add("-h", computingHostIp);
		return command.execute();
	}

	private String doPingTest(final String domRIp, final String vmIp) {
		final Script command = new Script(_pingTestPath, 10000, s_logger);
		command.add("-i", domRIp);
		command.add("-p", vmIp);
		return command.execute();
	}

	private synchronized Answer execute(MigrateCommand cmd) {
		String vmName = cmd.getVmName();

		State state = null;
		String result = null;
		synchronized (_vms) {
			state = _vms.get(vmName);
			_vms.put(vmName, State.Stopping);
		}

		Domain dm = null;
		Connect dconn = null;
		Domain destDomain = null;
		Connect conn = null;
		try {
			conn = LibvirtConnection.getConnection();
			dm = conn.domainLookupByUUID(UUID.nameUUIDFromBytes(vmName
					.getBytes()));
			dconn = new Connect("qemu+tcp://" + cmd.getDestinationIp()
					+ "/system");
			/*
			 * Hard code lm flags: VIR_MIGRATE_LIVE(1<<0) and
			 * VIR_MIGRATE_PERSIST_DEST(1<<3)
			 */
			destDomain = dm.migrate(dconn, (1 << 0) | (1 << 3), vmName, "tcp:"
					+ cmd.getDestinationIp(), _migrateSpeed);
		} catch (LibvirtException e) {
			s_logger.debug("Can't migrate domain: " + e.getMessage());
			result = e.getMessage();
		} catch (Exception e) {
			s_logger.debug("Can't migrate domain: " + e.getMessage());
			result = e.getMessage();
		} finally {
			try {
				if (dm != null) {
					dm.free();
				}
				if (dconn != null) {
					dconn.close();
				}
				if (destDomain != null) {
					destDomain.free();
				}
			} catch (final LibvirtException e) {

			}
		}

		if (result != null) {
			synchronized (_vms) {
				_vms.put(vmName, state);
			}
		} else {
			destroy_network_rules_for_vm(conn, vmName);
			cleanupVM(conn, vmName,
					getVnetId(VirtualMachineName.getVnet(vmName)));
		}

		return new MigrateAnswer(cmd, result == null, result, null);
	}

	private synchronized Answer execute(PrepareForMigrationCommand cmd) {

		VirtualMachineTO vm = cmd.getVirtualMachine();
		if (s_logger.isDebugEnabled()) {
			s_logger.debug("Preparing host for migrating " + vm);
		}

		NicTO[] nics = vm.getNics();
		try {
			Connect conn = LibvirtConnection.getConnection();
			for (NicTO nic : nics) {
				String vlanId = null;
				if (nic.getBroadcastType() == BroadcastDomainType.Vlan) {
					URI broadcastUri = nic.getBroadcastUri();
					vlanId = broadcastUri.getHost();
				}
				if (nic.getType() == TrafficType.Guest) {
					if (nic.getBroadcastType() == BroadcastDomainType.Vlan
							&& !vlanId.equalsIgnoreCase("untagged")) {
						createVlanBr(vlanId, _pifs.first());
					}
				} else if (nic.getType() == TrafficType.Control) {
					/* Make sure the network is still there */
					createControlNetwork(conn);
				} else if (nic.getType() == TrafficType.Public) {
					if (nic.getBroadcastType() == BroadcastDomainType.Vlan
							&& !vlanId.equalsIgnoreCase("untagged")) {
						createVlanBr(vlanId, _pifs.second());
					}
				}
			}

			/* setup disks, e.g for iso */
			VolumeTO[] volumes = vm.getDisks();
			for (VolumeTO volume : volumes) {
				if (volume.getType() == Volume.Type.ISO) {
					getVolumePath(conn, volume);
				}
			}

			synchronized (_vms) {
				_vms.put(vm.getName(), State.Migrating);
			}

			return new PrepareForMigrationAnswer(cmd);
		} catch (LibvirtException e) {
			return new PrepareForMigrationAnswer(cmd, e.toString());
		} catch (InternalErrorException e) {
			return new PrepareForMigrationAnswer(cmd, e.toString());
		} catch (URISyntaxException e) {
			return new PrepareForMigrationAnswer(cmd, e.toString());
		}
	}

	public void createVnet(String vnetId, String pif)
			throws InternalErrorException {
		final Script command = new Script(_modifyVlanPath, _timeout, s_logger);
		command.add("-v", vnetId);
		command.add("-p", pif);
		command.add("-o", "add");

		final String result = command.execute();
		if (result != null) {
			throw new InternalErrorException("Failed to create vnet " + vnetId
					+ ": " + result);
		}
	}

	private Answer execute(CheckHealthCommand cmd) {
		return new CheckHealthAnswer(cmd, true);
	}

	private Answer execute(GetHostStatsCommand cmd) {
		final Script cpuScript = new Script("/bin/bash", s_logger);
		cpuScript.add("-c");
		cpuScript
				.add("idle=$(top -b -n 1|grep Cpu\\(s\\):|cut -d% -f4|cut -d, -f2);echo $idle");

		final OutputInterpreter.OneLineParser parser = new OutputInterpreter.OneLineParser();
		String result = cpuScript.execute(parser);
		if (result != null) {
			s_logger.debug("Unable to get the host CPU state: " + result);
			return new Answer(cmd, false, result);
		}
		double cpuUtil = (100.0D - Double.parseDouble(parser.getLine()));

		long freeMem = 0;
		final Script memScript = new Script("/bin/bash", s_logger);
		memScript.add("-c");
		memScript
				.add("freeMem=$(free|grep cache:|awk '{print $4}');echo $freeMem");
		final OutputInterpreter.OneLineParser Memparser = new OutputInterpreter.OneLineParser();
		result = memScript.execute(Memparser);
		if (result != null) {
			s_logger.debug("Unable to get the host Mem state: " + result);
			return new Answer(cmd, false, result);
		}
		freeMem = Long.parseLong(Memparser.getLine());

		Script totalMem = new Script("/bin/bash", s_logger);
		totalMem.add("-c");
		totalMem.add("free|grep Mem:|awk '{print $2}'");
		final OutputInterpreter.OneLineParser totMemparser = new OutputInterpreter.OneLineParser();
		result = totalMem.execute(totMemparser);
		if (result != null) {
			s_logger.debug("Unable to get the host Mem state: " + result);
			return new Answer(cmd, false, result);
		}
		long totMem = Long.parseLong(totMemparser.getLine());

		Pair<Double, Double> nicStats = getNicStats(_publicBridgeName);

		HostStatsEntry hostStats = new HostStatsEntry(cmd.getHostId(), cpuUtil,
				nicStats.first() / 1000, nicStats.second() / 1000, "host",
				totMem, freeMem, 0, 0);
		return new GetHostStatsAnswer(cmd, hostStats);
	}

	protected String networkUsage(final String privateIpAddress,
			final String option, final String vif) {
		Script getUsage = new Script(_routerProxyPath, s_logger);
		getUsage.add("netusage.sh");
	    getUsage.add(privateIpAddress);
		if (option.equals("get")) {
			getUsage.add("-g");
		} else if (option.equals("create")) {
			getUsage.add("-c");
		} else if (option.equals("reset")) {
			getUsage.add("-r");
		} else if (option.equals("addVif")) {
			getUsage.add("-a", vif);
		} else if (option.equals("deleteVif")) {
			getUsage.add("-d", vif);
		}


		final OutputInterpreter.OneLineParser usageParser = new OutputInterpreter.OneLineParser();
		String result = getUsage.execute(usageParser);
		if (result != null) {
			s_logger.debug("Failed to execute networkUsage:" + result);
			return null;
		}
		return usageParser.getLine();
	}

	protected long[] getNetworkStats(String privateIP) {
		String result = networkUsage(privateIP, "get", null);
		long[] stats = new long[2];
		if (result != null) {
			String[] splitResult = result.split(":");
			int i = 0;
			while (i < splitResult.length - 1) {
				stats[0] += (new Long(splitResult[i++])).longValue();
				stats[1] += (new Long(splitResult[i++])).longValue();
			}
		}
		return stats;
	}

	private Answer execute(NetworkUsageCommand cmd) {
		if (cmd.getOption() != null && cmd.getOption().equals("create")) {
			String result = networkUsage(cmd.getPrivateIP(), "create", null);
			NetworkUsageAnswer answer = new NetworkUsageAnswer(cmd, result, 0L,
					0L);
			return answer;
		}
		long[] stats = getNetworkStats(cmd.getPrivateIP());
		NetworkUsageAnswer answer = new NetworkUsageAnswer(cmd, "", stats[0],
				stats[1]);
		return answer;
	}

	private Answer execute(RebootCommand cmd) {

		synchronized (_vms) {
			_vms.put(cmd.getVmName(), State.Starting);
		}

		try {
			Connect conn = LibvirtConnection.getConnection();
			final String result = rebootVM(conn, cmd.getVmName());
			if (result == null) {
				Integer vncPort = null;
				try {
					vncPort = getVncPort(conn, cmd.getVmName());
				} catch (Exception e) {

				}
				get_rule_logs_for_vms();
=======
        if (storagepool == null) {
            return new Answer(cmd, false, " Failed to create storage pool");
        }

        Map<String, TemplateInfo> tInfo = new HashMap<String, TemplateInfo>();
        ModifyStoragePoolAnswer answer = new ModifyStoragePoolAnswer(cmd,
                storagepool.getCapacity(), storagepool.getUsed(), tInfo);

        return answer;
    }

    private Answer execute(SecurityGroupRulesCmd cmd) {
        String vif = null;
        String brname = null;
        try {
            Connect conn = LibvirtConnection.getConnection();
            List<InterfaceDef> nics = getInterfaces(conn, cmd.getVmName());
            vif = nics.get(0).getDevName();
            brname = nics.get(0).getBrName();
        } catch (LibvirtException e) {
            return new SecurityGroupRuleAnswer(cmd, false, e.toString());
        }

        boolean result = add_network_rules(cmd.getVmName(),
                Long.toString(cmd.getVmId()), cmd.getGuestIp(),
                cmd.getSignature(), Long.toString(cmd.getSeqNum()),
                cmd.getGuestMac(), cmd.stringifyRules(), vif, brname);

        if (!result) {
            s_logger.warn("Failed to program network rules for vm "
                    + cmd.getVmName());
            return new SecurityGroupRuleAnswer(cmd, false,
                    "programming network rules failed");
        } else {
            s_logger.debug("Programmed network rules for vm " + cmd.getVmName()
                    + " guestIp=" + cmd.getGuestIp() + ",ingress numrules="
                    + cmd.getIngressRuleSet().length + ",egress numrules="
                    + cmd.getEgressRuleSet().length);
            return new SecurityGroupRuleAnswer(cmd);
        }
    }

    private Answer execute(CleanupNetworkRulesCmd cmd) {
        boolean result = cleanup_rules();
        return new Answer(cmd, result, "");
    }

    protected GetVncPortAnswer execute(GetVncPortCommand cmd) {
        try {
            Connect conn = LibvirtConnection.getConnection();
            Integer vncPort = getVncPort(conn, cmd.getName());
            return new GetVncPortAnswer(cmd, _privateIp, 5900 + vncPort);
        } catch (Exception e) {
            return new GetVncPortAnswer(cmd, e.toString());
        }
    }

    protected Answer execute(final CheckConsoleProxyLoadCommand cmd) {
        return executeProxyLoadScan(cmd, cmd.getProxyVmId(),
                cmd.getProxyVmName(), cmd.getProxyManagementIp(),
                cmd.getProxyCmdPort());
    }

    protected Answer execute(final WatchConsoleProxyLoadCommand cmd) {
        return executeProxyLoadScan(cmd, cmd.getProxyVmId(),
                cmd.getProxyVmName(), cmd.getProxyManagementIp(),
                cmd.getProxyCmdPort());
    }

    protected MaintainAnswer execute(MaintainCommand cmd) {
        return new MaintainAnswer(cmd);
    }

    private Answer executeProxyLoadScan(final Command cmd,
            final long proxyVmId, final String proxyVmName,
            final String proxyManagementIp, final int cmdPort) {
        String result = null;

        final StringBuffer sb = new StringBuffer();
        sb.append("http://").append(proxyManagementIp).append(":" + cmdPort)
                .append("/cmd/getstatus");

        boolean success = true;
        try {
            final URL url = new URL(sb.toString());
            final URLConnection conn = url.openConnection();

            final InputStream is = conn.getInputStream();
            final BufferedReader reader = new BufferedReader(
                    new InputStreamReader(is));
            final StringBuilder sb2 = new StringBuilder();
            String line = null;
            try {
                while ((line = reader.readLine()) != null) {
                    sb2.append(line + "\n");
                }
                result = sb2.toString();
            } catch (final IOException e) {
                success = false;
            } finally {
                try {
                    is.close();
                } catch (final IOException e) {
                    s_logger.warn("Exception when closing , console proxy address : "
                            + proxyManagementIp);
                    success = false;
                }
            }
        } catch (final IOException e) {
            s_logger.warn("Unable to open console proxy command port url, console proxy address : "
                    + proxyManagementIp);
            success = false;
        }

        return new ConsoleProxyLoadAnswer(cmd, proxyVmId, proxyVmName, success,
                result);
    }

    private Answer execute(AttachIsoCommand cmd) {
        try {
            Connect conn = LibvirtConnection.getConnection();
            attachOrDetachISO(conn, cmd.getVmName(), cmd.getIsoPath(),
                    cmd.isAttach());
        } catch (LibvirtException e) {
            return new Answer(cmd, false, e.toString());
        } catch (URISyntaxException e) {
            return new Answer(cmd, false, e.toString());
        } catch (InternalErrorException e) {
            return new Answer(cmd, false, e.toString());
        }

        return new Answer(cmd);
    }

    private AttachVolumeAnswer execute(AttachVolumeCommand cmd) {
        try {
            Connect conn = LibvirtConnection.getConnection();
            KVMStoragePool primary = _storagePoolMgr.getStoragePool(cmd
                    .getPoolUuid());
            KVMPhysicalDisk disk = primary.getPhysicalDisk(cmd.getVolumePath());
            attachOrDetachDisk(conn, cmd.getAttach(), cmd.getVmName(), disk,
                    cmd.getDeviceId().intValue());
        } catch (LibvirtException e) {
            return new AttachVolumeAnswer(cmd, e.toString());
        } catch (InternalErrorException e) {
            return new AttachVolumeAnswer(cmd, e.toString());
        }

        return new AttachVolumeAnswer(cmd, cmd.getDeviceId());
    }

    private Answer execute(ReadyCommand cmd) {
        return new ReadyAnswer(cmd);
    }

    protected State convertToState(DomainInfo.DomainState ps) {
        final State state = s_statesTable.get(ps);
        return state == null ? State.Unknown : state;
    }

    protected State getVmState(Connect conn, final String vmName) {
        int retry = 3;
        Domain vms = null;
        while (retry-- > 0) {
            try {
                vms = conn.domainLookupByUUID(UUID.nameUUIDFromBytes(vmName
                        .getBytes()));
                State s = convertToState(vms.getInfo().state);
                return s;
            } catch (final LibvirtException e) {
                s_logger.warn("Can't get vm state " + vmName + e.getMessage()
                        + "retry:" + retry);
            } catch (Exception e) {
                s_logger.warn("Can't get vm state " + vmName + e.getMessage()
                        + "retry:" + retry);
            } finally {
                try {
                    if (vms != null) {
                        vms.free();
                    }
                } catch (final LibvirtException e) {

                }
            }
        }
        return State.Stopped;
    }

    private Answer execute(CheckVirtualMachineCommand cmd) {
        try {
            Connect conn = LibvirtConnection.getConnection();
            final State state = getVmState(conn, cmd.getVmName());
            Integer vncPort = null;
            if (state == State.Running) {
                vncPort = getVncPort(conn, cmd.getVmName());

                synchronized (_vms) {
                    _vms.put(cmd.getVmName(), State.Running);
                }
            }

            return new CheckVirtualMachineAnswer(cmd, state, vncPort);
        } catch (LibvirtException e) {
            return new CheckVirtualMachineAnswer(cmd, e.getMessage());
        }
    }

    private Answer execute(PingTestCommand cmd) {
        String result = null;
        final String computingHostIp = cmd.getComputingHostIp(); // TODO, split
                                                                    // the
                                                                    // command
                                                                    // into 2
                                                                    // types

        if (computingHostIp != null) {
            result = doPingTest(computingHostIp);
        } else if (cmd.getRouterIp() != null && cmd.getPrivateIp() != null) {
            result = doPingTest(cmd.getRouterIp(), cmd.getPrivateIp());
        } else {
            return new Answer(cmd, false, "routerip and private ip is null");
        }

        if (result != null) {
            return new Answer(cmd, false, result);
        }
        return new Answer(cmd);
    }

    private String doPingTest(final String computingHostIp) {
        final Script command = new Script(_pingTestPath, 10000, s_logger);
        command.add("-h", computingHostIp);
        return command.execute();
    }

    private String doPingTest(final String domRIp, final String vmIp) {
        final Script command = new Script(_pingTestPath, 10000, s_logger);
        command.add("-i", domRIp);
        command.add("-p", vmIp);
        return command.execute();
    }

    private synchronized Answer execute(MigrateCommand cmd) {
        String vmName = cmd.getVmName();

        State state = null;
        String result = null;
        synchronized (_vms) {
            state = _vms.get(vmName);
            _vms.put(vmName, State.Stopping);
        }

        Domain dm = null;
        Connect dconn = null;
        Domain destDomain = null;
        Connect conn = null;
        try {
            conn = LibvirtConnection.getConnection();
            dm = conn.domainLookupByUUID(UUID.nameUUIDFromBytes(vmName
                    .getBytes()));
            dconn = new Connect("qemu+tcp://" + cmd.getDestinationIp()
                    + "/system");
            /*
             * Hard code lm flags: VIR_MIGRATE_LIVE(1<<0) and
             * VIR_MIGRATE_PERSIST_DEST(1<<3)
             */
            destDomain = dm.migrate(dconn, (1 << 0) | (1 << 3), vmName, "tcp:"
                    + cmd.getDestinationIp(), _migrateSpeed);
        } catch (LibvirtException e) {
            s_logger.debug("Can't migrate domain: " + e.getMessage());
            result = e.getMessage();
        } catch (Exception e) {
            s_logger.debug("Can't migrate domain: " + e.getMessage());
            result = e.getMessage();
        } finally {
            try {
                if (dm != null) {
                    dm.free();
                }
                if (dconn != null) {
                    dconn.close();
                }
                if (destDomain != null) {
                    destDomain.free();
                }
            } catch (final LibvirtException e) {

            }
        }

        if (result != null) {
            synchronized (_vms) {
                _vms.put(vmName, state);
            }
        } else {
            destroy_network_rules_for_vm(conn, vmName);
            cleanupVM(conn, vmName,
                    getVnetId(VirtualMachineName.getVnet(vmName)));
        }

        return new MigrateAnswer(cmd, result == null, result, null);
    }

    private synchronized Answer execute(PrepareForMigrationCommand cmd) {

        VirtualMachineTO vm = cmd.getVirtualMachine();
        if (s_logger.isDebugEnabled()) {
            s_logger.debug("Preparing host for migrating " + vm);
        }

        NicTO[] nics = vm.getNics();
        try {
            Connect conn = LibvirtConnection.getConnection();
            for (NicTO nic : nics) {
                String vlanId = null;
                if (nic.getBroadcastType() == BroadcastDomainType.Vlan) {
                    URI broadcastUri = nic.getBroadcastUri();
                    vlanId = broadcastUri.getHost();
                }
                if (nic.getType() == TrafficType.Guest) {
                    if (nic.getBroadcastType() == BroadcastDomainType.Vlan
                            && !vlanId.equalsIgnoreCase("untagged")) {
                        createVlanBr(vlanId, _pifs.first());
                    }
                } else if (nic.getType() == TrafficType.Control) {
                    /* Make sure the network is still there */
                    createControlNetwork();
                } else if (nic.getType() == TrafficType.Public) {
                    if (nic.getBroadcastType() == BroadcastDomainType.Vlan
                            && !vlanId.equalsIgnoreCase("untagged")) {
                        createVlanBr(vlanId, _pifs.second());
                    }
                }
            }

            /* setup disks, e.g for iso */
            VolumeTO[] volumes = vm.getDisks();
            for (VolumeTO volume : volumes) {
                if (volume.getType() == Volume.Type.ISO) {
                    getVolumePath(conn, volume);
                }
            }

            synchronized (_vms) {
                _vms.put(vm.getName(), State.Migrating);
            }

            return new PrepareForMigrationAnswer(cmd);
        } catch (LibvirtException e) {
            return new PrepareForMigrationAnswer(cmd, e.toString());
        } catch (InternalErrorException e) {
            return new PrepareForMigrationAnswer(cmd, e.toString());
        } catch (URISyntaxException e) {
            return new PrepareForMigrationAnswer(cmd, e.toString());
        }
    }

    public void createVnet(String vnetId, String pif)
            throws InternalErrorException {
        final Script command = new Script(_modifyVlanPath, _timeout, s_logger);
        command.add("-v", vnetId);
        command.add("-p", pif);
        command.add("-o", "add");

        final String result = command.execute();
        if (result != null) {
            throw new InternalErrorException("Failed to create vnet " + vnetId
                    + ": " + result);
        }
    }

    private Answer execute(CheckHealthCommand cmd) {
        return new CheckHealthAnswer(cmd, true);
    }

    private Answer execute(GetHostStatsCommand cmd) {
        final Script cpuScript = new Script("/bin/bash", s_logger);
        cpuScript.add("-c");
        cpuScript
                .add("idle=$(top -b -n 1|grep Cpu\\(s\\):|cut -d% -f4|cut -d, -f2);echo $idle");

        final OutputInterpreter.OneLineParser parser = new OutputInterpreter.OneLineParser();
        String result = cpuScript.execute(parser);
        if (result != null) {
            s_logger.debug("Unable to get the host CPU state: " + result);
            return new Answer(cmd, false, result);
        }
        double cpuUtil = (100.0D - Double.parseDouble(parser.getLine()));

        long freeMem = 0;
        final Script memScript = new Script("/bin/bash", s_logger);
        memScript.add("-c");
        memScript
                .add("freeMem=$(free|grep cache:|awk '{print $4}');echo $freeMem");
        final OutputInterpreter.OneLineParser Memparser = new OutputInterpreter.OneLineParser();
        result = memScript.execute(Memparser);
        if (result != null) {
            s_logger.debug("Unable to get the host Mem state: " + result);
            return new Answer(cmd, false, result);
        }
        freeMem = Long.parseLong(Memparser.getLine());

        Script totalMem = new Script("/bin/bash", s_logger);
        totalMem.add("-c");
        totalMem.add("free|grep Mem:|awk '{print $2}'");
        final OutputInterpreter.OneLineParser totMemparser = new OutputInterpreter.OneLineParser();
        result = totalMem.execute(totMemparser);
        if (result != null) {
            s_logger.debug("Unable to get the host Mem state: " + result);
            return new Answer(cmd, false, result);
        }
        long totMem = Long.parseLong(totMemparser.getLine());

        Pair<Double, Double> nicStats = getNicStats(_publicBridgeName);

        HostStatsEntry hostStats = new HostStatsEntry(cmd.getHostId(), cpuUtil,
                nicStats.first() / 1000, nicStats.second() / 1000, "host",
                totMem, freeMem, 0, 0);
        return new GetHostStatsAnswer(cmd, hostStats);
    }

    protected String networkUsage(final String privateIpAddress,
            final String option, final String vif) {
        Script getUsage = new Script(_networkUsagePath, s_logger);
        if (option.equals("get")) {
            getUsage.add("-g");
        } else if (option.equals("create")) {
            getUsage.add("-c");
        } else if (option.equals("reset")) {
            getUsage.add("-r");
        } else if (option.equals("addVif")) {
            getUsage.add("-a", vif);
        } else if (option.equals("deleteVif")) {
            getUsage.add("-d", vif);
        }

        getUsage.add("-i", privateIpAddress);
        final OutputInterpreter.OneLineParser usageParser = new OutputInterpreter.OneLineParser();
        String result = getUsage.execute(usageParser);
        if (result != null) {
            s_logger.debug("Failed to execute networkUsage:" + result);
            return null;
        }
        return usageParser.getLine();
    }

    protected long[] getNetworkStats(String privateIP) {
        String result = networkUsage(privateIP, "get", null);
        long[] stats = new long[2];
        if (result != null) {
            String[] splitResult = result.split(":");
            int i = 0;
            while (i < splitResult.length - 1) {
                stats[0] += (new Long(splitResult[i++])).longValue();
                stats[1] += (new Long(splitResult[i++])).longValue();
            }
        }
        return stats;
    }

    private Answer execute(NetworkUsageCommand cmd) {
        if (cmd.getOption() != null && cmd.getOption().equals("create")) {
            String result = networkUsage(cmd.getPrivateIP(), "create", null);
            NetworkUsageAnswer answer = new NetworkUsageAnswer(cmd, result, 0L,
                    0L);
            return answer;
        }
        long[] stats = getNetworkStats(cmd.getPrivateIP());
        NetworkUsageAnswer answer = new NetworkUsageAnswer(cmd, "", stats[0],
                stats[1]);
        return answer;
    }

    private Answer execute(RebootCommand cmd) {

        synchronized (_vms) {
            _vms.put(cmd.getVmName(), State.Starting);
        }

        try {
            Connect conn = LibvirtConnection.getConnection();
            final String result = rebootVM(conn, cmd.getVmName());
            if (result == null) {
                Integer vncPort = null;
                try {
                    vncPort = getVncPort(conn, cmd.getVmName());
                } catch (Exception e) {

                }
                get_rule_logs_for_vms();
>>>>>>> 11687471
                return new RebootAnswer(cmd, null, vncPort);
			} else {
                return new RebootAnswer(cmd, result, false);
			}
		} catch (LibvirtException e) {
            return new RebootAnswer(cmd, e.getMessage(), false);
		} finally {
			synchronized (_vms) {
				_vms.put(cmd.getVmName(), State.Running);
			}
		}
	}

	protected Answer execute(RebootRouterCommand cmd) {
		RebootAnswer answer = (RebootAnswer) execute((RebootCommand) cmd);
		String result = _virtRouterResource.connect(cmd.getPrivateIpAddress());
		if (result == null) {
			networkUsage(cmd.getPrivateIpAddress(), "create", null);
			return answer;
		} else {
			return new Answer(cmd, false, result);
		}
	}

	protected GetVmStatsAnswer execute(GetVmStatsCommand cmd) {
		List<String> vmNames = cmd.getVmNames();
		try {
			HashMap<String, VmStatsEntry> vmStatsNameMap = new HashMap<String, VmStatsEntry>();
			Connect conn = LibvirtConnection.getConnection();
			for (String vmName : vmNames) {
				VmStatsEntry statEntry = getVmStat(conn, vmName);
				if (statEntry == null) {
					continue;
				}

				vmStatsNameMap.put(vmName, statEntry);
			}
			return new GetVmStatsAnswer(cmd, vmStatsNameMap);
		} catch (LibvirtException e) {
			s_logger.debug("Can't get vm stats: " + e.toString());
			return new GetVmStatsAnswer(cmd, null);
		}
	}

	protected Answer execute(StopCommand cmd) {
		final String vmName = cmd.getVmName();

		State state = null;
		synchronized (_vms) {
			state = _vms.get(vmName);
			_vms.put(vmName, State.Stopping);
		}
		try {
			Connect conn = LibvirtConnection.getConnection();

			List<DiskDef> disks = getDisks(conn, vmName);
			destroy_network_rules_for_vm(conn, vmName);
			String result = stopVM(conn, vmName, defineOps.UNDEFINE_VM);
			if (result == null) {
				for (DiskDef disk : disks) {
					if (disk.getDeviceType() == DiskDef.deviceType.CDROM
							&& disk.getDiskPath() != null)
						cleanupDisk(conn, disk);
				}
			}

			final String result2 = cleanupVnet(conn, cmd.getVnet());

			if (result != null && result2 != null) {
				result = result2 + result;
			}
			state = State.Stopped;
            return new StopAnswer(cmd, result, 0, true);
		} catch (LibvirtException e) {
            return new StopAnswer(cmd, e.getMessage(), false);
		} finally {
			synchronized (_vms) {
				if (state != null) {
					_vms.put(vmName, state);
				} else {
					_vms.remove(vmName);
				}
			}
		}
	}

	protected Answer execute(ModifySshKeysCommand cmd) {
		File sshKeysDir = new File(_SSHKEYSPATH);
		String result = null;
		if (!sshKeysDir.exists()) {
			sshKeysDir.mkdir();
			// Change permissions for the 600
			Script script = new Script("chmod", _timeout, s_logger);
			script.add("600", _SSHKEYSPATH);
			script.execute();
		}

		File pubKeyFile = new File(_SSHPUBKEYPATH);
		if (!pubKeyFile.exists()) {
			try {
				pubKeyFile.createNewFile();
			} catch (IOException e) {
				result = "Failed to create file: " + e.toString();
				s_logger.debug(result);
			}
		}

		if (pubKeyFile.exists()) {
			String pubKey = cmd.getPubKey();
			try {
				FileOutputStream pubkStream = new FileOutputStream(pubKeyFile);
				pubkStream.write(pubKey.getBytes());
				pubkStream.close();
			} catch (FileNotFoundException e) {
				result = "File" + _SSHPUBKEYPATH + "is not found:"
						+ e.toString();
				s_logger.debug(result);
			} catch (IOException e) {
				result = "Write file " + _SSHPUBKEYPATH + ":" + e.toString();
				s_logger.debug(result);
			}
		}

		File prvKeyFile = new File(_SSHPRVKEYPATH);
		if (!prvKeyFile.exists()) {
			try {
				prvKeyFile.createNewFile();
			} catch (IOException e) {
				result = "Failed to create file: " + e.toString();
				s_logger.debug(result);
			}
		}

		if (prvKeyFile.exists()) {
			String prvKey = cmd.getPrvKey();
			try {
				FileOutputStream prvKStream = new FileOutputStream(prvKeyFile);
				prvKStream.write(prvKey.getBytes());
				prvKStream.close();
			} catch (FileNotFoundException e) {
				result = "File" + _SSHPRVKEYPATH + "is not found:"
						+ e.toString();
				s_logger.debug(result);
			} catch (IOException e) {
				result = "Write file " + _SSHPRVKEYPATH + ":" + e.toString();
				s_logger.debug(result);
			}

			Script script = new Script("chmod", _timeout, s_logger);
			script.add("600", _SSHPRVKEYPATH);
			script.execute();
		}

		if (result != null) {
			return new Answer(cmd, false, result);
		} else {
			return new Answer(cmd, true, null);
		}
	}

	protected void handleVmStartFailure(Connect conn, String vmName,
			LibvirtVMDef vm) {
		if (vm != null && vm.getDevices() != null) {
			cleanupVMNetworks(conn, vm.getDevices().getInterfaces());
		}
	}

	protected LibvirtVMDef createVMFromSpec(VirtualMachineTO vmTO) {
		LibvirtVMDef vm = new LibvirtVMDef();
		vm.setHvsType(_hypervisorType);
		vm.setDomainName(vmTO.getName());
		vm.setDomUUID(UUID.nameUUIDFromBytes(vmTO.getName().getBytes())
				.toString());
		vm.setDomDescription(vmTO.getOs());

		GuestDef guest = new GuestDef();
		guest.setGuestType(GuestDef.guestType.KVM);
		guest.setGuestArch(vmTO.getArch());
		guest.setMachineType("pc");
		guest.setBootOrder(GuestDef.bootOrder.CDROM);
		guest.setBootOrder(GuestDef.bootOrder.HARDISK);

		vm.addComp(guest);

		GuestResourceDef grd = new GuestResourceDef();
		grd.setMemorySize(vmTO.getMinRam() / 1024);
		grd.setVcpuNum(vmTO.getCpus());
		vm.addComp(grd);

		FeaturesDef features = new FeaturesDef();
		features.addFeatures("pae");
		features.addFeatures("apic");
		features.addFeatures("acpi");
		vm.addComp(features);

		TermPolicy term = new TermPolicy();
		term.setCrashPolicy("destroy");
		term.setPowerOffPolicy("destroy");
		term.setRebootPolicy("restart");
		vm.addComp(term);

		ClockDef clock = new ClockDef();
		if (vmTO.getOs().startsWith("Windows")) {
			clock.setClockOffset(ClockDef.ClockOffset.LOCALTIME);
			clock.setTimer("rtc", "catchup", null);
		}

		vm.addComp(clock);

		DevicesDef devices = new DevicesDef();
		devices.setEmulatorPath(_hypervisorPath);

		SerialDef serial = new SerialDef("pty", null, (short) 0);
		devices.addDevice(serial);

		ConsoleDef console = new ConsoleDef("pty", null, null, (short) 0);
		devices.addDevice(console);

        GraphicDef grap = new GraphicDef("vnc", (short) 0, true, vmTO.getVncAddr(), null,
<<<<<<< HEAD
				null);
		devices.addDevice(grap);

		InputDef input = new InputDef("tablet", "usb");
		devices.addDevice(input);

		vm.addComp(devices);

		return vm;
	}

	protected void createVifs(Connect conn, VirtualMachineTO vmSpec,
			LibvirtVMDef vm) throws InternalErrorException, LibvirtException {
		NicTO[] nics = vmSpec.getNics();
		for (int i = 0; i < nics.length; i++) {
			for (NicTO nic : vmSpec.getNics()) {
				if (nic.getDeviceId() == i) {
					createVif(conn, vm, nic);
				}
			}
		}
	}

	protected synchronized StartAnswer execute(StartCommand cmd) {
		VirtualMachineTO vmSpec = cmd.getVirtualMachine();
        vmSpec.setVncAddr(cmd.getHostIp());
		String vmName = vmSpec.getName();
		LibvirtVMDef vm = null;

		State state = State.Stopped;
		Connect conn = null;
		try {
			conn = LibvirtConnection.getConnection();
			synchronized (_vms) {
				_vms.put(vmName, State.Starting);
			}

			vm = createVMFromSpec(vmSpec);

			createVbd(conn, vmSpec, vmName, vm);

			createVifs(conn, vmSpec, vm);

			s_logger.debug("starting " + vmName + ": " + vm.toString());
			startDomain(conn, vmName, vm.toString());
			Script.runSimpleBashScript("virsh schedinfo " + vmName
					+ " --set cpu_shares=" + vmSpec.getCpus()
					* vmSpec.getSpeed());

			NicTO[] nics = vmSpec.getNics();
			for (NicTO nic : nics) {
				if (nic.getIsolationUri() != null
						&& nic.getIsolationUri().getScheme()
								.equalsIgnoreCase(IsolationType.Ec2.toString())) {
					if (vmSpec.getType() != VirtualMachine.Type.User) {
						default_network_rules_for_systemvm(conn, vmName);
						break;
					} else {
						default_network_rules(conn, vmName, nic, vmSpec.getId());
					}
				}
			}

			state = State.Running;
			return new StartAnswer(cmd);
		} catch (Exception e) {
			s_logger.warn("Exception ", e);
			if (conn != null) {
				handleVmStartFailure(conn, vmName, vm);
			}
			return new StartAnswer(cmd, e.getMessage());
		} finally {
			synchronized (_vms) {
				if (state != State.Stopped) {
					_vms.put(vmName, state);
				} else {
					_vms.remove(vmName);
				}
			}
		}
	}

	private String getVolumePath(Connect conn, VolumeTO volume)
			throws LibvirtException, URISyntaxException {
		if (volume.getType() == Volume.Type.ISO && volume.getPath() != null) {
			String isoPath = volume.getPath();
			int index = isoPath.lastIndexOf("/");
			String path = isoPath.substring(0, index);
			String name = isoPath.substring(index + 1);
			KVMStoragePool secondaryPool = _storagePoolMgr
					.getStoragePoolByURI(path);
			KVMPhysicalDisk isoVol = secondaryPool.getPhysicalDisk(name);
			return isoVol.getPath();
		} else {
			return volume.getPath();
		}
	}

	protected void createVbd(Connect conn, VirtualMachineTO vmSpec,
			String vmName, LibvirtVMDef vm) throws InternalErrorException,
			LibvirtException, URISyntaxException {
		List<VolumeTO> disks = Arrays.asList(vmSpec.getDisks());
		Collections.sort(disks, new Comparator<VolumeTO>() {
			@Override
			public int compare(VolumeTO arg0, VolumeTO arg1) {
				return arg0.getDeviceId() > arg1.getDeviceId() ? 1 : -1;
			}
		});
		
		for (VolumeTO volume : disks) {
			KVMPhysicalDisk physicalDisk = null;
			KVMStoragePool pool = null;
			if (volume.getType() == Volume.Type.ISO && volume.getPath() != null) {
				String volPath = volume.getPath();
				int index = volPath.lastIndexOf("/");
				String volDir = volPath.substring(0, index);
				String volName = volPath.substring(index + 1);
				KVMStoragePool secondaryStorage = _storagePoolMgr
						.getStoragePoolByURI(volDir);
				physicalDisk = secondaryStorage.getPhysicalDisk(volName);
			} else if (volume.getType() != Volume.Type.ISO) {
				pool = _storagePoolMgr.getStoragePool(volume.getPoolUuid());
				physicalDisk = pool.getPhysicalDisk(volume.getPath());
			}

			String volPath = null;
			if (physicalDisk != null) {
				volPath = physicalDisk.getPath();
			}

			DiskDef.diskBus diskBusType = getGuestDiskModel(vmSpec.getOs());
			DiskDef disk = new DiskDef();
			if (volume.getType() == Volume.Type.ISO) {
				if (volPath == null) {
					/* Add iso as placeholder */
					disk.defISODisk(null);
				} else {
					disk.defISODisk(volPath);
				}
			} else {
				int devId = (int) volume.getDeviceId();
=======
                null);
        devices.addDevice(grap);

        InputDef input = new InputDef("tablet", "usb");
        devices.addDevice(input);

        vm.addComp(devices);

        return vm;
    }

    protected void createVifs(VirtualMachineTO vmSpec,
                              LibvirtVMDef vm) throws InternalErrorException, LibvirtException {
        NicTO[] nics = vmSpec.getNics();
        for (int i = 0; i < nics.length; i++) {
            for (NicTO nic : vmSpec.getNics()) {
                if (nic.getDeviceId() == i) {
                    createVif(vm, nic);
                }
            }
        }
    }

    protected synchronized StartAnswer execute(StartCommand cmd) {
        VirtualMachineTO vmSpec = cmd.getVirtualMachine();
        vmSpec.setVncAddr(cmd.getHostIp());
        String vmName = vmSpec.getName();
        LibvirtVMDef vm = null;

        State state = State.Stopped;
        Connect conn = null;
        try {
            conn = LibvirtConnection.getConnection();
            synchronized (_vms) {
                _vms.put(vmName, State.Starting);
            }

            vm = createVMFromSpec(vmSpec);

            createVbd(conn, vmSpec, vmName, vm);

            createVifs(vmSpec, vm);

            s_logger.debug("starting " + vmName + ": " + vm.toString());
            startDomain(conn, vmName, vm.toString());
            Script.runSimpleBashScript("virsh schedinfo " + vmName
                    + " --set cpu_shares=" + vmSpec.getCpus()
                    * vmSpec.getSpeed());

            NicTO[] nics = vmSpec.getNics();
            for (NicTO nic : nics) {
                if (nic.getIsolationUri() != null
                        && nic.getIsolationUri().getScheme()
                                .equalsIgnoreCase(IsolationType.Ec2.toString())) {
                    if (vmSpec.getType() != VirtualMachine.Type.User) {
                        default_network_rules_for_systemvm(conn, vmName);
                        break;
                    } else {
                        default_network_rules(conn, vmName, nic, vmSpec.getId());
                    }
                }
            }

            state = State.Running;
            return new StartAnswer(cmd);
        } catch (Exception e) {
            s_logger.warn("Exception ", e);
            if (conn != null) {
                handleVmStartFailure(conn, vmName, vm);
            }
            return new StartAnswer(cmd, e.getMessage());
        } finally {
            synchronized (_vms) {
                if (state != State.Stopped) {
                    _vms.put(vmName, state);
                } else {
                    _vms.remove(vmName);
                }
            }
        }
    }

    private String getVolumePath(Connect conn, VolumeTO volume)
            throws LibvirtException, URISyntaxException {
        if (volume.getType() == Volume.Type.ISO && volume.getPath() != null) {
            String isoPath = volume.getPath();
            int index = isoPath.lastIndexOf("/");
            String path = isoPath.substring(0, index);
            String name = isoPath.substring(index + 1);
            KVMStoragePool secondaryPool = _storagePoolMgr
                    .getStoragePoolByURI(path);
            KVMPhysicalDisk isoVol = secondaryPool.getPhysicalDisk(name);
            return isoVol.getPath();
        } else {
            return volume.getPath();
        }
    }

    protected void createVbd(Connect conn, VirtualMachineTO vmSpec,
            String vmName, LibvirtVMDef vm) throws InternalErrorException,
            LibvirtException, URISyntaxException {
        List<VolumeTO> disks = Arrays.asList(vmSpec.getDisks());
        Collections.sort(disks, new Comparator<VolumeTO>() {
            @Override
            public int compare(VolumeTO arg0, VolumeTO arg1) {
                return arg0.getDeviceId() > arg1.getDeviceId() ? 1 : -1;
            }
        });
        
        for (VolumeTO volume : disks) {
            KVMPhysicalDisk physicalDisk = null;
            KVMStoragePool pool = null;
            if (volume.getType() == Volume.Type.ISO && volume.getPath() != null) {
                String volPath = volume.getPath();
                int index = volPath.lastIndexOf("/");
                String volDir = volPath.substring(0, index);
                String volName = volPath.substring(index + 1);
                KVMStoragePool secondaryStorage = _storagePoolMgr
                        .getStoragePoolByURI(volDir);
                physicalDisk = secondaryStorage.getPhysicalDisk(volName);
            } else if (volume.getType() != Volume.Type.ISO) {
                pool = _storagePoolMgr.getStoragePool(volume.getPoolUuid());
                physicalDisk = pool.getPhysicalDisk(volume.getPath());
            }

            String volPath = null;
            if (physicalDisk != null) {
                volPath = physicalDisk.getPath();
            }

            DiskDef.diskBus diskBusType = getGuestDiskModel(vmSpec.getOs());
            DiskDef disk = new DiskDef();
            if (volume.getType() == Volume.Type.ISO) {
                if (volPath == null) {
                    /* Add iso as placeholder */
                    disk.defISODisk(null);
                } else {
                    disk.defISODisk(volPath);
                }
            } else {
                int devId = (int) volume.getDeviceId();
>>>>>>> 11687471

                if (pool.getType() == StoragePoolType.RBD) {
                                        /*
                                                For RBD pools we use the secret mechanism in libvirt.
                                                We store the secret under the UUID of the pool, that's why
                                                we pass the pool's UUID as the authSecret
                                        */
                                        disk.defNetworkBasedDisk(physicalDisk.getPath().replace("rbd:", ""), pool.getSourceHost(), pool.getSourcePort(),
                                                                 pool.getAuthUserName(), pool.getUuid(),
                                                                 devId, diskBusType, diskProtocol.RBD);
                                } else if (volume.getType() == Volume.Type.DATADISK) {
<<<<<<< HEAD
					disk.defFileBasedDisk(physicalDisk.getPath(), devId,
							DiskDef.diskBus.VIRTIO,
							DiskDef.diskFmtType.QCOW2);
				} else {
					disk.defFileBasedDisk(physicalDisk.getPath(), devId,
							diskBusType, DiskDef.diskFmtType.QCOW2);
				}

			}

			vm.getDevices().addDevice(disk);
		}

		if (vmSpec.getType() != VirtualMachine.Type.User) {
			if (_sysvmISOPath != null) {
				DiskDef iso = new DiskDef();
				iso.defISODisk(_sysvmISOPath);
				vm.getDevices().addDevice(iso);
			}

			createPatchVbd(conn, vmName, vm, vmSpec);
		}
	}

	private VolumeTO getVolume(VirtualMachineTO vmSpec, Volume.Type type) {
		VolumeTO volumes[] = vmSpec.getDisks();
		for (VolumeTO volume : volumes) {
			if (volume.getType() == type) {
				return volume;
			}
		}
		return null;
	}

	private void createPatchVbd(Connect conn, String vmName, LibvirtVMDef vm,
			VirtualMachineTO vmSpec) throws LibvirtException,
			InternalErrorException {

		List<DiskDef> disks = vm.getDevices().getDisks();
		DiskDef rootDisk = disks.get(0);
		VolumeTO rootVol = getVolume(vmSpec, Volume.Type.ROOT);
		KVMStoragePool pool = _storagePoolMgr.getStoragePool(rootVol
				.getPoolUuid());
		KVMPhysicalDisk disk = pool.createPhysicalDisk(UUID.randomUUID()
				.toString(), KVMPhysicalDisk.PhysicalDiskFormat.RAW,
				10L * 1024 * 1024);
		/* Format/create fs on this disk */
		final Script command = new Script(_createvmPath, _timeout, s_logger);
		command.add("-f", disk.getPath());
		String result = command.execute();
		if (result != null) {
			s_logger.debug("Failed to create data disk: " + result);
			throw new InternalErrorException("Failed to create data disk: "
					+ result);
		}
		String datadiskPath = disk.getPath();

		/* add patch disk */
		DiskDef patchDisk = new DiskDef();

		patchDisk.defFileBasedDisk(datadiskPath, 1, rootDisk.getBusType(),
				DiskDef.diskFmtType.RAW);
		
		disks.add(patchDisk);

		String bootArgs = vmSpec.getBootArgs();

		patchSystemVm(bootArgs, datadiskPath, vmName);
	}

	private String createVlanBr(String vlanId, String nic)
			throws InternalErrorException {
		String brName = setVnetBrName(vlanId);
		createVnet(vlanId, nic);
		return brName;
	}

	private InterfaceDef createVif(Connect conn, NicTO nic,
			InterfaceDef.nicModel model) throws InternalErrorException,
			LibvirtException {
		InterfaceDef intf = new InterfaceDef();

		String vlanId = null;
		if (nic.getBroadcastType() == BroadcastDomainType.Vlan) {
			URI broadcastUri = nic.getBroadcastUri();
			vlanId = broadcastUri.getHost();
		}

		if (nic.getType() == TrafficType.Guest) {
			if (nic.getBroadcastType() == BroadcastDomainType.Vlan
					&& !vlanId.equalsIgnoreCase("untagged")) {
				String brName = createVlanBr(vlanId, _pifs.first());
				intf.defBridgeNet(brName, null, nic.getMac(), model);
			} else {
				intf.defBridgeNet(_guestBridgeName, null, nic.getMac(), model);
			}
		} else if (nic.getType() == TrafficType.Control) {
			/* Make sure the network is still there */
			createControlNetwork(conn);
			intf.defBridgeNet(_linkLocalBridgeName, null, nic.getMac(), model);
		} else if (nic.getType() == TrafficType.Public) {
			if (nic.getBroadcastType() == BroadcastDomainType.Vlan
					&& !vlanId.equalsIgnoreCase("untagged")) {
				String brName = createVlanBr(vlanId, _pifs.second());
				intf.defBridgeNet(brName, null, nic.getMac(), model);
			} else {
				intf.defBridgeNet(_publicBridgeName, null, nic.getMac(), model);
			}
		} else if (nic.getType() == TrafficType.Management) {
			intf.defBridgeNet(_privBridgeName, null, nic.getMac(), model);
		} else if (nic.getType() == TrafficType.Storage) {
			String storageBrName = nic.getName() == null ? _privBridgeName
					: nic.getName();
			intf.defBridgeNet(storageBrName, null, nic.getMac(), model);
		}

		return intf;
	}

	private void createVif(Connect conn, LibvirtVMDef vm, NicTO nic)
			throws InternalErrorException, LibvirtException {
		vm.getDevices().addDevice(
				createVif(conn, nic, getGuestNicModel(vm.getGuestOSType())));
	}

	protected CheckSshAnswer execute(CheckSshCommand cmd) {
		String vmName = cmd.getName();
		String privateIp = cmd.getIp();
		int cmdPort = cmd.getPort();

		if (s_logger.isDebugEnabled()) {
			s_logger.debug("Ping command port, " + privateIp + ":" + cmdPort);
		}

		try {
			String result = _virtRouterResource.connect(privateIp, cmdPort);
			if (result != null) {
				return new CheckSshAnswer(cmd, "Can not ping System vm "
						+ vmName + "due to:" + result);
			}
		} catch (Exception e) {
			return new CheckSshAnswer(cmd, e);
		}

		if (s_logger.isDebugEnabled()) {
			s_logger.debug("Ping command port succeeded for vm " + vmName);
		}

		return new CheckSshAnswer(cmd);
	}

	private boolean cleanupDisk(Connect conn, DiskDef disk) {
		// need to umount secondary storage
		String path = disk.getDiskPath();
		String poolUuid = null;
		if (path != null) {
			String[] token = path.split("/");
			if (token.length > 3) {
				poolUuid = token[2];
			}
		}

		if (poolUuid == null) {
			return true;
		}

		try {
			KVMStoragePool pool = _storagePoolMgr.getStoragePool(poolUuid);
			if (pool != null) {
				pool.delete();
			}
			return true;
		} catch (CloudRuntimeException e) {
			return false;
		}
	}

	protected synchronized String attachOrDetachISO(Connect conn,
			String vmName, String isoPath, boolean isAttach)
			throws LibvirtException, URISyntaxException, InternalErrorException {
		String isoXml = null;
		if (isoPath != null && isAttach) {
			int index = isoPath.lastIndexOf("/");
			String path = isoPath.substring(0, index);
			String name = isoPath.substring(index + 1);
			KVMStoragePool secondaryPool = _storagePoolMgr
					.getStoragePoolByURI(path);
			KVMPhysicalDisk isoVol = secondaryPool.getPhysicalDisk(name);
			isoPath = isoVol.getPath();

			DiskDef iso = new DiskDef();
			iso.defISODisk(isoPath);
			isoXml = iso.toString();
		} else {
			DiskDef iso = new DiskDef();
			iso.defISODisk(null);
			isoXml = iso.toString();
		}

		List<DiskDef> disks = getDisks(conn, vmName);
		String result = attachOrDetachDevice(conn, true, vmName, isoXml);
		if (result == null && !isAttach) {
			for (DiskDef disk : disks) {
				if (disk.getDeviceType() == DiskDef.deviceType.CDROM) {
					cleanupDisk(conn, disk);
				}
			}

		}
		return result;
	}

	protected synchronized String attachOrDetachDisk(Connect conn,
			boolean attach, String vmName, KVMPhysicalDisk attachingDisk,
			int devId) throws LibvirtException, InternalErrorException {
		List<DiskDef> disks = null;
		Domain dm = null;
		DiskDef diskdef = null;
		try {
			if (!attach) {
				dm = conn.domainLookupByUUID(UUID.nameUUIDFromBytes(vmName
						.getBytes()));
				LibvirtDomainXMLParser parser = new LibvirtDomainXMLParser();
				String xml = dm.getXMLDesc(0);
				parser.parseDomainXML(xml);
				disks = parser.getDisks();

				for (DiskDef disk : disks) {
					String file = disk.getDiskPath();
					if (file != null
							&& file.equalsIgnoreCase(attachingDisk.getPath())) {
						diskdef = disk;
						break;
					}
				}
				if (diskdef == null) {
					throw new InternalErrorException("disk: "
							+ attachingDisk.getPath()
							+ " is not attached before");
				}
			} else {
				diskdef = new DiskDef();
				if (attachingDisk.getFormat() == PhysicalDiskFormat.QCOW2) {
					diskdef.defFileBasedDisk(attachingDisk.getPath(), devId,
							DiskDef.diskBus.VIRTIO, DiskDef.diskFmtType.QCOW2);
				} else if (attachingDisk.getFormat() == PhysicalDiskFormat.RAW) {
					diskdef.defBlockBasedDisk(attachingDisk.getPath(), devId,
							DiskDef.diskBus.VIRTIO);
				}
			}

			String xml = diskdef.toString();
			return attachOrDetachDevice(conn, attach, vmName, xml);
		} finally {
			if (dm != null) {
				dm.free();
			}
		}
	}

	protected synchronized String attachOrDetachDevice(Connect conn,
			boolean attach, String vmName, String xml) throws LibvirtException,
			InternalErrorException {
		Domain dm = null;
		try {
			dm = conn.domainLookupByUUID(UUID.nameUUIDFromBytes((vmName
					.getBytes())));

			if (attach) {
				s_logger.debug("Attaching device: " + xml);
				dm.attachDevice(xml);
			} else {
				s_logger.debug("Detaching device: " + xml);
				dm.detachDevice(xml);
			}
		} catch (LibvirtException e) {
			if (attach) {
				s_logger.warn("Failed to attach device to " + vmName + ": "
						+ e.getMessage());
			} else {
				s_logger.warn("Failed to detach device from " + vmName + ": "
						+ e.getMessage());
			}
			throw e;
		} catch (Exception e) {
			throw new InternalErrorException(e.toString());
		} finally {
			if (dm != null) {
				try {
					dm.free();
				} catch (LibvirtException l) {

				}
			}
		}

		return null;
	}

	@Override
	public PingCommand getCurrentStatus(long id) {
		final HashMap<String, State> newStates = sync();

		if (!_can_bridge_firewall) {
			return new PingRoutingCommand(com.cloud.host.Host.Type.Routing, id,
					newStates);
		} else {
			HashMap<String, Pair<Long, Long>> nwGrpStates = syncNetworkGroups(id);
			return new PingRoutingWithNwGroupsCommand(getType(), id, newStates,
					nwGrpStates);
		}
	}

	@Override
	public Type getType() {
		return Type.Routing;
	}

	private Map<String, String> getVersionStrings() {
		final Script command = new Script(_versionstringpath, _timeout,
				s_logger);
		KeyValueInterpreter kvi = new KeyValueInterpreter();
		String result = command.execute(kvi);
		if (result == null) {
			return kvi.getKeyValues();
		} else {
			return new HashMap<String, String>(1);
		}
	}

	@Override
	public StartupCommand[] initialize() {
		Map<String, State> changes = null;

		synchronized (_vms) {
			_vms.clear();
			changes = sync();
		}

		final List<Object> info = getHostInfo();

		final StartupRoutingCommand cmd = new StartupRoutingCommand(
				(Integer) info.get(0), (Long) info.get(1), (Long) info.get(2),
				(Long) info.get(4), (String) info.get(3), HypervisorType.KVM,
				RouterPrivateIpStrategy.HostLocal);
		cmd.setStateChanges(changes);
		fillNetworkInformation(cmd);
		_privateIp = cmd.getPrivateIpAddress();
		cmd.getHostDetails().putAll(getVersionStrings());
		cmd.setPool(_pool);
		cmd.setCluster(_clusterId);
		cmd.setGatewayIpAddress(_localGateway);

		StartupStorageCommand sscmd = null;
		try {

			KVMStoragePool localStoragePool = _storagePoolMgr
=======
                                        disk.defFileBasedDisk(physicalDisk.getPath(), devId,
                                                        DiskDef.diskBus.VIRTIO,
                                                        DiskDef.diskFmtType.QCOW2);
                } else {
                    disk.defFileBasedDisk(physicalDisk.getPath(), devId,
                            diskBusType, DiskDef.diskFmtType.QCOW2);
                }

            }

            vm.getDevices().addDevice(disk);
        }

        if (vmSpec.getType() != VirtualMachine.Type.User) {
            if (_sysvmISOPath != null) {
                DiskDef iso = new DiskDef();
                iso.defISODisk(_sysvmISOPath);
                vm.getDevices().addDevice(iso);
            }

            createPatchVbd(conn, vmName, vm, vmSpec);
        }
    }

    private VolumeTO getVolume(VirtualMachineTO vmSpec, Volume.Type type) {
        VolumeTO volumes[] = vmSpec.getDisks();
        for (VolumeTO volume : volumes) {
            if (volume.getType() == type) {
                return volume;
            }
        }
        return null;
    }

    private void createPatchVbd(Connect conn, String vmName, LibvirtVMDef vm,
            VirtualMachineTO vmSpec) throws LibvirtException,
            InternalErrorException {

        List<DiskDef> disks = vm.getDevices().getDisks();
        DiskDef rootDisk = disks.get(0);
        VolumeTO rootVol = getVolume(vmSpec, Volume.Type.ROOT);
        KVMStoragePool pool = _storagePoolMgr.getStoragePool(rootVol
                .getPoolUuid());
        KVMPhysicalDisk disk = pool.createPhysicalDisk(UUID.randomUUID()
                .toString(), KVMPhysicalDisk.PhysicalDiskFormat.RAW,
                10L * 1024 * 1024);
        /* Format/create fs on this disk */
        final Script command = new Script(_createvmPath, _timeout, s_logger);
        command.add("-f", disk.getPath());
        String result = command.execute();
        if (result != null) {
            s_logger.debug("Failed to create data disk: " + result);
            throw new InternalErrorException("Failed to create data disk: "
                    + result);
        }
        String datadiskPath = disk.getPath();

        /* add patch disk */
        DiskDef patchDisk = new DiskDef();

        patchDisk.defFileBasedDisk(datadiskPath, 1, rootDisk.getBusType(),
                DiskDef.diskFmtType.RAW);
        
        disks.add(patchDisk);

        String bootArgs = vmSpec.getBootArgs();

        patchSystemVm(bootArgs, datadiskPath, vmName);
    }

    private String createVlanBr(String vlanId, String nic)
            throws InternalErrorException {
        String brName = setVnetBrName(vlanId);
        createVnet(vlanId, nic);
        return brName;
    }

    private InterfaceDef createVif(NicTO nic,
                                   InterfaceDef.nicModel model) throws InternalErrorException,
            LibvirtException {
        InterfaceDef intf = new InterfaceDef();

        String vlanId = null;
        if (nic.getBroadcastType() == BroadcastDomainType.Vlan) {
            URI broadcastUri = nic.getBroadcastUri();
            vlanId = broadcastUri.getHost();
        }

        if (nic.getType() == TrafficType.Guest) {
            if (nic.getBroadcastType() == BroadcastDomainType.Vlan
                    && !vlanId.equalsIgnoreCase("untagged")) {
                String brName = createVlanBr(vlanId, _pifs.first());
                intf.defBridgeNet(brName, null, nic.getMac(), model);
            } else {
                intf.defBridgeNet(_guestBridgeName, null, nic.getMac(), model);
            }
        } else if (nic.getType() == TrafficType.Control) {
            /* Make sure the network is still there */
            createControlNetwork();
            intf.defBridgeNet(_linkLocalBridgeName, null, nic.getMac(), model);
        } else if (nic.getType() == TrafficType.Public) {
            if (nic.getBroadcastType() == BroadcastDomainType.Vlan
                    && !vlanId.equalsIgnoreCase("untagged")) {
                String brName = createVlanBr(vlanId, _pifs.second());
                intf.defBridgeNet(brName, null, nic.getMac(), model);
            } else {
                intf.defBridgeNet(_publicBridgeName, null, nic.getMac(), model);
            }
        } else if (nic.getType() == TrafficType.Management) {
            intf.defBridgeNet(_privBridgeName, null, nic.getMac(), model);
        } else if (nic.getType() == TrafficType.Storage) {
            String storageBrName = nic.getName() == null ? _privBridgeName
                    : nic.getName();
            intf.defBridgeNet(storageBrName, null, nic.getMac(), model);
        }

        return intf;
    }

    private void createVif(LibvirtVMDef vm, NicTO nic)
            throws InternalErrorException, LibvirtException {
        vm.getDevices().addDevice(
                createVif(nic, getGuestNicModel(vm.getGuestOSType())));
    }

    protected CheckSshAnswer execute(CheckSshCommand cmd) {
        String vmName = cmd.getName();
        String privateIp = cmd.getIp();
        int cmdPort = cmd.getPort();

        if (s_logger.isDebugEnabled()) {
            s_logger.debug("Ping command port, " + privateIp + ":" + cmdPort);
        }

        try {
            String result = _virtRouterResource.connect(privateIp, cmdPort);
            if (result != null) {
                return new CheckSshAnswer(cmd, "Can not ping System vm "
                        + vmName + "due to:" + result);
            }
        } catch (Exception e) {
            return new CheckSshAnswer(cmd, e);
        }

        if (s_logger.isDebugEnabled()) {
            s_logger.debug("Ping command port succeeded for vm " + vmName);
        }

        return new CheckSshAnswer(cmd);
    }

    private boolean cleanupDisk(Connect conn, DiskDef disk) {
        // need to umount secondary storage
        String path = disk.getDiskPath();
        String poolUuid = null;
        if (path != null) {
            String[] token = path.split("/");
            if (token.length > 3) {
                poolUuid = token[2];
            }
        }

        if (poolUuid == null) {
            return true;
        }

        try {
            KVMStoragePool pool = _storagePoolMgr.getStoragePool(poolUuid);
            if (pool != null) {
                pool.delete();
            }
            return true;
        } catch (CloudRuntimeException e) {
            return false;
        }
    }

    protected synchronized String attachOrDetachISO(Connect conn,
            String vmName, String isoPath, boolean isAttach)
            throws LibvirtException, URISyntaxException, InternalErrorException {
        String isoXml = null;
        if (isoPath != null && isAttach) {
            int index = isoPath.lastIndexOf("/");
            String path = isoPath.substring(0, index);
            String name = isoPath.substring(index + 1);
            KVMStoragePool secondaryPool = _storagePoolMgr
                    .getStoragePoolByURI(path);
            KVMPhysicalDisk isoVol = secondaryPool.getPhysicalDisk(name);
            isoPath = isoVol.getPath();

            DiskDef iso = new DiskDef();
            iso.defISODisk(isoPath);
            isoXml = iso.toString();
        } else {
            DiskDef iso = new DiskDef();
            iso.defISODisk(null);
            isoXml = iso.toString();
        }

        List<DiskDef> disks = getDisks(conn, vmName);
        String result = attachOrDetachDevice(conn, true, vmName, isoXml);
        if (result == null && !isAttach) {
            for (DiskDef disk : disks) {
                if (disk.getDeviceType() == DiskDef.deviceType.CDROM) {
                    cleanupDisk(conn, disk);
                }
            }

        }
        return result;
    }

    protected synchronized String attachOrDetachDisk(Connect conn,
            boolean attach, String vmName, KVMPhysicalDisk attachingDisk,
            int devId) throws LibvirtException, InternalErrorException {
        List<DiskDef> disks = null;
        Domain dm = null;
        DiskDef diskdef = null;
        try {
            if (!attach) {
                dm = conn.domainLookupByUUID(UUID.nameUUIDFromBytes(vmName
                        .getBytes()));
                LibvirtDomainXMLParser parser = new LibvirtDomainXMLParser();
                String xml = dm.getXMLDesc(0);
                parser.parseDomainXML(xml);
                disks = parser.getDisks();

                for (DiskDef disk : disks) {
                    String file = disk.getDiskPath();
                    if (file != null
                            && file.equalsIgnoreCase(attachingDisk.getPath())) {
                        diskdef = disk;
                        break;
                    }
                }
                if (diskdef == null) {
                    throw new InternalErrorException("disk: "
                            + attachingDisk.getPath()
                            + " is not attached before");
                }
            } else {
                diskdef = new DiskDef();
                if (attachingDisk.getFormat() == PhysicalDiskFormat.QCOW2) {
                    diskdef.defFileBasedDisk(attachingDisk.getPath(), devId,
                            DiskDef.diskBus.VIRTIO, DiskDef.diskFmtType.QCOW2);
                } else if (attachingDisk.getFormat() == PhysicalDiskFormat.RAW) {
                    diskdef.defBlockBasedDisk(attachingDisk.getPath(), devId,
                            DiskDef.diskBus.VIRTIO);
                }
            }

            String xml = diskdef.toString();
            return attachOrDetachDevice(conn, attach, vmName, xml);
        } finally {
            if (dm != null) {
                dm.free();
            }
        }
    }

    protected synchronized String attachOrDetachDevice(Connect conn,
            boolean attach, String vmName, String xml) throws LibvirtException,
            InternalErrorException {
        Domain dm = null;
        try {
            dm = conn.domainLookupByUUID(UUID.nameUUIDFromBytes((vmName
                    .getBytes())));

            if (attach) {
                s_logger.debug("Attaching device: " + xml);
                dm.attachDevice(xml);
            } else {
                s_logger.debug("Detaching device: " + xml);
                dm.detachDevice(xml);
            }
        } catch (LibvirtException e) {
            if (attach) {
                s_logger.warn("Failed to attach device to " + vmName + ": "
                        + e.getMessage());
            } else {
                s_logger.warn("Failed to detach device from " + vmName + ": "
                        + e.getMessage());
            }
            throw e;
        } catch (Exception e) {
            throw new InternalErrorException(e.toString());
        } finally {
            if (dm != null) {
                try {
                    dm.free();
                } catch (LibvirtException l) {

                }
            }
        }

        return null;
    }

    @Override
    public PingCommand getCurrentStatus(long id) {
        final HashMap<String, State> newStates = sync();

        if (!_can_bridge_firewall) {
            return new PingRoutingCommand(com.cloud.host.Host.Type.Routing, id,
                    newStates);
        } else {
            HashMap<String, Pair<Long, Long>> nwGrpStates = syncNetworkGroups(id);
            return new PingRoutingWithNwGroupsCommand(getType(), id, newStates,
                    nwGrpStates);
        }
    }

    @Override
    public Type getType() {
        return Type.Routing;
    }

    private Map<String, String> getVersionStrings() {
        final Script command = new Script(_versionstringpath, _timeout,
                s_logger);
        KeyValueInterpreter kvi = new KeyValueInterpreter();
        String result = command.execute(kvi);
        if (result == null) {
            return kvi.getKeyValues();
        } else {
            return new HashMap<String, String>(1);
        }
    }

    @Override
    public StartupCommand[] initialize() {
        Map<String, State> changes = null;

        synchronized (_vms) {
            _vms.clear();
            changes = sync();
        }

        final List<Object> info = getHostInfo();

        final StartupRoutingCommand cmd = new StartupRoutingCommand(
                (Integer) info.get(0), (Long) info.get(1), (Long) info.get(2),
                (Long) info.get(4), (String) info.get(3), HypervisorType.KVM,
                RouterPrivateIpStrategy.HostLocal);
        cmd.setStateChanges(changes);
        fillNetworkInformation(cmd);
        _privateIp = cmd.getPrivateIpAddress();
        cmd.getHostDetails().putAll(getVersionStrings());
        cmd.setPool(_pool);
        cmd.setCluster(_clusterId);
        cmd.setGatewayIpAddress(_localGateway);

        StartupStorageCommand sscmd = null;
        try {

            KVMStoragePool localStoragePool = _storagePoolMgr
>>>>>>> 11687471
                    .createStoragePool(_localStorageUUID, "localhost", -1,
                            _localStoragePath, "", StoragePoolType.Filesystem);
			com.cloud.agent.api.StoragePoolInfo pi = new com.cloud.agent.api.StoragePoolInfo(
					localStoragePool.getUuid(), cmd.getPrivateIpAddress(),
					_localStoragePath, _localStoragePath,
					StoragePoolType.Filesystem, localStoragePool.getCapacity(),
					localStoragePool.getUsed());

			sscmd = new StartupStorageCommand();
			sscmd.setPoolInfo(pi);
			sscmd.setGuid(pi.getUuid());
			sscmd.setDataCenter(_dcId);
			sscmd.setResourceType(Storage.StorageResourceType.STORAGE_POOL);
		} catch (CloudRuntimeException e) {

		}

		if (sscmd != null) {
			return new StartupCommand[] { cmd, sscmd };
		} else {
			return new StartupCommand[] { cmd };
		}
	}

	protected HashMap<String, State> sync() {
		HashMap<String, State> newStates;
		HashMap<String, State> oldStates = null;

		final HashMap<String, State> changes = new HashMap<String, State>();

		synchronized (_vms) {
			newStates = getAllVms();
			if (newStates == null) {
				s_logger.debug("Unable to get the vm states so no state sync at this point.");
				return changes;
			}

			oldStates = new HashMap<String, State>(_vms.size());
			oldStates.putAll(_vms);

			for (final Map.Entry<String, State> entry : newStates.entrySet()) {
				final String vm = entry.getKey();

				State newState = entry.getValue();
				final State oldState = oldStates.remove(vm);

				if (newState == State.Stopped && oldState != State.Stopping
						&& oldState != null && oldState != State.Stopped) {
					newState = getRealPowerState(vm);
				}

				if (s_logger.isTraceEnabled()) {
					s_logger.trace("VM " + vm + ": libvirt has state "
							+ newState + " and we have state "
							+ (oldState != null ? oldState.toString() : "null"));
				}

				if (vm.startsWith("migrating")) {
					s_logger.debug("Migration detected.  Skipping");
					continue;
				}
				if (oldState == null) {
					_vms.put(vm, newState);
					s_logger.debug("Detecting a new state but couldn't find a old state so adding it to the changes: "
							+ vm);
					changes.put(vm, newState);
				} else if (oldState == State.Starting) {
					if (newState == State.Running) {
						_vms.put(vm, newState);
					} else if (newState == State.Stopped) {
						s_logger.debug("Ignoring vm " + vm
								+ " because of a lag in starting the vm.");
					}
				} else if (oldState == State.Migrating) {
					if (newState == State.Running) {
						s_logger.debug("Detected that an migrating VM is now running: "
								+ vm);
						_vms.put(vm, newState);
					}
				} else if (oldState == State.Stopping) {
					if (newState == State.Stopped) {
						_vms.put(vm, newState);
					} else if (newState == State.Running) {
						s_logger.debug("Ignoring vm " + vm
								+ " because of a lag in stopping the vm. ");
					}
				} else if (oldState != newState) {
					_vms.put(vm, newState);
					if (newState == State.Stopped) {
						if (_vmsKilled.remove(vm)) {
							s_logger.debug("VM " + vm
									+ " has been killed for storage. ");
							newState = State.Error;
						}
					}
					changes.put(vm, newState);
				}
			}

			for (final Map.Entry<String, State> entry : oldStates.entrySet()) {
				final String vm = entry.getKey();
				final State oldState = entry.getValue();

				if (s_logger.isTraceEnabled()) {
					s_logger.trace("VM "
							+ vm
							+ " is now missing from libvirt so reporting stopped");
				}

				if (oldState == State.Stopping) {
					s_logger.debug("Ignoring VM " + vm
							+ " in transition state stopping.");
					_vms.remove(vm);
				} else if (oldState == State.Starting) {
					s_logger.debug("Ignoring VM " + vm
							+ " in transition state starting.");
				} else if (oldState == State.Stopped) {
					_vms.remove(vm);
				} else if (oldState == State.Migrating) {
					s_logger.debug("Ignoring VM " + vm + " in migrating state.");
				} else {
					_vms.remove(vm);
					State state = State.Stopped;
					if (_vmsKilled.remove(entry.getKey())) {
						s_logger.debug("VM " + vm
								+ " has been killed by storage monitor");
						state = State.Error;
					}
					changes.put(entry.getKey(), state);
				}
			}
		}

		return changes;
	}

	protected State getRealPowerState(String vm) {
		int i = 0;
		s_logger.trace("Checking on the HALTED State");
		Domain dm = null;
		for (; i < 5; i++) {
			try {
				Connect conn = LibvirtConnection.getConnection();
				dm = conn.domainLookupByUUID(UUID.nameUUIDFromBytes(vm
						.getBytes()));
				DomainInfo.DomainState vps = dm.getInfo().state;
				if (vps != null
						&& vps != DomainInfo.DomainState.VIR_DOMAIN_SHUTOFF
						&& vps != DomainInfo.DomainState.VIR_DOMAIN_NOSTATE) {
					return convertToState(vps);
				}
			} catch (final LibvirtException e) {
				s_logger.trace(e.getMessage());
			} catch (Exception e) {
				s_logger.trace(e.getMessage());
			} finally {
				try {
					if (dm != null) {
						dm.free();
					}
				} catch (final LibvirtException e) {

				}
			}

			try {
				Thread.sleep(1000);
			} catch (InterruptedException e) {
			}
		}
		return State.Stopped;
	}

	protected List<String> getAllVmNames(Connect conn) {
		ArrayList<String> la = new ArrayList<String>();
		try {
			final String names[] = conn.listDefinedDomains();
			for (int i = 0; i < names.length; i++) {
				la.add(names[i]);
			}
		} catch (final LibvirtException e) {
			s_logger.warn("Failed to list Defined domains", e);
		}

		int[] ids = null;
		try {
			ids = conn.listDomains();
		} catch (final LibvirtException e) {
			s_logger.warn("Failed to list domains", e);
			return la;
		}

		Domain dm = null;
		for (int i = 0; i < ids.length; i++) {
			try {
				dm = conn.domainLookupByID(ids[i]);
				la.add(dm.getName());
			} catch (final LibvirtException e) {
				s_logger.warn("Unable to get vms", e);
			} finally {
				try {
					if (dm != null) {
						dm.free();
					}
				} catch (final LibvirtException e) {

				}
			}
		}

		return la;
	}

	private HashMap<String, State> getAllVms() {
		final HashMap<String, State> vmStates = new HashMap<String, State>();

		String[] vms = null;
		int[] ids = null;
		Connect conn = null;
		try {
			conn = LibvirtConnection.getConnection();
		} catch (LibvirtException e) {
			s_logger.debug("Failed to get connection: " + e.getMessage());
			return vmStates;
		}

		try {
			ids = conn.listDomains();
		} catch (final LibvirtException e) {
			s_logger.warn("Unable to listDomains", e);
			return null;
		}
		try {
			vms = conn.listDefinedDomains();
		} catch (final LibvirtException e) {
			s_logger.warn("Unable to listDomains", e);
			return null;
		}

		Domain dm = null;
		for (int i = 0; i < ids.length; i++) {
			try {
				dm = conn.domainLookupByID(ids[i]);

				DomainInfo.DomainState ps = dm.getInfo().state;

				final State state = convertToState(ps);

				s_logger.trace("VM " + dm.getName() + ": powerstate = " + ps
						+ "; vm state=" + state.toString());
				String vmName = dm.getName();
				vmStates.put(vmName, state);
			} catch (final LibvirtException e) {
				s_logger.warn("Unable to get vms", e);
			} finally {
				try {
					if (dm != null) {
						dm.free();
					}
				} catch (LibvirtException e) {

				}
			}
		}

		for (int i = 0; i < vms.length; i++) {
			try {

				dm = conn.domainLookupByUUID(UUID.nameUUIDFromBytes(vms[i]
						.getBytes()));

				DomainInfo.DomainState ps = dm.getInfo().state;
				final State state = convertToState(ps);
				String vmName = dm.getName();
				s_logger.trace("VM " + vmName + ": powerstate = " + ps
						+ "; vm state=" + state.toString());

				vmStates.put(vmName, state);
			} catch (final LibvirtException e) {
				s_logger.warn("Unable to get vms", e);
			} catch (Exception e) {
				s_logger.warn("Unable to get vms", e);
			} finally {
				try {
					if (dm != null) {
						dm.free();
					}
				} catch (LibvirtException e) {

				}
			}
		}

		return vmStates;
	}

	protected List<Object> getHostInfo() {
		final ArrayList<Object> info = new ArrayList<Object>();
		long speed = 0;
		long cpus = 0;
		long ram = 0;
		String cap = null;
		try {
			Connect conn = LibvirtConnection.getConnection();
			final NodeInfo hosts = conn.nodeInfo();
			boolean result = false;
			try {
				BufferedReader in = new BufferedReader(
						new FileReader(
								"/sys/devices/system/cpu/cpu0/cpufreq/cpuinfo_max_freq"));
				speed = Long.parseLong(in.readLine()) / 1000;
				result = true;
			} catch (FileNotFoundException e) {

			} catch (IOException e) {

			} catch (NumberFormatException e) {

			}

			if (!result) {
				speed = hosts.mhz;
			}

			cpus = hosts.cpus;
			ram = hosts.memory * 1024L;
			LibvirtCapXMLParser parser = new LibvirtCapXMLParser();
			parser.parseCapabilitiesXML(conn.getCapabilities());
			ArrayList<String> oss = parser.getGuestOsType();
			for (String s : oss) {
				/*
				 * Even host supports guest os type more than hvm, we only
				 * report hvm to management server
				 */
				if (s.equalsIgnoreCase("hvm")) {
					cap = "hvm";
				}
			}
		} catch (LibvirtException e) {

		}

		if (isSnapshotSupported()) {
			cap = cap + ",snapshot";
		}

		info.add((int) cpus);
		info.add(speed);
		info.add(ram);
		info.add(cap);
		long dom0ram = Math.min(ram / 10, 768 * 1024 * 1024L);// save a maximum
																// of 10% of
																// system ram or
																// 768M
		dom0ram = Math.max(dom0ram, _dom0MinMem);
		info.add(dom0ram);
		s_logger.debug("cpus=" + cpus + ", speed=" + speed + ", ram=" + ram
				+ ", dom0ram=" + dom0ram);

		return info;
	}

	protected void cleanupVM(Connect conn, final String vmName,
			final String vnet) {
		s_logger.debug("Trying to cleanup the vnet: " + vnet);
		if (vnet != null) {
			cleanupVnet(conn, vnet);
		}

		_vmStats.remove(vmName);
	}

	protected String rebootVM(Connect conn, String vmName) {
		Domain dm = null;
		String msg = null;
		try {
			dm = conn.domainLookupByUUID(UUID.nameUUIDFromBytes(vmName
					.getBytes()));
			String vmDef = dm.getXMLDesc(0);
			s_logger.debug(vmDef);
			msg = stopVM(conn, vmName, defineOps.UNDEFINE_VM);
			msg = startDomain(conn, vmName, vmDef);
			return null;
		} catch (LibvirtException e) {
			s_logger.warn("Failed to create vm", e);
			msg = e.getMessage();
		} catch (Exception e) {
			s_logger.warn("Failed to create vm", e);
			msg = e.getMessage();
		} finally {
			try {
				if (dm != null) {
					dm.free();
				}
			} catch (LibvirtException e) {

			}
		}

		return msg;
	}

	protected String stopVM(Connect conn, String vmName, defineOps df) {
		DomainInfo.DomainState state = null;
		Domain dm = null;

		s_logger.debug("Try to stop the vm at first");
		String ret = stopVM(conn, vmName, false);
		if (ret == Script.ERR_TIMEOUT) {
			ret = stopVM(conn, vmName, true);
		} else if (ret != null) {
			/*
			 * There is a race condition between libvirt and qemu: libvirt
			 * listens on qemu's monitor fd. If qemu is shutdown, while libvirt
			 * is reading on the fd, then libvirt will report an error.
			 */
			/* Retry 3 times, to make sure we can get the vm's status */
			for (int i = 0; i < 3; i++) {
				try {
					dm = conn.domainLookupByUUID(UUID.nameUUIDFromBytes(vmName
							.getBytes()));
					state = dm.getInfo().state;
					break;
				} catch (LibvirtException e) {
					s_logger.debug("Failed to get vm status:" + e.getMessage());
				} catch (Exception e) {
					s_logger.debug("Failed to get vm status:" + e.getMessage());
				} finally {
					try {
						if (dm != null) {
							dm.free();
						}
					} catch (LibvirtException l) {

					}
				}
			}

			if (state == null) {
				s_logger.debug("Can't get vm's status, assume it's dead already");
				return null;
			}

			if (state != DomainInfo.DomainState.VIR_DOMAIN_SHUTOFF) {
				s_logger.debug("Try to destroy the vm");
				ret = stopVM(conn, vmName, true);
				if (ret != null) {
					return ret;
				}
			}
		}

		if (df == defineOps.UNDEFINE_VM) {
			try {
				dm = conn.domainLookupByUUID(UUID.nameUUIDFromBytes(vmName
						.getBytes()));
				dm.undefine();
			} catch (LibvirtException e) {

			} finally {
				try {
					if (dm != null) {
						dm.free();
					}
				} catch (LibvirtException l) {

				}
			}
		}
		return null;
	}

	protected String stopVM(Connect conn, String vmName, boolean force) {
		Domain dm = null;
		try {
			dm = conn.domainLookupByUUID(UUID.nameUUIDFromBytes(vmName
					.getBytes()));
			if (force) {
				if (dm.getInfo().state != DomainInfo.DomainState.VIR_DOMAIN_SHUTOFF) {
					dm.destroy();
				}
			} else {
				if (dm.getInfo().state == DomainInfo.DomainState.VIR_DOMAIN_SHUTOFF) {
					return null;
				}
				dm.shutdown();
				int retry = _stopTimeout / 2000;
				/* Wait for the domain gets into shutoff state */
				while ((dm.getInfo().state != DomainInfo.DomainState.VIR_DOMAIN_SHUTOFF)
						&& (retry >= 0)) {
					Thread.sleep(2000);
					retry--;
				}
				if (retry < 0) {
					s_logger.warn("Timed out waiting for domain " + vmName
							+ " to shutdown gracefully");
					return Script.ERR_TIMEOUT;
				}
			}
		} catch (LibvirtException e) {
			s_logger.debug("Failed to stop VM :" + vmName + " :", e);
			return e.getMessage();
		} catch (InterruptedException ie) {
			s_logger.debug("Interrupted sleep");
			return ie.getMessage();
		} catch (Exception e) {
			s_logger.debug("Failed to stop VM :" + vmName + " :", e);
			return e.getMessage();
		} finally {
			try {
				if (dm != null) {
					dm.free();
				}
			} catch (LibvirtException e) {
			}
		}

		return null;
	}

	public synchronized String cleanupVnet(Connect conn, final String vnetId) {
		// VNC proxy VMs do not have vnet
		if (vnetId == null || vnetId.isEmpty()
				|| isDirectAttachedNetwork(vnetId)) {
			return null;
		}

		final List<String> names = getAllVmNames(conn);

		if (!names.isEmpty()) {
			for (final String name : names) {
				if (VirtualMachineName.getVnet(name).equals(vnetId)) {
					return null; // Can't remove the vnet yet.
				}
			}
		}

		final Script command = new Script(_modifyVlanPath, _timeout, s_logger);
		command.add("-o", "delete");
		command.add("-v", vnetId);
		return command.execute();
	}

	protected Integer getVncPort(Connect conn, String vmName)
			throws LibvirtException {
		LibvirtDomainXMLParser parser = new LibvirtDomainXMLParser();
		Domain dm = null;
		try {
			dm = conn.domainLookupByUUID(UUID.nameUUIDFromBytes(vmName
					.getBytes()));
			String xmlDesc = dm.getXMLDesc(0);
			parser.parseDomainXML(xmlDesc);
			return parser.getVncPort();
		} finally {
			try {
				if (dm != null) {
					dm.free();
				}
			} catch (LibvirtException l) {

			}
		}
	}

	private boolean IsHVMEnabled(Connect conn) {
		LibvirtCapXMLParser parser = new LibvirtCapXMLParser();
		try {
			parser.parseCapabilitiesXML(conn.getCapabilities());
			ArrayList<String> osTypes = parser.getGuestOsType();
			for (String o : osTypes) {
				if (o.equalsIgnoreCase("hvm")) {
					return true;
				}
			}
		} catch (LibvirtException e) {

		}
		return false;
	}

	private String getHypervisorPath(Connect conn) {
		File f = new File("/usr/bin/cloud-qemu-kvm");
		if (f.exists()) {
			return "/usr/bin/cloud-qemu-kvm";
		} else {
			f = new File("/usr/libexec/cloud-qemu-kvm");
			if (f.exists()) {
				return "/usr/libexec/cloud-qemu-kvm";
			}

			LibvirtCapXMLParser parser = new LibvirtCapXMLParser();
			try {
				parser.parseCapabilitiesXML(conn.getCapabilities());
			} catch (LibvirtException e) {

			}
			return parser.getEmulator();
		}
	}

	private String getGuestType(Connect conn, String vmName) {
		LibvirtDomainXMLParser parser = new LibvirtDomainXMLParser();
		Domain dm = null;
		try {
			dm = conn.domainLookupByUUID(UUID.nameUUIDFromBytes(vmName
					.getBytes()));
			String xmlDesc = dm.getXMLDesc(0);
			parser.parseDomainXML(xmlDesc);
			return parser.getDescription();
		} catch (LibvirtException e) {
			return null;
		} catch (Exception e) {
			return null;
		} finally {
			try {
				if (dm != null) {
					dm.free();
				}
			} catch (LibvirtException l) {

			}
		}
	}

	private boolean isGuestPVEnabled(String guestOS) {
		if (guestOS == null) {
			return false;
		}
		String guestOSName = KVMGuestOsMapper.getGuestOsName(guestOS);
		if (guestOS.startsWith("Ubuntu")
				|| guestOSName.startsWith("Fedora 13")
				|| guestOSName.startsWith("Fedora 12")
				|| guestOSName.startsWith("Fedora 11")
				|| guestOSName.startsWith("Fedora 10")
				|| guestOSName.startsWith("Fedora 9")
				|| guestOSName.startsWith("CentOS 5.3")
				|| guestOSName.startsWith("CentOS 5.4")
				|| guestOSName.startsWith("CentOS 5.5")
				|| guestOS.startsWith("CentOS")
				|| guestOS.startsWith("Fedora")
				|| guestOSName.startsWith("Red Hat Enterprise Linux 5.3")
				|| guestOSName.startsWith("Red Hat Enterprise Linux 5.4")
				|| guestOSName.startsWith("Red Hat Enterprise Linux 5.5")
				|| guestOSName.startsWith("Red Hat Enterprise Linux 6")
				|| guestOS.startsWith("Debian GNU/Linux")
				|| guestOSName.startsWith("Other PV")) {
			return true;
		} else {
			return false;
		}
	}

	public boolean isCentosHost() {
		if (_hvVersion <= 9) {
			return true;
		} else {
			return false;
		}
	}

	private InterfaceDef.nicModel getGuestNicModel(String guestOSType) {
		if (isGuestPVEnabled(guestOSType)) {
			return InterfaceDef.nicModel.VIRTIO;
		} else {
			return InterfaceDef.nicModel.E1000;
		}
	}

	private DiskDef.diskBus getGuestDiskModel(String guestOSType) {
		if (isGuestPVEnabled(guestOSType)) {
			return DiskDef.diskBus.VIRTIO;
		} else {
			return DiskDef.diskBus.IDE;
		}
	}

	private String setVnetBrName(String vnetId) {
		return "cloudVirBr" + vnetId;
	}

	private String getVnetIdFromBrName(String vnetBrName) {
		return vnetBrName.replaceAll("cloudVirBr", "");
	}

	private void cleanupVMNetworks(Connect conn, List<InterfaceDef> nics) {
		for (InterfaceDef nic : nics) {
			if (nic.getHostNetType() == hostNicType.VNET) {
				cleanupVnet(conn, getVnetIdFromBrName(nic.getBrName()));
			}
		}
	}

	private Domain getDomain(Connect conn, String vmName)
			throws LibvirtException {
		return conn
				.domainLookupByUUID(UUID.nameUUIDFromBytes(vmName.getBytes()));
	}

	protected List<InterfaceDef> getInterfaces(Connect conn, String vmName) {
		LibvirtDomainXMLParser parser = new LibvirtDomainXMLParser();
		Domain dm = null;
		try {
			dm = conn.domainLookupByUUID(UUID.nameUUIDFromBytes(vmName
					.getBytes()));
			parser.parseDomainXML(dm.getXMLDesc(0));
			return parser.getInterfaces();

		} catch (LibvirtException e) {
			s_logger.debug("Failed to get dom xml: " + e.toString());
			return new ArrayList<InterfaceDef>();
		} catch (Exception e) {
			s_logger.debug("Failed to get dom xml: " + e.toString());
			return new ArrayList<InterfaceDef>();
		} finally {
			try {
				if (dm != null) {
					dm.free();
				}
			} catch (LibvirtException e) {

			}
		}
	}

	protected List<DiskDef> getDisks(Connect conn, String vmName) {
		LibvirtDomainXMLParser parser = new LibvirtDomainXMLParser();
		Domain dm = null;
		try {
			dm = conn.domainLookupByUUID(UUID.nameUUIDFromBytes(vmName
					.getBytes()));
			parser.parseDomainXML(dm.getXMLDesc(0));
			return parser.getDisks();

		} catch (LibvirtException e) {
			s_logger.debug("Failed to get dom xml: " + e.toString());
			return new ArrayList<DiskDef>();
		} catch (Exception e) {
			s_logger.debug("Failed to get dom xml: " + e.toString());
			return new ArrayList<DiskDef>();
		} finally {
			try {
				if (dm != null) {
					dm.free();
				}
			} catch (LibvirtException e) {

			}
		}
	}

	private String executeBashScript(String script) {
		Script command = new Script("/bin/bash", _timeout, s_logger);
		command.add("-c");
		command.add(script);
		return command.execute();
	}

	private String executeBashScript(String script, OutputInterpreter parser) {
		Script command = new Script("/bin/bash", _timeout, s_logger);
		command.add("-c");
		command.add(script);
		return command.execute(parser);
	}

	private void deletExitingLinkLocalRoutTable(String linkLocalBr) {
		Script command = new Script("/bin/bash", _timeout);
		command.add("-c");
		command.add("ip route | grep " + NetUtils.getLinkLocalCIDR());
		OutputInterpreter.AllLinesParser parser = new OutputInterpreter.AllLinesParser();
		String result = command.execute(parser);
		boolean foundLinkLocalBr = false;
		if (result == null && parser.getLines() != null) {
			String[] lines = parser.getLines().split("\\n");
			for (String line : lines) {
				String[] tokens = line.split(" ");
				if (!tokens[2].equalsIgnoreCase(linkLocalBr)) {
					Script.runSimpleBashScript("ip route del "
							+ NetUtils.getLinkLocalCIDR());
				} else {
					foundLinkLocalBr = true;
				}
			}
		}
		if (!foundLinkLocalBr) {
			Script.runSimpleBashScript("ip route add "
					+ NetUtils.getLinkLocalCIDR() + " dev " + linkLocalBr
					+ " src " + NetUtils.getLinkLocalGateway());
		}
	}

	private class vmStats {
		long _usedTime;
		long _tx;
		long _rx;
		Calendar _timestamp;
	}

	private VmStatsEntry getVmStat(Connect conn, String vmName)
			throws LibvirtException {
		Domain dm = null;
		try {
			dm = getDomain(conn, vmName);
			DomainInfo info = dm.getInfo();

			VmStatsEntry stats = new VmStatsEntry();
			stats.setNumCPUs(info.nrVirtCpu);
			stats.setEntityType("vm");

			/* get cpu utilization */
			vmStats oldStats = null;

			Calendar now = Calendar.getInstance();

			oldStats = _vmStats.get(vmName);

			long elapsedTime = 0;
			if (oldStats != null) {
				elapsedTime = now.getTimeInMillis()
						- oldStats._timestamp.getTimeInMillis();
				double utilization = (info.cpuTime - oldStats._usedTime)
						/ ((double) elapsedTime * 1000000);

				NodeInfo node = conn.nodeInfo();
				utilization = utilization / node.cpus;
				stats.setCPUUtilization(utilization * 100);
			}

			/* get network stats */

			List<InterfaceDef> vifs = getInterfaces(conn, vmName);
			long rx = 0;
			long tx = 0;
			for (InterfaceDef vif : vifs) {
				DomainInterfaceStats ifStats = dm.interfaceStats(vif
						.getDevName());
				rx += ifStats.rx_bytes;
				tx += ifStats.tx_bytes;
			}

			if (oldStats != null) {
				long deltarx = rx - oldStats._rx;
				if (deltarx > 0)
					stats.setNetworkReadKBs(deltarx / 1000);
				long deltatx = tx - oldStats._tx;
				if (deltatx > 0)
					stats.setNetworkWriteKBs(deltatx / 1000);
			}

			vmStats newStat = new vmStats();
			newStat._usedTime = info.cpuTime;
			newStat._rx = rx;
			newStat._tx = tx;
			newStat._timestamp = now;
			_vmStats.put(vmName, newStat);
			return stats;
		} finally {
			if (dm != null) {
				dm.free();
			}
		}
	}

	private boolean can_bridge_firewall(String prvNic) {
		Script cmd = new Script(_securityGroupPath, _timeout, s_logger);
		cmd.add("can_bridge_firewall");
		cmd.add(prvNic);
		String result = cmd.execute();
		if (result != null) {
			return false;
		}
		return true;
	}

	protected boolean destroy_network_rules_for_vm(Connect conn, String vmName) {
		if (!_can_bridge_firewall) {
			return false;
		}
		String vif = null;
		List<InterfaceDef> intfs = getInterfaces(conn, vmName);
		if (intfs.size() > 0) {
			InterfaceDef intf = intfs.get(0);
			vif = intf.getDevName();
		}
		Script cmd = new Script(_securityGroupPath, _timeout, s_logger);
		cmd.add("destroy_network_rules_for_vm");
		cmd.add("--vmname", vmName);
		if (vif != null) {
			cmd.add("--vif", vif);
		}
		String result = cmd.execute();
		if (result != null) {
			return false;
		}
		return true;
	}

	protected boolean default_network_rules(Connect conn, String vmName,
			NicTO nic, Long vmId) {
		if (!_can_bridge_firewall) {
			return false;
		}

		List<InterfaceDef> intfs = getInterfaces(conn, vmName);
		if (intfs.size() < nic.getDeviceId()) {
			return false;
		}

		InterfaceDef intf = intfs.get(nic.getDeviceId());
		String brname = intf.getBrName();
		String vif = intf.getDevName();

		Script cmd = new Script(_securityGroupPath, _timeout, s_logger);
		cmd.add("default_network_rules");
		cmd.add("--vmname", vmName);
		cmd.add("--vmid", vmId.toString());
		if (nic.getIp() != null) {
			cmd.add("--vmip", nic.getIp());
		}
		cmd.add("--vmmac", nic.getMac());
		cmd.add("--vif", vif);
		cmd.add("--brname", brname);
		String result = cmd.execute();
		if (result != null) {
			return false;
		}
		return true;
	}

	protected boolean post_default_network_rules(Connect conn, String vmName,
			NicTO nic, Long vmId, InetAddress dhcpServerIp, String hostIp,
			String hostMacAddr) {
		if (!_can_bridge_firewall) {
			return false;
		}

		List<InterfaceDef> intfs = getInterfaces(conn, vmName);
		if (intfs.size() < nic.getDeviceId()) {
			return false;
		}

		InterfaceDef intf = intfs.get(nic.getDeviceId());
		String brname = intf.getBrName();
		String vif = intf.getDevName();

		Script cmd = new Script(_securityGroupPath, _timeout, s_logger);
		cmd.add("post_default_network_rules");
		cmd.add("--vmname", vmName);
		cmd.add("--vmid", vmId.toString());
		cmd.add("--vmip", nic.getIp());
		cmd.add("--vmmac", nic.getMac());
		cmd.add("--vif", vif);
		cmd.add("--brname", brname);
		if (dhcpServerIp != null)
			cmd.add("--dhcpSvr", dhcpServerIp.getHostAddress());

		cmd.add("--hostIp", hostIp);
		cmd.add("--hostMacAddr", hostMacAddr);
		String result = cmd.execute();
		if (result != null) {
			return false;
		}
		return true;
	}

	protected boolean default_network_rules_for_systemvm(Connect conn,
			String vmName) {
		if (!_can_bridge_firewall) {
			return false;
		}

		Script cmd = new Script(_securityGroupPath, _timeout, s_logger);
		cmd.add("default_network_rules_systemvm");
		cmd.add("--vmname", vmName);
        cmd.add("--localbrname", _linkLocalBridgeName);
<<<<<<< HEAD
		String result = cmd.execute();
		if (result != null) {
			return false;
		}
		return true;
	}

	private boolean add_network_rules(String vmName, String vmId,
			String guestIP, String sig, String seq, String mac, String rules,
			String vif, String brname) {
		if (!_can_bridge_firewall) {
			return false;
		}

		String newRules = rules.replace(" ", ";");
		Script cmd = new Script(_securityGroupPath, _timeout, s_logger);
		cmd.add("add_network_rules");
		cmd.add("--vmname", vmName);
		cmd.add("--vmid", vmId);
		cmd.add("--vmip", guestIP);
		cmd.add("--sig", sig);
		cmd.add("--seq", seq);
		cmd.add("--vmmac", mac);
		cmd.add("--vif", vif);
		cmd.add("--brname", brname);
		if (rules != null) {
			cmd.add("--rules", newRules);
		}
		String result = cmd.execute();
		if (result != null) {
			return false;
		}
		return true;
	}

	private boolean cleanup_rules() {
		if (!_can_bridge_firewall) {
			return false;
		}
		Script cmd = new Script(_securityGroupPath, _timeout, s_logger);
		cmd.add("cleanup_rules");
		String result = cmd.execute();
		if (result != null) {
			return false;
		}
		return true;
	}

	private String get_rule_logs_for_vms() {
		Script cmd = new Script(_securityGroupPath, _timeout, s_logger);
		cmd.add("get_rule_logs_for_vms");
		OutputInterpreter.OneLineParser parser = new OutputInterpreter.OneLineParser();
		String result = cmd.execute(parser);
		if (result == null) {
			return parser.getLine();
		}
		return null;
	}

	private HashMap<String, Pair<Long, Long>> syncNetworkGroups(long id) {
		HashMap<String, Pair<Long, Long>> states = new HashMap<String, Pair<Long, Long>>();

		String result = get_rule_logs_for_vms();
		s_logger.trace("syncNetworkGroups: id=" + id + " got: " + result);
		String[] rulelogs = result != null ? result.split(";") : new String[0];
		for (String rulesforvm : rulelogs) {
			String[] log = rulesforvm.split(",");
			if (log.length != 6) {
				continue;
			}
			try {
				states.put(log[0], new Pair<Long, Long>(Long.parseLong(log[1]),
						Long.parseLong(log[5])));
			} catch (NumberFormatException nfe) {
				states.put(log[0], new Pair<Long, Long>(-1L, -1L));
			}
		}
		return states;
	}

	/* online snapshot supported by enhanced qemu-kvm */
	private boolean isSnapshotSupported() {
		String result = executeBashScript("qemu-img --help|grep convert |grep snapshot");
		if (result != null) {
			return false;
		} else {
			return true;
		}
	}

	private Pair<Double, Double> getNicStats(String nicName) {
		double rx = 0.0;
		OutputInterpreter.OneLineParser rxParser = new OutputInterpreter.OneLineParser();
		String result = executeBashScript("cat /sys/class/net/" + nicName
				+ "/statistics/rx_bytes", rxParser);
		if (result == null && rxParser.getLine() != null) {
			rx = Double.parseDouble(rxParser.getLine());
		}

		double tx = 0.0;
		OutputInterpreter.OneLineParser txParser = new OutputInterpreter.OneLineParser();
		result = executeBashScript("cat /sys/class/net/" + nicName
				+ "/statistics/tx_bytes", txParser);
		if (result == null && txParser.getLine() != null) {
			tx = Double.parseDouble(txParser.getLine());
		}

		return new Pair<Double, Double>(rx, tx);
	}

	private void createControlNetwork(Connect conn) throws LibvirtException {
		_virtRouterResource.createControlNetwork(_linkLocalBridgeName);
	}

	private Answer execute(NetworkRulesSystemVmCommand cmd) {
		boolean success = false;
		Connect conn;
		try {
			conn = LibvirtConnection.getConnection();
			success = default_network_rules_for_systemvm(conn, cmd.getVmName());
		} catch (LibvirtException e) {
			// TODO Auto-generated catch block
			e.printStackTrace();
		}

		return new Answer(cmd, success, "");
	}
=======
        String result = cmd.execute();
        if (result != null) {
            return false;
        }
        return true;
    }

    private boolean add_network_rules(String vmName, String vmId,
            String guestIP, String sig, String seq, String mac, String rules,
            String vif, String brname) {
        if (!_can_bridge_firewall) {
            return false;
        }

        String newRules = rules.replace(" ", ";");
        Script cmd = new Script(_securityGroupPath, _timeout, s_logger);
        cmd.add("add_network_rules");
        cmd.add("--vmname", vmName);
        cmd.add("--vmid", vmId);
        cmd.add("--vmip", guestIP);
        cmd.add("--sig", sig);
        cmd.add("--seq", seq);
        cmd.add("--vmmac", mac);
        cmd.add("--vif", vif);
        cmd.add("--brname", brname);
        if (rules != null) {
            cmd.add("--rules", newRules);
        }
        String result = cmd.execute();
        if (result != null) {
            return false;
        }
        return true;
    }

    private boolean cleanup_rules() {
        if (!_can_bridge_firewall) {
            return false;
        }
        Script cmd = new Script(_securityGroupPath, _timeout, s_logger);
        cmd.add("cleanup_rules");
        String result = cmd.execute();
        if (result != null) {
            return false;
        }
        return true;
    }

    private String get_rule_logs_for_vms() {
        Script cmd = new Script(_securityGroupPath, _timeout, s_logger);
        cmd.add("get_rule_logs_for_vms");
        OutputInterpreter.OneLineParser parser = new OutputInterpreter.OneLineParser();
        String result = cmd.execute(parser);
        if (result == null) {
            return parser.getLine();
        }
        return null;
    }

    private HashMap<String, Pair<Long, Long>> syncNetworkGroups(long id) {
        HashMap<String, Pair<Long, Long>> states = new HashMap<String, Pair<Long, Long>>();

        String result = get_rule_logs_for_vms();
        s_logger.trace("syncNetworkGroups: id=" + id + " got: " + result);
        String[] rulelogs = result != null ? result.split(";") : new String[0];
        for (String rulesforvm : rulelogs) {
            String[] log = rulesforvm.split(",");
            if (log.length != 6) {
                continue;
            }
            try {
                states.put(log[0], new Pair<Long, Long>(Long.parseLong(log[1]),
                        Long.parseLong(log[5])));
            } catch (NumberFormatException nfe) {
                states.put(log[0], new Pair<Long, Long>(-1L, -1L));
            }
        }
        return states;
    }

    /* online snapshot supported by enhanced qemu-kvm */
    private boolean isSnapshotSupported() {
        String result = executeBashScript("qemu-img --help|grep convert |grep snapshot");
        if (result != null) {
            return false;
        } else {
            return true;
        }
    }

    private Pair<Double, Double> getNicStats(String nicName) {
        double rx = 0.0;
        OutputInterpreter.OneLineParser rxParser = new OutputInterpreter.OneLineParser();
        String result = executeBashScript("cat /sys/class/net/" + nicName
                + "/statistics/rx_bytes", rxParser);
        if (result == null && rxParser.getLine() != null) {
            rx = Double.parseDouble(rxParser.getLine());
        }

        double tx = 0.0;
        OutputInterpreter.OneLineParser txParser = new OutputInterpreter.OneLineParser();
        result = executeBashScript("cat /sys/class/net/" + nicName
                + "/statistics/tx_bytes", txParser);
        if (result == null && txParser.getLine() != null) {
            tx = Double.parseDouble(txParser.getLine());
        }

        return new Pair<Double, Double>(rx, tx);
    }

    private void createControlNetwork() throws LibvirtException {
        _virtRouterResource.createControlNetwork(_linkLocalBridgeName);
    }

    private Answer execute(NetworkRulesSystemVmCommand cmd) {
        boolean success = false;
        Connect conn;
        try {
            conn = LibvirtConnection.getConnection();
            success = default_network_rules_for_systemvm(conn, cmd.getVmName());
        } catch (LibvirtException e) {
            // TODO Auto-generated catch block
            e.printStackTrace();
        }

        return new Answer(cmd, success, "");
    }
>>>>>>> 11687471
}<|MERGE_RESOLUTION|>--- conflicted
+++ resolved
@@ -231,7 +231,6 @@
  **/
 @Local(value = { ServerResource.class })
 public class LibvirtComputingResource extends ServerResourceBase implements
-<<<<<<< HEAD
 		ServerResource {
 	private static final Logger s_logger = Logger
 			.getLogger(LibvirtComputingResource.class);
@@ -699,7 +698,7 @@
 		}
 
 		try {
-			createControlNetwork(conn);
+            createControlNetwork();
 		} catch (LibvirtException e) {
 			throw new ConfigurationException(e.getMessage());
 		}
@@ -1221,7 +1220,7 @@
 			nicTO.setBroadcastUri(BroadcastDomainType.Vlan.toUri(vlanId));
 		}
 
-		InterfaceDef nic = createVif(conn, nicTO, InterfaceDef.nicModel.VIRTIO);
+        InterfaceDef nic = createVif(nicTO, InterfaceDef.nicModel.VIRTIO);
 		Domain vm = getDomain(conn, vmName);
 		vm.attachDevice(nic.toString());
 	}
@@ -1303,1079 +1302,6 @@
 
 			KVMStoragePool primaryPool = _storagePoolMgr.getStoragePool(cmd
 					.getPool().getUuid());
-=======
-        ServerResource {
-    private static final Logger s_logger = Logger
-            .getLogger(LibvirtComputingResource.class);
-
-    private String _modifyVlanPath;
-    private String _versionstringpath;
-    private String _patchdomrPath;
-    private String _createvmPath;
-    private String _manageSnapshotPath;
-    private String _createTmplPath;
-    private String _heartBeatPath;
-    private String _securityGroupPath;
-    private String _networkUsagePath;
-    private String _host;
-    private String _dcId;
-    private String _pod;
-    private String _clusterId;
-    private int _migrateSpeed;
-
-    private long _hvVersion;
-    private KVMHAMonitor _monitor;
-    private final String _SSHKEYSPATH = "/root/.ssh";
-    private final String _SSHPRVKEYPATH = _SSHKEYSPATH + File.separator
-            + "id_rsa.cloud";
-    private final String _SSHPUBKEYPATH = _SSHKEYSPATH + File.separator
-            + "id_rsa.pub.cloud";
-    private String _mountPoint = "/mnt";
-    StorageLayer _storage;
-    private KVMStoragePoolManager _storagePoolMgr;
-
-    private static final class KeyValueInterpreter extends OutputInterpreter {
-        private final Map<String, String> map = new HashMap<String, String>();
-
-        @Override
-        public String interpret(BufferedReader reader) throws IOException {
-            String line = null;
-            int numLines = 0;
-            while ((line = reader.readLine()) != null) {
-                String[] toks = line.trim().split("=");
-                if (toks.length < 2) {
-                    s_logger.warn("Failed to parse Script output: " + line);
-                } else {
-                    map.put(toks[0].trim(), toks[1].trim());
-                }
-                numLines++;
-            }
-            if (numLines == 0) {
-                s_logger.warn("KeyValueInterpreter: no output lines?");
-            }
-            return null;
-        }
-
-        public Map<String, String> getKeyValues() {
-            return map;
-        }
-    }
-
-    @Override
-    protected String getDefaultScriptsDir() {
-        return null;
-    }
-
-    protected static MessageFormat SnapshotXML = new MessageFormat(
-            "   <domainsnapshot>" + "       <name>{0}</name>" + "          <domain>"
-                    + "            <uuid>{1}</uuid>" + "        </domain>"
-                    + "    </domainsnapshot>");
-
-    protected String _hypervisorType;
-    protected String _hypervisorURI;
-    protected String _hypervisorPath;
-    protected String _sysvmISOPath;
-    protected String _privNwName;
-    protected String _privBridgeName;
-    protected String _linkLocalBridgeName;
-    protected String _publicBridgeName;
-    protected String _guestBridgeName;
-    protected String _privateIp;
-    protected String _pool;
-    protected String _localGateway;
-    private boolean _can_bridge_firewall;
-    protected String _localStoragePath;
-    protected String _localStorageUUID;
-    private Pair<String, String> _pifs;
-    private final Map<String, vmStats> _vmStats = new ConcurrentHashMap<String, vmStats>();
-
-    protected boolean _disconnected = true;
-    protected int _timeout;
-    protected int _cmdsTimeout;
-    protected int _stopTimeout;
-    protected static HashMap<DomainInfo.DomainState, State> s_statesTable;
-    static {
-        s_statesTable = new HashMap<DomainInfo.DomainState, State>();
-        s_statesTable.put(DomainInfo.DomainState.VIR_DOMAIN_SHUTOFF,
-                State.Stopped);
-        s_statesTable.put(DomainInfo.DomainState.VIR_DOMAIN_PAUSED,
-                State.Running);
-        s_statesTable.put(DomainInfo.DomainState.VIR_DOMAIN_RUNNING,
-                State.Running);
-        s_statesTable.put(DomainInfo.DomainState.VIR_DOMAIN_BLOCKED,
-                State.Running);
-        s_statesTable.put(DomainInfo.DomainState.VIR_DOMAIN_NOSTATE,
-                State.Unknown);
-        s_statesTable.put(DomainInfo.DomainState.VIR_DOMAIN_SHUTDOWN,
-                State.Stopping);
-    }
-
-    protected HashMap<String, State> _vms = new HashMap<String, State>(20);
-    protected List<String> _vmsKilled = new ArrayList<String>();
-
-    private VirtualRoutingResource _virtRouterResource;
-
-    private String _pingTestPath;
-
-    private int _dom0MinMem;
-
-    protected enum defineOps {
-        UNDEFINE_VM, DEFINE_VM
-    }
-
-    private String getEndIpFromStartIp(String startIp, int numIps) {
-        String[] tokens = startIp.split("[.]");
-        assert (tokens.length == 4);
-        int lastbyte = Integer.parseInt(tokens[3]);
-        lastbyte = lastbyte + numIps;
-        tokens[3] = Integer.toString(lastbyte);
-        StringBuilder end = new StringBuilder(15);
-        end.append(tokens[0]).append(".").append(tokens[1]).append(".")
-                .append(tokens[2]).append(".").append(tokens[3]);
-        return end.toString();
-    }
-
-    private Map<String, Object> getDeveloperProperties()
-            throws ConfigurationException {
-        final File file = PropertiesUtil.findConfigFile("developer.properties");
-        if (file == null) {
-            throw new ConfigurationException(
-                    "Unable to find developer.properties.");
-        }
-
-        s_logger.info("developer.properties found at " + file.getAbsolutePath());
-        Properties properties = new Properties();
-        try {
-            properties.load(new FileInputStream(file));
-
-            String startMac = (String) properties.get("private.macaddr.start");
-            if (startMac == null) {
-                throw new ConfigurationException(
-                        "Developers must specify start mac for private ip range");
-            }
-
-            String startIp = (String) properties.get("private.ipaddr.start");
-            if (startIp == null) {
-                throw new ConfigurationException(
-                        "Developers must specify start ip for private ip range");
-            }
-            final Map<String, Object> params = PropertiesUtil.toMap(properties);
-
-            String endIp = (String) properties.get("private.ipaddr.end");
-            if (endIp == null) {
-                endIp = getEndIpFromStartIp(startIp, 16);
-                params.put("private.ipaddr.end", endIp);
-            }
-            return params;
-        } catch (final FileNotFoundException ex) {
-            throw new CloudRuntimeException("Cannot find the file: "
-                    + file.getAbsolutePath(), ex);
-        } catch (final IOException ex) {
-            throw new CloudRuntimeException("IOException in reading "
-                    + file.getAbsolutePath(), ex);
-        }
-    }
-
-    protected String getDefaultNetworkScriptsDir() {
-        return "scripts/vm/network/vnet";
-    }
-
-    protected String getDefaultStorageScriptsDir() {
-        return "scripts/storage/qcow2";
-    }
-
-    private void saveProperties(Map<String, Object> params)
-            throws ConfigurationException {
-        final File file = PropertiesUtil.findConfigFile("agent.properties");
-        if (file == null) {
-            throw new ConfigurationException("Unable to find agent.properties.");
-        }
-
-        s_logger.info("agent.properties found at " + file.getAbsolutePath());
-
-        try {
-            Properties _properties = new Properties();
-            _properties.load(new FileInputStream(file));
-            Set<String> names = _properties.stringPropertyNames();
-            for (String key : params.keySet()) {
-                if (!names.contains(key)) {
-                    _properties.setProperty(key, (String) params.get(key));
-                }
-            }
-            _properties.store(new FileOutputStream(file), "");
-        } catch (final FileNotFoundException ex) {
-            throw new CloudRuntimeException("Cannot find the file: "
-                    + file.getAbsolutePath(), ex);
-        } catch (final IOException ex) {
-            throw new CloudRuntimeException("IOException in reading "
-                    + file.getAbsolutePath(), ex);
-        }
-    }
-
-    @Override
-    public boolean configure(String name, Map<String, Object> params)
-            throws ConfigurationException {
-        boolean success = super.configure(name, params);
-        if (!success) {
-            return false;
-        }
-
-        try {
-            Class<?> clazz = Class
-                    .forName("com.cloud.storage.JavaStorageLayer");
-            _storage = (StorageLayer) ComponentLocator.inject(clazz);
-            _storage.configure("StorageLayer", params);
-        } catch (ClassNotFoundException e) {
-            throw new ConfigurationException("Unable to find class "
-                    + "com.cloud.storage.JavaStorageLayer");
-        }
-
-        _virtRouterResource = new VirtualRoutingResource();
-
-        // Set the domr scripts directory
-        params.put("domr.scripts.dir", "scripts/network/domr/kvm");
-
-        success = _virtRouterResource.configure(name, params);
-
-        String kvmScriptsDir = (String) params.get("kvm.scripts.dir");
-        if (kvmScriptsDir == null) {
-            kvmScriptsDir = "scripts/vm/hypervisor/kvm";
-        }
-
-        String networkScriptsDir = (String) params.get("network.scripts.dir");
-        if (networkScriptsDir == null) {
-            networkScriptsDir = getDefaultNetworkScriptsDir();
-        }
-
-        String storageScriptsDir = (String) params.get("storage.scripts.dir");
-        if (storageScriptsDir == null) {
-            storageScriptsDir = getDefaultStorageScriptsDir();
-        }
-
-        if (!success) {
-            return false;
-        }
-
-        _host = (String) params.get("host");
-        if (_host == null) {
-            _host = "localhost";
-        }
-
-        _dcId = (String) params.get("zone");
-        if (_dcId == null) {
-            _dcId = "default";
-        }
-
-        _pod = (String) params.get("pod");
-        if (_pod == null) {
-            _pod = "default";
-        }
-
-        _clusterId = (String) params.get("cluster");
-
-        _modifyVlanPath = Script.findScript(networkScriptsDir, "modifyvlan.sh");
-        if (_modifyVlanPath == null) {
-            throw new ConfigurationException("Unable to find modifyvlan.sh");
-        }
-
-        _versionstringpath = Script.findScript(kvmScriptsDir, "versions.sh");
-        if (_versionstringpath == null) {
-            throw new ConfigurationException("Unable to find versions.sh");
-        }
-
-        _patchdomrPath = Script.findScript(kvmScriptsDir + "/patch/",
-                "rundomrpre.sh");
-        if (_patchdomrPath == null) {
-            throw new ConfigurationException("Unable to find rundomrpre.sh");
-        }
-
-        _heartBeatPath = Script.findScript(kvmScriptsDir, "kvmheartbeat.sh");
-        if (_heartBeatPath == null) {
-            throw new ConfigurationException("Unable to find kvmheartbeat.sh");
-        }
-
-        _createvmPath = Script.findScript(storageScriptsDir, "createvm.sh");
-        if (_createvmPath == null) {
-            throw new ConfigurationException("Unable to find the createvm.sh");
-        }
-
-        _manageSnapshotPath = Script.findScript(storageScriptsDir,
-                "managesnapshot.sh");
-        if (_manageSnapshotPath == null) {
-            throw new ConfigurationException(
-                    "Unable to find the managesnapshot.sh");
-        }
-
-        _createTmplPath = Script
-                .findScript(storageScriptsDir, "createtmplt.sh");
-        if (_createTmplPath == null) {
-            throw new ConfigurationException(
-                    "Unable to find the createtmplt.sh");
-        }
-
-        _securityGroupPath = Script.findScript(networkScriptsDir,
-                "security_group.py");
-        if (_securityGroupPath == null) {
-            throw new ConfigurationException(
-                    "Unable to find the security_group.py");
-        }
-
-        _networkUsagePath = Script.findScript("scripts/network/domr/",
-                "networkUsage.sh");
-        if (_networkUsagePath == null) {
-            throw new ConfigurationException(
-                    "Unable to find the networkUsage.sh");
-        }
-
-        String value = (String) params.get("developer");
-        boolean isDeveloper = Boolean.parseBoolean(value);
-
-        if (isDeveloper) {
-            params.putAll(getDeveloperProperties());
-        }
-
-        _pool = (String) params.get("pool");
-        if (_pool == null) {
-            _pool = "/root";
-        }
-
-        String instance = (String) params.get("instance");
-
-        _hypervisorType = (String) params.get("hypervisor.type");
-        if (_hypervisorType == null) {
-            _hypervisorType = "kvm";
-        }
-
-        _hypervisorURI = (String) params.get("hypervisor.uri");
-        if (_hypervisorURI == null) {
-            _hypervisorURI = "qemu:///system";
-        }
-        String startMac = (String) params.get("private.macaddr.start");
-        if (startMac == null) {
-            startMac = "00:16:3e:77:e2:a0";
-        }
-
-        String startIp = (String) params.get("private.ipaddr.start");
-        if (startIp == null) {
-            startIp = "192.168.166.128";
-        }
-
-        _pingTestPath = Script.findScript(kvmScriptsDir, "pingtest.sh");
-        if (_pingTestPath == null) {
-            throw new ConfigurationException("Unable to find the pingtest.sh");
-        }
-
-        _linkLocalBridgeName = (String) params.get("private.bridge.name");
-        if (_linkLocalBridgeName == null) {
-            if (isDeveloper) {
-                _linkLocalBridgeName = "cloud-" + instance + "-0";
-            } else {
-                _linkLocalBridgeName = "cloud0";
-            }
-        }
-
-        _publicBridgeName = (String) params.get("public.network.device");
-        if (_publicBridgeName == null) {
-            _publicBridgeName = "cloudbr0";
-        }
-
-        _privBridgeName = (String) params.get("private.network.device");
-        if (_privBridgeName == null) {
-            _privBridgeName = "cloudbr1";
-        }
-
-        _guestBridgeName = (String) params.get("guest.network.device");
-        if (_guestBridgeName == null) {
-            _guestBridgeName = _privBridgeName;
-        }
-
-        _privNwName = (String) params.get("private.network.name");
-        if (_privNwName == null) {
-            if (isDeveloper) {
-                _privNwName = "cloud-" + instance + "-private";
-            } else {
-                _privNwName = "cloud-private";
-            }
-        }
-
-        _localStoragePath = (String) params.get("local.storage.path");
-        if (_localStoragePath == null) {
-            _localStoragePath = "/var/lib/libvirt/images/";
-        }
-
-        _localStorageUUID = (String) params.get("local.storage.uuid");
-        if (_localStorageUUID == null) {
-            _localStorageUUID = UUID.randomUUID().toString();
-            params.put("local.storage.uuid", _localStorageUUID);
-        }
-
-        value = (String) params.get("scripts.timeout");
-        _timeout = NumbersUtil.parseInt(value, 30 * 60) * 1000;
-
-        value = (String) params.get("stop.script.timeout");
-        _stopTimeout = NumbersUtil.parseInt(value, 120) * 1000;
-
-        value = (String) params.get("cmds.timeout");
-        _cmdsTimeout = NumbersUtil.parseInt(value, 7200) * 1000;
-
-        value = (String) params.get("host.reserved.mem.mb");
-        _dom0MinMem = NumbersUtil.parseInt(value, 0) * 1024 * 1024;
-
-        value = (String) params.get("debug.mode");
-
-        LibvirtConnection.initialize(_hypervisorURI);
-        Connect conn = null;
-        try {
-            conn = LibvirtConnection.getConnection();
-        } catch (LibvirtException e) {
-            throw new CloudRuntimeException(e.getMessage());
-        }
-
-        /* Does node support HVM guest? If not, exit */
-        if (!IsHVMEnabled(conn)) {
-            throw new ConfigurationException(
-                    "NO HVM support on this machine, pls make sure: "
-                            + "1. VT/SVM is supported by your CPU, or is enabled in BIOS. "
-                            + "2. kvm modules is installed");
-        }
-
-        _hypervisorPath = getHypervisorPath(conn);
-        try {
-            _hvVersion = conn.getVersion();
-            _hvVersion = (_hvVersion % 1000000) / 1000;
-        } catch (LibvirtException e) {
-
-        }
-
-        String[] info = NetUtils.getNetworkParams(_privateNic);
-
-        _monitor = new KVMHAMonitor(null, info[0], _heartBeatPath);
-        Thread ha = new Thread(_monitor);
-        ha.start();
-
-        _storagePoolMgr = new KVMStoragePoolManager(_storage, _monitor);
-
-        _sysvmISOPath = (String) params.get("systemvm.iso.path");
-        if (_sysvmISOPath == null) {
-            String[] isoPaths = { "/usr/lib64/cloud/agent/vms/systemvm.iso",
-                    "/usr/lib/cloud/agent/vms/systemvm.iso" };
-            for (String isoPath : isoPaths) {
-                if (_storage.exists(isoPath)) {
-                    _sysvmISOPath = isoPath;
-                    break;
-                }
-            }
-            if (_sysvmISOPath == null) {
-                s_logger.debug("Can't find system vm ISO");
-            }
-        }
-
-        try {
-            createControlNetwork();
-        } catch (LibvirtException e) {
-            throw new ConfigurationException(e.getMessage());
-        }
-
-        _pifs = getPifs();
-        if (_pifs.first() == null) {
-            s_logger.debug("Failed to get private nic name");
-            throw new ConfigurationException("Failed to get private nic name");
-        }
-
-        if (_pifs.second() == null) {
-            s_logger.debug("Failed to get public nic name");
-            throw new ConfigurationException("Failed to get public nic name");
-        }
-        s_logger.debug("Found pif: " + _pifs.first() + " on " + _privBridgeName
-                + ", pif: " + _pifs.second() + " on " + _publicBridgeName);
-
-        _can_bridge_firewall = can_bridge_firewall(_pifs.second());
-
-        _localGateway = Script
-                .runSimpleBashScript("ip route |grep default|awk '{print $3}'");
-        if (_localGateway == null) {
-            s_logger.debug("Failed to found the local gateway");
-        }
-
-        _mountPoint = (String) params.get("mount.path");
-        if (_mountPoint == null) {
-            _mountPoint = "/mnt";
-        }
-        
-        value = (String) params.get("vm.migrate.speed");
-        _migrateSpeed = NumbersUtil.parseInt(value, -1);
-        if (_migrateSpeed == -1) {
-            //get guest network device speed
-            _migrateSpeed = 0;
-            String speed = Script.runSimpleBashScript("ethtool " + _pifs.second() + " |grep Speed | cut -d \\  -f 2");
-            if (speed != null) {
-                String[] tokens = speed.split("M");
-                if (tokens.length == 2) {
-                    try {
-                        _migrateSpeed = Integer.parseInt(tokens[0]);
-                    } catch (Exception e) {
-                        
-                    }
-                    s_logger.debug("device " + _pifs.second() + " has speed: " + String.valueOf(_migrateSpeed));
-                }
-            }
-            params.put("vm.migrate.speed", String.valueOf(_migrateSpeed));
-        }
-        saveProperties(params);
-
-        return true;
-    }
-
-    private Pair<String, String> getPifs() {
-        /* get pifs from bridge */
-        String pubPif = null;
-        String privPif = null;
-        String vlan = null;
-        if (_publicBridgeName != null) {
-            pubPif = Script.runSimpleBashScript("brctl show | grep "
-                    + _publicBridgeName + " | awk '{print $4}'");
-            vlan = Script.runSimpleBashScript("ls /proc/net/vlan/" + pubPif);
-            if (vlan != null && !vlan.isEmpty()) {
-                pubPif = Script
-                        .runSimpleBashScript("grep ^Device\\: /proc/net/vlan/"
-                                + pubPif + " | awk {'print $2'}");
-            }
-        }
-        if (_guestBridgeName != null) {
-            privPif = Script.runSimpleBashScript("brctl show | grep "
-                    + _guestBridgeName + " | awk '{print $4}'");
-            vlan = Script.runSimpleBashScript("ls /proc/net/vlan/" + privPif);
-            if (vlan != null && !vlan.isEmpty()) {
-                privPif = Script
-                        .runSimpleBashScript("grep ^Device\\: /proc/net/vlan/"
-                                + privPif + " | awk {'print $2'}");
-            }
-        }
-        return new Pair<String, String>(privPif, pubPif);
-    }
-
-    private boolean checkNetwork(String networkName) {
-        if (networkName == null) {
-            return true;
-        }
-
-        String name = Script.runSimpleBashScript("brctl show | grep "
-                + networkName + " | awk '{print $4}'");
-        if (name == null) {
-            return false;
-        } else {
-            return true;
-        }
-    }
-
-    private String getVnetId(String vnetId) {
-        return vnetId;
-    }
-
-    private void patchSystemVm(String cmdLine, String dataDiskPath,
-            String vmName) throws InternalErrorException {
-        String result;
-        final Script command = new Script(_patchdomrPath, _timeout, s_logger);
-        command.add("-l", vmName);
-        command.add("-t", "all");
-        command.add("-d", dataDiskPath);
-        command.add("-p", cmdLine.replaceAll(" ", "%"));
-        result = command.execute();
-        if (result != null) {
-            throw new InternalErrorException(result);
-        }
-    }
-
-    boolean isDirectAttachedNetwork(String type) {
-        if ("untagged".equalsIgnoreCase(type)) {
-            return true;
-        } else {
-            try {
-                Long.valueOf(type);
-            } catch (NumberFormatException e) {
-                return true;
-            }
-            return false;
-        }
-    }
-
-    protected String startDomain(Connect conn, String vmName, String domainXML)
-            throws LibvirtException, InternalErrorException {
-        /* No duplicated vm, we will success, or failed */
-        boolean failed = false;
-        Domain dm = null;
-        try {
-            dm = conn.domainDefineXML(domainXML);
-        } catch (final LibvirtException e) {
-            /* Duplicated defined vm */
-            s_logger.warn("Failed to define domain " + vmName + ": "
-                    + e.getMessage());
-            failed = true;
-        } finally {
-            try {
-                if (dm != null) {
-                    dm.free();
-                }
-            } catch (final LibvirtException e) {
-
-            }
-        }
-
-        /* If failed, undefine the vm */
-        Domain dmOld = null;
-        Domain dmNew = null;
-        try {
-            if (failed) {
-                dmOld = conn.domainLookupByUUID(UUID.nameUUIDFromBytes(vmName
-                        .getBytes()));
-                dmOld.undefine();
-                dmNew = conn.domainDefineXML(domainXML);
-            }
-        } catch (final LibvirtException e) {
-            s_logger.warn("Failed to define domain (second time) " + vmName
-                    + ": " + e.getMessage());
-            throw e;
-        } catch (Exception e) {
-            s_logger.warn("Failed to define domain (second time) " + vmName
-                    + ": " + e.getMessage());
-            throw new InternalErrorException(e.toString());
-        } finally {
-            try {
-                if (dmOld != null) {
-                    dmOld.free();
-                }
-                if (dmNew != null) {
-                    dmNew.free();
-                }
-            } catch (final LibvirtException e) {
-
-            }
-        }
-
-        /* Start the VM */
-        try {
-            dm = conn.domainLookupByUUID(UUID.nameUUIDFromBytes(vmName
-                    .getBytes()));
-            dm.create();
-        } catch (LibvirtException e) {
-            s_logger.warn("Failed to start domain: " + vmName + ": "
-                    + e.getMessage());
-            throw e;
-        } finally {
-            try {
-                if (dm != null) {
-                    dm.free();
-                }
-            } catch (final LibvirtException e) {
-
-            }
-        }
-        return null;
-    }
-
-    @Override
-    public boolean stop() {
-        try {
-            Connect conn = LibvirtConnection.getConnection();
-            conn.close();
-        } catch (LibvirtException e) {
-        }
-
-        return true;
-    }
-
-    public static void main(String[] args) {
-        s_logger.addAppender(new org.apache.log4j.ConsoleAppender(
-                new org.apache.log4j.PatternLayout(), "System.out"));
-        LibvirtComputingResource test = new LibvirtComputingResource();
-        Map<String, Object> params = new HashMap<String, Object>();
-        try {
-            test.configure("test", params);
-        } catch (ConfigurationException e) {
-            System.out.println(e.getMessage());
-            e.printStackTrace();
-        }
-        String result = null;
-        // String result = test.startDomainRouter("domr1",
-        // "/var/lib/images/centos.5-4.x86-64/centos-small.img", 128, "0064",
-        // "02:00:30:00:01:01", "00:16:3e:77:e2:a1", "02:00:30:00:64:01");
-        boolean created = (result == null);
-        s_logger.info("Domain " + (created ? " " : " not ") + " created");
-
-        s_logger.info("Rule " + (created ? " " : " not ") + " created");
-        test.stop();
-    }
-
-    @Override
-    public Answer executeRequest(Command cmd) {
-
-        try {
-            if (cmd instanceof StopCommand) {
-                return execute((StopCommand) cmd);
-            } else if (cmd instanceof GetVmStatsCommand) {
-                return execute((GetVmStatsCommand) cmd);
-            } else if (cmd instanceof RebootRouterCommand) {
-                return execute((RebootRouterCommand) cmd);
-            } else if (cmd instanceof RebootCommand) {
-                return execute((RebootCommand) cmd);
-            } else if (cmd instanceof GetHostStatsCommand) {
-                return execute((GetHostStatsCommand) cmd);
-            } else if (cmd instanceof CheckStateCommand) {
-                return executeRequest(cmd);
-            } else if (cmd instanceof CheckHealthCommand) {
-                return execute((CheckHealthCommand) cmd);
-            } else if (cmd instanceof PrepareForMigrationCommand) {
-                return execute((PrepareForMigrationCommand) cmd);
-            } else if (cmd instanceof MigrateCommand) {
-                return execute((MigrateCommand) cmd);
-            } else if (cmd instanceof PingTestCommand) {
-                return execute((PingTestCommand) cmd);
-            } else if (cmd instanceof CheckVirtualMachineCommand) {
-                return execute((CheckVirtualMachineCommand) cmd);
-            } else if (cmd instanceof ReadyCommand) {
-                return execute((ReadyCommand) cmd);
-            } else if (cmd instanceof AttachIsoCommand) {
-                return execute((AttachIsoCommand) cmd);
-            } else if (cmd instanceof AttachVolumeCommand) {
-                return execute((AttachVolumeCommand) cmd);
-            } else if (cmd instanceof StopCommand) {
-                return execute((StopCommand) cmd);
-            } else if (cmd instanceof CheckConsoleProxyLoadCommand) {
-                return execute((CheckConsoleProxyLoadCommand) cmd);
-            } else if (cmd instanceof WatchConsoleProxyLoadCommand) {
-                return execute((WatchConsoleProxyLoadCommand) cmd);
-            } else if (cmd instanceof GetVncPortCommand) {
-                return execute((GetVncPortCommand) cmd);
-            } else if (cmd instanceof ModifySshKeysCommand) {
-                return execute((ModifySshKeysCommand) cmd);
-            } else if (cmd instanceof MaintainCommand) {
-                return execute((MaintainCommand) cmd);
-            } else if (cmd instanceof CreateCommand) {
-                return execute((CreateCommand) cmd);
-            } else if (cmd instanceof DestroyCommand) {
-                return execute((DestroyCommand) cmd);
-            } else if (cmd instanceof PrimaryStorageDownloadCommand) {
-                return execute((PrimaryStorageDownloadCommand) cmd);
-            } else if (cmd instanceof CreatePrivateTemplateFromVolumeCommand) {
-                return execute((CreatePrivateTemplateFromVolumeCommand) cmd);
-            } else if (cmd instanceof GetStorageStatsCommand) {
-                return execute((GetStorageStatsCommand) cmd);
-            } else if (cmd instanceof ManageSnapshotCommand) {
-                return execute((ManageSnapshotCommand) cmd);
-            } else if (cmd instanceof BackupSnapshotCommand) {
-                return execute((BackupSnapshotCommand) cmd);
-            } else if (cmd instanceof CreateVolumeFromSnapshotCommand) {
-                return execute((CreateVolumeFromSnapshotCommand) cmd);
-            } else if (cmd instanceof CreatePrivateTemplateFromSnapshotCommand) {
-                return execute((CreatePrivateTemplateFromSnapshotCommand) cmd);
-            } else if (cmd instanceof UpgradeSnapshotCommand) {
-                return execute((UpgradeSnapshotCommand) cmd);
-            } else if (cmd instanceof CreateStoragePoolCommand) {
-                return execute((CreateStoragePoolCommand) cmd);
-            } else if (cmd instanceof ModifyStoragePoolCommand) {
-                return execute((ModifyStoragePoolCommand) cmd);
-            } else if (cmd instanceof SecurityGroupRulesCmd) {
-                return execute((SecurityGroupRulesCmd) cmd);
-            } else if (cmd instanceof DeleteStoragePoolCommand) {
-                return execute((DeleteStoragePoolCommand) cmd);
-            } else if (cmd instanceof FenceCommand) {
-                return execute((FenceCommand) cmd);
-            } else if (cmd instanceof StartCommand) {
-                return execute((StartCommand) cmd);
-            } else if (cmd instanceof IpAssocCommand) {
-                return execute((IpAssocCommand) cmd);
-            } else if (cmd instanceof NetworkElementCommand) {
-                return _virtRouterResource.executeRequest(cmd);
-            } else if (cmd instanceof CheckSshCommand) {
-                return execute((CheckSshCommand) cmd);
-            } else if (cmd instanceof NetworkUsageCommand) {
-                return execute((NetworkUsageCommand) cmd);
-            } else if (cmd instanceof NetworkRulesSystemVmCommand) {
-                return execute((NetworkRulesSystemVmCommand) cmd);
-            } else if (cmd instanceof CleanupNetworkRulesCmd) {
-                return execute((CleanupNetworkRulesCmd) cmd);
-            } else if (cmd instanceof CopyVolumeCommand) {
-                return execute((CopyVolumeCommand) cmd);
-            } else if (cmd instanceof CheckNetworkCommand) {
-                return execute((CheckNetworkCommand) cmd);
-            } else {
-                s_logger.warn("Unsupported command ");
-                return Answer.createUnsupportedCommandAnswer(cmd);
-            }
-        } catch (final IllegalArgumentException e) {
-            return new Answer(cmd, false, e.getMessage());
-        }
-    }
-
-    private CheckNetworkAnswer execute(CheckNetworkCommand cmd) {
-        List<PhysicalNetworkSetupInfo> phyNics = cmd
-                .getPhysicalNetworkInfoList();
-        String errMsg = null;
-        for (PhysicalNetworkSetupInfo nic : phyNics) {
-            if (!checkNetwork(nic.getGuestNetworkName())) {
-                errMsg = "Can not find network: " + nic.getGuestNetworkName();
-                break;
-            } else if (!checkNetwork(nic.getPrivateNetworkName())) {
-                errMsg = "Can not find network: " + nic.getPrivateNetworkName();
-                break;
-            } else if (!checkNetwork(nic.getPublicNetworkName())) {
-                errMsg = "Can not find network: " + nic.getPublicNetworkName();
-                break;
-            }
-        }
-
-        if (errMsg != null) {
-            return new CheckNetworkAnswer(cmd, false, errMsg);
-        } else {
-            return new CheckNetworkAnswer(cmd, true, null);
-        }
-    }
-
-    private CopyVolumeAnswer execute(CopyVolumeCommand cmd) {
-        boolean copyToSecondary = cmd.toSecondaryStorage();
-        String volumePath = cmd.getVolumePath();
-        StorageFilerTO pool = cmd.getPool();
-        String secondaryStorageUrl = cmd.getSecondaryStorageURL();
-        KVMStoragePool secondaryStoragePool = null;
-        try {
-            KVMStoragePool primaryPool = _storagePoolMgr.getStoragePool(pool
-                    .getUuid());
-            String volumeName = UUID.randomUUID().toString();
-
-            if (copyToSecondary) {
-                String destVolumeName = volumeName + ".qcow2";
-                KVMPhysicalDisk volume = primaryPool.getPhysicalDisk(cmd
-                        .getVolumePath());
-                String volumeDestPath = "/volumes/" + cmd.getVolumeId()
-                        + File.separator;
-                secondaryStoragePool = _storagePoolMgr
-                        .getStoragePoolByURI(secondaryStorageUrl);
-                secondaryStoragePool.createFolder(volumeDestPath);
-                secondaryStoragePool.delete();
-                secondaryStoragePool = _storagePoolMgr
-                        .getStoragePoolByURI(secondaryStorageUrl
-                                + volumeDestPath);
-                _storagePoolMgr.copyPhysicalDisk(volume, destVolumeName,
-                        secondaryStoragePool);
-                return new CopyVolumeAnswer(cmd, true, null, null, volumeName);
-            } else {
-                volumePath = "/volumes/" + cmd.getVolumeId() + File.separator;
-                secondaryStoragePool = _storagePoolMgr
-                        .getStoragePoolByURI(secondaryStorageUrl + volumePath);
-                KVMPhysicalDisk volume = secondaryStoragePool
-                        .getPhysicalDisk(cmd.getVolumePath() + ".qcow2");
-                _storagePoolMgr.copyPhysicalDisk(volume, volumeName,
-                        primaryPool);
-                return new CopyVolumeAnswer(cmd, true, null, null, volumeName);
-            }
-        } catch (CloudRuntimeException e) {
-            return new CopyVolumeAnswer(cmd, false, e.toString(), null, null);
-        } finally {
-            if (secondaryStoragePool != null) {
-                secondaryStoragePool.delete();
-            }
-        }
-    }
-
-    protected Answer execute(DeleteStoragePoolCommand cmd) {
-        try {
-            _storagePoolMgr.deleteStoragePool(cmd.getPool().getUuid());
-            return new Answer(cmd);
-        } catch (CloudRuntimeException e) {
-            return new Answer(cmd, false, e.toString());
-        }
-    }
-
-    protected FenceAnswer execute(FenceCommand cmd) {
-        ExecutorService executors = Executors.newSingleThreadExecutor();
-        List<NfsStoragePool> pools = _monitor.getStoragePools();
-        KVMHAChecker ha = new KVMHAChecker(pools, cmd.getHostIp());
-        Future<Boolean> future = executors.submit(ha);
-        try {
-            Boolean result = future.get();
-            if (result) {
-                return new FenceAnswer(cmd, false, "Heart is still beating...");
-            } else {
-                return new FenceAnswer(cmd);
-            }
-        } catch (InterruptedException e) {
-            s_logger.warn("Unable to fence", e);
-            return new FenceAnswer(cmd, false, e.getMessage());
-        } catch (ExecutionException e) {
-            s_logger.warn("Unable to fence", e);
-            return new FenceAnswer(cmd, false, e.getMessage());
-        }
-
-    }
-
-    protected Storage.StorageResourceType getStorageResourceType() {
-        return Storage.StorageResourceType.STORAGE_POOL;
-    }
-
-    protected Answer execute(CreateCommand cmd) {
-        StorageFilerTO pool = cmd.getPool();
-        DiskProfile dskch = cmd.getDiskCharacteristics();
-        KVMPhysicalDisk BaseVol = null;
-        KVMStoragePool primaryPool = null;
-        KVMPhysicalDisk vol = null;
-        long disksize;
-        try {
-            primaryPool = _storagePoolMgr.getStoragePool(pool.getUuid());
-
-            if (cmd.getTemplateUrl() != null) {
-
-                BaseVol = primaryPool.getPhysicalDisk(cmd.getTemplateUrl());
-                vol = _storagePoolMgr.createDiskFromTemplate(BaseVol, UUID
-                        .randomUUID().toString(), primaryPool);
-
-                if (vol == null) {
-                    return new Answer(cmd, false,
-                            " Can't create storage volume on storage pool");
-                }
-                disksize = vol.getSize();
-            } else {
-                disksize = dskch.getSize();
-                vol = primaryPool.createPhysicalDisk(UUID.randomUUID()
-                        .toString(), dskch.getSize());
-            }
-            VolumeTO volume = new VolumeTO(cmd.getVolumeId(), dskch.getType(),
-                    pool.getType(), pool.getUuid(), pool.getPath(),
-                    vol.getName(), vol.getName(), disksize, null);
-            return new CreateAnswer(cmd, volume);
-        } catch (CloudRuntimeException e) {
-            s_logger.debug("Failed to create volume: " + e.toString());
-            return new CreateAnswer(cmd, e);
-        }
-    }
-
-    public Answer execute(DestroyCommand cmd) {
-        VolumeTO vol = cmd.getVolume();
-
-        try {
-            KVMStoragePool pool = _storagePoolMgr.getStoragePool(vol
-                    .getPoolUuid());
-            pool.deletePhysicalDisk(vol.getPath());
-
-            return new Answer(cmd, true, "Success");
-        } catch (CloudRuntimeException e) {
-            s_logger.debug("Failed to delete volume: " + e.toString());
-            return new Answer(cmd, false, e.toString());
-        }
-    }
-
-    private String getVlanIdFromBridge(String brName) {
-        OutputInterpreter.OneLineParser vlanIdParser = new OutputInterpreter.OneLineParser();
-        final Script cmd = new Script("/bin/bash", s_logger);
-        cmd.add("-c");
-        cmd.add("vlanid=$(brctl show |grep " + brName
-                + " |awk '{print $4}' | cut -s -d. -f 2);echo $vlanid");
-        String result = cmd.execute(vlanIdParser);
-        if (result != null) {
-            return null;
-        }
-        String vlanId = vlanIdParser.getLine();
-        if (vlanId.equalsIgnoreCase("")) {
-            return null;
-        } else {
-            return vlanId;
-        }
-    }
-
-    private void VifHotPlug(Connect conn, String vmName, String vlanId,
-            String macAddr) throws InternalErrorException, LibvirtException {
-        NicTO nicTO = new NicTO();
-        nicTO.setMac(macAddr);
-        nicTO.setType(TrafficType.Public);
-        if (vlanId == null) {
-            nicTO.setBroadcastType(BroadcastDomainType.Native);
-        } else {
-            nicTO.setBroadcastType(BroadcastDomainType.Vlan);
-            nicTO.setBroadcastUri(BroadcastDomainType.Vlan.toUri(vlanId));
-        }
-
-        InterfaceDef nic = createVif(nicTO, InterfaceDef.nicModel.VIRTIO);
-        Domain vm = getDomain(conn, vmName);
-        vm.attachDevice(nic.toString());
-    }
-
-    public Answer execute(IpAssocCommand cmd) {
-        String routerName = cmd
-                .getAccessDetail(NetworkElementCommand.ROUTER_NAME);
-        String routerIp = cmd.getAccessDetail(NetworkElementCommand.ROUTER_IP);
-        String[] results = new String[cmd.getIpAddresses().length];
-        Connect conn;
-        try {
-            conn = LibvirtConnection.getConnection();
-            List<InterfaceDef> nics = getInterfaces(conn, routerName);
-            Map<String, Integer> vlanAllocatedToVM = new HashMap<String, Integer>();
-            Integer nicPos = 0;
-            for (InterfaceDef nic : nics) {
-                if (nic.getBrName().equalsIgnoreCase(_linkLocalBridgeName)) {
-                    vlanAllocatedToVM.put("LinkLocal", nicPos);
-                } else {
-                    String vlanId = getVlanIdFromBridge(nic.getBrName());
-                    if (vlanId != null) {
-                        vlanAllocatedToVM.put(vlanId, nicPos);
-                    } else {
-                        vlanAllocatedToVM.put(Vlan.UNTAGGED, nicPos);
-                    }
-                }
-                nicPos++;
-            }
-            IpAddressTO[] ips = cmd.getIpAddresses();
-            int i = 0;
-            String result = null;
-            int nicNum = 0;
-            for (IpAddressTO ip : ips) {
-                if (!vlanAllocatedToVM.containsKey(ip.getVlanId())) {
-                    /* plug a vif into router */
-                    VifHotPlug(conn, routerName, ip.getVlanId(),
-                            ip.getVifMacAddress());
-                    vlanAllocatedToVM.put(ip.getVlanId(), nicPos++);
-                }
-                nicNum = vlanAllocatedToVM.get(ip.getVlanId());
-                networkUsage(routerIp, "addVif", "eth" + nicNum);
-                result = _virtRouterResource.assignPublicIpAddress(routerName,
-                        routerIp, ip.getPublicIp(), ip.isAdd(), ip.isFirstIP(),
-                        ip.isSourceNat(), ip.getVlanId(), ip.getVlanGateway(),
-                        ip.getVlanNetmask(), ip.getVifMacAddress(),
-                        ip.getGuestIp(), nicNum);
-
-                if (result != null) {
-                    results[i++] = IpAssocAnswer.errorResult;
-                } else {
-                    results[i++] = ip.getPublicIp() + " - success";
-                    ;
-                }
-            }
-            return new IpAssocAnswer(cmd, results);
-        } catch (LibvirtException e) {
-            return new IpAssocAnswer(cmd, results);
-        } catch (InternalErrorException e) {
-            return new IpAssocAnswer(cmd, results);
-        }
-    }
-
-    protected ManageSnapshotAnswer execute(final ManageSnapshotCommand cmd) {
-        String snapshotName = cmd.getSnapshotName();
-        String snapshotPath = cmd.getSnapshotPath();
-        String vmName = cmd.getVmName();
-        try {
-            Connect conn = LibvirtConnection.getConnection();
-            DomainInfo.DomainState state = null;
-            Domain vm = null;
-            if (vmName != null) {
-                try {
-                    vm = getDomain(conn, cmd.getVmName());
-                    state = vm.getInfo().state;
-                } catch (LibvirtException e) {
-
-                }
-            }
-
-            KVMStoragePool primaryPool = _storagePoolMgr.getStoragePool(cmd
-                    .getPool().getUuid());
->>>>>>> 11687471
 
             if (primaryPool.getType() == StoragePoolType.RBD) {
                 s_logger.debug("Snapshots are not supported on RBD volumes");
@@ -2870,7 +1796,6 @@
 		KVMStoragePool storagepool = _storagePoolMgr.createStoragePool(cmd
                 .getPool().getUuid(), cmd.getPool().getHost(), cmd.getPool().getPort(),
                 cmd.getPool().getPath(), cmd.getPool().getUserInfo(), cmd.getPool().getType());
-<<<<<<< HEAD
 		if (storagepool == null) {
 			return new Answer(cmd, false, " Failed to create storage pool");
 		}
@@ -3197,7 +2122,7 @@
 					}
 				} else if (nic.getType() == TrafficType.Control) {
 					/* Make sure the network is still there */
-					createControlNetwork(conn);
+                    createControlNetwork();
 				} else if (nic.getType() == TrafficType.Public) {
 					if (nic.getBroadcastType() == BroadcastDomainType.Vlan
 							&& !vlanId.equalsIgnoreCase("untagged")) {
@@ -3363,498 +2288,6 @@
 
 				}
 				get_rule_logs_for_vms();
-=======
-        if (storagepool == null) {
-            return new Answer(cmd, false, " Failed to create storage pool");
-        }
-
-        Map<String, TemplateInfo> tInfo = new HashMap<String, TemplateInfo>();
-        ModifyStoragePoolAnswer answer = new ModifyStoragePoolAnswer(cmd,
-                storagepool.getCapacity(), storagepool.getUsed(), tInfo);
-
-        return answer;
-    }
-
-    private Answer execute(SecurityGroupRulesCmd cmd) {
-        String vif = null;
-        String brname = null;
-        try {
-            Connect conn = LibvirtConnection.getConnection();
-            List<InterfaceDef> nics = getInterfaces(conn, cmd.getVmName());
-            vif = nics.get(0).getDevName();
-            brname = nics.get(0).getBrName();
-        } catch (LibvirtException e) {
-            return new SecurityGroupRuleAnswer(cmd, false, e.toString());
-        }
-
-        boolean result = add_network_rules(cmd.getVmName(),
-                Long.toString(cmd.getVmId()), cmd.getGuestIp(),
-                cmd.getSignature(), Long.toString(cmd.getSeqNum()),
-                cmd.getGuestMac(), cmd.stringifyRules(), vif, brname);
-
-        if (!result) {
-            s_logger.warn("Failed to program network rules for vm "
-                    + cmd.getVmName());
-            return new SecurityGroupRuleAnswer(cmd, false,
-                    "programming network rules failed");
-        } else {
-            s_logger.debug("Programmed network rules for vm " + cmd.getVmName()
-                    + " guestIp=" + cmd.getGuestIp() + ",ingress numrules="
-                    + cmd.getIngressRuleSet().length + ",egress numrules="
-                    + cmd.getEgressRuleSet().length);
-            return new SecurityGroupRuleAnswer(cmd);
-        }
-    }
-
-    private Answer execute(CleanupNetworkRulesCmd cmd) {
-        boolean result = cleanup_rules();
-        return new Answer(cmd, result, "");
-    }
-
-    protected GetVncPortAnswer execute(GetVncPortCommand cmd) {
-        try {
-            Connect conn = LibvirtConnection.getConnection();
-            Integer vncPort = getVncPort(conn, cmd.getName());
-            return new GetVncPortAnswer(cmd, _privateIp, 5900 + vncPort);
-        } catch (Exception e) {
-            return new GetVncPortAnswer(cmd, e.toString());
-        }
-    }
-
-    protected Answer execute(final CheckConsoleProxyLoadCommand cmd) {
-        return executeProxyLoadScan(cmd, cmd.getProxyVmId(),
-                cmd.getProxyVmName(), cmd.getProxyManagementIp(),
-                cmd.getProxyCmdPort());
-    }
-
-    protected Answer execute(final WatchConsoleProxyLoadCommand cmd) {
-        return executeProxyLoadScan(cmd, cmd.getProxyVmId(),
-                cmd.getProxyVmName(), cmd.getProxyManagementIp(),
-                cmd.getProxyCmdPort());
-    }
-
-    protected MaintainAnswer execute(MaintainCommand cmd) {
-        return new MaintainAnswer(cmd);
-    }
-
-    private Answer executeProxyLoadScan(final Command cmd,
-            final long proxyVmId, final String proxyVmName,
-            final String proxyManagementIp, final int cmdPort) {
-        String result = null;
-
-        final StringBuffer sb = new StringBuffer();
-        sb.append("http://").append(proxyManagementIp).append(":" + cmdPort)
-                .append("/cmd/getstatus");
-
-        boolean success = true;
-        try {
-            final URL url = new URL(sb.toString());
-            final URLConnection conn = url.openConnection();
-
-            final InputStream is = conn.getInputStream();
-            final BufferedReader reader = new BufferedReader(
-                    new InputStreamReader(is));
-            final StringBuilder sb2 = new StringBuilder();
-            String line = null;
-            try {
-                while ((line = reader.readLine()) != null) {
-                    sb2.append(line + "\n");
-                }
-                result = sb2.toString();
-            } catch (final IOException e) {
-                success = false;
-            } finally {
-                try {
-                    is.close();
-                } catch (final IOException e) {
-                    s_logger.warn("Exception when closing , console proxy address : "
-                            + proxyManagementIp);
-                    success = false;
-                }
-            }
-        } catch (final IOException e) {
-            s_logger.warn("Unable to open console proxy command port url, console proxy address : "
-                    + proxyManagementIp);
-            success = false;
-        }
-
-        return new ConsoleProxyLoadAnswer(cmd, proxyVmId, proxyVmName, success,
-                result);
-    }
-
-    private Answer execute(AttachIsoCommand cmd) {
-        try {
-            Connect conn = LibvirtConnection.getConnection();
-            attachOrDetachISO(conn, cmd.getVmName(), cmd.getIsoPath(),
-                    cmd.isAttach());
-        } catch (LibvirtException e) {
-            return new Answer(cmd, false, e.toString());
-        } catch (URISyntaxException e) {
-            return new Answer(cmd, false, e.toString());
-        } catch (InternalErrorException e) {
-            return new Answer(cmd, false, e.toString());
-        }
-
-        return new Answer(cmd);
-    }
-
-    private AttachVolumeAnswer execute(AttachVolumeCommand cmd) {
-        try {
-            Connect conn = LibvirtConnection.getConnection();
-            KVMStoragePool primary = _storagePoolMgr.getStoragePool(cmd
-                    .getPoolUuid());
-            KVMPhysicalDisk disk = primary.getPhysicalDisk(cmd.getVolumePath());
-            attachOrDetachDisk(conn, cmd.getAttach(), cmd.getVmName(), disk,
-                    cmd.getDeviceId().intValue());
-        } catch (LibvirtException e) {
-            return new AttachVolumeAnswer(cmd, e.toString());
-        } catch (InternalErrorException e) {
-            return new AttachVolumeAnswer(cmd, e.toString());
-        }
-
-        return new AttachVolumeAnswer(cmd, cmd.getDeviceId());
-    }
-
-    private Answer execute(ReadyCommand cmd) {
-        return new ReadyAnswer(cmd);
-    }
-
-    protected State convertToState(DomainInfo.DomainState ps) {
-        final State state = s_statesTable.get(ps);
-        return state == null ? State.Unknown : state;
-    }
-
-    protected State getVmState(Connect conn, final String vmName) {
-        int retry = 3;
-        Domain vms = null;
-        while (retry-- > 0) {
-            try {
-                vms = conn.domainLookupByUUID(UUID.nameUUIDFromBytes(vmName
-                        .getBytes()));
-                State s = convertToState(vms.getInfo().state);
-                return s;
-            } catch (final LibvirtException e) {
-                s_logger.warn("Can't get vm state " + vmName + e.getMessage()
-                        + "retry:" + retry);
-            } catch (Exception e) {
-                s_logger.warn("Can't get vm state " + vmName + e.getMessage()
-                        + "retry:" + retry);
-            } finally {
-                try {
-                    if (vms != null) {
-                        vms.free();
-                    }
-                } catch (final LibvirtException e) {
-
-                }
-            }
-        }
-        return State.Stopped;
-    }
-
-    private Answer execute(CheckVirtualMachineCommand cmd) {
-        try {
-            Connect conn = LibvirtConnection.getConnection();
-            final State state = getVmState(conn, cmd.getVmName());
-            Integer vncPort = null;
-            if (state == State.Running) {
-                vncPort = getVncPort(conn, cmd.getVmName());
-
-                synchronized (_vms) {
-                    _vms.put(cmd.getVmName(), State.Running);
-                }
-            }
-
-            return new CheckVirtualMachineAnswer(cmd, state, vncPort);
-        } catch (LibvirtException e) {
-            return new CheckVirtualMachineAnswer(cmd, e.getMessage());
-        }
-    }
-
-    private Answer execute(PingTestCommand cmd) {
-        String result = null;
-        final String computingHostIp = cmd.getComputingHostIp(); // TODO, split
-                                                                    // the
-                                                                    // command
-                                                                    // into 2
-                                                                    // types
-
-        if (computingHostIp != null) {
-            result = doPingTest(computingHostIp);
-        } else if (cmd.getRouterIp() != null && cmd.getPrivateIp() != null) {
-            result = doPingTest(cmd.getRouterIp(), cmd.getPrivateIp());
-        } else {
-            return new Answer(cmd, false, "routerip and private ip is null");
-        }
-
-        if (result != null) {
-            return new Answer(cmd, false, result);
-        }
-        return new Answer(cmd);
-    }
-
-    private String doPingTest(final String computingHostIp) {
-        final Script command = new Script(_pingTestPath, 10000, s_logger);
-        command.add("-h", computingHostIp);
-        return command.execute();
-    }
-
-    private String doPingTest(final String domRIp, final String vmIp) {
-        final Script command = new Script(_pingTestPath, 10000, s_logger);
-        command.add("-i", domRIp);
-        command.add("-p", vmIp);
-        return command.execute();
-    }
-
-    private synchronized Answer execute(MigrateCommand cmd) {
-        String vmName = cmd.getVmName();
-
-        State state = null;
-        String result = null;
-        synchronized (_vms) {
-            state = _vms.get(vmName);
-            _vms.put(vmName, State.Stopping);
-        }
-
-        Domain dm = null;
-        Connect dconn = null;
-        Domain destDomain = null;
-        Connect conn = null;
-        try {
-            conn = LibvirtConnection.getConnection();
-            dm = conn.domainLookupByUUID(UUID.nameUUIDFromBytes(vmName
-                    .getBytes()));
-            dconn = new Connect("qemu+tcp://" + cmd.getDestinationIp()
-                    + "/system");
-            /*
-             * Hard code lm flags: VIR_MIGRATE_LIVE(1<<0) and
-             * VIR_MIGRATE_PERSIST_DEST(1<<3)
-             */
-            destDomain = dm.migrate(dconn, (1 << 0) | (1 << 3), vmName, "tcp:"
-                    + cmd.getDestinationIp(), _migrateSpeed);
-        } catch (LibvirtException e) {
-            s_logger.debug("Can't migrate domain: " + e.getMessage());
-            result = e.getMessage();
-        } catch (Exception e) {
-            s_logger.debug("Can't migrate domain: " + e.getMessage());
-            result = e.getMessage();
-        } finally {
-            try {
-                if (dm != null) {
-                    dm.free();
-                }
-                if (dconn != null) {
-                    dconn.close();
-                }
-                if (destDomain != null) {
-                    destDomain.free();
-                }
-            } catch (final LibvirtException e) {
-
-            }
-        }
-
-        if (result != null) {
-            synchronized (_vms) {
-                _vms.put(vmName, state);
-            }
-        } else {
-            destroy_network_rules_for_vm(conn, vmName);
-            cleanupVM(conn, vmName,
-                    getVnetId(VirtualMachineName.getVnet(vmName)));
-        }
-
-        return new MigrateAnswer(cmd, result == null, result, null);
-    }
-
-    private synchronized Answer execute(PrepareForMigrationCommand cmd) {
-
-        VirtualMachineTO vm = cmd.getVirtualMachine();
-        if (s_logger.isDebugEnabled()) {
-            s_logger.debug("Preparing host for migrating " + vm);
-        }
-
-        NicTO[] nics = vm.getNics();
-        try {
-            Connect conn = LibvirtConnection.getConnection();
-            for (NicTO nic : nics) {
-                String vlanId = null;
-                if (nic.getBroadcastType() == BroadcastDomainType.Vlan) {
-                    URI broadcastUri = nic.getBroadcastUri();
-                    vlanId = broadcastUri.getHost();
-                }
-                if (nic.getType() == TrafficType.Guest) {
-                    if (nic.getBroadcastType() == BroadcastDomainType.Vlan
-                            && !vlanId.equalsIgnoreCase("untagged")) {
-                        createVlanBr(vlanId, _pifs.first());
-                    }
-                } else if (nic.getType() == TrafficType.Control) {
-                    /* Make sure the network is still there */
-                    createControlNetwork();
-                } else if (nic.getType() == TrafficType.Public) {
-                    if (nic.getBroadcastType() == BroadcastDomainType.Vlan
-                            && !vlanId.equalsIgnoreCase("untagged")) {
-                        createVlanBr(vlanId, _pifs.second());
-                    }
-                }
-            }
-
-            /* setup disks, e.g for iso */
-            VolumeTO[] volumes = vm.getDisks();
-            for (VolumeTO volume : volumes) {
-                if (volume.getType() == Volume.Type.ISO) {
-                    getVolumePath(conn, volume);
-                }
-            }
-
-            synchronized (_vms) {
-                _vms.put(vm.getName(), State.Migrating);
-            }
-
-            return new PrepareForMigrationAnswer(cmd);
-        } catch (LibvirtException e) {
-            return new PrepareForMigrationAnswer(cmd, e.toString());
-        } catch (InternalErrorException e) {
-            return new PrepareForMigrationAnswer(cmd, e.toString());
-        } catch (URISyntaxException e) {
-            return new PrepareForMigrationAnswer(cmd, e.toString());
-        }
-    }
-
-    public void createVnet(String vnetId, String pif)
-            throws InternalErrorException {
-        final Script command = new Script(_modifyVlanPath, _timeout, s_logger);
-        command.add("-v", vnetId);
-        command.add("-p", pif);
-        command.add("-o", "add");
-
-        final String result = command.execute();
-        if (result != null) {
-            throw new InternalErrorException("Failed to create vnet " + vnetId
-                    + ": " + result);
-        }
-    }
-
-    private Answer execute(CheckHealthCommand cmd) {
-        return new CheckHealthAnswer(cmd, true);
-    }
-
-    private Answer execute(GetHostStatsCommand cmd) {
-        final Script cpuScript = new Script("/bin/bash", s_logger);
-        cpuScript.add("-c");
-        cpuScript
-                .add("idle=$(top -b -n 1|grep Cpu\\(s\\):|cut -d% -f4|cut -d, -f2);echo $idle");
-
-        final OutputInterpreter.OneLineParser parser = new OutputInterpreter.OneLineParser();
-        String result = cpuScript.execute(parser);
-        if (result != null) {
-            s_logger.debug("Unable to get the host CPU state: " + result);
-            return new Answer(cmd, false, result);
-        }
-        double cpuUtil = (100.0D - Double.parseDouble(parser.getLine()));
-
-        long freeMem = 0;
-        final Script memScript = new Script("/bin/bash", s_logger);
-        memScript.add("-c");
-        memScript
-                .add("freeMem=$(free|grep cache:|awk '{print $4}');echo $freeMem");
-        final OutputInterpreter.OneLineParser Memparser = new OutputInterpreter.OneLineParser();
-        result = memScript.execute(Memparser);
-        if (result != null) {
-            s_logger.debug("Unable to get the host Mem state: " + result);
-            return new Answer(cmd, false, result);
-        }
-        freeMem = Long.parseLong(Memparser.getLine());
-
-        Script totalMem = new Script("/bin/bash", s_logger);
-        totalMem.add("-c");
-        totalMem.add("free|grep Mem:|awk '{print $2}'");
-        final OutputInterpreter.OneLineParser totMemparser = new OutputInterpreter.OneLineParser();
-        result = totalMem.execute(totMemparser);
-        if (result != null) {
-            s_logger.debug("Unable to get the host Mem state: " + result);
-            return new Answer(cmd, false, result);
-        }
-        long totMem = Long.parseLong(totMemparser.getLine());
-
-        Pair<Double, Double> nicStats = getNicStats(_publicBridgeName);
-
-        HostStatsEntry hostStats = new HostStatsEntry(cmd.getHostId(), cpuUtil,
-                nicStats.first() / 1000, nicStats.second() / 1000, "host",
-                totMem, freeMem, 0, 0);
-        return new GetHostStatsAnswer(cmd, hostStats);
-    }
-
-    protected String networkUsage(final String privateIpAddress,
-            final String option, final String vif) {
-        Script getUsage = new Script(_networkUsagePath, s_logger);
-        if (option.equals("get")) {
-            getUsage.add("-g");
-        } else if (option.equals("create")) {
-            getUsage.add("-c");
-        } else if (option.equals("reset")) {
-            getUsage.add("-r");
-        } else if (option.equals("addVif")) {
-            getUsage.add("-a", vif);
-        } else if (option.equals("deleteVif")) {
-            getUsage.add("-d", vif);
-        }
-
-        getUsage.add("-i", privateIpAddress);
-        final OutputInterpreter.OneLineParser usageParser = new OutputInterpreter.OneLineParser();
-        String result = getUsage.execute(usageParser);
-        if (result != null) {
-            s_logger.debug("Failed to execute networkUsage:" + result);
-            return null;
-        }
-        return usageParser.getLine();
-    }
-
-    protected long[] getNetworkStats(String privateIP) {
-        String result = networkUsage(privateIP, "get", null);
-        long[] stats = new long[2];
-        if (result != null) {
-            String[] splitResult = result.split(":");
-            int i = 0;
-            while (i < splitResult.length - 1) {
-                stats[0] += (new Long(splitResult[i++])).longValue();
-                stats[1] += (new Long(splitResult[i++])).longValue();
-            }
-        }
-        return stats;
-    }
-
-    private Answer execute(NetworkUsageCommand cmd) {
-        if (cmd.getOption() != null && cmd.getOption().equals("create")) {
-            String result = networkUsage(cmd.getPrivateIP(), "create", null);
-            NetworkUsageAnswer answer = new NetworkUsageAnswer(cmd, result, 0L,
-                    0L);
-            return answer;
-        }
-        long[] stats = getNetworkStats(cmd.getPrivateIP());
-        NetworkUsageAnswer answer = new NetworkUsageAnswer(cmd, "", stats[0],
-                stats[1]);
-        return answer;
-    }
-
-    private Answer execute(RebootCommand cmd) {
-
-        synchronized (_vms) {
-            _vms.put(cmd.getVmName(), State.Starting);
-        }
-
-        try {
-            Connect conn = LibvirtConnection.getConnection();
-            final String result = rebootVM(conn, cmd.getVmName());
-            if (result == null) {
-                Integer vncPort = null;
-                try {
-                    vncPort = getVncPort(conn, cmd.getVmName());
-                } catch (Exception e) {
-
-                }
-                get_rule_logs_for_vms();
->>>>>>> 11687471
                 return new RebootAnswer(cmd, null, vncPort);
 			} else {
                 return new RebootAnswer(cmd, result, false);
@@ -4074,7 +2507,6 @@
 		devices.addDevice(console);
 
         GraphicDef grap = new GraphicDef("vnc", (short) 0, true, vmTO.getVncAddr(), null,
-<<<<<<< HEAD
 				null);
 		devices.addDevice(grap);
 
@@ -4086,13 +2518,13 @@
 		return vm;
 	}
 
-	protected void createVifs(Connect conn, VirtualMachineTO vmSpec,
+    protected void createVifs(VirtualMachineTO vmSpec,
 			LibvirtVMDef vm) throws InternalErrorException, LibvirtException {
 		NicTO[] nics = vmSpec.getNics();
 		for (int i = 0; i < nics.length; i++) {
 			for (NicTO nic : vmSpec.getNics()) {
 				if (nic.getDeviceId() == i) {
-					createVif(conn, vm, nic);
+                    createVif(vm, nic);
 				}
 			}
 		}
@@ -4116,7 +2548,7 @@
 
 			createVbd(conn, vmSpec, vmName, vm);
 
-			createVifs(conn, vmSpec, vm);
+            createVifs(vmSpec, vm);
 
 			s_logger.debug("starting " + vmName + ": " + vm.toString());
 			startDomain(conn, vmName, vm.toString());
@@ -4216,149 +2648,6 @@
 				}
 			} else {
 				int devId = (int) volume.getDeviceId();
-=======
-                null);
-        devices.addDevice(grap);
-
-        InputDef input = new InputDef("tablet", "usb");
-        devices.addDevice(input);
-
-        vm.addComp(devices);
-
-        return vm;
-    }
-
-    protected void createVifs(VirtualMachineTO vmSpec,
-                              LibvirtVMDef vm) throws InternalErrorException, LibvirtException {
-        NicTO[] nics = vmSpec.getNics();
-        for (int i = 0; i < nics.length; i++) {
-            for (NicTO nic : vmSpec.getNics()) {
-                if (nic.getDeviceId() == i) {
-                    createVif(vm, nic);
-                }
-            }
-        }
-    }
-
-    protected synchronized StartAnswer execute(StartCommand cmd) {
-        VirtualMachineTO vmSpec = cmd.getVirtualMachine();
-        vmSpec.setVncAddr(cmd.getHostIp());
-        String vmName = vmSpec.getName();
-        LibvirtVMDef vm = null;
-
-        State state = State.Stopped;
-        Connect conn = null;
-        try {
-            conn = LibvirtConnection.getConnection();
-            synchronized (_vms) {
-                _vms.put(vmName, State.Starting);
-            }
-
-            vm = createVMFromSpec(vmSpec);
-
-            createVbd(conn, vmSpec, vmName, vm);
-
-            createVifs(vmSpec, vm);
-
-            s_logger.debug("starting " + vmName + ": " + vm.toString());
-            startDomain(conn, vmName, vm.toString());
-            Script.runSimpleBashScript("virsh schedinfo " + vmName
-                    + " --set cpu_shares=" + vmSpec.getCpus()
-                    * vmSpec.getSpeed());
-
-            NicTO[] nics = vmSpec.getNics();
-            for (NicTO nic : nics) {
-                if (nic.getIsolationUri() != null
-                        && nic.getIsolationUri().getScheme()
-                                .equalsIgnoreCase(IsolationType.Ec2.toString())) {
-                    if (vmSpec.getType() != VirtualMachine.Type.User) {
-                        default_network_rules_for_systemvm(conn, vmName);
-                        break;
-                    } else {
-                        default_network_rules(conn, vmName, nic, vmSpec.getId());
-                    }
-                }
-            }
-
-            state = State.Running;
-            return new StartAnswer(cmd);
-        } catch (Exception e) {
-            s_logger.warn("Exception ", e);
-            if (conn != null) {
-                handleVmStartFailure(conn, vmName, vm);
-            }
-            return new StartAnswer(cmd, e.getMessage());
-        } finally {
-            synchronized (_vms) {
-                if (state != State.Stopped) {
-                    _vms.put(vmName, state);
-                } else {
-                    _vms.remove(vmName);
-                }
-            }
-        }
-    }
-
-    private String getVolumePath(Connect conn, VolumeTO volume)
-            throws LibvirtException, URISyntaxException {
-        if (volume.getType() == Volume.Type.ISO && volume.getPath() != null) {
-            String isoPath = volume.getPath();
-            int index = isoPath.lastIndexOf("/");
-            String path = isoPath.substring(0, index);
-            String name = isoPath.substring(index + 1);
-            KVMStoragePool secondaryPool = _storagePoolMgr
-                    .getStoragePoolByURI(path);
-            KVMPhysicalDisk isoVol = secondaryPool.getPhysicalDisk(name);
-            return isoVol.getPath();
-        } else {
-            return volume.getPath();
-        }
-    }
-
-    protected void createVbd(Connect conn, VirtualMachineTO vmSpec,
-            String vmName, LibvirtVMDef vm) throws InternalErrorException,
-            LibvirtException, URISyntaxException {
-        List<VolumeTO> disks = Arrays.asList(vmSpec.getDisks());
-        Collections.sort(disks, new Comparator<VolumeTO>() {
-            @Override
-            public int compare(VolumeTO arg0, VolumeTO arg1) {
-                return arg0.getDeviceId() > arg1.getDeviceId() ? 1 : -1;
-            }
-        });
-        
-        for (VolumeTO volume : disks) {
-            KVMPhysicalDisk physicalDisk = null;
-            KVMStoragePool pool = null;
-            if (volume.getType() == Volume.Type.ISO && volume.getPath() != null) {
-                String volPath = volume.getPath();
-                int index = volPath.lastIndexOf("/");
-                String volDir = volPath.substring(0, index);
-                String volName = volPath.substring(index + 1);
-                KVMStoragePool secondaryStorage = _storagePoolMgr
-                        .getStoragePoolByURI(volDir);
-                physicalDisk = secondaryStorage.getPhysicalDisk(volName);
-            } else if (volume.getType() != Volume.Type.ISO) {
-                pool = _storagePoolMgr.getStoragePool(volume.getPoolUuid());
-                physicalDisk = pool.getPhysicalDisk(volume.getPath());
-            }
-
-            String volPath = null;
-            if (physicalDisk != null) {
-                volPath = physicalDisk.getPath();
-            }
-
-            DiskDef.diskBus diskBusType = getGuestDiskModel(vmSpec.getOs());
-            DiskDef disk = new DiskDef();
-            if (volume.getType() == Volume.Type.ISO) {
-                if (volPath == null) {
-                    /* Add iso as placeholder */
-                    disk.defISODisk(null);
-                } else {
-                    disk.defISODisk(volPath);
-                }
-            } else {
-                int devId = (int) volume.getDeviceId();
->>>>>>> 11687471
 
                 if (pool.getType() == StoragePoolType.RBD) {
                                         /*
@@ -4370,7 +2659,6 @@
                                                                  pool.getAuthUserName(), pool.getUuid(),
                                                                  devId, diskBusType, diskProtocol.RBD);
                                 } else if (volume.getType() == Volume.Type.DATADISK) {
-<<<<<<< HEAD
 					disk.defFileBasedDisk(physicalDisk.getPath(), devId,
 							DiskDef.diskBus.VIRTIO,
 							DiskDef.diskFmtType.QCOW2);
@@ -4448,7 +2736,7 @@
 		return brName;
 	}
 
-	private InterfaceDef createVif(Connect conn, NicTO nic,
+    private InterfaceDef createVif(NicTO nic,
 			InterfaceDef.nicModel model) throws InternalErrorException,
 			LibvirtException {
 		InterfaceDef intf = new InterfaceDef();
@@ -4469,7 +2757,7 @@
 			}
 		} else if (nic.getType() == TrafficType.Control) {
 			/* Make sure the network is still there */
-			createControlNetwork(conn);
+            createControlNetwork();
 			intf.defBridgeNet(_linkLocalBridgeName, null, nic.getMac(), model);
 		} else if (nic.getType() == TrafficType.Public) {
 			if (nic.getBroadcastType() == BroadcastDomainType.Vlan
@@ -4490,10 +2778,10 @@
 		return intf;
 	}
 
-	private void createVif(Connect conn, LibvirtVMDef vm, NicTO nic)
+    private void createVif(LibvirtVMDef vm, NicTO nic)
 			throws InternalErrorException, LibvirtException {
 		vm.getDevices().addDevice(
-				createVif(conn, nic, getGuestNicModel(vm.getGuestOSType())));
+                createVif(nic, getGuestNicModel(vm.getGuestOSType())));
 	}
 
 	protected CheckSshAnswer execute(CheckSshCommand cmd) {
@@ -4728,365 +3016,6 @@
 		try {
 
 			KVMStoragePool localStoragePool = _storagePoolMgr
-=======
-                                        disk.defFileBasedDisk(physicalDisk.getPath(), devId,
-                                                        DiskDef.diskBus.VIRTIO,
-                                                        DiskDef.diskFmtType.QCOW2);
-                } else {
-                    disk.defFileBasedDisk(physicalDisk.getPath(), devId,
-                            diskBusType, DiskDef.diskFmtType.QCOW2);
-                }
-
-            }
-
-            vm.getDevices().addDevice(disk);
-        }
-
-        if (vmSpec.getType() != VirtualMachine.Type.User) {
-            if (_sysvmISOPath != null) {
-                DiskDef iso = new DiskDef();
-                iso.defISODisk(_sysvmISOPath);
-                vm.getDevices().addDevice(iso);
-            }
-
-            createPatchVbd(conn, vmName, vm, vmSpec);
-        }
-    }
-
-    private VolumeTO getVolume(VirtualMachineTO vmSpec, Volume.Type type) {
-        VolumeTO volumes[] = vmSpec.getDisks();
-        for (VolumeTO volume : volumes) {
-            if (volume.getType() == type) {
-                return volume;
-            }
-        }
-        return null;
-    }
-
-    private void createPatchVbd(Connect conn, String vmName, LibvirtVMDef vm,
-            VirtualMachineTO vmSpec) throws LibvirtException,
-            InternalErrorException {
-
-        List<DiskDef> disks = vm.getDevices().getDisks();
-        DiskDef rootDisk = disks.get(0);
-        VolumeTO rootVol = getVolume(vmSpec, Volume.Type.ROOT);
-        KVMStoragePool pool = _storagePoolMgr.getStoragePool(rootVol
-                .getPoolUuid());
-        KVMPhysicalDisk disk = pool.createPhysicalDisk(UUID.randomUUID()
-                .toString(), KVMPhysicalDisk.PhysicalDiskFormat.RAW,
-                10L * 1024 * 1024);
-        /* Format/create fs on this disk */
-        final Script command = new Script(_createvmPath, _timeout, s_logger);
-        command.add("-f", disk.getPath());
-        String result = command.execute();
-        if (result != null) {
-            s_logger.debug("Failed to create data disk: " + result);
-            throw new InternalErrorException("Failed to create data disk: "
-                    + result);
-        }
-        String datadiskPath = disk.getPath();
-
-        /* add patch disk */
-        DiskDef patchDisk = new DiskDef();
-
-        patchDisk.defFileBasedDisk(datadiskPath, 1, rootDisk.getBusType(),
-                DiskDef.diskFmtType.RAW);
-        
-        disks.add(patchDisk);
-
-        String bootArgs = vmSpec.getBootArgs();
-
-        patchSystemVm(bootArgs, datadiskPath, vmName);
-    }
-
-    private String createVlanBr(String vlanId, String nic)
-            throws InternalErrorException {
-        String brName = setVnetBrName(vlanId);
-        createVnet(vlanId, nic);
-        return brName;
-    }
-
-    private InterfaceDef createVif(NicTO nic,
-                                   InterfaceDef.nicModel model) throws InternalErrorException,
-            LibvirtException {
-        InterfaceDef intf = new InterfaceDef();
-
-        String vlanId = null;
-        if (nic.getBroadcastType() == BroadcastDomainType.Vlan) {
-            URI broadcastUri = nic.getBroadcastUri();
-            vlanId = broadcastUri.getHost();
-        }
-
-        if (nic.getType() == TrafficType.Guest) {
-            if (nic.getBroadcastType() == BroadcastDomainType.Vlan
-                    && !vlanId.equalsIgnoreCase("untagged")) {
-                String brName = createVlanBr(vlanId, _pifs.first());
-                intf.defBridgeNet(brName, null, nic.getMac(), model);
-            } else {
-                intf.defBridgeNet(_guestBridgeName, null, nic.getMac(), model);
-            }
-        } else if (nic.getType() == TrafficType.Control) {
-            /* Make sure the network is still there */
-            createControlNetwork();
-            intf.defBridgeNet(_linkLocalBridgeName, null, nic.getMac(), model);
-        } else if (nic.getType() == TrafficType.Public) {
-            if (nic.getBroadcastType() == BroadcastDomainType.Vlan
-                    && !vlanId.equalsIgnoreCase("untagged")) {
-                String brName = createVlanBr(vlanId, _pifs.second());
-                intf.defBridgeNet(brName, null, nic.getMac(), model);
-            } else {
-                intf.defBridgeNet(_publicBridgeName, null, nic.getMac(), model);
-            }
-        } else if (nic.getType() == TrafficType.Management) {
-            intf.defBridgeNet(_privBridgeName, null, nic.getMac(), model);
-        } else if (nic.getType() == TrafficType.Storage) {
-            String storageBrName = nic.getName() == null ? _privBridgeName
-                    : nic.getName();
-            intf.defBridgeNet(storageBrName, null, nic.getMac(), model);
-        }
-
-        return intf;
-    }
-
-    private void createVif(LibvirtVMDef vm, NicTO nic)
-            throws InternalErrorException, LibvirtException {
-        vm.getDevices().addDevice(
-                createVif(nic, getGuestNicModel(vm.getGuestOSType())));
-    }
-
-    protected CheckSshAnswer execute(CheckSshCommand cmd) {
-        String vmName = cmd.getName();
-        String privateIp = cmd.getIp();
-        int cmdPort = cmd.getPort();
-
-        if (s_logger.isDebugEnabled()) {
-            s_logger.debug("Ping command port, " + privateIp + ":" + cmdPort);
-        }
-
-        try {
-            String result = _virtRouterResource.connect(privateIp, cmdPort);
-            if (result != null) {
-                return new CheckSshAnswer(cmd, "Can not ping System vm "
-                        + vmName + "due to:" + result);
-            }
-        } catch (Exception e) {
-            return new CheckSshAnswer(cmd, e);
-        }
-
-        if (s_logger.isDebugEnabled()) {
-            s_logger.debug("Ping command port succeeded for vm " + vmName);
-        }
-
-        return new CheckSshAnswer(cmd);
-    }
-
-    private boolean cleanupDisk(Connect conn, DiskDef disk) {
-        // need to umount secondary storage
-        String path = disk.getDiskPath();
-        String poolUuid = null;
-        if (path != null) {
-            String[] token = path.split("/");
-            if (token.length > 3) {
-                poolUuid = token[2];
-            }
-        }
-
-        if (poolUuid == null) {
-            return true;
-        }
-
-        try {
-            KVMStoragePool pool = _storagePoolMgr.getStoragePool(poolUuid);
-            if (pool != null) {
-                pool.delete();
-            }
-            return true;
-        } catch (CloudRuntimeException e) {
-            return false;
-        }
-    }
-
-    protected synchronized String attachOrDetachISO(Connect conn,
-            String vmName, String isoPath, boolean isAttach)
-            throws LibvirtException, URISyntaxException, InternalErrorException {
-        String isoXml = null;
-        if (isoPath != null && isAttach) {
-            int index = isoPath.lastIndexOf("/");
-            String path = isoPath.substring(0, index);
-            String name = isoPath.substring(index + 1);
-            KVMStoragePool secondaryPool = _storagePoolMgr
-                    .getStoragePoolByURI(path);
-            KVMPhysicalDisk isoVol = secondaryPool.getPhysicalDisk(name);
-            isoPath = isoVol.getPath();
-
-            DiskDef iso = new DiskDef();
-            iso.defISODisk(isoPath);
-            isoXml = iso.toString();
-        } else {
-            DiskDef iso = new DiskDef();
-            iso.defISODisk(null);
-            isoXml = iso.toString();
-        }
-
-        List<DiskDef> disks = getDisks(conn, vmName);
-        String result = attachOrDetachDevice(conn, true, vmName, isoXml);
-        if (result == null && !isAttach) {
-            for (DiskDef disk : disks) {
-                if (disk.getDeviceType() == DiskDef.deviceType.CDROM) {
-                    cleanupDisk(conn, disk);
-                }
-            }
-
-        }
-        return result;
-    }
-
-    protected synchronized String attachOrDetachDisk(Connect conn,
-            boolean attach, String vmName, KVMPhysicalDisk attachingDisk,
-            int devId) throws LibvirtException, InternalErrorException {
-        List<DiskDef> disks = null;
-        Domain dm = null;
-        DiskDef diskdef = null;
-        try {
-            if (!attach) {
-                dm = conn.domainLookupByUUID(UUID.nameUUIDFromBytes(vmName
-                        .getBytes()));
-                LibvirtDomainXMLParser parser = new LibvirtDomainXMLParser();
-                String xml = dm.getXMLDesc(0);
-                parser.parseDomainXML(xml);
-                disks = parser.getDisks();
-
-                for (DiskDef disk : disks) {
-                    String file = disk.getDiskPath();
-                    if (file != null
-                            && file.equalsIgnoreCase(attachingDisk.getPath())) {
-                        diskdef = disk;
-                        break;
-                    }
-                }
-                if (diskdef == null) {
-                    throw new InternalErrorException("disk: "
-                            + attachingDisk.getPath()
-                            + " is not attached before");
-                }
-            } else {
-                diskdef = new DiskDef();
-                if (attachingDisk.getFormat() == PhysicalDiskFormat.QCOW2) {
-                    diskdef.defFileBasedDisk(attachingDisk.getPath(), devId,
-                            DiskDef.diskBus.VIRTIO, DiskDef.diskFmtType.QCOW2);
-                } else if (attachingDisk.getFormat() == PhysicalDiskFormat.RAW) {
-                    diskdef.defBlockBasedDisk(attachingDisk.getPath(), devId,
-                            DiskDef.diskBus.VIRTIO);
-                }
-            }
-
-            String xml = diskdef.toString();
-            return attachOrDetachDevice(conn, attach, vmName, xml);
-        } finally {
-            if (dm != null) {
-                dm.free();
-            }
-        }
-    }
-
-    protected synchronized String attachOrDetachDevice(Connect conn,
-            boolean attach, String vmName, String xml) throws LibvirtException,
-            InternalErrorException {
-        Domain dm = null;
-        try {
-            dm = conn.domainLookupByUUID(UUID.nameUUIDFromBytes((vmName
-                    .getBytes())));
-
-            if (attach) {
-                s_logger.debug("Attaching device: " + xml);
-                dm.attachDevice(xml);
-            } else {
-                s_logger.debug("Detaching device: " + xml);
-                dm.detachDevice(xml);
-            }
-        } catch (LibvirtException e) {
-            if (attach) {
-                s_logger.warn("Failed to attach device to " + vmName + ": "
-                        + e.getMessage());
-            } else {
-                s_logger.warn("Failed to detach device from " + vmName + ": "
-                        + e.getMessage());
-            }
-            throw e;
-        } catch (Exception e) {
-            throw new InternalErrorException(e.toString());
-        } finally {
-            if (dm != null) {
-                try {
-                    dm.free();
-                } catch (LibvirtException l) {
-
-                }
-            }
-        }
-
-        return null;
-    }
-
-    @Override
-    public PingCommand getCurrentStatus(long id) {
-        final HashMap<String, State> newStates = sync();
-
-        if (!_can_bridge_firewall) {
-            return new PingRoutingCommand(com.cloud.host.Host.Type.Routing, id,
-                    newStates);
-        } else {
-            HashMap<String, Pair<Long, Long>> nwGrpStates = syncNetworkGroups(id);
-            return new PingRoutingWithNwGroupsCommand(getType(), id, newStates,
-                    nwGrpStates);
-        }
-    }
-
-    @Override
-    public Type getType() {
-        return Type.Routing;
-    }
-
-    private Map<String, String> getVersionStrings() {
-        final Script command = new Script(_versionstringpath, _timeout,
-                s_logger);
-        KeyValueInterpreter kvi = new KeyValueInterpreter();
-        String result = command.execute(kvi);
-        if (result == null) {
-            return kvi.getKeyValues();
-        } else {
-            return new HashMap<String, String>(1);
-        }
-    }
-
-    @Override
-    public StartupCommand[] initialize() {
-        Map<String, State> changes = null;
-
-        synchronized (_vms) {
-            _vms.clear();
-            changes = sync();
-        }
-
-        final List<Object> info = getHostInfo();
-
-        final StartupRoutingCommand cmd = new StartupRoutingCommand(
-                (Integer) info.get(0), (Long) info.get(1), (Long) info.get(2),
-                (Long) info.get(4), (String) info.get(3), HypervisorType.KVM,
-                RouterPrivateIpStrategy.HostLocal);
-        cmd.setStateChanges(changes);
-        fillNetworkInformation(cmd);
-        _privateIp = cmd.getPrivateIpAddress();
-        cmd.getHostDetails().putAll(getVersionStrings());
-        cmd.setPool(_pool);
-        cmd.setCluster(_clusterId);
-        cmd.setGatewayIpAddress(_localGateway);
-
-        StartupStorageCommand sscmd = null;
-        try {
-
-            KVMStoragePool localStoragePool = _storagePoolMgr
->>>>>>> 11687471
                     .createStoragePool(_localStorageUUID, "localhost", -1,
                             _localStoragePath, "", StoragePoolType.Filesystem);
 			com.cloud.agent.api.StoragePoolInfo pi = new com.cloud.agent.api.StoragePoolInfo(
@@ -6061,7 +3990,6 @@
 		cmd.add("default_network_rules_systemvm");
 		cmd.add("--vmname", vmName);
         cmd.add("--localbrname", _linkLocalBridgeName);
-<<<<<<< HEAD
 		String result = cmd.execute();
 		if (result != null) {
 			return false;
@@ -6172,7 +4100,7 @@
 		return new Pair<Double, Double>(rx, tx);
 	}
 
-	private void createControlNetwork(Connect conn) throws LibvirtException {
+    private void createControlNetwork() throws LibvirtException {
 		_virtRouterResource.createControlNetwork(_linkLocalBridgeName);
 	}
 
@@ -6189,133 +4117,4 @@
 
 		return new Answer(cmd, success, "");
 	}
-=======
-        String result = cmd.execute();
-        if (result != null) {
-            return false;
-        }
-        return true;
-    }
-
-    private boolean add_network_rules(String vmName, String vmId,
-            String guestIP, String sig, String seq, String mac, String rules,
-            String vif, String brname) {
-        if (!_can_bridge_firewall) {
-            return false;
-        }
-
-        String newRules = rules.replace(" ", ";");
-        Script cmd = new Script(_securityGroupPath, _timeout, s_logger);
-        cmd.add("add_network_rules");
-        cmd.add("--vmname", vmName);
-        cmd.add("--vmid", vmId);
-        cmd.add("--vmip", guestIP);
-        cmd.add("--sig", sig);
-        cmd.add("--seq", seq);
-        cmd.add("--vmmac", mac);
-        cmd.add("--vif", vif);
-        cmd.add("--brname", brname);
-        if (rules != null) {
-            cmd.add("--rules", newRules);
-        }
-        String result = cmd.execute();
-        if (result != null) {
-            return false;
-        }
-        return true;
-    }
-
-    private boolean cleanup_rules() {
-        if (!_can_bridge_firewall) {
-            return false;
-        }
-        Script cmd = new Script(_securityGroupPath, _timeout, s_logger);
-        cmd.add("cleanup_rules");
-        String result = cmd.execute();
-        if (result != null) {
-            return false;
-        }
-        return true;
-    }
-
-    private String get_rule_logs_for_vms() {
-        Script cmd = new Script(_securityGroupPath, _timeout, s_logger);
-        cmd.add("get_rule_logs_for_vms");
-        OutputInterpreter.OneLineParser parser = new OutputInterpreter.OneLineParser();
-        String result = cmd.execute(parser);
-        if (result == null) {
-            return parser.getLine();
-        }
-        return null;
-    }
-
-    private HashMap<String, Pair<Long, Long>> syncNetworkGroups(long id) {
-        HashMap<String, Pair<Long, Long>> states = new HashMap<String, Pair<Long, Long>>();
-
-        String result = get_rule_logs_for_vms();
-        s_logger.trace("syncNetworkGroups: id=" + id + " got: " + result);
-        String[] rulelogs = result != null ? result.split(";") : new String[0];
-        for (String rulesforvm : rulelogs) {
-            String[] log = rulesforvm.split(",");
-            if (log.length != 6) {
-                continue;
-            }
-            try {
-                states.put(log[0], new Pair<Long, Long>(Long.parseLong(log[1]),
-                        Long.parseLong(log[5])));
-            } catch (NumberFormatException nfe) {
-                states.put(log[0], new Pair<Long, Long>(-1L, -1L));
-            }
-        }
-        return states;
-    }
-
-    /* online snapshot supported by enhanced qemu-kvm */
-    private boolean isSnapshotSupported() {
-        String result = executeBashScript("qemu-img --help|grep convert |grep snapshot");
-        if (result != null) {
-            return false;
-        } else {
-            return true;
-        }
-    }
-
-    private Pair<Double, Double> getNicStats(String nicName) {
-        double rx = 0.0;
-        OutputInterpreter.OneLineParser rxParser = new OutputInterpreter.OneLineParser();
-        String result = executeBashScript("cat /sys/class/net/" + nicName
-                + "/statistics/rx_bytes", rxParser);
-        if (result == null && rxParser.getLine() != null) {
-            rx = Double.parseDouble(rxParser.getLine());
-        }
-
-        double tx = 0.0;
-        OutputInterpreter.OneLineParser txParser = new OutputInterpreter.OneLineParser();
-        result = executeBashScript("cat /sys/class/net/" + nicName
-                + "/statistics/tx_bytes", txParser);
-        if (result == null && txParser.getLine() != null) {
-            tx = Double.parseDouble(txParser.getLine());
-        }
-
-        return new Pair<Double, Double>(rx, tx);
-    }
-
-    private void createControlNetwork() throws LibvirtException {
-        _virtRouterResource.createControlNetwork(_linkLocalBridgeName);
-    }
-
-    private Answer execute(NetworkRulesSystemVmCommand cmd) {
-        boolean success = false;
-        Connect conn;
-        try {
-            conn = LibvirtConnection.getConnection();
-            success = default_network_rules_for_systemvm(conn, cmd.getVmName());
-        } catch (LibvirtException e) {
-            // TODO Auto-generated catch block
-            e.printStackTrace();
-        }
-
-        return new Answer(cmd, success, "");
-    }
->>>>>>> 11687471
 }