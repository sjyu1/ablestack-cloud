--- conflicted
+++ resolved
@@ -1226,13 +1226,10 @@
                 return execute((CheckNetworkCommand) cmd);
             } else if (cmd instanceof NetworkRulesVmSecondaryIpCommand) {
                 return execute((NetworkRulesVmSecondaryIpCommand) cmd);
-<<<<<<< HEAD
             } else if (cmd instanceof StorageSubSystemCommand) {
                 return this.storageHandler.handleStorageCommands((StorageSubSystemCommand)cmd);
-=======
             } else if (cmd instanceof PvlanSetupCommand) {
                 return execute((PvlanSetupCommand) cmd);
->>>>>>> caf0dd22
             } else {
                 s_logger.warn("Unsupported command ");
                 return Answer.createUnsupportedCommandAnswer(cmd);
