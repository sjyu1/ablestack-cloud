--- conflicted
+++ resolved
@@ -300,11 +300,7 @@
 
             if (primaryPool.getType() == StoragePoolType.CLVM) {
                 templatePath = ((NfsTO)imageStore).getUrl() + File.separator + templatePath;
-<<<<<<< HEAD
-                vol = templateToPrimaryDownload(templatePath, primaryPool);
-=======
                 vol = templateToPrimaryDownload(templatePath, primaryPool, cmd.getWaitInMillSeconds());
->>>>>>> 4533d2d8
             } else {
                 if (templatePath.contains("/mnt")) {
                     //upgrade issue, if the path contains path, need to extract the volume uuid from path
@@ -382,11 +378,7 @@
                     .getPhysicalDisk(srcVolumeName);
             volume.setFormat(PhysicalDiskFormat.valueOf(srcFormat.toString()));
             KVMPhysicalDisk newDisk = storagePoolMgr.copyPhysicalDisk(volume, volumeName,
-<<<<<<< HEAD
-                    primaryPool);
-=======
                     primaryPool, cmd.getWaitInMillSeconds());
->>>>>>> 4533d2d8
             VolumeObjectTO newVol = new VolumeObjectTO();
             newVol.setFormat(ImageFormat.valueOf(newDisk.getFormat().toString().toUpperCase()));
             newVol.setPath(volumeName);
