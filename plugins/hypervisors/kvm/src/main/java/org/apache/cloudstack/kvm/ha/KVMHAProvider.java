/*
 * Licensed to the Apache Software Foundation (ASF) under one
 * or more contributor license agreements.  See the NOTICE file
 * distributed with this work for additional information
 * regarding copyright ownership.  The ASF licenses this file
 * to you under the Apache License, Version 2.0 (the
 * "License"); you may not use this file except in compliance
 * with the License.  You may obtain a copy of the License at
 *
 *   http://www.apache.org/licenses/LICENSE-2.0
 *
 * Unless required by applicable law or agreed to in writing,
 * software distributed under the License is distributed on an
 * "AS IS" BASIS, WITHOUT WARRANTIES OR CONDITIONS OF ANY
 * KIND, either express or implied.  See the License for the
 * specific language governing permissions and limitations
 * under the License.
 */

package org.apache.cloudstack.kvm.ha;

import com.cloud.host.Host;
import com.cloud.hypervisor.Hypervisor;

import org.apache.cloudstack.api.response.OutOfBandManagementResponse;
import org.apache.cloudstack.framework.config.ConfigKey;
import org.apache.cloudstack.framework.config.Configurable;
import org.apache.cloudstack.ha.HAResource;
import org.apache.cloudstack.ha.provider.HACheckerException;
import org.apache.cloudstack.ha.provider.HAFenceException;
import org.apache.cloudstack.ha.provider.HAProvider;
import org.apache.cloudstack.ha.provider.HARecoveryException;
import org.apache.cloudstack.ha.provider.host.HAAbstractHostProvider;
import org.apache.cloudstack.outofbandmanagement.OutOfBandManagement.PowerOperation;
import org.apache.cloudstack.outofbandmanagement.OutOfBandManagementService;
import org.apache.cloudstack.outofbandmanagement.OutOfBandManagement.PowerState;
import org.apache.cloudstack.outofbandmanagement.dao.OutOfBandManagementDao;
import org.apache.cloudstack.outofbandmanagement.OutOfBandManagement;
import org.apache.log4j.Logger;
import org.joda.time.DateTime;

import javax.inject.Inject;
import java.security.InvalidParameterException;

public final class KVMHAProvider extends HAAbstractHostProvider implements HAProvider<Host>, Configurable {
    private final static Logger LOG = Logger.getLogger(KVMHAProvider.class);

    @Inject
    protected KVMHostActivityChecker hostActivityChecker;
    @Inject
    protected OutOfBandManagementService outOfBandManagementService;
    @Inject
    private OutOfBandManagementDao outOfBandManagementDao;

    @Override
    public boolean isEligible(final Host host) {
       if (outOfBandManagementService.isOutOfBandManagementEnabled(host)){
            return !isInMaintenanceMode(host) && !isDisabled(host) &&
                    hostActivityChecker.getNeighbors(host).length > 0 &&
                    (Hypervisor.HypervisorType.KVM.equals(host.getHypervisorType()) ||
                            Hypervisor.HypervisorType.LXC.equals(host.getHypervisorType()));
        }
        return false;
    }

    @Override
    public boolean isHealthy(final Host r) throws HACheckerException {
        return hostActivityChecker.isHealthy(r);
    }

    @Override
    public boolean hasActivity(final Host r, final DateTime suspectTime) throws HACheckerException {
        return hostActivityChecker.isActive(r, suspectTime);
    }

    @Override
    public boolean recover(Host r) throws HARecoveryException {
        try {
            if (outOfBandManagementService.isOutOfBandManagementEnabled(r)){
                final OutOfBandManagement oobm = outOfBandManagementDao.findByHost(r.getId());
                if(oobm.getPowerState() == PowerState.Off){
<<<<<<< HEAD
                    final OutOfBandManagementResponse resp = outOfBandManagementService.executePowerOperation(r, PowerOperation.ON, null);
                    return resp.getSuccess();
=======
                    LOG.warn("OOBM recover operation failed for the host " + r.getName() + " already OFF");
                    return false;
>>>>>>> f2c7ccb0
                }else{
                    final OutOfBandManagementResponse resp = outOfBandManagementService.executePowerOperation(r, PowerOperation.RESET, null);
                    return resp.getSuccess();
                }
            } else {
                LOG.warn("OOBM recover operation failed for the host " + r.getName());
                return false;
            }
        } catch (Exception e){
            LOG.warn("OOBM service is not configured or enabled for this host " + r.getName() + " error is " + e.getMessage());
            throw new HARecoveryException(" OOBM service is not configured or enabled for this host " + r.getName(), e);
        }
    }

    @Override
    public boolean fence(Host r) throws HAFenceException {
        try {
            if (outOfBandManagementService.isOutOfBandManagementEnabled(r)){
                final OutOfBandManagement oobm = outOfBandManagementDao.findByHost(r.getId());
                if (oobm.getPowerState() == PowerState.Unknown){
                    return true;
                } else {
                    final OutOfBandManagementResponse resp = outOfBandManagementService.executePowerOperation(r, PowerOperation.OFF, null);
                    return resp.getSuccess();
                }
            } else {
                LOG.warn("OOBM fence operation failed for this host " + r.getName());
                return false;
            }
        } catch (Exception e){
            LOG.warn("OOBM service is not configured or enabled for this host " + r.getName() + " error is " + e.getMessage());
            throw new HAFenceException("OOBM service is not configured or enabled for this host " + r.getName() , e);
        }
    }

    @Override
    public HAResource.ResourceSubType resourceSubType() {
        return HAResource.ResourceSubType.KVM;
    }

    @Override
    public Object getConfigValue(final HAProviderConfig name, final Host host) {
        final Long clusterId = host.getClusterId();
        switch (name) {
            case HealthCheckTimeout:
                return KVMHAConfig.KvmHAHealthCheckTimeout.valueIn(clusterId);
            case ActivityCheckTimeout:
                return KVMHAConfig.KvmHAActivityCheckTimeout.valueIn(clusterId);
            case MaxActivityCheckInterval:
                return KVMHAConfig.KvmHAActivityCheckInterval.valueIn(clusterId);
            case MaxActivityChecks:
                return KVMHAConfig.KvmHAActivityCheckMaxAttempts.valueIn(clusterId);
            case ActivityCheckFailureRatio:
                return KVMHAConfig.KvmHAActivityCheckFailureThreshold.valueIn(clusterId);
            case RecoveryWaitTimeout:
                return KVMHAConfig.KvmHARecoverWaitPeriod.valueIn(clusterId);
            case RecoveryTimeout:
                return KVMHAConfig.KvmHARecoverTimeout.valueIn(clusterId);
            case FenceTimeout:
                return KVMHAConfig.KvmHAFenceTimeout.valueIn(clusterId);
            case MaxRecoveryAttempts:
                return KVMHAConfig.KvmHARecoverAttemptThreshold.valueIn(clusterId);
            case MaxDegradedWaitTimeout:
                return KVMHAConfig.KvmHADegradedMaxPeriod.valueIn(clusterId);
            default:
                throw new InvalidParameterException("Unknown HAProviderConfig " + name.toString());
        }
    }

    @Override
    public String getConfigComponentName() {
        return KVMHAConfig.class.getSimpleName();
    }

    @Override
    public ConfigKey<?>[] getConfigKeys() {
        return new ConfigKey<?>[] {
            KVMHAConfig.KvmHAHealthCheckTimeout,
            KVMHAConfig.KvmHAActivityCheckTimeout,
            KVMHAConfig.KvmHARecoverTimeout,
            KVMHAConfig.KvmHAFenceTimeout,
            KVMHAConfig.KvmHAActivityCheckInterval,
            KVMHAConfig.KvmHAActivityCheckMaxAttempts,
            KVMHAConfig.KvmHAActivityCheckFailureThreshold,
            KVMHAConfig.KvmHADegradedMaxPeriod,
            KVMHAConfig.KvmHARecoverWaitPeriod,
            KVMHAConfig.KvmHARecoverAttemptThreshold
        };
    }
}<|MERGE_RESOLUTION|>--- conflicted
+++ resolved
@@ -79,13 +79,8 @@
             if (outOfBandManagementService.isOutOfBandManagementEnabled(r)){
                 final OutOfBandManagement oobm = outOfBandManagementDao.findByHost(r.getId());
                 if(oobm.getPowerState() == PowerState.Off){
-<<<<<<< HEAD
-                    final OutOfBandManagementResponse resp = outOfBandManagementService.executePowerOperation(r, PowerOperation.ON, null);
-                    return resp.getSuccess();
-=======
                     LOG.warn("OOBM recover operation failed for the host " + r.getName() + " already OFF");
                     return false;
->>>>>>> f2c7ccb0
                 }else{
                     final OutOfBandManagementResponse resp = outOfBandManagementService.executePowerOperation(r, PowerOperation.RESET, null);
                     return resp.getSuccess();
