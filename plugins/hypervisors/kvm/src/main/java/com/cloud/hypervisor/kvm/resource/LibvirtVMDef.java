--- conflicted
+++ resolved
@@ -190,17 +190,16 @@
             this._bootmode = bootmode;
         }
 
-<<<<<<< HEAD
         public TpmVersion getTpmVersion() {
             return this._tpmversion;
         }
 
         public void setTPMVersion(TpmVersion tpmversion) {
             this._tpmversion = tpmversion;
-=======
+        }
+        
         public void setIothreads(boolean iothreads) {
             this.iothreads = iothreads;
->>>>>>> 2aa3f980
         }
 
         @Override
