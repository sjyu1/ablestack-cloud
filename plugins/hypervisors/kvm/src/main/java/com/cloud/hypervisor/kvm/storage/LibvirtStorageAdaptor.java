// Licensed to the Apache Software Foundation (ASF) under one
// or more contributor license agreements.  See the NOTICE file
// distributed with this work for additional information
// regarding copyright ownership.  The ASF licenses this file
// to you under the Apache License, Version 2.0 (the
// "License"); you may not use this file except in compliance
// with the License.  You may obtain a copy of the License at
//
//   http://www.apache.org/licenses/LICENSE-2.0
//
// Unless required by applicable law or agreed to in writing,
// software distributed under the License is distributed on an
// "AS IS" BASIS, WITHOUT WARRANTIES OR CONDITIONS OF ANY
// KIND, either express or implied.  See the License for the
// specific language governing permissions and limitations
// under the License.
package com.cloud.hypervisor.kvm.storage;

import java.io.File;
import java.io.IOException;
import java.nio.charset.Charset;
import java.util.ArrayList;
import java.util.HashMap;
import java.util.List;
import java.util.Map;
import java.util.UUID;

import org.apache.cloudstack.utils.cryptsetup.KeyFile;
import org.apache.cloudstack.utils.qemu.QemuImg;
import org.apache.cloudstack.utils.qemu.QemuImg.PhysicalDiskFormat;
import org.apache.cloudstack.utils.qemu.QemuImgException;
import org.apache.cloudstack.utils.qemu.QemuImgFile;
import org.apache.cloudstack.utils.qemu.QemuObject;
import org.apache.commons.codec.binary.Base64;
import org.apache.log4j.Logger;
import org.libvirt.Connect;
import org.libvirt.LibvirtException;
import org.libvirt.Secret;
import org.libvirt.StoragePool;
import org.libvirt.StoragePoolInfo.StoragePoolState;
import org.libvirt.StorageVol;

import com.ceph.rados.IoCTX;
import com.ceph.rados.Rados;
import com.ceph.rados.exceptions.ErrorCode;
import com.ceph.rados.exceptions.RadosException;
import com.ceph.rbd.Rbd;
import com.ceph.rbd.RbdException;
import com.ceph.rbd.RbdImage;
import com.ceph.rbd.jna.RbdImageInfo;
import com.ceph.rbd.jna.RbdSnapInfo;
import com.cloud.exception.InternalErrorException;
import com.cloud.hypervisor.kvm.resource.LibvirtConnection;
import com.cloud.hypervisor.kvm.resource.LibvirtSecretDef;
import com.cloud.hypervisor.kvm.resource.LibvirtSecretDef.Usage;
import com.cloud.hypervisor.kvm.resource.LibvirtStoragePoolDef;
import com.cloud.hypervisor.kvm.resource.LibvirtStoragePoolDef.AuthenticationType;
import com.cloud.hypervisor.kvm.resource.LibvirtStoragePoolDef.PoolType;
import com.cloud.hypervisor.kvm.resource.LibvirtStoragePoolXMLParser;
import com.cloud.hypervisor.kvm.resource.LibvirtStorageVolumeDef;
import com.cloud.hypervisor.kvm.resource.LibvirtStorageVolumeDef.VolumeFormat;
import com.cloud.hypervisor.kvm.resource.LibvirtStorageVolumeXMLParser;
import com.cloud.storage.Storage;
import com.cloud.storage.Storage.StoragePoolType;
import com.cloud.storage.StorageLayer;
import com.cloud.utils.exception.CloudRuntimeException;
import com.cloud.utils.script.Script;

import static com.cloud.utils.NumbersUtil.toHumanReadableSize;
import java.util.Arrays;
import java.util.HashSet;
import java.util.Set;
import java.util.stream.Collectors;

public class LibvirtStorageAdaptor implements StorageAdaptor {
    private static final Logger s_logger = Logger.getLogger(LibvirtStorageAdaptor.class);
    private StorageLayer _storageLayer;
    private String _mountPoint = "/mnt";
    private String _manageSnapshotPath;

    private String rbdTemplateSnapName = "cloudstack-base-snap";
    private static final int RBD_FEATURE_LAYERING = 1;
    private static final int RBD_FEATURE_EXCLUSIVE_LOCK = 4;
    private static final int RBD_FEATURE_OBJECT_MAP = 8;
    private static final int RBD_FEATURE_FAST_DIFF = 16;
    private static final int RBD_FEATURE_DEEP_FLATTEN = 32;
    public static final int RBD_FEATURES = RBD_FEATURE_LAYERING + RBD_FEATURE_EXCLUSIVE_LOCK + RBD_FEATURE_OBJECT_MAP + RBD_FEATURE_FAST_DIFF + RBD_FEATURE_DEEP_FLATTEN;
    private int rbdOrder = 0; /* Order 0 means 4MB blocks (the default) */

    private static final Set<StoragePoolType> poolTypesThatEnableCreateDiskFromTemplateBacking = new HashSet<>(Arrays.asList(StoragePoolType.NetworkFilesystem,
      StoragePoolType.Filesystem));

    public LibvirtStorageAdaptor(StorageLayer storage) {
        _storageLayer = storage;
        _manageSnapshotPath = Script.findScript("scripts/storage/qcow2/", "managesnapshot.sh");
    }

    @Override
    public boolean createFolder(String uuid, String path) {
        return createFolder(uuid, path, null);
    }

    @Override
    public boolean createFolder(String uuid, String path, String localPath) {
        String mountPoint = _mountPoint + File.separator + uuid;

        if (localPath != null) {
            s_logger.debug(String.format("Pool [%s] is of type local or shared mount point; therefore, we will use the local path [%s] to create the folder [%s] (if it does not"
                    + " exist).", uuid, localPath, path));

            mountPoint = localPath;
        }

        File f = new File(mountPoint + File.separator + path);
        if (!f.exists()) {
            f.mkdirs();
        }
        return true;
    }

    @Override
    public KVMPhysicalDisk createDiskFromTemplateBacking(KVMPhysicalDisk template, String name, PhysicalDiskFormat format, long size,
                                                         KVMStoragePool destPool, int timeout, byte[] passphrase) {
        String volumeDesc = String.format("volume [%s], with template backing [%s], in pool [%s] (%s), with size [%s] and encryption is %s", name, template.getName(), destPool.getUuid(),
          destPool.getType(), size, passphrase != null && passphrase.length > 0);

        if (!poolTypesThatEnableCreateDiskFromTemplateBacking.contains(destPool.getType())) {
            s_logger.info(String.format("Skipping creation of %s due to pool type is none of the following types %s.", volumeDesc, poolTypesThatEnableCreateDiskFromTemplateBacking.stream()
              .map(type -> type.toString()).collect(Collectors.joining(", "))));

            return null;
        }

        if (format != PhysicalDiskFormat.QCOW2) {
            s_logger.info(String.format("Skipping creation of %s due to format [%s] is not [%s].", volumeDesc, format, PhysicalDiskFormat.QCOW2));
            return null;
        }

        s_logger.info(String.format("Creating %s.", volumeDesc));

        String destPoolLocalPath = destPool.getLocalPath();
        String destPath = String.format("%s%s%s", destPoolLocalPath, destPoolLocalPath.endsWith("/") ? "" : "/", name);

        Map<String, String> options = new HashMap<>();
        List<QemuObject> passphraseObjects = new ArrayList<>();
        try (KeyFile keyFile = new KeyFile(passphrase)) {
            QemuImgFile destFile = new QemuImgFile(destPath, format);
            destFile.setSize(size);
            QemuImgFile backingFile = new QemuImgFile(template.getPath(), template.getFormat());

            if (keyFile.isSet()) {
                passphraseObjects.add(QemuObject.prepareSecretForQemuImg(format, QemuObject.EncryptFormat.LUKS, keyFile.toString(), "sec0", options));
            }
            s_logger.debug(String.format("Passphrase is staged to keyFile: %s", keyFile.isSet()));

            QemuImg qemu = new QemuImg(timeout);
            qemu.create(destFile, backingFile, options, passphraseObjects);
        } catch (QemuImgException | LibvirtException | IOException e) {
            // why don't we throw an exception here? I guess we fail to find the volume later and that results in a failure returned?
            s_logger.error(String.format("Failed to create %s in [%s] due to [%s].", volumeDesc, destPath, e.getMessage()), e);
        }

        return null;
    }

    /**
     * Checks if downloaded template is extractable
     * @return true if it should be extracted, false if not
     */
    private boolean isTemplateExtractable(String templatePath) {
        String type = Script.runSimpleBashScript("file " + templatePath + " | awk -F' ' '{print $2}'");
        return type.equalsIgnoreCase("bzip2") || type.equalsIgnoreCase("gzip") || type.equalsIgnoreCase("zip");
    }

    /**
     * Return extract command to execute given downloaded file
     * @param downloadedTemplateFile
     * @param templateUuid
     */
    private String getExtractCommandForDownloadedFile(String downloadedTemplateFile, String templateUuid) {
        if (downloadedTemplateFile.endsWith(".zip")) {
            return "unzip -p " + downloadedTemplateFile + " | cat > " + templateUuid;
        } else if (downloadedTemplateFile.endsWith(".bz2")) {
            return "bunzip2 -c " + downloadedTemplateFile + " > " + templateUuid;
        } else if (downloadedTemplateFile.endsWith(".gz")) {
            return "gunzip -c " + downloadedTemplateFile + " > " + templateUuid;
        } else {
            throw new CloudRuntimeException("Unable to extract template " + downloadedTemplateFile);
        }
    }

    /**
     * Extract downloaded template into installPath, remove compressed file
     */
    private void extractDownloadedTemplate(String downloadedTemplateFile, KVMStoragePool destPool, String destinationFile) {
        String extractCommand = getExtractCommandForDownloadedFile(downloadedTemplateFile, destinationFile);
        Script.runSimpleBashScript(extractCommand);
        Script.runSimpleBashScript("rm -f " + downloadedTemplateFile);
    }

    @Override
    public KVMPhysicalDisk createTemplateFromDirectDownloadFile(String templateFilePath, String destTemplatePath, KVMStoragePool destPool, Storage.ImageFormat format, int timeout) {
        File sourceFile = new File(templateFilePath);
        if (!sourceFile.exists()) {
            throw new CloudRuntimeException("Direct download template file " + sourceFile + " does not exist on this host");
        }
        String templateUuid = UUID.randomUUID().toString();
        if (Storage.ImageFormat.ISO.equals(format)) {
            templateUuid += ".iso";
        }
        String destinationFile = destPool.getLocalPath() + File.separator + templateUuid;

        if (destPool.getType() == StoragePoolType.NetworkFilesystem || destPool.getType() == StoragePoolType.Filesystem
            || destPool.getType() == StoragePoolType.SharedMountPoint) {
            if (!Storage.ImageFormat.ISO.equals(format) && isTemplateExtractable(templateFilePath)) {
                extractDownloadedTemplate(templateFilePath, destPool, destinationFile);
            } else {
                Script.runSimpleBashScript("mv " + templateFilePath + " " + destinationFile);
            }
        }
        return destPool.getPhysicalDisk(templateUuid);
    }

    public StorageVol getVolume(StoragePool pool, String volName) {
        StorageVol vol = null;

        try {
            vol = pool.storageVolLookupByName(volName);
        } catch (LibvirtException e) {
            s_logger.debug("Could not find volume " + volName + ": " + e.getMessage());
        }

        /**
         * The volume was not found in the storage pool
         * This can happen when a volume has just been created on a different host and
         * since then the libvirt storage pool has not been refreshed.
         */
        if (vol == null) {
            try {
                s_logger.debug("Refreshing storage pool " + pool.getName());
                refreshPool(pool);
            } catch (LibvirtException e) {
                s_logger.debug("Failed to refresh storage pool: " + e.getMessage());
            }

            try {
                vol = pool.storageVolLookupByName(volName);
                s_logger.debug("Found volume " + volName + " in storage pool " + pool.getName() + " after refreshing the pool");
            } catch (LibvirtException e) {
                throw new CloudRuntimeException("Could not find volume " + volName + ": " + e.getMessage());
            }
        }

        return vol;
    }

    public StorageVol createVolume(Connect conn, StoragePool pool, String uuid, long size, VolumeFormat format) throws LibvirtException {
        LibvirtStorageVolumeDef volDef = new LibvirtStorageVolumeDef(UUID.randomUUID().toString(), size, format, null, null);
        s_logger.debug(volDef.toString());

        return pool.storageVolCreateXML(volDef.toString(), 0);
    }

    public void storagePoolRefresh(StoragePool pool) {
        try {
            synchronized (getStoragePool(pool.getUUIDString())) {
                refreshPool(pool);
            }
        } catch (LibvirtException e) {
            s_logger.debug("refresh storage pool failed: " + e.toString());
        }
    }

    private StoragePool createNetfsStoragePool(PoolType fsType, Connect conn, String uuid, String host, String path) throws LibvirtException {
        String targetPath = _mountPoint + File.separator + uuid;
        LibvirtStoragePoolDef spd = new LibvirtStoragePoolDef(fsType, uuid, uuid, host, path, targetPath);
        _storageLayer.mkdir(targetPath);
        StoragePool sp = null;
        try {
            s_logger.debug(spd.toString());
            // check whether the pool is already mounted
            int mountpointResult = Script.runSimpleBashScriptForExitValue("mountpoint -q " + targetPath);
            // if the pool is mounted, try to unmount it
            if(mountpointResult == 0) {
                s_logger.info("Attempting to unmount old mount at " + targetPath);
                String result = Script.runSimpleBashScript("umount -l " + targetPath);
                if (result == null) {
                    s_logger.info("Succeeded in unmounting " + targetPath);
                } else {
                    s_logger.error("Failed in unmounting storage");
                }
            }

            sp = conn.storagePoolCreateXML(spd.toString(), 0);
            return sp;
        } catch (LibvirtException e) {
            s_logger.error(e.toString());
            throw e;
        }
    }

    private StoragePool createGluefsSharedStoragePool(Connect conn, String uuid, String host, String path) {
        String mountPoint = _mountPoint + File.separator + path;

        if (!_storageLayer.exists(mountPoint)) {
            s_logger.error(mountPoint + " does not exists. Check local.storage.path in agent.properties.");
            return null;
        }
        LibvirtStoragePoolDef spd = new LibvirtStoragePoolDef(PoolType.DIR, uuid, uuid, host, mountPoint, mountPoint);
        StoragePool sp = null;
        try {
            s_logger.debug(spd.toString());
            sp = conn.storagePoolCreateXML(spd.toString(), 0);
            return sp;
        } catch (LibvirtException e) {
            s_logger.error(e.toString());
            if (sp != null) {
                try {
                    if (sp.isPersistent() == 1) {
                        sp.destroy();
                        sp.undefine();
                    } else {
                        sp.destroy();
                    }
                    sp.free();
                } catch (LibvirtException l) {
                    s_logger.debug("Failed to define shared mount point storage pool with: " + l.toString());
                }
            }
            return null;
        }
    }

    private StoragePool createSharedStoragePool(Connect conn, String uuid, String host, String path) {
        String mountPoint = path;
        if (!_storageLayer.exists(mountPoint)) {
            s_logger.error(mountPoint + " does not exists. Check local.storage.path in agent.properties.");
            return null;
        }
        LibvirtStoragePoolDef spd = new LibvirtStoragePoolDef(PoolType.DIR, uuid, uuid, host, path, path);
        StoragePool sp = null;
        try {
            s_logger.debug(spd.toString());
            sp = conn.storagePoolCreateXML(spd.toString(), 0);
            return sp;
        } catch (LibvirtException e) {
            s_logger.error(e.toString());
            if (sp != null) {
                try {
                    if (sp.isPersistent() == 1) {
                        sp.destroy();
                        sp.undefine();
                    } else {
                        sp.destroy();
                    }
                    sp.free();
                } catch (LibvirtException l) {
                    s_logger.debug("Failed to define shared mount point storage pool with: " + l.toString());
                }
            }
            return null;
        }
    }

    private StoragePool createCLVMStoragePool(Connect conn, String uuid, String host, String path) {

        String volgroupPath = "/dev/" + path;
        String volgroupName = path;
        volgroupName = volgroupName.replaceFirst("/", "");

        LibvirtStoragePoolDef spd = new LibvirtStoragePoolDef(PoolType.LOGICAL, volgroupName, uuid, host, volgroupPath, volgroupPath);
        StoragePool sp = null;
        try {
            s_logger.debug(spd.toString());
            sp = conn.storagePoolCreateXML(spd.toString(), 0);
            return sp;
        } catch (LibvirtException e) {
            s_logger.error(e.toString());
            if (sp != null) {
                try {
                    if (sp.isPersistent() == 1) {
                        sp.destroy();
                        sp.undefine();
                    } else {
                        sp.destroy();
                    }
                    sp.free();
                } catch (LibvirtException l) {
                    s_logger.debug("Failed to define clvm storage pool with: " + l.toString());
                }
            }
            return null;
        }

    }

    private StoragePool createRBDStoragePool(Connect conn, String uuid, String host, int port, String userInfo, String path) {

        LibvirtStoragePoolDef spd;
        StoragePool sp = null;
        Secret s = null;

        String[] userInfoTemp = userInfo.split(":");
        if (userInfoTemp.length == 2) {
            LibvirtSecretDef sd = new LibvirtSecretDef(Usage.CEPH, uuid);

            sd.setCephName(userInfoTemp[0] + "@" + host + ":" + port + "/" + path);

            try {
                s_logger.debug(sd.toString());
                s = conn.secretDefineXML(sd.toString());
                s.setValue(Base64.decodeBase64(userInfoTemp[1]));
            } catch (LibvirtException e) {
                s_logger.error("Failed to define the libvirt secret: " + e.toString());
                if (s != null) {
                    try {
                        s.undefine();
                        s.free();
                    } catch (LibvirtException l) {
                        s_logger.error("Failed to undefine the libvirt secret: " + l.toString());
                    }
                }
                return null;
            }
            spd = new LibvirtStoragePoolDef(PoolType.RBD, uuid, uuid, host, port, path, userInfoTemp[0], AuthenticationType.CEPH, uuid);
        } else {
            spd = new LibvirtStoragePoolDef(PoolType.RBD, uuid, uuid, host, port, path, "");
        }

        try {
            s_logger.debug(spd.toString());
            sp = conn.storagePoolCreateXML(spd.toString(), 0);
            return sp;
        } catch (LibvirtException e) {
            s_logger.error("Failed to create RBD storage pool: " + e.toString());
            if (sp != null) {
                try {
                    if (sp.isPersistent() == 1) {
                        sp.destroy();
                        sp.undefine();
                    } else {
                        sp.destroy();
                    }
                    sp.free();
                } catch (LibvirtException l) {
                    s_logger.error("Failed to undefine RBD storage pool: " + l.toString());
                }
            }

            if (s != null) {
                try {
                    s_logger.error("Failed to create the RBD storage pool, cleaning up the libvirt secret");
                    s.undefine();
                    s.free();
                } catch (LibvirtException se) {
                    s_logger.error("Failed to remove the libvirt secret: " + se.toString());
                }
            }

            return null;
        }
    }

    public StorageVol copyVolume(StoragePool destPool, LibvirtStorageVolumeDef destVol, StorageVol srcVol, int timeout) throws LibvirtException {
        StorageVol vol = destPool.storageVolCreateXML(destVol.toString(), 0);
        String srcPath = srcVol.getKey();
        String destPath = vol.getKey();
        Script.runSimpleBashScript("cp " + srcPath + " " + destPath, timeout);
        return vol;
    }

    public boolean copyVolume(String srcPath, String destPath, String volumeName, int timeout) throws InternalErrorException {
        _storageLayer.mkdirs(destPath);
        if (!_storageLayer.exists(srcPath)) {
            throw new InternalErrorException("volume:" + srcPath + " is not exits");
        }
        String result = Script.runSimpleBashScript("cp " + srcPath + " " + destPath + File.separator + volumeName, timeout);
        return result == null;
    }

    public LibvirtStoragePoolDef getStoragePoolDef(Connect conn, StoragePool pool) throws LibvirtException {
        String poolDefXML = pool.getXMLDesc(0);
        LibvirtStoragePoolXMLParser parser = new LibvirtStoragePoolXMLParser();
        return parser.parseStoragePoolXML(poolDefXML);
    }

    public LibvirtStorageVolumeDef getStorageVolumeDef(Connect conn, StorageVol vol) throws LibvirtException {
        String volDefXML = vol.getXMLDesc(0);
        LibvirtStorageVolumeXMLParser parser = new LibvirtStorageVolumeXMLParser();
        return parser.parseStorageVolumeXML(volDefXML);
    }

    @Override
    public KVMStoragePool getStoragePool(String uuid) {
        return this.getStoragePool(uuid, false);
    }

    @Override
    public KVMStoragePool getStoragePool(String uuid, boolean refreshInfo) {
        s_logger.info("Trying to fetch storage pool " + uuid + " from libvirt");
        StoragePool storage = null;
        try {
            Connect conn = LibvirtConnection.getConnection();
            storage = conn.storagePoolLookupByUUIDString(uuid);

            if (storage.getInfo().state != StoragePoolState.VIR_STORAGE_POOL_RUNNING) {
                s_logger.warn("Storage pool " + uuid + " is not in running state. Attempting to start it.");
                storage.create(0);
            }
            LibvirtStoragePoolDef spd = getStoragePoolDef(conn, storage);
            if (spd == null) {
                throw new CloudRuntimeException("Unable to parse the storage pool definition for storage pool " + uuid);
            }
            StoragePoolType type = null;
            if (spd.getPoolType() == LibvirtStoragePoolDef.PoolType.NETFS) {
                type = StoragePoolType.NetworkFilesystem;
            } else if (spd.getPoolType() == LibvirtStoragePoolDef.PoolType.DIR) {
                type = StoragePoolType.Filesystem;
            } else if (spd.getPoolType() == LibvirtStoragePoolDef.PoolType.RBD) {
                type = StoragePoolType.RBD;
            } else if (spd.getPoolType() == LibvirtStoragePoolDef.PoolType.LOGICAL) {
                type = StoragePoolType.CLVM;
            } else if (spd.getPoolType() == LibvirtStoragePoolDef.PoolType.GLUSTERFS) {
                type = StoragePoolType.Gluster;
            } else if (spd.getPoolType() == LibvirtStoragePoolDef.PoolType.POWERFLEX) {
                type = StoragePoolType.PowerFlex;
            }

            LibvirtStoragePool pool = new LibvirtStoragePool(uuid, storage.getName(), type, this, storage);

            if (pool.getType() != StoragePoolType.RBD && pool.getType() != StoragePoolType.PowerFlex)
                pool.setLocalPath(spd.getTargetPath());
            else
                pool.setLocalPath("");

            if (pool.getType() == StoragePoolType.RBD
                    || pool.getType() == StoragePoolType.Gluster) {
                pool.setSourceHost(spd.getSourceHost());
                pool.setSourcePort(spd.getSourcePort());
                pool.setSourceDir(spd.getSourceDir());
                String authUsername = spd.getAuthUserName();
                if (authUsername != null) {
                    Secret secret = conn.secretLookupByUUIDString(spd.getSecretUUID());
                    String secretValue = new String(Base64.encodeBase64(secret.getByteValue()), Charset.defaultCharset());
                    pool.setAuthUsername(authUsername);
                    pool.setAuthSecret(secretValue);
                }
            }

            /**
             * On large (RBD) storage pools it can take up to a couple of minutes
             * for libvirt to refresh the pool.
             *
             * Refreshing a storage pool means that libvirt will have to iterate the whole pool
             * and fetch information of each volume in there
             *
             * It is not always required to refresh a pool. So we can control if we want to or not
             *
             * By default only the getStorageStats call in the LibvirtComputingResource will ask to
             * refresh the pool
             */
            if (refreshInfo) {
                s_logger.info("Asking libvirt to refresh storage pool " + uuid);
                pool.refresh();
            }
            pool.setCapacity(storage.getInfo().capacity);
            pool.setUsed(storage.getInfo().allocation);
            pool.setAvailable(storage.getInfo().available);

            s_logger.debug("Successfully refreshed pool " + uuid +
                           " Capacity: " + toHumanReadableSize(storage.getInfo().capacity) +
                           " Used: " + toHumanReadableSize(storage.getInfo().allocation) +
                           " Available: " + toHumanReadableSize(storage.getInfo().available));

            return pool;
        } catch (LibvirtException e) {
            s_logger.debug("Could not find storage pool " + uuid + " in libvirt");
            throw new CloudRuntimeException(e.toString(), e);
        }
    }

    @Override
    public KVMPhysicalDisk getPhysicalDisk(String volumeUuid, KVMStoragePool pool) {
        LibvirtStoragePool libvirtPool = (LibvirtStoragePool)pool;

        try {
            StorageVol vol = getVolume(libvirtPool.getPool(), volumeUuid);
            KVMPhysicalDisk disk;
            LibvirtStorageVolumeDef voldef = getStorageVolumeDef(libvirtPool.getPool().getConnect(), vol);
            disk = new KVMPhysicalDisk(vol.getPath(), vol.getName(), pool);
            disk.setSize(vol.getInfo().allocation);
            disk.setVirtualSize(vol.getInfo().capacity);

            /**
             * libvirt returns format = 'unknow', so we have to force
             * the format to RAW for RBD storage volumes
             */
            if (pool.getType() == StoragePoolType.RBD) {
                disk.setFormat(PhysicalDiskFormat.RAW);
            } else if (voldef.getFormat() == null) {
                File diskDir = new File(disk.getPath());
                if (diskDir.exists() && diskDir.isDirectory()) {
                    disk.setFormat(PhysicalDiskFormat.DIR);
                } else if (volumeUuid.endsWith("tar") || volumeUuid.endsWith(("TAR"))) {
                    disk.setFormat(PhysicalDiskFormat.TAR);
                } else if (volumeUuid.endsWith("raw") || volumeUuid.endsWith(("RAW"))) {
                    disk.setFormat(PhysicalDiskFormat.RAW);
                } else {
                    disk.setFormat(pool.getDefaultFormat());
                }
            } else if (voldef.getFormat() == LibvirtStorageVolumeDef.VolumeFormat.QCOW2) {
                disk.setFormat(PhysicalDiskFormat.QCOW2);
            } else if (voldef.getFormat() == LibvirtStorageVolumeDef.VolumeFormat.RAW) {
                disk.setFormat(PhysicalDiskFormat.RAW);
            }
            return disk;
        } catch (LibvirtException e) {
            s_logger.debug("Failed to get physical disk:", e);
            throw new CloudRuntimeException(e.toString());
        }
    }

    @Override
    public KVMStoragePool createStoragePool(String name, String host, int port, String path, String userInfo, StoragePoolType type, Map<String, String> details) {
        s_logger.info("Attempting to create storage pool " + name + " (" + type.toString() + ") in libvirt");

        // gluefs mount script call
        if (type == StoragePoolType.SharedMountPoint && details != null && !details.isEmpty() && !details.get("provider").isEmpty() && "ABLESTACK".equals(details.get("provider"))) {
            s_logger.info("Run the command to create the gluefs mount.");
            Boolean gluefs = createGluefsMount(host, path, userInfo, details);
            if (!gluefs) {
                s_logger.warn("Failed to fire mount event while creating gluefs.");
                throw new CloudRuntimeException("Failed to fire mount event while creating gluefs.");
            }
        }

        StoragePool sp = null;
        Connect conn = null;
        try {
            conn = LibvirtConnection.getConnection();
        } catch (LibvirtException e) {
            throw new CloudRuntimeException(e.toString());
        }

        try {
            sp = conn.storagePoolLookupByUUIDString(name);
            if (sp != null && sp.isActive() == 0) {
                sp.undefine();
                sp = null;
                s_logger.info("Found existing defined storage pool " + name + ". It wasn't running, so we undefined it.");
            }
            if (sp != null) {
                s_logger.info("Found existing defined storage pool " + name + ", using it.");
            }
        } catch (LibvirtException e) {
            sp = null;
            s_logger.warn("Storage pool " + name + " was not found running in libvirt. Need to create it.");
        }

        // libvirt strips trailing slashes off of path, we will too in order to match
        // existing paths
        if (path.endsWith("/")) {
            path = path.substring(0, path.length() - 1);
        }

        if (sp == null) {
            // see if any existing pool by another name is using our storage path.
            // if anyone is, undefine the pool so we can define it as requested.
            // This should be safe since a pool in use can't be removed, and no
            // volumes are affected by unregistering the pool with libvirt.
            s_logger.info("Didn't find an existing storage pool " + name + " by UUID, checking for pools with duplicate paths");

            try {
                String[] poolnames = conn.listStoragePools();
                for (String poolname : poolnames) {
                    s_logger.debug("Checking path of existing pool " + poolname + " against pool we want to create");
                    StoragePool p = conn.storagePoolLookupByName(poolname);
                    LibvirtStoragePoolDef pdef = getStoragePoolDef(conn, p);
                    if (pdef == null) {
                        throw new CloudRuntimeException("Unable to parse the storage pool definition for storage pool " + poolname);
                    }

                    String targetPath = pdef.getTargetPath();
                    if (targetPath != null && targetPath.equals(path)) {
                        s_logger.debug("Storage pool utilizing path '" + path + "' already exists as pool " + poolname +
                                ", undefining so we can re-define with correct name " + name);
                        if (p.isPersistent() == 1) {
                            p.destroy();
                            p.undefine();
                        } else {
                            p.destroy();
                        }
                    }
                }
            } catch (LibvirtException e) {
                s_logger.error("Failure in attempting to see if an existing storage pool might be using the path of the pool to be created:" + e);
            }

            s_logger.debug("Attempting to create storage pool " + name);

            if (type == StoragePoolType.NetworkFilesystem) {
                try {
                    sp = createNetfsStoragePool(PoolType.NETFS, conn, name, host, path);
                } catch (LibvirtException e) {
                    s_logger.error("Failed to create netfs mount: " + host + ":" + path , e);
                    s_logger.error(e.getStackTrace());
                    throw new CloudRuntimeException(e.toString());
                }
            } else if (type == StoragePoolType.Gluster) {
                try {
                    sp = createNetfsStoragePool(PoolType.GLUSTERFS, conn, name, host, path);
                } catch (LibvirtException e) {
                    s_logger.error("Failed to create glusterfs mount: " + host + ":" + path , e);
                    s_logger.error(e.getStackTrace());
                    throw new CloudRuntimeException(e.toString());
                }
            } else if (type == StoragePoolType.SharedMountPoint || type == StoragePoolType.Filesystem) {
                if (details != null && !details.isEmpty() && !details.get("provider").isEmpty() && "ABLESTACK".equals(details.get("provider"))) {
                    sp = createGluefsSharedStoragePool(conn, name, host, path);
                } else {
                    sp = createSharedStoragePool(conn, name, host, path);
                }
            } else if (type == StoragePoolType.RBD) {
                sp = createRBDStoragePool(conn, name, host, port, userInfo, path);
            } else if (type == StoragePoolType.CLVM) {
                sp = createCLVMStoragePool(conn, name, host, path);
            }
        }

        if (sp == null) {
            throw new CloudRuntimeException("Failed to create storage pool: " + name);
        }

        try {
            if (sp.isActive() == 0) {
                s_logger.debug("Attempting to activate pool " + name);
                sp.create(0);
            }

            return getStoragePool(name);
        } catch (LibvirtException e) {
            String error = e.toString();
            if (error.contains("Storage source conflict")) {
                throw new CloudRuntimeException("A pool matching this location already exists in libvirt, " +
                        " but has a different UUID/Name. Cannot create new pool without first " + " removing it. Check for inactive pools via 'virsh pool-list --all'. " +
                        error);
            } else {
                throw new CloudRuntimeException(error);
            }
        }
    }

    @Override
    public boolean deleteStoragePool(String uuid) {
        s_logger.info("Attempting to remove storage pool " + uuid + " from libvirt");
        Connect conn = null;
        try {
            conn = LibvirtConnection.getConnection();
        } catch (LibvirtException e) {
            throw new CloudRuntimeException(e.toString());
        }

        StoragePool sp = null;
        Secret s = null;

        try {
            sp = conn.storagePoolLookupByUUIDString(uuid);
        } catch (LibvirtException e) {
            s_logger.warn("Storage pool " + uuid + " doesn't exist in libvirt. Assuming it is already removed");
            return true;
        }

        /*
         * Some storage pools, like RBD also have 'secret' information stored in libvirt
         * Destroy them if they exist
         */
        try {
            s = conn.secretLookupByUUIDString(uuid);
        } catch (LibvirtException e) {
            s_logger.info("Storage pool " + uuid + " has no corresponding secret. Not removing any secret.");
        }

        try {
            if (sp.isPersistent() == 1) {
                sp.destroy();
                sp.undefine();
            } else {
                sp.destroy();
            }
            sp.free();
            if (s != null) {
                s.undefine();
                s.free();
            }

            s_logger.info("Storage pool " + uuid + " was successfully removed from libvirt.");

            return true;
        } catch (LibvirtException e) {
            // handle ebusy error when pool is quickly destroyed
            if (e.toString().contains("exit status 16")) {
                String targetPath = _mountPoint + File.separator + uuid;
                s_logger.error("deleteStoragePool removed pool from libvirt, but libvirt had trouble unmounting the pool. Trying umount location " + targetPath +
                        "again in a few seconds");
                String result = Script.runSimpleBashScript("sleep 5 && umount " + targetPath);
                if (result == null) {
                    s_logger.error("Succeeded in unmounting " + targetPath);
                    return true;
                }
                s_logger.error("Failed to unmount " + targetPath);
            }
            throw new CloudRuntimeException(e.toString(), e);
        }
    }

    @Override
    public KVMPhysicalDisk createPhysicalDisk(String name, KVMStoragePool pool,
            PhysicalDiskFormat format, Storage.ProvisioningType provisioningType, long size, byte[] passphrase) {

        s_logger.info("Attempting to create volume " + name + " (" + pool.getType().toString() + ") in pool "
                + pool.getUuid() + " with size " + toHumanReadableSize(size));

        switch (pool.getType()) {
            case RBD:
                return createPhysicalDiskByLibVirt(name, pool, PhysicalDiskFormat.RAW, provisioningType, size);
            case NetworkFilesystem:
            case Filesystem:
                switch (format) {
                    case QCOW2:
                    case RAW:
                        return createPhysicalDiskByQemuImg(name, pool, format, provisioningType, size, passphrase);
                    case DIR:
                    case TAR:
                        return createPhysicalDiskByLibVirt(name, pool, format, provisioningType, size);
                    default:
                        throw new CloudRuntimeException("Unexpected disk format is specified.");
                }
            default:
                return createPhysicalDiskByLibVirt(name, pool, format, provisioningType, size);
        }
    }

    private KVMPhysicalDisk createPhysicalDiskByLibVirt(String name, KVMStoragePool pool,
            PhysicalDiskFormat format, Storage.ProvisioningType provisioningType, long size) {
        LibvirtStoragePool libvirtPool = (LibvirtStoragePool) pool;
        StoragePool virtPool = libvirtPool.getPool();
        LibvirtStorageVolumeDef.VolumeFormat libvirtformat = LibvirtStorageVolumeDef.VolumeFormat.getFormat(format);

        String volPath = null;
        String volName = null;
        long volAllocation = 0;
        long volCapacity = 0;

        LibvirtStorageVolumeDef volDef = new LibvirtStorageVolumeDef(name,
                size, libvirtformat, null, null);
        s_logger.debug(volDef.toString());
        try {
            StorageVol vol = virtPool.storageVolCreateXML(volDef.toString(), 0);
            volPath = vol.getPath();
            volName = vol.getName();
            volAllocation = vol.getInfo().allocation;
            volCapacity = vol.getInfo().capacity;
        } catch (LibvirtException e) {
            throw new CloudRuntimeException(e.toString());
        }

        KVMPhysicalDisk disk = new KVMPhysicalDisk(volPath, volName, pool);
        disk.setFormat(format);
        disk.setSize(volAllocation);
        disk.setVirtualSize(volCapacity);
        return disk;
    }


    private KVMPhysicalDisk createPhysicalDiskByQemuImg(String name, KVMStoragePool pool,
            PhysicalDiskFormat format, Storage.ProvisioningType provisioningType, long size, byte[] passphrase) {
        String volPath = pool.getLocalPath() + "/" + name;
        String volName = name;
        long virtualSize = 0;
        long actualSize = 0;
        QemuObject.EncryptFormat encryptFormat = null;
        List<QemuObject> passphraseObjects = new ArrayList<>();

        final int timeout = 0;

        QemuImgFile destFile = new QemuImgFile(volPath);
        destFile.setFormat(format);
        destFile.setSize(size);
        Map<String, String> options = new HashMap<String, String>();
        if (pool.getType() == StoragePoolType.NetworkFilesystem){
            options.put("preallocation", QemuImg.PreallocationType.getPreallocationType(provisioningType).toString());
        }

        try (KeyFile keyFile = new KeyFile(passphrase)) {
            QemuImg qemu = new QemuImg(timeout);
            if (keyFile.isSet()) {
                passphraseObjects.add(QemuObject.prepareSecretForQemuImg(format, QemuObject.EncryptFormat.LUKS, keyFile.toString(), "sec0", options));

                // make room for encryption header on raw format, use LUKS
                if (format == PhysicalDiskFormat.RAW) {
                    destFile.setSize(destFile.getSize() - (16<<20));
                    destFile.setFormat(PhysicalDiskFormat.LUKS);
                }

                encryptFormat = QemuObject.EncryptFormat.LUKS;
            }
            qemu.create(destFile, null, options, passphraseObjects);
            Map<String, String> info = qemu.info(destFile);
            virtualSize = Long.parseLong(info.get(QemuImg.VIRTUAL_SIZE));
            actualSize = new File(destFile.getFileName()).length();
        } catch (QemuImgException | LibvirtException | IOException e) {
            throw new CloudRuntimeException(String.format("Failed to create %s due to a failed execution of qemu-img", volPath), e);
        }

        KVMPhysicalDisk disk = new KVMPhysicalDisk(volPath, volName, pool);
        disk.setFormat(format);
        disk.setSize(actualSize);
        disk.setVirtualSize(virtualSize);
        disk.setQemuEncryptFormat(encryptFormat);
        return disk;
    }

    @Override
    public boolean connectPhysicalDisk(String name, KVMStoragePool pool, Map<String, String> details) {
        // this is for managed storage that needs to prep disks prior to use
        return true;
    }

    @Override
    public boolean disconnectPhysicalDisk(String uuid, KVMStoragePool pool) {
        // this is for managed storage that needs to cleanup disks after use
        return true;
    }

    @Override
    public boolean disconnectPhysicalDisk(Map<String, String> volumeToDisconnect) {
        // this is for managed storage that needs to cleanup disks after use
        return false;
    }

    @Override
    public boolean disconnectPhysicalDiskByPath(String localPath) {
        // we've only ever cleaned up ISOs that are NFS mounted
        String poolUuid = null;
        if (localPath != null && localPath.startsWith(_mountPoint) && localPath.endsWith(".iso")) {
            String[] token = localPath.split("/");

            if (token.length > 3) {
                poolUuid = token[2];
            }
        } else {
            return false;
        }

        if (poolUuid == null) {
            return false;
        }

        try {
            Connect conn = LibvirtConnection.getConnection();

            conn.storagePoolLookupByUUIDString(poolUuid);

            deleteStoragePool(poolUuid);

            return true;
        } catch (LibvirtException ex) {
            return false;
        } catch (CloudRuntimeException ex) {
            return false;
        }
    }

    @Override
    public boolean deletePhysicalDisk(String uuid, KVMStoragePool pool, Storage.ImageFormat format) {

        s_logger.info("Attempting to remove volume " + uuid + " from pool " + pool.getUuid());

        /**
         * RBD volume can have snapshots and while they exist libvirt
         * can't remove the RBD volume
         *
         * We have to remove those snapshots first
         */
        if (pool.getType() == StoragePoolType.RBD) {
            try {
                s_logger.info("Unprotecting and Removing RBD snapshots of image " + pool.getSourceDir() + "/" + uuid + " prior to removing the image");

                Rados r = new Rados(pool.getAuthUserName());
                r.confSet("mon_host", pool.getSourceHost() + ":" + pool.getSourcePort());
                r.confSet("key", pool.getAuthSecret());
                r.confSet("client_mount_timeout", "30");
                r.connect();
                s_logger.debug("Successfully connected to Ceph cluster at " + r.confGet("mon_host"));

                IoCTX io = r.ioCtxCreate(pool.getSourceDir());
                Rbd rbd = new Rbd(io);
                RbdImage image = rbd.open(uuid);
                s_logger.debug("Fetching list of snapshots of RBD image " + pool.getSourceDir() + "/" + uuid);
                List<RbdSnapInfo> snaps = image.snapList();
                try {
                    for (RbdSnapInfo snap : snaps) {
                        if (image.snapIsProtected(snap.name)) {
                            s_logger.debug("Unprotecting snapshot " + pool.getSourceDir() + "/" + uuid + "@" + snap.name);
                            image.snapUnprotect(snap.name);
                        } else {
                            s_logger.debug("Snapshot " + pool.getSourceDir() + "/" + uuid + "@" + snap.name + " is not protected.");
                        }
                        s_logger.debug("Removing snapshot " + pool.getSourceDir() + "/" + uuid + "@" + snap.name);
                        image.snapRemove(snap.name);
                    }
                    s_logger.info("Successfully unprotected and removed any remaining snapshots (" + snaps.size() + ") of "
                        + pool.getSourceDir() + "/" + uuid + " Continuing to remove the RBD image");
                } catch (RbdException e) {
                    s_logger.error("Failed to remove snapshot with exception: " + e.toString() +
                        ", RBD error: " + ErrorCode.getErrorMessage(e.getReturnValue()));
                    throw new CloudRuntimeException(e.toString() + " - " + ErrorCode.getErrorMessage(e.getReturnValue()));
                } finally {
                    s_logger.debug("Closing image and destroying context");
                    rbd.close(image);
                    r.ioCtxDestroy(io);
                }
            } catch (RadosException e) {
                s_logger.error("Failed to remove snapshot with exception: " + e.toString() +
                    ", RBD error: " + ErrorCode.getErrorMessage(e.getReturnValue()));
                throw new CloudRuntimeException(e.toString() + " - " + ErrorCode.getErrorMessage(e.getReturnValue()));
            } catch (RbdException e) {
                s_logger.error("Failed to remove snapshot with exception: " + e.toString() +
                    ", RBD error: " + ErrorCode.getErrorMessage(e.getReturnValue()));
                throw new CloudRuntimeException(e.toString() + " - " + ErrorCode.getErrorMessage(e.getReturnValue()));
            }
        }

        LibvirtStoragePool libvirtPool = (LibvirtStoragePool)pool;
        try {
            StorageVol vol = getVolume(libvirtPool.getPool(), uuid);
            s_logger.debug("Instructing libvirt to remove volume " + uuid + " from pool " + pool.getUuid());
            if(Storage.ImageFormat.DIR.equals(format)){
                deleteDirVol(libvirtPool, vol);
            } else {
                deleteVol(libvirtPool, vol);
            }
            vol.free();
            return true;
        } catch (LibvirtException e) {
            throw new CloudRuntimeException(e.toString());
        }
    }

    /**
     * This function copies a physical disk from Secondary Storage to Primary Storage
     * or from Primary to Primary Storage
     *
     * The first time a template is deployed in Primary Storage it will be copied from
     * Secondary to Primary.
     *
     * If it has been created on Primary Storage, it will be copied on the Primary Storage
     */
    @Override
    public KVMPhysicalDisk createDiskFromTemplate(KVMPhysicalDisk template,
            String name, PhysicalDiskFormat format, Storage.ProvisioningType provisioningType, long size, KVMStoragePool destPool, int timeout, byte[] passphrase) {

        s_logger.info("Creating volume " + name + " from template " + template.getName() + " in pool " + destPool.getUuid() +
                " (" + destPool.getType().toString() + ") with size " + toHumanReadableSize(size));

        KVMPhysicalDisk disk = null;

        if (destPool.getType() == StoragePoolType.RBD) {
            disk = createDiskFromTemplateOnRBD(template, name, format, provisioningType, size, destPool, timeout);
        } else {
            try (KeyFile keyFile = new KeyFile(passphrase)){
                String newUuid = name;
                List<QemuObject> passphraseObjects = new ArrayList<>();
                disk = destPool.createPhysicalDisk(newUuid, format, provisioningType, template.getVirtualSize(), passphrase);
                if (disk == null) {
                    throw new CloudRuntimeException("Failed to create disk from template " + template.getName());
                }

                if (template.getFormat() == PhysicalDiskFormat.TAR) {
                    Script.runSimpleBashScript("tar -x -f " + template.getPath() + " -C " + disk.getPath(), timeout); // TO BE FIXED to aware provisioningType
                } else if (template.getFormat() == PhysicalDiskFormat.DIR) {
                    Script.runSimpleBashScript("mkdir -p " + disk.getPath());
                    Script.runSimpleBashScript("chmod 755 " + disk.getPath());
                    Script.runSimpleBashScript("tar -x -f " + template.getPath() + "/*.tar -C " + disk.getPath(), timeout);
                } else if (format == PhysicalDiskFormat.QCOW2) {
                    QemuImg qemu = new QemuImg(timeout);
                    QemuImgFile destFile = new QemuImgFile(disk.getPath(), format);
                    if (size > template.getVirtualSize()) {
                        destFile.setSize(size);
                    } else {
                        destFile.setSize(template.getVirtualSize());
                    }
                    Map<String, String> options = new HashMap<String, String>();
                    options.put("preallocation", QemuImg.PreallocationType.getPreallocationType(provisioningType).toString());


                    if (keyFile.isSet()) {
                        passphraseObjects.add(QemuObject.prepareSecretForQemuImg(format, QemuObject.EncryptFormat.LUKS, keyFile.toString(), "sec0", options));
                        disk.setQemuEncryptFormat(QemuObject.EncryptFormat.LUKS);
                    }
                    switch(provisioningType){
                    case THIN:
                        QemuImgFile backingFile = new QemuImgFile(template.getPath(), template.getFormat());
                        qemu.create(destFile, backingFile, options, passphraseObjects);
                        break;
                    case SPARSE:
                    case FAT:
                        QemuImgFile srcFile = new QemuImgFile(template.getPath(), template.getFormat());
                        qemu.convert(srcFile, destFile, options, passphraseObjects, null, false);
                        break;
                    }
                } else if (format == PhysicalDiskFormat.RAW) {
                    PhysicalDiskFormat destFormat = PhysicalDiskFormat.RAW;
                    Map<String, String> options = new HashMap<String, String>();

                    if (keyFile.isSet()) {
                        destFormat = PhysicalDiskFormat.LUKS;
                        disk.setQemuEncryptFormat(QemuObject.EncryptFormat.LUKS);
                        passphraseObjects.add(QemuObject.prepareSecretForQemuImg(destFormat, QemuObject.EncryptFormat.LUKS, keyFile.toString(), "sec0", options));
                    }

                    QemuImgFile sourceFile = new QemuImgFile(template.getPath(), template.getFormat());
                    QemuImgFile destFile = new QemuImgFile(disk.getPath(), destFormat);
                    if (size > template.getVirtualSize()) {
                        destFile.setSize(size);
                    } else {
                        destFile.setSize(template.getVirtualSize());
                    }
                    QemuImg qemu = new QemuImg(timeout);
                    qemu.convert(sourceFile, destFile, options, passphraseObjects, null, false);
                }
            } catch (QemuImgException | LibvirtException | IOException e) {
                throw new CloudRuntimeException(String.format("Failed to create %s due to a failed execution of qemu-img", name), e);
            }
        }

        return disk;
    }

    private KVMPhysicalDisk createDiskFromTemplateOnRBD(KVMPhysicalDisk template,
            String name, PhysicalDiskFormat format, Storage.ProvisioningType provisioningType, long size, KVMStoragePool destPool, int timeout){

        /*
            With RBD you can't run qemu-img convert with an existing RBD image as destination
            qemu-img will exit with the error that the destination already exists.
            So for RBD we don't create the image, but let qemu-img do that for us.

            We then create a KVMPhysicalDisk object that we can return
         */

        KVMStoragePool srcPool = template.getPool();
        KVMPhysicalDisk disk = null;
        String newUuid = name;

        format = PhysicalDiskFormat.RAW;
        disk = new KVMPhysicalDisk(destPool.getSourceDir() + "/" + newUuid, newUuid, destPool);
        disk.setFormat(format);
        if (size > template.getVirtualSize()) {
            disk.setSize(size);
            disk.setVirtualSize(size);
        } else {
            // leave these as they were if size isn't applicable
            disk.setSize(template.getVirtualSize());
            disk.setVirtualSize(disk.getSize());
        }


        QemuImgFile srcFile;
        QemuImgFile destFile = new QemuImgFile(KVMPhysicalDisk.RBDStringBuilder(destPool.getSourceHost(),
                destPool.getSourcePort(),
                destPool.getAuthUserName(),
                destPool.getAuthSecret(),
                disk.getPath()));
        destFile.setFormat(format);

        if (srcPool.getType() != StoragePoolType.RBD) {
            srcFile = new QemuImgFile(template.getPath(), template.getFormat());
            try{
                QemuImg qemu = new QemuImg(timeout);
                qemu.convert(srcFile, destFile);
            } catch (QemuImgException | LibvirtException e) {
                s_logger.error("Failed to create " + disk.getPath() +
                        " due to a failed executing of qemu-img: " + e.getMessage());
            }
        } else {

            /**
             * We have to find out if the source file is in the same RBD pool and has
             * RBD format 2 before we can do a layering/clone operation on the RBD image
             *
             * This will be the case when the template is already on Primary Storage and
             * we want to copy it
             */

            try {
                if ((srcPool.getSourceHost().equals(destPool.getSourceHost())) && (srcPool.getSourceDir().equals(destPool.getSourceDir()))) {
                    /* We are on the same Ceph cluster, but we require RBD format 2 on the source image */
                    s_logger.debug("Trying to perform a RBD clone (layering) since we are operating in the same storage pool");

                    Rados r = new Rados(srcPool.getAuthUserName());
                    r.confSet("mon_host", srcPool.getSourceHost() + ":" + srcPool.getSourcePort());
                    r.confSet("key", srcPool.getAuthSecret());
                    r.confSet("client_mount_timeout", "30");
                    r.connect();
                    s_logger.debug("Successfully connected to Ceph cluster at " + r.confGet("mon_host"));

                    IoCTX io = r.ioCtxCreate(srcPool.getSourceDir());
                    Rbd rbd = new Rbd(io);
                    RbdImage srcImage = rbd.open(template.getName());

                    if (srcImage.isOldFormat()) {
                        /* The source image is RBD format 1, we have to do a regular copy */
                        s_logger.debug("The source image " + srcPool.getSourceDir() + "/" + template.getName() +
                                " is RBD format 1. We have to perform a regular copy (" + toHumanReadableSize(disk.getVirtualSize()) + " bytes)");

                        rbd.create(disk.getName(), disk.getVirtualSize(), RBD_FEATURES, rbdOrder);
                        RbdImage destImage = rbd.open(disk.getName());

                        s_logger.debug("Starting to copy " + srcImage.getName() +  " to " + destImage.getName() + " in Ceph pool " + srcPool.getSourceDir());
                        rbd.copy(srcImage, destImage);

                        s_logger.debug("Finished copying " + srcImage.getName() +  " to " + destImage.getName() + " in Ceph pool " + srcPool.getSourceDir());
                        rbd.close(destImage);
                    } else {
                        s_logger.debug("The source image " + srcPool.getSourceDir() + "/" + template.getName()
                                + " is RBD format 2. We will perform a RBD clone using snapshot "
                                + rbdTemplateSnapName);
                        /* The source image is format 2, we can do a RBD snapshot+clone (layering) */


                        s_logger.debug("Checking if RBD snapshot " + srcPool.getSourceDir() + "/" + template.getName()
                                + "@" + rbdTemplateSnapName + " exists prior to attempting a clone operation.");

                        List<RbdSnapInfo> snaps = srcImage.snapList();
                        s_logger.debug("Found " + snaps.size() +  " snapshots on RBD image " + srcPool.getSourceDir() + "/" + template.getName());
                        boolean snapFound = false;
                        for (RbdSnapInfo snap : snaps) {
                            if (rbdTemplateSnapName.equals(snap.name)) {
                                s_logger.debug("RBD snapshot " + srcPool.getSourceDir() + "/" + template.getName()
                                        + "@" + rbdTemplateSnapName + " already exists.");
                                snapFound = true;
                                break;
                            }
                        }

                        if (!snapFound) {
                            s_logger.debug("Creating RBD snapshot " + rbdTemplateSnapName + " on image " + name);
                            srcImage.snapCreate(rbdTemplateSnapName);
                            s_logger.debug("Protecting RBD snapshot " + rbdTemplateSnapName + " on image " + name);
                            srcImage.snapProtect(rbdTemplateSnapName);
                        }

                        rbd.clone(template.getName(), rbdTemplateSnapName, io, disk.getName(), RBD_FEATURES, rbdOrder);
                        s_logger.debug("Successfully cloned " + template.getName() + "@" + rbdTemplateSnapName + " to " + disk.getName());
                        /* We also need to resize the image if the VM was deployed with a larger root disk size */
                        if (disk.getVirtualSize() > template.getVirtualSize()) {
                            RbdImage diskImage = rbd.open(disk.getName());
                            diskImage.resize(disk.getVirtualSize());
                            rbd.close(diskImage);
                            s_logger.debug("Resized " + disk.getName() + " to " + toHumanReadableSize(disk.getVirtualSize()));
                        }

                    }

                    rbd.close(srcImage);
                    r.ioCtxDestroy(io);
                } else {
                    /* The source pool or host is not the same Ceph cluster, we do a simple copy with Qemu-Img */
                    s_logger.debug("Both the source and destination are RBD, but not the same Ceph cluster. Performing a copy");

                    Rados rSrc = new Rados(srcPool.getAuthUserName());
                    rSrc.confSet("mon_host", srcPool.getSourceHost() + ":" + srcPool.getSourcePort());
                    rSrc.confSet("key", srcPool.getAuthSecret());
                    rSrc.confSet("client_mount_timeout", "30");
                    rSrc.connect();
                    s_logger.debug("Successfully connected to source Ceph cluster at " + rSrc.confGet("mon_host"));

                    Rados rDest = new Rados(destPool.getAuthUserName());
                    rDest.confSet("mon_host", destPool.getSourceHost() + ":" + destPool.getSourcePort());
                    rDest.confSet("key", destPool.getAuthSecret());
                    rDest.confSet("client_mount_timeout", "30");
                    rDest.connect();
                    s_logger.debug("Successfully connected to source Ceph cluster at " + rDest.confGet("mon_host"));

                    IoCTX sIO = rSrc.ioCtxCreate(srcPool.getSourceDir());
                    Rbd sRbd = new Rbd(sIO);

                    IoCTX dIO = rDest.ioCtxCreate(destPool.getSourceDir());
                    Rbd dRbd = new Rbd(dIO);

                    s_logger.debug("Creating " + disk.getName() + " on the destination cluster " + rDest.confGet("mon_host") + " in pool " +
                            destPool.getSourceDir());
                    dRbd.create(disk.getName(), disk.getVirtualSize(), RBD_FEATURES, rbdOrder);

                    RbdImage srcImage = sRbd.open(template.getName());
                    RbdImage destImage = dRbd.open(disk.getName());

                    s_logger.debug("Copying " + template.getName() + " from Ceph cluster " + rSrc.confGet("mon_host") + " to " + disk.getName()
                            + " on cluster " + rDest.confGet("mon_host"));
                    sRbd.copy(srcImage, destImage);

                    sRbd.close(srcImage);
                    dRbd.close(destImage);

                    rSrc.ioCtxDestroy(sIO);
                    rDest.ioCtxDestroy(dIO);
                }
            } catch (RadosException e) {
                s_logger.error("Failed to perform a RADOS action on the Ceph cluster, the error was: " + e.getMessage());
                disk = null;
            } catch (RbdException e) {
                s_logger.error("Failed to perform a RBD action on the Ceph cluster, the error was: " + e.getMessage());
                disk = null;
            }
        }
        return disk;
    }

    @Override
    public KVMPhysicalDisk createTemplateFromDisk(KVMPhysicalDisk disk, String name, PhysicalDiskFormat format, long size, KVMStoragePool destPool) {
        return null;
    }

    @Override
    public List<KVMPhysicalDisk> listPhysicalDisks(String storagePoolUuid, KVMStoragePool pool) {
        LibvirtStoragePool libvirtPool = (LibvirtStoragePool)pool;
        StoragePool virtPool = libvirtPool.getPool();
        List<KVMPhysicalDisk> disks = new ArrayList<KVMPhysicalDisk>();
        try {
            String[] vols = virtPool.listVolumes();
            for (String volName : vols) {
                KVMPhysicalDisk disk = getPhysicalDisk(volName, pool);
                disks.add(disk);
            }
            return disks;
        } catch (LibvirtException e) {
            throw new CloudRuntimeException(e.toString());
        }
    }

    @Override
    public KVMPhysicalDisk copyPhysicalDisk(KVMPhysicalDisk disk, String name, KVMStoragePool destPool, int timeout) {
        return copyPhysicalDisk(disk, name, destPool, timeout, null, null, null);
    }

    /**
     * This copies a volume from Primary Storage to Secondary Storage
     *
     * In theory it could also do it the other way around, but the current implementation
     * in ManagementServerImpl shows that the destPool is always a Secondary Storage Pool
     */
    @Override
    public KVMPhysicalDisk copyPhysicalDisk(KVMPhysicalDisk disk, String name, KVMStoragePool destPool, int timeout, byte[] srcPassphrase, byte[] dstPassphrase, Storage.ProvisioningType provisioningType) {

        /**
            With RBD you can't run qemu-img convert with an existing RBD image as destination
            qemu-img will exit with the error that the destination already exists.
            So for RBD we don't create the image, but let qemu-img do that for us.

            We then create a KVMPhysicalDisk object that we can return

            It is however very unlikely that the destPool will be RBD, since it isn't supported
            for Secondary Storage
         */

        KVMStoragePool srcPool = disk.getPool();
        PhysicalDiskFormat sourceFormat = disk.getFormat();
        String sourcePath = disk.getPath();

        KVMPhysicalDisk newDisk;
        s_logger.debug("copyPhysicalDisk: disk size:" + toHumanReadableSize(disk.getSize()) + ", virtualsize:" + toHumanReadableSize(disk.getVirtualSize())+" format:"+disk.getFormat());
        if (destPool.getType() != StoragePoolType.RBD) {
            if (disk.getFormat() == PhysicalDiskFormat.TAR) {
                newDisk = destPool.createPhysicalDisk(name, PhysicalDiskFormat.DIR, Storage.ProvisioningType.THIN, disk.getVirtualSize(), null);
            } else {
                newDisk = destPool.createPhysicalDisk(name, Storage.ProvisioningType.THIN, disk.getVirtualSize(), null);
            }
        } else {
            newDisk = new KVMPhysicalDisk(destPool.getSourceDir() + "/" + name, name, destPool);
            newDisk.setFormat(PhysicalDiskFormat.RAW);
            newDisk.setSize(disk.getVirtualSize());
            newDisk.setVirtualSize(disk.getSize());
        }

        String destPath = newDisk.getPath();
        PhysicalDiskFormat destFormat = newDisk.getFormat();

        QemuImg qemu;

        try {
            qemu = new QemuImg(timeout);
        } catch (QemuImgException | LibvirtException ex ) {
            throw new CloudRuntimeException("Failed to create qemu-img command", ex);
        }
        QemuImgFile srcFile = null;
        QemuImgFile destFile = null;

        if ((srcPool.getType() != StoragePoolType.RBD) && (destPool.getType() != StoragePoolType.RBD)) {
            if(sourceFormat == PhysicalDiskFormat.TAR && destFormat == PhysicalDiskFormat.DIR) { //LXC template
                Script.runSimpleBashScript("cp "+ sourcePath + " " + destPath);
            } else if (sourceFormat == PhysicalDiskFormat.TAR) {
                Script.runSimpleBashScript("tar -x -f " + sourcePath + " -C " + destPath, timeout);
            } else if (sourceFormat == PhysicalDiskFormat.DIR) {
                Script.runSimpleBashScript("mkdir -p " + destPath);
                Script.runSimpleBashScript("chmod 755 " + destPath);
                Script.runSimpleBashScript("cp -p -r " + sourcePath + "/* " + destPath, timeout);
            } else {
                srcFile = new QemuImgFile(sourcePath, sourceFormat);
                try {
                    Map<String, String> info = qemu.info(srcFile);
                    String backingFile = info.get(QemuImg.BACKING_FILE);
                    // qcow2 templates can just be copied into place
                    if (sourceFormat.equals(destFormat) && backingFile == null && sourcePath.endsWith(".qcow2")) {
                        String result = Script.runSimpleBashScript("cp -f " + sourcePath + " " + destPath, timeout);
                        if (result != null) {
                            throw new CloudRuntimeException("Failed to create disk: " + result);
                        }
                    } else {
                        destFile = new QemuImgFile(destPath, destFormat);
                        try {
                            qemu.convert(srcFile, destFile);
                            Map<String, String> destInfo = qemu.info(destFile);
                            Long virtualSize = Long.parseLong(destInfo.get(QemuImg.VIRTUAL_SIZE));
                            newDisk.setVirtualSize(virtualSize);
                            newDisk.setSize(virtualSize);
                        } catch (QemuImgException | LibvirtException e) {
                            s_logger.error("Failed to convert " + srcFile.getFileName() + " to " + destFile.getFileName() + " the error was: " + e.getMessage());
                            newDisk = null;
                        }
                    }
                } catch (QemuImgException e) {
                    s_logger.error("Failed to fetch the information of file " + srcFile.getFileName() + " the error was: " + e.getMessage());
                    newDisk = null;
                }
            }
        } else if ((srcPool.getType() != StoragePoolType.RBD) && (destPool.getType() == StoragePoolType.RBD)) {
            /**
             * Using qemu-img we copy the QCOW2 disk to RAW (on RBD) directly.
             * To do so it's mandatory that librbd on the system is at least 0.67.7 (Ceph Dumpling)
             */
            s_logger.debug("The source image is not RBD, but the destination is. We will convert into RBD format 2");
            try {
                srcFile = new QemuImgFile(sourcePath, sourceFormat);
                String rbdDestPath = destPool.getSourceDir() + "/" + name;
                String rbdDestFile = KVMPhysicalDisk.RBDStringBuilder(destPool.getSourceHost(),
                        destPool.getSourcePort(),
                        destPool.getAuthUserName(),
                        destPool.getAuthSecret(),
                        rbdDestPath);
                destFile = new QemuImgFile(rbdDestFile, destFormat);

                s_logger.debug("Starting copy from source image " + srcFile.getFileName() + " to RBD image " + rbdDestPath);
                qemu.convert(srcFile, destFile);
                s_logger.debug("Successfully converted source image " + srcFile.getFileName() + " to RBD image " + rbdDestPath);

                /* We have to stat the RBD image to see how big it became afterwards */
                Rados r = new Rados(destPool.getAuthUserName());
                r.confSet("mon_host", destPool.getSourceHost() + ":" + destPool.getSourcePort());
                r.confSet("key", destPool.getAuthSecret());
                r.confSet("client_mount_timeout", "30");
                r.connect();
                s_logger.debug("Successfully connected to Ceph cluster at " + r.confGet("mon_host"));

                IoCTX io = r.ioCtxCreate(destPool.getSourceDir());
                Rbd rbd = new Rbd(io);

                RbdImage image = rbd.open(name);
                RbdImageInfo rbdInfo = image.stat();
                newDisk.setSize(rbdInfo.size);
                newDisk.setVirtualSize(rbdInfo.size);
                s_logger.debug("After copy the resulting RBD image " + rbdDestPath + " is " + toHumanReadableSize(rbdInfo.size) + " bytes long");
                rbd.close(image);

                r.ioCtxDestroy(io);
            } catch (QemuImgException | LibvirtException e) {
                s_logger.error("Failed to convert from " + srcFile.getFileName() + " to " + destFile.getFileName() + " the error was: " + e.getMessage());
                newDisk = null;
            } catch (RadosException e) {
                s_logger.error("A Ceph RADOS operation failed (" + e.getReturnValue() + "). The error was: " + e.getMessage());
                newDisk = null;
            } catch (RbdException e) {
                s_logger.error("A Ceph RBD operation failed (" + e.getReturnValue() + "). The error was: " + e.getMessage());
                newDisk = null;
            }
        } else {
            /**
                We let Qemu-Img do the work here. Although we could work with librbd and have that do the cloning
                it doesn't benefit us. It's better to keep the current code in place which works
             */
            srcFile =
                    new QemuImgFile(KVMPhysicalDisk.RBDStringBuilder(srcPool.getSourceHost(), srcPool.getSourcePort(), srcPool.getAuthUserName(), srcPool.getAuthSecret(),
                            sourcePath));
            srcFile.setFormat(sourceFormat);
            destFile = new QemuImgFile(destPath);
            destFile.setFormat(destFormat);

            try {
                qemu.convert(srcFile, destFile);
            } catch (QemuImgException | LibvirtException e) {
                s_logger.error("Failed to convert " + srcFile.getFileName() + " to " + destFile.getFileName() + " the error was: " + e.getMessage());
                newDisk = null;
            }
        }

        if (newDisk == null) {
            throw new CloudRuntimeException("Failed to copy " + disk.getPath() + " to " + name);
        }

        return newDisk;
    }

    @Override
    public boolean refresh(KVMStoragePool pool) {
        LibvirtStoragePool libvirtPool = (LibvirtStoragePool)pool;
        StoragePool virtPool = libvirtPool.getPool();
        try {
            refreshPool(virtPool);
        } catch (LibvirtException e) {
            return false;
        }
        return true;
    }

    @Override
    public boolean deleteStoragePool(KVMStoragePool pool) {
        return deleteStoragePool(pool.getUuid());
    }

    private void refreshPool(StoragePool pool) throws LibvirtException {
        pool.refresh(0);
        return;
    }

    private void deleteVol(LibvirtStoragePool pool, StorageVol vol) throws LibvirtException {
        vol.delete(0);
    }

    private void deleteDirVol(LibvirtStoragePool pool, StorageVol vol) throws LibvirtException {
        Script.runSimpleBashScript("rm -r --interactive=never " + vol.getPath());
    }
<<<<<<< HEAD

    private boolean createGluefsMount(String host, String path, String userInfo, Map<String, String> details) {
        String targetPath = _mountPoint + File.separator + path;
        int mountpointResult = Script.runSimpleBashScriptForExitValue("mountpoint -q " + _mountPoint + File.separator + path);
        // if the pool is mounted, try to unmount it
        if(mountpointResult == 0) {
            s_logger.info("Attempting to unmount old mount at " + targetPath);
            String result = Script.runSimpleBashScript("umount -l " + targetPath);
            if (result == null) {
                s_logger.info("Succeeded in unmounting " + targetPath);
            } else {
                s_logger.error("Failed in unmounting storage");
            }
        }
        if (createPathFolder(path)) {
            s_logger.debug("mkdir path [" + targetPath + "]");
        }
        String kernelVer = Script.runSimpleBashScript("uname -r | cut -d - -f 1 ");
        s_logger.info("[" + kernelVer + "]" + kernelVer.length());
        if (kernelVer != null) {
            String mainVer = Script.runSimpleBashScript("uname -r | cut -d - -f 1 | cut -d . -f 1");
            String majorVer = Script.runSimpleBashScript("uname -r | cut -d - -f 1 | cut -d . -f 2");
            s_logger.info(mainVer);
            s_logger.info(majorVer);
            String nowsync = "";
            if (Integer.parseInt(mainVer) >= 5 && Integer.parseInt(majorVer) >= 7) {
                nowsync = ",nowsync";
            }
            String cmd = "mount -t ceph ";
            String user_fsname = userInfo.split(":")[0] + "@." + details.get("gluefsname") + "=/ ";
            String secret = " -o secret=" + userInfo.split(":")[1];
            String mon_addr = ",mon_addr=" + host.replaceAll(",", "/");
            s_logger.debug("mount info ::: " + cmd + user_fsname + targetPath + secret + mon_addr + nowsync);
            String mount = Script.runSimpleBashScript(cmd + user_fsname + targetPath + secret + mon_addr + nowsync);

            if (mount == null) {
                return true;
            } else {
                return false;
            }
        } else {
            throw new CloudRuntimeException("kernel version not found");
        }
    }

    private boolean createPathFolder(String path) {
        String mountPoint = _mountPoint + File.separator + path;

        File f = new File(mountPoint + File.separator + path);
        if (!f.exists()) {
            f.mkdirs();
        }
        return true;
    }
=======
>>>>>>> d9dd4c1e
}<|MERGE_RESOLUTION|>--- conflicted
+++ resolved
@@ -1538,7 +1538,6 @@
     private void deleteDirVol(LibvirtStoragePool pool, StorageVol vol) throws LibvirtException {
         Script.runSimpleBashScript("rm -r --interactive=never " + vol.getPath());
     }
-<<<<<<< HEAD
 
     private boolean createGluefsMount(String host, String path, String userInfo, Map<String, String> details) {
         String targetPath = _mountPoint + File.separator + path;
@@ -1593,6 +1592,4 @@
         }
         return true;
     }
-=======
->>>>>>> d9dd4c1e
 }