// Licensed to the Apache Software Foundation (ASF) under one
// or more contributor license agreements.  See the NOTICE file
// distributed with this work for additional information
// regarding copyright ownership.  The ASF licenses this file
// to you under the Apache License, Version 2.0 (the
// "License"); you may not use this file except in compliance
// with the License.  You may obtain a copy of the License at
//
//   http://www.apache.org/licenses/LICENSE-2.0
//
// Unless required by applicable law or agreed to in writing,
// software distributed under the License is distributed on an
// "AS IS" BASIS, WITHOUT WARRANTIES OR CONDITIONS OF ANY
// KIND, either express or implied.  See the License for the
// specific language governing permissions and limitations
// under the License.
package com.cloud.hypervisor.kvm.resource;

import java.util.List;
import java.util.concurrent.Callable;
import java.util.stream.Collectors;
import java.io.BufferedReader;
import java.io.IOException;
import java.io.InputStreamReader;
import org.apache.log4j.Logger;

import com.cloud.utils.script.OutputInterpreter;
import com.cloud.utils.script.Script;

public class KVMHAChecker extends KVMHABase implements Callable<Boolean> {
    private static final Logger s_logger = Logger.getLogger(KVMHAChecker.class);
    private List<NfsStoragePool> nfsStoragePools;
    private List<RbdStoragePool> rbdStoragePools;
    private String hostIp;
    private long heartBeatCheckerTimeout = 600000; // 10 minutes

    public KVMHAChecker(List<NfsStoragePool> nfspools, List<RbdStoragePool> rbdpools, String host) {
        this.nfsStoragePools = nfspools;
        this.rbdStoragePools = rbdpools;
        this.hostIp = host;
    }

    /*
     * True means heartbeaing is on going, or we can't get it's status. False
     * means heartbeating is stopped definitely
     */
    @Override
    public Boolean checkingHeartBeat() {
        boolean validResult = false;

        String hostAndPools = "";

        s_logger.debug(String.format("Checking heart beat with KVMHAChecker for %s", hostAndPools));

        for (NfsStoragePool nfspools : nfsStoragePools) {
            hostAndPools = String.format("host IP [%s] in pools [%s]", hostIp, nfsStoragePools.stream().map(pool -> pool._poolIp).collect(Collectors.joining(", ")));
            s_logger.debug(String.format("Checking heart beat with KVMHAChecker for %s", hostAndPools));

            Script cmd = new Script(s_heartBeatPath, heartBeatCheckerTimeout, s_logger);
            cmd.add("-i", nfspools._poolIp);
            cmd.add("-p", nfspools._poolMountSourcePath);
            cmd.add("-m", nfspools._mountDestPath);
            cmd.add("-h", hostIp);
            cmd.add("-r");
            cmd.add("-t", String.valueOf(_heartBeatUpdateFreq / 1000));
            OutputInterpreter.OneLineParser parser = new OutputInterpreter.OneLineParser();
            String result = cmd.execute(parser);
            String parsedLine = parser.getLine();

            s_logger.debug(String.format("Checking heart beat with KVMHAChecker [{command=\"%s\", result: \"%s\", log: \"%s\", pool: \"%s\"}].", cmd.toString(), result, parsedLine,
            nfspools._poolIp));

            if (result == null && parsedLine.contains("DEAD")) {
                s_logger.warn(String.format("Checking heart beat with KVMHAChecker command [%s] returned [%s]. [%s]. It may cause a shutdown of host IP [%s].", cmd.toString(),
                        result, parsedLine, hostIp));
            } else {
                validResult = true;
            }
        }

<<<<<<< HEAD
        for (RbdStoragePool pool : rbdStoragePools) {
            Script cmd = new Script(s_heartBeatPathRbd, heartBeatCheckerTimeout, s_logger);
            cmd.add("-i", pool._poolSourceHost);
            cmd.add("-p", pool._poolMountSourcePath);
            cmd.add("-n", pool._poolAuthUserName);
            cmd.add("-s", pool._poolAuthSecret);
            cmd.add("-h", hostIp);
            cmd.add("-r");
            OutputInterpreter.OneLineParser parser = new OutputInterpreter.OneLineParser();
            String result = cmd.execute(parser);
            String parsedLine = parser.getLine();

            s_logger.debug(String.format("Checking heart beat with KVMHAChecker [{command=\"%s\", result: \"%s\", log: \"%s\", pool: \"%s\"}].", cmd.toString(), result, parsedLine,
                    pool._poolIp));

            if (result == null && parsedLine.contains("DEAD")) {
                s_logger.warn(String.format("Checking heart beat with KVMHAChecker command [%s] returned [%s]. [%s]. It may cause a shutdown of host IP [%s].", cmd.toString(),
                        result, parsedLine, hostIp));
=======
        for (RbdStoragePool rbdpools : rbdStoragePools) {
            hostAndPools = String.format("host IP [%s] in pools [%s]", hostIp, rbdStoragePools.stream().map(pool -> pool._monHost).collect(Collectors.joining(", ")));
            s_logger.debug(String.format("Checking heart beat with KVMHAChecker for %s", hostAndPools));

            ProcessBuilder processBuilder = new ProcessBuilder();
            processBuilder.command().add("python3");
            processBuilder.command().add(s_heartBeatPathRbd);
            processBuilder.command().add("-i");
            processBuilder.command().add(rbdpools._poolSourceHost);
            processBuilder.command().add("-p");
            processBuilder.command().add(rbdpools._poolMountSourcePath);
            processBuilder.command().add("-n");
            processBuilder.command().add(rbdpools._poolAuthUserName);
            processBuilder.command().add("-s");
            processBuilder.command().add(rbdpools._poolAuthSecret);
            processBuilder.command().add("-v");
            processBuilder.command().add(hostIp);
            processBuilder.command().add("-r");
            processBuilder.command().add("r");
            Process process = null;
            String parsedLine = "";
            try {
                process = processBuilder.start();
                BufferedReader bfr = new BufferedReader(new InputStreamReader(process.getInputStream()));
                parsedLine = bfr.readLine();
            } catch (IOException e) {
                e.printStackTrace();
            }

            s_logger.debug(String.format("Checking heart beat with KVMHAChecker [{command=\"%s\", log: \"%s\", pool: \"%s\"}].", processBuilder.command().toString(), parsedLine,
            rbdpools._monHost));

            if (process != null && parsedLine.contains("DEAD")) {
                s_logger.warn(String.format("Checking heart beat with KVMHAChecker command [%s] returned. [%s]. It may cause a shutdown of host IP [%s].", processBuilder.command().toString(),
                        parsedLine, hostIp));
>>>>>>> f2c7ccb0
            } else {
                validResult = true;
            }
        }

        if (!validResult) {
            s_logger.warn(String.format("All checks with KVMHAChecker for %s considered it as dead. It may cause a shutdown of the host.", hostAndPools));
        }

        return validResult;
    }

    @Override
    public Boolean call() throws Exception {
        // s_logger.addAppender(new org.apache.log4j.ConsoleAppender(new
        // org.apache.log4j.PatternLayout(), "System.out"));
        return checkingHeartBeat();
    }
}<|MERGE_RESOLUTION|>--- conflicted
+++ resolved
@@ -32,7 +32,7 @@
     private List<NfsStoragePool> nfsStoragePools;
     private List<RbdStoragePool> rbdStoragePools;
     private String hostIp;
-    private long heartBeatCheckerTimeout = 600000; // 10 minutes
+    private long heartBeatCheckerTimeout = 360000; // 6 minutes
 
     public KVMHAChecker(List<NfsStoragePool> nfspools, List<RbdStoragePool> rbdpools, String host) {
         this.nfsStoragePools = nfspools;
@@ -78,26 +78,6 @@
             }
         }
 
-<<<<<<< HEAD
-        for (RbdStoragePool pool : rbdStoragePools) {
-            Script cmd = new Script(s_heartBeatPathRbd, heartBeatCheckerTimeout, s_logger);
-            cmd.add("-i", pool._poolSourceHost);
-            cmd.add("-p", pool._poolMountSourcePath);
-            cmd.add("-n", pool._poolAuthUserName);
-            cmd.add("-s", pool._poolAuthSecret);
-            cmd.add("-h", hostIp);
-            cmd.add("-r");
-            OutputInterpreter.OneLineParser parser = new OutputInterpreter.OneLineParser();
-            String result = cmd.execute(parser);
-            String parsedLine = parser.getLine();
-
-            s_logger.debug(String.format("Checking heart beat with KVMHAChecker [{command=\"%s\", result: \"%s\", log: \"%s\", pool: \"%s\"}].", cmd.toString(), result, parsedLine,
-                    pool._poolIp));
-
-            if (result == null && parsedLine.contains("DEAD")) {
-                s_logger.warn(String.format("Checking heart beat with KVMHAChecker command [%s] returned [%s]. [%s]. It may cause a shutdown of host IP [%s].", cmd.toString(),
-                        result, parsedLine, hostIp));
-=======
         for (RbdStoragePool rbdpools : rbdStoragePools) {
             hostAndPools = String.format("host IP [%s] in pools [%s]", hostIp, rbdStoragePools.stream().map(pool -> pool._monHost).collect(Collectors.joining(", ")));
             s_logger.debug(String.format("Checking heart beat with KVMHAChecker for %s", hostAndPools));
@@ -133,7 +113,6 @@
             if (process != null && parsedLine.contains("DEAD")) {
                 s_logger.warn(String.format("Checking heart beat with KVMHAChecker command [%s] returned. [%s]. It may cause a shutdown of host IP [%s].", processBuilder.command().toString(),
                         parsedLine, hostIp));
->>>>>>> f2c7ccb0
             } else {
                 validResult = true;
             }
