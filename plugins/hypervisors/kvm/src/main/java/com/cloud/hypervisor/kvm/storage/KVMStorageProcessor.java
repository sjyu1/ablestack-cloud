/*
 * Licensed to the Apache Software Foundation (ASF) under one
 * or more contributor license agreements.  See the NOTICE file
 * distributed with this work for additional information
 * regarding copyright ownership.  The ASF licenses this file
 * to you under the Apache License, Version 2.0 (the
 * "License"); you may not use this file except in compliance
 * with the License.  You may obtain a copy of the License at
 *
 *   http://www.apache.org/licenses/LICENSE-2.0
 *
 * Unless required by applicable law or agreed to in writing,
 * software distributed under the License is distributed on an
 * "AS IS" BASIS, WITHOUT WARRANTIES OR CONDITIONS OF ANY
 * KIND, either express or implied.  See the License for the
 * specific language governing permissions and limitations
 * under the License.
 */
package com.cloud.hypervisor.kvm.storage;

import static com.cloud.utils.NumbersUtil.toHumanReadableSize;
import static com.cloud.utils.storage.S3.S3Utils.putFile;

import java.io.File;
import java.io.FileNotFoundException;
import java.io.FileOutputStream;
import java.io.IOException;
import java.net.URISyntaxException;
import java.text.DateFormat;
import java.text.SimpleDateFormat;
import java.util.Arrays;
import java.util.Date;
import java.util.HashMap;
import java.util.List;
import java.util.Map;
import java.util.UUID;

import javax.naming.ConfigurationException;

import org.apache.cloudstack.agent.directdownload.DirectDownloadAnswer;
import org.apache.cloudstack.agent.directdownload.DirectDownloadCommand;
import org.apache.cloudstack.agent.directdownload.HttpDirectDownloadCommand;
import org.apache.cloudstack.agent.directdownload.HttpsDirectDownloadCommand;
import org.apache.cloudstack.agent.directdownload.MetalinkDirectDownloadCommand;
import org.apache.cloudstack.agent.directdownload.NfsDirectDownloadCommand;
import org.apache.cloudstack.storage.command.AttachAnswer;
import org.apache.cloudstack.storage.command.AttachCommand;
import org.apache.cloudstack.storage.command.CheckDataStoreStoragePolicyComplainceCommand;
import org.apache.cloudstack.storage.command.CopyCmdAnswer;
import org.apache.cloudstack.storage.command.CopyCommand;
import org.apache.cloudstack.storage.command.CreateObjectAnswer;
import org.apache.cloudstack.storage.command.CreateObjectCommand;
import org.apache.cloudstack.storage.command.DeleteCommand;
import org.apache.cloudstack.storage.command.DettachAnswer;
import org.apache.cloudstack.storage.command.DettachCommand;
import org.apache.cloudstack.storage.command.ForgetObjectCmd;
import org.apache.cloudstack.storage.command.IntroduceObjectCmd;
import org.apache.cloudstack.storage.command.ResignatureAnswer;
import org.apache.cloudstack.storage.command.ResignatureCommand;
import org.apache.cloudstack.storage.command.SnapshotAndCopyAnswer;
import org.apache.cloudstack.storage.command.SnapshotAndCopyCommand;
import org.apache.cloudstack.storage.command.SyncVolumePathCommand;
import org.apache.cloudstack.storage.to.PrimaryDataStoreTO;
import org.apache.cloudstack.storage.to.SnapshotObjectTO;
import org.apache.cloudstack.storage.to.TemplateObjectTO;
import org.apache.cloudstack.storage.to.VolumeObjectTO;
import org.apache.cloudstack.utils.qemu.QemuImg;
import org.apache.cloudstack.utils.qemu.QemuImg.PhysicalDiskFormat;
import org.apache.cloudstack.utils.qemu.QemuImgException;
import org.apache.cloudstack.utils.qemu.QemuImgFile;
import org.apache.commons.collections.MapUtils;
import org.apache.commons.io.FileUtils;

import org.apache.log4j.Logger;
import org.libvirt.Connect;
import org.libvirt.Domain;
import org.libvirt.DomainInfo;
import org.libvirt.DomainSnapshot;
import org.libvirt.LibvirtException;

import com.ceph.rados.IoCTX;
import com.ceph.rados.Rados;
import com.ceph.rados.exceptions.ErrorCode;
import com.ceph.rados.exceptions.RadosException;
import com.ceph.rbd.Rbd;
import com.ceph.rbd.RbdException;
import com.ceph.rbd.RbdImage;
import com.ceph.rbd.jna.RbdSnapInfo;
import com.cloud.agent.api.Answer;
import com.cloud.agent.api.storage.PrimaryStorageDownloadAnswer;
import com.cloud.agent.api.to.DataObjectType;
import com.cloud.agent.api.to.DataStoreTO;
import com.cloud.agent.api.to.DataTO;
import com.cloud.agent.api.to.DiskTO;
import com.cloud.agent.api.to.NfsTO;
import com.cloud.agent.api.to.S3TO;
import com.cloud.agent.direct.download.DirectTemplateDownloader;
import com.cloud.agent.direct.download.HttpDirectTemplateDownloader;
import com.cloud.agent.direct.download.HttpsDirectTemplateDownloader;
import com.cloud.agent.direct.download.MetalinkDirectTemplateDownloader;
import com.cloud.agent.direct.download.NfsDirectTemplateDownloader;
import com.cloud.exception.InternalErrorException;
import com.cloud.exception.InvalidParameterValueException;
import com.cloud.hypervisor.Hypervisor;
import com.cloud.hypervisor.kvm.resource.LibvirtComputingResource;
import com.cloud.hypervisor.kvm.resource.LibvirtConnection;
import com.cloud.hypervisor.kvm.resource.LibvirtDomainXMLParser;
import com.cloud.hypervisor.kvm.resource.LibvirtVMDef.DiskDef;
import com.cloud.hypervisor.kvm.resource.LibvirtVMDef.DiskDef.DeviceType;
import com.cloud.hypervisor.kvm.resource.LibvirtVMDef.DiskDef.DiscardType;
import com.cloud.hypervisor.kvm.resource.LibvirtVMDef.DiskDef.DiskProtocol;
import com.cloud.hypervisor.kvm.resource.wrapper.LibvirtUtilitiesHelper;
import com.cloud.storage.JavaStorageLayer;
import com.cloud.storage.MigrationOptions;
import com.cloud.storage.Storage.ImageFormat;
import com.cloud.storage.Storage.StoragePoolType;
import com.cloud.storage.StorageLayer;
import com.cloud.storage.resource.StorageProcessor;
import static com.cloud.storage.snapshot.SnapshotManager.BackupSnapshotAfterTakingSnapshot;
import com.cloud.storage.template.Processor;
import com.cloud.storage.template.Processor.FormatInfo;
import com.cloud.storage.template.QCOW2Processor;
import com.cloud.storage.template.TemplateConstants;
import com.cloud.storage.template.TemplateLocation;
import com.cloud.utils.NumbersUtil;
import com.cloud.utils.Pair;
import com.cloud.utils.UriUtils;
import com.cloud.utils.exception.CloudRuntimeException;
import com.cloud.utils.script.Script;
import com.cloud.utils.storage.S3.S3Utils;
import java.nio.file.Files;
import java.nio.file.Paths;
import java.util.HashSet;
import java.util.Set;
import java.util.stream.Collectors;
import org.apache.commons.lang3.BooleanUtils;
import org.apache.commons.lang3.StringUtils;
import org.apache.commons.lang3.builder.ToStringBuilder;
import org.apache.commons.lang3.builder.ToStringStyle;

public class KVMStorageProcessor implements StorageProcessor {
    private static final Logger s_logger = Logger.getLogger(KVMStorageProcessor.class);
    private final KVMStoragePoolManager storagePoolMgr;
    private final LibvirtComputingResource resource;
    private StorageLayer storageLayer;
    private String _createTmplPath;
    private String _manageSnapshotPath;
    private int _cmdsTimeout;

    private static final String MANAGE_SNAPSTHOT_CREATE_OPTION = "-c";
    private static final String MANAGE_SNAPSTHOT_DESTROY_OPTION = "-d";
    private static final String NAME_OPTION = "-n";
    private static final String CEPH_MON_HOST = "mon_host";
    private static final String CEPH_AUTH_KEY = "key";
    private static final String CEPH_CLIENT_MOUNT_TIMEOUT = "client_mount_timeout";
    private static final String CEPH_DEFAULT_MOUNT_TIMEOUT = "30";

    public KVMStorageProcessor(final KVMStoragePoolManager storagePoolMgr, final LibvirtComputingResource resource) {
        this.storagePoolMgr = storagePoolMgr;
        this.resource = resource;
    }

    protected String getDefaultStorageScriptsDir() {
        return "scripts/storage/qcow2";
    }

    public boolean configure(final String name, final Map<String, Object> params) throws ConfigurationException {
        storageLayer = new JavaStorageLayer();
        storageLayer.configure("StorageLayer", params);

        String storageScriptsDir = (String)params.get("storage.scripts.dir");
        if (storageScriptsDir == null) {
            storageScriptsDir = getDefaultStorageScriptsDir();
        }

        _createTmplPath = Script.findScript(storageScriptsDir, "createtmplt.sh");
        if (_createTmplPath == null) {
            throw new ConfigurationException("Unable to find the createtmplt.sh");
        }

        _manageSnapshotPath = Script.findScript(storageScriptsDir, "managesnapshot.sh");
        if (_manageSnapshotPath == null) {
            throw new ConfigurationException("Unable to find the managesnapshot.sh");
        }

        final String value = (String)params.get("cmds.timeout");
        _cmdsTimeout = NumbersUtil.parseInt(value, 7200) * 1000;
        return true;
    }

    @Override
    public SnapshotAndCopyAnswer snapshotAndCopy(final SnapshotAndCopyCommand cmd) {
        s_logger.info("'SnapshotAndCopyAnswer snapshotAndCopy(SnapshotAndCopyCommand)' not currently used for KVMStorageProcessor");

        return new SnapshotAndCopyAnswer();
    }

    @Override
    public ResignatureAnswer resignature(final ResignatureCommand cmd) {
        s_logger.info("'ResignatureAnswer resignature(ResignatureCommand)' not currently used for KVMStorageProcessor");

        return new ResignatureAnswer();
    }

    @Override
    public Answer copyTemplateToPrimaryStorage(final CopyCommand cmd) {
        final DataTO srcData = cmd.getSrcTO();
        final DataTO destData = cmd.getDestTO();
        final TemplateObjectTO template = (TemplateObjectTO)srcData;
        final DataStoreTO imageStore = template.getDataStore();
        final PrimaryDataStoreTO primaryStore = (PrimaryDataStoreTO)destData.getDataStore();

        if (!(imageStore instanceof NfsTO)) {
            return new CopyCmdAnswer("unsupported protocol");
        }

        final NfsTO nfsImageStore = (NfsTO)imageStore;
        final String tmplturl = nfsImageStore.getUrl() + File.separator + template.getPath();
        final int index = tmplturl.lastIndexOf("/");
        final String mountpoint = tmplturl.substring(0, index);
        String tmpltname = null;
        if (index < tmplturl.length() - 1) {
            tmpltname = tmplturl.substring(index + 1);
        }

        KVMPhysicalDisk tmplVol = null;
        KVMStoragePool secondaryPool = null;
        try {
            secondaryPool = storagePoolMgr.getStoragePoolByURI(mountpoint);

            /* Get template vol */
            if (tmpltname == null) {
                secondaryPool.refresh();
                final List<KVMPhysicalDisk> disks = secondaryPool.listPhysicalDisks();
                if (disks == null || disks.isEmpty()) {
                    return new PrimaryStorageDownloadAnswer("Failed to get volumes from pool: " + secondaryPool.getUuid());
                }
                for (final KVMPhysicalDisk disk : disks) {
                    if (disk.getName().endsWith("qcow2")) {
                        tmplVol = disk;
                        break;
                    }
                }
            } else {
                tmplVol = secondaryPool.getPhysicalDisk(tmpltname);
            }

            if (tmplVol == null) {
                return new PrimaryStorageDownloadAnswer("Failed to get template from pool: " + secondaryPool.getUuid());
            }

            /* Copy volume to primary storage */
            s_logger.debug("Copying template to primary storage, template format is " + tmplVol.getFormat() );
            final KVMStoragePool primaryPool = storagePoolMgr.getStoragePool(primaryStore.getPoolType(), primaryStore.getUuid());

            KVMPhysicalDisk primaryVol = null;
            if (destData instanceof VolumeObjectTO) {
                final VolumeObjectTO volume = (VolumeObjectTO)destData;
                // pass along volume's target size if it's bigger than template's size, for storage types that copy template rather than cloning on deploy
                if (volume.getSize() != null && volume.getSize() > tmplVol.getVirtualSize()) {
                    s_logger.debug("Using configured size of " + toHumanReadableSize(volume.getSize()));
                    tmplVol.setSize(volume.getSize());
                    tmplVol.setVirtualSize(volume.getSize());
                } else {
                    s_logger.debug("Using template's size of " + toHumanReadableSize(tmplVol.getVirtualSize()));
                }
                primaryVol = storagePoolMgr.copyPhysicalDisk(tmplVol, volume.getUuid(), primaryPool, cmd.getWaitInMillSeconds());
            } else if (destData instanceof TemplateObjectTO) {
                TemplateObjectTO destTempl = (TemplateObjectTO)destData;

                Map<String, String> details = primaryStore.getDetails();

                String path = details != null ? details.get("managedStoreTarget") : null;

                if (!storagePoolMgr.connectPhysicalDisk(primaryStore.getPoolType(), primaryStore.getUuid(), path, details)) {
                    s_logger.warn("Failed to connect physical disk at path: " + path + ", in storage pool id: " + primaryStore.getUuid());
                }

                primaryVol = storagePoolMgr.copyPhysicalDisk(tmplVol, path != null ? path : destTempl.getUuid(), primaryPool, cmd.getWaitInMillSeconds());

                if (!storagePoolMgr.disconnectPhysicalDisk(primaryStore.getPoolType(), primaryStore.getUuid(), path)) {
                    s_logger.warn("Failed to disconnect physical disk at path: " + path + ", in storage pool id: " + primaryStore.getUuid());
                }
            } else {
                primaryVol = storagePoolMgr.copyPhysicalDisk(tmplVol, UUID.randomUUID().toString(), primaryPool, cmd.getWaitInMillSeconds());
            }

            DataTO data = null;
            /**
             * Force the ImageFormat for RBD templates to RAW
             *
             */
            if (destData.getObjectType() == DataObjectType.TEMPLATE) {
                final TemplateObjectTO newTemplate = new TemplateObjectTO();
                newTemplate.setPath(primaryVol.getName());
                newTemplate.setSize(primaryVol.getSize());
                if (primaryPool.getType() == StoragePoolType.RBD ||
                    primaryPool.getType() == StoragePoolType.PowerFlex ||
                    primaryPool.getType() == StoragePoolType.Linstor) {
                    newTemplate.setFormat(ImageFormat.RAW);
                } else {
                    newTemplate.setFormat(ImageFormat.QCOW2);
                }
                data = newTemplate;
            } else if (destData.getObjectType() == DataObjectType.VOLUME) {
                final VolumeObjectTO volumeObjectTO = new VolumeObjectTO();
                volumeObjectTO.setPath(primaryVol.getName());
                volumeObjectTO.setSize(primaryVol.getSize());
                if (primaryVol.getFormat() == PhysicalDiskFormat.RAW) {
                    volumeObjectTO.setFormat(ImageFormat.RAW);
                } else if (primaryVol.getFormat() == PhysicalDiskFormat.QCOW2) {
                    volumeObjectTO.setFormat(ImageFormat.QCOW2);
                }
                data = volumeObjectTO;
            }
            return new CopyCmdAnswer(data);
        } catch (final CloudRuntimeException e) {
            return new CopyCmdAnswer(e.toString());
        } finally {
            try {
                if (secondaryPool != null) {
                    secondaryPool.delete();
                }
            } catch(final Exception e) {
                s_logger.debug("Failed to clean up secondary storage", e);
            }
        }
    }

    // this is much like PrimaryStorageDownloadCommand, but keeping it separate. copies template direct to root disk
    private KVMPhysicalDisk templateToPrimaryDownload(final String templateUrl, final KVMStoragePool primaryPool, final String volUuid, final Long size, final int timeout) {
        final int index = templateUrl.lastIndexOf("/");
        final String mountpoint = templateUrl.substring(0, index);
        String templateName = null;
        if (index < templateUrl.length() - 1) {
            templateName = templateUrl.substring(index + 1);
        }

        KVMPhysicalDisk templateVol = null;
        KVMStoragePool secondaryPool = null;
        try {
            secondaryPool = storagePoolMgr.getStoragePoolByURI(mountpoint);
            /* Get template vol */
            if (templateName == null) {
                secondaryPool.refresh();
                final List<KVMPhysicalDisk> disks = secondaryPool.listPhysicalDisks();
                if (disks == null || disks.isEmpty()) {
                    s_logger.error("Failed to get volumes from pool: " + secondaryPool.getUuid());
                    return null;
                }
                for (final KVMPhysicalDisk disk : disks) {
                    if (disk.getName().endsWith("qcow2")) {
                        templateVol = disk;
                        break;
                    }
                }
                if (templateVol == null) {
                    s_logger.error("Failed to get template from pool: " + secondaryPool.getUuid());
                    return null;
                }
            } else {
                templateVol = secondaryPool.getPhysicalDisk(templateName);
            }

            /* Copy volume to primary storage */

            if (size > templateVol.getSize()) {
                s_logger.debug("Overriding provided template's size with new size " + toHumanReadableSize(size));
                templateVol.setSize(size);
                templateVol.setVirtualSize(size);
            } else {
                s_logger.debug("Using templates disk size of " + toHumanReadableSize(templateVol.getVirtualSize()) + "since size passed was " + toHumanReadableSize(size));
            }

            final KVMPhysicalDisk primaryVol = storagePoolMgr.copyPhysicalDisk(templateVol, volUuid, primaryPool, timeout);
            return primaryVol;
        } catch (final CloudRuntimeException e) {
            s_logger.error("Failed to download template to primary storage", e);
            return null;
        } finally {
            if (secondaryPool != null) {
                secondaryPool.delete();
            }
        }
    }

    @Override
    public Answer cloneVolumeFromBaseTemplate(final CopyCommand cmd) {
        final DataTO srcData = cmd.getSrcTO();
        final DataTO destData = cmd.getDestTO();
        final TemplateObjectTO template = (TemplateObjectTO)srcData;
        final DataStoreTO imageStore = template.getDataStore();
        final VolumeObjectTO volume = (VolumeObjectTO)destData;
        final PrimaryDataStoreTO primaryStore = (PrimaryDataStoreTO)volume.getDataStore();
        KVMPhysicalDisk BaseVol = null;
        KVMStoragePool primaryPool = null;
        KVMPhysicalDisk vol = null;

        try {
            primaryPool = storagePoolMgr.getStoragePool(primaryStore.getPoolType(), primaryStore.getUuid());

            String templatePath = template.getPath();

            if (primaryPool.getType() == StoragePoolType.CLVM) {
                templatePath = ((NfsTO)imageStore).getUrl() + File.separator + templatePath;
                vol = templateToPrimaryDownload(templatePath, primaryPool, volume.getUuid(), volume.getSize(), cmd.getWaitInMillSeconds());
            } if (primaryPool.getType() == StoragePoolType.PowerFlex) {
                Map<String, String> details = primaryStore.getDetails();
                String path = details != null ? details.get("managedStoreTarget") : null;

                if (!storagePoolMgr.connectPhysicalDisk(primaryStore.getPoolType(), primaryStore.getUuid(), templatePath, details)) {
                    s_logger.warn("Failed to connect base template volume at path: " + templatePath + ", in storage pool id: " + primaryStore.getUuid());
                }

                BaseVol = storagePoolMgr.getPhysicalDisk(primaryStore.getPoolType(), primaryStore.getUuid(), templatePath);
                if (BaseVol == null) {
                    s_logger.debug("Failed to get the physical disk for base template volume at path: " + templatePath);
                    throw new CloudRuntimeException("Failed to get the physical disk for base template volume at path: " + templatePath);
                }

                if (!storagePoolMgr.connectPhysicalDisk(primaryStore.getPoolType(), primaryStore.getUuid(), path, details)) {
                    s_logger.warn("Failed to connect new volume at path: " + path + ", in storage pool id: " + primaryStore.getUuid());
                }

                vol = storagePoolMgr.copyPhysicalDisk(BaseVol, path != null ? path : volume.getUuid(), primaryPool, cmd.getWaitInMillSeconds());

                storagePoolMgr.disconnectPhysicalDisk(primaryStore.getPoolType(), primaryStore.getUuid(), path);
            } else {
                if (templatePath.contains("/mnt")) {
                    //upgrade issue, if the path contains path, need to extract the volume uuid from path
                    templatePath = templatePath.substring(templatePath.lastIndexOf(File.separator) + 1);
                }
                BaseVol = storagePoolMgr.getPhysicalDisk(primaryStore.getPoolType(), primaryStore.getUuid(), templatePath);
                vol = storagePoolMgr.createDiskFromTemplate(BaseVol, volume.getUuid(), volume.getProvisioningType(),
                        BaseVol.getPool(), volume.getSize(), cmd.getWaitInMillSeconds());
            }
            if (vol == null) {
                return new CopyCmdAnswer(" Can't create storage volume on storage pool");
            }

            final VolumeObjectTO newVol = new VolumeObjectTO();
            newVol.setPath(vol.getName());
            newVol.setSize(volume.getSize());

            if (vol.getFormat() == PhysicalDiskFormat.RAW) {
                newVol.setFormat(ImageFormat.RAW);
            } else if (vol.getFormat() == PhysicalDiskFormat.QCOW2) {
                newVol.setFormat(ImageFormat.QCOW2);
            } else if (vol.getFormat() == PhysicalDiskFormat.DIR) {
                newVol.setFormat(ImageFormat.DIR);
            }

            return new CopyCmdAnswer(newVol);
        } catch (final CloudRuntimeException e) {
            s_logger.debug("Failed to create volume: ", e);
            return new CopyCmdAnswer(e.toString());
        }
    }

    @Override
    public Answer copyVolumeFromImageCacheToPrimary(final CopyCommand cmd) {
        final DataTO srcData = cmd.getSrcTO();
        final DataTO destData = cmd.getDestTO();
        final DataStoreTO srcStore = srcData.getDataStore();
        final DataStoreTO destStore = destData.getDataStore();
        final VolumeObjectTO srcVol = (VolumeObjectTO)srcData;
        final ImageFormat srcFormat = srcVol.getFormat();
        final PrimaryDataStoreTO primaryStore = (PrimaryDataStoreTO)destStore;
        if (!(srcStore instanceof NfsTO)) {
            return new CopyCmdAnswer("can only handle nfs storage");
        }
        final NfsTO nfsStore = (NfsTO)srcStore;
        final String srcVolumePath = srcData.getPath();
        final String secondaryStorageUrl = nfsStore.getUrl();
        KVMStoragePool secondaryStoragePool = null;
        KVMStoragePool primaryPool = null;
        try {
            try {
                primaryPool = storagePoolMgr.getStoragePool(primaryStore.getPoolType(), primaryStore.getUuid());
            } catch (final CloudRuntimeException e) {
                if (e.getMessage().contains("not found")) {
                    primaryPool =
                            storagePoolMgr.createStoragePool(primaryStore.getUuid(), primaryStore.getHost(), primaryStore.getPort(), primaryStore.getPath(), null,
                                    primaryStore.getPoolType());
                } else {
                    return new CopyCmdAnswer(e.getMessage());
                }
            }

            Map<String, String> details = cmd.getOptions2();

            String path = details != null ? details.get(DiskTO.IQN) : null;

            storagePoolMgr.connectPhysicalDisk(primaryStore.getPoolType(), primaryStore.getUuid(), path, details);

            final String volumeName = UUID.randomUUID().toString();

            final int index = srcVolumePath.lastIndexOf(File.separator);
            final String volumeDir = srcVolumePath.substring(0, index);
            String srcVolumeName = srcVolumePath.substring(index + 1);

            secondaryStoragePool = storagePoolMgr.getStoragePoolByURI(secondaryStorageUrl + File.separator + volumeDir);

            if (!srcVolumeName.endsWith(".qcow2") && srcFormat == ImageFormat.QCOW2) {
                srcVolumeName = srcVolumeName + ".qcow2";
            }

            final KVMPhysicalDisk volume = secondaryStoragePool.getPhysicalDisk(srcVolumeName);

            volume.setFormat(PhysicalDiskFormat.valueOf(srcFormat.toString()));

            final KVMPhysicalDisk newDisk = storagePoolMgr.copyPhysicalDisk(volume, path != null ? path : volumeName, primaryPool, cmd.getWaitInMillSeconds());

            storagePoolMgr.disconnectPhysicalDisk(primaryStore.getPoolType(), primaryStore.getUuid(), path);

            final VolumeObjectTO newVol = new VolumeObjectTO();

            newVol.setFormat(ImageFormat.valueOf(newDisk.getFormat().toString().toUpperCase()));
            newVol.setPath(path != null ? path : volumeName);

            return new CopyCmdAnswer(newVol);
        } catch (final CloudRuntimeException e) {
            s_logger.debug("Failed to copyVolumeFromImageCacheToPrimary: ", e);

            return new CopyCmdAnswer(e.toString());
        } finally {
            if (secondaryStoragePool != null) {
                storagePoolMgr.deleteStoragePool(secondaryStoragePool.getType(), secondaryStoragePool.getUuid());
            }
        }
    }

    @Override
    public Answer copyVolumeFromPrimaryToSecondary(final CopyCommand cmd) {
        final DataTO srcData = cmd.getSrcTO();
        final DataTO destData = cmd.getDestTO();
        final VolumeObjectTO srcVol = (VolumeObjectTO)srcData;
        final VolumeObjectTO destVol = (VolumeObjectTO)destData;
        final ImageFormat srcFormat = srcVol.getFormat();
        final ImageFormat destFormat = destVol.getFormat();
        final DataStoreTO srcStore = srcData.getDataStore();
        final DataStoreTO destStore = destData.getDataStore();
        final PrimaryDataStoreTO primaryStore = (PrimaryDataStoreTO)srcStore;
        if (!(destStore instanceof NfsTO)) {
            return new CopyCmdAnswer("can only handle nfs storage");
        }
        final NfsTO nfsStore = (NfsTO)destStore;
        final String srcVolumePath = srcData.getPath();
        final String destVolumePath = destData.getPath();
        final String secondaryStorageUrl = nfsStore.getUrl();
        KVMStoragePool secondaryStoragePool = null;

        try {
            final String volumeName = UUID.randomUUID().toString();

            final String destVolumeName = volumeName + "." + destFormat.getFileExtension();
            final KVMPhysicalDisk volume = storagePoolMgr.getPhysicalDisk(primaryStore.getPoolType(), primaryStore.getUuid(), srcVolumePath);
            volume.setFormat(PhysicalDiskFormat.valueOf(srcFormat.toString()));

            secondaryStoragePool = storagePoolMgr.getStoragePoolByURI(secondaryStorageUrl);
            secondaryStoragePool.createFolder(destVolumePath);
            storagePoolMgr.deleteStoragePool(secondaryStoragePool.getType(), secondaryStoragePool.getUuid());
            secondaryStoragePool = storagePoolMgr.getStoragePoolByURI(secondaryStorageUrl + File.separator + destVolumePath);
            storagePoolMgr.copyPhysicalDisk(volume, destVolumeName, secondaryStoragePool, cmd.getWaitInMillSeconds());
            final VolumeObjectTO newVol = new VolumeObjectTO();
            newVol.setPath(destVolumePath + File.separator + destVolumeName);
            newVol.setFormat(destFormat);
            return new CopyCmdAnswer(newVol);
        } catch (final CloudRuntimeException e) {
            s_logger.debug("Failed to copyVolumeFromPrimaryToSecondary: ", e);
            return new CopyCmdAnswer(e.toString());
        } finally {
            if (secondaryStoragePool != null) {
                storagePoolMgr.deleteStoragePool(secondaryStoragePool.getType(), secondaryStoragePool.getUuid());
            }
        }
    }

    @Override
    public Answer createTemplateFromVolume(final CopyCommand cmd) {
        Map<String, String> details = cmd.getOptions();

        if (details != null && details.get(DiskTO.IQN) != null) {
            // use the managed-storage approach
            return createTemplateFromVolumeOrSnapshot(cmd);
        }

        final DataTO srcData = cmd.getSrcTO();
        final DataTO destData = cmd.getDestTO();
        final int wait = cmd.getWaitInMillSeconds();
        final TemplateObjectTO template = (TemplateObjectTO)destData;
        final DataStoreTO imageStore = template.getDataStore();
        final VolumeObjectTO volume = (VolumeObjectTO)srcData;
        final PrimaryDataStoreTO primaryStore = (PrimaryDataStoreTO)volume.getDataStore();

        if (!(imageStore instanceof NfsTO)) {
            return new CopyCmdAnswer("unsupported protocol");
        }
        final NfsTO nfsImageStore = (NfsTO)imageStore;

        KVMStoragePool secondaryStorage = null;
        KVMStoragePool primary;

        try {
            final String templateFolder = template.getPath();

            secondaryStorage = storagePoolMgr.getStoragePoolByURI(nfsImageStore.getUrl());

            primary = storagePoolMgr.getStoragePool(primaryStore.getPoolType(), primaryStore.getUuid());

            final KVMPhysicalDisk disk = storagePoolMgr.getPhysicalDisk(primaryStore.getPoolType(), primaryStore.getUuid(), volume.getPath());
            final String tmpltPath = secondaryStorage.getLocalPath() + File.separator + templateFolder;
            storageLayer.mkdirs(tmpltPath);
            final String templateName = UUID.randomUUID().toString();

            if (primary.getType() != StoragePoolType.RBD) {
                final Script command = new Script(_createTmplPath, wait, s_logger);
                command.add("-f", disk.getPath());
                command.add("-t", tmpltPath);
                command.add(NAME_OPTION, templateName + ".qcow2");

                final String result = command.execute();

                if (result != null) {
                    s_logger.debug("failed to create template: " + result);
                    return new CopyCmdAnswer(result);
                }
            } else {
                s_logger.debug("Converting RBD disk " + disk.getPath() + " into template " + templateName);

                final QemuImgFile srcFile =
                        new QemuImgFile(KVMPhysicalDisk.RBDStringBuilder(primary.getSourceHost(), primary.getSourcePort(), primary.getAuthUserName(),
                                primary.getAuthSecret(), disk.getPath()));
                srcFile.setFormat(PhysicalDiskFormat.RAW);

                final QemuImgFile destFile = new QemuImgFile(tmpltPath + "/" + templateName + ".qcow2");
                destFile.setFormat(PhysicalDiskFormat.QCOW2);

                final QemuImg q = new QemuImg(cmd.getWaitInMillSeconds());
                try {
                    q.convert(srcFile, destFile);
                } catch (final QemuImgException | LibvirtException e) {
                    final String message = "Failed to create new template while converting " + srcFile.getFileName() + " to " + destFile.getFileName() + " the error was: " +
                            e.getMessage();

                    throw new QemuImgException(message);
                }

                final File templateProp = new File(tmpltPath + "/template.properties");
                if (!templateProp.exists()) {
                    templateProp.createNewFile();
                }

                String templateContent = "filename=" + templateName + ".qcow2" + System.getProperty("line.separator");

                final DateFormat dateFormat = new SimpleDateFormat("MM_dd_yyyy");
                final Date date = new Date();
                templateContent += "snapshot.name=" + dateFormat.format(date) + System.getProperty("line.separator");


                try(FileOutputStream templFo = new FileOutputStream(templateProp);){
                    templFo.write(templateContent.getBytes());
                    templFo.flush();
                } catch (final IOException e) {
                    throw e;
                }
            }

            final Map<String, Object> params = new HashMap<String, Object>();
            params.put(StorageLayer.InstanceConfigKey, storageLayer);
            final Processor qcow2Processor = new QCOW2Processor();

            qcow2Processor.configure("QCOW2 Processor", params);

            final FormatInfo info = qcow2Processor.process(tmpltPath, null, templateName);

            final TemplateLocation loc = new TemplateLocation(storageLayer, tmpltPath);
            loc.create(1, true, templateName);
            loc.addFormat(info);
            loc.save();

            final TemplateObjectTO newTemplate = new TemplateObjectTO();
            newTemplate.setPath(templateFolder + File.separator + templateName + ".qcow2");
            newTemplate.setSize(info.virtualSize);
            newTemplate.setPhysicalSize(info.size);
            newTemplate.setFormat(ImageFormat.QCOW2);
            newTemplate.setName(templateName);
            return new CopyCmdAnswer(newTemplate);

        } catch (final QemuImgException e) {
            s_logger.error(e.getMessage());
            return new CopyCmdAnswer(e.toString());
        } catch (final IOException e) {
            s_logger.debug("Failed to createTemplateFromVolume: ", e);
            return new CopyCmdAnswer(e.toString());
        } catch (final Exception e) {
            s_logger.debug("Failed to createTemplateFromVolume: ", e);
            return new CopyCmdAnswer(e.toString());
        } finally {
            if (secondaryStorage != null) {
                secondaryStorage.delete();
            }
        }
    }

    @Override
    public Answer createTemplateFromSnapshot(CopyCommand cmd) {
        Map<String, String> details = cmd.getOptions();

        if (details != null && details.get(DiskTO.IQN) != null) {
            // use the managed-storage approach
            return createTemplateFromVolumeOrSnapshot(cmd);
        }

        return new CopyCmdAnswer("operation not supported");
    }

    private Answer createTemplateFromVolumeOrSnapshot(CopyCommand cmd) {
        DataTO srcData = cmd.getSrcTO();

        final boolean isVolume;

        if (srcData instanceof VolumeObjectTO) {
            isVolume = true;
        }
        else if (srcData instanceof SnapshotObjectTO) {
            isVolume = false;
        }
        else {
            return new CopyCmdAnswer("unsupported object type");
        }

        PrimaryDataStoreTO primaryStore = (PrimaryDataStoreTO)srcData.getDataStore();

        DataTO destData = cmd.getDestTO();
        TemplateObjectTO template = (TemplateObjectTO)destData;
        DataStoreTO imageStore = template.getDataStore();

        if (!(imageStore instanceof NfsTO)) {
            return new CopyCmdAnswer("unsupported protocol");
        }

        NfsTO nfsImageStore = (NfsTO)imageStore;

        KVMStoragePool secondaryStorage = null;

        try {
            Map<String, String> details = cmd.getOptions();

            String path = details != null ? details.get(DiskTO.IQN) : null;

            if (path == null) {
                new CloudRuntimeException("The 'path' field must be specified.");
            }

            storagePoolMgr.connectPhysicalDisk(primaryStore.getPoolType(), primaryStore.getUuid(), path, details);

            KVMPhysicalDisk srcDisk = storagePoolMgr.getPhysicalDisk(primaryStore.getPoolType(), primaryStore.getUuid(), path);

            secondaryStorage = storagePoolMgr.getStoragePoolByURI(nfsImageStore.getUrl());

            String templateFolder = template.getPath();
            String tmpltPath = secondaryStorage.getLocalPath() + File.separator + templateFolder;

            storageLayer.mkdirs(tmpltPath);

            String templateName = UUID.randomUUID().toString();

            s_logger.debug("Converting " + srcDisk.getFormat().toString() + " disk " + srcDisk.getPath() + " into template " + templateName);

            String destName = templateFolder + "/" + templateName + ".qcow2";

            storagePoolMgr.copyPhysicalDisk(srcDisk, destName, secondaryStorage, cmd.getWaitInMillSeconds());

            File templateProp = new File(tmpltPath + "/template.properties");

            if (!templateProp.exists()) {
                templateProp.createNewFile();
            }

            String templateContent = "filename=" + templateName + ".qcow2" + System.getProperty("line.separator");

            DateFormat dateFormat = new SimpleDateFormat("MM_dd_yyyy");
            Date date = new Date();

            if (isVolume) {
                templateContent += "volume.name=" + dateFormat.format(date) + System.getProperty("line.separator");
            }
            else {
                templateContent += "snapshot.name=" + dateFormat.format(date) + System.getProperty("line.separator");
            }

            FileOutputStream templFo = new FileOutputStream(templateProp);

            templFo.write(templateContent.getBytes());
            templFo.flush();
            templFo.close();

            Map<String, Object> params = new HashMap<>();

            params.put(StorageLayer.InstanceConfigKey, storageLayer);

            Processor qcow2Processor = new QCOW2Processor();

            qcow2Processor.configure("QCOW2 Processor", params);

            FormatInfo info = qcow2Processor.process(tmpltPath, null, templateName);

            TemplateLocation loc = new TemplateLocation(storageLayer, tmpltPath);

            loc.create(1, true, templateName);
            loc.addFormat(info);
            loc.save();

            storagePoolMgr.disconnectPhysicalDisk(primaryStore.getPoolType(), primaryStore.getUuid(), path);

            TemplateObjectTO newTemplate = new TemplateObjectTO();

            newTemplate.setPath(templateFolder + File.separator + templateName + ".qcow2");
            newTemplate.setSize(info.virtualSize);
            newTemplate.setPhysicalSize(info.size);
            newTemplate.setFormat(ImageFormat.QCOW2);
            newTemplate.setName(templateName);

            return new CopyCmdAnswer(newTemplate);
        } catch (Exception ex) {
            if (isVolume) {
                s_logger.debug("Failed to create template from volume: ", ex);
            }
            else {
                s_logger.debug("Failed to create template from snapshot: ", ex);
            }

            return new CopyCmdAnswer(ex.toString());
        } finally {
            if (secondaryStorage != null) {
                secondaryStorage.delete();
            }
        }
    }

    protected String copyToS3(final File srcFile, final S3TO destStore, final String destPath) throws InterruptedException {
        final String key = destPath + S3Utils.SEPARATOR + srcFile.getName();

        putFile(destStore, srcFile, destStore.getBucketName(), key).waitForCompletion();

        return key;
    }

    protected Answer copyToObjectStore(final CopyCommand cmd) {
        final DataTO srcData = cmd.getSrcTO();
        final DataTO destData = cmd.getDestTO();
        final DataStoreTO imageStore = destData.getDataStore();
        final NfsTO srcStore = (NfsTO)srcData.getDataStore();
        final String srcPath = srcData.getPath();
        final int index = srcPath.lastIndexOf(File.separator);
        final String srcSnapshotDir = srcPath.substring(0, index);
        final String srcFileName = srcPath.substring(index + 1);
        KVMStoragePool srcStorePool = null;
        File srcFile = null;
        try {
            srcStorePool = storagePoolMgr.getStoragePoolByURI(srcStore.getUrl() + File.separator + srcSnapshotDir);
            if (srcStorePool == null) {
                return new CopyCmdAnswer("Can't get store:" + srcStore.getUrl());
            }
            srcFile = new File(srcStorePool.getLocalPath() + File.separator + srcFileName);
            if (!srcFile.exists()) {
                return new CopyCmdAnswer("Can't find src file: " + srcPath);
            }
            String destPath = null;
            if (imageStore instanceof S3TO) {
                destPath = copyToS3(srcFile, (S3TO)imageStore, destData.getPath());
            } else {
                return new CopyCmdAnswer("Unsupported protocol");
            }
            final SnapshotObjectTO newSnapshot = new SnapshotObjectTO();
            newSnapshot.setPath(destPath);
            return new CopyCmdAnswer(newSnapshot);
        } catch (final Exception e) {
            s_logger.error("failed to upload" + srcPath, e);
            return new CopyCmdAnswer("failed to upload" + srcPath + e.toString());
        } finally {
            try {
                if (srcFile != null) {
                    srcFile.delete();
                }
                if (srcStorePool != null) {
                    srcStorePool.delete();
                }
            } catch (final Exception e) {
                s_logger.debug("Failed to clean up:", e);
            }
        }
    }

    protected Answer backupSnapshotForObjectStore(final CopyCommand cmd) {
        final DataTO destData = cmd.getDestTO();
        final DataStoreTO imageStore = destData.getDataStore();
        final DataTO cacheData = cmd.getCacheTO();
        if (cacheData == null) {
            return new CopyCmdAnswer("Failed to copy to object store without cache store");
        }
        final DataStoreTO cacheStore = cacheData.getDataStore();
        ((SnapshotObjectTO)destData).setDataStore(cacheStore);
        final CopyCmdAnswer answer = (CopyCmdAnswer)backupSnapshot(cmd);
        if (!answer.getResult()) {
            return answer;
        }
        final SnapshotObjectTO snapshotOnCacheStore = (SnapshotObjectTO)answer.getNewData();
        snapshotOnCacheStore.setDataStore(cacheStore);
        ((SnapshotObjectTO)destData).setDataStore(imageStore);
        final CopyCommand newCpyCmd = new   CopyCommand(snapshotOnCacheStore, destData, cmd.getWaitInMillSeconds(), cmd.executeInSequence());
        return copyToObjectStore(newCpyCmd);
    }

    @Override
    public Answer backupSnapshot(final CopyCommand cmd) {
        final DataTO srcData = cmd.getSrcTO();
        final DataTO destData = cmd.getDestTO();
        final SnapshotObjectTO snapshot = (SnapshotObjectTO)srcData;
        final PrimaryDataStoreTO primaryStore = (PrimaryDataStoreTO)snapshot.getDataStore();
        final SnapshotObjectTO destSnapshot = (SnapshotObjectTO)destData;
        final DataStoreTO imageStore = destData.getDataStore();

        if (!(imageStore instanceof NfsTO)) {
            return backupSnapshotForObjectStore(cmd);
        }
        final NfsTO nfsImageStore = (NfsTO)imageStore;

        final String secondaryStoragePoolUrl = nfsImageStore.getUrl();
        // NOTE: snapshot name is encoded in snapshot path
        final int index = snapshot.getPath().lastIndexOf("/");
        final boolean isCreatedFromVmSnapshot = index == -1; // -1 means the snapshot is created from existing vm snapshot

        final String snapshotName = snapshot.getPath().substring(index + 1);
        String descName = snapshotName;
        final String volumePath = snapshot.getVolume().getPath();
        String snapshotDestPath = null;
        String snapshotRelPath = null;
        final String vmName = snapshot.getVmName();
        KVMStoragePool secondaryStoragePool = null;
        Connect conn = null;
        KVMPhysicalDisk snapshotDisk = null;
        KVMStoragePool primaryPool = null;
        try {
            conn = LibvirtConnection.getConnectionByVmName(vmName);

            secondaryStoragePool = storagePoolMgr.getStoragePoolByURI(secondaryStoragePoolUrl);

            final String ssPmountPath = secondaryStoragePool.getLocalPath();
            snapshotRelPath = destSnapshot.getPath();

            snapshotDestPath = ssPmountPath + File.separator + snapshotRelPath;
            snapshotDisk = storagePoolMgr.getPhysicalDisk(primaryStore.getPoolType(), primaryStore.getUuid(), volumePath);
            primaryPool = snapshotDisk.getPool();

            long size = 0;
            /**
             * Since Ceph version Dumpling (0.67.X) librbd / Qemu supports converting RBD
             * snapshots to RAW/QCOW2 files directly.
             *
             * This reduces the amount of time and storage it takes to back up a snapshot dramatically
             */
            if (primaryPool.getType() == StoragePoolType.RBD) {
                final String rbdSnapshot = snapshotDisk.getPath() +  "@" + snapshotName;
                final String snapshotFile = snapshotDestPath + "/" + snapshotName;
                try {
                    s_logger.debug("Attempting to backup RBD snapshot " + rbdSnapshot);

                    final File snapDir = new File(snapshotDestPath);
                    s_logger.debug("Attempting to create " + snapDir.getAbsolutePath() + " recursively for snapshot storage");
                    FileUtils.forceMkdir(snapDir);

                    final QemuImgFile srcFile =
                            new QemuImgFile(KVMPhysicalDisk.RBDStringBuilder(primaryPool.getSourceHost(), primaryPool.getSourcePort(), primaryPool.getAuthUserName(),
                                    primaryPool.getAuthSecret(), rbdSnapshot));
                    srcFile.setFormat(snapshotDisk.getFormat());

                    final QemuImgFile destFile = new QemuImgFile(snapshotFile);
                    destFile.setFormat(PhysicalDiskFormat.QCOW2);

                    s_logger.debug("Backing up RBD snapshot " + rbdSnapshot + " to " + snapshotFile);
                    final QemuImg q = new QemuImg(cmd.getWaitInMillSeconds());
                    q.convert(srcFile, destFile);

                    final File snapFile = new File(snapshotFile);
                    if(snapFile.exists()) {
                        size = snapFile.length();
                    }

                    s_logger.debug("Finished backing up RBD snapshot " + rbdSnapshot + " to " + snapshotFile + " Snapshot size: " + toHumanReadableSize(size));
                } catch (final FileNotFoundException e) {
                    s_logger.error("Failed to open " + snapshotDestPath + ". The error was: " + e.getMessage());
                    return new CopyCmdAnswer(e.toString());
                } catch (final IOException e) {
                    s_logger.error("Failed to create " + snapshotDestPath + ". The error was: " + e.getMessage());
                    return new CopyCmdAnswer(e.toString());
                }  catch (final QemuImgException | LibvirtException e) {
                    s_logger.error("Failed to backup the RBD snapshot from " + rbdSnapshot +
                            " to " + snapshotFile + " the error was: " + e.getMessage());
                    return new CopyCmdAnswer(e.toString());
                }
            } else {
                final Script command = new Script(_manageSnapshotPath, cmd.getWaitInMillSeconds(), s_logger);
                command.add("-b", isCreatedFromVmSnapshot ? snapshotDisk.getPath() : snapshot.getPath());
                command.add(NAME_OPTION, snapshotName);
                command.add("-p", snapshotDestPath);
                if (isCreatedFromVmSnapshot) {
                    descName = UUID.randomUUID().toString();
                }
                command.add("-t", descName);
                final String result = command.execute();
                if (result != null) {
                    s_logger.debug("Failed to backup snaptshot: " + result);
                    return new CopyCmdAnswer(result);
                }
                final File snapFile = new File(snapshotDestPath + "/" + descName);
                if(snapFile.exists()){
                    size = snapFile.length();
                }
            }

            final SnapshotObjectTO newSnapshot = new SnapshotObjectTO();
            newSnapshot.setPath(snapshotRelPath + File.separator + descName);
            newSnapshot.setPhysicalSize(size);
            return new CopyCmdAnswer(newSnapshot);
        } catch (final LibvirtException e) {
            s_logger.debug("Failed to backup snapshot: ", e);
            return new CopyCmdAnswer(e.toString());
        } catch (final CloudRuntimeException e) {
            s_logger.debug("Failed to backup snapshot: ", e);
            return new CopyCmdAnswer(e.toString());
        } finally {
            if (isCreatedFromVmSnapshot) {
                s_logger.debug("Ignoring removal of vm snapshot on primary as this snapshot is created from vm snapshot");
            } else if (primaryPool.getType() != StoragePoolType.RBD) {
                String snapshotPath = snapshot.getPath();
                String backupSnapshotAfterTakingSnapshot = cmd.getOptions() == null ? null : cmd.getOptions().get(BackupSnapshotAfterTakingSnapshot.key());

                if (backupSnapshotAfterTakingSnapshot == null || BooleanUtils.toBoolean(backupSnapshotAfterTakingSnapshot)) {
                    try {
                        Files.deleteIfExists(Paths.get(snapshotPath));
                    } catch (IOException ex) {
                        s_logger.error(String.format("Failed to delete snapshot [%s] on primary storage [%s].", snapshotPath, primaryPool.getUuid()), ex);
                    }
                } else {
                    s_logger.debug(String.format("This backup is temporary, not deleting snapshot [%s] on primary storage [%s]", snapshotPath, primaryPool.getUuid()));
                }
            }

            try {
                if (secondaryStoragePool != null) {
                    secondaryStoragePool.delete();
                }
            } catch (final Exception ex) {
                s_logger.debug("Failed to delete secondary storage", ex);
            }
        }
    }

    private void deleteSnapshotViaManageSnapshotScript(final String snapshotName, KVMPhysicalDisk snapshotDisk) {
        final Script command = new Script(_manageSnapshotPath, _cmdsTimeout, s_logger);
        command.add(MANAGE_SNAPSTHOT_DESTROY_OPTION, snapshotDisk.getPath());
        command.add(NAME_OPTION, snapshotName);
        final String result = command.execute();
        if (result != null) {
            s_logger.debug("Failed to delete snapshot on primary: " + result);
        }
    }

    protected synchronized String attachOrDetachISO(final Connect conn, final String vmName, String isoPath, final boolean isAttach, Map<String, String> params) throws LibvirtException, URISyntaxException,
    InternalErrorException {
        String isoXml = null;
        boolean isUefiEnabled = MapUtils.isNotEmpty(params) && params.containsKey("UEFI");
        if (isoPath != null && isAttach) {
            final int index = isoPath.lastIndexOf("/");
            final String path = isoPath.substring(0, index);
            final String name = isoPath.substring(index + 1);
            final KVMStoragePool secondaryPool = storagePoolMgr.getStoragePoolByURI(path);
            final KVMPhysicalDisk isoVol = secondaryPool.getPhysicalDisk(name);
            isoPath = isoVol.getPath();

            final DiskDef iso = new DiskDef();
            iso.defISODisk(isoPath, isUefiEnabled);
            isoXml = iso.toString();
        } else {
            final DiskDef iso = new DiskDef();
            iso.defISODisk(null, isUefiEnabled);
            isoXml = iso.toString();
        }

        final List<DiskDef> disks = resource.getDisks(conn, vmName);
        final String result = attachOrDetachDevice(conn, true, vmName, isoXml);
        if (result == null && !isAttach) {
            for (final DiskDef disk : disks) {
                if (disk.getDeviceType() == DiskDef.DeviceType.CDROM) {
                    resource.cleanupDisk(disk);
                }
            }

        }
        return result;
    }

    @Override
    public Answer attachIso(final AttachCommand cmd) {
        final DiskTO disk = cmd.getDisk();
        final TemplateObjectTO isoTO = (TemplateObjectTO)disk.getData();
        final DataStoreTO store = isoTO.getDataStore();

        try {
            String dataStoreUrl = getDataStoreUrlFromStore(store);
            final Connect conn = LibvirtConnection.getConnectionByVmName(cmd.getVmName());
            attachOrDetachISO(conn, cmd.getVmName(), dataStoreUrl + File.separator + isoTO.getPath(), true, cmd.getControllerInfo());
        } catch (final LibvirtException e) {
            return new Answer(cmd, false, e.toString());
        } catch (final URISyntaxException e) {
            return new Answer(cmd, false, e.toString());
        } catch (final InternalErrorException e) {
            return new Answer(cmd, false, e.toString());
        } catch (final InvalidParameterValueException e) {
            return new Answer(cmd, false, e.toString());
        }

        return new Answer(cmd);
    }

    @Override
    public Answer dettachIso(final DettachCommand cmd) {
        final DiskTO disk = cmd.getDisk();
        final TemplateObjectTO isoTO = (TemplateObjectTO)disk.getData();
        final DataStoreTO store = isoTO.getDataStore();

        try {
            String dataStoreUrl = getDataStoreUrlFromStore(store);
            final Connect conn = LibvirtConnection.getConnectionByVmName(cmd.getVmName());
            attachOrDetachISO(conn, cmd.getVmName(), dataStoreUrl + File.separator + isoTO.getPath(), false, cmd.getParams());
        } catch (final LibvirtException e) {
            return new Answer(cmd, false, e.toString());
        } catch (final URISyntaxException e) {
            return new Answer(cmd, false, e.toString());
        } catch (final InternalErrorException e) {
            return new Answer(cmd, false, e.toString());
        } catch (final InvalidParameterValueException e) {
            return new Answer(cmd, false, e.toString());
        }

        return new Answer(cmd);
    }

    /**
     * Return data store URL from store
     */
    private String getDataStoreUrlFromStore(DataStoreTO store) {
        if (!(store instanceof NfsTO) && (!(store instanceof PrimaryDataStoreTO) ||
                store instanceof PrimaryDataStoreTO && !((PrimaryDataStoreTO) store).getPoolType().equals(StoragePoolType.NetworkFilesystem))) {
            throw new InvalidParameterValueException("unsupported protocol");
        }

        if (store instanceof NfsTO) {
            NfsTO nfsStore = (NfsTO)store;
            return nfsStore.getUrl();
        } else if (store instanceof PrimaryDataStoreTO && ((PrimaryDataStoreTO) store).getPoolType().equals(StoragePoolType.NetworkFilesystem)) {
            //In order to support directly downloaded ISOs
            String psHost = ((PrimaryDataStoreTO) store).getHost();
            String psPath = ((PrimaryDataStoreTO) store).getPath();
            return "nfs://" + psHost + File.separator + psPath;
        }
        return store.getUrl();
    }

    protected synchronized String attachOrDetachDevice(final Connect conn, final boolean attach, final String vmName, final String xml) throws LibvirtException, InternalErrorException {
        Domain dm = null;
        try {
            dm = conn.domainLookupByName(vmName);

            if (attach) {
                s_logger.debug("Attaching device: " + xml);
                dm.attachDevice(xml);
            } else {
                s_logger.debug("Detaching device: " + xml);
                dm.detachDevice(xml);
                LibvirtDomainXMLParser parser = new LibvirtDomainXMLParser();
                parser.parseDomainXML(dm.getXMLDesc(0));
                List<DiskDef> disks = parser.getDisks();
                for (DiskDef diskDef : disks) {
                    if (StringUtils.contains(xml, diskDef.getDiskPath())) {
                        throw new InternalErrorException("Could not detach volume. Probably the VM is in boot state at the moment");
                    }
                }
            }
        } catch (final LibvirtException e) {
            if (attach) {
                s_logger.warn("Failed to attach device to " + vmName + ": " + e.getMessage());
            } else {
                s_logger.warn("Failed to detach device from " + vmName + ": " + e.getMessage());
            }
            throw e;
        } finally {
            if (dm != null) {
                try {
                    dm.free();
                } catch (final LibvirtException l) {
                    s_logger.trace("Ignoring libvirt error.", l);
                }
            }
        }

        return null;
    }

    protected synchronized String attachOrDetachDisk(final Connect conn, final boolean attach, final String vmName, final KVMPhysicalDisk attachingDisk, final int devId, final String serial,
            final Long bytesReadRate, final Long bytesReadRateMax, final Long bytesReadRateMaxLength,
            final Long bytesWriteRate, final Long bytesWriteRateMax, final Long bytesWriteRateMaxLength,
            final Long iopsReadRate, final Long iopsReadRateMax, final Long iopsReadRateMaxLength,
            final Long iopsWriteRate, final Long iopsWriteRateMax, final Long iopsWriteRateMaxLength, final String cacheMode, final String provider, final String krbdpath) throws LibvirtException, InternalErrorException {
        List<DiskDef> disks = null;
        Domain dm = null;
        DiskDef diskdef = null;
        final KVMStoragePool attachingPool = attachingDisk.getPool();
        try {
            dm = conn.domainLookupByName(vmName);
            final LibvirtDomainXMLParser parser = new LibvirtDomainXMLParser();
            final String domXml = dm.getXMLDesc(0);
            parser.parseDomainXML(domXml);
            disks = parser.getDisks();
            if (!attach) {
                if (attachingPool.getType() == StoragePoolType.RBD) {
                    if (resource.getHypervisorType() == Hypervisor.HypervisorType.LXC) {
                        final String device = resource.mapRbdDevice(attachingDisk);
                        if (device != null) {
                            s_logger.debug("RBD device on host is: "+device);
                            attachingDisk.setPath(device);
                        } else {
                            throw new InternalErrorException("Error while mapping disk "+attachingDisk.getPath()+" on host");
                        }
                    }
<<<<<<< HEAD
                    if("ABLESTACK".equals(provider)){
=======
                    if(provider != null && !provider.isEmpty() && "ABLESTACK".equals(provider)){
>>>>>>> 455d09b7
                        final String unmap = resource.unmapRbdDevice(attachingDisk);
                        if (unmap == null) {
                            attachingDisk.setPath(krbdpath + "/" + attachingDisk.getPath());
                            s_logger.debug("RBD unmap device on host is: " + attachingDisk.getPath());
                        } else {
                            throw new InternalErrorException("Error while mapping disk "+attachingDisk.getPath()+" on host");
                        }
                    }
                }

                for (final DiskDef disk : disks) {
                    final String file = disk.getDiskPath();
                    if(attachingPool.getType() == StoragePoolType.RBD && provider != null && !provider.isEmpty() && "ABLESTACK".equals(provider)) {
                        if (file != null && file.equalsIgnoreCase(krbdpath + "/" + attachingDisk.getPath())) {
                            diskdef = disk;
                            break;
                        }
                    } else {
                        if (file != null && file.equalsIgnoreCase(attachingDisk.getPath())) {
                            diskdef = disk;
                            break;
                        }
                    }
                }
                if (diskdef == null) {
                    throw new InternalErrorException("disk: " + attachingDisk.getPath() + " is not attached before");
                }
            } else {
                DiskDef.DiskBus busT = DiskDef.DiskBus.VIRTIO;
                for (final DiskDef disk : disks) {
                    if (disk.getDeviceType() == DeviceType.DISK) {
                        if (disk.getBusType() == DiskDef.DiskBus.SCSI) {
                            busT = DiskDef.DiskBus.SCSI;
                        }
                        break;
                    }
                }
                diskdef = new DiskDef();
                if (busT == DiskDef.DiskBus.SCSI) {
                    diskdef.setQemuDriver(true);
                    diskdef.setDiscard(DiscardType.UNMAP);
                }
                diskdef.setSerial(serial);
                if (attachingPool.getType() == StoragePoolType.RBD) {
                    if(resource.getHypervisorType() == Hypervisor.HypervisorType.LXC){
                        // For LXC, map image to host and then attach to Vm
                        final String device = resource.mapRbdDevice(attachingDisk);
                        if (device != null) {
                            s_logger.debug("RBD device on host is: "+device);
                            diskdef.defBlockBasedDisk(device, devId, busT);
                        } else {
                            throw new InternalErrorException("Error while mapping disk "+attachingDisk.getPath()+" on host");
                        }
                    } else {
<<<<<<< HEAD
                        if("ABLESTACK".equals(provider)){
=======
                        if(provider != null && !provider.isEmpty() && "ABLESTACK".equals(provider)){
>>>>>>> 455d09b7
                            final String device = resource.mapRbdDevice(attachingDisk);
                            if (device != null) {
                                s_logger.debug("RBD device on host is: " + device);
                                diskdef.defBlockBasedDisk(krbdpath + "/" + attachingDisk.getPath(), devId);
                            } else {
                                throw new InternalErrorException("Error while mapping RBD device on host");
                            }
                        } else {
                            diskdef.defNetworkBasedDisk(attachingDisk.getPath(), attachingPool.getSourceHost(), attachingPool.getSourcePort(), attachingPool.getAuthUserName(),
                            attachingPool.getUuid(), devId, busT, DiskProtocol.RBD, DiskDef.DiskFmtType.RAW);
                        }
                    }
                } else if (attachingPool.getType() == StoragePoolType.Gluster) {
                    final String mountpoint = attachingPool.getLocalPath();
                    final String path = attachingDisk.getPath();
                    final String glusterVolume = attachingPool.getSourceDir().replace("/", "");
                    diskdef.defNetworkBasedDisk(glusterVolume + path.replace(mountpoint, ""), attachingPool.getSourceHost(), attachingPool.getSourcePort(), null,
                            null, devId, busT, DiskProtocol.GLUSTER, DiskDef.DiskFmtType.QCOW2);
                } else if (attachingDisk.getFormat() == PhysicalDiskFormat.QCOW2) {
                    diskdef.defFileBasedDisk(attachingDisk.getPath(), devId, busT, DiskDef.DiskFmtType.QCOW2);
                } else if (attachingDisk.getFormat() == PhysicalDiskFormat.RAW) {
                    diskdef.defBlockBasedDisk(attachingDisk.getPath(), devId, busT);
                }

                if ((bytesReadRate != null) && (bytesReadRate > 0)) {
                    diskdef.setBytesReadRate(bytesReadRate);
                }
                if ((bytesReadRateMax != null) && (bytesReadRateMax > 0)) {
                    diskdef.setBytesReadRateMax(bytesReadRateMax);
                }
                if ((bytesReadRateMaxLength != null) && (bytesReadRateMaxLength > 0)) {
                    diskdef.setBytesReadRateMaxLength(bytesReadRateMaxLength);
                }
                if ((bytesWriteRate != null) && (bytesWriteRate > 0)) {
                    diskdef.setBytesWriteRate(bytesWriteRate);
                }
                if ((bytesWriteRateMax != null) && (bytesWriteRateMax > 0)) {
                    diskdef.setBytesWriteRateMax(bytesWriteRateMax);
                }
                if ((bytesWriteRateMaxLength != null) && (bytesWriteRateMaxLength > 0)) {
                    diskdef.setBytesWriteRateMaxLength(bytesWriteRateMaxLength);
                }
                if ((iopsReadRate != null) && (iopsReadRate > 0)) {
                    diskdef.setIopsReadRate(iopsReadRate);
                }
                if ((iopsReadRateMax != null) && (iopsReadRateMax > 0)) {
                    diskdef.setIopsReadRateMax(iopsReadRateMax);
                }
                if ((iopsReadRateMaxLength != null) && (iopsReadRateMaxLength > 0)) {
                    diskdef.setIopsReadRateMaxLength(iopsReadRateMaxLength);
                }
                if ((iopsWriteRate != null) && (iopsWriteRate > 0)) {
                    diskdef.setIopsWriteRate(iopsWriteRate);
                }
                if ((iopsWriteRateMax != null) && (iopsWriteRateMax > 0)) {
                    diskdef.setIopsWriteRateMax(iopsWriteRateMax);
                }
                if ((iopsWriteRateMaxLength != null) && (iopsWriteRateMaxLength > 0)) {
                    diskdef.setIopsWriteRateMaxLength(iopsWriteRateMaxLength);
                }
                if(cacheMode != null) {
                    diskdef.setCacheMode(DiskDef.DiskCacheMode.valueOf(cacheMode.toUpperCase()));
                }
            }

            final String xml = diskdef.toString();
            return attachOrDetachDevice(conn, attach, vmName, xml);
        } finally {
            if (dm != null) {
                dm.free();
            }
            if(!attach && attachingPool.getType() == StoragePoolType.RBD && provider != null && !provider.isEmpty() && "ABLESTACK".equals(provider)){
                final String unmap = resource.unmapRbdDevice(attachingDisk);
                if (unmap == null) {
                    attachingDisk.setPath(krbdpath + "/" + attachingDisk.getPath());
                    s_logger.debug("RBD unmap device on host is: " + attachingDisk.getPath());
                } else {
                    throw new InternalErrorException("Error while mapping disk "+attachingDisk.getPath()+" on host");
                }
            }
        }
    }

    @Override
    public Answer attachVolume(final AttachCommand cmd) {
        final DiskTO disk = cmd.getDisk();
        final VolumeObjectTO vol = (VolumeObjectTO)disk.getData();
        final PrimaryDataStoreTO primaryStore = (PrimaryDataStoreTO)vol.getDataStore();
        final String vmName = cmd.getVmName();
        final String provider = cmd.getProvider();
        final String krbdpath = cmd.getKrbdpath();
        final String serial = resource.diskUuidToSerial(vol.getUuid());
        try {
            final Connect conn = LibvirtConnection.getConnectionByVmName(vmName);

            storagePoolMgr.connectPhysicalDisk(primaryStore.getPoolType(), primaryStore.getUuid(), vol.getPath(), disk.getDetails());

            final KVMPhysicalDisk phyDisk = storagePoolMgr.getPhysicalDisk(primaryStore.getPoolType(), primaryStore.getUuid(), vol.getPath());
            final String volCacheMode = vol.getCacheMode() == null ? null : vol.getCacheMode().toString();

            attachOrDetachDisk(conn, true, vmName, phyDisk, disk.getDiskSeq().intValue(), serial,
                    vol.getBytesReadRate(), vol.getBytesReadRateMax(), vol.getBytesReadRateMaxLength(),
                    vol.getBytesWriteRate(), vol.getBytesWriteRateMax(), vol.getBytesWriteRateMaxLength(),
                    vol.getIopsReadRate(), vol.getIopsReadRateMax(), vol.getIopsReadRateMaxLength(),
                    vol.getIopsWriteRate(), vol.getIopsWriteRateMax(), vol.getIopsWriteRateMaxLength(), volCacheMode, provider, krbdpath);

            return new AttachAnswer(disk);
        } catch (final LibvirtException e) {
            s_logger.debug("Failed to attach volume: " + vol.getPath() + ", due to ", e);
            storagePoolMgr.disconnectPhysicalDisk(primaryStore.getPoolType(), primaryStore.getUuid(), vol.getPath());
            return new AttachAnswer(e.toString());
        } catch (final InternalErrorException e) {
            s_logger.debug("Failed to attach volume: " + vol.getPath() + ", due to ", e);
            return new AttachAnswer(e.toString());
        } catch (final CloudRuntimeException e) {
            s_logger.debug("Failed to attach volume: " + vol.getPath() + ", due to ", e);
            return new AttachAnswer(e.toString());
        }
    }

    @Override
    public Answer dettachVolume(final DettachCommand cmd) {
        final DiskTO disk = cmd.getDisk();
        final VolumeObjectTO vol = (VolumeObjectTO)disk.getData();
        final PrimaryDataStoreTO primaryStore = (PrimaryDataStoreTO)vol.getDataStore();
        final String vmName = cmd.getVmName();
        final String provider = cmd.getProvider();
        final String krbdpath = cmd.getKrbdpath();
        final String serial = resource.diskUuidToSerial(vol.getUuid());
        try {
            final Connect conn = LibvirtConnection.getConnectionByVmName(vmName);

            final KVMPhysicalDisk phyDisk = storagePoolMgr.getPhysicalDisk(primaryStore.getPoolType(), primaryStore.getUuid(), vol.getPath());
            final String volCacheMode = vol.getCacheMode() == null ? null : vol.getCacheMode().toString();

            attachOrDetachDisk(conn, false, vmName, phyDisk, disk.getDiskSeq().intValue(), serial,
                    vol.getBytesReadRate(), vol.getBytesReadRateMax(), vol.getBytesReadRateMaxLength(),
                    vol.getBytesWriteRate(), vol.getBytesWriteRateMax(), vol.getBytesWriteRateMaxLength(),
                    vol.getIopsReadRate(), vol.getIopsReadRateMax(), vol.getIopsReadRateMaxLength(),
                    vol.getIopsWriteRate(), vol.getIopsWriteRateMax(), vol.getIopsWriteRateMaxLength(), volCacheMode, provider, krbdpath);

            storagePoolMgr.disconnectPhysicalDisk(primaryStore.getPoolType(), primaryStore.getUuid(), vol.getPath());

            return new DettachAnswer(disk);
        } catch (final LibvirtException e) {
            s_logger.debug("Failed to detach volume: " + vol.getPath() + ", due to ", e);
            return new DettachAnswer(e.toString());
        } catch (final InternalErrorException e) {
            s_logger.debug("Failed to detach volume: " + vol.getPath() + ", due to ", e);
            return new DettachAnswer(e.toString());
        } catch (final CloudRuntimeException e) {
            s_logger.debug("Failed to detach volume: " + vol.getPath() + ", due to ", e);
            return new DettachAnswer(e.toString());
        }
    }

    /**
     * Create volume with backing file (linked clone)
     */
    protected KVMPhysicalDisk createLinkedCloneVolume(MigrationOptions migrationOptions, KVMStoragePool srcPool, KVMStoragePool primaryPool, VolumeObjectTO volume, PhysicalDiskFormat format, int timeout) {
        String srcBackingFilePath = migrationOptions.getSrcBackingFilePath();
        boolean copySrcTemplate = migrationOptions.isCopySrcTemplate();
        KVMPhysicalDisk srcTemplate = srcPool.getPhysicalDisk(srcBackingFilePath);
        KVMPhysicalDisk destTemplate;
        if (copySrcTemplate) {
            KVMPhysicalDisk copiedTemplate = storagePoolMgr.copyPhysicalDisk(srcTemplate, srcTemplate.getName(), primaryPool, 10000 * 1000);
            destTemplate = primaryPool.getPhysicalDisk(copiedTemplate.getPath());
        } else {
            destTemplate = primaryPool.getPhysicalDisk(srcBackingFilePath);
        }
        return storagePoolMgr.createDiskWithTemplateBacking(destTemplate, volume.getUuid(), format, volume.getSize(),
                primaryPool, timeout);
    }

    /**
     * Create full clone volume from VM snapshot
     */
    protected KVMPhysicalDisk createFullCloneVolume(MigrationOptions migrationOptions, VolumeObjectTO volume, KVMStoragePool primaryPool, PhysicalDiskFormat format) {
            s_logger.debug("For VM migration with full-clone volume: Creating empty stub disk for source disk " + migrationOptions.getSrcVolumeUuid() + " and size: " + toHumanReadableSize(volume.getSize()) + " and format: " + format);
        return primaryPool.createPhysicalDisk(volume.getUuid(), format, volume.getProvisioningType(), volume.getSize());
    }

    @Override
    public Answer createVolume(final CreateObjectCommand cmd) {
        final VolumeObjectTO volume = (VolumeObjectTO)cmd.getData();
        final PrimaryDataStoreTO primaryStore = (PrimaryDataStoreTO)volume.getDataStore();

        KVMStoragePool primaryPool = null;
        KVMPhysicalDisk vol = null;
        long disksize;
        try {
            primaryPool = storagePoolMgr.getStoragePool(primaryStore.getPoolType(), primaryStore.getUuid());
            disksize = volume.getSize();
            PhysicalDiskFormat format;
            if (volume.getFormat() == null || StoragePoolType.RBD.equals(primaryStore.getPoolType())) {
                format = primaryPool.getDefaultFormat();
            } else {
                format = PhysicalDiskFormat.valueOf(volume.getFormat().toString().toUpperCase());
            }

            MigrationOptions migrationOptions = volume.getMigrationOptions();
            if (migrationOptions != null) {
                String srcStoreUuid = migrationOptions.getSrcPoolUuid();
                StoragePoolType srcPoolType = migrationOptions.getSrcPoolType();
                KVMStoragePool srcPool = storagePoolMgr.getStoragePool(srcPoolType, srcStoreUuid);
                int timeout = migrationOptions.getTimeout();

                if (migrationOptions.getType() == MigrationOptions.Type.LinkedClone) {
                    vol = createLinkedCloneVolume(migrationOptions, srcPool, primaryPool, volume, format, timeout);
                } else if (migrationOptions.getType() == MigrationOptions.Type.FullClone) {
                    vol = createFullCloneVolume(migrationOptions, volume, primaryPool, format);
                }
            } else {
                vol = primaryPool.createPhysicalDisk(volume.getUuid(), format,
                        volume.getProvisioningType(), disksize);
            }

            final VolumeObjectTO newVol = new VolumeObjectTO();
            if(vol != null) {
                newVol.setPath(vol.getName());
            }
            newVol.setSize(volume.getSize());
            newVol.setFormat(ImageFormat.valueOf(format.toString().toUpperCase()));

            return new CreateObjectAnswer(newVol);
        } catch (final Exception e) {
            s_logger.debug("Failed to create volume: ", e);
            return new CreateObjectAnswer(e.toString());
        }
    }

    /**
     * XML to take disk-only snapshot of the VM.<br><br>
     * 1st parameter: snapshot's name;<br>
     * 2nd parameter: disk's label (target.dev tag from VM's XML);<br>
     * 3rd parameter: absolute path to create the snapshot;<br>
     * 4th parameter: list of disks to avoid on snapshot {@link #TAG_AVOID_DISK_FROM_SNAPSHOT};
     */
    private static final String XML_CREATE_DISK_SNAPSHOT = "<domainsnapshot><name>%s</name><disks><disk name='%s' snapshot='external'><source file='%s'/></disk>%s</disks>"
      + "</domainsnapshot>";

    /**
     * XML to take full VM snapshot.<br><br>
     * 1st parameter: snapshot's name;<br>
     * 2nd parameter: domain's UUID;<br>
     */
    private static final String XML_CREATE_FULL_VM_SNAPSHOT = "<domainsnapshot><name>%s</name><domain><uuid>%s</uuid></domain></domainsnapshot>";

    /**
     * Tag to avoid disk from snapshot.<br><br>
     * 1st parameter: disk's label (target.dev tag from VM's XML);
     */
    private static final String TAG_AVOID_DISK_FROM_SNAPSHOT = "<disk name='%s' snapshot='no' />";

    /**
     * Virsh command to merge (blockcommit) snapshot into the base file.<br><br>
     * 1st parameter: VM's name;<br>
     * 2nd parameter: disk's label (target.dev tag from VM's XML);<br>
     * 3rd parameter: the absolute path of the base file;
     * 4th parameter: the flag '--delete', if Libvirt supports it. Libvirt started to support it on version <b>6.0.0</b>;
     */
    private static final String COMMAND_MERGE_SNAPSHOT = "virsh blockcommit %s %s --base %s --active --wait %s --pivot";

    /**
     * Flag to take disk-only snapshots from VM.<br><br>
     * Libvirt lib for java does not have the enum virDomainSnapshotCreateFlags.
     * @see <a href="https://libvirt.org/html/libvirt-libvirt-domain-snapshot.html">Module libvirt-domain-snapshot from libvirt</a>
     */
    private static final int VIR_DOMAIN_SNAPSHOT_CREATE_DISK_ONLY = 16;

    /**
     * Min rate between available pool and disk size to take disk snapshot.<br><br>
     * As we are copying the base disk to a folder in the same primary storage, we need at least once more disk size of available space in the primary storage, plus 5% as a
     * security margin.
     */
    private static final double MIN_RATE_BETWEEN_AVAILABLE_POOL_AND_DISK_SIZE_TO_TAKE_DISK_SNAPSHOT = 1.05;

    /**
     * Message that can occurs when using a QEMU binary that does not support live disk snapshot (e.g. CentOS 7 QEMU binaries).
     */
    private static final String LIBVIRT_OPERATION_NOT_SUPPORTED_MESSAGE = "Operation not supported";

    @Override
    public Answer createSnapshot(final CreateObjectCommand cmd) {
        final SnapshotObjectTO snapshotTO = (SnapshotObjectTO)cmd.getData();
        final PrimaryDataStoreTO primaryStore = (PrimaryDataStoreTO)snapshotTO.getDataStore();
        final VolumeObjectTO volume = snapshotTO.getVolume();
        final String snapshotName = UUID.randomUUID().toString();
        final String vmName = volume.getVmName();

        try {
            final Connect conn = LibvirtConnection.getConnectionByVmName(vmName);
            DomainInfo.DomainState state = null;
            Domain vm = null;
            if (vmName != null) {
                try {
                    vm = resource.getDomain(conn, vmName);
                    state = vm.getInfo().state;
                } catch (final LibvirtException e) {
                    s_logger.trace("Ignoring libvirt error.", e);
                }
            }

            final KVMStoragePool primaryPool = storagePoolMgr.getStoragePool(primaryStore.getPoolType(), primaryStore.getUuid());

            final KVMPhysicalDisk disk = storagePoolMgr.getPhysicalDisk(primaryStore.getPoolType(), primaryStore.getUuid(), volume.getPath());

            String diskPath = disk.getPath();
            String snapshotPath = diskPath + File.separator + snapshotName;
            if (state == DomainInfo.DomainState.VIR_DOMAIN_RUNNING && !primaryPool.isExternalSnapshot()) {

                validateAvailableSizeOnPoolToTakeVolumeSnapshot(primaryPool, disk);

                try {
                    snapshotPath = getSnapshotPathInPrimaryStorage(primaryPool.getLocalPath(), snapshotName);

                    String diskLabel = takeVolumeSnapshot(resource.getDisks(conn, vmName), snapshotName, diskPath, vm);
                    String copyResult = copySnapshotToPrimaryStorageDir(primaryPool, diskPath, snapshotPath, volume);

                    mergeSnapshotIntoBaseFile(vm, diskLabel, diskPath, snapshotName, volume, conn);

                    validateCopyResult(copyResult, snapshotPath);
                } catch (LibvirtException e) {
                    if (!e.getMessage().contains(LIBVIRT_OPERATION_NOT_SUPPORTED_MESSAGE)) {
                        throw e;
                    }

                    s_logger.info(String.format("It was not possible to take live disk snapshot for volume [%s], in VM [%s], due to [%s]. We will take full snapshot of the VM"
                            + " and extract the disk instead. Consider upgrading your QEMU binary.", volume, vmName, e.getMessage()));

                    takeFullVmSnaphotForBinariesThatDoesNotSupportLiveDiskSnapshot(vm, snapshotName, vmName);
                    primaryPool.createFolder(TemplateConstants.DEFAULT_SNAPSHOT_ROOT_DIR);
                    extractDiskFromFullVmSnapshot(disk, volume, snapshotPath, snapshotName, vmName, vm);
                }

                /*
                 * libvirt on RHEL6 doesn't handle resume event emitted from
                 * qemu
                 */
                vm = resource.getDomain(conn, vmName);
                state = vm.getInfo().state;
                if (state == DomainInfo.DomainState.VIR_DOMAIN_PAUSED) {
                    vm.resume();
                }
            } else {
                /**
                 * For RBD we can't use libvirt to do our snapshotting or any Bash scripts.
                 * libvirt also wants to store the memory contents of the Virtual Machine,
                 * but that's not possible with RBD since there is no way to store the memory
                 * contents in RBD.
                 *
                 * So we rely on the Java bindings for RBD to create our snapshot
                 *
                 * This snapshot might not be 100% consistent due to writes still being in the
                 * memory of the Virtual Machine, but if the VM runs a kernel which supports
                 * barriers properly (>2.6.32) this won't be any different then pulling the power
                 * cord out of a running machine.
                 */
                if (primaryPool.getType() == StoragePoolType.RBD) {
                    try {
                        Rados r = radosConnect(primaryPool);

                        final IoCTX io = r.ioCtxCreate(primaryPool.getSourceDir());
                        final Rbd rbd = new Rbd(io);
                        final RbdImage image = rbd.open(disk.getName());

                        s_logger.debug("Attempting to create RBD snapshot " + disk.getName() + "@" + snapshotName);
                        image.snapCreate(snapshotName);

                        rbd.close(image);
                        r.ioCtxDestroy(io);
                    } catch (final Exception e) {
                        s_logger.error("A RBD snapshot operation on " + disk.getName() + " failed. The error was: " + e.getMessage());
                    }
                } else if (primaryPool.getType() == StoragePoolType.CLVM) {
                    /* VM is not running, create a snapshot by ourself */
                    final Script command = new Script(_manageSnapshotPath, _cmdsTimeout, s_logger);
                    command.add(MANAGE_SNAPSTHOT_CREATE_OPTION, disk.getPath());
                    command.add(NAME_OPTION, snapshotName);
                    final String result = command.execute();
                    if (result != null) {
                        s_logger.debug("Failed to manage snapshot: " + result);
                        return new CreateObjectAnswer("Failed to manage snapshot: " + result);
                    }
                } else {
                    snapshotPath = getSnapshotPathInPrimaryStorage(primaryPool.getLocalPath(), snapshotName);
                    String copyResult = copySnapshotToPrimaryStorageDir(primaryPool, diskPath, snapshotPath, volume);
                    validateCopyResult(copyResult, snapshotPath);
                }
            }

            final SnapshotObjectTO newSnapshot = new SnapshotObjectTO();

            newSnapshot.setPath(snapshotPath);
            return new CreateObjectAnswer(newSnapshot);
        } catch (CloudRuntimeException | LibvirtException | IOException ex) {
            String errorMsg = String.format("Failed take snapshot for volume [%s], in VM [%s], due to [%s].", volume, vmName, ex.getMessage());
            s_logger.error(errorMsg, ex);
            return new CreateObjectAnswer(errorMsg);
        }
    }

    protected void deleteFullVmSnapshotAfterConvertingItToExternalDiskSnapshot(Domain vm, String snapshotName, VolumeObjectTO volume, String vmName) throws LibvirtException {
        s_logger.debug(String.format("Deleting full VM snapshot [%s] of VM [%s] as we already converted it to an external disk snapshot of the volume [%s].", snapshotName, vmName,
                volume));

        DomainSnapshot domainSnapshot = vm.snapshotLookupByName(snapshotName);
        domainSnapshot.delete(0);
    }

    protected void extractDiskFromFullVmSnapshot(KVMPhysicalDisk disk, VolumeObjectTO volume, String snapshotPath, String snapshotName, String vmName, Domain vm)
            throws LibvirtException {
        QemuImg qemuImg = new QemuImg(_cmdsTimeout);
        QemuImgFile srcFile = new QemuImgFile(disk.getPath(), disk.getFormat());
        QemuImgFile destFile = new QemuImgFile(snapshotPath, disk.getFormat());

        try {
            s_logger.debug(String.format("Converting full VM snapshot [%s] of VM [%s] to external disk snapshot of the volume [%s].", snapshotName, vmName, volume));
            qemuImg.convert(srcFile, destFile, null, snapshotName, true);
        } catch (QemuImgException qemuException) {
            String message = String.format("Could not convert full VM snapshot [%s] of VM [%s] to external disk snapshot of volume [%s] due to [%s].", snapshotName, vmName, volume,
                    qemuException.getMessage());

            s_logger.error(message, qemuException);
            throw new CloudRuntimeException(message, qemuException);
        } finally {
            deleteFullVmSnapshotAfterConvertingItToExternalDiskSnapshot(vm, snapshotName, volume, vmName);
        }
    }

    protected void takeFullVmSnaphotForBinariesThatDoesNotSupportLiveDiskSnapshot(Domain vm, String snapshotName, String vmName) throws LibvirtException {
        String vmUuid = vm.getUUIDString();

        long start = System.currentTimeMillis();
        vm.snapshotCreateXML(String.format(XML_CREATE_FULL_VM_SNAPSHOT, snapshotName, vmUuid));
        s_logger.debug(String.format("Full VM Snapshot [%s] of VM [%s] took [%s] seconds to finish.", snapshotName, vmName, (System.currentTimeMillis() - start)/1000));
    }

    protected void validateCopyResult(String copyResult, String snapshotPath) throws CloudRuntimeException, IOException {
        if (copyResult == null) {
            return;
        }

        Files.deleteIfExists(Paths.get(snapshotPath));
        throw new CloudRuntimeException(copyResult);
    }

    /**
     * Merges the snapshot into base file to keep volume and VM behavior after stopping - starting.
     * @param vm Domain of the VM;
     * @param diskLabel Disk label to manage snapshot and base file;
     * @param baseFilePath Path of the base file;
     * @param snapshotName Name of the snapshot;
     * @throws LibvirtException
     */
    protected void mergeSnapshotIntoBaseFile(Domain vm, String diskLabel, String baseFilePath, String snapshotName, VolumeObjectTO volume,
            Connect conn) throws LibvirtException {
        boolean isLibvirtSupportingFlagDeleteOnCommandVirshBlockcommit = LibvirtUtilitiesHelper.isLibvirtSupportingFlagDeleteOnCommandVirshBlockcommit(conn);
        String vmName = vm.getName();
        String mergeCommand = String.format(COMMAND_MERGE_SNAPSHOT, vmName, diskLabel, baseFilePath, isLibvirtSupportingFlagDeleteOnCommandVirshBlockcommit ? "--delete" : "");
        String mergeResult = Script.runSimpleBashScript(mergeCommand);

        if (mergeResult == null) {
            s_logger.debug(String.format("Successfully merged snapshot [%s] into VM [%s] %s base file.", snapshotName, vmName, volume));
            manuallyDeleteUnusedSnapshotFile(isLibvirtSupportingFlagDeleteOnCommandVirshBlockcommit, getSnapshotTemporaryPath(baseFilePath, snapshotName));
            return;
        }

        String errorMsg = String.format("Failed to merge snapshot [%s] into VM [%s] %s base file. Command [%s] resulted in [%s]. If the VM is stopped and then started, it"
          + " will start to write in the base file again. All changes made between the snapshot and the VM stop will be in the snapshot. If the VM is stopped, the snapshot must be"
          + " merged into the base file manually.", snapshotName, vmName, volume, mergeCommand, mergeResult);

        s_logger.warn(String.format("%s VM XML: [%s].", errorMsg, vm.getXMLDesc(0)));
        throw new CloudRuntimeException(errorMsg);
    }

    /**
     * Manually deletes the unused snapshot file.<br/>
     * This method is necessary due to Libvirt created the tag '--delete' on command 'virsh blockcommit' on version <b>1.2.9</b>, however it was only implemented on version
     *  <b>6.0.0</b>.
     * @param snapshotPath The unused snapshot file to manually delete.
     */
    protected void manuallyDeleteUnusedSnapshotFile(boolean isLibvirtSupportingFlagDeleteOnCommandVirshBlockcommit, String snapshotPath) {
        if (isLibvirtSupportingFlagDeleteOnCommandVirshBlockcommit) {
            s_logger.debug(String.format("The current Libvirt's version supports the flag '--delete' on command 'virsh blockcommit', we will skip the manually deletion of the"
                    + " unused snapshot file [%s] as it already was automatically deleted.", snapshotPath));
            return;
        }

        s_logger.debug(String.format("The current Libvirt's version does not supports the flag '--delete' on command 'virsh blockcommit', therefore we will manually delete the"
                + " unused snapshot file [%s].", snapshotPath));

        try {
            Files.deleteIfExists(Paths.get(snapshotPath));
            s_logger.debug(String.format("Manually deleted unused snapshot file [%s].", snapshotPath));
        } catch (IOException ex) {
            throw new CloudRuntimeException(String.format("Unable to manually delete unused snapshot file [%s] due to [%s].", snapshotPath, ex.getMessage()));
        }
    }

    /**
     * Creates the snapshot directory in the primary storage, if it does not exist; then copies the base file (VM's old writing file) to the snapshot dir..
     * @param primaryPool Storage to create folder, if not exists;
     * @param baseFile Base file of VM, which will be copied;
     * @param snapshotPath Path to copy the base file;
     * @return null if copies successfully or a error message.
     */
    protected String copySnapshotToPrimaryStorageDir(KVMStoragePool primaryPool, String baseFile, String snapshotPath, VolumeObjectTO volume) {
        try {
            primaryPool.createFolder(TemplateConstants.DEFAULT_SNAPSHOT_ROOT_DIR);
            Files.copy(Paths.get(baseFile), Paths.get(snapshotPath));
            s_logger.debug(String.format("Copied %s snapshot from [%s] to [%s].", volume, baseFile, snapshotPath));
            return null;
        } catch (IOException ex) {
            return String.format("Unable to copy %s snapshot [%s] to [%s] due to [%s].", volume, baseFile, snapshotPath, ex.getMessage());
        }
    }

    /**
     * Retrieves the path of the snapshot on primary storage snapshot's dir.
     * @param primaryStoragePath Path of the primary storage;
     * @param snapshotName Snapshot name;
     * @return the path of the snapshot in primary storage snapshot's dir.
     */
    protected String getSnapshotPathInPrimaryStorage(String primaryStoragePath, String snapshotName) {
        return String.format("%s%s%s%s%s", primaryStoragePath, File.separator, TemplateConstants.DEFAULT_SNAPSHOT_ROOT_DIR, File.separator, snapshotName);
    }

    /**
     * Take a volume snapshot of the specified volume.
     * @param disks List of VM's disks;
     * @param snapshotName Name of the snapshot;
     * @param diskPath Path of the disk to take snapshot;
     * @param vm VM in which disk stay;
     * @return the disk label in VM's XML.
     * @throws LibvirtException
     */
    protected String takeVolumeSnapshot(List<DiskDef> disks, String snapshotName, String diskPath, Domain vm) throws LibvirtException{
        Pair<String, Set<String>> diskToSnapshotAndDisksToAvoid = getDiskToSnapshotAndDisksToAvoid(disks, diskPath, vm);
        String diskLabelToSnapshot = diskToSnapshotAndDisksToAvoid.first();
        String disksToAvoidsOnSnapshot = diskToSnapshotAndDisksToAvoid.second().stream().map(diskLabel -> String.format(TAG_AVOID_DISK_FROM_SNAPSHOT, diskLabel))
          .collect(Collectors.joining());
        String snapshotTemporaryPath = getSnapshotTemporaryPath(diskPath, snapshotName);

        String createSnapshotXmlFormated = String.format(XML_CREATE_DISK_SNAPSHOT, snapshotName, diskLabelToSnapshot, snapshotTemporaryPath, disksToAvoidsOnSnapshot);

        long start = System.currentTimeMillis();
        vm.snapshotCreateXML(createSnapshotXmlFormated, VIR_DOMAIN_SNAPSHOT_CREATE_DISK_ONLY);
        s_logger.debug(String.format("Snapshot [%s] took [%s] seconds to finish.", snapshotName, (System.currentTimeMillis() - start)/1000));

        return diskLabelToSnapshot;
    }

    /**
     * Retrieves the disk label to take snapshot and, in case that there is more than one disk attached to VM, the disk labels to avoid the snapshot;
     * @param disks List of VM's disks;
     * @param diskPath Path of the disk to take snapshot;
     * @param vm VM in which disks stay;
     * @return the label to take snapshot and the labels to avoid it. If the disk path not be found in VM's XML or be found more than once, it will throw a CloudRuntimeException.
     * @throws org.libvirt.LibvirtException
     */
    protected Pair<String, Set<String>> getDiskToSnapshotAndDisksToAvoid(List<DiskDef> disks, String diskPath, Domain vm) throws LibvirtException {
        String diskLabelToSnapshot = null;
        Set<String> disksToAvoid = new HashSet<>();

        for (DiskDef disk : disks) {
            String diskDefPath = disk.getDiskPath();

            if (StringUtils.isEmpty(diskDefPath)) {
                continue;
            }

            String diskLabel = disk.getDiskLabel();

            if (!diskPath.equals(diskDefPath)) {
                disksToAvoid.add(diskLabel);
                continue;
            }

            if (diskLabelToSnapshot != null) {
                throw new CloudRuntimeException(String.format("VM [%s] has more than one disk with path [%s]. VM's XML [%s].", vm.getName(), diskPath, vm.getXMLDesc(0)));
            }

            diskLabelToSnapshot = diskLabel;
        }

        if (diskLabelToSnapshot == null) {
            throw new CloudRuntimeException(String.format("VM [%s] has no disk with path [%s]. VM's XML [%s].", vm.getName(), diskPath, vm.getXMLDesc(0)));
        }

        return new Pair<>(diskLabelToSnapshot, disksToAvoid);
    }

    /**
     * Retrieves the temporary path of the snapshot.
     * @param diskPath Path of the disk to snapshot;
     * @param snapshotName Snapshot name;
     * @return the path of the disk replacing the disk with the snapshot.
     */
    protected String getSnapshotTemporaryPath(String diskPath, String snapshotName) {
        String[] diskPathSplitted = diskPath.split(File.separator);
        diskPathSplitted[diskPathSplitted.length - 1] = snapshotName;
        return String.join(File.separator, diskPathSplitted);
    }

    /**
     * Validate if the primary storage has enough capacity to take a disk snapshot, as the snapshot will duplicate the disk to backup.
     * @param primaryPool Primary storage to verify capacity;
     * @param disk Disk that will be snapshotted.
     */
    protected void validateAvailableSizeOnPoolToTakeVolumeSnapshot(KVMStoragePool primaryPool, KVMPhysicalDisk disk) {
        long availablePoolSize = primaryPool.getAvailable();
        String poolDescription = new ToStringBuilder(primaryPool, ToStringStyle.JSON_STYLE).append("uuid", primaryPool.getUuid()).append("localPath", primaryPool.getLocalPath())
                .toString();
        String diskDescription = new ToStringBuilder(disk, ToStringStyle.JSON_STYLE).append("name", disk.getName()).append("path", disk.getPath()).append("size", disk.getSize())
                .toString();

        if (isAvailablePoolSizeDividedByDiskSizeLesserThanMinRate(availablePoolSize, disk.getSize())) {
            throw new CloudRuntimeException(String.format("Pool [%s] available size [%s] must be at least once more of disk [%s] size, plus 5%%. Not taking snapshot.", poolDescription, availablePoolSize,
                diskDescription));
        }

        s_logger.debug(String.format("Pool [%s] has enough available size [%s] to take volume [%s] snapshot.", poolDescription, availablePoolSize, diskDescription));
    }

    protected boolean isAvailablePoolSizeDividedByDiskSizeLesserThanMinRate(long availablePoolSize, long diskSize) {
        return ((availablePoolSize * 1d) / (diskSize * 1d)) < MIN_RATE_BETWEEN_AVAILABLE_POOL_AND_DISK_SIZE_TO_TAKE_DISK_SNAPSHOT;
    }

    private Rados radosConnect(final KVMStoragePool primaryPool) throws RadosException {
        Rados r = new Rados(primaryPool.getAuthUserName());
        r.confSet(CEPH_MON_HOST, primaryPool.getSourceHost() + ":" + primaryPool.getSourcePort());
        r.confSet(CEPH_AUTH_KEY, primaryPool.getAuthSecret());
        r.confSet(CEPH_CLIENT_MOUNT_TIMEOUT, CEPH_DEFAULT_MOUNT_TIMEOUT);
        r.connect();
        s_logger.debug("Successfully connected to Ceph cluster at " + r.confGet(CEPH_MON_HOST));
        return r;
    }

    @Override
    public Answer deleteVolume(final DeleteCommand cmd) {
        final VolumeObjectTO vol = (VolumeObjectTO)cmd.getData();
        final PrimaryDataStoreTO primaryStore = (PrimaryDataStoreTO)vol.getDataStore();
        try {
            final KVMStoragePool pool = storagePoolMgr.getStoragePool(primaryStore.getPoolType(), primaryStore.getUuid());
            try {
                pool.getPhysicalDisk(vol.getPath());
            } catch (final Exception e) {
                s_logger.debug("can't find volume: " + vol.getPath() + ", return true");
                return new Answer(null);
            }
            pool.deletePhysicalDisk(vol.getPath(), vol.getFormat());
            return new Answer(null);
        } catch (final CloudRuntimeException e) {
            s_logger.debug("Failed to delete volume: ", e);
            return new Answer(null, false, e.toString());
        }
    }

    @Override
    public Answer createVolumeFromSnapshot(final CopyCommand cmd) {
        try {
            final DataTO srcData = cmd.getSrcTO();
            final SnapshotObjectTO snapshot = (SnapshotObjectTO)srcData;
            final DataTO destData = cmd.getDestTO();
            final PrimaryDataStoreTO pool = (PrimaryDataStoreTO)destData.getDataStore();
            final DataStoreTO imageStore = srcData.getDataStore();
            final VolumeObjectTO volume = snapshot.getVolume();

            if (!(imageStore instanceof NfsTO || imageStore instanceof PrimaryDataStoreTO)) {
                return new CopyCmdAnswer("unsupported protocol");
            }

            final String snapshotFullPath = snapshot.getPath();
            final int index = snapshotFullPath.lastIndexOf("/");
            final String snapshotPath = snapshotFullPath.substring(0, index);
            final String snapshotName = snapshotFullPath.substring(index + 1);
            KVMPhysicalDisk disk = null;
            if (imageStore instanceof NfsTO) {
                disk = createVolumeFromSnapshotOnNFS(cmd, pool, imageStore, volume, snapshotPath, snapshotName);
            } else {
                disk = createVolumeFromRBDSnapshot(cmd, destData, pool, imageStore, volume, snapshotName, disk);
            }

            if (disk == null) {
                return new CopyCmdAnswer("Could not create volume from snapshot");
            }
            final VolumeObjectTO newVol = new VolumeObjectTO();
            newVol.setPath(disk.getName());
            newVol.setSize(disk.getVirtualSize());
            newVol.setFormat(ImageFormat.valueOf(disk.getFormat().toString().toUpperCase()));

            return new CopyCmdAnswer(newVol);
        } catch (final CloudRuntimeException e) {
            s_logger.debug("Failed to createVolumeFromSnapshot: ", e);
            return new CopyCmdAnswer(e.toString());
        }
    }

    private List<StoragePoolType> storagePoolTypesToDeleteSnapshotFile = Arrays.asList(StoragePoolType.Filesystem, StoragePoolType.NetworkFilesystem,
            StoragePoolType.SharedMountPoint);

    private KVMPhysicalDisk createVolumeFromRBDSnapshot(CopyCommand cmd, DataTO destData,
            PrimaryDataStoreTO pool, DataStoreTO imageStore, VolumeObjectTO volume, String snapshotName, KVMPhysicalDisk disk) {
        PrimaryDataStoreTO primaryStore = (PrimaryDataStoreTO) imageStore;
        KVMStoragePool srcPool = storagePoolMgr.getStoragePool(primaryStore.getPoolType(), primaryStore.getUuid());
        KVMPhysicalDisk snapshotDisk = srcPool.getPhysicalDisk(volume.getPath());
        KVMStoragePool destPool = storagePoolMgr.getStoragePool(pool.getPoolType(), pool.getUuid());
        VolumeObjectTO newVol = (VolumeObjectTO) destData;

        if (StoragePoolType.RBD.equals(primaryStore.getPoolType())) {
            s_logger.debug(String.format("Attempting to create volume from RBD snapshot %s", snapshotName));
            if (StoragePoolType.RBD.equals(pool.getPoolType())) {
                disk = createRBDvolumeFromRBDSnapshot(snapshotDisk, snapshotName, newVol.getUuid(),
                        PhysicalDiskFormat.RAW, newVol.getSize(), destPool, cmd.getWaitInMillSeconds());
                s_logger.debug(String.format("Created RBD volume %s from snapshot %s", disk, snapshotDisk));
            } else {
                Map<String, String> details = cmd.getOptions2();

                String path = details != null ? details.get(DiskTO.IQN) : null;

                storagePoolMgr.connectPhysicalDisk(pool.getPoolType(), pool.getUuid(), path, details);

                snapshotDisk.setPath(snapshotDisk.getPath() + "@" + snapshotName);
                disk = storagePoolMgr.copyPhysicalDisk(snapshotDisk, path != null ? path : newVol.getUuid(),
                        destPool, cmd.getWaitInMillSeconds());

                storagePoolMgr.disconnectPhysicalDisk(pool.getPoolType(), pool.getUuid(), path);
                s_logger.debug(String.format("Created RBD volume %s from snapshot %s", disk, snapshotDisk));

            }
        }
        return disk;
    }

    private KVMPhysicalDisk createVolumeFromSnapshotOnNFS(CopyCommand cmd, PrimaryDataStoreTO pool,
            DataStoreTO imageStore, VolumeObjectTO volume, String snapshotPath, String snapshotName) {
        NfsTO nfsImageStore = (NfsTO)imageStore;
        KVMStoragePool secondaryPool = storagePoolMgr.getStoragePoolByURI(nfsImageStore.getUrl() + File.separator + snapshotPath);
        KVMPhysicalDisk snapshotDisk = secondaryPool.getPhysicalDisk(snapshotName);
        if (volume.getFormat() == ImageFormat.RAW) {
            snapshotDisk.setFormat(PhysicalDiskFormat.RAW);
        } else if (volume.getFormat() == ImageFormat.QCOW2) {
            snapshotDisk.setFormat(PhysicalDiskFormat.QCOW2);
        }

        final String primaryUuid = pool.getUuid();
        final KVMStoragePool primaryPool = storagePoolMgr.getStoragePool(pool.getPoolType(), primaryUuid);
        final String volUuid = UUID.randomUUID().toString();

        Map<String, String> details = cmd.getOptions2();

        String path = details != null ? details.get(DiskTO.IQN) : null;

        storagePoolMgr.connectPhysicalDisk(pool.getPoolType(), pool.getUuid(), path, details);

        KVMPhysicalDisk disk = storagePoolMgr.copyPhysicalDisk(snapshotDisk, path != null ? path : volUuid, primaryPool, cmd.getWaitInMillSeconds());

        storagePoolMgr.disconnectPhysicalDisk(pool.getPoolType(), pool.getUuid(), path);
        return disk;
    }

    private KVMPhysicalDisk createRBDvolumeFromRBDSnapshot(KVMPhysicalDisk volume, String snapshotName, String name,
            PhysicalDiskFormat format, long size, KVMStoragePool destPool, int timeout) {

        KVMStoragePool srcPool = volume.getPool();
        KVMPhysicalDisk disk = null;
        String newUuid = name;

        disk = new KVMPhysicalDisk(destPool.getSourceDir() + "/" + newUuid, newUuid, destPool);
        disk.setFormat(format);
        disk.setSize(size > volume.getVirtualSize() ? size : volume.getVirtualSize());
        disk.setVirtualSize(size > volume.getVirtualSize() ? size : disk.getSize());

        try {

            Rados r = new Rados(srcPool.getAuthUserName());
            r.confSet("mon_host", srcPool.getSourceHost() + ":" + srcPool.getSourcePort());
            r.confSet("key", srcPool.getAuthSecret());
            r.confSet("client_mount_timeout", "30");
            r.connect();

            IoCTX io = r.ioCtxCreate(srcPool.getSourceDir());
            Rbd rbd = new Rbd(io);
            RbdImage srcImage = rbd.open(volume.getName());

            List<RbdSnapInfo> snaps = srcImage.snapList();
            boolean snapFound = false;
            for (RbdSnapInfo snap : snaps) {
                if (snapshotName.equals(snap.name)) {
                    snapFound = true;
                    break;
                }
            }

            if (!snapFound) {
                s_logger.debug(String.format("Could not find snapshot %s on RBD", snapshotName));
                return null;
            }
            srcImage.snapProtect(snapshotName);

            s_logger.debug(String.format("Try to clone snapshot %s on RBD", snapshotName));
            rbd.clone(volume.getName(), snapshotName, io, disk.getName(), LibvirtStorageAdaptor.RBD_FEATURES, 0);
            RbdImage diskImage = rbd.open(disk.getName());
            if (disk.getVirtualSize() > volume.getVirtualSize()) {
                diskImage.resize(disk.getVirtualSize());
            }

            diskImage.flatten();
            rbd.close(diskImage);

            srcImage.snapUnprotect(snapshotName);
            rbd.close(srcImage);
            r.ioCtxDestroy(io);
        } catch (RadosException | RbdException e) {
            s_logger.error(String.format("Failed due to %s", e.getMessage()), e);
            disk = null;
        }

        return disk;
    }

    @Override
    public Answer deleteSnapshot(final DeleteCommand cmd) {
        String snapshotFullName = "";
        try {
            SnapshotObjectTO snapshotTO = (SnapshotObjectTO) cmd.getData();
            PrimaryDataStoreTO primaryStore = (PrimaryDataStoreTO) snapshotTO.getDataStore();
            KVMStoragePool primaryPool = storagePoolMgr.getStoragePool(primaryStore.getPoolType(), primaryStore.getUuid());
            String snapshotFullPath = snapshotTO.getPath();
            String snapshotName = snapshotFullPath.substring(snapshotFullPath.lastIndexOf("/") + 1);
            snapshotFullName = snapshotName;
            if (primaryPool.getType() == StoragePoolType.RBD) {
                VolumeObjectTO volume = snapshotTO.getVolume();
                KVMPhysicalDisk disk = storagePoolMgr.getPhysicalDisk(primaryStore.getPoolType(), primaryStore.getUuid(), volume.getPath());
                snapshotFullName = disk.getName() + "@" + snapshotName;
                Rados r = radosConnect(primaryPool);
                IoCTX io = r.ioCtxCreate(primaryPool.getSourceDir());
                Rbd rbd = new Rbd(io);
                RbdImage image = rbd.open(disk.getName());
                try {
                    s_logger.info("Attempting to remove RBD snapshot " + snapshotFullName);
                    if (image.snapIsProtected(snapshotName)) {
                        s_logger.debug("Unprotecting RBD snapshot " + snapshotFullName);
                        image.snapUnprotect(snapshotName);
                    }
                    image.snapRemove(snapshotName);
                    s_logger.info("Snapshot " + snapshotFullName + " successfully removed from " +
                            primaryPool.getType().toString() + "  pool.");
                } catch (RbdException e) {
                    s_logger.error("Failed to remove snapshot " + snapshotFullName + ", with exception: " + e.toString() +
                        ", RBD error: " + ErrorCode.getErrorMessage(e.getReturnValue()));
                } finally {
                    rbd.close(image);
                    r.ioCtxDestroy(io);
                }
            } else if (storagePoolTypesToDeleteSnapshotFile.contains(primaryPool.getType())) {
                s_logger.info(String.format("Deleting snapshot (id=%s, name=%s, path=%s, storage type=%s) on primary storage", snapshotTO.getId(), snapshotTO.getName(),
                        snapshotTO.getPath(), primaryPool.getType()));
                deleteSnapshotFile(snapshotTO);
            } else {
                s_logger.warn("Operation not implemented for storage pool type of " + primaryPool.getType().toString());
                throw new InternalErrorException("Operation not implemented for storage pool type of " + primaryPool.getType().toString());
            }
            return new Answer(cmd, true, "Snapshot " + snapshotFullName + " removed successfully.");
        } catch (RadosException e) {
            s_logger.error("Failed to remove snapshot " + snapshotFullName + ", with exception: " + e.toString() +
                ", RBD error: " + ErrorCode.getErrorMessage(e.getReturnValue()));
            return new Answer(cmd, false, "Failed to remove snapshot " + snapshotFullName);
        } catch (RbdException e) {
            s_logger.error("Failed to remove snapshot " + snapshotFullName + ", with exception: " + e.toString() +
                ", RBD error: " + ErrorCode.getErrorMessage(e.getReturnValue()));
            return new Answer(cmd, false, "Failed to remove snapshot " + snapshotFullName);
        } catch (Exception e) {
            s_logger.error("Failed to remove snapshot " + snapshotFullName + ", with exception: " + e.toString());
            return new Answer(cmd, false, "Failed to remove snapshot " + snapshotFullName);
        }
    }

    /**
     * Deletes the snapshot's file.
     * @throws CloudRuntimeException If can't delete the snapshot file.
     */
    protected void deleteSnapshotFile(SnapshotObjectTO snapshotObjectTo) throws CloudRuntimeException {
        try {
            Files.deleteIfExists(Paths.get(snapshotObjectTo.getPath()));
            s_logger.debug(String.format("Deleted snapshot [%s].", snapshotObjectTo));
        } catch (IOException ex) {
            throw new CloudRuntimeException(String.format("Unable to delete snapshot [%s] due to [%s].", snapshotObjectTo, ex.getMessage()));
        }
    }

    @Override
    public Answer introduceObject(final IntroduceObjectCmd cmd) {
        return new Answer(cmd, false, "not implememented yet");
    }

    @Override
    public Answer forgetObject(final ForgetObjectCmd cmd) {
        return new Answer(cmd, false, "not implememented yet");
    }

    /**
     * Get direct template downloader from direct download command and destination pool
     */
    private DirectTemplateDownloader getDirectTemplateDownloaderFromCommand(DirectDownloadCommand cmd,
                                                                            KVMStoragePool destPool,
                                                                            String temporaryDownloadPath) {
        if (cmd instanceof HttpDirectDownloadCommand) {
            return new HttpDirectTemplateDownloader(cmd.getUrl(), cmd.getTemplateId(), destPool.getLocalPath(), cmd.getChecksum(), cmd.getHeaders(),
                    cmd.getConnectTimeout(), cmd.getSoTimeout(), temporaryDownloadPath);
        } else if (cmd instanceof HttpsDirectDownloadCommand) {
            return new HttpsDirectTemplateDownloader(cmd.getUrl(), cmd.getTemplateId(), destPool.getLocalPath(), cmd.getChecksum(), cmd.getHeaders(),
                    cmd.getConnectTimeout(), cmd.getSoTimeout(), cmd.getConnectionRequestTimeout(), temporaryDownloadPath);
        } else if (cmd instanceof NfsDirectDownloadCommand) {
            return new NfsDirectTemplateDownloader(cmd.getUrl(), destPool.getLocalPath(), cmd.getTemplateId(), cmd.getChecksum(), temporaryDownloadPath);
        } else if (cmd instanceof MetalinkDirectDownloadCommand) {
            return new MetalinkDirectTemplateDownloader(cmd.getUrl(), destPool.getLocalPath(), cmd.getTemplateId(), cmd.getChecksum(), cmd.getHeaders(),
                    cmd.getConnectTimeout(), cmd.getSoTimeout(), temporaryDownloadPath);
        } else {
            throw new IllegalArgumentException("Unsupported protocol, please provide HTTP(S), NFS or a metalink");
        }
    }

    @Override
    public Answer handleDownloadTemplateToPrimaryStorage(DirectDownloadCommand cmd) {
        final PrimaryDataStoreTO pool = cmd.getDestPool();
        DirectTemplateDownloader downloader;
        KVMPhysicalDisk template;
        KVMStoragePool destPool = null;

        try {
            s_logger.debug("Verifying temporary location for downloading the template exists on the host");
            String temporaryDownloadPath = resource.getDirectDownloadTemporaryDownloadPath();
            if (!isLocationAccessible(temporaryDownloadPath)) {
                String msg = "The temporary location path for downloading templates does not exist: " +
                        temporaryDownloadPath + " on this host";
                s_logger.error(msg);
                return new DirectDownloadAnswer(false, msg, true);
            }

            Long templateSize = null;
            if (StringUtils.isNotBlank(cmd.getUrl())) {
                String url = cmd.getUrl();
                templateSize = UriUtils.getRemoteSize(url);
            }

            s_logger.debug("Checking for free space on the host for downloading the template with physical size: " + templateSize + " and virtual size: " + cmd.getTemplateSize());
            if (!isEnoughSpaceForDownloadTemplateOnTemporaryLocation(templateSize)) {
                String msg = "Not enough space on the defined temporary location to download the template " + cmd.getTemplateId();
                s_logger.error(msg);
                return new DirectDownloadAnswer(false, msg, true);
            }

            destPool = storagePoolMgr.getStoragePool(pool.getPoolType(), pool.getUuid());
            downloader = getDirectTemplateDownloaderFromCommand(cmd, destPool, temporaryDownloadPath);
            s_logger.debug("Trying to download template");
            Pair<Boolean, String> result = downloader.downloadTemplate();
            if (!result.first()) {
                s_logger.warn("Couldn't download template");
                return new DirectDownloadAnswer(false, "Unable to download template", true);
            }
            String tempFilePath = result.second();
            if (!downloader.validateChecksum()) {
                s_logger.warn("Couldn't validate template checksum");
                return new DirectDownloadAnswer(false, "Checksum validation failed", false);
            }

            final TemplateObjectTO destTemplate = cmd.getDestData();
            String destTemplatePath = (destTemplate != null) ? destTemplate.getPath() : null;

            if (!storagePoolMgr.connectPhysicalDisk(pool.getPoolType(), pool.getUuid(), destTemplatePath, null)) {
                s_logger.warn("Unable to connect physical disk at path: " + destTemplatePath + ", in storage pool id: " + pool.getUuid());
            }

            template = storagePoolMgr.createPhysicalDiskFromDirectDownloadTemplate(tempFilePath, destTemplatePath, destPool, cmd.getFormat(), cmd.getWaitInMillSeconds());

            if (!storagePoolMgr.disconnectPhysicalDisk(pool.getPoolType(), pool.getUuid(), destTemplatePath)) {
                s_logger.warn("Unable to disconnect physical disk at path: " + destTemplatePath + ", in storage pool id: " + pool.getUuid());
            }
        } catch (CloudRuntimeException e) {
            s_logger.warn("Error downloading template " + cmd.getTemplateId() + " due to: " + e.getMessage());
            return new DirectDownloadAnswer(false, "Unable to download template: " + e.getMessage(), true);
        } catch (IllegalArgumentException e) {
            return new DirectDownloadAnswer(false, "Unable to create direct downloader: " + e.getMessage(), true);
        }

        return new DirectDownloadAnswer(true, template.getSize(), template.getName());
    }

    @Override
    public Answer copyVolumeFromPrimaryToPrimary(CopyCommand cmd) {
        final DataTO srcData = cmd.getSrcTO();
        final DataTO destData = cmd.getDestTO();
        final VolumeObjectTO srcVol = (VolumeObjectTO)srcData;
        final VolumeObjectTO destVol = (VolumeObjectTO)destData;
        final ImageFormat srcFormat = srcVol.getFormat();
        final ImageFormat destFormat = destVol.getFormat();
        final DataStoreTO srcStore = srcData.getDataStore();
        final DataStoreTO destStore = destData.getDataStore();
        final PrimaryDataStoreTO srcPrimaryStore = (PrimaryDataStoreTO)srcStore;
        final PrimaryDataStoreTO destPrimaryStore = (PrimaryDataStoreTO)destStore;
        final String srcVolumePath = srcData.getPath();
        final String destVolumePath = destData.getPath();
        KVMStoragePool destPool = null;

        try {
            s_logger.debug("Copying src volume (id: " + srcVol.getId() + ", format: " + srcFormat + ", path: " + srcVolumePath + ", primary storage: [id: " + srcPrimaryStore.getId() + ", type: "  + srcPrimaryStore.getPoolType() + "]) to dest volume (id: " +
                    destVol.getId() + ", format: " + destFormat + ", path: " + destVolumePath + ", primary storage: [id: " + destPrimaryStore.getId() + ", type: "  + destPrimaryStore.getPoolType() + "]).");

            if (srcPrimaryStore.isManaged()) {
                if (!storagePoolMgr.connectPhysicalDisk(srcPrimaryStore.getPoolType(), srcPrimaryStore.getUuid(), srcVolumePath, srcPrimaryStore.getDetails())) {
                    s_logger.warn("Failed to connect src volume at path: " + srcVolumePath + ", in storage pool id: " + srcPrimaryStore.getUuid());
                }
            }

            final KVMPhysicalDisk volume = storagePoolMgr.getPhysicalDisk(srcPrimaryStore.getPoolType(), srcPrimaryStore.getUuid(), srcVolumePath);
            if (volume == null) {
                s_logger.debug("Failed to get physical disk for volume: " + srcVolumePath);
                throw new CloudRuntimeException("Failed to get physical disk for volume at path: " + srcVolumePath);
            }

            volume.setFormat(PhysicalDiskFormat.valueOf(srcFormat.toString()));

            String destVolumeName = null;
            if (destPrimaryStore.isManaged()) {
                if (!storagePoolMgr.connectPhysicalDisk(destPrimaryStore.getPoolType(), destPrimaryStore.getUuid(), destVolumePath, destPrimaryStore.getDetails())) {
                    s_logger.warn("Failed to connect dest volume at path: " + destVolumePath + ", in storage pool id: " + destPrimaryStore.getUuid());
                }
                String managedStoreTarget = destPrimaryStore.getDetails() != null ? destPrimaryStore.getDetails().get("managedStoreTarget") : null;
                destVolumeName = managedStoreTarget != null ? managedStoreTarget : destVolumePath;
            } else {
                final String volumeName = UUID.randomUUID().toString();
                destVolumeName = volumeName + "." + destFormat.getFileExtension();
            }

            destPool = storagePoolMgr.getStoragePool(destPrimaryStore.getPoolType(), destPrimaryStore.getUuid());
            try {
                storagePoolMgr.copyPhysicalDisk(volume, destVolumeName, destPool, cmd.getWaitInMillSeconds());
            } catch (Exception e) { // Any exceptions while copying the disk, should send failed answer with the error message
                String errMsg = String.format("Failed to copy volume: %s to dest storage: %s, due to %s", srcVol.getName(), destPrimaryStore.getName(), e.toString());
                s_logger.debug(errMsg, e);
                throw new CloudRuntimeException(errMsg);
            } finally {
                if (srcPrimaryStore.isManaged()) {
                    storagePoolMgr.disconnectPhysicalDisk(srcPrimaryStore.getPoolType(), srcPrimaryStore.getUuid(), srcVolumePath);
                }

                if (destPrimaryStore.isManaged()) {
                    storagePoolMgr.disconnectPhysicalDisk(destPrimaryStore.getPoolType(), destPrimaryStore.getUuid(), destVolumePath);
                }
            }

            final VolumeObjectTO newVol = new VolumeObjectTO();
            String path = destPrimaryStore.isManaged() ? destVolumeName : destVolumePath + File.separator + destVolumeName;
            newVol.setPath(path);
            newVol.setFormat(destFormat);
            return new CopyCmdAnswer(newVol);
        } catch (final CloudRuntimeException e) {
            s_logger.debug("Failed to copyVolumeFromPrimaryToPrimary: ", e);
            return new CopyCmdAnswer(e.toString());
        }
    }

    /**
     * True if location exists
     */
    private boolean isLocationAccessible(String temporaryDownloadPath) {
        File dir = new File(temporaryDownloadPath);
        return dir.exists();
    }

    /**
     * Perform a free space check on the host for downloading the direct download templates
     * @param templateSize template size obtained from remote server when registering the template (in bytes)
     */
    protected boolean isEnoughSpaceForDownloadTemplateOnTemporaryLocation(Long templateSize) {
        if (templateSize == null || templateSize == 0L) {
            s_logger.info("The server did not provide the template size, assuming there is enough space to download it");
            return true;
        }
        String cmd = String.format("df --output=avail %s -B 1 | tail -1", resource.getDirectDownloadTemporaryDownloadPath());
        String resultInBytes = Script.runSimpleBashScript(cmd);
        Long availableBytes;
        try {
            availableBytes = Long.parseLong(resultInBytes);
        } catch (NumberFormatException e) {
            String msg = "Could not parse the output " + resultInBytes + " as a number, therefore not able to check for free space";
            s_logger.error(msg, e);
            return false;
        }
        return availableBytes >= templateSize;
    }

    @Override
    public Answer checkDataStoreStoragePolicyCompliance(CheckDataStoreStoragePolicyComplainceCommand cmd) {
        s_logger.info("'CheckDataStoreStoragePolicyComplainceCommand' not currently applicable for KVMStorageProcessor");
        return new Answer(cmd,false,"Not currently applicable for KVMStorageProcessor");
    }

    @Override
    public Answer syncVolumePath(SyncVolumePathCommand cmd) {
        s_logger.info("SyncVolumePathCommand not currently applicable for KVMStorageProcessor");
        return new Answer(cmd, false, "Not currently applicable for KVMStorageProcessor");
    }
}<|MERGE_RESOLUTION|>--- conflicted
+++ resolved
@@ -1235,11 +1235,7 @@
                             throw new InternalErrorException("Error while mapping disk "+attachingDisk.getPath()+" on host");
                         }
                     }
-<<<<<<< HEAD
-                    if("ABLESTACK".equals(provider)){
-=======
                     if(provider != null && !provider.isEmpty() && "ABLESTACK".equals(provider)){
->>>>>>> 455d09b7
                         final String unmap = resource.unmapRbdDevice(attachingDisk);
                         if (unmap == null) {
                             attachingDisk.setPath(krbdpath + "/" + attachingDisk.getPath());
@@ -1294,11 +1290,7 @@
                             throw new InternalErrorException("Error while mapping disk "+attachingDisk.getPath()+" on host");
                         }
                     } else {
-<<<<<<< HEAD
-                        if("ABLESTACK".equals(provider)){
-=======
                         if(provider != null && !provider.isEmpty() && "ABLESTACK".equals(provider)){
->>>>>>> 455d09b7
                             final String device = resource.mapRbdDevice(attachingDisk);
                             if (device != null) {
                                 s_logger.debug("RBD device on host is: " + device);
