/*
 * Licensed to the Apache Software Foundation (ASF) under one
 * or more contributor license agreements.  See the NOTICE file
 * distributed with this work for additional information
 * regarding copyright ownership.  The ASF licenses this file
 * to you under the Apache License, Version 2.0 (the
 * "License"); you may not use this file except in compliance
 * with the License.  You may obtain a copy of the License at
 *
 *   http://www.apache.org/licenses/LICENSE-2.0
 *
 * Unless required by applicable law or agreed to in writing,
 * software distributed under the License is distributed on an
 * "AS IS" BASIS, WITHOUT WARRANTIES OR CONDITIONS OF ANY
 * KIND, either express or implied.  See the License for the
 * specific language governing permissions and limitations
 * under the License.
 */
package com.cloud.hypervisor.kvm.storage;

import static com.cloud.utils.NumbersUtil.toHumanReadableSize;
import static com.cloud.utils.storage.S3.S3Utils.putFile;

import java.io.File;
import java.io.FileNotFoundException;
import java.io.FileOutputStream;
import java.io.IOException;
import java.text.DateFormat;
import java.text.SimpleDateFormat;
import java.util.Arrays;
import java.util.Date;
import java.util.HashMap;
import java.util.List;
import java.util.Map;
import java.util.UUID;

import javax.naming.ConfigurationException;

import com.cloud.storage.ScopeType;
import org.apache.cloudstack.agent.directdownload.DirectDownloadAnswer;
import org.apache.cloudstack.agent.directdownload.DirectDownloadCommand;
import org.apache.cloudstack.agent.directdownload.HttpDirectDownloadCommand;
import org.apache.cloudstack.agent.directdownload.HttpsDirectDownloadCommand;
import org.apache.cloudstack.agent.directdownload.MetalinkDirectDownloadCommand;
import org.apache.cloudstack.agent.directdownload.NfsDirectDownloadCommand;
import org.apache.cloudstack.engine.subsystem.api.storage.SnapshotInfo;
import org.apache.cloudstack.storage.command.AttachAnswer;
import org.apache.cloudstack.storage.command.AttachCommand;
import org.apache.cloudstack.storage.command.CheckDataStoreStoragePolicyComplainceCommand;
import org.apache.cloudstack.storage.command.CopyCmdAnswer;
import org.apache.cloudstack.storage.command.CopyCommand;
import org.apache.cloudstack.storage.command.CreateObjectAnswer;
import org.apache.cloudstack.storage.command.CreateObjectCommand;
import org.apache.cloudstack.storage.command.DeleteCommand;
import org.apache.cloudstack.storage.command.DettachAnswer;
import org.apache.cloudstack.storage.command.DettachCommand;
import org.apache.cloudstack.storage.command.ForgetObjectCmd;
import org.apache.cloudstack.storage.command.IntroduceObjectCmd;
import org.apache.cloudstack.storage.command.ResignatureAnswer;
import org.apache.cloudstack.storage.command.ResignatureCommand;
import org.apache.cloudstack.storage.command.SnapshotAndCopyAnswer;
import org.apache.cloudstack.storage.command.SnapshotAndCopyCommand;
import org.apache.cloudstack.storage.command.SyncVolumePathCommand;
import org.apache.cloudstack.storage.to.PrimaryDataStoreTO;
import org.apache.cloudstack.storage.to.SnapshotObjectTO;
import org.apache.cloudstack.storage.to.TemplateObjectTO;
import org.apache.cloudstack.storage.to.VolumeObjectTO;
import org.apache.cloudstack.utils.qemu.QemuImg;
import org.apache.cloudstack.utils.qemu.QemuImg.PhysicalDiskFormat;
import org.apache.cloudstack.utils.qemu.QemuImgException;
import org.apache.cloudstack.utils.qemu.QemuImgFile;
import org.apache.cloudstack.utils.qemu.QemuObject;
import org.apache.commons.collections.MapUtils;
import org.apache.commons.io.FileUtils;

import org.apache.log4j.Logger;
import org.libvirt.Connect;
import org.libvirt.Domain;
import org.libvirt.DomainInfo;
import org.libvirt.DomainSnapshot;
import org.libvirt.LibvirtException;

import com.ceph.rados.IoCTX;
import com.ceph.rados.Rados;
import com.ceph.rados.exceptions.ErrorCode;
import com.ceph.rados.exceptions.RadosException;
import com.ceph.rbd.Rbd;
import com.ceph.rbd.RbdException;
import com.ceph.rbd.RbdImage;
import com.ceph.rbd.jna.RbdSnapInfo;
import com.cloud.agent.api.Answer;
import com.cloud.agent.api.storage.PrimaryStorageDownloadAnswer;
import com.cloud.agent.api.to.DataObjectType;
import com.cloud.agent.api.to.DataStoreTO;
import com.cloud.agent.api.to.DataTO;
import com.cloud.agent.api.to.DiskTO;
import com.cloud.agent.api.to.NfsTO;
import com.cloud.agent.api.to.S3TO;
import com.cloud.agent.direct.download.DirectTemplateDownloader;
import com.cloud.agent.direct.download.HttpDirectTemplateDownloader;
import com.cloud.agent.direct.download.HttpsDirectTemplateDownloader;
import com.cloud.agent.direct.download.MetalinkDirectTemplateDownloader;
import com.cloud.agent.direct.download.NfsDirectTemplateDownloader;
import com.cloud.exception.InternalErrorException;
import com.cloud.exception.InvalidParameterValueException;
import com.cloud.hypervisor.Hypervisor;
import com.cloud.hypervisor.kvm.resource.LibvirtComputingResource;
import com.cloud.hypervisor.kvm.resource.LibvirtConnection;
import com.cloud.hypervisor.kvm.resource.LibvirtDomainXMLParser;
import com.cloud.hypervisor.kvm.resource.LibvirtVMDef.DiskDef;
import com.cloud.hypervisor.kvm.resource.LibvirtVMDef.DiskDef.DeviceType;
import com.cloud.hypervisor.kvm.resource.LibvirtVMDef.DiskDef.DiscardType;
import com.cloud.hypervisor.kvm.resource.LibvirtVMDef.DiskDef.DiskProtocol;
import com.cloud.hypervisor.kvm.resource.wrapper.LibvirtUtilitiesHelper;
import com.cloud.storage.JavaStorageLayer;
import com.cloud.storage.MigrationOptions;
import com.cloud.storage.Storage.ImageFormat;
import com.cloud.storage.Storage.StoragePoolType;
import com.cloud.storage.StorageLayer;
import com.cloud.storage.resource.StorageProcessor;
import com.cloud.storage.template.Processor;
import com.cloud.storage.template.Processor.FormatInfo;
import com.cloud.storage.template.QCOW2Processor;
import com.cloud.storage.template.TemplateConstants;
import com.cloud.storage.template.TemplateLocation;
import com.cloud.utils.NumbersUtil;
import com.cloud.utils.Pair;
import com.cloud.utils.UriUtils;
import com.cloud.utils.exception.CloudRuntimeException;
import com.cloud.utils.script.Script;
import com.cloud.utils.storage.S3.S3Utils;
import java.nio.file.Files;
import java.nio.file.Paths;
import java.util.HashSet;
import java.util.Set;
import java.util.stream.Collectors;
import org.apache.commons.lang3.BooleanUtils;
import org.apache.commons.lang3.StringUtils;
import org.apache.commons.lang3.builder.ToStringBuilder;
import org.apache.commons.lang3.builder.ToStringStyle;

public class KVMStorageProcessor implements StorageProcessor {
    private static final Logger s_logger = Logger.getLogger(KVMStorageProcessor.class);
    private final KVMStoragePoolManager storagePoolMgr;
    private final LibvirtComputingResource resource;
    private StorageLayer storageLayer;
    private String _createTmplPath;
    private String _manageSnapshotPath;
    private int _cmdsTimeout;

    private static final String MANAGE_SNAPSTHOT_CREATE_OPTION = "-c";
    private static final String NAME_OPTION = "-n";
    private static final String CEPH_MON_HOST = "mon_host";
    private static final String CEPH_AUTH_KEY = "key";
    private static final String CEPH_CLIENT_MOUNT_TIMEOUT = "client_mount_timeout";
    private static final String CEPH_DEFAULT_MOUNT_TIMEOUT = "30";
    /**
     * Time interval before rechecking virsh commands
     */
    private long waitDelayForVirshCommands = 1000l;

    public KVMStorageProcessor(final KVMStoragePoolManager storagePoolMgr, final LibvirtComputingResource resource) {
        this.storagePoolMgr = storagePoolMgr;
        this.resource = resource;
    }

    protected String getDefaultStorageScriptsDir() {
        return "scripts/storage/qcow2";
    }

    public boolean configure(final String name, final Map<String, Object> params) throws ConfigurationException {
        storageLayer = new JavaStorageLayer();
        storageLayer.configure("StorageLayer", params);

        String storageScriptsDir = (String)params.get("storage.scripts.dir");
        if (storageScriptsDir == null) {
            storageScriptsDir = getDefaultStorageScriptsDir();
        }

        _createTmplPath = Script.findScript(storageScriptsDir, "createtmplt.sh");
        if (_createTmplPath == null) {
            throw new ConfigurationException("Unable to find the createtmplt.sh");
        }

        _manageSnapshotPath = Script.findScript(storageScriptsDir, "managesnapshot.sh");
        if (_manageSnapshotPath == null) {
            throw new ConfigurationException("Unable to find the managesnapshot.sh");
        }

        final String value = (String)params.get("cmds.timeout");
        _cmdsTimeout = NumbersUtil.parseInt(value, 7200) * 1000;
        return true;
    }

    @Override
    public SnapshotAndCopyAnswer snapshotAndCopy(final SnapshotAndCopyCommand cmd) {
        s_logger.info("'SnapshotAndCopyAnswer snapshotAndCopy(SnapshotAndCopyCommand)' not currently used for KVMStorageProcessor");

        return new SnapshotAndCopyAnswer();
    }

    @Override
    public ResignatureAnswer resignature(final ResignatureCommand cmd) {
        s_logger.info("'ResignatureAnswer resignature(ResignatureCommand)' not currently used for KVMStorageProcessor");

        return new ResignatureAnswer();
    }

    @Override
    public Answer copyTemplateToPrimaryStorage(final CopyCommand cmd) {
        final DataTO srcData = cmd.getSrcTO();
        final DataTO destData = cmd.getDestTO();
        final TemplateObjectTO template = (TemplateObjectTO)srcData;
        final DataStoreTO imageStore = template.getDataStore();
        final PrimaryDataStoreTO primaryStore = (PrimaryDataStoreTO)destData.getDataStore();

        if (!(imageStore instanceof NfsTO)) {
            return new CopyCmdAnswer("unsupported protocol");
        }

        final NfsTO nfsImageStore = (NfsTO)imageStore;
        final String tmplturl = nfsImageStore.getUrl() + File.separator + template.getPath();
        final int index = tmplturl.lastIndexOf("/");
        final String mountpoint = tmplturl.substring(0, index);
        String tmpltname = null;
        if (index < tmplturl.length() - 1) {
            tmpltname = tmplturl.substring(index + 1);
        }

        KVMPhysicalDisk tmplVol = null;
        KVMStoragePool secondaryPool = null;
        try {
            secondaryPool = storagePoolMgr.getStoragePoolByURI(mountpoint);

            /* Get template vol */
            if (tmpltname == null) {
                secondaryPool.refresh();
                final List<KVMPhysicalDisk> disks = secondaryPool.listPhysicalDisks();
                if (disks == null || disks.isEmpty()) {
                    return new PrimaryStorageDownloadAnswer("Failed to get volumes from pool: " + secondaryPool.getUuid());
                }
                for (final KVMPhysicalDisk disk : disks) {
                    if (disk.getName().endsWith("qcow2")) {
                        tmplVol = disk;
                        break;
                    }
                }
            } else {
                tmplVol = secondaryPool.getPhysicalDisk(tmpltname);
            }

            if (tmplVol == null) {
                return new PrimaryStorageDownloadAnswer("Failed to get template from pool: " + secondaryPool.getUuid());
            }

            /* Copy volume to primary storage */
            tmplVol.setUseAsTemplate();
            s_logger.debug("Copying template to primary storage, template format is " + tmplVol.getFormat() );
            final KVMStoragePool primaryPool = storagePoolMgr.getStoragePool(primaryStore.getPoolType(), primaryStore.getUuid());

            KVMPhysicalDisk primaryVol = null;
            if (destData instanceof VolumeObjectTO) {
                final VolumeObjectTO volume = (VolumeObjectTO)destData;
                // pass along volume's target size if it's bigger than template's size, for storage types that copy template rather than cloning on deploy
                if (volume.getSize() != null && volume.getSize() > tmplVol.getVirtualSize()) {
                    s_logger.debug("Using configured size of " + toHumanReadableSize(volume.getSize()));
                    tmplVol.setSize(volume.getSize());
                    tmplVol.setVirtualSize(volume.getSize());
                } else {
                    s_logger.debug("Using template's size of " + toHumanReadableSize(tmplVol.getVirtualSize()));
                }
                primaryVol = storagePoolMgr.copyPhysicalDisk(tmplVol, volume.getUuid(), primaryPool, cmd.getWaitInMillSeconds());
            } else if (destData instanceof TemplateObjectTO) {
                TemplateObjectTO destTempl = (TemplateObjectTO)destData;

                Map<String, String> details = primaryStore.getDetails();

                String path = details != null ? details.get("managedStoreTarget") : null;

                if (!storagePoolMgr.connectPhysicalDisk(primaryStore.getPoolType(), primaryStore.getUuid(), path, details)) {
                    s_logger.warn("Failed to connect physical disk at path: " + path + ", in storage pool id: " + primaryStore.getUuid());
                }

                primaryVol = storagePoolMgr.copyPhysicalDisk(tmplVol, path != null ? path : destTempl.getUuid(), primaryPool, cmd.getWaitInMillSeconds());

                if (!storagePoolMgr.disconnectPhysicalDisk(primaryStore.getPoolType(), primaryStore.getUuid(), path)) {
                    s_logger.warn("Failed to disconnect physical disk at path: " + path + ", in storage pool id: " + primaryStore.getUuid());
                }
            } else {
                primaryVol = storagePoolMgr.copyPhysicalDisk(tmplVol, UUID.randomUUID().toString(), primaryPool, cmd.getWaitInMillSeconds());
            }

            DataTO data = null;
            /**
             * Force the ImageFormat for RBD templates to RAW
             *
             */
            if (destData.getObjectType() == DataObjectType.TEMPLATE) {
                final TemplateObjectTO newTemplate = new TemplateObjectTO();
                newTemplate.setPath(primaryVol.getName());
                newTemplate.setSize(primaryVol.getSize());
                if (primaryPool.getType() == StoragePoolType.RBD ||
                    primaryPool.getType() == StoragePoolType.PowerFlex ||
                    primaryPool.getType() == StoragePoolType.Linstor) {
                    newTemplate.setFormat(ImageFormat.RAW);
                } else {
                    newTemplate.setFormat(ImageFormat.QCOW2);
                }
                data = newTemplate;
            } else if (destData.getObjectType() == DataObjectType.VOLUME) {
                final VolumeObjectTO volumeObjectTO = new VolumeObjectTO();
                volumeObjectTO.setPath(primaryVol.getName());
                volumeObjectTO.setSize(primaryVol.getSize());
                if (primaryVol.getFormat() == PhysicalDiskFormat.RAW) {
                    volumeObjectTO.setFormat(ImageFormat.RAW);
                } else if (primaryVol.getFormat() == PhysicalDiskFormat.QCOW2) {
                    volumeObjectTO.setFormat(ImageFormat.QCOW2);
                }
                data = volumeObjectTO;
            }
            return new CopyCmdAnswer(data);
        } catch (final CloudRuntimeException e) {
            return new CopyCmdAnswer(e.toString());
        } finally {
            try {
                if (secondaryPool != null) {
                    secondaryPool.delete();
                }
            } catch(final Exception e) {
                s_logger.debug("Failed to clean up secondary storage", e);
            }
        }
    }

    // this is much like PrimaryStorageDownloadCommand, but keeping it separate. copies template direct to root disk
    private KVMPhysicalDisk templateToPrimaryDownload(final String templateUrl, final KVMStoragePool primaryPool, final String volUuid, final Long size, final int timeout) {
        final int index = templateUrl.lastIndexOf("/");
        final String mountpoint = templateUrl.substring(0, index);
        String templateName = null;
        if (index < templateUrl.length() - 1) {
            templateName = templateUrl.substring(index + 1);
        }

        KVMPhysicalDisk templateVol = null;
        KVMStoragePool secondaryPool = null;
        try {
            secondaryPool = storagePoolMgr.getStoragePoolByURI(mountpoint);
            /* Get template vol */
            if (templateName == null) {
                secondaryPool.refresh();
                final List<KVMPhysicalDisk> disks = secondaryPool.listPhysicalDisks();
                if (disks == null || disks.isEmpty()) {
                    s_logger.error("Failed to get volumes from pool: " + secondaryPool.getUuid());
                    return null;
                }
                for (final KVMPhysicalDisk disk : disks) {
                    if (disk.getName().endsWith("qcow2")) {
                        templateVol = disk;
                        break;
                    }
                }
                if (templateVol == null) {
                    s_logger.error("Failed to get template from pool: " + secondaryPool.getUuid());
                    return null;
                }
            } else {
                templateVol = secondaryPool.getPhysicalDisk(templateName);
            }

            /* Copy volume to primary storage */

            if (size > templateVol.getSize()) {
                s_logger.debug("Overriding provided template's size with new size " + toHumanReadableSize(size));
                templateVol.setSize(size);
                templateVol.setVirtualSize(size);
            } else {
                s_logger.debug("Using templates disk size of " + toHumanReadableSize(templateVol.getVirtualSize()) + "since size passed was " + toHumanReadableSize(size));
            }

            final KVMPhysicalDisk primaryVol = storagePoolMgr.copyPhysicalDisk(templateVol, volUuid, primaryPool, timeout);
            return primaryVol;
        } catch (final CloudRuntimeException e) {
            s_logger.error("Failed to download template to primary storage", e);
            return null;
        } finally {
            if (secondaryPool != null) {
                secondaryPool.delete();
            }
        }
    }

    @Override
    public Answer cloneVolumeFromBaseTemplate(final CopyCommand cmd) {
        final DataTO srcData = cmd.getSrcTO();
        final DataTO destData = cmd.getDestTO();
        final TemplateObjectTO template = (TemplateObjectTO)srcData;
        final DataStoreTO imageStore = template.getDataStore();
        final VolumeObjectTO volume = (VolumeObjectTO)destData;
        final PrimaryDataStoreTO primaryStore = (PrimaryDataStoreTO)volume.getDataStore();
        KVMPhysicalDisk BaseVol = null;
        KVMStoragePool primaryPool = null;
        KVMPhysicalDisk vol = null;

        try {
            primaryPool = storagePoolMgr.getStoragePool(primaryStore.getPoolType(), primaryStore.getUuid());

            String templatePath = template.getPath();

            if (primaryPool.getType() == StoragePoolType.CLVM) {
                templatePath = ((NfsTO)imageStore).getUrl() + File.separator + templatePath;
                vol = templateToPrimaryDownload(templatePath, primaryPool, volume.getUuid(), volume.getSize(), cmd.getWaitInMillSeconds());
            } if (primaryPool.getType() == StoragePoolType.PowerFlex) {
                Map<String, String> details = primaryStore.getDetails();
                String path = details != null ? details.get("managedStoreTarget") : null;

                if (!storagePoolMgr.connectPhysicalDisk(primaryStore.getPoolType(), primaryStore.getUuid(), templatePath, details)) {
                    s_logger.warn("Failed to connect base template volume at path: " + templatePath + ", in storage pool id: " + primaryStore.getUuid());
                }

                BaseVol = storagePoolMgr.getPhysicalDisk(primaryStore.getPoolType(), primaryStore.getUuid(), templatePath);
                if (BaseVol == null) {
                    s_logger.debug("Failed to get the physical disk for base template volume at path: " + templatePath);
                    throw new CloudRuntimeException("Failed to get the physical disk for base template volume at path: " + templatePath);
                }

                if (!storagePoolMgr.connectPhysicalDisk(primaryStore.getPoolType(), primaryStore.getUuid(), path, details)) {
                    s_logger.warn("Failed to connect new volume at path: " + path + ", in storage pool id: " + primaryStore.getUuid());
                }

                vol = storagePoolMgr.copyPhysicalDisk(BaseVol, path != null ? path : volume.getUuid(), primaryPool, cmd.getWaitInMillSeconds(), null, volume.getPassphrase(), volume.getProvisioningType());

                storagePoolMgr.disconnectPhysicalDisk(primaryStore.getPoolType(), primaryStore.getUuid(), path);
            } else {
                if (templatePath.contains("/mnt")) {
                    //upgrade issue, if the path contains path, need to extract the volume uuid from path
                    templatePath = templatePath.substring(templatePath.lastIndexOf(File.separator) + 1);
                }
                BaseVol = storagePoolMgr.getPhysicalDisk(primaryStore.getPoolType(), primaryStore.getUuid(), templatePath);
                vol = storagePoolMgr.createDiskFromTemplate(BaseVol, volume.getUuid(), volume.getProvisioningType(),
                        BaseVol.getPool(), volume.getSize(), cmd.getWaitInMillSeconds(), volume.getPassphrase());
            }
            if (vol == null) {
                return new CopyCmdAnswer(" Can't create storage volume on storage pool");
            }

            final VolumeObjectTO newVol = new VolumeObjectTO();
            newVol.setPath(vol.getName());
            newVol.setSize(volume.getSize());
            if (vol.getQemuEncryptFormat() != null) {
                newVol.setEncryptFormat(vol.getQemuEncryptFormat().toString());
            }

            if (vol.getFormat() == PhysicalDiskFormat.RAW) {
                newVol.setFormat(ImageFormat.RAW);
            } else if (vol.getFormat() == PhysicalDiskFormat.QCOW2) {
                newVol.setFormat(ImageFormat.QCOW2);
            } else if (vol.getFormat() == PhysicalDiskFormat.DIR) {
                newVol.setFormat(ImageFormat.DIR);
            }

            return new CopyCmdAnswer(newVol);
        } catch (final CloudRuntimeException e) {
            s_logger.debug("Failed to create volume: ", e);
            return new CopyCmdAnswer(e.toString());
        } finally {
            volume.clearPassphrase();
        }
    }

    @Override
    public Answer copyVolumeFromImageCacheToPrimary(final CopyCommand cmd) {
        final DataTO srcData = cmd.getSrcTO();
        final DataTO destData = cmd.getDestTO();
        final DataStoreTO srcStore = srcData.getDataStore();
        final DataStoreTO destStore = destData.getDataStore();
        final VolumeObjectTO srcVol = (VolumeObjectTO)srcData;
        final ImageFormat srcFormat = srcVol.getFormat();
        final PrimaryDataStoreTO primaryStore = (PrimaryDataStoreTO)destStore;
        if (!(srcStore instanceof NfsTO)) {
            return new CopyCmdAnswer("can only handle nfs storage");
        }
        final NfsTO nfsStore = (NfsTO)srcStore;
        final String srcVolumePath = srcData.getPath();
        final String secondaryStorageUrl = nfsStore.getUrl();
        KVMStoragePool secondaryStoragePool = null;
        KVMStoragePool primaryPool = null;
        try {
            try {
                primaryPool = storagePoolMgr.getStoragePool(primaryStore.getPoolType(), primaryStore.getUuid());
            } catch (final CloudRuntimeException e) {
                if (e.getMessage().contains("not found")) {
                    primaryPool =
                            storagePoolMgr.createStoragePool(primaryStore.getUuid(), primaryStore.getHost(), primaryStore.getPort(), primaryStore.getPath(), null,
                                    primaryStore.getPoolType());
                } else {
                    return new CopyCmdAnswer(e.getMessage());
                }
            }

            Map<String, String> details = cmd.getOptions2();

            String path = details != null ? details.get(DiskTO.IQN) : null;

            storagePoolMgr.connectPhysicalDisk(primaryStore.getPoolType(), primaryStore.getUuid(), path, details);

            final String volumeName = UUID.randomUUID().toString();

            final int index = srcVolumePath.lastIndexOf(File.separator);
            final String volumeDir = srcVolumePath.substring(0, index);
            String srcVolumeName = srcVolumePath.substring(index + 1);

            secondaryStoragePool = storagePoolMgr.getStoragePoolByURI(secondaryStorageUrl + File.separator + volumeDir);

            if (!srcVolumeName.endsWith(".qcow2") && srcFormat == ImageFormat.QCOW2) {
                srcVolumeName = srcVolumeName + ".qcow2";
            }

            final KVMPhysicalDisk volume = secondaryStoragePool.getPhysicalDisk(srcVolumeName);

            volume.setFormat(PhysicalDiskFormat.valueOf(srcFormat.toString()));

            final KVMPhysicalDisk newDisk = storagePoolMgr.copyPhysicalDisk(volume, path != null ? path : volumeName, primaryPool, cmd.getWaitInMillSeconds());

            storagePoolMgr.disconnectPhysicalDisk(primaryStore.getPoolType(), primaryStore.getUuid(), path);

            final VolumeObjectTO newVol = new VolumeObjectTO();

            newVol.setFormat(ImageFormat.valueOf(newDisk.getFormat().toString().toUpperCase()));
            newVol.setPath(path != null ? path : volumeName);

            return new CopyCmdAnswer(newVol);
        } catch (final CloudRuntimeException e) {
            s_logger.debug("Failed to copyVolumeFromImageCacheToPrimary: ", e);

            return new CopyCmdAnswer(e.toString());
        } finally {
            srcVol.clearPassphrase();
            if (secondaryStoragePool != null) {
                storagePoolMgr.deleteStoragePool(secondaryStoragePool.getType(), secondaryStoragePool.getUuid());
            }
        }
    }

    @Override
    public Answer copyVolumeFromPrimaryToSecondary(final CopyCommand cmd) {
        final DataTO srcData = cmd.getSrcTO();
        final DataTO destData = cmd.getDestTO();
        final VolumeObjectTO srcVol = (VolumeObjectTO)srcData;
        final VolumeObjectTO destVol = (VolumeObjectTO)destData;
        final ImageFormat srcFormat = srcVol.getFormat();
        final ImageFormat destFormat = destVol.getFormat();
        final DataStoreTO srcStore = srcData.getDataStore();
        final DataStoreTO destStore = destData.getDataStore();
        final PrimaryDataStoreTO primaryStore = (PrimaryDataStoreTO)srcStore;
        if (!(destStore instanceof NfsTO)) {
            return new CopyCmdAnswer("can only handle nfs storage");
        }
        final NfsTO nfsStore = (NfsTO)destStore;
        final String srcVolumePath = srcData.getPath();
        final String destVolumePath = destData.getPath();
        final String secondaryStorageUrl = nfsStore.getUrl();
        KVMStoragePool secondaryStoragePool = null;

        try {
            final String volumeName = UUID.randomUUID().toString();

            final String destVolumeName = volumeName + "." + destFormat.getFileExtension();
            final KVMPhysicalDisk volume = storagePoolMgr.getPhysicalDisk(primaryStore.getPoolType(), primaryStore.getUuid(), srcVolumePath);
            volume.setFormat(PhysicalDiskFormat.valueOf(srcFormat.toString()));

            secondaryStoragePool = storagePoolMgr.getStoragePoolByURI(secondaryStorageUrl);
            secondaryStoragePool.createFolder(destVolumePath);
            storagePoolMgr.deleteStoragePool(secondaryStoragePool.getType(), secondaryStoragePool.getUuid());
            secondaryStoragePool = storagePoolMgr.getStoragePoolByURI(secondaryStorageUrl + File.separator + destVolumePath);
            storagePoolMgr.copyPhysicalDisk(volume, destVolumeName, secondaryStoragePool, cmd.getWaitInMillSeconds());
            final VolumeObjectTO newVol = new VolumeObjectTO();
            newVol.setPath(destVolumePath + File.separator + destVolumeName);
            newVol.setFormat(destFormat);
            return new CopyCmdAnswer(newVol);
        } catch (final CloudRuntimeException e) {
            s_logger.debug("Failed to copyVolumeFromPrimaryToSecondary: ", e);
            return new CopyCmdAnswer(e.toString());
        } finally {
            srcVol.clearPassphrase();
            destVol.clearPassphrase();
            if (secondaryStoragePool != null) {
                storagePoolMgr.deleteStoragePool(secondaryStoragePool.getType(), secondaryStoragePool.getUuid());
            }
        }
    }

    @Override
    public Answer createTemplateFromVolume(final CopyCommand cmd) {
        Map<String, String> details = cmd.getOptions();

        if (details != null && details.get(DiskTO.IQN) != null) {
            // use the managed-storage approach
            return createTemplateFromVolumeOrSnapshot(cmd);
        }

        final DataTO srcData = cmd.getSrcTO();
        final DataTO destData = cmd.getDestTO();
        final int wait = cmd.getWaitInMillSeconds();
        final TemplateObjectTO template = (TemplateObjectTO)destData;
        final DataStoreTO imageStore = template.getDataStore();
        final VolumeObjectTO volume = (VolumeObjectTO)srcData;
        final PrimaryDataStoreTO primaryStore = (PrimaryDataStoreTO)volume.getDataStore();

        if (!(imageStore instanceof NfsTO)) {
            return new CopyCmdAnswer("unsupported protocol");
        }
        final NfsTO nfsImageStore = (NfsTO)imageStore;

        KVMStoragePool secondaryStorage = null;
        KVMStoragePool primary;

        try {
            final String templateFolder = template.getPath();

            secondaryStorage = storagePoolMgr.getStoragePoolByURI(nfsImageStore.getUrl());

            primary = storagePoolMgr.getStoragePool(primaryStore.getPoolType(), primaryStore.getUuid());

            final KVMPhysicalDisk disk = storagePoolMgr.getPhysicalDisk(primaryStore.getPoolType(), primaryStore.getUuid(), volume.getPath());
            final String tmpltPath = secondaryStorage.getLocalPath() + File.separator + templateFolder;
            storageLayer.mkdirs(tmpltPath);
            final String templateName = UUID.randomUUID().toString();

            if (primary.getType() != StoragePoolType.RBD) {
                final Script command = new Script(_createTmplPath, wait, s_logger);
                command.add("-f", disk.getPath());
                command.add("-t", tmpltPath);
                command.add(NAME_OPTION, templateName + ".qcow2");

                final String result = command.execute();

                if (result != null) {
                    s_logger.debug("failed to create template: " + result);
                    return new CopyCmdAnswer(result);
                }
            } else {
                s_logger.debug("Converting RBD disk " + disk.getPath() + " into template " + templateName);

                final QemuImgFile srcFile =
                        new QemuImgFile(KVMPhysicalDisk.RBDStringBuilder(primary.getSourceHost(), primary.getSourcePort(), primary.getAuthUserName(),
                                primary.getAuthSecret(), disk.getPath()));
                srcFile.setFormat(PhysicalDiskFormat.RAW);

                final QemuImgFile destFile = new QemuImgFile(tmpltPath + "/" + templateName + ".qcow2");
                destFile.setFormat(PhysicalDiskFormat.QCOW2);

                final QemuImg q = new QemuImg(cmd.getWaitInMillSeconds());
                try {
                    q.convert(srcFile, destFile);
                } catch (final QemuImgException | LibvirtException e) {
                    final String message = "Failed to create new template while converting " + srcFile.getFileName() + " to " + destFile.getFileName() + " the error was: " +
                            e.getMessage();

                    throw new QemuImgException(message);
                }

                final File templateProp = new File(tmpltPath + "/template.properties");
                if (!templateProp.exists()) {
                    templateProp.createNewFile();
                }

                String templateContent = "filename=" + templateName + ".qcow2" + System.getProperty("line.separator");

                final DateFormat dateFormat = new SimpleDateFormat("MM_dd_yyyy");
                final Date date = new Date();
                templateContent += "snapshot.name=" + dateFormat.format(date) + System.getProperty("line.separator");


                try(FileOutputStream templFo = new FileOutputStream(templateProp);){
                    templFo.write(templateContent.getBytes());
                    templFo.flush();
                } catch (final IOException e) {
                    throw e;
                }
            }

            final Map<String, Object> params = new HashMap<String, Object>();
            params.put(StorageLayer.InstanceConfigKey, storageLayer);
            final Processor qcow2Processor = new QCOW2Processor();

            qcow2Processor.configure("QCOW2 Processor", params);

            final FormatInfo info = qcow2Processor.process(tmpltPath, null, templateName);

            final TemplateLocation loc = new TemplateLocation(storageLayer, tmpltPath);
            loc.create(1, true, templateName);
            loc.addFormat(info);
            loc.save();

            final TemplateObjectTO newTemplate = new TemplateObjectTO();
            newTemplate.setPath(templateFolder + File.separator + templateName + ".qcow2");
            newTemplate.setSize(info.virtualSize);
            newTemplate.setPhysicalSize(info.size);
            newTemplate.setFormat(ImageFormat.QCOW2);
            newTemplate.setName(templateName);
            return new CopyCmdAnswer(newTemplate);

        } catch (final QemuImgException e) {
            s_logger.error(e.getMessage());
            return new CopyCmdAnswer(e.toString());
        } catch (final IOException e) {
            s_logger.debug("Failed to createTemplateFromVolume: ", e);
            return new CopyCmdAnswer(e.toString());
        } catch (final Exception e) {
            s_logger.debug("Failed to createTemplateFromVolume: ", e);
            return new CopyCmdAnswer(e.toString());
        } finally {
            volume.clearPassphrase();
            if (secondaryStorage != null) {
                secondaryStorage.delete();
            }
        }
    }

    @Override
    public Answer createTemplateFromSnapshot(CopyCommand cmd) {
        Map<String, String> details = cmd.getOptions();

        if (details != null && details.get(DiskTO.IQN) != null) {
            // use the managed-storage approach
            return createTemplateFromVolumeOrSnapshot(cmd);
        }

        return new CopyCmdAnswer("operation not supported");
    }

    private Answer createTemplateFromVolumeOrSnapshot(CopyCommand cmd) {
        DataTO srcData = cmd.getSrcTO();

        final boolean isVolume;

        if (srcData instanceof VolumeObjectTO) {
            isVolume = true;
        }
        else if (srcData instanceof SnapshotObjectTO) {
            isVolume = false;
        }
        else {
            return new CopyCmdAnswer("unsupported object type");
        }

        PrimaryDataStoreTO primaryStore = (PrimaryDataStoreTO)srcData.getDataStore();

        DataTO destData = cmd.getDestTO();
        TemplateObjectTO template = (TemplateObjectTO)destData;
        DataStoreTO imageStore = template.getDataStore();

        if (!(imageStore instanceof NfsTO)) {
            return new CopyCmdAnswer("unsupported protocol");
        }

        NfsTO nfsImageStore = (NfsTO)imageStore;

        KVMStoragePool secondaryStorage = null;

        try {
            Map<String, String> details = cmd.getOptions();

            String path = details != null ? details.get(DiskTO.IQN) : null;

            if (path == null) {
                new CloudRuntimeException("The 'path' field must be specified.");
            }

            storagePoolMgr.connectPhysicalDisk(primaryStore.getPoolType(), primaryStore.getUuid(), path, details);

            KVMPhysicalDisk srcDisk = storagePoolMgr.getPhysicalDisk(primaryStore.getPoolType(), primaryStore.getUuid(), path);

            secondaryStorage = storagePoolMgr.getStoragePoolByURI(nfsImageStore.getUrl());

            String templateFolder = template.getPath();
            String tmpltPath = secondaryStorage.getLocalPath() + File.separator + templateFolder;

            storageLayer.mkdirs(tmpltPath);

            String templateName = UUID.randomUUID().toString();

            s_logger.debug("Converting " + srcDisk.getFormat().toString() + " disk " + srcDisk.getPath() + " into template " + templateName);

            String destName = templateFolder + "/" + templateName + ".qcow2";

            storagePoolMgr.copyPhysicalDisk(srcDisk, destName, secondaryStorage, cmd.getWaitInMillSeconds());

            File templateProp = new File(tmpltPath + "/template.properties");

            if (!templateProp.exists()) {
                templateProp.createNewFile();
            }

            String templateContent = "filename=" + templateName + ".qcow2" + System.getProperty("line.separator");

            DateFormat dateFormat = new SimpleDateFormat("MM_dd_yyyy");
            Date date = new Date();

            if (isVolume) {
                templateContent += "volume.name=" + dateFormat.format(date) + System.getProperty("line.separator");
            }
            else {
                templateContent += "snapshot.name=" + dateFormat.format(date) + System.getProperty("line.separator");
            }

            FileOutputStream templFo = new FileOutputStream(templateProp);

            templFo.write(templateContent.getBytes());
            templFo.flush();
            templFo.close();

            Map<String, Object> params = new HashMap<>();

            params.put(StorageLayer.InstanceConfigKey, storageLayer);

            Processor qcow2Processor = new QCOW2Processor();

            qcow2Processor.configure("QCOW2 Processor", params);

            FormatInfo info = qcow2Processor.process(tmpltPath, null, templateName);

            TemplateLocation loc = new TemplateLocation(storageLayer, tmpltPath);

            loc.create(1, true, templateName);
            loc.addFormat(info);
            loc.save();

            storagePoolMgr.disconnectPhysicalDisk(primaryStore.getPoolType(), primaryStore.getUuid(), path);

            TemplateObjectTO newTemplate = new TemplateObjectTO();

            newTemplate.setPath(templateFolder + File.separator + templateName + ".qcow2");
            newTemplate.setSize(info.virtualSize);
            newTemplate.setPhysicalSize(info.size);
            newTemplate.setFormat(ImageFormat.QCOW2);
            newTemplate.setName(templateName);

            return new CopyCmdAnswer(newTemplate);
        } catch (Exception ex) {
            if (isVolume) {
                s_logger.debug("Failed to create template from volume: ", ex);
            }
            else {
                s_logger.debug("Failed to create template from snapshot: ", ex);
            }

            return new CopyCmdAnswer(ex.toString());
        } finally {
            if (secondaryStorage != null) {
                secondaryStorage.delete();
            }
        }
    }

    protected String copyToS3(final File srcFile, final S3TO destStore, final String destPath) throws InterruptedException {
        final String key = destPath + S3Utils.SEPARATOR + srcFile.getName();

        putFile(destStore, srcFile, destStore.getBucketName(), key).waitForCompletion();

        return key;
    }

    protected Answer copyToObjectStore(final CopyCommand cmd) {
        final DataTO srcData = cmd.getSrcTO();
        final DataTO destData = cmd.getDestTO();
        final DataStoreTO imageStore = destData.getDataStore();
        final NfsTO srcStore = (NfsTO)srcData.getDataStore();
        final String srcPath = srcData.getPath();
        final int index = srcPath.lastIndexOf(File.separator);
        final String srcSnapshotDir = srcPath.substring(0, index);
        final String srcFileName = srcPath.substring(index + 1);
        KVMStoragePool srcStorePool = null;
        File srcFile = null;
        try {
            srcStorePool = storagePoolMgr.getStoragePoolByURI(srcStore.getUrl() + File.separator + srcSnapshotDir);
            if (srcStorePool == null) {
                return new CopyCmdAnswer("Can't get store:" + srcStore.getUrl());
            }
            srcFile = new File(srcStorePool.getLocalPath() + File.separator + srcFileName);
            if (!srcFile.exists()) {
                return new CopyCmdAnswer("Can't find src file: " + srcPath);
            }
            String destPath = null;
            if (imageStore instanceof S3TO) {
                destPath = copyToS3(srcFile, (S3TO)imageStore, destData.getPath());
            } else {
                return new CopyCmdAnswer("Unsupported protocol");
            }
            final SnapshotObjectTO newSnapshot = new SnapshotObjectTO();
            newSnapshot.setPath(destPath);
            return new CopyCmdAnswer(newSnapshot);
        } catch (final Exception e) {
            s_logger.error("failed to upload" + srcPath, e);
            return new CopyCmdAnswer("failed to upload" + srcPath + e.toString());
        } finally {
            try {
                if (srcFile != null) {
                    srcFile.delete();
                }
                if (srcStorePool != null) {
                    srcStorePool.delete();
                }
            } catch (final Exception e) {
                s_logger.debug("Failed to clean up:", e);
            }
        }
    }

    protected Answer backupSnapshotForObjectStore(final CopyCommand cmd) {
        final DataTO destData = cmd.getDestTO();
        final DataStoreTO imageStore = destData.getDataStore();
        final DataTO cacheData = cmd.getCacheTO();
        if (cacheData == null) {
            return new CopyCmdAnswer("Failed to copy to object store without cache store");
        }
        final DataStoreTO cacheStore = cacheData.getDataStore();
        ((SnapshotObjectTO)destData).setDataStore(cacheStore);
        final CopyCmdAnswer answer = (CopyCmdAnswer)backupSnapshot(cmd);
        if (!answer.getResult()) {
            return answer;
        }
        final SnapshotObjectTO snapshotOnCacheStore = (SnapshotObjectTO)answer.getNewData();
        snapshotOnCacheStore.setDataStore(cacheStore);
        ((SnapshotObjectTO)destData).setDataStore(imageStore);
        final CopyCommand newCpyCmd = new   CopyCommand(snapshotOnCacheStore, destData, cmd.getWaitInMillSeconds(), cmd.executeInSequence());
        return copyToObjectStore(newCpyCmd);
    }

    @Override
    public Answer backupSnapshot(final CopyCommand cmd) {
        final DataTO srcData = cmd.getSrcTO();
        final DataTO destData = cmd.getDestTO();
        final SnapshotObjectTO snapshot = (SnapshotObjectTO)srcData;
        final PrimaryDataStoreTO primaryStore = (PrimaryDataStoreTO)snapshot.getDataStore();
        final SnapshotObjectTO destSnapshot = (SnapshotObjectTO)destData;
        final DataStoreTO imageStore = destData.getDataStore();

        if (!(imageStore instanceof NfsTO)) {
            return backupSnapshotForObjectStore(cmd);
        }
        final NfsTO nfsImageStore = (NfsTO)imageStore;

        final String secondaryStoragePoolUrl = nfsImageStore.getUrl();
        // NOTE: snapshot name is encoded in snapshot path
        final int index = snapshot.getPath().lastIndexOf("/");
        final boolean isCreatedFromVmSnapshot = index == -1; // -1 means the snapshot is created from existing vm snapshot

        final String snapshotName = snapshot.getPath().substring(index + 1);
        String descName = snapshotName;
        final String volumePath = snapshot.getVolume().getPath();
        String snapshotDestPath = null;
        String snapshotRelPath = null;
        final String vmName = snapshot.getVmName();
        KVMStoragePool secondaryStoragePool = null;
        Connect conn = null;
        KVMPhysicalDisk snapshotDisk = null;
        KVMStoragePool primaryPool = null;

        final VolumeObjectTO srcVolume = snapshot.getVolume();
        try {
            conn = LibvirtConnection.getConnectionByVmName(vmName);

            secondaryStoragePool = storagePoolMgr.getStoragePoolByURI(secondaryStoragePoolUrl);

            final String ssPmountPath = secondaryStoragePool.getLocalPath();
            snapshotRelPath = destSnapshot.getPath();

            snapshotDestPath = ssPmountPath + File.separator + snapshotRelPath;
            snapshotDisk = storagePoolMgr.getPhysicalDisk(primaryStore.getPoolType(), primaryStore.getUuid(), volumePath);
            primaryPool = snapshotDisk.getPool();

            long size = 0;
            /**
             * Since Ceph version Dumpling (0.67.X) librbd / Qemu supports converting RBD
             * snapshots to RAW/QCOW2 files directly.
             *
             * This reduces the amount of time and storage it takes to back up a snapshot dramatically
             */
            if (primaryPool.getType() == StoragePoolType.RBD) {
                final String rbdSnapshot = snapshotDisk.getPath() +  "@" + snapshotName;
                final String snapshotFile = snapshotDestPath + "/" + snapshotName;
                try {
                    s_logger.debug("Attempting to backup RBD snapshot " + rbdSnapshot);

                    final File snapDir = new File(snapshotDestPath);
                    s_logger.debug("Attempting to create " + snapDir.getAbsolutePath() + " recursively for snapshot storage");
                    FileUtils.forceMkdir(snapDir);

                    final QemuImgFile srcFile =
                            new QemuImgFile(KVMPhysicalDisk.RBDStringBuilder(primaryPool.getSourceHost(), primaryPool.getSourcePort(), primaryPool.getAuthUserName(),
                                    primaryPool.getAuthSecret(), rbdSnapshot));
                    srcFile.setFormat(snapshotDisk.getFormat());

                    final QemuImgFile destFile = new QemuImgFile(snapshotFile);
                    destFile.setFormat(PhysicalDiskFormat.QCOW2);

                    s_logger.debug("Backing up RBD snapshot " + rbdSnapshot + " to " + snapshotFile);
                    final QemuImg q = new QemuImg(cmd.getWaitInMillSeconds());
                    q.convert(srcFile, destFile);

                    final File snapFile = new File(snapshotFile);
                    if(snapFile.exists()) {
                        size = snapFile.length();
                    }

                    s_logger.debug("Finished backing up RBD snapshot " + rbdSnapshot + " to " + snapshotFile + " Snapshot size: " + toHumanReadableSize(size));
                } catch (final FileNotFoundException e) {
                    s_logger.error("Failed to open " + snapshotDestPath + ". The error was: " + e.getMessage());
                    return new CopyCmdAnswer(e.toString());
                } catch (final IOException e) {
                    s_logger.error("Failed to create " + snapshotDestPath + ". The error was: " + e.getMessage());
                    return new CopyCmdAnswer(e.toString());
                }  catch (final QemuImgException | LibvirtException e) {
                    s_logger.error("Failed to backup the RBD snapshot from " + rbdSnapshot +
                            " to " + snapshotFile + " the error was: " + e.getMessage());
                    return new CopyCmdAnswer(e.toString());
                }
            } else {
                final Script command = new Script(_manageSnapshotPath, cmd.getWaitInMillSeconds(), s_logger);
                command.add("-b", isCreatedFromVmSnapshot ? snapshotDisk.getPath() : snapshot.getPath());
                command.add(NAME_OPTION, snapshotName);
                command.add("-p", snapshotDestPath);
                if (isCreatedFromVmSnapshot) {
                    descName = UUID.randomUUID().toString();
                }
                command.add("-t", descName);
                final String result = command.execute();
                if (result != null) {
                    s_logger.debug("Failed to backup snaptshot: " + result);
                    return new CopyCmdAnswer(result);
                }
                final File snapFile = new File(snapshotDestPath + "/" + descName);
                if(snapFile.exists()){
                    size = snapFile.length();
                }
            }

            final SnapshotObjectTO newSnapshot = new SnapshotObjectTO();
            newSnapshot.setPath(snapshotRelPath + File.separator + descName);
            newSnapshot.setPhysicalSize(size);
            return new CopyCmdAnswer(newSnapshot);
        } catch (final LibvirtException | CloudRuntimeException e) {
            s_logger.debug("Failed to backup snapshot: ", e);
            return new CopyCmdAnswer(e.toString());
        } finally {
            srcVolume.clearPassphrase();
            if (isCreatedFromVmSnapshot) {
                s_logger.debug("Ignoring removal of vm snapshot on primary as this snapshot is created from vm snapshot");
            } else if (primaryPool.getType() != StoragePoolType.RBD) {
                String snapshotPath = snapshot.getPath();
                String backupSnapshotAfterTakingSnapshot = cmd.getOptions() == null ? null : cmd.getOptions().get(SnapshotInfo.BackupSnapshotAfterTakingSnapshot.key());

                if (backupSnapshotAfterTakingSnapshot == null || BooleanUtils.toBoolean(backupSnapshotAfterTakingSnapshot)) {
                    try {
                        Files.deleteIfExists(Paths.get(snapshotPath));
                    } catch (IOException ex) {
                        s_logger.error(String.format("Failed to delete snapshot [%s] on primary storage [%s].", snapshotPath, primaryPool.getUuid()), ex);
                    }
                } else {
                    s_logger.debug(String.format("This backup is temporary, not deleting snapshot [%s] on primary storage [%s]", snapshotPath, primaryPool.getUuid()));
                }
            }

            try {
                if (secondaryStoragePool != null) {
                    secondaryStoragePool.delete();
                }
            } catch (final Exception ex) {
                s_logger.debug("Failed to delete secondary storage", ex);
            }
        }
    }
    protected synchronized void attachOrDetachISO(final Connect conn, final String vmName, String isoPath, final boolean isAttach, Map<String, String> params) throws
            LibvirtException, InternalErrorException {
        DiskDef iso = new DiskDef();
        boolean isUefiEnabled = MapUtils.isNotEmpty(params) && params.containsKey("UEFI");
        if (isoPath != null && isAttach) {
            final int index = isoPath.lastIndexOf("/");
            final String path = isoPath.substring(0, index);
            final String name = isoPath.substring(index + 1);
            final KVMStoragePool secondaryPool = storagePoolMgr.getStoragePoolByURI(path);
            final KVMPhysicalDisk isoVol = secondaryPool.getPhysicalDisk(name);
            isoPath = isoVol.getPath();

            iso.defISODisk(isoPath, isUefiEnabled);
        } else {
            iso.defISODisk(null, isUefiEnabled);
        }

        final List<DiskDef> disks = resource.getDisks(conn, vmName);
        attachOrDetachDevice(conn, true, vmName, iso);
        if (!isAttach) {
            for (final DiskDef disk : disks) {
                if (disk.getDeviceType() == DiskDef.DeviceType.CDROM) {
                    resource.cleanupDisk(disk);
                }
            }

        }
    }

    @Override
    public Answer attachIso(final AttachCommand cmd) {
        final DiskTO disk = cmd.getDisk();
        final TemplateObjectTO isoTO = (TemplateObjectTO)disk.getData();
        final DataStoreTO store = isoTO.getDataStore();

        try {
            String dataStoreUrl = getDataStoreUrlFromStore(store);
            final Connect conn = LibvirtConnection.getConnectionByVmName(cmd.getVmName());
            attachOrDetachISO(conn, cmd.getVmName(), dataStoreUrl + File.separator + isoTO.getPath(), true, cmd.getControllerInfo());
        } catch (final LibvirtException e) {
            return new Answer(cmd, false, e.toString());
        } catch (final InternalErrorException e) {
            return new Answer(cmd, false, e.toString());
        } catch (final InvalidParameterValueException e) {
            return new Answer(cmd, false, e.toString());
        }

        return new Answer(cmd);
    }

    @Override
    public Answer dettachIso(final DettachCommand cmd) {
        final DiskTO disk = cmd.getDisk();
        final TemplateObjectTO isoTO = (TemplateObjectTO)disk.getData();
        final DataStoreTO store = isoTO.getDataStore();

        try {
            String dataStoreUrl = getDataStoreUrlFromStore(store);
            final Connect conn = LibvirtConnection.getConnectionByVmName(cmd.getVmName());
            attachOrDetachISO(conn, cmd.getVmName(), dataStoreUrl + File.separator + isoTO.getPath(), false, cmd.getParams());
        } catch (final LibvirtException e) {
            return new Answer(cmd, false, e.toString());
        } catch (final InternalErrorException e) {
            return new Answer(cmd, false, e.toString());
        } catch (final InvalidParameterValueException e) {
            return new Answer(cmd, false, e.toString());
        }

        return new Answer(cmd);
    }

    /**
     * Return data store URL from store
     */
    private String getDataStoreUrlFromStore(DataStoreTO store) {
        if (!(store instanceof NfsTO) && (!(store instanceof PrimaryDataStoreTO) ||
                store instanceof PrimaryDataStoreTO && !((PrimaryDataStoreTO) store).getPoolType().equals(StoragePoolType.NetworkFilesystem))) {
            throw new InvalidParameterValueException("unsupported protocol");
        }

        if (store instanceof NfsTO) {
            NfsTO nfsStore = (NfsTO)store;
            return nfsStore.getUrl();
        } else if (store instanceof PrimaryDataStoreTO && ((PrimaryDataStoreTO) store).getPoolType().equals(StoragePoolType.NetworkFilesystem)) {
            //In order to support directly downloaded ISOs
            String psHost = ((PrimaryDataStoreTO) store).getHost();
            String psPath = ((PrimaryDataStoreTO) store).getPath();
            return "nfs://" + psHost + File.separator + psPath;
        }
        return store.getUrl();
    }
    protected synchronized void attachOrDetachDevice(final Connect conn, final boolean attach, final String vmName, final DiskDef xml)
            throws LibvirtException, InternalErrorException {
        attachOrDetachDevice(conn, attach, vmName, xml, 0l);
    }

    /**
     * Attaches or detaches a device (ISO or disk) to an instance.
     * @param conn libvirt connection
     * @param attach boolean that determines whether the device will be attached or detached
     * @param vmName instance name
     * @param diskDef disk definition or iso to be attached or detached
     * @param waitDetachDevice value set in milliseconds to wait before assuming device removal failed
     * @throws LibvirtException
     * @throws InternalErrorException
     */
    protected synchronized void attachOrDetachDevice(final Connect conn, final boolean attach, final String vmName, final DiskDef diskDef, long waitDetachDevice)
            throws LibvirtException, InternalErrorException {
        Domain dm = null;
        String diskXml = diskDef.toString();
        String diskPath = diskDef.getDiskPath();
        try {
            dm = conn.domainLookupByName(vmName);

            if (attach) {
                s_logger.debug("Attaching device: " + diskXml);
                dm.attachDevice(diskXml);
                return;
            }
            s_logger.debug(String.format("Detaching device: [%s].", diskXml));
            dm.detachDevice(diskXml);
            long wait = waitDetachDevice;
            while (!checkDetachSuccess(diskPath, dm) && wait > 0) {
                wait = getWaitAfterSleep(dm, diskPath, wait);
            }
            if (wait <= 0) {
                throw new InternalErrorException(String.format("Could not detach volume after sending the command and waiting for [%s] milliseconds. Probably the VM does " +
                                "not support the sent detach command or the device is busy at the moment. Try again in a couple of minutes.",
                        waitDetachDevice));
            }
            s_logger.debug(String.format("The detach command was executed successfully. The device [%s] was removed from the VM instance with UUID [%s].",
                    diskPath, dm.getUUIDString()));
        } catch (final LibvirtException e) {
            if (attach) {
                s_logger.warn("Failed to attach device to " + vmName + ": " + e.getMessage());
            } else {
                s_logger.warn("Failed to detach device from " + vmName + ": " + e.getMessage());
            }
            throw e;
        } finally {
            if (dm != null) {
                try {
                    dm.free();
                } catch (final LibvirtException l) {
                    s_logger.trace("Ignoring libvirt error.", l);
                }
            }
        }
    }

    /**
     * Waits {@link #waitDelayForVirshCommands} milliseconds before checking again if the device has been removed.
     * @return The configured value in wait.detach.device reduced by {@link #waitDelayForVirshCommands}
     * @throws LibvirtException
     */
    private long getWaitAfterSleep(Domain dm, String diskPath, long wait) throws LibvirtException {
        try {
            wait -= waitDelayForVirshCommands;
            Thread.sleep(waitDelayForVirshCommands);
            s_logger.trace(String.format("Trying to detach device [%s] from VM instance with UUID [%s]. " +
                    "Waiting [%s] milliseconds before assuming the VM was unable to detach the volume.", diskPath, dm.getUUIDString(), wait));
        } catch (InterruptedException e) {
            throw new CloudRuntimeException(e);
        }
        return wait;
    }

    /**
     * Checks if the device has been removed from the instance
     * @param diskPath Path to the device that was removed
     * @param dm instance to be checked if the device was properly removed
     * @throws LibvirtException
     */
    protected boolean checkDetachSuccess(String diskPath, Domain dm) throws LibvirtException {
        LibvirtDomainXMLParser parser = new LibvirtDomainXMLParser();
        parser.parseDomainXML(dm.getXMLDesc(0));
        List<DiskDef> disks = parser.getDisks();
        for (DiskDef diskDef : disks) {
            if (StringUtils.equals(diskPath, diskDef.getDiskPath())) {
                s_logger.debug(String.format("The hypervisor sent the detach command, but it is still possible to identify the device [%s] in the instance with UUID [%s].",
                        diskPath, dm.getUUIDString()));
                return false;
            }
        }
        return true;
    }

<<<<<<< HEAD
    protected synchronized String attachOrDetachDisk(final Connect conn, final boolean attach, final String vmName, final KVMPhysicalDisk attachingDisk, final int devId, final String serial,
            final Long bytesReadRate, final Long bytesReadRateMax, final Long bytesReadRateMaxLength,
            final Long bytesWriteRate, final Long bytesWriteRateMax, final Long bytesWriteRateMaxLength,
            final Long iopsReadRate, final Long iopsReadRateMax, final Long iopsReadRateMaxLength,
            final Long iopsWriteRate, final Long iopsWriteRateMax, final Long iopsWriteRateMaxLength, final String cacheMode, final DiskDef.LibvirtDiskEncryptDetails encryptDetails,
            final String provider, final String krbdpath) throws LibvirtException, InternalErrorException {
=======
    /**
     * Attaches or detaches a disk to an instance.
     * @param conn libvirt connection
     * @param attach boolean that determines whether the device will be attached or detached
     * @param vmName instance name
     * @param attachingDisk kvm physical disk
     * @param devId device id in instance
     * @param serial
     * @param bytesReadRate bytes read rate
     * @param bytesReadRateMax bytes read rate max
     * @param bytesReadRateMaxLength bytes read rate max length
     * @param bytesWriteRate bytes write rate
     * @param bytesWriteRateMax bytes write rate amx
     * @param bytesWriteRateMaxLength bytes write rate max length
     * @param iopsReadRate iops read rate
     * @param iopsReadRateMax iops read rate max
     * @param iopsReadRateMaxLength iops read rate max length
     * @param iopsWriteRate iops write rate
     * @param iopsWriteRateMax iops write rate max
     * @param iopsWriteRateMaxLength iops write rate max length
     * @param cacheMode cache mode
     * @param encryptDetails encrypt details
     * @throws LibvirtException
     * @throws InternalErrorException
     */
    protected synchronized void attachOrDetachDisk(final Connect conn, final boolean attach, final String vmName, final KVMPhysicalDisk attachingDisk, final int devId,
                                                   final String serial, final Long bytesReadRate, final Long bytesReadRateMax, final Long bytesReadRateMaxLength,
                                                   final Long bytesWriteRate, final Long bytesWriteRateMax, final Long bytesWriteRateMaxLength, final Long iopsReadRate,
                                                   final Long iopsReadRateMax, final Long iopsReadRateMaxLength, final Long iopsWriteRate, final Long iopsWriteRateMax,
                                                   final Long iopsWriteRateMaxLength, final String cacheMode, final DiskDef.LibvirtDiskEncryptDetails encryptDetails)
            throws LibvirtException, InternalErrorException {
        attachOrDetachDisk(conn, attach, vmName, attachingDisk, devId, serial, bytesReadRate, bytesReadRateMax, bytesReadRateMaxLength,
                bytesWriteRate, bytesWriteRateMax, bytesWriteRateMaxLength, iopsReadRate, iopsReadRateMax, iopsReadRateMaxLength, iopsWriteRate,
                iopsWriteRateMax, iopsWriteRateMaxLength, cacheMode, encryptDetails, 0l);
    }

    /**
     *
     * Attaches or detaches a disk to an instance.
     * @param conn libvirt connection
     * @param attach boolean that determines whether the device will be attached or detached
     * @param vmName instance name
     * @param attachingDisk kvm physical disk
     * @param devId device id in instance
     * @param serial
     * @param bytesReadRate bytes read rate
     * @param bytesReadRateMax bytes read rate max
     * @param bytesReadRateMaxLength bytes read rate max length
     * @param bytesWriteRate bytes write rate
     * @param bytesWriteRateMax bytes write rate amx
     * @param bytesWriteRateMaxLength bytes write rate max length
     * @param iopsReadRate iops read rate
     * @param iopsReadRateMax iops read rate max
     * @param iopsReadRateMaxLength iops read rate max length
     * @param iopsWriteRate iops write rate
     * @param iopsWriteRateMax iops write rate max
     * @param iopsWriteRateMaxLength iops write rate max length
     * @param cacheMode cache mode
     * @param encryptDetails encrypt details
     * @param waitDetachDevice value set in milliseconds to wait before assuming device removal failed
     * @throws LibvirtException
     * @throws InternalErrorException
     */
    protected synchronized void attachOrDetachDisk(final Connect conn, final boolean attach, final String vmName, final KVMPhysicalDisk attachingDisk, final int devId,
                                                   final String serial, final Long bytesReadRate, final Long bytesReadRateMax, final Long bytesReadRateMaxLength,
                                                   final Long bytesWriteRate, final Long bytesWriteRateMax, final Long bytesWriteRateMaxLength, final Long iopsReadRate,
                                                   final Long iopsReadRateMax, final Long iopsReadRateMaxLength, final Long iopsWriteRate, final Long iopsWriteRateMax,
                                                   final Long iopsWriteRateMaxLength, final String cacheMode, final DiskDef.LibvirtDiskEncryptDetails encryptDetails,
                                                   long waitDetachDevice)
            throws LibvirtException, InternalErrorException {
>>>>>>> cdaad257
        List<DiskDef> disks = null;
        Domain dm = null;
        DiskDef diskdef = null;
        final KVMStoragePool attachingPool = attachingDisk.getPool();
        try {
            dm = conn.domainLookupByName(vmName);
            final LibvirtDomainXMLParser parser = new LibvirtDomainXMLParser();
            final String domXml = dm.getXMLDesc(0);
            parser.parseDomainXML(domXml);
            disks = parser.getDisks();
            if (!attach) {
                if (attachingPool.getType() == StoragePoolType.RBD) {
                    if (resource.getHypervisorType() == Hypervisor.HypervisorType.LXC) {
                        final String device = resource.mapRbdDevice(attachingDisk);
                        if (device != null) {
                            s_logger.debug("RBD device on host is: "+device);
                            attachingDisk.setPath(device);
                        } else {
                            throw new InternalErrorException("Error while mapping disk "+attachingDisk.getPath()+" on host");
                        }
                    }
                }

                for (final DiskDef disk : disks) {
                    final String file = disk.getDiskPath();
                    if(attachingPool.getType() == StoragePoolType.RBD && provider != null && !provider.isEmpty() && "ABLESTACK".equals(provider)) {
                        if (file != null && file.equalsIgnoreCase(krbdpath + "/" + attachingDisk.getPath())) {
                            diskdef = disk;
                            break;
                        }
                    } else {
                        if (file != null && file.equalsIgnoreCase(attachingDisk.getPath())) {
                            diskdef = disk;
                            break;
                        }
                    }
                }
                if (diskdef == null) {
                    s_logger.warn(String.format("Could not find disk [%s] attached to VM instance with UUID [%s]. We will set it as detached in the database to ensure consistency.",
                            attachingDisk.getPath(), dm.getUUIDString()));
                    return;
                }
            } else {
                DiskDef.DiskBus busT = DiskDef.DiskBus.VIRTIO;
                for (final DiskDef disk : disks) {
                    if (disk.getDeviceType() == DeviceType.DISK) {
                        if (disk.getBusType() == DiskDef.DiskBus.SCSI) {
                            busT = DiskDef.DiskBus.SCSI;
                        }
                        break;
                    }
                }
                diskdef = new DiskDef();
                if (busT == DiskDef.DiskBus.SCSI) {
                    diskdef.setQemuDriver(true);
                    diskdef.setDiscard(DiscardType.UNMAP);
                }
                diskdef.setSerial(serial);
                if (attachingPool.getType() == StoragePoolType.RBD) {
                    if(resource.getHypervisorType() == Hypervisor.HypervisorType.LXC){
                        // For LXC, map image to host and then attach to Vm
                        final String device = resource.mapRbdDevice(attachingDisk);
                        if (device != null) {
                            s_logger.debug("RBD device on host is: "+device);
                            diskdef.defBlockBasedDisk(device, devId, busT);
                        } else {
                            throw new InternalErrorException("Error while mapping disk "+attachingDisk.getPath()+" on host");
                        }
                    } else {
                        if(provider != null && !provider.isEmpty() && "ABLESTACK".equals(provider)){
                            final String device = resource.mapRbdDevice(attachingDisk);
                            if (device != null) {
                                s_logger.debug("RBD device on host is: " + device);
                                diskdef.defBlockBasedDisk(krbdpath + "/" + attachingDisk.getPath(), devId);
                            } else {
                                throw new InternalErrorException("Error while mapping RBD device on host");
                            }
                        } else {
                            diskdef.defNetworkBasedDisk(attachingDisk.getPath(), attachingPool.getSourceHost(), attachingPool.getSourcePort(), attachingPool.getAuthUserName(),
                            attachingPool.getUuid(), devId, busT, DiskProtocol.RBD, DiskDef.DiskFmtType.RAW);
                        }
                    }
                } else if (attachingPool.getType() == StoragePoolType.Gluster) {
                    final String mountpoint = attachingPool.getLocalPath();
                    final String path = attachingDisk.getPath();
                    final String glusterVolume = attachingPool.getSourceDir().replace("/", "");
                    diskdef.defNetworkBasedDisk(glusterVolume + path.replace(mountpoint, ""), attachingPool.getSourceHost(), attachingPool.getSourcePort(), null,
                            null, devId, busT, DiskProtocol.GLUSTER, DiskDef.DiskFmtType.QCOW2);
                } else if (attachingPool.getType() == StoragePoolType.PowerFlex) {
                    diskdef.defBlockBasedDisk(attachingDisk.getPath(), devId, busT);
                    if (attachingDisk.getFormat() == PhysicalDiskFormat.QCOW2) {
                        diskdef.setDiskFormatType(DiskDef.DiskFmtType.QCOW2);
                    }
                } else if (attachingDisk.getFormat() == PhysicalDiskFormat.QCOW2) {
                    diskdef.defFileBasedDisk(attachingDisk.getPath(), devId, busT, DiskDef.DiskFmtType.QCOW2);
                } else if (attachingDisk.getFormat() == PhysicalDiskFormat.RAW) {
                    diskdef.defBlockBasedDisk(attachingDisk.getPath(), devId, busT);
                }

                if (encryptDetails != null) {
                    diskdef.setLibvirtDiskEncryptDetails(encryptDetails);
                }

                if ((bytesReadRate != null) && (bytesReadRate > 0)) {
                    diskdef.setBytesReadRate(bytesReadRate);
                }
                if ((bytesReadRateMax != null) && (bytesReadRateMax > 0)) {
                    diskdef.setBytesReadRateMax(bytesReadRateMax);
                }
                if ((bytesReadRateMaxLength != null) && (bytesReadRateMaxLength > 0)) {
                    diskdef.setBytesReadRateMaxLength(bytesReadRateMaxLength);
                }
                if ((bytesWriteRate != null) && (bytesWriteRate > 0)) {
                    diskdef.setBytesWriteRate(bytesWriteRate);
                }
                if ((bytesWriteRateMax != null) && (bytesWriteRateMax > 0)) {
                    diskdef.setBytesWriteRateMax(bytesWriteRateMax);
                }
                if ((bytesWriteRateMaxLength != null) && (bytesWriteRateMaxLength > 0)) {
                    diskdef.setBytesWriteRateMaxLength(bytesWriteRateMaxLength);
                }
                if ((iopsReadRate != null) && (iopsReadRate > 0)) {
                    diskdef.setIopsReadRate(iopsReadRate);
                }
                if ((iopsReadRateMax != null) && (iopsReadRateMax > 0)) {
                    diskdef.setIopsReadRateMax(iopsReadRateMax);
                }
                if ((iopsReadRateMaxLength != null) && (iopsReadRateMaxLength > 0)) {
                    diskdef.setIopsReadRateMaxLength(iopsReadRateMaxLength);
                }
                if ((iopsWriteRate != null) && (iopsWriteRate > 0)) {
                    diskdef.setIopsWriteRate(iopsWriteRate);
                }
                if ((iopsWriteRateMax != null) && (iopsWriteRateMax > 0)) {
                    diskdef.setIopsWriteRateMax(iopsWriteRateMax);
                }
                if ((iopsWriteRateMaxLength != null) && (iopsWriteRateMaxLength > 0)) {
                    diskdef.setIopsWriteRateMaxLength(iopsWriteRateMaxLength);
                }
                if(cacheMode != null) {
                    diskdef.setCacheMode(DiskDef.DiskCacheMode.valueOf(cacheMode.toUpperCase()));
                }
            }

            attachOrDetachDevice(conn, attach, vmName, diskdef, waitDetachDevice);
        } finally {
            if (dm != null) {
                dm.free();
            }
            if(!attach && attachingPool.getType() == StoragePoolType.RBD && provider != null && !provider.isEmpty() && "ABLESTACK".equals(provider)){
                final String unmap = resource.unmapRbdDevice(attachingDisk);
                if (unmap == null) {
                    attachingDisk.setPath(krbdpath + "/" + attachingDisk.getPath());
                    s_logger.debug("Glue Block unmap device on host is: " + attachingDisk.getPath());
                } else {
                    throw new InternalErrorException("Error while Glue Block unmapping disk "+attachingDisk.getPath()+" on host");
                }
            }
        }
    }

    @Override
    public Answer attachVolume(final AttachCommand cmd) {
        final DiskTO disk = cmd.getDisk();
        final VolumeObjectTO vol = (VolumeObjectTO)disk.getData();
        final PrimaryDataStoreTO primaryStore = (PrimaryDataStoreTO)vol.getDataStore();
        final String vmName = cmd.getVmName();
        final String serial = resource.diskUuidToSerial(vol.getUuid());

        try {
            final Connect conn = LibvirtConnection.getConnectionByVmName(vmName);
            DiskDef.LibvirtDiskEncryptDetails encryptDetails = null;
            if (vol.requiresEncryption()) {
                String secretUuid = resource.createLibvirtVolumeSecret(conn, vol.getPath(), vol.getPassphrase());
                encryptDetails = new DiskDef.LibvirtDiskEncryptDetails(secretUuid, QemuObject.EncryptFormat.enumValue(vol.getEncryptFormat()));
                vol.clearPassphrase();
            }

            storagePoolMgr.connectPhysicalDisk(primaryStore.getPoolType(), primaryStore.getUuid(), vol.getPath(), disk.getDetails());

            final KVMPhysicalDisk phyDisk = storagePoolMgr.getPhysicalDisk(primaryStore.getPoolType(), primaryStore.getUuid(), vol.getPath());
            final String volCacheMode = vol.getCacheMode() == null ? null : vol.getCacheMode().toString();
            s_logger.debug(String.format("Attaching physical disk %s with format %s", phyDisk.getPath(), phyDisk.getFormat()));

            attachOrDetachDisk(conn, true, vmName, phyDisk, disk.getDiskSeq().intValue(), serial,
                    vol.getBytesReadRate(), vol.getBytesReadRateMax(), vol.getBytesReadRateMaxLength(),
                    vol.getBytesWriteRate(), vol.getBytesWriteRateMax(), vol.getBytesWriteRateMaxLength(),
                    vol.getIopsReadRate(), vol.getIopsReadRateMax(), vol.getIopsReadRateMaxLength(),
                    vol.getIopsWriteRate(), vol.getIopsWriteRateMax(), vol.getIopsWriteRateMaxLength(), volCacheMode, encryptDetails,
                    primaryStore.getProvider(), primaryStore.getKrbdPath());

            return new AttachAnswer(disk);
        } catch (final LibvirtException e) {
            s_logger.debug("Failed to attach volume: " + vol.getPath() + ", due to ", e);
            storagePoolMgr.disconnectPhysicalDisk(primaryStore.getPoolType(), primaryStore.getUuid(), vol.getPath());
            return new AttachAnswer(e.toString());
        } catch (final InternalErrorException e) {
            s_logger.debug("Failed to attach volume: " + vol.getPath() + ", due to ", e);
            return new AttachAnswer(e.toString());
        } catch (final CloudRuntimeException e) {
            s_logger.debug("Failed to attach volume: " + vol.getPath() + ", due to ", e);
            return new AttachAnswer(e.toString());
        } finally {
            vol.clearPassphrase();
        }
    }

    @Override
    public Answer dettachVolume(final DettachCommand cmd) {
        final DiskTO disk = cmd.getDisk();
        final VolumeObjectTO vol = (VolumeObjectTO)disk.getData();
        final PrimaryDataStoreTO primaryStore = (PrimaryDataStoreTO)vol.getDataStore();
        final String vmName = cmd.getVmName();
        final String serial = resource.diskUuidToSerial(vol.getUuid());
        long waitDetachDevice = cmd.getWaitDetachDevice();
        try {
            final Connect conn = LibvirtConnection.getConnectionByVmName(vmName);

            final KVMPhysicalDisk phyDisk = storagePoolMgr.getPhysicalDisk(primaryStore.getPoolType(), primaryStore.getUuid(), vol.getPath());
            final String volCacheMode = vol.getCacheMode() == null ? null : vol.getCacheMode().toString();

            attachOrDetachDisk(conn, false, vmName, phyDisk, disk.getDiskSeq().intValue(), serial,
                    vol.getBytesReadRate(), vol.getBytesReadRateMax(), vol.getBytesReadRateMaxLength(),
                    vol.getBytesWriteRate(), vol.getBytesWriteRateMax(), vol.getBytesWriteRateMaxLength(),
                    vol.getIopsReadRate(), vol.getIopsReadRateMax(), vol.getIopsReadRateMaxLength(),
<<<<<<< HEAD
                    vol.getIopsWriteRate(), vol.getIopsWriteRateMax(), vol.getIopsWriteRateMaxLength(), volCacheMode, null,
                    primaryStore.getProvider(), primaryStore.getKrbdPath());
=======
                    vol.getIopsWriteRate(), vol.getIopsWriteRateMax(), vol.getIopsWriteRateMaxLength(), volCacheMode, null, waitDetachDevice);
>>>>>>> cdaad257

            storagePoolMgr.disconnectPhysicalDisk(primaryStore.getPoolType(), primaryStore.getUuid(), vol.getPath());

            return new DettachAnswer(disk);
        } catch (final LibvirtException e) {
            s_logger.debug("Failed to detach volume: " + vol.getPath() + ", due to ", e);
            return new DettachAnswer(e.toString());
        } catch (final InternalErrorException e) {
            s_logger.debug("Failed to detach volume: " + vol.getPath() + ", due to ", e);
            return new DettachAnswer(e.toString());
        } catch (final CloudRuntimeException e) {
            s_logger.debug("Failed to detach volume: " + vol.getPath() + ", due to ", e);
            return new DettachAnswer(e.toString());
        } finally {
            vol.clearPassphrase();
        }
    }

    /**
     * Create volume with backing file (linked clone)
     */
    protected KVMPhysicalDisk createLinkedCloneVolume(MigrationOptions migrationOptions, KVMStoragePool srcPool, KVMStoragePool primaryPool, VolumeObjectTO volume, PhysicalDiskFormat format, int timeout) {
        String srcBackingFilePath = migrationOptions.getSrcBackingFilePath();
        boolean copySrcTemplate = migrationOptions.isCopySrcTemplate();
        KVMPhysicalDisk srcTemplate = srcPool.getPhysicalDisk(srcBackingFilePath);
        KVMPhysicalDisk destTemplate;
        if (copySrcTemplate) {
            KVMPhysicalDisk copiedTemplate = storagePoolMgr.copyPhysicalDisk(srcTemplate, srcTemplate.getName(), primaryPool, 10000 * 1000);
            destTemplate = primaryPool.getPhysicalDisk(copiedTemplate.getPath());
        } else {
            destTemplate = primaryPool.getPhysicalDisk(srcBackingFilePath);
        }
        return storagePoolMgr.createDiskWithTemplateBacking(destTemplate, volume.getUuid(), format, volume.getSize(),
                primaryPool, timeout, volume.getPassphrase());
    }

    /**
     * Create full clone volume from VM snapshot
     */
    protected KVMPhysicalDisk createFullCloneVolume(MigrationOptions migrationOptions, VolumeObjectTO volume, KVMStoragePool primaryPool, PhysicalDiskFormat format) {
            s_logger.debug("For VM migration with full-clone volume: Creating empty stub disk for source disk " + migrationOptions.getSrcVolumeUuid() + " and size: " + toHumanReadableSize(volume.getSize()) + " and format: " + format);
        return primaryPool.createPhysicalDisk(volume.getUuid(), format, volume.getProvisioningType(), volume.getSize(), volume.getPassphrase());
    }

    @Override
    public Answer createVolume(final CreateObjectCommand cmd) {
        final VolumeObjectTO volume = (VolumeObjectTO)cmd.getData();
        final PrimaryDataStoreTO primaryStore = (PrimaryDataStoreTO)volume.getDataStore();

        KVMStoragePool primaryPool = null;
        KVMPhysicalDisk vol = null;
        long disksize;
        try {
            primaryPool = storagePoolMgr.getStoragePool(primaryStore.getPoolType(), primaryStore.getUuid());
            disksize = volume.getSize();
            PhysicalDiskFormat format;
            if (volume.getFormat() == null || StoragePoolType.RBD.equals(primaryStore.getPoolType())) {
                format = primaryPool.getDefaultFormat();
            } else {
                format = PhysicalDiskFormat.valueOf(volume.getFormat().toString().toUpperCase());
            }

            MigrationOptions migrationOptions = volume.getMigrationOptions();
            if (migrationOptions != null) {
                int timeout = migrationOptions.getTimeout();

                if (migrationOptions.getType() == MigrationOptions.Type.LinkedClone) {
                    KVMStoragePool srcPool = getTemplateSourcePoolUsingMigrationOptions(primaryPool, migrationOptions);
                    vol = createLinkedCloneVolume(migrationOptions, srcPool, primaryPool, volume, format, timeout);
                } else if (migrationOptions.getType() == MigrationOptions.Type.FullClone) {
                    vol = createFullCloneVolume(migrationOptions, volume, primaryPool, format);
                }
            } else {
                vol = primaryPool.createPhysicalDisk(volume.getUuid(), format,
                        volume.getProvisioningType(), disksize, volume.getPassphrase());
            }

            final VolumeObjectTO newVol = new VolumeObjectTO();
            if(vol != null) {
                newVol.setPath(vol.getName());
                if (vol.getQemuEncryptFormat() != null) {
                    newVol.setEncryptFormat(vol.getQemuEncryptFormat().toString());
                }
            }
            newVol.setSize(volume.getSize());
            newVol.setFormat(ImageFormat.valueOf(format.toString().toUpperCase()));

            return new CreateObjectAnswer(newVol);
        } catch (final Exception e) {
            s_logger.debug("Failed to create volume: ", e);
            return new CreateObjectAnswer(e.toString());
        } finally {
            volume.clearPassphrase();
        }
    }

    /**
     * XML to take disk-only snapshot of the VM.<br><br>
     * 1st parameter: snapshot's name;<br>
     * 2nd parameter: disk's label (target.dev tag from VM's XML);<br>
     * 3rd parameter: absolute path to create the snapshot;<br>
     * 4th parameter: list of disks to avoid on snapshot {@link #TAG_AVOID_DISK_FROM_SNAPSHOT};
     */
    private static final String XML_CREATE_DISK_SNAPSHOT = "<domainsnapshot><name>%s</name><disks><disk name='%s' snapshot='external'><source file='%s'/></disk>%s</disks>"
      + "</domainsnapshot>";

    /**
     * XML to take full VM snapshot.<br><br>
     * 1st parameter: snapshot's name;<br>
     * 2nd parameter: domain's UUID;<br>
     */
    private static final String XML_CREATE_FULL_VM_SNAPSHOT = "<domainsnapshot><name>%s</name><domain><uuid>%s</uuid></domain></domainsnapshot>";

    /**
     * Tag to avoid disk from snapshot.<br><br>
     * 1st parameter: disk's label (target.dev tag from VM's XML);
     */
    private static final String TAG_AVOID_DISK_FROM_SNAPSHOT = "<disk name='%s' snapshot='no' />";

    /**
     * Virsh command to merge (blockcommit) snapshot into the base file.<br><br>
     * 1st parameter: VM's name;<br>
     * 2nd parameter: disk's label (target.dev tag from VM's XML);<br>
     * 3rd parameter: the absolute path of the base file;
     * 4th parameter: the flag '--delete', if Libvirt supports it. Libvirt started to support it on version <b>6.0.0</b>;
     */
    private static final String COMMAND_MERGE_SNAPSHOT = "virsh blockcommit %s %s --base %s --active --wait %s --pivot";

    /**
     * Flag to take disk-only snapshots from VM.<br><br>
     * Libvirt lib for java does not have the enum virDomainSnapshotCreateFlags.
     * @see <a href="https://libvirt.org/html/libvirt-libvirt-domain-snapshot.html">Module libvirt-domain-snapshot from libvirt</a>
     */
    private static final int VIR_DOMAIN_SNAPSHOT_CREATE_DISK_ONLY = 16;

    /**
     * Min rate between available pool and disk size to take disk snapshot.<br><br>
     * As we are copying the base disk to a folder in the same primary storage, we need at least once more disk size of available space in the primary storage, plus 5% as a
     * security margin.
     */
    private static final double MIN_RATE_BETWEEN_AVAILABLE_POOL_AND_DISK_SIZE_TO_TAKE_DISK_SNAPSHOT = 1.05;

    /**
     * Message that can occurs when using a QEMU binary that does not support live disk snapshot (e.g. CentOS 7 QEMU binaries).
     */
    private static final String LIBVIRT_OPERATION_NOT_SUPPORTED_MESSAGE = "Operation not supported";

    @Override
    public Answer createSnapshot(final CreateObjectCommand cmd) {
        final SnapshotObjectTO snapshotTO = (SnapshotObjectTO)cmd.getData();
        final PrimaryDataStoreTO primaryStore = (PrimaryDataStoreTO)snapshotTO.getDataStore();
        final VolumeObjectTO volume = snapshotTO.getVolume();
        final String snapshotName = UUID.randomUUID().toString();
        final String vmName = volume.getVmName();

        try {
            final Connect conn = LibvirtConnection.getConnectionByVmName(vmName);
            DomainInfo.DomainState state = null;
            Domain vm = null;
            if (vmName != null) {
                try {
                    vm = resource.getDomain(conn, vmName);
                    state = vm.getInfo().state;
                } catch (final LibvirtException e) {
                    s_logger.trace("Ignoring libvirt error.", e);
                }
            }

            if (state == DomainInfo.DomainState.VIR_DOMAIN_RUNNING && volume.requiresEncryption()) {
                throw new CloudRuntimeException("VM is running, encrypted volume snapshots aren't supported");
            }

            final KVMStoragePool primaryPool = storagePoolMgr.getStoragePool(primaryStore.getPoolType(), primaryStore.getUuid());

            final KVMPhysicalDisk disk = storagePoolMgr.getPhysicalDisk(primaryStore.getPoolType(), primaryStore.getUuid(), volume.getPath());

            String diskPath = disk.getPath();
            String snapshotPath = diskPath + File.separator + snapshotName;
            if (state == DomainInfo.DomainState.VIR_DOMAIN_RUNNING && !primaryPool.isExternalSnapshot()) {

                validateAvailableSizeOnPoolToTakeVolumeSnapshot(primaryPool, disk);

                try {
                    snapshotPath = getSnapshotPathInPrimaryStorage(primaryPool.getLocalPath(), snapshotName);

                    String diskLabel = takeVolumeSnapshot(resource.getDisks(conn, vmName), snapshotName, diskPath, vm);
                    String copyResult = copySnapshotToPrimaryStorageDir(primaryPool, diskPath, snapshotPath, volume);

                    mergeSnapshotIntoBaseFile(vm, diskLabel, diskPath, snapshotName, volume, conn);

                    validateCopyResult(copyResult, snapshotPath);
                } catch (LibvirtException e) {
                    if (!e.getMessage().contains(LIBVIRT_OPERATION_NOT_SUPPORTED_MESSAGE)) {
                        throw e;
                    }

                    s_logger.info(String.format("It was not possible to take live disk snapshot for volume [%s], in VM [%s], due to [%s]. We will take full snapshot of the VM"
                            + " and extract the disk instead. Consider upgrading your QEMU binary.", volume, vmName, e.getMessage()));

                    takeFullVmSnapshotForBinariesThatDoesNotSupportLiveDiskSnapshot(vm, snapshotName, vmName);
                    primaryPool.createFolder(TemplateConstants.DEFAULT_SNAPSHOT_ROOT_DIR);
                    extractDiskFromFullVmSnapshot(disk, volume, snapshotPath, snapshotName, vmName, vm);
                }

                /*
                 * libvirt on RHEL6 doesn't handle resume event emitted from
                 * qemu
                 */
                vm = resource.getDomain(conn, vmName);
                state = vm.getInfo().state;
                if (state == DomainInfo.DomainState.VIR_DOMAIN_PAUSED) {
                    vm.resume();
                }
            } else {
                /**
                 * For RBD we can't use libvirt to do our snapshotting or any Bash scripts.
                 * libvirt also wants to store the memory contents of the Virtual Machine,
                 * but that's not possible with RBD since there is no way to store the memory
                 * contents in RBD.
                 *
                 * So we rely on the Java bindings for RBD to create our snapshot
                 *
                 * This snapshot might not be 100% consistent due to writes still being in the
                 * memory of the Virtual Machine, but if the VM runs a kernel which supports
                 * barriers properly (>2.6.32) this won't be any different then pulling the power
                 * cord out of a running machine.
                 */
                if (primaryPool.getType() == StoragePoolType.RBD) {
                    try {
                        Rados r = radosConnect(primaryPool);

                        final IoCTX io = r.ioCtxCreate(primaryPool.getSourceDir());
                        final Rbd rbd = new Rbd(io);
                        final RbdImage image = rbd.open(disk.getName());

                        s_logger.debug("Attempting to create RBD snapshot " + disk.getName() + "@" + snapshotName);
                        image.snapCreate(snapshotName);

                        rbd.close(image);
                        r.ioCtxDestroy(io);
                    } catch (final Exception e) {
                        s_logger.error("A RBD snapshot operation on " + disk.getName() + " failed. The error was: " + e.getMessage());
                    }
                } else if (primaryPool.getType() == StoragePoolType.CLVM) {
                    /* VM is not running, create a snapshot by ourself */
                    final Script command = new Script(_manageSnapshotPath, _cmdsTimeout, s_logger);
                    command.add(MANAGE_SNAPSTHOT_CREATE_OPTION, disk.getPath());
                    command.add(NAME_OPTION, snapshotName);
                    final String result = command.execute();
                    if (result != null) {
                        s_logger.debug("Failed to manage snapshot: " + result);
                        return new CreateObjectAnswer("Failed to manage snapshot: " + result);
                    }
                } else {
                    snapshotPath = getSnapshotPathInPrimaryStorage(primaryPool.getLocalPath(), snapshotName);
                    String copyResult = copySnapshotToPrimaryStorageDir(primaryPool, diskPath, snapshotPath, volume);
                    validateCopyResult(copyResult, snapshotPath);
                }
            }

            final SnapshotObjectTO newSnapshot = new SnapshotObjectTO();

            newSnapshot.setPath(snapshotPath);
            return new CreateObjectAnswer(newSnapshot);
        } catch (CloudRuntimeException | LibvirtException | IOException ex) {
            String errorMsg = String.format("Failed take snapshot for volume [%s], in VM [%s], due to [%s].", volume, vmName, ex.getMessage());
            s_logger.error(errorMsg, ex);
            return new CreateObjectAnswer(errorMsg);
        } finally {
            volume.clearPassphrase();
        }
    }

    protected void deleteFullVmSnapshotAfterConvertingItToExternalDiskSnapshot(Domain vm, String snapshotName, VolumeObjectTO volume, String vmName) throws LibvirtException {
        s_logger.debug(String.format("Deleting full VM snapshot [%s] of VM [%s] as we already converted it to an external disk snapshot of the volume [%s].", snapshotName, vmName,
                volume));

        DomainSnapshot domainSnapshot = vm.snapshotLookupByName(snapshotName);
        domainSnapshot.delete(0);
    }

    protected void extractDiskFromFullVmSnapshot(KVMPhysicalDisk disk, VolumeObjectTO volume, String snapshotPath, String snapshotName, String vmName, Domain vm)
            throws LibvirtException {
        QemuImgFile srcFile = new QemuImgFile(disk.getPath(), disk.getFormat());
        QemuImgFile destFile = new QemuImgFile(snapshotPath, disk.getFormat());

        try {
            QemuImg qemuImg = new QemuImg(_cmdsTimeout);
            s_logger.debug(String.format("Converting full VM snapshot [%s] of VM [%s] to external disk snapshot of the volume [%s].", snapshotName, vmName, volume));
            qemuImg.convert(srcFile, destFile, null, snapshotName, true);
        } catch (QemuImgException qemuException) {
            String message = String.format("Could not convert full VM snapshot [%s] of VM [%s] to external disk snapshot of volume [%s] due to [%s].", snapshotName, vmName, volume,
                    qemuException.getMessage());

            s_logger.error(message, qemuException);
            throw new CloudRuntimeException(message, qemuException);
        } finally {
            deleteFullVmSnapshotAfterConvertingItToExternalDiskSnapshot(vm, snapshotName, volume, vmName);
        }
    }

    protected void takeFullVmSnapshotForBinariesThatDoesNotSupportLiveDiskSnapshot(Domain vm, String snapshotName, String vmName) throws LibvirtException {
        String vmUuid = vm.getUUIDString();

        long start = System.currentTimeMillis();
        vm.snapshotCreateXML(String.format(XML_CREATE_FULL_VM_SNAPSHOT, snapshotName, vmUuid));
        s_logger.debug(String.format("Full VM Snapshot [%s] of VM [%s] took [%s] seconds to finish.", snapshotName, vmName, (System.currentTimeMillis() - start)/1000));
    }

    protected void validateCopyResult(String copyResult, String snapshotPath) throws CloudRuntimeException, IOException {
        if (copyResult == null) {
            return;
        }

        Files.deleteIfExists(Paths.get(snapshotPath));
        throw new CloudRuntimeException(copyResult);
    }

    /**
     * Merges the snapshot into base file to keep volume and VM behavior after stopping - starting.
     * @param vm Domain of the VM;
     * @param diskLabel Disk label to manage snapshot and base file;
     * @param baseFilePath Path of the base file;
     * @param snapshotName Name of the snapshot;
     * @throws LibvirtException
     */
    protected void mergeSnapshotIntoBaseFile(Domain vm, String diskLabel, String baseFilePath, String snapshotName, VolumeObjectTO volume,
            Connect conn) throws LibvirtException {
        boolean isLibvirtSupportingFlagDeleteOnCommandVirshBlockcommit = LibvirtUtilitiesHelper.isLibvirtSupportingFlagDeleteOnCommandVirshBlockcommit(conn);
        String vmName = vm.getName();
        String mergeCommand = String.format(COMMAND_MERGE_SNAPSHOT, vmName, diskLabel, baseFilePath, isLibvirtSupportingFlagDeleteOnCommandVirshBlockcommit ? "--delete" : "");
        String mergeResult = Script.runSimpleBashScript(mergeCommand);

        if (mergeResult == null) {
            s_logger.debug(String.format("Successfully merged snapshot [%s] into VM [%s] %s base file.", snapshotName, vmName, volume));
            manuallyDeleteUnusedSnapshotFile(isLibvirtSupportingFlagDeleteOnCommandVirshBlockcommit, getSnapshotTemporaryPath(baseFilePath, snapshotName));
            return;
        }

        String errorMsg = String.format("Failed to merge snapshot [%s] into VM [%s] %s base file. Command [%s] resulted in [%s]. If the VM is stopped and then started, it"
          + " will start to write in the base file again. All changes made between the snapshot and the VM stop will be in the snapshot. If the VM is stopped, the snapshot must be"
          + " merged into the base file manually.", snapshotName, vmName, volume, mergeCommand, mergeResult);

        s_logger.warn(String.format("%s VM XML: [%s].", errorMsg, vm.getXMLDesc(0)));
        throw new CloudRuntimeException(errorMsg);
    }

    /**
     * Manually deletes the unused snapshot file.<br/>
     * This method is necessary due to Libvirt created the tag '--delete' on command 'virsh blockcommit' on version <b>1.2.9</b>, however it was only implemented on version
     *  <b>6.0.0</b>.
     * @param snapshotPath The unused snapshot file to manually delete.
     */
    protected void manuallyDeleteUnusedSnapshotFile(boolean isLibvirtSupportingFlagDeleteOnCommandVirshBlockcommit, String snapshotPath) {
        if (isLibvirtSupportingFlagDeleteOnCommandVirshBlockcommit) {
            s_logger.debug(String.format("The current Libvirt's version supports the flag '--delete' on command 'virsh blockcommit', we will skip the manually deletion of the"
                    + " unused snapshot file [%s] as it already was automatically deleted.", snapshotPath));
            return;
        }

        s_logger.debug(String.format("The current Libvirt's version does not supports the flag '--delete' on command 'virsh blockcommit', therefore we will manually delete the"
                + " unused snapshot file [%s].", snapshotPath));

        try {
            Files.deleteIfExists(Paths.get(snapshotPath));
            s_logger.debug(String.format("Manually deleted unused snapshot file [%s].", snapshotPath));
        } catch (IOException ex) {
            throw new CloudRuntimeException(String.format("Unable to manually delete unused snapshot file [%s] due to [%s].", snapshotPath, ex.getMessage()));
        }
    }

    /**
     * Creates the snapshot directory in the primary storage, if it does not exist; then copies the base file (VM's old writing file) to the snapshot dir..
     * @param primaryPool Storage to create folder, if not exists;
     * @param baseFile Base file of VM, which will be copied;
     * @param snapshotPath Path to copy the base file;
     * @return null if copies successfully or a error message.
     */
    protected String copySnapshotToPrimaryStorageDir(KVMStoragePool primaryPool, String baseFile, String snapshotPath, VolumeObjectTO volume) {
        try {
            primaryPool.createFolder(TemplateConstants.DEFAULT_SNAPSHOT_ROOT_DIR);
            Files.copy(Paths.get(baseFile), Paths.get(snapshotPath));
            s_logger.debug(String.format("Copied %s snapshot from [%s] to [%s].", volume, baseFile, snapshotPath));
            return null;
        } catch (IOException ex) {
            return String.format("Unable to copy %s snapshot [%s] to [%s] due to [%s].", volume, baseFile, snapshotPath, ex.getMessage());
        }
    }

    /**
     * Retrieves the path of the snapshot on primary storage snapshot's dir.
     * @param primaryStoragePath Path of the primary storage;
     * @param snapshotName Snapshot name;
     * @return the path of the snapshot in primary storage snapshot's dir.
     */
    protected String getSnapshotPathInPrimaryStorage(String primaryStoragePath, String snapshotName) {
        return String.format("%s%s%s%s%s", primaryStoragePath, File.separator, TemplateConstants.DEFAULT_SNAPSHOT_ROOT_DIR, File.separator, snapshotName);
    }

    /**
     * Take a volume snapshot of the specified volume.
     * @param disks List of VM's disks;
     * @param snapshotName Name of the snapshot;
     * @param diskPath Path of the disk to take snapshot;
     * @param vm VM in which disk stay;
     * @return the disk label in VM's XML.
     * @throws LibvirtException
     */
    protected String takeVolumeSnapshot(List<DiskDef> disks, String snapshotName, String diskPath, Domain vm) throws LibvirtException{
        Pair<String, Set<String>> diskToSnapshotAndDisksToAvoid = getDiskToSnapshotAndDisksToAvoid(disks, diskPath, vm);
        String diskLabelToSnapshot = diskToSnapshotAndDisksToAvoid.first();
        String disksToAvoidsOnSnapshot = diskToSnapshotAndDisksToAvoid.second().stream().map(diskLabel -> String.format(TAG_AVOID_DISK_FROM_SNAPSHOT, diskLabel))
          .collect(Collectors.joining());
        String snapshotTemporaryPath = getSnapshotTemporaryPath(diskPath, snapshotName);

        String createSnapshotXmlFormated = String.format(XML_CREATE_DISK_SNAPSHOT, snapshotName, diskLabelToSnapshot, snapshotTemporaryPath, disksToAvoidsOnSnapshot);

        long start = System.currentTimeMillis();
        vm.snapshotCreateXML(createSnapshotXmlFormated, VIR_DOMAIN_SNAPSHOT_CREATE_DISK_ONLY);
        s_logger.debug(String.format("Snapshot [%s] took [%s] seconds to finish.", snapshotName, (System.currentTimeMillis() - start)/1000));

        return diskLabelToSnapshot;
    }

    /**
     * Retrieves the disk label to take snapshot and, in case that there is more than one disk attached to VM, the disk labels to avoid the snapshot;
     * @param disks List of VM's disks;
     * @param diskPath Path of the disk to take snapshot;
     * @param vm VM in which disks stay;
     * @return the label to take snapshot and the labels to avoid it. If the disk path not be found in VM's XML or be found more than once, it will throw a CloudRuntimeException.
     * @throws org.libvirt.LibvirtException
     */
    protected Pair<String, Set<String>> getDiskToSnapshotAndDisksToAvoid(List<DiskDef> disks, String diskPath, Domain vm) throws LibvirtException {
        String diskLabelToSnapshot = null;
        Set<String> disksToAvoid = new HashSet<>();

        for (DiskDef disk : disks) {
            String diskDefPath = disk.getDiskPath();

            if (StringUtils.isEmpty(diskDefPath)) {
                continue;
            }

            String diskLabel = disk.getDiskLabel();

            if (!diskPath.equals(diskDefPath)) {
                disksToAvoid.add(diskLabel);
                continue;
            }

            if (diskLabelToSnapshot != null) {
                throw new CloudRuntimeException(String.format("VM [%s] has more than one disk with path [%s]. VM's XML [%s].", vm.getName(), diskPath, vm.getXMLDesc(0)));
            }

            diskLabelToSnapshot = diskLabel;
        }

        if (diskLabelToSnapshot == null) {
            throw new CloudRuntimeException(String.format("VM [%s] has no disk with path [%s]. VM's XML [%s].", vm.getName(), diskPath, vm.getXMLDesc(0)));
        }

        return new Pair<>(diskLabelToSnapshot, disksToAvoid);
    }

    /**
     * Retrieves the temporary path of the snapshot.
     * @param diskPath Path of the disk to snapshot;
     * @param snapshotName Snapshot name;
     * @return the path of the disk replacing the disk with the snapshot.
     */
    protected String getSnapshotTemporaryPath(String diskPath, String snapshotName) {
        String[] diskPathSplitted = diskPath.split(File.separator);
        diskPathSplitted[diskPathSplitted.length - 1] = snapshotName;
        return String.join(File.separator, diskPathSplitted);
    }

    /**
     * Validate if the primary storage has enough capacity to take a disk snapshot, as the snapshot will duplicate the disk to backup.
     * @param primaryPool Primary storage to verify capacity;
     * @param disk Disk that will be snapshotted.
     */
    protected void validateAvailableSizeOnPoolToTakeVolumeSnapshot(KVMStoragePool primaryPool, KVMPhysicalDisk disk) {
        long availablePoolSize = primaryPool.getAvailable();
        String poolDescription = new ToStringBuilder(primaryPool, ToStringStyle.JSON_STYLE).append("uuid", primaryPool.getUuid()).append("localPath", primaryPool.getLocalPath())
                .toString();
        String diskDescription = new ToStringBuilder(disk, ToStringStyle.JSON_STYLE).append("name", disk.getName()).append("path", disk.getPath()).append("size", disk.getSize())
                .toString();

        if (isAvailablePoolSizeDividedByDiskSizeLesserThanMinRate(availablePoolSize, disk.getSize())) {
            throw new CloudRuntimeException(String.format("Pool [%s] available size [%s] must be at least once more of disk [%s] size, plus 5%%. Not taking snapshot.", poolDescription, availablePoolSize,
                diskDescription));
        }

        s_logger.debug(String.format("Pool [%s] has enough available size [%s] to take volume [%s] snapshot.", poolDescription, availablePoolSize, diskDescription));
    }

    protected boolean isAvailablePoolSizeDividedByDiskSizeLesserThanMinRate(long availablePoolSize, long diskSize) {
        return ((availablePoolSize * 1d) / (diskSize * 1d)) < MIN_RATE_BETWEEN_AVAILABLE_POOL_AND_DISK_SIZE_TO_TAKE_DISK_SNAPSHOT;
    }

    private Rados radosConnect(final KVMStoragePool primaryPool) throws RadosException {
        Rados r = new Rados(primaryPool.getAuthUserName());
        r.confSet(CEPH_MON_HOST, primaryPool.getSourceHost() + ":" + primaryPool.getSourcePort());
        r.confSet(CEPH_AUTH_KEY, primaryPool.getAuthSecret());
        r.confSet(CEPH_CLIENT_MOUNT_TIMEOUT, CEPH_DEFAULT_MOUNT_TIMEOUT);
        r.connect();
        s_logger.debug("Successfully connected to Ceph cluster at " + r.confGet(CEPH_MON_HOST));
        return r;
    }

    @Override
    public Answer deleteVolume(final DeleteCommand cmd) {
        final VolumeObjectTO vol = (VolumeObjectTO)cmd.getData();
        final PrimaryDataStoreTO primaryStore = (PrimaryDataStoreTO)vol.getDataStore();
        try {
            final KVMStoragePool pool = storagePoolMgr.getStoragePool(primaryStore.getPoolType(), primaryStore.getUuid());
            try {
                pool.getPhysicalDisk(vol.getPath());
            } catch (final Exception e) {
                s_logger.debug("can't find volume: " + vol.getPath() + ", return true");
                return new Answer(null);
            }
            pool.deletePhysicalDisk(vol.getPath(), vol.getFormat());
            return new Answer(null);
        } catch (final CloudRuntimeException e) {
            s_logger.debug("Failed to delete volume: ", e);
            return new Answer(null, false, e.toString());
        } finally {
            vol.clearPassphrase();
        }
    }

    @Override
    public Answer createVolumeFromSnapshot(final CopyCommand cmd) {
        final DataTO srcData = cmd.getSrcTO();
        final SnapshotObjectTO snapshot = (SnapshotObjectTO)srcData;
        final VolumeObjectTO volume = snapshot.getVolume();
        try {
            final DataTO destData = cmd.getDestTO();
            final PrimaryDataStoreTO pool = (PrimaryDataStoreTO)destData.getDataStore();
            final DataStoreTO imageStore = srcData.getDataStore();

            if (!(imageStore instanceof NfsTO || imageStore instanceof PrimaryDataStoreTO)) {
                return new CopyCmdAnswer("unsupported protocol");
            }

            final String snapshotFullPath = snapshot.getPath();
            final int index = snapshotFullPath.lastIndexOf("/");
            final String snapshotPath = snapshotFullPath.substring(0, index);
            final String snapshotName = snapshotFullPath.substring(index + 1);
            KVMPhysicalDisk disk = null;
            if (imageStore instanceof NfsTO) {
                disk = createVolumeFromSnapshotOnNFS(cmd, pool, imageStore, volume, snapshotPath, snapshotName);
            } else {
                disk = createVolumeFromRBDSnapshot(cmd, destData, pool, imageStore, volume, snapshotName, disk);
            }

            if (disk == null) {
                return new CopyCmdAnswer("Could not create volume from snapshot");
            }
            final VolumeObjectTO newVol = new VolumeObjectTO();
            newVol.setPath(disk.getName());
            newVol.setSize(disk.getVirtualSize());
            newVol.setFormat(ImageFormat.valueOf(disk.getFormat().toString().toUpperCase()));

            return new CopyCmdAnswer(newVol);
        } catch (final CloudRuntimeException e) {
            s_logger.debug("Failed to createVolumeFromSnapshot: ", e);
            return new CopyCmdAnswer(e.toString());
        } finally {
            volume.clearPassphrase();
        }
    }

    private List<StoragePoolType> storagePoolTypesToDeleteSnapshotFile = Arrays.asList(StoragePoolType.Filesystem, StoragePoolType.NetworkFilesystem,
            StoragePoolType.SharedMountPoint);

    private KVMPhysicalDisk createVolumeFromRBDSnapshot(CopyCommand cmd, DataTO destData,
            PrimaryDataStoreTO pool, DataStoreTO imageStore, VolumeObjectTO volume, String snapshotName, KVMPhysicalDisk disk) {
        PrimaryDataStoreTO primaryStore = (PrimaryDataStoreTO) imageStore;
        KVMStoragePool srcPool = storagePoolMgr.getStoragePool(primaryStore.getPoolType(), primaryStore.getUuid());
        KVMPhysicalDisk snapshotDisk = srcPool.getPhysicalDisk(volume.getPath());
        KVMStoragePool destPool = storagePoolMgr.getStoragePool(pool.getPoolType(), pool.getUuid());
        VolumeObjectTO newVol = (VolumeObjectTO) destData;

        if (StoragePoolType.RBD.equals(primaryStore.getPoolType())) {
            s_logger.debug(String.format("Attempting to create volume from RBD snapshot %s", snapshotName));
            if (StoragePoolType.RBD.equals(pool.getPoolType())) {
                disk = createRBDvolumeFromRBDSnapshot(snapshotDisk, snapshotName, newVol.getUuid(),
                        PhysicalDiskFormat.RAW, newVol.getSize(), destPool, cmd.getWaitInMillSeconds());
                s_logger.debug(String.format("Created RBD volume %s from snapshot %s", disk, snapshotDisk));
            } else {
                Map<String, String> details = cmd.getOptions2();

                String path = details != null ? details.get(DiskTO.IQN) : null;

                storagePoolMgr.connectPhysicalDisk(pool.getPoolType(), pool.getUuid(), path, details);

                snapshotDisk.setPath(snapshotDisk.getPath() + "@" + snapshotName);
                disk = storagePoolMgr.copyPhysicalDisk(snapshotDisk, path != null ? path : newVol.getUuid(),
                        destPool, cmd.getWaitInMillSeconds());

                storagePoolMgr.disconnectPhysicalDisk(pool.getPoolType(), pool.getUuid(), path);
                s_logger.debug(String.format("Created RBD volume %s from snapshot %s", disk, snapshotDisk));

            }
        }
        return disk;
    }

    private KVMPhysicalDisk createVolumeFromSnapshotOnNFS(CopyCommand cmd, PrimaryDataStoreTO pool,
            DataStoreTO imageStore, VolumeObjectTO volume, String snapshotPath, String snapshotName) {
        NfsTO nfsImageStore = (NfsTO)imageStore;
        KVMStoragePool secondaryPool = storagePoolMgr.getStoragePoolByURI(nfsImageStore.getUrl() + File.separator + snapshotPath);
        KVMPhysicalDisk snapshotDisk = secondaryPool.getPhysicalDisk(snapshotName);
        if (volume.getFormat() == ImageFormat.RAW) {
            snapshotDisk.setFormat(PhysicalDiskFormat.RAW);
        } else if (volume.getFormat() == ImageFormat.QCOW2) {
            snapshotDisk.setFormat(PhysicalDiskFormat.QCOW2);
        }

        final String primaryUuid = pool.getUuid();
        final KVMStoragePool primaryPool = storagePoolMgr.getStoragePool(pool.getPoolType(), primaryUuid);
        final String volUuid = UUID.randomUUID().toString();

        Map<String, String> details = cmd.getOptions2();

        String path = details != null ? details.get(DiskTO.IQN) : null;

        storagePoolMgr.connectPhysicalDisk(pool.getPoolType(), pool.getUuid(), path, details);

        KVMPhysicalDisk disk = storagePoolMgr.copyPhysicalDisk(snapshotDisk, path != null ? path : volUuid, primaryPool, cmd.getWaitInMillSeconds());

        storagePoolMgr.disconnectPhysicalDisk(pool.getPoolType(), pool.getUuid(), path);
        return disk;
    }

    private KVMPhysicalDisk createRBDvolumeFromRBDSnapshot(KVMPhysicalDisk volume, String snapshotName, String name,
            PhysicalDiskFormat format, long size, KVMStoragePool destPool, int timeout) {

        KVMStoragePool srcPool = volume.getPool();
        KVMPhysicalDisk disk = null;
        String newUuid = name;

        disk = new KVMPhysicalDisk(destPool.getSourceDir() + "/" + newUuid, newUuid, destPool);
        disk.setFormat(format);
        disk.setSize(size > volume.getVirtualSize() ? size : volume.getVirtualSize());
        disk.setVirtualSize(size > volume.getVirtualSize() ? size : disk.getSize());

        try {

            Rados r = new Rados(srcPool.getAuthUserName());
            r.confSet("mon_host", srcPool.getSourceHost() + ":" + srcPool.getSourcePort());
            r.confSet("key", srcPool.getAuthSecret());
            r.confSet("client_mount_timeout", "30");
            r.connect();

            IoCTX io = r.ioCtxCreate(srcPool.getSourceDir());
            Rbd rbd = new Rbd(io);
            RbdImage srcImage = rbd.open(volume.getName());

            List<RbdSnapInfo> snaps = srcImage.snapList();
            boolean snapFound = false;
            for (RbdSnapInfo snap : snaps) {
                if (snapshotName.equals(snap.name)) {
                    snapFound = true;
                    break;
                }
            }

            if (!snapFound) {
                s_logger.debug(String.format("Could not find snapshot %s on RBD", snapshotName));
                return null;
            }
            srcImage.snapProtect(snapshotName);

            s_logger.debug(String.format("Try to clone snapshot %s on RBD", snapshotName));
            rbd.clone(volume.getName(), snapshotName, io, disk.getName(), LibvirtStorageAdaptor.RBD_FEATURES, 0);
            RbdImage diskImage = rbd.open(disk.getName());
            if (disk.getVirtualSize() > volume.getVirtualSize()) {
                diskImage.resize(disk.getVirtualSize());
            }

            diskImage.flatten();
            rbd.close(diskImage);

            srcImage.snapUnprotect(snapshotName);
            rbd.close(srcImage);
            r.ioCtxDestroy(io);
        } catch (RadosException | RbdException e) {
            s_logger.error(String.format("Failed due to %s", e.getMessage()), e);
            disk = null;
        }

        return disk;
    }

    @Override
    public Answer deleteSnapshot(final DeleteCommand cmd) {
        String snapshotFullName = "";
        SnapshotObjectTO snapshotTO = (SnapshotObjectTO) cmd.getData();
        VolumeObjectTO volume = snapshotTO.getVolume();
        try {
            PrimaryDataStoreTO primaryStore = (PrimaryDataStoreTO) snapshotTO.getDataStore();
            KVMStoragePool primaryPool = storagePoolMgr.getStoragePool(primaryStore.getPoolType(), primaryStore.getUuid());
            String snapshotFullPath = snapshotTO.getPath();
            String snapshotName = snapshotFullPath.substring(snapshotFullPath.lastIndexOf("/") + 1);
            snapshotFullName = snapshotName;
            if (primaryPool.getType() == StoragePoolType.RBD) {
                KVMPhysicalDisk disk = storagePoolMgr.getPhysicalDisk(primaryStore.getPoolType(), primaryStore.getUuid(), volume.getPath());
                snapshotFullName = disk.getName() + "@" + snapshotName;
                Rados r = radosConnect(primaryPool);
                IoCTX io = r.ioCtxCreate(primaryPool.getSourceDir());
                Rbd rbd = new Rbd(io);
                RbdImage image = rbd.open(disk.getName());
                try {
                    s_logger.info("Attempting to remove RBD snapshot " + snapshotFullName);
                    if (image.snapIsProtected(snapshotName)) {
                        s_logger.debug("Unprotecting RBD snapshot " + snapshotFullName);
                        image.snapUnprotect(snapshotName);
                    }
                    image.snapRemove(snapshotName);
                    s_logger.info("Snapshot " + snapshotFullName + " successfully removed from " +
                            primaryPool.getType().toString() + "  pool.");
                } catch (RbdException e) {
                    s_logger.error("Failed to remove snapshot " + snapshotFullName + ", with exception: " + e.toString() +
                        ", RBD error: " + ErrorCode.getErrorMessage(e.getReturnValue()));
                } finally {
                    rbd.close(image);
                    r.ioCtxDestroy(io);
                }

            } else if (storagePoolTypesToDeleteSnapshotFile.contains(primaryPool.getType())) {
                s_logger.info(String.format("Deleting snapshot (id=%s, name=%s, path=%s, storage type=%s) on primary storage", snapshotTO.getId(), snapshotTO.getName(),
                        snapshotTO.getPath(), primaryPool.getType()));
                deleteSnapshotFile(snapshotTO);
            } else {
                s_logger.warn("Operation not implemented for storage pool type of " + primaryPool.getType().toString());
                throw new InternalErrorException("Operation not implemented for storage pool type of " + primaryPool.getType().toString());
            }
            return new Answer(cmd, true, "Snapshot " + snapshotFullName + " removed successfully.");
        } catch (RadosException e) {
            s_logger.error("Failed to remove snapshot " + snapshotFullName + ", with exception: " + e.toString() +
                ", RBD error: " + ErrorCode.getErrorMessage(e.getReturnValue()));
            return new Answer(cmd, false, "Failed to remove snapshot " + snapshotFullName);
        } catch (RbdException e) {
            s_logger.error("Failed to remove snapshot " + snapshotFullName + ", with exception: " + e.toString() +
                ", RBD error: " + ErrorCode.getErrorMessage(e.getReturnValue()));
            return new Answer(cmd, false, "Failed to remove snapshot " + snapshotFullName);
        } catch (Exception e) {
            s_logger.error("Failed to remove snapshot " + snapshotFullName + ", with exception: " + e.toString());
            return new Answer(cmd, false, "Failed to remove snapshot " + snapshotFullName);
        } finally {
            volume.clearPassphrase();
        }
    }

    /**
     * Deletes the snapshot's file.
     * @throws CloudRuntimeException If can't delete the snapshot file.
     */
    protected void deleteSnapshotFile(SnapshotObjectTO snapshotObjectTo) throws CloudRuntimeException {
        try {
            Files.deleteIfExists(Paths.get(snapshotObjectTo.getPath()));
            s_logger.debug(String.format("Deleted snapshot [%s].", snapshotObjectTo));
        } catch (IOException ex) {
            throw new CloudRuntimeException(String.format("Unable to delete snapshot [%s] due to [%s].", snapshotObjectTo, ex.getMessage()));
        }
    }

    @Override
    public Answer introduceObject(final IntroduceObjectCmd cmd) {
        return new Answer(cmd, false, "not implememented yet");
    }

    @Override
    public Answer forgetObject(final ForgetObjectCmd cmd) {
        return new Answer(cmd, false, "not implememented yet");
    }

    /**
     * Get direct template downloader from direct download command and destination pool
     */
    private DirectTemplateDownloader getDirectTemplateDownloaderFromCommand(DirectDownloadCommand cmd,
                                                                            KVMStoragePool destPool,
                                                                            String temporaryDownloadPath) {
        if (cmd instanceof HttpDirectDownloadCommand) {
            return new HttpDirectTemplateDownloader(cmd.getUrl(), cmd.getTemplateId(), destPool.getLocalPath(), cmd.getChecksum(), cmd.getHeaders(),
                    cmd.getConnectTimeout(), cmd.getSoTimeout(), temporaryDownloadPath);
        } else if (cmd instanceof HttpsDirectDownloadCommand) {
            return new HttpsDirectTemplateDownloader(cmd.getUrl(), cmd.getTemplateId(), destPool.getLocalPath(), cmd.getChecksum(), cmd.getHeaders(),
                    cmd.getConnectTimeout(), cmd.getSoTimeout(), cmd.getConnectionRequestTimeout(), temporaryDownloadPath);
        } else if (cmd instanceof NfsDirectDownloadCommand) {
            return new NfsDirectTemplateDownloader(cmd.getUrl(), destPool.getLocalPath(), cmd.getTemplateId(), cmd.getChecksum(), temporaryDownloadPath);
        } else if (cmd instanceof MetalinkDirectDownloadCommand) {
            return new MetalinkDirectTemplateDownloader(cmd.getUrl(), destPool.getLocalPath(), cmd.getTemplateId(), cmd.getChecksum(), cmd.getHeaders(),
                    cmd.getConnectTimeout(), cmd.getSoTimeout(), temporaryDownloadPath);
        } else {
            throw new IllegalArgumentException("Unsupported protocol, please provide HTTP(S), NFS or a metalink");
        }
    }

    @Override
    public Answer handleDownloadTemplateToPrimaryStorage(DirectDownloadCommand cmd) {
        final PrimaryDataStoreTO pool = cmd.getDestPool();
        DirectTemplateDownloader downloader;
        KVMPhysicalDisk template;
        KVMStoragePool destPool = null;

        try {
            s_logger.debug("Verifying temporary location for downloading the template exists on the host");
            String temporaryDownloadPath = resource.getDirectDownloadTemporaryDownloadPath();
            if (!isLocationAccessible(temporaryDownloadPath)) {
                String msg = "The temporary location path for downloading templates does not exist: " +
                        temporaryDownloadPath + " on this host";
                s_logger.error(msg);
                return new DirectDownloadAnswer(false, msg, true);
            }

            Long templateSize = null;
            if (StringUtils.isNotBlank(cmd.getUrl())) {
                String url = cmd.getUrl();
                templateSize = UriUtils.getRemoteSize(url);
            }

            s_logger.debug("Checking for free space on the host for downloading the template with physical size: " + templateSize + " and virtual size: " + cmd.getTemplateSize());
            if (!isEnoughSpaceForDownloadTemplateOnTemporaryLocation(templateSize)) {
                String msg = "Not enough space on the defined temporary location to download the template " + cmd.getTemplateId();
                s_logger.error(msg);
                return new DirectDownloadAnswer(false, msg, true);
            }

            destPool = storagePoolMgr.getStoragePool(pool.getPoolType(), pool.getUuid());
            downloader = getDirectTemplateDownloaderFromCommand(cmd, destPool, temporaryDownloadPath);
            s_logger.debug("Trying to download template");
            Pair<Boolean, String> result = downloader.downloadTemplate();
            if (!result.first()) {
                s_logger.warn("Couldn't download template");
                return new DirectDownloadAnswer(false, "Unable to download template", true);
            }
            String tempFilePath = result.second();
            if (!downloader.validateChecksum()) {
                s_logger.warn("Couldn't validate template checksum");
                return new DirectDownloadAnswer(false, "Checksum validation failed", false);
            }

            final TemplateObjectTO destTemplate = cmd.getDestData();
            String destTemplatePath = (destTemplate != null) ? destTemplate.getPath() : null;

            if (!storagePoolMgr.connectPhysicalDisk(pool.getPoolType(), pool.getUuid(), destTemplatePath, null)) {
                s_logger.warn("Unable to connect physical disk at path: " + destTemplatePath + ", in storage pool id: " + pool.getUuid());
            }

            template = storagePoolMgr.createPhysicalDiskFromDirectDownloadTemplate(tempFilePath, destTemplatePath, destPool, cmd.getFormat(), cmd.getWaitInMillSeconds());

            if (!storagePoolMgr.disconnectPhysicalDisk(pool.getPoolType(), pool.getUuid(), destTemplatePath)) {
                s_logger.warn("Unable to disconnect physical disk at path: " + destTemplatePath + ", in storage pool id: " + pool.getUuid());
            }
        } catch (CloudRuntimeException e) {
            s_logger.warn("Error downloading template " + cmd.getTemplateId() + " due to: " + e.getMessage());
            return new DirectDownloadAnswer(false, "Unable to download template: " + e.getMessage(), true);
        } catch (IllegalArgumentException e) {
            return new DirectDownloadAnswer(false, "Unable to create direct downloader: " + e.getMessage(), true);
        }

        return new DirectDownloadAnswer(true, template.getSize(), template.getName());
    }

    @Override
    public Answer copyVolumeFromPrimaryToPrimary(CopyCommand cmd) {
        final DataTO srcData = cmd.getSrcTO();
        final DataTO destData = cmd.getDestTO();
        final VolumeObjectTO srcVol = (VolumeObjectTO)srcData;
        final VolumeObjectTO destVol = (VolumeObjectTO)destData;
        final ImageFormat srcFormat = srcVol.getFormat();
        final ImageFormat destFormat = destVol.getFormat();
        final DataStoreTO srcStore = srcData.getDataStore();
        final DataStoreTO destStore = destData.getDataStore();
        final PrimaryDataStoreTO srcPrimaryStore = (PrimaryDataStoreTO)srcStore;
        final PrimaryDataStoreTO destPrimaryStore = (PrimaryDataStoreTO)destStore;
        final String srcVolumePath = srcData.getPath();
        final String destVolumePath = destData.getPath();
        KVMStoragePool destPool = null;

        try {
            s_logger.debug("Copying src volume (id: " + srcVol.getId() + ", format: " + srcFormat + ", path: " + srcVolumePath + ", primary storage: [id: " + srcPrimaryStore.getId() + ", type: "  + srcPrimaryStore.getPoolType() + "]) to dest volume (id: " +
                    destVol.getId() + ", format: " + destFormat + ", path: " + destVolumePath + ", primary storage: [id: " + destPrimaryStore.getId() + ", type: "  + destPrimaryStore.getPoolType() + "]).");

            if (srcPrimaryStore.isManaged()) {
                if (!storagePoolMgr.connectPhysicalDisk(srcPrimaryStore.getPoolType(), srcPrimaryStore.getUuid(), srcVolumePath, srcPrimaryStore.getDetails())) {
                    s_logger.warn("Failed to connect src volume at path: " + srcVolumePath + ", in storage pool id: " + srcPrimaryStore.getUuid());
                }
            }

            final KVMPhysicalDisk volume = storagePoolMgr.getPhysicalDisk(srcPrimaryStore.getPoolType(), srcPrimaryStore.getUuid(), srcVolumePath);
            if (volume == null) {
                s_logger.debug("Failed to get physical disk for volume: " + srcVolumePath);
                throw new CloudRuntimeException("Failed to get physical disk for volume at path: " + srcVolumePath);
            }

            volume.setFormat(PhysicalDiskFormat.valueOf(srcFormat.toString()));

            String destVolumeName = null;
            if (destPrimaryStore.isManaged()) {
                if (!storagePoolMgr.connectPhysicalDisk(destPrimaryStore.getPoolType(), destPrimaryStore.getUuid(), destVolumePath, destPrimaryStore.getDetails())) {
                    s_logger.warn("Failed to connect dest volume at path: " + destVolumePath + ", in storage pool id: " + destPrimaryStore.getUuid());
                }
                String managedStoreTarget = destPrimaryStore.getDetails() != null ? destPrimaryStore.getDetails().get("managedStoreTarget") : null;
                destVolumeName = managedStoreTarget != null ? managedStoreTarget : destVolumePath;
            } else {
                final String volumeName = UUID.randomUUID().toString();
                destVolumeName = volumeName + "." + destFormat.getFileExtension();
            }

            destPool = storagePoolMgr.getStoragePool(destPrimaryStore.getPoolType(), destPrimaryStore.getUuid());
            try {
                storagePoolMgr.copyPhysicalDisk(volume, destVolumeName, destPool, cmd.getWaitInMillSeconds());
            } catch (Exception e) { // Any exceptions while copying the disk, should send failed answer with the error message
                String errMsg = String.format("Failed to copy volume: %s to dest storage: %s, due to %s", srcVol.getName(), destPrimaryStore.getName(), e.toString());
                s_logger.debug(errMsg, e);
                throw new CloudRuntimeException(errMsg);
            } finally {
                if (srcPrimaryStore.isManaged()) {
                    storagePoolMgr.disconnectPhysicalDisk(srcPrimaryStore.getPoolType(), srcPrimaryStore.getUuid(), srcVolumePath);
                }

                if (destPrimaryStore.isManaged()) {
                    storagePoolMgr.disconnectPhysicalDisk(destPrimaryStore.getPoolType(), destPrimaryStore.getUuid(), destVolumePath);
                }
            }

            final VolumeObjectTO newVol = new VolumeObjectTO();
            String path = destPrimaryStore.isManaged() ? destVolumeName : destVolumePath + File.separator + destVolumeName;
            newVol.setPath(path);
            newVol.setFormat(destFormat);
            return new CopyCmdAnswer(newVol);
        } catch (final CloudRuntimeException e) {
            s_logger.debug("Failed to copyVolumeFromPrimaryToPrimary: ", e);
            return new CopyCmdAnswer(e.toString());
        } finally {
            srcVol.clearPassphrase();
            destVol.clearPassphrase();
        }
    }

    /**
     * True if location exists
     */
    private boolean isLocationAccessible(String temporaryDownloadPath) {
        File dir = new File(temporaryDownloadPath);
        return dir.exists();
    }

    /**
     * Perform a free space check on the host for downloading the direct download templates
     * @param templateSize template size obtained from remote server when registering the template (in bytes)
     */
    protected boolean isEnoughSpaceForDownloadTemplateOnTemporaryLocation(Long templateSize) {
        if (templateSize == null || templateSize == 0L) {
            s_logger.info("The server did not provide the template size, assuming there is enough space to download it");
            return true;
        }
        String cmd = String.format("df --output=avail %s -B 1 | tail -1", resource.getDirectDownloadTemporaryDownloadPath());
        String resultInBytes = Script.runSimpleBashScript(cmd);
        Long availableBytes;
        try {
            availableBytes = Long.parseLong(resultInBytes);
        } catch (NumberFormatException e) {
            String msg = "Could not parse the output " + resultInBytes + " as a number, therefore not able to check for free space";
            s_logger.error(msg, e);
            return false;
        }
        return availableBytes >= templateSize;
    }

    @Override
    public Answer checkDataStoreStoragePolicyCompliance(CheckDataStoreStoragePolicyComplainceCommand cmd) {
        s_logger.info("'CheckDataStoreStoragePolicyComplainceCommand' not currently applicable for KVMStorageProcessor");
        return new Answer(cmd,false,"Not currently applicable for KVMStorageProcessor");
    }

    @Override
    public Answer syncVolumePath(SyncVolumePathCommand cmd) {
        s_logger.info("SyncVolumePathCommand not currently applicable for KVMStorageProcessor");
        return new Answer(cmd, false, "Not currently applicable for KVMStorageProcessor");
    }

    /**
     * Determine if migration is using host-local source pool. If so, return this host's storage as the template source,
     * rather than remote host's
     * @param localPool The host-local storage pool being migrated to
     * @param migrationOptions The migration options provided with a migrating volume
     * @return
     */
    public KVMStoragePool getTemplateSourcePoolUsingMigrationOptions(KVMStoragePool localPool, MigrationOptions migrationOptions) {
        if (migrationOptions == null) {
            throw new CloudRuntimeException("Migration options cannot be null when choosing a storage pool for migration");
        }

        if (migrationOptions.getScopeType().equals(ScopeType.HOST)) {
            return localPool;
        }

        return storagePoolMgr.getStoragePool(migrationOptions.getSrcPoolType(), migrationOptions.getSrcPoolUuid());
    }
}<|MERGE_RESOLUTION|>--- conflicted
+++ resolved
@@ -1258,14 +1258,6 @@
         return true;
     }
 
-<<<<<<< HEAD
-    protected synchronized String attachOrDetachDisk(final Connect conn, final boolean attach, final String vmName, final KVMPhysicalDisk attachingDisk, final int devId, final String serial,
-            final Long bytesReadRate, final Long bytesReadRateMax, final Long bytesReadRateMaxLength,
-            final Long bytesWriteRate, final Long bytesWriteRateMax, final Long bytesWriteRateMaxLength,
-            final Long iopsReadRate, final Long iopsReadRateMax, final Long iopsReadRateMaxLength,
-            final Long iopsWriteRate, final Long iopsWriteRateMax, final Long iopsWriteRateMaxLength, final String cacheMode, final DiskDef.LibvirtDiskEncryptDetails encryptDetails,
-            final String provider, final String krbdpath) throws LibvirtException, InternalErrorException {
-=======
     /**
      * Attaches or detaches a disk to an instance.
      * @param conn libvirt connection
@@ -1288,6 +1280,8 @@
      * @param iopsWriteRateMaxLength iops write rate max length
      * @param cacheMode cache mode
      * @param encryptDetails encrypt details
+     * @param provider Storage Provider
+     * @param krbdpath krbd physical host side path
      * @throws LibvirtException
      * @throws InternalErrorException
      */
@@ -1295,11 +1289,12 @@
                                                    final String serial, final Long bytesReadRate, final Long bytesReadRateMax, final Long bytesReadRateMaxLength,
                                                    final Long bytesWriteRate, final Long bytesWriteRateMax, final Long bytesWriteRateMaxLength, final Long iopsReadRate,
                                                    final Long iopsReadRateMax, final Long iopsReadRateMaxLength, final Long iopsWriteRate, final Long iopsWriteRateMax,
-                                                   final Long iopsWriteRateMaxLength, final String cacheMode, final DiskDef.LibvirtDiskEncryptDetails encryptDetails)
+                                                   final Long iopsWriteRateMaxLength, final String cacheMode, final DiskDef.LibvirtDiskEncryptDetails encryptDetails,
+                                                   final String provider, final String krbdpath)
             throws LibvirtException, InternalErrorException {
         attachOrDetachDisk(conn, attach, vmName, attachingDisk, devId, serial, bytesReadRate, bytesReadRateMax, bytesReadRateMaxLength,
                 bytesWriteRate, bytesWriteRateMax, bytesWriteRateMaxLength, iopsReadRate, iopsReadRateMax, iopsReadRateMaxLength, iopsWriteRate,
-                iopsWriteRateMax, iopsWriteRateMaxLength, cacheMode, encryptDetails, 0l);
+                iopsWriteRateMax, iopsWriteRateMaxLength, cacheMode, encryptDetails, provider, krbdpath, 0l);
     }
 
     /**
@@ -1325,6 +1320,8 @@
      * @param iopsWriteRateMaxLength iops write rate max length
      * @param cacheMode cache mode
      * @param encryptDetails encrypt details
+     * @param provider Storage Provider
+     * @param krbdpath krbd physical host side path
      * @param waitDetachDevice value set in milliseconds to wait before assuming device removal failed
      * @throws LibvirtException
      * @throws InternalErrorException
@@ -1334,9 +1331,8 @@
                                                    final Long bytesWriteRate, final Long bytesWriteRateMax, final Long bytesWriteRateMaxLength, final Long iopsReadRate,
                                                    final Long iopsReadRateMax, final Long iopsReadRateMaxLength, final Long iopsWriteRate, final Long iopsWriteRateMax,
                                                    final Long iopsWriteRateMaxLength, final String cacheMode, final DiskDef.LibvirtDiskEncryptDetails encryptDetails,
-                                                   long waitDetachDevice)
+                                                   final String provider, final String krbdpath, long waitDetachDevice)
             throws LibvirtException, InternalErrorException {
->>>>>>> cdaad257
         List<DiskDef> disks = null;
         Domain dm = null;
         DiskDef diskdef = null;
@@ -1562,12 +1558,8 @@
                     vol.getBytesReadRate(), vol.getBytesReadRateMax(), vol.getBytesReadRateMaxLength(),
                     vol.getBytesWriteRate(), vol.getBytesWriteRateMax(), vol.getBytesWriteRateMaxLength(),
                     vol.getIopsReadRate(), vol.getIopsReadRateMax(), vol.getIopsReadRateMaxLength(),
-<<<<<<< HEAD
                     vol.getIopsWriteRate(), vol.getIopsWriteRateMax(), vol.getIopsWriteRateMaxLength(), volCacheMode, null,
-                    primaryStore.getProvider(), primaryStore.getKrbdPath());
-=======
-                    vol.getIopsWriteRate(), vol.getIopsWriteRateMax(), vol.getIopsWriteRateMaxLength(), volCacheMode, null, waitDetachDevice);
->>>>>>> cdaad257
+                    primaryStore.getProvider(), primaryStore.getKrbdPath(), waitDetachDevice);
 
             storagePoolMgr.disconnectPhysicalDisk(primaryStore.getPoolType(), primaryStore.getUuid(), vol.getPath());
 
