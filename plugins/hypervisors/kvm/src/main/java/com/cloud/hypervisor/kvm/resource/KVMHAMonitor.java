// Licensed to the Apache Software Foundation (ASF) under one
// or more contributor license agreements.  See the NOTICE file
// distributed with this work for additional information
// regarding copyright ownership.  The ASF licenses this file
// to you under the Apache License, Version 2.0 (the
// "License"); you may not use this file except in compliance
// with the License.  You may obtain a copy of the License at
//
//   http://www.apache.org/licenses/LICENSE-2.0
//
// Unless required by applicable law or agreed to in writing,
// software distributed under the License is distributed on an
// "AS IS" BASIS, WITHOUT WARRANTIES OR CONDITIONS OF ANY
// KIND, either express or implied.  See the License for the
// specific language governing permissions and limitations
// under the License.
package com.cloud.hypervisor.kvm.resource;

import com.cloud.agent.properties.AgentProperties;
import com.cloud.agent.properties.AgentPropertiesFileHandler;
import com.cloud.utils.script.Script;
import org.apache.log4j.Logger;
import org.libvirt.Connect;
import org.libvirt.LibvirtException;
import org.libvirt.StoragePool;
import org.libvirt.StoragePoolInfo.StoragePoolState;

import java.io.BufferedReader;
import java.io.IOException;
import java.io.InputStreamReader;
import java.util.ArrayList;
import java.util.HashSet;
import java.util.List;
import java.util.Map;
import java.util.Set;
import java.util.concurrent.ConcurrentHashMap;

public class KVMHAMonitor extends KVMHABase implements Runnable {

    private static final Logger s_logger = Logger.getLogger(KVMHAMonitor.class);
    private final Map<String, NfsStoragePool> nfsstoragePool = new ConcurrentHashMap<>();
    private final Map<String, RbdStoragePool> rbdstoragePool = new ConcurrentHashMap<>();
<<<<<<< HEAD
=======
    private final NfsStoragePool nfsStoragePool = null;
    private final RbdStoragePool rbdStoragePool = null;
>>>>>>> f2c7ccb0
    private final boolean rebootHostAndAlertManagementOnHeartbeatTimeout;

    private final String hostPrivateIp;

    public KVMHAMonitor(NfsStoragePool pool, RbdStoragePool rbdpool, String host, String scriptPath, String scriptPathRbd) {
        if (pool != null) {
            nfsstoragePool.put(pool._poolUUID, pool);
        }else if (rbdpool != null) {
            rbdstoragePool.put(rbdpool._poolUUID, rbdpool);
        }
        configureHeartBeatPath(scriptPath, scriptPathRbd);
        hostPrivateIp = host;
        _heartBeatUpdateTimeout = AgentPropertiesFileHandler.getPropertyValue(AgentProperties.HEARTBEAT_UPDATE_TIMEOUT);
        rebootHostAndAlertManagementOnHeartbeatTimeout = AgentPropertiesFileHandler.getPropertyValue(AgentProperties.REBOOT_HOST_AND_ALERT_MANAGEMENT_ON_HEARTBEAT_TIMEOUT);
    }

    private static synchronized void configureHeartBeatPath(String scriptPath, String scriptPathRbd) {
        KVMHABase.s_heartBeatPath = scriptPath;
        KVMHABase.s_heartBeatPathRbd = scriptPathRbd;
    }

    public void addStoragePool(NfsStoragePool pool) {
<<<<<<< HEAD
        synchronized (nfsstoragePool) {
            nfsstoragePool.put(pool._poolUUID, pool);
        }
    }

    public void addStoragePool(RbdStoragePool pool) {
        synchronized (rbdstoragePool) {
            rbdstoragePool.put(pool._poolUUID, pool);
        }
    }

    public void removeStoragePool(String uuid) {
        synchronized (nfsstoragePool) {
            NfsStoragePool pool = nfsstoragePool.get(uuid);
            if (pool != null) {
                Script.runSimpleBashScript("umount " + pool._mountDestPath);
                nfsstoragePool.remove(uuid);
            }
        }
    }

    public void removeRbdStoragePool(String uuid) {
        synchronized (rbdstoragePool) {
            RbdStoragePool pool = rbdstoragePool.get(uuid);
            if (pool != null) {
                Script.runSimpleBashScript("umount " + pool._mountDestPath);
                rbdstoragePool.remove(uuid);
            }
        }
    }

    public List<NfsStoragePool> getStoragePools() {
        synchronized (nfsstoragePool) {
            return new ArrayList<>(nfsstoragePool.values());
        }
    }

    public List<RbdStoragePool> getRbdStoragePools() {
        synchronized (rbdstoragePool) {
            return new ArrayList<>(rbdstoragePool.values());
=======
        nfsstoragePool.put(pool._poolUUID, pool);
    }

    public void addStoragePool(RbdStoragePool pool) {
        rbdstoragePool.put(pool._poolUUID, pool);
    }

    public void removeStoragePool(String uuid) {
        NfsStoragePool pool = nfsstoragePool.get(uuid);
        if (pool != null) {
            Script.runSimpleBashScript("umount " + pool._mountDestPath);
            nfsstoragePool.remove(uuid);
        }
    }

    public void removeRbdStoragePool(String uuid) {
        RbdStoragePool pool = rbdstoragePool.get(uuid);
        if (pool != null) {
            Script.runSimpleBashScript("umount " + pool._mountDestPath);
            rbdstoragePool.remove(uuid);
>>>>>>> f2c7ccb0
        }
    }

    public List<NfsStoragePool> getStoragePools() {
        return new ArrayList<>(nfsstoragePool.values());
    }

    public List<RbdStoragePool> getRbdStoragePools() {
        return new ArrayList<>(rbdstoragePool.values());
    }

    public NfsStoragePool getStoragePool(String uuid) {
<<<<<<< HEAD
        synchronized (nfsstoragePool) {
            return nfsstoragePool.get(uuid);
        }
    }

    public RbdStoragePool getRbdStoragePool(String uuid) {
        synchronized (rbdstoragePool) {
            return rbdstoragePool.get(uuid);
        }
    }

    protected void runHeartBeat() {
        if(nfsstoragePool != null && !nfsstoragePool.isEmpty()) {
            synchronized (nfsstoragePool) {
                Set<String> removedPools = new HashSet<>();
                for (String uuid : nfsstoragePool.keySet()) {
                    NfsStoragePool primaryStoragePool = nfsstoragePool.get(uuid);
                    StoragePool storage;
                    try {
                        Connect conn = LibvirtConnection.getConnection();
                        storage = conn.storagePoolLookupByUUIDString(uuid);
                        if (storage == null || storage.getInfo().state != StoragePoolState.VIR_STORAGE_POOL_RUNNING) {
                            if (storage == null) {
                                s_logger.debug(String.format("Libvirt storage pool [%s] not found, removing from HA list.", uuid));
                            } else {
                                s_logger.debug(String.format("Libvirt storage pool [%s] found, but not running, removing from HA list.", uuid));
                            }

                            removedPools.add(uuid);
                            continue;
                        }

                        s_logger.debug(String.format("Found NFS storage pool [%s] in libvirt, continuing.", uuid));

                    } catch (LibvirtException e) {
                        s_logger.debug(String.format("Failed to lookup libvirt storage pool [%s].", uuid), e);

                        if (e.toString().contains("pool not found")) {
                            s_logger.debug(String.format("Removing pool [%s] from HA monitor since it was deleted.", uuid));
                            removedPools.add(uuid);
                            continue;
                        }

                    }

                    String result = null;
                    for (int i = 1; i <= _heartBeatUpdateMaxTries; i++) {
                        Script cmd = createHeartBeatCommand(primaryStoragePool, hostPrivateIp, true);
                        result = cmd.execute();

                        s_logger.debug(String.format("The command (%s), to the pool [%s], has the result [%s].", cmd.toString(), uuid, result));

                        if (result != null) {
                            s_logger.warn(String.format("Write heartbeat for pool [%s] failed: %s; try: %s of %s.", uuid, result, i, _heartBeatUpdateMaxTries));
                            try {
                                Thread.sleep(_heartBeatUpdateRetrySleep);
                            } catch (InterruptedException e) {
                                s_logger.debug("[IGNORED] Interrupted between heartbeat retries.", e);
                            }
                        } else {
                            break;
                        }

                    }

                    if (result != null && rebootHostAndAlertManagementOnHeartbeatTimeout) {
                        s_logger.warn(String.format("Write heartbeat for pool [%s] failed: %s; stopping cloudstack-agent.", uuid, result));
                        Script cmd = createHeartBeatCommand(primaryStoragePool, null, false);
                        result = cmd.execute();
                    }
                }

                if (!removedPools.isEmpty()) {
                    for (String uuid : removedPools) {
                        removeStoragePool(uuid);
                    }
                }
            }
        }

        if (rbdstoragePool != null && !rbdstoragePool.isEmpty()) {
            synchronized (rbdstoragePool) {
                Set<String> removedPools = new HashSet<>();
                for (String uuid : rbdstoragePool.keySet()) {
                    RbdStoragePool primaryStoragePool = rbdstoragePool.get(uuid);
                    StoragePool storage;
                    try {
                        Connect conn = LibvirtConnection.getConnection();
                        storage = conn.storagePoolLookupByUUIDString(uuid);
                        if (storage == null || storage.getInfo().state != StoragePoolState.VIR_STORAGE_POOL_RUNNING) {
                            if (storage == null) {
                                s_logger.debug(String.format("Libvirt storage pool [%s] not found, removing from HA list.", uuid));
                            } else {
                                s_logger.debug(String.format("Libvirt storage pool [%s] found, but not running, removing from HA list.", uuid));
                            }

                            removedPools.add(uuid);
                            continue;
                        }

                        s_logger.debug(String.format("Found RBD storage pool [%s] in libvirt, continuing.", uuid));

                    } catch (LibvirtException e) {
                        s_logger.debug(String.format("Failed to lookup libvirt storage pool [%s].", uuid), e);

                        if (e.toString().contains("pool not found")) {
                            s_logger.debug(String.format("Removing pool [%s] from HA monitor since it was deleted.", uuid));
                            removedPools.add(uuid);
                            continue;
                        }

                    }

                    String result = null;
                    for (int i = 1; i <= _heartBeatUpdateMaxTries; i++) {
                        Script cmd = createRbdHeartBeatCommand(primaryStoragePool, hostPrivateIp, true);
                        result = cmd.execute();

                        s_logger.debug(String.format("The command (%s), to the pool [%s], has the result [%s].", cmd.toString(), uuid, result));

                        if (result != null) {
                            s_logger.warn(String.format("Write heartbeat for pool [%s] failed: %s; try: %s of %s.", uuid, result, i, _heartBeatUpdateMaxTries));
                            try {
                                Thread.sleep(_heartBeatUpdateRetrySleep);
                            } catch (InterruptedException e) {
                                s_logger.debug("[IGNORED] Interrupted between heartbeat retries.", e);
                            }
                        } else {
                            break;
                        }

                    }

                    if (result != null && rebootHostAndAlertManagementOnHeartbeatTimeout) {
                        s_logger.warn(String.format("Write heartbeat for pool [%s] failed: %s; stopping cloudstack-agent.", uuid, result));
                        Script cmd = createRbdHeartBeatCommand(primaryStoragePool, null, false);
                        result = cmd.execute();
                    }
                }

                if (!removedPools.isEmpty()) {
                    for (String uuid : removedPools) {
                        removeRbdStoragePool(uuid);
                    }
=======
        return nfsstoragePool.get(uuid);
    }

    public RbdStoragePool getRbdStoragePool(String uuid) {
        return rbdstoragePool.get(uuid);
    }

    protected void runHeartBeat() {
        Set<String> removedPools = new HashSet<>();
        if (nfsstoragePool != null && !nfsstoragePool.isEmpty()) {
            for (String uuid : nfsstoragePool.keySet()) {
                NfsStoragePool nfsStoragePool = nfsstoragePool.get(uuid);
                runHeartbeatToPool(nfsStoragePool, rbdStoragePool, uuid, removedPools);
            }
        }

        if (rbdstoragePool != null && !rbdstoragePool.isEmpty()) {
            for (String uuid : rbdstoragePool.keySet()) {
                RbdStoragePool rbdStoragePool = rbdstoragePool.get(uuid);
                runHeartbeatToPool(nfsStoragePool, rbdStoragePool, uuid, removedPools);
            }
        }

        if (!removedPools.isEmpty()) {
            for (String uuid : removedPools) {
                removeStoragePool(uuid);
            }
        }
    }

    private void runHeartbeatToPool(NfsStoragePool nfsStoragePool, RbdStoragePool rbdStoragePool, String uuid, Set<String> removedPools) {
        StoragePool storage;
        try {
            Connect conn = LibvirtConnection.getConnection();
            storage = conn.storagePoolLookupByUUIDString(uuid);
            if (storage == null || storage.getInfo().state != StoragePoolState.VIR_STORAGE_POOL_RUNNING) {
                if (storage == null) {
                    s_logger.debug(String.format("Libvirt storage pool [%s] not found, removing from HA list.", uuid));
                } else {
                    s_logger.debug(String.format("Libvirt storage pool [%s] was found, but it is not running, removing it from the HA list.", uuid));
                }

                removedPools.add(uuid);
            }

            s_logger.debug(String.format("Found NFS storage pool [%s] in libvirt, continuing.", uuid));

        } catch (LibvirtException e) {
            s_logger.debug(String.format("Failed to lookup libvirt storage pool [%s].", uuid), e);

            if (e.toString().contains("pool not found")) {
                s_logger.debug(String.format("Removing pool [%s] from HA monitor since it was deleted.", uuid));
                removedPools.add(uuid);
            }

        }

        String result = null;
        Process process = null;
        for (int i = 1; i <= _heartBeatUpdateMaxTries; i++) {
            if (nfsStoragePool != null) {
                Script cmd = createHeartBeatCommand(nfsStoragePool, hostPrivateIp, true);
                result = cmd.execute();
                s_logger.debug(String.format("The command [%s], to the pool [%s], had the result [%s].", cmd.toString(), uuid, result));
            } else if (rbdStoragePool != null) {
                ProcessBuilder processBuilder = createRbdHeartBeatCommand(rbdStoragePool, hostPrivateIp, true);
                try {
                    process = processBuilder.start();
                    BufferedReader bfr = new BufferedReader(new InputStreamReader(process.getInputStream()));
                    result = bfr.readLine();
                } catch (IOException e) {
                    e.printStackTrace();
                }
                s_logger.debug(String.format("The command [%s], to the pool [%s], had the result [%s].", processBuilder.command().toString(), uuid, result));
            }
            if (result != null) {
                s_logger.warn(String.format("Write heartbeat for pool [%s] failed: %s; try: %s of %s.", uuid, result, i, _heartBeatUpdateMaxTries));
                try {
                    Thread.sleep(_heartBeatUpdateRetrySleep);
                } catch (InterruptedException e) {
                    s_logger.debug("[IGNORED] Interrupted between heartbeat retries.", e);
>>>>>>> f2c7ccb0
                }
            } else {
                break;
            }

        }
<<<<<<< HEAD
=======

        if (result != null && rebootHostAndAlertManagementOnHeartbeatTimeout) {
            s_logger.warn(String.format("Write heartbeat for pool [%s] failed: %s; stopping cloudstack-agent.", uuid, result));
            if (nfsStoragePool != null) {
                Script cmd = createHeartBeatCommand(nfsStoragePool, null, false);
                result = cmd.execute();
            } else if (rbdStoragePool != null) {
                ProcessBuilder processBuilder = createRbdHeartBeatCommand(rbdStoragePool, null, false);
                try {
                    process = processBuilder.start();
                    BufferedReader bfr = new BufferedReader(new InputStreamReader(process.getInputStream()));
                    result = bfr.readLine();
                } catch (IOException e) {
                    e.printStackTrace();
                }
            }
        }
>>>>>>> f2c7ccb0
    }

    private Script createHeartBeatCommand(NfsStoragePool primaryStoragePool, String hostPrivateIp, boolean hostValidation) {
        Script cmd = new Script(s_heartBeatPath, _heartBeatUpdateTimeout, s_logger);
        cmd.add("-i", primaryStoragePool._poolIp);
        cmd.add("-p", primaryStoragePool._poolMountSourcePath);
        cmd.add("-m", primaryStoragePool._mountDestPath);

        if (hostValidation) {
            cmd.add("-h", hostPrivateIp);
        }

        if (!hostValidation) {
            cmd.add("-c");
        }

        return cmd;
    }

<<<<<<< HEAD
    private Script createRbdHeartBeatCommand(RbdStoragePool primaryStoragePool, String hostPrivateIp, boolean hostValidation) {
        Script cmd = new Script(s_heartBeatPathRbd, _heartBeatUpdateTimeout, s_logger);
        cmd.add("-i", primaryStoragePool._poolSourceHost);
        cmd.add("-p", primaryStoragePool._poolMountSourcePath);
        cmd.add("-n", primaryStoragePool._poolAuthUserName);
        cmd.add("-s", primaryStoragePool._poolAuthSecret);

        if (hostValidation) {
            cmd.add("-h", hostPrivateIp);
        }

        if (!hostValidation) {
            cmd.add("-c");
        }

        return cmd;
=======
    private ProcessBuilder createRbdHeartBeatCommand(RbdStoragePool primaryStoragePool, String hostPrivateIp, boolean hostValidation) {
        ProcessBuilder processBuilder = new ProcessBuilder();
        processBuilder.command().add("python3");
        processBuilder.command().add(s_heartBeatPathRbd);
        processBuilder.command().add("-i");
        processBuilder.command().add(primaryStoragePool._poolSourceHost);
        processBuilder.command().add("-p");
        processBuilder.command().add(primaryStoragePool._poolMountSourcePath);
        processBuilder.command().add("-n");
        processBuilder.command().add(primaryStoragePool._poolAuthUserName);
        processBuilder.command().add("-s");
        processBuilder.command().add(primaryStoragePool._poolAuthSecret);

        if (hostValidation) {
            processBuilder.command().add("-v");
            processBuilder.command().add(hostPrivateIp);
        }

        return processBuilder;
>>>>>>> f2c7ccb0
    }

    @Override
    public void run() {
        while (true) {

            runHeartBeat();

            try {
                Thread.sleep(_heartBeatUpdateFreq);
            } catch (InterruptedException e) {
                s_logger.debug("[IGNORED] Interrupted between heartbeats.", e);
            }
        }
    }

}<|MERGE_RESOLUTION|>--- conflicted
+++ resolved
@@ -40,11 +40,8 @@
     private static final Logger s_logger = Logger.getLogger(KVMHAMonitor.class);
     private final Map<String, NfsStoragePool> nfsstoragePool = new ConcurrentHashMap<>();
     private final Map<String, RbdStoragePool> rbdstoragePool = new ConcurrentHashMap<>();
-<<<<<<< HEAD
-=======
     private final NfsStoragePool nfsStoragePool = null;
     private final RbdStoragePool rbdStoragePool = null;
->>>>>>> f2c7ccb0
     private final boolean rebootHostAndAlertManagementOnHeartbeatTimeout;
 
     private final String hostPrivateIp;
@@ -67,48 +64,6 @@
     }
 
     public void addStoragePool(NfsStoragePool pool) {
-<<<<<<< HEAD
-        synchronized (nfsstoragePool) {
-            nfsstoragePool.put(pool._poolUUID, pool);
-        }
-    }
-
-    public void addStoragePool(RbdStoragePool pool) {
-        synchronized (rbdstoragePool) {
-            rbdstoragePool.put(pool._poolUUID, pool);
-        }
-    }
-
-    public void removeStoragePool(String uuid) {
-        synchronized (nfsstoragePool) {
-            NfsStoragePool pool = nfsstoragePool.get(uuid);
-            if (pool != null) {
-                Script.runSimpleBashScript("umount " + pool._mountDestPath);
-                nfsstoragePool.remove(uuid);
-            }
-        }
-    }
-
-    public void removeRbdStoragePool(String uuid) {
-        synchronized (rbdstoragePool) {
-            RbdStoragePool pool = rbdstoragePool.get(uuid);
-            if (pool != null) {
-                Script.runSimpleBashScript("umount " + pool._mountDestPath);
-                rbdstoragePool.remove(uuid);
-            }
-        }
-    }
-
-    public List<NfsStoragePool> getStoragePools() {
-        synchronized (nfsstoragePool) {
-            return new ArrayList<>(nfsstoragePool.values());
-        }
-    }
-
-    public List<RbdStoragePool> getRbdStoragePools() {
-        synchronized (rbdstoragePool) {
-            return new ArrayList<>(rbdstoragePool.values());
-=======
         nfsstoragePool.put(pool._poolUUID, pool);
     }
 
@@ -129,7 +84,6 @@
         if (pool != null) {
             Script.runSimpleBashScript("umount " + pool._mountDestPath);
             rbdstoragePool.remove(uuid);
->>>>>>> f2c7ccb0
         }
     }
 
@@ -142,152 +96,6 @@
     }
 
     public NfsStoragePool getStoragePool(String uuid) {
-<<<<<<< HEAD
-        synchronized (nfsstoragePool) {
-            return nfsstoragePool.get(uuid);
-        }
-    }
-
-    public RbdStoragePool getRbdStoragePool(String uuid) {
-        synchronized (rbdstoragePool) {
-            return rbdstoragePool.get(uuid);
-        }
-    }
-
-    protected void runHeartBeat() {
-        if(nfsstoragePool != null && !nfsstoragePool.isEmpty()) {
-            synchronized (nfsstoragePool) {
-                Set<String> removedPools = new HashSet<>();
-                for (String uuid : nfsstoragePool.keySet()) {
-                    NfsStoragePool primaryStoragePool = nfsstoragePool.get(uuid);
-                    StoragePool storage;
-                    try {
-                        Connect conn = LibvirtConnection.getConnection();
-                        storage = conn.storagePoolLookupByUUIDString(uuid);
-                        if (storage == null || storage.getInfo().state != StoragePoolState.VIR_STORAGE_POOL_RUNNING) {
-                            if (storage == null) {
-                                s_logger.debug(String.format("Libvirt storage pool [%s] not found, removing from HA list.", uuid));
-                            } else {
-                                s_logger.debug(String.format("Libvirt storage pool [%s] found, but not running, removing from HA list.", uuid));
-                            }
-
-                            removedPools.add(uuid);
-                            continue;
-                        }
-
-                        s_logger.debug(String.format("Found NFS storage pool [%s] in libvirt, continuing.", uuid));
-
-                    } catch (LibvirtException e) {
-                        s_logger.debug(String.format("Failed to lookup libvirt storage pool [%s].", uuid), e);
-
-                        if (e.toString().contains("pool not found")) {
-                            s_logger.debug(String.format("Removing pool [%s] from HA monitor since it was deleted.", uuid));
-                            removedPools.add(uuid);
-                            continue;
-                        }
-
-                    }
-
-                    String result = null;
-                    for (int i = 1; i <= _heartBeatUpdateMaxTries; i++) {
-                        Script cmd = createHeartBeatCommand(primaryStoragePool, hostPrivateIp, true);
-                        result = cmd.execute();
-
-                        s_logger.debug(String.format("The command (%s), to the pool [%s], has the result [%s].", cmd.toString(), uuid, result));
-
-                        if (result != null) {
-                            s_logger.warn(String.format("Write heartbeat for pool [%s] failed: %s; try: %s of %s.", uuid, result, i, _heartBeatUpdateMaxTries));
-                            try {
-                                Thread.sleep(_heartBeatUpdateRetrySleep);
-                            } catch (InterruptedException e) {
-                                s_logger.debug("[IGNORED] Interrupted between heartbeat retries.", e);
-                            }
-                        } else {
-                            break;
-                        }
-
-                    }
-
-                    if (result != null && rebootHostAndAlertManagementOnHeartbeatTimeout) {
-                        s_logger.warn(String.format("Write heartbeat for pool [%s] failed: %s; stopping cloudstack-agent.", uuid, result));
-                        Script cmd = createHeartBeatCommand(primaryStoragePool, null, false);
-                        result = cmd.execute();
-                    }
-                }
-
-                if (!removedPools.isEmpty()) {
-                    for (String uuid : removedPools) {
-                        removeStoragePool(uuid);
-                    }
-                }
-            }
-        }
-
-        if (rbdstoragePool != null && !rbdstoragePool.isEmpty()) {
-            synchronized (rbdstoragePool) {
-                Set<String> removedPools = new HashSet<>();
-                for (String uuid : rbdstoragePool.keySet()) {
-                    RbdStoragePool primaryStoragePool = rbdstoragePool.get(uuid);
-                    StoragePool storage;
-                    try {
-                        Connect conn = LibvirtConnection.getConnection();
-                        storage = conn.storagePoolLookupByUUIDString(uuid);
-                        if (storage == null || storage.getInfo().state != StoragePoolState.VIR_STORAGE_POOL_RUNNING) {
-                            if (storage == null) {
-                                s_logger.debug(String.format("Libvirt storage pool [%s] not found, removing from HA list.", uuid));
-                            } else {
-                                s_logger.debug(String.format("Libvirt storage pool [%s] found, but not running, removing from HA list.", uuid));
-                            }
-
-                            removedPools.add(uuid);
-                            continue;
-                        }
-
-                        s_logger.debug(String.format("Found RBD storage pool [%s] in libvirt, continuing.", uuid));
-
-                    } catch (LibvirtException e) {
-                        s_logger.debug(String.format("Failed to lookup libvirt storage pool [%s].", uuid), e);
-
-                        if (e.toString().contains("pool not found")) {
-                            s_logger.debug(String.format("Removing pool [%s] from HA monitor since it was deleted.", uuid));
-                            removedPools.add(uuid);
-                            continue;
-                        }
-
-                    }
-
-                    String result = null;
-                    for (int i = 1; i <= _heartBeatUpdateMaxTries; i++) {
-                        Script cmd = createRbdHeartBeatCommand(primaryStoragePool, hostPrivateIp, true);
-                        result = cmd.execute();
-
-                        s_logger.debug(String.format("The command (%s), to the pool [%s], has the result [%s].", cmd.toString(), uuid, result));
-
-                        if (result != null) {
-                            s_logger.warn(String.format("Write heartbeat for pool [%s] failed: %s; try: %s of %s.", uuid, result, i, _heartBeatUpdateMaxTries));
-                            try {
-                                Thread.sleep(_heartBeatUpdateRetrySleep);
-                            } catch (InterruptedException e) {
-                                s_logger.debug("[IGNORED] Interrupted between heartbeat retries.", e);
-                            }
-                        } else {
-                            break;
-                        }
-
-                    }
-
-                    if (result != null && rebootHostAndAlertManagementOnHeartbeatTimeout) {
-                        s_logger.warn(String.format("Write heartbeat for pool [%s] failed: %s; stopping cloudstack-agent.", uuid, result));
-                        Script cmd = createRbdHeartBeatCommand(primaryStoragePool, null, false);
-                        result = cmd.execute();
-                    }
-                }
-
-                if (!removedPools.isEmpty()) {
-                    for (String uuid : removedPools) {
-                        removeRbdStoragePool(uuid);
-                    }
-=======
         return nfsstoragePool.get(uuid);
     }
 
@@ -369,15 +177,12 @@
                     Thread.sleep(_heartBeatUpdateRetrySleep);
                 } catch (InterruptedException e) {
                     s_logger.debug("[IGNORED] Interrupted between heartbeat retries.", e);
->>>>>>> f2c7ccb0
                 }
             } else {
                 break;
             }
 
         }
-<<<<<<< HEAD
-=======
 
         if (result != null && rebootHostAndAlertManagementOnHeartbeatTimeout) {
             s_logger.warn(String.format("Write heartbeat for pool [%s] failed: %s; stopping cloudstack-agent.", uuid, result));
@@ -395,7 +200,6 @@
                 }
             }
         }
->>>>>>> f2c7ccb0
     }
 
     private Script createHeartBeatCommand(NfsStoragePool primaryStoragePool, String hostPrivateIp, boolean hostValidation) {
@@ -415,24 +219,6 @@
         return cmd;
     }
 
-<<<<<<< HEAD
-    private Script createRbdHeartBeatCommand(RbdStoragePool primaryStoragePool, String hostPrivateIp, boolean hostValidation) {
-        Script cmd = new Script(s_heartBeatPathRbd, _heartBeatUpdateTimeout, s_logger);
-        cmd.add("-i", primaryStoragePool._poolSourceHost);
-        cmd.add("-p", primaryStoragePool._poolMountSourcePath);
-        cmd.add("-n", primaryStoragePool._poolAuthUserName);
-        cmd.add("-s", primaryStoragePool._poolAuthSecret);
-
-        if (hostValidation) {
-            cmd.add("-h", hostPrivateIp);
-        }
-
-        if (!hostValidation) {
-            cmd.add("-c");
-        }
-
-        return cmd;
-=======
     private ProcessBuilder createRbdHeartBeatCommand(RbdStoragePool primaryStoragePool, String hostPrivateIp, boolean hostValidation) {
         ProcessBuilder processBuilder = new ProcessBuilder();
         processBuilder.command().add("python3");
@@ -452,7 +238,6 @@
         }
 
         return processBuilder;
->>>>>>> f2c7ccb0
     }
 
     @Override
