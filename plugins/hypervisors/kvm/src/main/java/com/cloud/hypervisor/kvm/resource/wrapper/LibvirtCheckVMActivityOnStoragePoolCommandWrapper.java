--- conflicted
+++ resolved
@@ -48,16 +48,11 @@
             final NfsStoragePool nfspool = monitor.getStoragePool(pool.getUuid());
             final RbdStoragePool rbdpool = monitor.getRbdStoragePool(pool.getUuid());
             String vmActivityCheckPath = "";
-<<<<<<< HEAD
-            if (Storage.StoragePoolType.NetworkFilesystem == pool.getType())    vmActivityCheckPath = libvirtComputingResource.getVmActivityCheckPath();
-            else if (Storage.StoragePoolType.RBD == pool.getType())    vmActivityCheckPath = libvirtComputingResource.getVmActivityCheckPathRbd();
-=======
             if (Storage.StoragePoolType.NetworkFilesystem == pool.getType()) {
                 vmActivityCheckPath = libvirtComputingResource.getVmActivityCheckPath();
             } else if (Storage.StoragePoolType.RBD == pool.getType()) {
                 vmActivityCheckPath = libvirtComputingResource.getVmActivityCheckPathRbd();
             }
->>>>>>> f2c7ccb0
             final KVMHAVMActivityChecker ha = new KVMHAVMActivityChecker(nfspool, rbdpool, command.getHost().getPrivateNetwork().getIp(), command.getVolumeList(), vmActivityCheckPath, command.getSuspectTimeInSeconds(), pool.getType());
             final Future<Boolean> future = executors.submit(ha);
             try {
