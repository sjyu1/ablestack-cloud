--- conflicted
+++ resolved
@@ -22,6 +22,7 @@
 import java.io.File;
 import java.io.FileNotFoundException;
 import java.io.IOException;
+import java.io.ObjectInputFilter.Config;
 import java.io.StringReader;
 import java.net.InetAddress;
 import java.net.NetworkInterface;
@@ -43,16 +44,16 @@
 import java.util.concurrent.ConcurrentHashMap;
 import java.util.regex.Matcher;
 import java.util.regex.Pattern;
+
 import javax.inject.Inject;
-
 import javax.naming.ConfigurationException;
 import javax.xml.parsers.DocumentBuilder;
 import javax.xml.parsers.ParserConfigurationException;
 
-import org.apache.cloudstack.storage.datastore.db.PrimaryDataStoreDao;
 import org.apache.cloudstack.api.ApiConstants.IoDriverPolicy;
 import org.apache.cloudstack.engine.orchestration.service.NetworkOrchestrationService;
 import org.apache.cloudstack.storage.configdrive.ConfigDrive;
+import org.apache.cloudstack.storage.datastore.db.PrimaryDataStoreDao;
 import org.apache.cloudstack.storage.to.PrimaryDataStoreTO;
 import org.apache.cloudstack.storage.to.TemplateObjectTO;
 import org.apache.cloudstack.storage.to.VolumeObjectTO;
@@ -75,9 +76,7 @@
 import org.apache.commons.lang.BooleanUtils;
 import org.apache.commons.lang.math.NumberUtils;
 import org.apache.commons.lang3.StringUtils;
-import org.apache.log4j.Logger;
 import org.apache.xerces.impl.xpath.regex.Match;
-import org.joda.time.Duration;
 import org.libvirt.Connect;
 import org.libvirt.Domain;
 import org.libvirt.DomainBlockStats;
@@ -102,7 +101,6 @@
 import org.w3c.dom.NodeList;
 import org.xml.sax.InputSource;
 import org.xml.sax.SAXException;
-
 
 import com.cloud.agent.api.Answer;
 import com.cloud.agent.api.Command;
@@ -135,10 +133,8 @@
 import com.cloud.agent.resource.virtualnetwork.VRScripts;
 import com.cloud.agent.resource.virtualnetwork.VirtualRouterDeployer;
 import com.cloud.agent.resource.virtualnetwork.VirtualRoutingResource;
-import com.cloud.configuration.Config;
 import com.cloud.dc.Vlan;
 import com.cloud.exception.InternalErrorException;
-import com.cloud.host.Host.Type;
 import com.cloud.hypervisor.Hypervisor.HypervisorType;
 import com.cloud.hypervisor.kvm.dpdk.DpdkHelper;
 import com.cloud.hypervisor.kvm.resource.LibvirtVMDef.ChannelDef;
@@ -155,62 +151,6 @@
 import com.cloud.hypervisor.kvm.resource.LibvirtVMDef.FilesystemDef;
 import com.cloud.hypervisor.kvm.resource.LibvirtVMDef.GraphicDef;
 import com.cloud.hypervisor.kvm.resource.LibvirtVMDef.GuestDef;
-import com.cloud.hypervisor.kvm.resource.LibvirtVMDef.GuestResourceDef;
-import com.cloud.hypervisor.kvm.resource.LibvirtVMDef.InputDef;
-import com.cloud.hypervisor.kvm.resource.LibvirtVMDef.InterfaceDef;
-import com.cloud.hypervisor.kvm.resource.LibvirtVMDef.MemBalloonDef;
-import com.cloud.hypervisor.kvm.resource.LibvirtVMDef.RngDef;
-import com.cloud.hypervisor.kvm.resource.LibvirtVMDef.RngDef.RngBackendModel;
-import com.cloud.hypervisor.kvm.resource.LibvirtVMDef.SCSIDef;
-import com.cloud.hypervisor.kvm.resource.LibvirtVMDef.SerialDef;
-import com.cloud.hypervisor.kvm.resource.LibvirtVMDef.TermPolicy;
-import com.cloud.hypervisor.kvm.resource.LibvirtVMDef.TPMDef;
-import com.cloud.hypervisor.kvm.resource.LibvirtVMDef.VideoDef;
-import com.cloud.hypervisor.kvm.resource.LibvirtVMDef.WatchDogDef;
-import com.cloud.hypervisor.kvm.resource.LibvirtVMDef.WatchDogDef.WatchDogAction;
-import com.cloud.hypervisor.kvm.resource.LibvirtVMDef.WatchDogDef.WatchDogModel;
-import com.cloud.hypervisor.kvm.resource.rolling.maintenance.RollingMaintenanceAgentExecutor;
-import com.cloud.hypervisor.kvm.resource.rolling.maintenance.RollingMaintenanceExecutor;
-import com.cloud.hypervisor.kvm.resource.rolling.maintenance.RollingMaintenanceServiceExecutor;
-import com.cloud.hypervisor.kvm.resource.wrapper.LibvirtRequestWrapper;
-import com.cloud.hypervisor.kvm.resource.wrapper.LibvirtUtilitiesHelper;
-import com.cloud.hypervisor.kvm.storage.IscsiStorageCleanupMonitor;
-import com.cloud.hypervisor.kvm.storage.KVMPhysicalDisk;
-import com.cloud.hypervisor.kvm.storage.KVMStoragePool;
-import com.cloud.hypervisor.kvm.storage.KVMStoragePoolManager;
-import com.cloud.hypervisor.kvm.storage.KVMStorageProcessor;
-import com.cloud.network.Networks.BroadcastDomainType;
-import com.cloud.network.Networks.IsolationType;
-import com.cloud.network.Networks.RouterPrivateIpStrategy;
-import com.cloud.network.Networks.TrafficType;
-import com.cloud.resource.AgentStatusUpdater;
-import com.cloud.resource.ResourceStatusUpdater;
-import com.cloud.resource.RequestWrapper;
-import com.cloud.resource.ServerResource;
-import com.cloud.resource.ServerResourceBase;
-import com.cloud.storage.JavaStorageLayer;
-import com.cloud.storage.Storage;
-import com.cloud.storage.Storage.StoragePoolType;
-import com.cloud.storage.StorageLayer;
-import com.cloud.storage.Volume;
-import com.cloud.storage.resource.StorageSubsystemCommandHandler;
-import com.cloud.storage.resource.StorageSubsystemCommandHandlerBase;
-import com.cloud.utils.ExecutionResult;
-import com.cloud.utils.NumbersUtil;
-import com.cloud.utils.Pair;
-import com.cloud.utils.PropertiesUtil;
-import com.cloud.utils.Ternary;
-import com.cloud.utils.UuidUtils;
-import com.cloud.utils.exception.CloudRuntimeException;
-import com.cloud.utils.net.NetUtils;
-import com.cloud.utils.script.OutputInterpreter;
-import com.cloud.utils.script.OutputInterpreter.AllLinesParser;
-import com.cloud.utils.script.Script;
-import com.cloud.utils.ssh.SshHelper;
-import com.cloud.vm.VirtualMachine;
-import com.cloud.vm.VirtualMachine.PowerState;
-import com.cloud.vm.VmDetailConstants;
-import com.google.gson.Gson;
 
 /**
  * LibvirtComputingResource execute requests on the computing/routing host using
@@ -310,26 +250,6 @@
 
     public static final String TUNGSTEN_PATH = "scripts/vm/network/tungsten";
 
-<<<<<<< HEAD
-    private String _modifyVlanPath;
-    private String _versionstringpath;
-    private String _patchScriptPath;
-    private String _createvmPath;
-    private String _manageSnapshotPath;
-    private String _resizeVolumePath;
-    private String _createTmplPath;
-    private String _heartBeatPath;
-    private String _heartBeatPathRbd;
-    private String _heartBeatPathClvm;
-    private String _vmActivityCheckPath;
-    private String _vmActivityCheckPathRbd;
-    private String _vmActivityCheckPathClvm;
-    private String _securityGroupPath;
-    private String _ovsPvlanDhcpHostPath;
-    private String _ovsPvlanVmPath;
-    private String _routerProxyPath;
-    private String _ovsTunnelPath;
-=======
     private String modifyVlanPath;
     private String versionStringPath;
     private String patchScriptPath;
@@ -338,31 +258,26 @@
     private String resizeVolumePath;
     private String createTmplPath;
     private String heartBeatPath;
+    private String _heartBeatPathRbd;
+    private String _heartBeatPathClvm;
     private String vmActivityCheckPath;
+    private String _vmActivityCheckPathRbd;
+    private String _vmActivityCheckPathClvm;
     private String securityGroupPath;
     private String ovsPvlanDhcpHostPath;
     private String ovsPvlanVmPath;
     private String routerProxyPath;
     private String ovsTunnelPath;
->>>>>>> 8a34afa8
 
     private String setupTungstenVrouterPath;
     private String updateTungstenLoadbalancerStatsPath;
     private String updateTungstenLoadbalancerSslPath;
-<<<<<<< HEAD
-
-    private String _dcId;
-    private String _clusterId;
-    private final Properties _uefiProperties = new Properties();
-    private final Properties _tpmProperties = new Properties();
-
-=======
-    private String host;
 
     private String dcId;
     private String clusterId;
     private final Properties uefiProperties = new Properties();
->>>>>>> 8a34afa8
+    private final Properties _tpmProperties = new Properties();
+
     private String hostHealthCheckScriptPath;
 
     private long hvVersion;
@@ -400,34 +315,6 @@
     private final static long HYPERVISOR_LIBVIRT_VERSION_SUPPORTS_IO_URING = 6003000;
     private final static long HYPERVISOR_QEMU_VERSION_SUPPORTS_IO_URING = 5000000;
 
-<<<<<<< HEAD
-    protected HypervisorType _hypervisorType;
-    protected String _hypervisorURI;
-    protected long _hypervisorLibvirtVersion;
-    protected long _hypervisorQemuVersion;
-    protected String _hypervisorPath;
-    protected String _hostDistro;
-    protected String _networkDirectSourceMode;
-    protected String _networkDirectDevice;
-    protected String _sysvmISOPath;
-    protected String _privNwName;
-    protected String _privBridgeName;
-    protected String _linkLocalBridgeName;
-    protected String _publicBridgeName;
-    protected String _guestBridgeName;
-    protected String _privateIp;
-    protected String _pool;
-    protected String _provider;
-    protected String _localGateway;
-    private boolean _canBridgeFirewall;
-    protected boolean _noMemBalloon = false;
-    protected String _guestCpuArch;
-    protected String _guestCpuMode;
-    protected String _guestCpuModel;
-    protected boolean _noKvmClock;
-    protected String _videoHw;
-    protected int _videoRam;
-=======
     protected HypervisorType hypervisorType;
     protected String hypervisorURI;
     protected long hypervisorLibvirtVersion;
@@ -444,6 +331,7 @@
     protected String guestBridgeName;
     protected String privateIp;
     protected String pool;
+    protected String _provider;
     protected String localGateway;
     private boolean canBridgeFirewall;
     protected boolean noMemBalloon = false;
@@ -453,7 +341,6 @@
     protected boolean noKvmClock;
     protected String videoHw;
     protected int videoRam;
->>>>>>> 8a34afa8
     protected Pair<Integer,Integer> hostOsVersion;
     protected int migrateSpeed;
     protected int migrateDowntime;
@@ -910,19 +797,14 @@
             s_logger.error("uefi properties file not found due to: " + e.getLocalizedMessage());
         }
 
-<<<<<<< HEAD
         try {
             loadTpmProperties();
         } catch (FileNotFoundException e) {
             s_logger.error("tpm properties file not found due to: " + e.getLocalizedMessage());
         }
 
-        _storage = new JavaStorageLayer();
-        _storage.configure("StorageLayer", params);
-=======
         storageLayer = new JavaStorageLayer();
         storageLayer.configure("StorageLayer", params);
->>>>>>> 8a34afa8
 
         String domrScriptsDir = AgentPropertiesFileHandler.getPropertyValue(AgentProperties.DOMR_SCRIPTS_DIR);
 
@@ -997,7 +879,6 @@
             throw new ConfigurationException("Unable to find kvmheartbeat.sh");
         }
 
-<<<<<<< HEAD
         _heartBeatPathRbd = Script.findScript(kvmScriptsDir, "kvmheartbeat_rbd.py");
         if (_heartBeatPathRbd == null) {
             throw new ConfigurationException("Unable to find kvmheartbeat_rbd.py");
@@ -1008,12 +889,8 @@
             throw new ConfigurationException("Unable to find kvmheartbeat_clvm.sh");
         }
 
-        _createvmPath = Script.findScript(storageScriptsDir, "createvm.sh");
-        if (_createvmPath == null) {
-=======
         createVmPath = Script.findScript(storageScriptsDir, "createvm.sh");
         if (createVmPath == null) {
->>>>>>> 8a34afa8
             throw new ConfigurationException("Unable to find the createvm.sh");
         }
 
@@ -1032,7 +909,6 @@
             throw new ConfigurationException("Unable to find kvmvmactivity.sh");
         }
 
-<<<<<<< HEAD
         _vmActivityCheckPathRbd = Script.findScript(kvmScriptsDir, "kvmvmactivity_rbd.py");
         if (_vmActivityCheckPathRbd == null) {
             throw new ConfigurationException("Unable to find kvmvmactivity_rbd.py");
@@ -1043,12 +919,8 @@
             throw new ConfigurationException("Unable to find kvmvmactivity_clvm.sh");
         }
 
-        _createTmplPath = Script.findScript(storageScriptsDir, "createtmplt.sh");
-        if (_createTmplPath == null) {
-=======
         createTmplPath = Script.findScript(storageScriptsDir, "createtmplt.sh");
         if (createTmplPath == null) {
->>>>>>> 8a34afa8
             throw new ConfigurationException("Unable to find the createtmplt.sh");
         }
 
@@ -1270,16 +1142,11 @@
                 guestCpuMode = "";
                 guestCpuModel = "";
             }
-<<<<<<< HEAD
-            params.put("guest.cpu.mode", _guestCpuMode);
-            params.put("guest.cpu.model", _guestCpuModel);
+            params.put("guest.cpu.mode", guestCpuMode);
+            params.put("guest.cpu.model", guestCpuModel);
         } else {
             params.put("guest.cpu.mode", "host-passthrough");
-            _guestCpuMode = "host-passthrough";
-=======
-            params.put("guest.cpu.mode", guestCpuMode);
-            params.put("guest.cpu.model", guestCpuModel);
->>>>>>> 8a34afa8
+            guestCpuMode = "host-passthrough";
         }
 
         final String cpuFeatures = AgentPropertiesFileHandler.getPropertyValue(AgentProperties.GUEST_CPU_FEATURES);
@@ -1294,13 +1161,8 @@
 
         final String[] info = NetUtils.getNetworkParams(privateNic);
 
-<<<<<<< HEAD
-        _monitor = new KVMHAMonitor(null, null, null, info[0], _heartBeatPath, _heartBeatPathRbd, _heartBeatPathClvm);
-        final Thread ha = new Thread(_monitor);
-=======
-        kvmhaMonitor = new KVMHAMonitor(null, info[0], heartBeatPath);
+        kvmhaMonitor = new KVMHAMonitor(null, null, null, info[0], _heartBeatPath, _heartBeatPathRbd, _heartBeatPathClvm);
         final Thread ha = new Thread(kvmhaMonitor);
->>>>>>> 8a34afa8
         ha.start();
 
         storagePoolManager = new KVMStoragePoolManager(storageLayer, kvmhaMonitor);
