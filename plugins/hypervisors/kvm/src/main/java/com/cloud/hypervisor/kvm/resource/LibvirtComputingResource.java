// Licensed to the Apache Software Foundation (ASF) under one
// or more contributor license agreements.  See the NOTICE file
// distributed with this work for additional information
// regarding copyright ownership.  The ASF licenses this file
// to you under the Apache License, Version 2.0 (the
// "License"); you may not use this file except in compliance
// with the License.  You may obtain a copy of the License at
//
//   http://www.apache.org/licenses/LICENSE-2.0
//
// Unless required by applicable law or agreed to in writing,
// software distributed under the License is distributed on an
// "AS IS" BASIS, WITHOUT WARRANTIES OR CONDITIONS OF ANY
// KIND, either express or implied.  See the License for the
// specific language governing permissions and limitations
// under the License.
package com.cloud.hypervisor.kvm.resource;

import static com.cloud.host.Host.HOST_VOLUME_ENCRYPTION;

import java.io.BufferedReader;
import java.io.File;
import java.io.FileNotFoundException;
import java.io.IOException;
import java.io.StringReader;
import java.net.InetAddress;
import java.net.NetworkInterface;
import java.net.URI;
import java.net.URISyntaxException;
import java.nio.file.Paths;
import java.util.ArrayList;
import java.util.Arrays;
import java.util.Calendar;
import java.util.Collections;
import java.util.Comparator;
import java.util.HashMap;
import java.util.HashSet;
import java.util.List;
import java.util.Map;
import java.util.Properties;
import java.util.Set;
import java.util.UUID;
import java.util.concurrent.ConcurrentHashMap;
import java.util.regex.Matcher;
import java.util.regex.Pattern;
import javax.inject.Inject;

import javax.naming.ConfigurationException;
import javax.xml.parsers.DocumentBuilder;
import javax.xml.parsers.ParserConfigurationException;

import org.apache.cloudstack.storage.datastore.db.PrimaryDataStoreDao;
import org.apache.cloudstack.api.ApiConstants.IoDriverPolicy;
import org.apache.cloudstack.engine.orchestration.service.NetworkOrchestrationService;
import org.apache.cloudstack.storage.configdrive.ConfigDrive;
import org.apache.cloudstack.storage.to.PrimaryDataStoreTO;
import org.apache.cloudstack.storage.to.TemplateObjectTO;
import org.apache.cloudstack.storage.to.VolumeObjectTO;
import org.apache.cloudstack.utils.bytescale.ByteScaleUtils;
import org.apache.cloudstack.utils.cryptsetup.CryptSetup;
import org.apache.cloudstack.utils.hypervisor.HypervisorUtils;
import org.apache.cloudstack.utils.linux.CPUStat;
import org.apache.cloudstack.utils.linux.KVMHostInfo;
import org.apache.cloudstack.utils.linux.MemStat;
import org.apache.cloudstack.utils.qemu.QemuImg;
import org.apache.cloudstack.utils.qemu.QemuImg.PhysicalDiskFormat;
import org.apache.cloudstack.utils.qemu.QemuImgException;
import org.apache.cloudstack.utils.qemu.QemuImgFile;
import org.apache.cloudstack.utils.qemu.QemuObject;
import org.apache.cloudstack.utils.security.KeyStoreUtils;
import org.apache.cloudstack.utils.security.ParserUtils;
import org.apache.commons.collections.MapUtils;
import org.apache.commons.io.FileUtils;
import org.apache.commons.lang.ArrayUtils;
import org.apache.commons.lang.BooleanUtils;
import org.apache.commons.lang.math.NumberUtils;
import org.apache.commons.lang3.StringUtils;
import org.apache.log4j.Logger;
import org.apache.xerces.impl.xpath.regex.Match;
import org.joda.time.Duration;
import org.libvirt.Connect;
import org.libvirt.Domain;
import org.libvirt.DomainBlockStats;
import org.libvirt.DomainInfo;
import org.libvirt.DomainInfo.DomainState;
import org.libvirt.DomainInterfaceStats;
import org.libvirt.DomainSnapshot;
import org.libvirt.LibvirtException;
import org.libvirt.MemoryStatistic;
import org.libvirt.Network;
import org.libvirt.SchedParameter;
import org.libvirt.SchedUlongParameter;
import org.libvirt.Secret;
import org.libvirt.VcpuInfo;
import org.w3c.dom.Document;
import org.w3c.dom.Element;
import org.w3c.dom.Node;
import org.w3c.dom.NodeList;
import org.xml.sax.InputSource;
import org.xml.sax.SAXException;

import com.cloud.agent.api.Answer;
import com.cloud.agent.api.Command;
import com.cloud.agent.api.HostVmStateReportEntry;
import com.cloud.agent.api.PingCommand;
import com.cloud.agent.api.PingRoutingCommand;
import com.cloud.agent.api.PingRoutingWithNwGroupsCommand;
import com.cloud.agent.api.SecurityGroupRulesCmd;
import com.cloud.agent.api.SetupGuestNetworkCommand;
import com.cloud.agent.api.StartupCommand;
import com.cloud.agent.api.StartupRoutingCommand;
import com.cloud.agent.api.StartupStorageCommand;
import com.cloud.agent.api.VmDiskStatsEntry;
import com.cloud.agent.api.VmNetworkStatsEntry;
import com.cloud.agent.api.VmStatsEntry;
import com.cloud.agent.api.routing.IpAssocCommand;
import com.cloud.agent.api.routing.IpAssocVpcCommand;
import com.cloud.agent.api.routing.NetworkElementCommand;
import com.cloud.agent.api.routing.SetSourceNatCommand;
import com.cloud.agent.api.to.DataStoreTO;
import com.cloud.agent.api.to.DataTO;
import com.cloud.agent.api.to.DiskTO;
import com.cloud.agent.api.to.IpAddressTO;
import com.cloud.agent.api.to.NfsTO;
import com.cloud.agent.api.to.NicTO;
import com.cloud.agent.api.to.VirtualMachineTO;
import com.cloud.agent.dao.impl.PropertiesStorage;
import com.cloud.agent.properties.AgentProperties;
import com.cloud.agent.properties.AgentPropertiesFileHandler;
import com.cloud.agent.resource.virtualnetwork.VRScripts;
import com.cloud.agent.resource.virtualnetwork.VirtualRouterDeployer;
import com.cloud.agent.resource.virtualnetwork.VirtualRoutingResource;
import com.cloud.configuration.Config;
import com.cloud.dc.Vlan;
import com.cloud.exception.InternalErrorException;
import com.cloud.host.Host.Type;
import com.cloud.hypervisor.Hypervisor.HypervisorType;
import com.cloud.hypervisor.kvm.dpdk.DpdkHelper;
import com.cloud.hypervisor.kvm.resource.LibvirtVMDef.ChannelDef;
import com.cloud.hypervisor.kvm.resource.LibvirtVMDef.ClockDef;
import com.cloud.hypervisor.kvm.resource.LibvirtVMDef.ConsoleDef;
import com.cloud.hypervisor.kvm.resource.LibvirtVMDef.CpuModeDef;
import com.cloud.hypervisor.kvm.resource.LibvirtVMDef.CpuTuneDef;
import com.cloud.hypervisor.kvm.resource.LibvirtVMDef.DevicesDef;
import com.cloud.hypervisor.kvm.resource.LibvirtVMDef.DiskDef;
import com.cloud.hypervisor.kvm.resource.LibvirtVMDef.DiskDef.DeviceType;
import com.cloud.hypervisor.kvm.resource.LibvirtVMDef.DiskDef.DiscardType;
import com.cloud.hypervisor.kvm.resource.LibvirtVMDef.DiskDef.DiskProtocol;
import com.cloud.hypervisor.kvm.resource.LibvirtVMDef.FeaturesDef;
import com.cloud.hypervisor.kvm.resource.LibvirtVMDef.FilesystemDef;
import com.cloud.hypervisor.kvm.resource.LibvirtVMDef.GraphicDef;
import com.cloud.hypervisor.kvm.resource.LibvirtVMDef.GuestDef;
import com.cloud.hypervisor.kvm.resource.LibvirtVMDef.GuestResourceDef;
import com.cloud.hypervisor.kvm.resource.LibvirtVMDef.InputDef;
import com.cloud.hypervisor.kvm.resource.LibvirtVMDef.InterfaceDef;
import com.cloud.hypervisor.kvm.resource.LibvirtVMDef.MemBalloonDef;
import com.cloud.hypervisor.kvm.resource.LibvirtVMDef.RngDef;
import com.cloud.hypervisor.kvm.resource.LibvirtVMDef.RngDef.RngBackendModel;
import com.cloud.hypervisor.kvm.resource.LibvirtVMDef.SCSIDef;
import com.cloud.hypervisor.kvm.resource.LibvirtVMDef.SerialDef;
import com.cloud.hypervisor.kvm.resource.LibvirtVMDef.TermPolicy;
import com.cloud.hypervisor.kvm.resource.LibvirtVMDef.TPMDef;
import com.cloud.hypervisor.kvm.resource.LibvirtVMDef.VideoDef;
import com.cloud.hypervisor.kvm.resource.LibvirtVMDef.WatchDogDef;
import com.cloud.hypervisor.kvm.resource.LibvirtVMDef.WatchDogDef.WatchDogAction;
import com.cloud.hypervisor.kvm.resource.LibvirtVMDef.WatchDogDef.WatchDogModel;
import com.cloud.hypervisor.kvm.resource.rolling.maintenance.RollingMaintenanceAgentExecutor;
import com.cloud.hypervisor.kvm.resource.rolling.maintenance.RollingMaintenanceExecutor;
import com.cloud.hypervisor.kvm.resource.rolling.maintenance.RollingMaintenanceServiceExecutor;
import com.cloud.hypervisor.kvm.resource.wrapper.LibvirtRequestWrapper;
import com.cloud.hypervisor.kvm.resource.wrapper.LibvirtUtilitiesHelper;
import com.cloud.hypervisor.kvm.storage.IscsiStorageCleanupMonitor;
import com.cloud.hypervisor.kvm.storage.KVMPhysicalDisk;
import com.cloud.hypervisor.kvm.storage.KVMStoragePool;
import com.cloud.hypervisor.kvm.storage.KVMStoragePoolManager;
import com.cloud.hypervisor.kvm.storage.KVMStorageProcessor;
import com.cloud.network.Networks.BroadcastDomainType;
import com.cloud.network.Networks.IsolationType;
import com.cloud.network.Networks.RouterPrivateIpStrategy;
import com.cloud.network.Networks.TrafficType;
import com.cloud.resource.RequestWrapper;
import com.cloud.resource.ServerResource;
import com.cloud.resource.ServerResourceBase;
import com.cloud.storage.JavaStorageLayer;
import com.cloud.storage.Storage;
import com.cloud.storage.Storage.StoragePoolType;
import com.cloud.storage.StorageLayer;
import com.cloud.storage.Volume;
import com.cloud.storage.resource.StorageSubsystemCommandHandler;
import com.cloud.storage.resource.StorageSubsystemCommandHandlerBase;
import com.cloud.utils.ExecutionResult;
import com.cloud.utils.NumbersUtil;
import com.cloud.utils.Pair;
import com.cloud.utils.PropertiesUtil;
import com.cloud.utils.Ternary;
import com.cloud.utils.UuidUtils;
import com.cloud.utils.exception.CloudRuntimeException;
import com.cloud.utils.net.NetUtils;
import com.cloud.utils.script.OutputInterpreter;
import com.cloud.utils.script.OutputInterpreter.AllLinesParser;
import com.cloud.utils.script.Script;
import com.cloud.utils.ssh.SshHelper;
import com.cloud.vm.VirtualMachine;
import com.cloud.vm.VirtualMachine.PowerState;
import com.cloud.vm.VmDetailConstants;
import com.google.gson.Gson;

/**
 * LibvirtComputingResource execute requests on the computing/routing host using
 * the libvirt API
 *
 * @config {@table || Param Name | Description | Values | Default || ||
 *         hypervisor.type | type of local hypervisor | string | kvm || ||
 *         hypervisor.uri | local hypervisor to connect to | URI |
 *         qemu:///system || || domr.arch | instruction set for domr template |
 *         string | i686 || || private.bridge.name | private bridge where the
 *         domrs have their private interface | string | vmops0 || ||
 *         public.bridge.name | public bridge where the domrs have their public
 *         interface | string | br0 || || private.network.name | name of the
 *         network where the domrs have their private interface | string |
 *         vmops-private || || private.ipaddr.start | start of the range of
 *         private ip addresses for domrs | ip address | 192.168.166.128 || ||
 *         private.ipaddr.end | end of the range of private ip addresses for
 *         domrs | ip address | start + 126 || || private.macaddr.start | start
 *         of the range of private mac addresses for domrs | mac address |
 *         00:16:3e:77:e2:a0 || || private.macaddr.end | end of the range of
 *         private mac addresses for domrs | mac address | start + 126 || ||
 *         pool | the parent of the storage pool hierarchy * }
 **/
public class LibvirtComputingResource extends ServerResourceBase implements ServerResource, VirtualRouterDeployer {
    protected static Logger s_logger = Logger.getLogger(LibvirtComputingResource.class);

    private static final String CONFIG_VALUES_SEPARATOR = ",";

    private static final String LEGACY = "legacy";
    private static final String SECURE = "secure";

    /**
     * Machine type.
     */
    private static final String PC = "pc";
    private static final String VIRT = "virt";

    /**
     * Possible devices to add to VM.
     */
    private static final String TABLET = "tablet";
    private static final String USB = "usb";
    private static final String MOUSE = "mouse";
    private static final String KEYBOARD = "keyboard";

    /**
     * Policies used by VM.
     */
    private static final String RESTART = "restart";
    private static final String DESTROY = "destroy";

    private static final String KVMCLOCK = "kvmclock";
    private static final String HYPERVCLOCK = "hypervclock";
    private static final String WINDOWS = "Windows";
    private static final String Q35 = "q35";
    private static final String PTY = "pty";
    private static final String VNC = "vnc";

    /**
     * Acronym of System Management Mode. Perform low-level system management operations while an OS is running.
     */
    private static final String SMM = "smm";
    /**
     * Acronym of Advanced Configuration and Power Interface.<br>
     * Provides an open standard that operating systems can use to discover and configure
     * computer hardware components, to perform power management.
     */
    private static final String ACPI = "acpi";
    /**
     * Acronym of Advanced Programmable Interrupt Controllers.<br>
     * With an I/O APIC, operating systems can use more than 16 interrupt requests (IRQs)
     * and therefore avoid IRQ sharing for improved reliability.
     */
    private static final String APIC = "apic";
    /**
     * Acronym of Physical Address Extension. Feature implemented in modern x86 processors.<br>
     * PAE extends memory addressing capabilities, allowing more than 4 GB of random access memory (RAM) to be used.
     */
    private static final String PAE = "pae";
    /**
     * Libvirt supports guest CPU mode since 0.9.10.
     */
    private static final int MIN_LIBVIRT_VERSION_FOR_GUEST_CPU_MODE = 9010;
    /**
     * The CPU tune element provides details of the CPU tunable parameters for the domain.<br>
     * It is supported since Libvirt 0.9.0
     */
    private static final int MIN_LIBVIRT_VERSION_FOR_GUEST_CPU_TUNE = 9000;
    /**
     * Constant that defines ARM64 (aarch64) guest architectures.
     */
    private static final String AARCH64 = "aarch64";

    public static final String RESIZE_NOTIFY_ONLY = "NOTIFYONLY";
    public static final String BASEPATH = "/usr/share/cloudstack-common/vms/";

    public static final String TUNGSTEN_PATH = "scripts/vm/network/tungsten";

    private String _modifyVlanPath;
    private String _versionstringpath;
    private String _patchScriptPath;
    private String _createvmPath;
    private String _manageSnapshotPath;
    private String _resizeVolumePath;
    private String _createTmplPath;
    private String _heartBeatPath;
    private String _heartBeatPathRbd;
    private String _heartBeatPathClvm;
    private String _vmActivityCheckPath;
    private String _vmActivityCheckPathRbd;
    private String _vmActivityCheckPathClvm;
    private String _securityGroupPath;
    private String _ovsPvlanDhcpHostPath;
    private String _ovsPvlanVmPath;
    private String _routerProxyPath;
    private String _ovsTunnelPath;

    private String setupTungstenVrouterPath;
    private String updateTungstenLoadbalancerStatsPath;
    private String updateTungstenLoadbalancerSslPath;

    private String _dcId;
    private String _clusterId;
    private final Properties _uefiProperties = new Properties();
<<<<<<< HEAD
    private final Properties _tpmProperties = new Properties();

=======
    private String hostHealthCheckScriptPath;
>>>>>>> 5fa9b8f6

    private long _hvVersion;
    private Duration _timeout;
    /**
     * Since the memoryStats method returns an array that isn't ordered, we pass a big number to get all the array and then search for the information we want.
     * */
    private static final int NUMMEMSTATS = 20;

    /**
     * Unused memory's tag to search in the array returned by the Domain.memoryStats() method.
     * */
    private static final int UNUSEDMEMORY = 4;


    private KVMHAMonitor _monitor;
    public static final String SSHPUBKEYPATH = SSHKEYSPATH + File.separator + "id_rsa.pub.cloud";
    public static final String DEFAULTDOMRSSHPORT = "3922";

    public final static String CONFIG_DIR = "config";
    private boolean enableIoUring;

    public static final String BASH_SCRIPT_PATH = "/bin/bash";

    private StorageLayer _storage;
    private KVMStoragePoolManager _storagePoolMgr;

    private VifDriver _defaultVifDriver;
    private VifDriver tungstenVifDriver;
    private Map<TrafficType, VifDriver> _trafficTypeVifDrivers;

    protected static final String DEFAULT_OVS_VIF_DRIVER_CLASS_NAME = "com.cloud.hypervisor.kvm.resource.OvsVifDriver";
    protected static final String DEFAULT_BRIDGE_VIF_DRIVER_CLASS_NAME = "com.cloud.hypervisor.kvm.resource.BridgeVifDriver";
    protected static final String DEFAULT_TUNGSTEN_VIF_DRIVER_CLASS_NAME = "com.cloud.hypervisor.kvm.resource.VRouterVifDriver";
    private final static long HYPERVISOR_LIBVIRT_VERSION_SUPPORTS_IO_URING = 6003000;
    private final static long HYPERVISOR_QEMU_VERSION_SUPPORTS_IO_URING = 5000000;

    protected HypervisorType _hypervisorType;
    protected String _hypervisorURI;
    protected long _hypervisorLibvirtVersion;
    protected long _hypervisorQemuVersion;
    protected String _hypervisorPath;
    protected String _hostDistro;
    protected String _networkDirectSourceMode;
    protected String _networkDirectDevice;
    protected String _sysvmISOPath;
    protected String _privNwName;
    protected String _privBridgeName;
    protected String _linkLocalBridgeName;
    protected String _publicBridgeName;
    protected String _guestBridgeName;
    protected String _privateIp;
    protected String _pool;
    protected String _provider;
    protected String _localGateway;
    private boolean _canBridgeFirewall;
    protected boolean _noMemBalloon = false;
    protected String _guestCpuArch;
    protected String _guestCpuMode;
    protected String _guestCpuModel;
    protected boolean _noKvmClock;
    protected String _videoHw;
    protected int _videoRam;
    protected Pair<Integer,Integer> hostOsVersion;
    protected int _migrateSpeed;
    protected int _migrateDowntime;
    protected int _migratePauseAfter;
    protected int _migrateWait;
    protected boolean _diskActivityCheckEnabled;
    protected RollingMaintenanceExecutor rollingMaintenanceExecutor;
    protected long _diskActivityCheckFileSizeMin = 10485760; // 10MB
    protected int _diskActivityCheckTimeoutSeconds = 120; // 120s
    protected long _diskActivityInactiveThresholdMilliseconds = 30000; // 30s
    protected boolean _rngEnable = false;
    protected RngBackendModel _rngBackendModel = RngBackendModel.RANDOM;
    protected String _rngPath = "/dev/random";
    protected int _rngRatePeriod = 1000;
    protected int _rngRateBytes = 2048;
    protected int _manualCpuSpeed = 0;
    protected String _agentHooksBasedir = "/etc/cloudstack/agent/hooks";

    protected String _agentHooksLibvirtXmlScript = "libvirt-vm-xml-transformer.groovy";
    protected String _agentHooksLibvirtXmlMethod = "transform";

    protected String _agentHooksVmOnStartScript = "libvirt-vm-state-change.groovy";
    protected String _agentHooksVmOnStartMethod = "onStart";

    protected String _agentHooksVmOnStopScript = "libvirt-vm-state-change.groovy";
    protected String _agentHooksVmOnStopMethod = "onStop";

    protected static final String LOCAL_STORAGE_PATH = "local.storage.path";
    protected static final String LOCAL_STORAGE_UUID = "local.storage.uuid";
    protected static final String DEFAULT_LOCAL_STORAGE_PATH = "/var/lib/libvirt/images/";

    protected List<String> localStoragePaths = new ArrayList<>();
    protected List<String> localStorageUUIDs = new ArrayList<>();

    private static final String CONFIG_DRIVE_ISO_DISK_LABEL = "hdd";
    private static final int CONFIG_DRIVE_ISO_DEVICE_ID = 4;

    protected File _qemuSocketsPath;
    private final String _qemuGuestAgentSocketName = "org.qemu.guest_agent.0";
    protected WatchDogAction _watchDogAction = WatchDogAction.NONE;
    protected WatchDogModel _watchDogModel = WatchDogModel.I6300ESB;

    private final Map <String, String> _pifs = new HashMap<String, String>();
    private final Map<String, VmStats> _vmStats = new ConcurrentHashMap<String, VmStats>();

    private final Map<String, DomainBlockStats> vmDiskStats = new ConcurrentHashMap<>();

    protected static final HashMap<DomainState, PowerState> s_powerStatesTable;
    static {
        s_powerStatesTable = new HashMap<DomainState, PowerState>();
        s_powerStatesTable.put(DomainState.VIR_DOMAIN_SHUTOFF, PowerState.PowerOff);
        s_powerStatesTable.put(DomainState.VIR_DOMAIN_PAUSED, PowerState.PowerOn);
        s_powerStatesTable.put(DomainState.VIR_DOMAIN_RUNNING, PowerState.PowerOn);
        s_powerStatesTable.put(DomainState.VIR_DOMAIN_BLOCKED, PowerState.PowerOn);
        s_powerStatesTable.put(DomainState.VIR_DOMAIN_NOSTATE, PowerState.PowerUnknown);
        s_powerStatesTable.put(DomainState.VIR_DOMAIN_SHUTDOWN, PowerState.PowerOff);
    }

    public VirtualRoutingResource _virtRouterResource;

    private String _pingTestPath;

    private String _updateHostPasswdPath;

    private long _dom0MinMem;

    private long _dom0OvercommitMem;

    protected int _cmdsTimeout;
    protected int _stopTimeout;
    protected CPUStat _cpuStat = new CPUStat();
    protected MemStat _memStat = new MemStat(_dom0MinMem, _dom0OvercommitMem);
    private final LibvirtUtilitiesHelper libvirtUtilitiesHelper = new LibvirtUtilitiesHelper();

    protected Boolean enableManuallySettingCpuTopologyOnKvmVm = AgentPropertiesFileHandler.getPropertyValue(AgentProperties.ENABLE_MANUALLY_SETTING_CPU_TOPOLOGY_ON_KVM_VM);

    protected LibvirtDomainXMLParser parser = new LibvirtDomainXMLParser();

    private boolean isTungstenEnabled = false;

    private static Gson gson = new Gson();

    /**
     * Virsh command to set the memory balloon stats period.<br><br>
     * 1st parameter: the VM ID or name;<br>
     * 2nd parameter: the period (in seconds).
     */
    private static final String COMMAND_SET_MEM_BALLOON_STATS_PERIOD = "virsh dommemstat %s --period %s --live";

    protected long getHypervisorLibvirtVersion() {
        return _hypervisorLibvirtVersion;
    }

    protected long getHypervisorQemuVersion() {
        return _hypervisorQemuVersion;
    }
    @Inject
    private PrimaryDataStoreDao _storagePoolDao;

    @Override
    public ExecutionResult executeInVR(final String routerIp, final String script, final String args) {
        return executeInVR(routerIp, script, args, _timeout);
    }

    @Override
    public ExecutionResult executeInVR(final String routerIp, final String script, final String args, final Duration timeout) {
        final Script command = new Script(_routerProxyPath, timeout, s_logger);
        final AllLinesParser parser = new AllLinesParser();
        command.add(script);
        command.add(routerIp);
        if (args != null) {
            command.add(args);
        }
        String details = command.execute(parser);
        if (details == null) {
            details = parser.getLines();
        }

        s_logger.debug("Executing script in VR: " + script);

        return new ExecutionResult(command.getExitValue() == 0, details);
    }

    @Override
    public ExecutionResult createFileInVR(final String routerIp, final String path, final String filename, final String content) {
        final File permKey = new File("/root/.ssh/id_rsa.cloud");
        boolean success = true;
        String details = "Creating file in VR, with ip: " + routerIp + ", file: " + filename;
        s_logger.debug(details);

        try {
            SshHelper.scpTo(routerIp, 3922, "root", permKey, null, path, content.getBytes(), filename, null);
        } catch (final Exception e) {
            s_logger.warn("Failed to create file " + path + filename + " in VR " + routerIp, e);
            details = e.getMessage();
            success = false;
        }
        return new ExecutionResult(success, details);
    }

    @Override
    public ExecutionResult prepareCommand(final NetworkElementCommand cmd) {
        //Update IP used to access router
        cmd.setRouterAccessIp(cmd.getAccessDetail(NetworkElementCommand.ROUTER_IP));
        assert cmd.getRouterAccessIp() != null;

        if (cmd instanceof IpAssocVpcCommand) {
            return prepareNetworkElementCommand((IpAssocVpcCommand)cmd);
        } else if (cmd instanceof IpAssocCommand) {
            return prepareNetworkElementCommand((IpAssocCommand)cmd);
        } else if (cmd instanceof SetupGuestNetworkCommand) {
            return prepareNetworkElementCommand((SetupGuestNetworkCommand)cmd);
        } else if (cmd instanceof SetSourceNatCommand) {
            return prepareNetworkElementCommand((SetSourceNatCommand)cmd);
        }
        return new ExecutionResult(true, null);
    }

    @Override
    public ExecutionResult cleanupCommand(final NetworkElementCommand cmd) {
        if (cmd instanceof IpAssocCommand && !(cmd instanceof IpAssocVpcCommand)) {
            return cleanupNetworkElementCommand((IpAssocCommand)cmd);
        }
        return new ExecutionResult(true, null);
    }

    public LibvirtKvmAgentHook getTransformer() throws IOException {
        return new LibvirtKvmAgentHook(_agentHooksBasedir, _agentHooksLibvirtXmlScript, _agentHooksLibvirtXmlMethod);
    }

    public LibvirtKvmAgentHook getStartHook() throws IOException {
        return new LibvirtKvmAgentHook(_agentHooksBasedir, _agentHooksVmOnStartScript, _agentHooksVmOnStartMethod);
    }

    public LibvirtKvmAgentHook getStopHook() throws IOException {
        return new LibvirtKvmAgentHook(_agentHooksBasedir, _agentHooksVmOnStopScript, _agentHooksVmOnStopMethod);
    }

    public LibvirtUtilitiesHelper getLibvirtUtilitiesHelper() {
        return libvirtUtilitiesHelper;
    }

    public CPUStat getCPUStat() {
        return _cpuStat;
    }

    public MemStat getMemStat() {
        _memStat.refresh();
        return _memStat;
    }

    public VirtualRoutingResource getVirtRouterResource() {
        return _virtRouterResource;
    }

    public String getPublicBridgeName() {
        return _publicBridgeName;
    }

    public KVMStoragePoolManager getStoragePoolMgr() {
        return _storagePoolMgr;
    }

    public String getPrivateIp() {
        return _privateIp;
    }

    public int getMigrateDowntime() {
        return _migrateDowntime;
    }

    public int getMigratePauseAfter() {
        return _migratePauseAfter;
    }

    public int getMigrateWait() {
        return _migrateWait;
    }

    public int getMigrateSpeed() {
        return _migrateSpeed;
    }

    public RollingMaintenanceExecutor getRollingMaintenanceExecutor() {
        return rollingMaintenanceExecutor;
    }

    public String getPingTestPath() {
        return _pingTestPath;
    }

    public String getUpdateHostPasswdPath() {
        return _updateHostPasswdPath;
    }

    public Duration getTimeout() {
        return _timeout;
    }

    public String getOvsTunnelPath() {
        return _ovsTunnelPath;
    }

    public KVMHAMonitor getMonitor() {
        return _monitor;
    }

    public StorageLayer getStorage() {
        return _storage;
    }

    public String createTmplPath() {
        return _createTmplPath;
    }

    public int getCmdsTimeout() {
        return _cmdsTimeout;
    }

    public String manageSnapshotPath() {
        return _manageSnapshotPath;
    }

    public String getGuestBridgeName() {
        return _guestBridgeName;
    }

    public String getVmActivityCheckPath() {
        return _vmActivityCheckPath;
    }

    public String getVmActivityCheckPathRbd() {
        return _vmActivityCheckPathRbd;
    }

    public String getVmActivityCheckPathClvm() {
        return _vmActivityCheckPathClvm;
    }

    public String getOvsPvlanDhcpHostPath() {
        return _ovsPvlanDhcpHostPath;
    }

    public String getOvsPvlanVmPath() {
        return _ovsPvlanVmPath;
    }

    public String getDirectDownloadTemporaryDownloadPath() {
        return directDownloadTemporaryDownloadPath;
    }

    public String getConfigPath() {
        return getCachePath() + "/" + CONFIG_DIR;
    }

    public String getCachePath() {
        return cachePath;
    }

    public String getResizeVolumePath() {
        return _resizeVolumePath;
    }

    public StorageSubsystemCommandHandler getStorageHandler() {
        return storageHandler;
    }
    private static final class KeyValueInterpreter extends OutputInterpreter {
        private final Map<String, String> map = new HashMap<String, String>();

        @Override
        public String interpret(final BufferedReader reader) throws IOException {
            String line = null;
            int numLines = 0;
            while ((line = reader.readLine()) != null) {
                final String[] toks = line.trim().split("=");
                if (toks.length < 2) {
                    s_logger.warn("Failed to parse Script output: " + line);
                } else {
                    map.put(toks[0].trim(), toks[1].trim());
                }
                numLines++;
            }
            if (numLines == 0) {
                s_logger.warn("KeyValueInterpreter: no output lines?");
            }
            return null;
        }

        public Map<String, String> getKeyValues() {
            return map;
        }
    }

    @Override
    protected String getDefaultScriptsDir() {
        return null;
    }

    protected List<String> _cpuFeatures;

    protected enum BridgeType {
        NATIVE, OPENVSWITCH, TUNGSTEN
    }

    protected enum HealthCheckResult {
        SUCCESS, FAILURE, IGNORE
    }

    protected BridgeType _bridgeType;

    protected StorageSubsystemCommandHandler storageHandler;

    protected boolean dpdkSupport = false;
    protected String dpdkOvsPath;
    protected String directDownloadTemporaryDownloadPath;
    protected String cachePath;
    protected String javaTempDir = System.getProperty("java.io.tmpdir");

    private String getEndIpFromStartIp(final String startIp, final int numIps) {
        final String[] tokens = startIp.split("[.]");
        assert tokens.length == 4;
        int lastbyte = Integer.parseInt(tokens[3]);
        lastbyte = lastbyte + numIps;
        tokens[3] = Integer.toString(lastbyte);
        final StringBuilder end = new StringBuilder(15);
        end.append(tokens[0]).append(".").append(tokens[1]).append(".").append(tokens[2]).append(".").append(tokens[3]);
        return end.toString();
    }

    private Map<String, Object> getDeveloperProperties() throws ConfigurationException {

        final File file = PropertiesUtil.findConfigFile("developer.properties");
        if (file == null) {
            throw new ConfigurationException("Unable to find developer.properties.");
        }

        s_logger.info("developer.properties found at " + file.getAbsolutePath());
        try {
            final Properties properties = PropertiesUtil.loadFromFile(file);

            final String startMac = (String)properties.get("private.macaddr.start");
            if (startMac == null) {
                throw new ConfigurationException("Developers must specify start mac for private ip range");
            }

            final String startIp = (String)properties.get("private.ipaddr.start");
            if (startIp == null) {
                throw new ConfigurationException("Developers must specify start ip for private ip range");
            }
            final Map<String, Object> params = PropertiesUtil.toMap(properties);

            String endIp = (String)properties.get("private.ipaddr.end");
            if (endIp == null) {
                endIp = getEndIpFromStartIp(startIp, 16);
                params.put("private.ipaddr.end", endIp);
            }
            return params;
        } catch (final FileNotFoundException ex) {
            throw new CloudRuntimeException("Cannot find the file: " + file.getAbsolutePath(), ex);
        } catch (final IOException ex) {
            throw new CloudRuntimeException("IOException in reading " + file.getAbsolutePath(), ex);
        }
    }

    protected String getNetworkDirectSourceMode() {
        return _networkDirectSourceMode;
    }

    protected String getNetworkDirectDevice() {
        return _networkDirectDevice;
    }

    /**
     * Defines resource's public and private network interface according to what is configured in agent.properties.
     */
    @Override
    protected void defineResourceNetworkInterfaces(Map<String, Object> params) {
        _privBridgeName = AgentPropertiesFileHandler.getPropertyValue(AgentProperties.PRIVATE_NETWORK_DEVICE);
        _publicBridgeName = AgentPropertiesFileHandler.getPropertyValue(AgentProperties.PUBLIC_NETWORK_DEVICE);

        _privateNic = NetUtils.getNetworkInterface(_privBridgeName);
        _publicNic = NetUtils.getNetworkInterface(_publicBridgeName);
    }

    public NetworkInterface getPrivateNic() {
        return _privateNic;
    }

    public NetworkInterface getPublicNic() {
        return _publicNic;
    }

    protected String getDefaultTungstenScriptsDir() {
        return TUNGSTEN_PATH;
    }

    @Override
    public boolean configure(final String name, final Map<String, Object> params) throws ConfigurationException {
        boolean success = super.configure(name, params);
        if (!success) {
            return false;
        }
        try {
            loadUefiProperties();
        } catch (FileNotFoundException e) {
            s_logger.error("uefi properties file not found due to: " + e.getLocalizedMessage());
        }

        try {
            loadTpmProperties();
        } catch (FileNotFoundException e) {
            s_logger.error("tpm properties file not found due to: " + e.getLocalizedMessage());
        }

        _storage = new JavaStorageLayer();
        _storage.configure("StorageLayer", params);

        String domrScriptsDir = AgentPropertiesFileHandler.getPropertyValue(AgentProperties.DOMR_SCRIPTS_DIR);

        String hypervisorScriptsDir = AgentPropertiesFileHandler.getPropertyValue(AgentProperties.HYPERVISOR_SCRIPTS_DIR);

        String kvmScriptsDir = AgentPropertiesFileHandler.getPropertyValue(AgentProperties.KVM_SCRIPTS_DIR);

        String networkScriptsDir = AgentPropertiesFileHandler.getPropertyValue(AgentProperties.NETWORK_SCRIPTS_DIR);

        String storageScriptsDir = AgentPropertiesFileHandler.getPropertyValue(AgentProperties.STORAGE_SCRIPTS_DIR);

        String tungstenScriptsDir = (String) params.get("tungsten.scripts.dir");
        if (tungstenScriptsDir == null) {
            tungstenScriptsDir = getDefaultTungstenScriptsDir();
        }

        final String bridgeType = AgentPropertiesFileHandler.getPropertyValue(AgentProperties.NETWORK_BRIDGE_TYPE);
        if (bridgeType == null) {
            _bridgeType = BridgeType.NATIVE;
        } else {
            _bridgeType = BridgeType.valueOf(bridgeType.toUpperCase());
        }

        Boolean dpdk = AgentPropertiesFileHandler.getPropertyValue(AgentProperties.OPENVSWITCH_DPDK_ENABLED);
        if (_bridgeType == BridgeType.OPENVSWITCH && BooleanUtils.isTrue(dpdk)) {
            dpdkSupport = true;
            dpdkOvsPath = AgentPropertiesFileHandler.getPropertyValue(AgentProperties.OPENVSWITCH_DPDK_OVS_PATH);
            if (dpdkOvsPath != null && !dpdkOvsPath.endsWith("/")) {
                dpdkOvsPath += "/";
            }
        }

        directDownloadTemporaryDownloadPath = AgentPropertiesFileHandler.getPropertyValue(AgentProperties.DIRECT_DOWNLOAD_TEMPORARY_DOWNLOAD_LOCATION);

        cachePath = AgentPropertiesFileHandler.getPropertyValue(AgentProperties.HOST_CACHE_LOCATION);

        params.put("domr.scripts.dir", domrScriptsDir);

        _virtRouterResource = new VirtualRoutingResource(this);
        success = _virtRouterResource.configure(name, params);

        if (!success) {
            return false;
        }

        _dcId = AgentPropertiesFileHandler.getPropertyValue(AgentProperties.ZONE);

        _clusterId = AgentPropertiesFileHandler.getPropertyValue(AgentProperties.CLUSTER);

        _updateHostPasswdPath = Script.findScript(hypervisorScriptsDir, VRScripts.UPDATE_HOST_PASSWD);
        if (_updateHostPasswdPath == null) {
            throw new ConfigurationException("Unable to find update_host_passwd.sh");
        }

        _modifyVlanPath = Script.findScript(networkScriptsDir, "modifyvlan.sh");
        if (_modifyVlanPath == null) {
            throw new ConfigurationException("Unable to find modifyvlan.sh");
        }

        _versionstringpath = Script.findScript(kvmScriptsDir, "versions.sh");
        if (_versionstringpath == null) {
            throw new ConfigurationException("Unable to find versions.sh");
        }

        _patchScriptPath = Script.findScript(kvmScriptsDir, "patch.sh");
        if (_patchScriptPath == null) {
            throw new ConfigurationException("Unable to find patch.sh");
        }

        _heartBeatPath = Script.findScript(kvmScriptsDir, "kvmheartbeat.sh");
        if (_heartBeatPath == null) {
            throw new ConfigurationException("Unable to find kvmheartbeat.sh");
        }

        _heartBeatPathRbd = Script.findScript(kvmScriptsDir, "kvmheartbeat_rbd.py");
        if (_heartBeatPathRbd == null) {
            throw new ConfigurationException("Unable to find kvmheartbeat_rbd.py");
        }

        _heartBeatPathClvm = Script.findScript(kvmScriptsDir, "kvmheartbeat_clvm.sh");
        if (_heartBeatPathClvm == null) {
            throw new ConfigurationException("Unable to find kvmheartbeat_clvm.sh");
        }

        _createvmPath = Script.findScript(storageScriptsDir, "createvm.sh");
        if (_createvmPath == null) {
            throw new ConfigurationException("Unable to find the createvm.sh");
        }

        _manageSnapshotPath = Script.findScript(storageScriptsDir, "managesnapshot.sh");
        if (_manageSnapshotPath == null) {
            throw new ConfigurationException("Unable to find the managesnapshot.sh");
        }

        _resizeVolumePath = Script.findScript(storageScriptsDir, "resizevolume.sh");
        if (_resizeVolumePath == null) {
            throw new ConfigurationException("Unable to find the resizevolume.sh");
        }

        _vmActivityCheckPath = Script.findScript(kvmScriptsDir, "kvmvmactivity.sh");
        if (_vmActivityCheckPath == null) {
            throw new ConfigurationException("Unable to find kvmvmactivity.sh");
        }

        _vmActivityCheckPathRbd = Script.findScript(kvmScriptsDir, "kvmvmactivity_rbd.py");
        if (_vmActivityCheckPathRbd == null) {
            throw new ConfigurationException("Unable to find kvmvmactivity_rbd.py");
        }

        _vmActivityCheckPathClvm = Script.findScript(kvmScriptsDir, "kvmvmactivity_clvm.sh");
        if (_vmActivityCheckPathClvm == null) {
            throw new ConfigurationException("Unable to find kvmvmactivity_clvm.sh");
        }

        _createTmplPath = Script.findScript(storageScriptsDir, "createtmplt.sh");
        if (_createTmplPath == null) {
            throw new ConfigurationException("Unable to find the createtmplt.sh");
        }

        _securityGroupPath = Script.findScript(networkScriptsDir, "security_group.py");
        if (_securityGroupPath == null) {
            throw new ConfigurationException("Unable to find the security_group.py");
        }

        _ovsTunnelPath = Script.findScript(networkScriptsDir, "ovstunnel.py");
        if (_ovsTunnelPath == null) {
            throw new ConfigurationException("Unable to find the ovstunnel.py");
        }

        _routerProxyPath = Script.findScript("scripts/network/domr/", "router_proxy.sh");
        if (_routerProxyPath == null) {
            throw new ConfigurationException("Unable to find the router_proxy.sh");
        }

        _ovsPvlanDhcpHostPath = Script.findScript(networkScriptsDir, "ovs-pvlan-kvm-dhcp-host.sh");
        if (_ovsPvlanDhcpHostPath == null) {
            throw new ConfigurationException("Unable to find the ovs-pvlan-kvm-dhcp-host.sh");
        }

        _ovsPvlanVmPath = Script.findScript(networkScriptsDir, "ovs-pvlan-kvm-vm.sh");
        if (_ovsPvlanVmPath == null) {
            throw new ConfigurationException("Unable to find the ovs-pvlan-kvm-vm.sh");
        }

        hostHealthCheckScriptPath = AgentPropertiesFileHandler.getPropertyValue(AgentProperties.HEALTH_CHECK_SCRIPT_PATH);
        if (StringUtils.isNotBlank(hostHealthCheckScriptPath) && !new File(hostHealthCheckScriptPath).exists()) {
            s_logger.info(String.format("Unable to find the host health check script at: %s, " +
                    "discarding it", hostHealthCheckScriptPath));
        }

        setupTungstenVrouterPath = Script.findScript(tungstenScriptsDir, "setup_tungsten_vrouter.sh");
        if (setupTungstenVrouterPath == null) {
            throw new ConfigurationException("Unable to find the setup_tungsten_vrouter.sh");
        }

        updateTungstenLoadbalancerStatsPath = Script.findScript(tungstenScriptsDir, "update_tungsten_loadbalancer_stats.sh");
        if (updateTungstenLoadbalancerStatsPath == null) {
            throw new ConfigurationException("Unable to find the update_tungsten_loadbalancer_stats.sh");
        }

        updateTungstenLoadbalancerSslPath = Script.findScript(tungstenScriptsDir, "update_tungsten_loadbalancer_ssl.sh");
        if (updateTungstenLoadbalancerSslPath == null) {
            throw new ConfigurationException("Unable to find the update_tungsten_loadbalancer_ssl.sh");
        }

        final boolean isDeveloper = AgentPropertiesFileHandler.getPropertyValue(AgentProperties.DEVELOPER);
        if (isDeveloper) {
            params.putAll(getDeveloperProperties());
        }

        _pool = (String)params.get("pool");
        if (_pool == null) {
            _pool = "/root";
        }

        final String instance = AgentPropertiesFileHandler.getPropertyValue(AgentProperties.INSTANCE);

        _hypervisorType = HypervisorType.getType(AgentPropertiesFileHandler.getPropertyValue(AgentProperties.HYPERVISOR_TYPE));

        String hooksDir = AgentPropertiesFileHandler.getPropertyValue(AgentProperties.ROLLING_MAINTENANCE_HOOKS_DIR);
        rollingMaintenanceExecutor = BooleanUtils.isTrue(AgentPropertiesFileHandler.getPropertyValue(AgentProperties.ROLLING_MAINTENANCE_SERVICE_EXECUTOR_DISABLED)) ? new RollingMaintenanceAgentExecutor(hooksDir) :
                new RollingMaintenanceServiceExecutor(hooksDir);

        _hypervisorURI = AgentPropertiesFileHandler.getPropertyValue(AgentProperties.HYPERVISOR_URI);
        if (_hypervisorURI == null) {
            _hypervisorURI = LibvirtConnection.getHypervisorURI(_hypervisorType.toString());
        }

        _networkDirectSourceMode = AgentPropertiesFileHandler.getPropertyValue(AgentProperties.NETWORK_DIRECT_SOURCE_MODE);
        _networkDirectDevice = AgentPropertiesFileHandler.getPropertyValue(AgentProperties.NETWORK_DIRECT_DEVICE);

        _pingTestPath = Script.findScript(kvmScriptsDir, "pingtest.sh");
        if (_pingTestPath == null) {
            throw new ConfigurationException("Unable to find the pingtest.sh");
        }

        _linkLocalBridgeName = AgentPropertiesFileHandler.getPropertyValue(AgentProperties.PRIVATE_BRIDGE_NAME);
        if (_linkLocalBridgeName == null) {
            if (isDeveloper) {
                _linkLocalBridgeName = "cloud-" + instance + "-0";
            } else {
                _linkLocalBridgeName = "cloud0";
            }
        }

        _guestBridgeName = AgentPropertiesFileHandler.getPropertyValue(AgentProperties.GUEST_NETWORK_DEVICE);
        if (_guestBridgeName == null) {
            _guestBridgeName = _privBridgeName;
        }

        _privNwName = AgentPropertiesFileHandler.getPropertyValue(AgentProperties.PRIVATE_NETWORK_NAME);
        if (_privNwName == null) {
            if (isDeveloper) {
                _privNwName = "cloud-" + instance + "-private";
            } else {
                _privNwName = "cloud-private";
            }
        }

        enableSSLForKvmAgent(params);
        configureLocalStorage();

        /* Directory to use for Qemu sockets like for the Qemu Guest Agent */
        String qemuSocketsPathVar = AgentPropertiesFileHandler.getPropertyValue(AgentProperties.QEMU_SOCKETS_PATH);
        _qemuSocketsPath = new File(qemuSocketsPathVar);

        // This value is never set. Default value is always used.
        String value = (String)params.get("scripts.timeout");
        _timeout = Duration.standardSeconds(NumbersUtil.parseInt(value, 30 * 60));

        _stopTimeout = AgentPropertiesFileHandler.getPropertyValue(AgentProperties.STOP_SCRIPT_TIMEOUT) * 1000;

        _cmdsTimeout = AgentPropertiesFileHandler.getPropertyValue(AgentProperties.CMDS_TIMEOUT) * 1000;

        _noMemBalloon = AgentPropertiesFileHandler.getPropertyValue(AgentProperties.VM_MEMBALLOON_DISABLE);

        _manualCpuSpeed = AgentPropertiesFileHandler.getPropertyValue(AgentProperties.HOST_CPU_MANUAL_SPEED_MHZ);

        _videoHw = AgentPropertiesFileHandler.getPropertyValue(AgentProperties.VM_VIDEO_HARDWARE);

        _videoRam = AgentPropertiesFileHandler.getPropertyValue(AgentProperties.VM_VIDEO_RAM);

        // Reserve 1GB unless admin overrides
        _dom0MinMem = ByteScaleUtils.mebibytesToBytes(AgentPropertiesFileHandler.getPropertyValue(AgentProperties.HOST_RESERVED_MEM_MB));

        // Support overcommit memory for host if host uses ZSWAP, KSM and other memory
        // compressing technologies
        _dom0OvercommitMem = ByteScaleUtils.mebibytesToBytes(AgentPropertiesFileHandler.getPropertyValue(AgentProperties.HOST_OVERCOMMIT_MEM_MB));

        if (BooleanUtils.isTrue(AgentPropertiesFileHandler.getPropertyValue(AgentProperties.KVMCLOCK_DISABLE))) {
            _noKvmClock = true;
        }

        if (BooleanUtils.isTrue(AgentPropertiesFileHandler.getPropertyValue(AgentProperties.VM_RNG_ENABLE))) {
            _rngEnable = true;

            _rngBackendModel = RngBackendModel.valueOf(AgentPropertiesFileHandler.getPropertyValue(AgentProperties.VM_RNG_MODEL).toUpperCase());

            _rngPath = AgentPropertiesFileHandler.getPropertyValue(AgentProperties.VM_RNG_PATH);

            _rngRateBytes = AgentPropertiesFileHandler.getPropertyValue(AgentProperties.VM_RNG_RATE_BYTES);

            _rngRatePeriod = AgentPropertiesFileHandler.getPropertyValue(AgentProperties.VM_RNG_RATE_PERIOD);
        }

        _watchDogModel = WatchDogModel.valueOf(AgentPropertiesFileHandler.getPropertyValue(AgentProperties.VM_WATCHDOG_MODEL).toUpperCase());

        _watchDogAction = WatchDogAction.valueOf(AgentPropertiesFileHandler.getPropertyValue(AgentProperties.VM_WATCHDOG_ACTION).toUpperCase());

        LibvirtConnection.initialize(_hypervisorURI);
        Connect conn = null;
        try {
            conn = LibvirtConnection.getConnection();

            if (_bridgeType == BridgeType.OPENVSWITCH) {
                if (conn.getLibVirVersion() < 10 * 1000 + 0) {
                    throw new ConfigurationException("Libvirt version 0.10.0 required for openvswitch support, but version " + conn.getLibVirVersion() + " detected");
                }
            }
        } catch (final LibvirtException e) {
            throw new CloudRuntimeException(e.getMessage());
        }

        // destroy default network, see https://libvirt.org/sources/java/javadoc/org/libvirt/Network.html
        try {
            Network network = conn.networkLookupByName("default");
            s_logger.debug("Found libvirt default network, destroying it and setting autostart to false");
            if (network.isActive() == 1) {
                network.destroy();
            }
            if (network.getAutostart()) {
                network.setAutostart(false);
            }
        } catch (final LibvirtException e) {
            s_logger.warn("Ignoring libvirt error.", e);
        }

        if (HypervisorType.KVM == _hypervisorType) {
            /* Does node support HVM guest? If not, exit */
            if (!IsHVMEnabled(conn)) {
                throw new ConfigurationException("NO HVM support on this machine, please make sure: " + "1. VT/SVM is supported by your CPU, or is enabled in BIOS. "
                        + "2. kvm modules are loaded (kvm, kvm_amd|kvm_intel)");
            }
        }

        _hypervisorPath = getHypervisorPath(conn);
        try {
            _hvVersion = conn.getVersion();
            _hvVersion = _hvVersion % 1000000 / 1000;
            _hypervisorLibvirtVersion = conn.getLibVirVersion();
            _hypervisorQemuVersion = conn.getVersion();
        } catch (final LibvirtException e) {
            s_logger.trace("Ignoring libvirt error.", e);
        }

        // Enable/disable IO driver for Qemu (in case it is not set CloudStack can also detect if its supported by qemu)
        enableIoUring = isIoUringEnabled();
        s_logger.info("IO uring driver for Qemu: " + (enableIoUring ? "enabled" : "disabled"));

        final String cpuArchOverride = AgentPropertiesFileHandler.getPropertyValue(AgentProperties.GUEST_CPU_ARCH);
        if (StringUtils.isNotEmpty(cpuArchOverride)) {
            _guestCpuArch = cpuArchOverride;
            s_logger.info("Using guest CPU architecture: " + _guestCpuArch);
        }

        _guestCpuMode = AgentPropertiesFileHandler.getPropertyValue(AgentProperties.GUEST_CPU_MODE);
        if (_guestCpuMode != null) {
            _guestCpuModel = AgentPropertiesFileHandler.getPropertyValue(AgentProperties.GUEST_CPU_MODEL);

            if (_hypervisorLibvirtVersion < 9 * 1000 + 10) {
                s_logger.warn("Libvirt version 0.9.10 required for guest cpu mode, but version " + prettyVersion(_hypervisorLibvirtVersion) +
                        " detected, so it will be disabled");
                _guestCpuMode = "";
                _guestCpuModel = "";
            }
            params.put("guest.cpu.mode", _guestCpuMode);
            params.put("guest.cpu.model", _guestCpuModel);
        } else {
            params.put("guest.cpu.mode", "host-passthrough");
            _guestCpuMode = "host-passthrough";
        }

        final String cpuFeatures = AgentPropertiesFileHandler.getPropertyValue(AgentProperties.GUEST_CPU_FEATURES);
        if (cpuFeatures != null) {
            _cpuFeatures = new ArrayList<String>();
            for (final String feature: cpuFeatures.split(" ")) {
                if (!feature.isEmpty()) {
                    _cpuFeatures.add(feature);
                }
            }
        }

        final String[] info = NetUtils.getNetworkParams(_privateNic);

        _monitor = new KVMHAMonitor(null, null, null, info[0], _heartBeatPath, _heartBeatPathRbd, _heartBeatPathClvm);
        final Thread ha = new Thread(_monitor);
        ha.start();

        _storagePoolMgr = new KVMStoragePoolManager(_storage, _monitor);

        final Map<String, String> bridges = new HashMap<String, String>();

        params.put("libvirt.host.bridges", bridges);
        params.put("libvirt.host.pifs", _pifs);

        params.put("libvirt.computing.resource", this);
        params.put("libvirtVersion", _hypervisorLibvirtVersion);


        configureVifDrivers(params);

        /*
        switch (_bridgeType) {
        case OPENVSWITCH:
            getOvsPifs();
            break;
        case NATIVE:
        default:
            getPifs();
            break;
        }
        */

        if (_pifs.get("private") == null) {
            s_logger.error("Failed to get private nic name");
            throw new ConfigurationException("Failed to get private nic name");
        }

        if (_pifs.get("public") == null) {
            s_logger.error("Failed to get public nic name");
            throw new ConfigurationException("Failed to get public nic name");
        }
        s_logger.debug("Found pif: " + _pifs.get("private") + " on " + _privBridgeName + ", pif: " + _pifs.get("public") + " on " + _publicBridgeName);

        _canBridgeFirewall = canBridgeFirewall(_pifs.get("public"));

        _localGateway = Script.runSimpleBashScript("ip route show default 0.0.0.0/0|head -1|awk '{print $3}'");
        if (_localGateway == null) {
            s_logger.warn("No default IPv4 gateway found");
        }

        _migrateDowntime = AgentPropertiesFileHandler.getPropertyValue(AgentProperties.VM_MIGRATE_DOWNTIME);

        _migratePauseAfter = AgentPropertiesFileHandler.getPropertyValue(AgentProperties.VM_MIGRATE_PAUSEAFTER);

        _migrateWait = AgentPropertiesFileHandler.getPropertyValue(AgentProperties.VM_MIGRATE_WAIT);

        configureAgentHooks();

        _migrateSpeed = AgentPropertiesFileHandler.getPropertyValue(AgentProperties.VM_MIGRATE_SPEED);
        if (_migrateSpeed == -1) {
            //get guest network device speed
            _migrateSpeed = 0;
            final String speed = Script.runSimpleBashScript("ethtool " + _pifs.get("public") + " |grep Speed | cut -d \\  -f 2");
            if (speed != null) {
                final String[] tokens = speed.split("M");
                if (tokens.length == 2) {
                    try {
                        _migrateSpeed = Integer.parseInt(tokens[0]);
                    } catch (final NumberFormatException e) {
                        s_logger.trace("Ignoring migrateSpeed extraction error.", e);
                    }
                    s_logger.debug("device " + _pifs.get("public") + " has speed: " + String.valueOf(_migrateSpeed));
                }
            }
            params.put("vm.migrate.speed", String.valueOf(_migrateSpeed));
        }

        bridges.put("linklocal", _linkLocalBridgeName);
        bridges.put("public", _publicBridgeName);
        bridges.put("private", _privBridgeName);
        bridges.put("guest", _guestBridgeName);

        getVifDriver(TrafficType.Control).createControlNetwork(_linkLocalBridgeName);

        configureDiskActivityChecks();

        final KVMStorageProcessor storageProcessor = new KVMStorageProcessor(_storagePoolMgr, this);
        storageProcessor.configure(name, params);
        storageHandler = new StorageSubsystemCommandHandlerBase(storageProcessor);

        Boolean iscsiCleanUpEnabled = AgentPropertiesFileHandler.getPropertyValue(AgentProperties.ISCSI_SESSION_CLEANUP_ENABLED);

        if (BooleanUtils.isTrue(iscsiCleanUpEnabled)) {
            IscsiStorageCleanupMonitor isciCleanupMonitor = new IscsiStorageCleanupMonitor();
            final Thread cleanupMonitor = new Thread(isciCleanupMonitor);
            cleanupMonitor.start();
        } else {
            s_logger.info("iscsi session clean up is disabled");
        }

        setupMemoryBalloonStatsPeriod(conn);

        return true;
    }

    /**
     * Gets the ID list of the VMs to set memory balloon stats period.
     * @param conn the Libvirt connection.
     * @return the list of VM IDs.
     */
    protected List<Integer> getVmsToSetMemoryBalloonStatsPeriod(Connect conn) {
        List<Integer> vmIdList = new ArrayList<>();
        Integer[] vmIds = null;

        /**
         * 에이블클라우드 수정 소스 반영
         * 내용 : conn.listDomains() 메서드에서 가져오는 가상머신 목록에
         *       scvm, ccvm 두가지 가상머신은 제거 후 반영
         */
        try {
            int[] removedVmIds = conn.listDomains();
            Domain dm = null;
            for (int dmi: removedVmIds) {
                try {
                    dm = conn.domainLookupByID(dmi);
                    if("ccvm".equals(dm.getName()) || "scvm".equals(dm.getName())) {
                        removedVmIds = ArrayUtils.removeElement(removedVmIds, dmi);
                        s_logger.info(String.format("Remove [%s]", dm.getName()));
                    }
                } catch (final LibvirtException e) {
                    s_logger.warn("Unable to get vms(domainLookupByID)", e);
                } finally {
                    try {
                        if (dm != null) {
                            dm.free();
                        }
                    } catch (final LibvirtException e) {
                        s_logger.trace("Ignoring libvirt error.", e);
                    }
                }
            }
            s_logger.info("::: (ABLECLOUD) Removed SCVM, CCVM for DomainList :::");
            vmIds = ArrayUtils.toObject(removedVmIds);
        } catch (final LibvirtException e) {
            s_logger.error("Unable to get the list of Libvirt domains on this host.", e);
            return vmIdList;
        }
        vmIdList.addAll(Arrays.asList(vmIds));
        s_logger.debug(String.format("We have found a total of [%s] VMs (Libvirt domains) on this host: [%s].", vmIdList.size(), vmIdList.toString()));

        if (vmIdList.isEmpty()) {
            s_logger.info("Skipping the memory balloon stats period setting, since there are no VMs (active Libvirt domains) on this host.");
        }
        return vmIdList;
    }

    /**
     * Gets the current VM balloon stats period from the agent.properties file.
     * @return the current VM balloon stats period.
     */
    protected Integer getCurrentVmBalloonStatsPeriod() {
        if (Boolean.TRUE.equals(AgentPropertiesFileHandler.getPropertyValue(AgentProperties.VM_MEMBALLOON_DISABLE))) {
            s_logger.info(String.format("The [%s] property is set to 'true', so the memory balloon stats period will be set to 0 for all VMs.",
                    AgentProperties.VM_MEMBALLOON_DISABLE.getName()));
            return 0;
        }
        Integer vmBalloonStatsPeriod = AgentPropertiesFileHandler.getPropertyValue(AgentProperties.VM_MEMBALLOON_STATS_PERIOD);
        if (vmBalloonStatsPeriod == 0) {
            s_logger.info(String.format("The [%s] property is set to '0', this prevents memory statistics from being displayed correctly. "
                    + "Adjust (increase) the value of this parameter to correct this.", AgentProperties.VM_MEMBALLOON_STATS_PERIOD.getName()));
        }
        return vmBalloonStatsPeriod;
    }

    /**
     * Sets the balloon driver of each VM to get the memory stats at the time interval defined in the agent.properties file.
     * @param conn the Libvirt connection.
     */
    protected void setupMemoryBalloonStatsPeriod(Connect conn) {
        List<Integer> vmIdList = getVmsToSetMemoryBalloonStatsPeriod(conn);
        Integer currentVmBalloonStatsPeriod = getCurrentVmBalloonStatsPeriod();
        for (Integer vmId : vmIdList) {
            Domain dm = null;
            try {
                dm = conn.domainLookupByID(vmId);
                parser.parseDomainXML(dm.getXMLDesc(0));
                MemBalloonDef memBalloon = parser.getMemBalloon();
                if (!MemBalloonDef.MemBalloonModel.VIRTIO.equals(memBalloon.getMemBalloonModel())) {
                    s_logger.debug(String.format("Skipping the memory balloon stats period setting for the VM (Libvirt Domain) with ID [%s] and name [%s] because this VM has no memory"
                            + " balloon.", vmId, dm.getName()));
                }
                String setMemBalloonStatsPeriodCommand = String.format(COMMAND_SET_MEM_BALLOON_STATS_PERIOD, vmId, currentVmBalloonStatsPeriod);
                String setMemBalloonStatsPeriodResult = Script.runSimpleBashScript(setMemBalloonStatsPeriodCommand);
                if (StringUtils.isNotBlank(setMemBalloonStatsPeriodResult)) {
                    s_logger.error(String.format("Unable to set up memory balloon stats period for VM (Libvirt Domain) with ID [%s] due to an error when running the [%s] "
                            + "command. Output: [%s].", vmId, setMemBalloonStatsPeriodCommand, setMemBalloonStatsPeriodResult));
                    continue;
                }
                s_logger.debug(String.format("The memory balloon stats period [%s] has been set successfully for the VM (Libvirt Domain) with ID [%s] and name [%s].",
                        currentVmBalloonStatsPeriod, vmId, dm.getName()));
            } catch (final LibvirtException e) {
                s_logger.warn("Failed to set up memory balloon stats period." + e.getMessage());
            }
        }
    }

    private void enableSSLForKvmAgent(final Map<String, Object> params) {
        final File keyStoreFile = PropertiesUtil.findConfigFile(KeyStoreUtils.KS_FILENAME);
        if (keyStoreFile == null) {
            s_logger.info("Failed to find keystore file: " + KeyStoreUtils.KS_FILENAME);
            return;
        }
        String keystorePass = (String)params.get(KeyStoreUtils.KS_PASSPHRASE_PROPERTY);
        if (StringUtils.isBlank(keystorePass)) {
            s_logger.info("Failed to find passphrase for keystore: " + KeyStoreUtils.KS_FILENAME);
            return;
        }
        if (keyStoreFile.exists() && !keyStoreFile.isDirectory()) {
            System.setProperty("javax.net.ssl.trustStore", keyStoreFile.getAbsolutePath());
            System.setProperty("javax.net.ssl.trustStorePassword", keystorePass);
        }
    }

    protected void configureLocalStorage() throws ConfigurationException {
        String localStoragePath = AgentPropertiesFileHandler.getPropertyValue(AgentProperties.LOCAL_STORAGE_PATH);
        s_logger.debug(String.format("Local Storage Path set: [%s].", localStoragePath));

        String localStorageUUIDString = AgentPropertiesFileHandler.getPropertyValue(AgentProperties.LOCAL_STORAGE_UUID);
        if (localStorageUUIDString == null) {
            localStorageUUIDString = UUID.randomUUID().toString();
        }
        s_logger.debug(String.format("Local Storage UUID set: [%s].", localStorageUUIDString));

        String[] localStorageRelativePaths = localStoragePath.split(CONFIG_VALUES_SEPARATOR);
        String[] localStorageUUIDStrings = localStorageUUIDString.split(CONFIG_VALUES_SEPARATOR);
        if (localStorageRelativePaths.length != localStorageUUIDStrings.length) {
            String errorMessage = String.format("The path and UUID of the local storage pools have different length. Path: [%s], UUID: [%s].", localStoragePath,
                localStorageUUIDString);
            s_logger.error(errorMessage);
            throw new ConfigurationException(errorMessage);
        }
        for (String localStorageRelativePath : localStorageRelativePaths) {
            final File storagePath = new File(localStorageRelativePath);
            localStoragePaths.add(storagePath.getAbsolutePath());
        }

        for (String localStorageUUID : localStorageUUIDStrings) {
            validateLocalStorageUUID(localStorageUUID);
            localStorageUUIDs.add(localStorageUUID);
        }
    }

    private void validateLocalStorageUUID(String localStorageUUID) throws ConfigurationException {
        if (StringUtils.isBlank(localStorageUUID)) {
            throw new ConfigurationException("The UUID of local storage pools must be non-blank");
        }
        try {
            UUID.fromString(localStorageUUID);
        } catch (IllegalArgumentException ex) {
            throw new ConfigurationException("The UUID of local storage pool is invalid : " + localStorageUUID);
        }
    }

    public boolean configureHostParams(final Map<String, String> params) {
        final File file = PropertiesUtil.findConfigFile("agent.properties");
        if (file == null) {
            s_logger.error("Unable to find the file agent.properties");
            return false;
        }
        // Save configurations in agent.properties
        PropertiesStorage storage = new PropertiesStorage();
        storage.configure("Storage", new HashMap<String, Object>());
        Long longValue = AgentPropertiesFileHandler.getPropertyValue(AgentProperties.ROUTER_AGGREGATION_COMMAND_EACH_TIMEOUT);
        if (longValue != null) {
            storage.persist(AgentProperties.ROUTER_AGGREGATION_COMMAND_EACH_TIMEOUT.getName(), String.valueOf(longValue));
        }

        if (params.get(Config.MigrateWait.toString()) != null) {
            String value = (String)params.get(Config.MigrateWait.toString());
            Integer intValue = NumbersUtil.parseInt(value, -1);
            storage.persist("vm.migrate.wait", String.valueOf(intValue));
            _migrateWait = intValue;
        }

        if (params.get(NetworkOrchestrationService.TUNGSTEN_ENABLED.key()) != null) {
            isTungstenEnabled = Boolean.parseBoolean(params.get(NetworkOrchestrationService.TUNGSTEN_ENABLED.key()));
        }

        return true;
    }

    private void configureAgentHooks() {
        _agentHooksBasedir = AgentPropertiesFileHandler.getPropertyValue(AgentProperties.AGENT_HOOKS_BASEDIR);
        s_logger.debug("agent.hooks.basedir is " + _agentHooksBasedir);

        _agentHooksLibvirtXmlScript = AgentPropertiesFileHandler.getPropertyValue(AgentProperties.AGENT_HOOKS_LIBVIRT_VM_XML_TRANSFORMER_SCRIPT);
        s_logger.debug("agent.hooks.libvirt_vm_xml_transformer.script is " + _agentHooksLibvirtXmlScript);

        _agentHooksLibvirtXmlMethod = AgentPropertiesFileHandler.getPropertyValue(AgentProperties.AGENT_HOOKS_LIBVIRT_VM_XML_TRANSFORMER_METHOD);
        s_logger.debug("agent.hooks.libvirt_vm_xml_transformer.method is " + _agentHooksLibvirtXmlMethod);

        _agentHooksVmOnStartScript = AgentPropertiesFileHandler.getPropertyValue(AgentProperties.AGENT_HOOKS_LIBVIRT_VM_ON_START_SCRIPT);
        s_logger.debug("agent.hooks.libvirt_vm_on_start.script is " + _agentHooksVmOnStartScript);

        _agentHooksVmOnStartMethod = AgentPropertiesFileHandler.getPropertyValue(AgentProperties.AGENT_HOOKS_LIBVIRT_VM_ON_START_METHOD);
        s_logger.debug("agent.hooks.libvirt_vm_on_start.method is " + _agentHooksVmOnStartMethod);

        _agentHooksVmOnStopScript = AgentPropertiesFileHandler.getPropertyValue(AgentProperties.AGENT_HOOKS_LIBVIRT_VM_ON_STOP_SCRIPT);
        s_logger.debug("agent.hooks.libvirt_vm_on_stop.script is " + _agentHooksVmOnStopScript);

        _agentHooksVmOnStopMethod = AgentPropertiesFileHandler.getPropertyValue(AgentProperties.AGENT_HOOKS_LIBVIRT_VM_ON_STOP_METHOD);
        s_logger.debug("agent.hooks.libvirt_vm_on_stop.method is " + _agentHooksVmOnStopMethod);
    }

    public boolean isUefiPropertiesFileLoaded() {
        return !_uefiProperties.isEmpty();
    }

    public boolean isTpmPropertiesFileLoaded() {
        return !_tpmProperties.isEmpty();
    }
    private void loadUefiProperties() throws FileNotFoundException {

        if (isUefiPropertiesFileLoaded()) {
            return;
        }
        final File file = PropertiesUtil.findConfigFile("uefi.properties");
        if (file == null) {
            throw new FileNotFoundException("Unable to find file uefi.properties.");
        }

        s_logger.info("uefi.properties file found at " + file.getAbsolutePath());
        try {
            PropertiesUtil.loadFromFile(_uefiProperties, file);
            s_logger.info("guest.nvram.template.legacy = " + _uefiProperties.getProperty("guest.nvram.template.legacy"));
            s_logger.info("guest.loader.legacy = " + _uefiProperties.getProperty("guest.loader.legacy"));
            s_logger.info("guest.nvram.template.secure = " + _uefiProperties.getProperty("guest.nvram.template.secure"));
            s_logger.info("guest.loader.secure =" + _uefiProperties.getProperty("guest.loader.secure"));
            s_logger.info("guest.nvram.path = " + _uefiProperties.getProperty("guest.nvram.path"));
        } catch (final FileNotFoundException ex) {
            throw new CloudRuntimeException("Cannot find the file: " + file.getAbsolutePath(), ex);
        } catch (final IOException ex) {
            throw new CloudRuntimeException("IOException in reading " + file.getAbsolutePath(), ex);
        }
    }


    private void loadTpmProperties() throws FileNotFoundException {

        if (isTpmPropertiesFileLoaded()) {
            return;
        }
        final File file = PropertiesUtil.findConfigFile("tpm.properties");
        if (file == null) {
            throw new FileNotFoundException("Unable to find file tpm.properties.");
        }

        s_logger.info("tpm.properties file found at " + file.getAbsolutePath());
        try {
            PropertiesUtil.loadFromFile(_tpmProperties, file);
            /*
            s_logger.info("guest.nvram.template.legacy = " + _uefiProperties.getProperty("guest.nvram.template.legacy"));
            s_logger.info("guest.loader.legacy = " + _uefiProperties.getProperty("guest.loader.legacy"));
            s_logger.info("guest.nvram.template.secure = " + _uefiProperties.getProperty("guest.nvram.template.secure"));
            s_logger.info("guest.loader.secure =" + _uefiProperties.getProperty("guest.loader.secure"));
            s_logger.info("guest.nvram.path = " + _uefiProperties.getProperty("guest.nvram.path"));
             */
        } catch (final FileNotFoundException ex) {
            throw new CloudRuntimeException("Cannot find the file: " + file.getAbsolutePath(), ex);
        } catch (final IOException ex) {
            throw new CloudRuntimeException("IOException in reading " + file.getAbsolutePath(), ex);
        }
    }

    protected void configureDiskActivityChecks() {
        _diskActivityCheckEnabled = AgentPropertiesFileHandler.getPropertyValue(AgentProperties.VM_DISKACTIVITY_CHECKENABLED);
        if (_diskActivityCheckEnabled) {
            final int timeout = AgentPropertiesFileHandler.getPropertyValue(AgentProperties.VM_DISKACTIVITY_CHECKTIMEOUT_S);
            if (timeout > 0) {
                _diskActivityCheckTimeoutSeconds = timeout;
            }
            final long inactiveTime = AgentPropertiesFileHandler.getPropertyValue(AgentProperties.VM_DISKACTIVITY_INACTIVETIME_MS);
            if (inactiveTime > 0) {
                _diskActivityInactiveThresholdMilliseconds = inactiveTime;
            }
        }
    }

    protected void configureVifDrivers(final Map<String, Object> params) throws ConfigurationException {
        final String LIBVIRT_VIF_DRIVER = "libvirt.vif.driver";

        _trafficTypeVifDrivers = new HashMap<TrafficType, VifDriver>();

        // Load the default vif driver
        String defaultVifDriverName = AgentPropertiesFileHandler.getPropertyValue(AgentProperties.LIBVIRT_VIF_DRIVER);
        if (defaultVifDriverName == null) {
            if (_bridgeType == BridgeType.OPENVSWITCH) {
                s_logger.info("No libvirt.vif.driver specified. Defaults to OvsVifDriver.");
                defaultVifDriverName = DEFAULT_OVS_VIF_DRIVER_CLASS_NAME;
            } else {
                s_logger.info("No libvirt.vif.driver specified. Defaults to BridgeVifDriver.");
                defaultVifDriverName = DEFAULT_BRIDGE_VIF_DRIVER_CLASS_NAME;
            }
        }
        _defaultVifDriver = getVifDriverClass(defaultVifDriverName, params);
        tungstenVifDriver = getVifDriverClass(DEFAULT_TUNGSTEN_VIF_DRIVER_CLASS_NAME, params);

        // Load any per-traffic-type vif drivers
        for (final Map.Entry<String, Object> entry : params.entrySet()) {
            final String k = entry.getKey();
            final String vifDriverPrefix = LIBVIRT_VIF_DRIVER + ".";

            if (k.startsWith(vifDriverPrefix)) {
                // Get trafficType
                final String trafficTypeSuffix = k.substring(vifDriverPrefix.length());

                // Does this suffix match a real traffic type?
                final TrafficType trafficType = TrafficType.getTrafficType(trafficTypeSuffix);
                if (!trafficType.equals(TrafficType.None)) {
                    // Get vif driver class name
                    final String vifDriverClassName = (String)entry.getValue();
                    // if value is null, ignore
                    if (vifDriverClassName != null) {
                        // add traffic type to vif driver mapping to Map
                        _trafficTypeVifDrivers.put(trafficType, getVifDriverClass(vifDriverClassName, params));
                    }
                }
            }
        }
    }

    protected VifDriver getVifDriverClass(final String vifDriverClassName, final Map<String, Object> params) throws ConfigurationException {
        VifDriver vifDriver;

        try {
            final Class<?> clazz = Class.forName(vifDriverClassName);
            vifDriver = (VifDriver)clazz.newInstance();
            vifDriver.configure(params);
        } catch (final ClassNotFoundException e) {
            throw new ConfigurationException("Unable to find class for libvirt.vif.driver " + e);
        } catch (final InstantiationException e) {
            throw new ConfigurationException("Unable to instantiate class for libvirt.vif.driver " + e);
        } catch (final IllegalAccessException e) {
            throw new ConfigurationException("Unable to instantiate class for libvirt.vif.driver " + e);
        }
        return vifDriver;
    }

    public VifDriver getVifDriver(final TrafficType trafficType) {
        VifDriver vifDriver = _trafficTypeVifDrivers.get(trafficType);

        if (vifDriver == null) {
            vifDriver = _defaultVifDriver;
        }

        return vifDriver;
    }

    public VifDriver getVifDriver(final TrafficType trafficType, final String bridgeName) {
        VifDriver vifDriver = null;

        for (VifDriver driver : getAllVifDrivers()) {
            if (driver.isExistingBridge(bridgeName)) {
                vifDriver = driver;
                break;
            }
        }

        if (vifDriver == null) {
            vifDriver = getVifDriver(trafficType);
        }

        return vifDriver;
    }

    public List<VifDriver> getAllVifDrivers() {
        final Set<VifDriver> vifDrivers = new HashSet<VifDriver>();

        vifDrivers.add(_defaultVifDriver);
        if (isTungstenEnabled) {
            vifDrivers.add(tungstenVifDriver);
        }
        vifDrivers.addAll(_trafficTypeVifDrivers.values());

        final ArrayList<VifDriver> vifDriverList = new ArrayList<VifDriver>(vifDrivers);

        return vifDriverList;
    }

    private void getPifs() {
        final File dir = new File("/sys/devices/virtual/net");
        final File[] netdevs = dir.listFiles();
        final List<String> bridges = new ArrayList<String>();
        for (int i = 0; i < netdevs.length; i++) {
            final File isbridge = new File(netdevs[i].getAbsolutePath() + "/bridge");
            final String netdevName = netdevs[i].getName();
            s_logger.debug("looking in file " + netdevs[i].getAbsolutePath() + "/bridge");
            if (isbridge.exists()) {
                s_logger.debug("Found bridge " + netdevName);
                bridges.add(netdevName);
            }
        }

        for (final String bridge : bridges) {
            s_logger.debug("looking for pif for bridge " + bridge);
            final String pif = getPif(bridge);
            if (isPublicBridge(bridge)) {
                _pifs.put("public", pif);
            }
            if (isGuestBridge(bridge)) {
                _pifs.put("private", pif);
            }
            _pifs.put(bridge, pif);
        }

        // guest(private) creates bridges on a pif, if private bridge not found try pif direct
        // This addresses the unnecessary requirement of someone to create an unused bridge just for traffic label
        if (_pifs.get("private") == null) {
            s_logger.debug("guest(private) traffic label '" + _guestBridgeName + "' not found as bridge, looking for physical interface");
            final File dev = new File("/sys/class/net/" + _guestBridgeName);
            if (dev.exists()) {
                s_logger.debug("guest(private) traffic label '" + _guestBridgeName + "' found as a physical device");
                _pifs.put("private", _guestBridgeName);
            }
        }

        // public creates bridges on a pif, if private bridge not found try pif direct
        // This addresses the unnecessary requirement of someone to create an unused bridge just for traffic label
        if (_pifs.get("public") == null) {
            s_logger.debug("public traffic label '" + _publicBridgeName+ "' not found as bridge, looking for physical interface");
            final File dev = new File("/sys/class/net/" + _publicBridgeName);
            if (dev.exists()) {
                s_logger.debug("public traffic label '" + _publicBridgeName + "' found as a physical device");
                _pifs.put("public", _publicBridgeName);
            }
        }

        s_logger.debug("done looking for pifs, no more bridges");
    }

    boolean isGuestBridge(String bridge) {
        return _guestBridgeName != null && bridge.equals(_guestBridgeName);
    }

    private void getOvsPifs() {
        final String cmdout = Script.runSimpleBashScript("ovs-vsctl list-br | sed '{:q;N;s/\\n/%/g;t q}'");
        s_logger.debug("cmdout was " + cmdout);
        final List<String> bridges = Arrays.asList(cmdout.split("%"));
        for (final String bridge : bridges) {
            s_logger.debug("looking for pif for bridge " + bridge);
            // String pif = getOvsPif(bridge);
            // Not really interested in the pif name at this point for ovs
            // bridges
            final String pif = bridge;
            if (isPublicBridge(bridge)) {
                _pifs.put("public", pif);
            }
            if (isGuestBridge(bridge)) {
                _pifs.put("private", pif);
            }
            _pifs.put(bridge, pif);
        }
        s_logger.debug("done looking for pifs, no more bridges");
    }

    public boolean isPublicBridge(String bridge) {
        return _publicBridgeName != null && bridge.equals(_publicBridgeName);
    }

    private String getPif(final String bridge) {
        String pif = matchPifFileInDirectory(bridge);
        final File vlanfile = new File("/proc/net/vlan/" + pif);

        if (vlanfile.isFile()) {
            pif = Script.runSimpleBashScript("grep ^Device\\: /proc/net/vlan/" + pif + " | awk {'print $2'}");
        }

        return pif;
    }

    private String matchPifFileInDirectory(final String bridgeName) {
        final File brif = new File("/sys/devices/virtual/net/" + bridgeName + "/brif");

        if (!brif.isDirectory()) {
            final File pif = new File("/sys/class/net/" + bridgeName);
            if (pif.isDirectory()) {
                // if bridgeName already refers to a pif, return it as-is
                return bridgeName;
            }
            s_logger.debug("failing to get physical interface from bridge " + bridgeName + ", does " + brif.getAbsolutePath() + "exist?");
            return "";
        }

        final File[] interfaces = brif.listFiles();

        for (int i = 0; i < interfaces.length; i++) {
            final String fname = interfaces[i].getName();
            s_logger.debug("matchPifFileInDirectory: file name '" + fname + "'");
            if (isInterface(fname)) {
                return fname;
            }
        }

        s_logger.debug("failing to get physical interface from bridge " + bridgeName + ", did not find an eth*, bond*, team*, vlan*, em*, p*p*, ens*, eno*, enp*, or enx* in " + brif.getAbsolutePath());
        return "";
    }

    static String [] ifNamePatterns = {
            "^eth",
            "^bond",
            "^vlan",
            "^vx",
            "^em",
            "^ens",
            "^eno",
            "^enp",
            "^team",
            "^enx",
            "^dummy",
            "^lo",
            "^p\\d+p\\d+"
    };

    /**
     * @param fname
     * @return
     */
    protected static boolean isInterface(final String fname) {
        StringBuffer commonPattern = new StringBuffer();
        for (final String ifNamePattern : ifNamePatterns) {
            commonPattern.append("|(").append(ifNamePattern).append(".*)");
        }
        if(fname.matches(commonPattern.toString())) {
            return true;
        }
        return false;
    }

    public boolean checkNetwork(final TrafficType trafficType, final String networkName) {
        if (networkName == null) {
            return true;
        }

        if (getVifDriver(trafficType, networkName) instanceof OvsVifDriver) {
            return checkOvsNetwork(networkName);
        } else {
            return checkBridgeNetwork(networkName);
        }
    }

    private boolean checkBridgeNetwork(final String networkName) {
        if (networkName == null) {
            return true;
        }

        final String name = matchPifFileInDirectory(networkName);

        if (name == null || name.isEmpty()) {
            return false;
        } else {
            return true;
        }
    }

    private boolean checkOvsNetwork(final String networkName) {
        s_logger.debug("Checking if network " + networkName + " exists as openvswitch bridge");
        if (networkName == null) {
            return true;
        }

        final Script command = new Script("/bin/sh", _timeout);
        command.add("-c");
        command.add("ovs-vsctl br-exists " + networkName);
        return "0".equals(command.execute(null));
    }

    public boolean passCmdLine(final String vmName, final String cmdLine) throws InternalErrorException {
        final Script command = new Script(_patchScriptPath, 300000, s_logger);
        String result;
        command.add("-n", vmName);
        command.add("-c", cmdLine);
        result = command.execute();
        if (result != null) {
            s_logger.error("Passing cmdline failed:" + result);
            return false;
        }
        return true;
    }

    boolean isDirectAttachedNetwork(final String type) {
        if ("untagged".equalsIgnoreCase(type)) {
            return true;
        } else {
            try {
                Long.valueOf(type);
            } catch (final NumberFormatException e) {
                return true;
            }
            return false;
        }
    }

    public String startVM(final Connect conn, final String vmName, final String domainXML) throws LibvirtException, InternalErrorException {
        try {
            /*
                We create a transient domain here. When this method gets
                called we receive a full XML specification of the guest,
                so no need to define it persistent.

                This also makes sure we never have any old "garbage" defined
                in libvirt which might haunt us.
             */

            // check for existing inactive vm definition and remove it
            // this can sometimes happen during crashes, etc
            Domain dm = null;
            try {
                dm = conn.domainLookupByName(vmName);
                if (dm != null && dm.isPersistent() == 1) {
                    // this is safe because it doesn't stop running VMs
                    dm.undefine();
                }
            } catch (final LibvirtException e) {
                // this is what we want, no domain found
            } finally {
                if (dm != null) {
                    dm.free();
                }
            }

            conn.domainCreateXML(domainXML, 0);
        } catch (final LibvirtException e) {
            throw e;
        }
        return null;
    }

    @Override
    public boolean stop() {
        try {
            final Connect conn = LibvirtConnection.getConnection();
            conn.close();
        } catch (final LibvirtException e) {
            s_logger.trace("Ignoring libvirt error.", e);
        }

        return true;
    }

    /**
     * This finds a command wrapper to handle the command and executes it.
     * If no wrapper is found an {@see UnsupportedAnswer} is sent back.
     * Any other exceptions are to be caught and wrapped in an generic {@see Answer}, marked as failed.
     *
     * @param cmd the instance of a {@see Command} to execute.
     * @return the for the {@see Command} appropriate {@see Answer} or {@see UnsupportedAnswer}
     */
    @Override
    public Answer executeRequest(final Command cmd) {

        final LibvirtRequestWrapper wrapper = LibvirtRequestWrapper.getInstance();
        try {
            return wrapper.execute(cmd, this);
        } catch (final RequestWrapper.CommandNotSupported cmde) {
            return Answer.createUnsupportedCommandAnswer(cmd);
        }
    }

    public synchronized boolean destroyTunnelNetwork(final String bridge) {
        findOrCreateTunnelNetwork(bridge);

        final Script cmd = new Script(_ovsTunnelPath, _timeout, s_logger);
        cmd.add("destroy_ovs_bridge");
        cmd.add("--bridge", bridge);

        final String result = cmd.execute();

        if (result != null) {
            s_logger.debug("OVS Bridge could not be destroyed due to error ==> " + result);
            return false;
        }
        return true;
    }

    public synchronized boolean findOrCreateTunnelNetwork(final String nwName) {
        try {
            if (checkNetwork(TrafficType.Guest, nwName)) {
                return true;
            }
            // if not found, create a new one
            final Map<String, String> otherConfig = new HashMap<String, String>();
            otherConfig.put("ovs-host-setup", "");
            Script.runSimpleBashScript("ovs-vsctl -- --may-exist add-br "
                    + nwName + " -- set bridge " + nwName
                    + " other_config:ovs-host-setup='-1'");
            s_logger.debug("### KVM network for tunnels created:" + nwName);
        } catch (final Exception e) {
            s_logger.warn("createTunnelNetwork failed", e);
            return false;
        }
        return true;
    }

    public synchronized boolean configureTunnelNetwork(final Long networkId,
                                                       final long hostId, final String nwName) {
        try {
            final boolean findResult = findOrCreateTunnelNetwork(nwName);
            if (!findResult) {
                s_logger.warn("LibvirtComputingResource.findOrCreateTunnelNetwork() failed! Cannot proceed creating the tunnel.");
                return false;
            }
            final String configuredHosts = Script
                    .runSimpleBashScript("ovs-vsctl get bridge " + nwName
                            + " other_config:ovs-host-setup");
            boolean configured = false;
            if (configuredHosts != null) {
                final String hostIdsStr[] = configuredHosts.split(",");
                for (final String hostIdStr : hostIdsStr) {
                    if (hostIdStr.equals(((Long)hostId).toString())) {
                        configured = true;
                        break;
                    }
                }
            }
            if (!configured) {
                final Script cmd = new Script(_ovsTunnelPath, _timeout, s_logger);
                cmd.add("setup_ovs_bridge");
                cmd.add("--key", nwName);
                cmd.add("--cs_host_id", ((Long)hostId).toString());
                cmd.add("--bridge", nwName);
                final String result = cmd.execute();
                if (result != null) {
                    throw new CloudRuntimeException(
                            "Unable to pre-configure OVS bridge " + nwName
                                    + " for network ID:" + networkId);
                }
            }
        } catch (final Exception e) {
            s_logger.warn("createandConfigureTunnelNetwork failed", e);
            return false;
        }
        return true;
    }

    protected Storage.StorageResourceType getStorageResourceType() {
        return Storage.StorageResourceType.STORAGE_POOL;
    }

    // this is much like PrimaryStorageDownloadCommand, but keeping it separate
    public KVMPhysicalDisk templateToPrimaryDownload(final String templateUrl, final KVMStoragePool primaryPool, final String volUuid) {
        final int index = templateUrl.lastIndexOf("/");
        final String mountpoint = templateUrl.substring(0, index);
        String templateName = null;
        if (index < templateUrl.length() - 1) {
            templateName = templateUrl.substring(index + 1);
        }

        KVMPhysicalDisk templateVol = null;
        KVMStoragePool secondaryPool = null;
        try {
            secondaryPool = _storagePoolMgr.getStoragePoolByURI(mountpoint);
            /* Get template vol */
            if (templateName == null) {
                secondaryPool.refresh();
                final List<KVMPhysicalDisk> disks = secondaryPool.listPhysicalDisks();
                if (disks == null || disks.isEmpty()) {
                    s_logger.error("Failed to get volumes from pool: " + secondaryPool.getUuid());
                    return null;
                }
                for (final KVMPhysicalDisk disk : disks) {
                    if (disk.getName().endsWith("qcow2")) {
                        templateVol = disk;
                        break;
                    }
                }
                if (templateVol == null) {
                    s_logger.error("Failed to get template from pool: " + secondaryPool.getUuid());
                    return null;
                }
            } else {
                templateVol = secondaryPool.getPhysicalDisk(templateName);
            }

            /* Copy volume to primary storage */

            final KVMPhysicalDisk primaryVol = _storagePoolMgr.copyPhysicalDisk(templateVol, volUuid, primaryPool, 0);
            return primaryVol;
        } catch (final CloudRuntimeException e) {
            s_logger.error("Failed to download template to primary storage", e);
            return null;
        } finally {
            if (secondaryPool != null) {
                _storagePoolMgr.deleteStoragePool(secondaryPool.getType(), secondaryPool.getUuid());
            }
        }
    }

    public String getResizeScriptType(final KVMStoragePool pool, final KVMPhysicalDisk vol) {
        final StoragePoolType poolType = pool.getType();
        final PhysicalDiskFormat volFormat = vol.getFormat();

        if (pool.getType() == StoragePoolType.CLVM && volFormat == PhysicalDiskFormat.RAW) {
            return "CLVM";
        } else if ((poolType == StoragePoolType.NetworkFilesystem
                || poolType == StoragePoolType.SharedMountPoint
                || poolType == StoragePoolType.Filesystem
                || poolType == StoragePoolType.Gluster)
                && volFormat == PhysicalDiskFormat.QCOW2 ) {
            return "QCOW2";
        } else if (poolType == StoragePoolType.Linstor) {
            return RESIZE_NOTIFY_ONLY;
        }
        throw new CloudRuntimeException("Cannot determine resize type from pool type " + pool.getType());
    }

    private String getBroadcastUriFromBridge(final String brName) {
        final String pif = matchPifFileInDirectory(brName);
        final Pattern pattern = Pattern.compile("(\\D+)(\\d+)(\\D*)(\\d*)(\\D*)(\\d*)");
        final Matcher matcher = pattern.matcher(pif);
        s_logger.debug("getting broadcast uri for pif " + pif + " and bridge " + brName);
        if(matcher.find()) {
            if (brName.startsWith("brvx")){
                return BroadcastDomainType.Vxlan.toUri(matcher.group(2)).toString();
            }
            else{
                if (!matcher.group(6).isEmpty()) {
                    return BroadcastDomainType.Vlan.toUri(matcher.group(6)).toString();
                } else if (!matcher.group(4).isEmpty()) {
                    return BroadcastDomainType.Vlan.toUri(matcher.group(4)).toString();
                } else {
                    //untagged or not matching (eth|bond|team)#.#
                    s_logger.debug("failed to get vNet id from bridge " + brName
                            + "attached to physical interface" + pif + ", perhaps untagged interface");
                    return "";
                }
            }
        } else {
            s_logger.debug("failed to get vNet id from bridge " + brName + "attached to physical interface" + pif);
            return "";
        }
    }

    private void VifHotPlug(final Connect conn, final String vmName, final String broadcastUri, final String macAddr) throws InternalErrorException, LibvirtException {
        final NicTO nicTO = new NicTO();
        nicTO.setMac(macAddr);
        nicTO.setType(TrafficType.Public);
        if (broadcastUri == null) {
            nicTO.setBroadcastType(BroadcastDomainType.Native);
        } else {
            final URI uri = BroadcastDomainType.fromString(broadcastUri);
            nicTO.setBroadcastType(BroadcastDomainType.getSchemeValue(uri));
            nicTO.setBroadcastUri(uri);
        }

        final Domain vm = getDomain(conn, vmName);
        vm.attachDevice(getVifDriver(nicTO.getType()).plug(nicTO, "Other PV", "", null).toString());
    }


    private void vifHotUnPlug (final Connect conn, final String vmName, final String macAddr) throws InternalErrorException, LibvirtException {

        Domain vm = null;
        vm = getDomain(conn, vmName);
        final List<InterfaceDef> pluggedNics = getInterfaces(conn, vmName);
        for (final InterfaceDef pluggedNic : pluggedNics) {
            if (pluggedNic.getMacAddress().equalsIgnoreCase(macAddr)) {
                vm.detachDevice(pluggedNic.toString());
                // We don't know which "traffic type" is associated with
                // each interface at this point, so inform all vif drivers
                for (final VifDriver vifDriver : getAllVifDrivers()) {
                    vifDriver.unplug(pluggedNic, true);
                }
            }
        }
    }

    private ExecutionResult prepareNetworkElementCommand(final SetupGuestNetworkCommand cmd) {
        Connect conn;
        final NicTO nic = cmd.getNic();
        final String routerName = cmd.getAccessDetail(NetworkElementCommand.ROUTER_NAME);

        try {
            conn = LibvirtConnection.getConnectionByVmName(routerName);
            final List<InterfaceDef> pluggedNics = getInterfaces(conn, routerName);
            InterfaceDef routerNic = null;

            for (final InterfaceDef pluggedNic : pluggedNics) {
                if (pluggedNic.getMacAddress().equalsIgnoreCase(nic.getMac())) {
                    routerNic = pluggedNic;
                    break;
                }
            }

            if (routerNic == null) {
                return new ExecutionResult(false, "Can not find nic with mac " + nic.getMac() + " for VM " + routerName);
            }

            return new ExecutionResult(true, null);
        } catch (final LibvirtException e) {
            final String msg = "Creating guest network failed due to " + e.toString();
            s_logger.warn(msg, e);
            return new ExecutionResult(false, msg);
        }
    }

    protected ExecutionResult prepareNetworkElementCommand(final SetSourceNatCommand cmd) {
        Connect conn;
        final String routerName = cmd.getAccessDetail(NetworkElementCommand.ROUTER_NAME);
        cmd.getAccessDetail(NetworkElementCommand.ROUTER_IP);
        final IpAddressTO pubIP = cmd.getIpAddress();

        try {
            conn = LibvirtConnection.getConnectionByVmName(routerName);
            Integer devNum = 0;
            final String pubVlan = pubIP.getBroadcastUri();
            final List<InterfaceDef> pluggedNics = getInterfaces(conn, routerName);

            for (final InterfaceDef pluggedNic : pluggedNics) {
                final String pluggedVlanBr = pluggedNic.getBrName();
                final String pluggedVlanId = getBroadcastUriFromBridge(pluggedVlanBr);
                if (pubVlan.equalsIgnoreCase(Vlan.UNTAGGED) && pluggedVlanBr.equalsIgnoreCase(_publicBridgeName)) {
                    break;
                } else if (pluggedVlanBr.equalsIgnoreCase(_linkLocalBridgeName)) {
                    /*skip over, no physical bridge device exists*/
                } else if (pluggedVlanId == null) {
                    /*this should only be true in the case of link local bridge*/
                    return new ExecutionResult(false, "unable to find the vlan id for bridge " + pluggedVlanBr + " when attempting to set up" + pubVlan +
                            " on router " + routerName);
                } else if (pluggedVlanId.equals(pubVlan)) {
                    break;
                }
                devNum++;
            }

            pubIP.setNicDevId(devNum);

            return new ExecutionResult(true, "success");
        } catch (final LibvirtException e) {
            final String msg = "Ip SNAT failure due to " + e.toString();
            s_logger.error(msg, e);
            return new ExecutionResult(false, msg);
        }
    }

    protected ExecutionResult prepareNetworkElementCommand(final IpAssocVpcCommand cmd) {
        Connect conn;
        final String routerName = cmd.getAccessDetail(NetworkElementCommand.ROUTER_NAME);

        try {
            conn = getLibvirtUtilitiesHelper().getConnectionByVmName(routerName);
            Pair<Map<String, Integer>, Integer> macAddressToNicNumPair = getMacAddressToNicNumPair(conn, routerName);
            final Map<String, Integer> macAddressToNicNum = macAddressToNicNumPair.first();
            Integer devNum = macAddressToNicNumPair.second();

            final IpAddressTO[] ips = cmd.getIpAddresses();
            for (final IpAddressTO ip : ips) {
                ip.setNicDevId(macAddressToNicNum.get(ip.getVifMacAddress()));
            }

            return new ExecutionResult(true, null);
        } catch (final LibvirtException e) {
            s_logger.error("Ip Assoc failure on applying one ip due to exception:  ", e);
            return new ExecutionResult(false, e.getMessage());
        }
    }

    public ExecutionResult prepareNetworkElementCommand(final IpAssocCommand cmd) {
        final String routerName = cmd.getAccessDetail(NetworkElementCommand.ROUTER_NAME);
        final String routerIp = cmd.getAccessDetail(NetworkElementCommand.ROUTER_IP);
        Connect conn;
        try {
            conn = getLibvirtUtilitiesHelper().getConnectionByVmName(routerName);
            Pair<Map<String, Integer>, Integer> macAddressToNicNumPair = getMacAddressToNicNumPair(conn, routerName);
            final Map<String, Integer> macAddressToNicNum = macAddressToNicNumPair.first();
            Integer devNum = macAddressToNicNumPair.second();

            final IpAddressTO[] ips = cmd.getIpAddresses();
            int nicNum = 0;
            for (final IpAddressTO ip : ips) {
                boolean newNic = false;
                if (!macAddressToNicNum.containsKey(ip.getVifMacAddress())) {
                    /* plug a vif into router */
                    VifHotPlug(conn, routerName, ip.getBroadcastUri(), ip.getVifMacAddress());
                    macAddressToNicNum.put(ip.getVifMacAddress(), devNum++);
                    newNic = true;
                }
                nicNum = macAddressToNicNum.get(ip.getVifMacAddress());
                networkUsage(routerIp, "addVif", "eth" + nicNum);

                ip.setNicDevId(nicNum);
                ip.setNewNic(newNic);
            }
            return new ExecutionResult(true, null);
        } catch (final LibvirtException e) {
            s_logger.error("ipassoccmd failed", e);
            return new ExecutionResult(false, e.getMessage());
        } catch (final InternalErrorException e) {
            s_logger.error("ipassoccmd failed", e);
            return new ExecutionResult(false, e.getMessage());
        }
    }

    protected ExecutionResult cleanupNetworkElementCommand(final IpAssocCommand cmd) {

        final String routerName = cmd.getAccessDetail(NetworkElementCommand.ROUTER_NAME);
        final String routerIp = cmd.getAccessDetail(NetworkElementCommand.ROUTER_IP);
        final String lastIp = cmd.getAccessDetail(NetworkElementCommand.NETWORK_PUB_LAST_IP);
        Connect conn;
        try {
            conn = getLibvirtUtilitiesHelper().getConnectionByVmName(routerName);
            Pair<Map<String, Integer>, Integer> macAddressToNicNumPair = getMacAddressToNicNumPair(conn, routerName);
            final Map<String, Integer> macAddressToNicNum = macAddressToNicNumPair.first();
            Integer devNum = macAddressToNicNumPair.second();

            final IpAddressTO[] ips = cmd.getIpAddresses();
            int nicNum = 0;
            for (final IpAddressTO ip : ips) {
                if (!macAddressToNicNum.containsKey(ip.getVifMacAddress())) {
                    /* plug a vif into router */
                    VifHotPlug(conn, routerName, ip.getBroadcastUri(), ip.getVifMacAddress());
                    macAddressToNicNum.put(ip.getVifMacAddress(), devNum++);
                }
                nicNum = macAddressToNicNum.get(ip.getVifMacAddress());

                if (StringUtils.equalsIgnoreCase(lastIp, "true") && !ip.isAdd()) {
                    // in isolated network eth2 is the default public interface. We don't want to delete it.
                    if (nicNum != 2) {
                        vifHotUnPlug(conn, routerName, ip.getVifMacAddress());
                        networkUsage(routerIp, "deleteVif", "eth" + nicNum);
                    }
                }
            }

        } catch (final LibvirtException e) {
            s_logger.error("ipassoccmd failed", e);
            return new ExecutionResult(false, e.getMessage());
        } catch (final InternalErrorException e) {
            s_logger.error("ipassoccmd failed", e);
            return new ExecutionResult(false, e.getMessage());
        }

        return new ExecutionResult(true, null);
    }


    private Pair<Map<String, Integer>, Integer> getMacAddressToNicNumPair(Connect conn, String routerName) {
        Integer devNum = 0;
        final List<InterfaceDef> pluggedNics = getInterfaces(conn, routerName);
        final Map<String, Integer> macAddressToNicNum = new HashMap<>(pluggedNics.size());
        for (final InterfaceDef pluggedNic : pluggedNics) {
            final String pluggedVlan = pluggedNic.getBrName();
            macAddressToNicNum.put(pluggedNic.getMacAddress(), devNum);
            devNum++;
        }
        return new Pair<Map<String, Integer>, Integer>(macAddressToNicNum, devNum);
    }

    protected PowerState convertToPowerState(final DomainState ps) {
        final PowerState state = s_powerStatesTable.get(ps);
        return state == null ? PowerState.PowerUnknown : state;
    }

    public PowerState getVmState(final Connect conn, final String vmName) {
        int retry = 3;
        Domain vms = null;
        while (retry-- > 0) {
            try {
                vms = conn.domainLookupByName(vmName);
                final PowerState s = convertToPowerState(vms.getInfo().state);
                return s;
            } catch (final LibvirtException e) {
                s_logger.warn("Can't get vm state " + vmName + e.getMessage() + "retry:" + retry);
            } finally {
                try {
                    if (vms != null) {
                        vms.free();
                    }
                } catch (final LibvirtException l) {
                    s_logger.trace("Ignoring libvirt error.", l);
                }
            }
        }
        return PowerState.PowerOff;
    }

    public String networkUsage(final String privateIpAddress, final String option, final String vif) {
        return networkUsage(privateIpAddress, option, vif, null);
    }

    public String networkUsage(final String privateIpAddress, final String option, final String vif, String publicIp) {
        final Script getUsage = new Script(_routerProxyPath, s_logger);
        getUsage.add("netusage.sh");
        getUsage.add(privateIpAddress);
        if (option.equals("get")) {
            getUsage.add("-g");
            if (StringUtils.isNotEmpty(publicIp)) {
                getUsage.add("-l", publicIp);
            }
        } else if (option.equals("create")) {
            getUsage.add("-c");
        } else if (option.equals("reset")) {
            getUsage.add("-r");
        } else if (option.equals("addVif")) {
            getUsage.add("-a", vif);
        } else if (option.equals("deleteVif")) {
            getUsage.add("-d", vif);
        }

        final OutputInterpreter.OneLineParser usageParser = new OutputInterpreter.OneLineParser();
        final String result = getUsage.execute(usageParser);
        if (result != null) {
            s_logger.debug("Failed to execute networkUsage:" + result);
            return null;
        }
        return usageParser.getLine();
    }

    public long[] getNetworkStats(final String privateIP) {
        return getNetworkStats(privateIP, null);
    }

    public long[] getNetworkStats(final String privateIP, String publicIp) {
        final String result = networkUsage(privateIP, "get", null, publicIp);
        final long[] stats = new long[2];
        if (result != null) {
            final String[] splitResult = result.split(":");
            int i = 0;
            while (i < splitResult.length - 1) {
                stats[0] += Long.parseLong(splitResult[i++]);
                stats[1] += Long.parseLong(splitResult[i++]);
            }
        }
        return stats;
    }

    public String getHaproxyStats(final String privateIP, final String publicIp, final Integer port) {
        final Script getHaproxyStatsScript = new Script(_routerProxyPath, s_logger);
        getHaproxyStatsScript.add("get_haproxy_stats.sh");
        getHaproxyStatsScript.add(privateIP);
        getHaproxyStatsScript.add(publicIp);
        getHaproxyStatsScript.add(String.valueOf(port));

        final OutputInterpreter.OneLineParser statsParser = new OutputInterpreter.OneLineParser();
        final String result = getHaproxyStatsScript.execute(statsParser);
        if (result != null) {
            s_logger.debug("Failed to execute haproxy stats:" + result);
            return null;
        }
        return statsParser.getLine();
    }

    public long[] getNetworkLbStats(final String privateIp, final String publicIp, final Integer port) {
        final String result = getHaproxyStats(privateIp, publicIp, port);
        final long[] stats = new long[1];
        if (result != null) {
            final String[] splitResult = result.split(",");
            stats[0] += Long.parseLong(splitResult[0]);
        }
        return stats;
    }

    public String configureVPCNetworkUsage(final String privateIpAddress, final String publicIp, final String option, final String vpcCIDR) {
        final Script getUsage = new Script(_routerProxyPath, s_logger);
        getUsage.add("vpc_netusage.sh");
        getUsage.add(privateIpAddress);
        getUsage.add("-l", publicIp);

        if (option.equals("get")) {
            getUsage.add("-g");
        } else if (option.equals("create")) {
            getUsage.add("-c");
            getUsage.add("-v", vpcCIDR);
        } else if (option.equals("reset")) {
            getUsage.add("-r");
        } else if (option.equals("vpn")) {
            getUsage.add("-n");
        } else if (option.equals("remove")) {
            getUsage.add("-d");
        }

        final OutputInterpreter.OneLineParser usageParser = new OutputInterpreter.OneLineParser();
        final String result = getUsage.execute(usageParser);
        if (result != null) {
            s_logger.debug("Failed to execute VPCNetworkUsage:" + result);
            return null;
        }
        return usageParser.getLine();
    }

    public long[] getVPCNetworkStats(final String privateIP, final String publicIp, final String option) {
        final String result = configureVPCNetworkUsage(privateIP, publicIp, option, null);
        final long[] stats = new long[2];
        if (result != null) {
            final String[] splitResult = result.split(":");
            int i = 0;
            while (i < splitResult.length - 1) {
                stats[0] += Long.parseLong(splitResult[i++]);
                stats[1] += Long.parseLong(splitResult[i++]);
            }
        }
        return stats;
    }

    public void handleVmStartFailure(final Connect conn, final String vmName, final LibvirtVMDef vm) {
        if (vm != null && vm.getDevices() != null) {
            cleanupVMNetworks(conn, vm.getDevices().getInterfaces());
        }
    }

    protected String getUuid(String uuid) {
        if (uuid == null) {
            uuid = UUID.randomUUID().toString();
        } else {
            try {
                final UUID uuid2 = UUID.fromString(uuid);
                final String uuid3 = uuid2.toString();
                if (!uuid3.equals(uuid)) {
                    uuid = UUID.randomUUID().toString();
                }
            } catch (final IllegalArgumentException e) {
                uuid = UUID.randomUUID().toString();
            }
        }
        return uuid;
    }

    /**
     * Set quota and period tags on 'ctd' when CPU limit use is set
     */
    protected void setQuotaAndPeriod(VirtualMachineTO vmTO, CpuTuneDef ctd) {
        if (vmTO.getLimitCpuUse() && vmTO.getCpuQuotaPercentage() != null) {
            Double cpuQuotaPercentage = vmTO.getCpuQuotaPercentage();
            int period = CpuTuneDef.DEFAULT_PERIOD;
            int quota = (int) (period * cpuQuotaPercentage);
            if (quota < CpuTuneDef.MIN_QUOTA) {
                s_logger.info("Calculated quota (" + quota + ") below the minimum (" + CpuTuneDef.MIN_QUOTA + ") for VM domain " + vmTO.getUuid() + ", setting it to minimum " +
                        "and calculating period instead of using the default");
                quota = CpuTuneDef.MIN_QUOTA;
                period = (int) ((double) quota / cpuQuotaPercentage);
                if (period > CpuTuneDef.MAX_PERIOD) {
                    s_logger.info("Calculated period (" + period + ") exceeds the maximum (" + CpuTuneDef.MAX_PERIOD +
                            "), setting it to the maximum");
                    period = CpuTuneDef.MAX_PERIOD;
                }
            }
            ctd.setQuota(quota);
            ctd.setPeriod(period);
            s_logger.info("Setting quota=" + quota + ", period=" + period + " to VM domain " + vmTO.getUuid());
        }
    }

    protected void enlightenWindowsVm(VirtualMachineTO vmTO, FeaturesDef features) {
        if (vmTO.getOs().contains("Windows PV")) {
            // If OS is Windows PV, then enable the features. Features supported on Windows 2008 and later
            LibvirtVMDef.HyperVEnlightenmentFeatureDef hyv = new LibvirtVMDef.HyperVEnlightenmentFeatureDef();
            hyv.setFeature("relaxed", true);
            hyv.setFeature("vapic", true);
            hyv.setFeature("spinlocks", true);
            hyv.setRetries(8096);
            features.addHyperVFeature(hyv);
            s_logger.info("Enabling KVM Enlightment Features to VM domain " + vmTO.getUuid());
        }
    }

    /**
     * Creates VM KVM definitions from virtual machine transfer object specifications.
     */
    public LibvirtVMDef createVMFromSpec(final VirtualMachineTO vmTO) {
        s_logger.debug(String.format("Creating VM from specifications [%s]", vmTO.toString()));

        LibvirtVMDef vm = new LibvirtVMDef();
        vm.setDomainName(vmTO.getName());
        String uuid = vmTO.getUuid();
        uuid = getUuid(uuid);
        vm.setDomUUID(uuid);
        vm.setDomDescription(vmTO.getOs());
        vm.setPlatformEmulator(vmTO.getPlatformEmulator());

        Map<String, String> customParams = vmTO.getDetails();
        boolean isUefiEnabled = false;
        boolean isSecureBoot = false;
        boolean isTpmEnabled = false;
        String bootMode = null;
        String tpmversion = null;

        if (MapUtils.isNotEmpty(customParams) && customParams.containsKey(GuestDef.BootType.UEFI.toString())) {
            isUefiEnabled = true;
            s_logger.debug(String.format("Enabled UEFI for VM UUID [%s].", uuid));

            if (isSecureMode(customParams.get(GuestDef.BootType.UEFI.toString()))) {
                s_logger.debug(String.format("Enabled Secure Boot for VM UUID [%s].", uuid));
                isSecureBoot = true;
            }

            bootMode = customParams.get(GuestDef.BootType.UEFI.toString());
        }
        if (MapUtils.isNotEmpty(customParams) && (
                customParams.containsKey(GuestDef.TpmVersion.V2_0.toString()) ||
                customParams.containsKey(GuestDef.TpmVersion.V1_2.toString())
        )) {
            isTpmEnabled = true;
            s_logger.debug(String.format("Enabled TPM for VM UUID [%s].", uuid));

            if(customParams.containsKey(GuestDef.TpmVersion.V2_0.toString())) {
                tpmversion = customParams.get(GuestDef.TpmVersion.V2_0.toString());
            }else if(customParams.containsKey(GuestDef.TpmVersion.V1_2.toString())) {
                tpmversion = customParams.get(GuestDef.TpmVersion.V1_2.toString());
            }
        }

        Map<String, String> extraConfig = vmTO.getExtraConfig();
        if (dpdkSupport && (!extraConfig.containsKey(DpdkHelper.DPDK_NUMA) || !extraConfig.containsKey(DpdkHelper.DPDK_HUGE_PAGES))) {
            s_logger.info(String.format("DPDK is enabled for VM [%s], but it needs extra configurations for CPU NUMA and Huge Pages for VM deployment.", vmTO.toString()));
        }
        configureVM(vmTO, vm, customParams, isUefiEnabled, isSecureBoot, bootMode, extraConfig, uuid);
        return vm;
    }

    /**
     * Configures created VM from specification, adding the necessary components to VM.
     */
    private void configureVM(VirtualMachineTO vmTO, LibvirtVMDef vm, Map<String, String> customParams, boolean isUefiEnabled, boolean isSecureBoot, String bootMode, Map<String, String> extraConfig, String uuid) {
        s_logger.debug(String.format("Configuring VM with UUID [%s].", uuid));

        GuestDef guest = createGuestFromSpec(vmTO, vm, uuid, customParams);
        if (isUefiEnabled) {
            configureGuestIfUefiEnabled(isSecureBoot, bootMode, guest);
        }

        vm.addComp(guest);
        vm.addComp(createGuestResourceDef(vmTO));

        int vcpus = vmTO.getCpus();
        if (!extraConfig.containsKey(DpdkHelper.DPDK_NUMA)) {
            vm.addComp(createCpuModeDef(vmTO, vcpus));
        }

        if (_hypervisorLibvirtVersion >= MIN_LIBVIRT_VERSION_FOR_GUEST_CPU_TUNE) {
            vm.addComp(createCpuTuneDef(vmTO));
        }

        FeaturesDef features = createFeaturesDef(customParams, isUefiEnabled, isSecureBoot);
        enlightenWindowsVm(vmTO, features);
        vm.addComp(features);

        vm.addComp(createTermPolicy());
        vm.addComp(createClockDef(vmTO));


        boolean isTpmEnabled = false;
        String tpmversion = "";
        if(customParams.containsKey("tpmversion")) {
            tpmversion = customParams.get("tpmversion");

            if (tpmversion.equalsIgnoreCase("NONE")){
                isTpmEnabled = false;
            }else{
                isTpmEnabled = true;
            }
        }else{
            tpmversion = GuestDef.TpmVersion.NONE.toString();
            isTpmEnabled = false;
        }
        vm.addComp(createDevicesDef(vmTO, guest, vcpus, isUefiEnabled, isTpmEnabled, tpmversion));
        addExtraConfigsToVM(vmTO, vm, extraConfig);
    }

    /**
     *  Adds extra configuration to User VM Domain XML before starting.
     */
    private void addExtraConfigsToVM(VirtualMachineTO vmTO, LibvirtVMDef vm, Map<String, String> extraConfig) {
        if (MapUtils.isNotEmpty(extraConfig) && VirtualMachine.Type.User.equals(vmTO.getType())) {
            s_logger.debug(String.format("Appending extra configuration data [%s] to guest VM [%s] domain XML.", extraConfig, vmTO.toString()));
            addExtraConfigComponent(extraConfig, vm);
        }
    }
    /**
     * Adds TPM device component to VM
     */
    protected TPMDef createTpmDef(String tpmversion){

        return new TPMDef(tpmversion);
    }
    /**
     * Adds devices components to VM.
     */
    protected DevicesDef createDevicesDef(VirtualMachineTO vmTO, GuestDef guest, int vcpus, boolean isUefiEnabled, boolean isTpmEnabled, String tpmversion) {
        DevicesDef devices = new DevicesDef();
        devices.setEmulatorPath(_hypervisorPath);
        devices.setGuestType(guest.getGuestType());
        devices.addDevice(createSerialDef());

        if (_rngEnable) {
            devices.addDevice(createRngDef());
        }

        devices.addDevice(createChannelDef(vmTO));
        devices.addDevice(createWatchDogDef());
        devices.addDevice(createVideoDef(vmTO));
        devices.addDevice(createConsoleDef());
        devices.addDevice(createGraphicDef(vmTO));
        devices.addDevice(createTabletInputDef());

        if (isGuestAarch64()) {
            createArm64UsbDef(devices);
        }
        if (!tpmversion.equalsIgnoreCase("NONE") && isTpmEnabled) {
            devices.addDevice(createTpmDef(tpmversion));
        }
        DiskDef.DiskBus busT = getDiskModelFromVMDetail(vmTO);
        if (busT == null) {
            busT = getGuestDiskModel(vmTO.getPlatformEmulator(), isUefiEnabled);
        }

        if (busT == DiskDef.DiskBus.SCSI) {
            Map<String, String> details = vmTO.getDetails();

            int socket = getCoresPerSocket(vcpus, details);
            boolean isIothreadsEnabled = details != null && details.containsKey(VmDetailConstants.IOTHREADS);
            for (int i = 0; i < socket; i++) {
                devices.addDevice(createSCSIDef(i, i, vcpus, isIothreadsEnabled));
            }
        }


        return devices;
    }

    private int getCoresPerSocket(int vcpus, Map<String, String> details) {
        int numCoresPerSocket = -1;
        if (details != null) {
            final String coresPerSocket = details.get(VmDetailConstants.CPU_CORE_PER_SOCKET);
            final int intCoresPerSocket = NumbersUtil.parseInt(coresPerSocket, numCoresPerSocket);
            if (intCoresPerSocket > 0 && vcpus % intCoresPerSocket == 0) {
                numCoresPerSocket = intCoresPerSocket;
            }
        }
        if (numCoresPerSocket <= 0) {
            if (vcpus % 6 == 0) {
                numCoresPerSocket = 6;
            } else if (vcpus % 4 == 0) {
                numCoresPerSocket = 4;
            } else {
                numCoresPerSocket = vcpus;
            }
        }
        return numCoresPerSocket;
    }

    protected WatchDogDef createWatchDogDef() {
        return new WatchDogDef(_watchDogAction, _watchDogModel);
    }

    protected void createArm64UsbDef(DevicesDef devices) {
        devices.addDevice(new InputDef(KEYBOARD, USB));
        devices.addDevice(new InputDef(MOUSE, USB));
        devices.addDevice(new LibvirtVMDef.USBDef((short)0, 0, 5, 0, 0));
    }

    protected InputDef createTabletInputDef() {
        return new InputDef(TABLET, USB);
    }

    /**
     * Creates a Libvirt Graphic Definition with the VM's password and VNC address.
     */
    protected GraphicDef createGraphicDef(VirtualMachineTO vmTO) {
        return new GraphicDef(VNC, (short)0, true, vmTO.getVncAddr(), vmTO.getVncPassword(), null);
    }

    /**
     * Adds a Virtio channel for the Qemu Guest Agent tools.
     */
    protected ChannelDef createChannelDef(VirtualMachineTO vmTO) {
        File virtIoChannel = Paths.get(_qemuSocketsPath.getPath(), vmTO.getName() + "." + _qemuGuestAgentSocketName).toFile();
        return new ChannelDef(_qemuGuestAgentSocketName, ChannelDef.ChannelType.UNIX, virtIoChannel);
    }

    /**
     * Creates Virtio SCSI controller. <br>
     * The respective Virtio SCSI XML definition is generated only if the VM's Disk Bus is of ISCSI.
     */
    protected SCSIDef createSCSIDef(int index, int function ,int vcpus) {
        return new SCSIDef((short)index, 0, 0, 9, function, vcpus);
    }

    protected SCSIDef createSCSIDef(int vcpus) {
        return new SCSIDef((short)0, 0, 0, 9, 0, vcpus);
    }

    protected SCSIDef createSCSIDef(int index, int function, int vcpus, boolean isIothreadsEnabled) {
        return new SCSIDef((short)index, 0, 0, 9, function, vcpus, isIothreadsEnabled);
    }

    protected SCSIDef createSCSIDef(int vcpus, boolean isIothreadsEnabled) {
        return new SCSIDef((short)0, 0, 0, 9, 0, vcpus, isIothreadsEnabled);
    }

    protected ConsoleDef createConsoleDef() {
        return new ConsoleDef(PTY, null, null, (short)0);
    }

    protected VideoDef createVideoDef(VirtualMachineTO vmTO) {
        Map<String, String> details = vmTO.getDetails();
        String videoHw = _videoHw;
        int videoRam = _videoRam;
        if (details != null) {
            if (details.containsKey(VmDetailConstants.VIDEO_HARDWARE)) {
                videoHw = details.get(VmDetailConstants.VIDEO_HARDWARE);
            }
            if (details.containsKey(VmDetailConstants.VIDEO_RAM)) {
                String value = details.get(VmDetailConstants.VIDEO_RAM);
                videoRam = NumbersUtil.parseInt(value, videoRam);
            }
        }
        return new VideoDef(videoHw, videoRam);
    }

    protected RngDef createRngDef() {
        return new RngDef(_rngPath, _rngBackendModel, _rngRateBytes, _rngRatePeriod);
    }

    protected SerialDef createSerialDef() {
        return new SerialDef(PTY, null, (short)0);
    }

    protected ClockDef createClockDef(final VirtualMachineTO vmTO) {
        ClockDef clock = new ClockDef();
        if (StringUtils.startsWith(vmTO.getOs(), WINDOWS)) {
            clock.setClockOffset(ClockDef.ClockOffset.LOCALTIME);
            clock.setTimer(HYPERVCLOCK, null, null);
        } else if ((vmTO.getType() != VirtualMachine.Type.User || isGuestPVEnabled(vmTO.getOs())) && _hypervisorLibvirtVersion >= MIN_LIBVIRT_VERSION_FOR_GUEST_CPU_MODE) {
            clock.setTimer(KVMCLOCK, null, null, _noKvmClock);
        }
        return clock;
    }

    protected TermPolicy createTermPolicy() {
        TermPolicy term = new TermPolicy();
        term.setCrashPolicy(DESTROY);
        term.setPowerOffPolicy(DESTROY);
        term.setRebootPolicy(RESTART);
        return term;
    }

    protected FeaturesDef createFeaturesDef(Map<String, String> customParams, boolean isUefiEnabled, boolean isSecureBoot) {
        FeaturesDef features = new FeaturesDef();
        features.addFeatures(PAE);
        features.addFeatures(APIC);
        features.addFeatures(ACPI);
        if (isUefiEnabled && isSecureBoot) {
            features.addFeatures(SMM);
        }
        return features;
    }

    /**
     * A 4.0.X/4.1.X management server doesn't send the correct JSON
     * command for getMinSpeed, it only sends a 'speed' field.<br>
     * So, to create a cpu tune,  if getMinSpeed() returns null we fall back to getSpeed().<br>
     * This way a >4.1 agent can work communicate a <=4.1 management server.<br>
     * This change is due to the overcommit feature in 4.2.
     */
    protected CpuTuneDef createCpuTuneDef(VirtualMachineTO vmTO) {
        CpuTuneDef ctd = new CpuTuneDef();
        int shares = vmTO.getCpus() * (vmTO.getMinSpeed() != null ? vmTO.getMinSpeed() : vmTO.getSpeed());
        ctd.setShares(shares);
        setQuotaAndPeriod(vmTO, ctd);
        return ctd;
    }

    private CpuModeDef createCpuModeDef(VirtualMachineTO vmTO, int vcpus) {
        final CpuModeDef cmd = new CpuModeDef();
        cmd.setMode(_guestCpuMode);
        cmd.setModel(_guestCpuModel);
        if (VirtualMachine.Type.User.equals(vmTO.getType())) {
            cmd.setFeatures(_cpuFeatures);
        }
        int vCpusInDef = vmTO.getVcpuMaxLimit() == null ? vcpus : vmTO.getVcpuMaxLimit();
        setCpuTopology(cmd, vCpusInDef, vmTO.getDetails());
        return cmd;
    }

    private void configureGuestIfUefiEnabled(boolean isSecureBoot, String bootMode, GuestDef guest) {
        setGuestLoader(bootMode, SECURE, guest, GuestDef.GUEST_LOADER_SECURE);
        setGuestLoader(bootMode, LEGACY, guest, GuestDef.GUEST_LOADER_LEGACY);

        if (isUefiPropertieNotNull(GuestDef.GUEST_NVRAM_PATH)) {
            guest.setNvram(_uefiProperties.getProperty(GuestDef.GUEST_NVRAM_PATH));
        }

        if (isSecureBoot && isUefiPropertieNotNull(GuestDef.GUEST_NVRAM_TEMPLATE_SECURE) && SECURE.equalsIgnoreCase(bootMode)) {
            guest.setNvramTemplate(_uefiProperties.getProperty(GuestDef.GUEST_NVRAM_TEMPLATE_SECURE));
        } else if (isUefiPropertieNotNull(GuestDef.GUEST_NVRAM_TEMPLATE_LEGACY)) {
            guest.setNvramTemplate(_uefiProperties.getProperty(GuestDef.GUEST_NVRAM_TEMPLATE_LEGACY));
        }
    }

    private void setGuestLoader(String bootMode, String mode, GuestDef guest, String propertie) {
        if (isUefiPropertieNotNull(propertie) && mode.equalsIgnoreCase(bootMode)) {
            guest.setLoader(_uefiProperties.getProperty(propertie));
        }
    }

    private boolean isUefiPropertieNotNull(String propertie) {
        return _uefiProperties.getProperty(propertie) != null;
    }

    private boolean isGuestAarch64() {
        return AARCH64.equals(_guestCpuArch);
    }

    /**
     * Creates a guest definition from a VM specification.
     */
    protected GuestDef createGuestFromSpec(VirtualMachineTO vmTO, LibvirtVMDef vm, String uuid, Map<String, String> customParams) {
        GuestDef guest = new GuestDef();

        configureGuestAndVMHypervisorType(vmTO, vm, guest);
        guest.setGuestArch(_guestCpuArch != null ? _guestCpuArch : vmTO.getArch());
        guest.setMachineType(isGuestAarch64() ? VIRT : PC);
        guest.setBootType(GuestDef.BootType.BIOS);
        if (MapUtils.isNotEmpty(customParams)) {
            if (customParams.containsKey(GuestDef.BootType.UEFI.toString())) {
                guest.setBootType(GuestDef.BootType.UEFI);
                guest.setBootMode(GuestDef.BootMode.LEGACY);
                guest.setMachineType(Q35);
                if (SECURE.equalsIgnoreCase(customParams.get(GuestDef.BootType.UEFI.toString()))) {
                    guest.setBootMode(GuestDef.BootMode.SECURE);
                }
            }
            guest.setIothreads(customParams.containsKey(VmDetailConstants.IOTHREADS));
        }
        customParams.forEach((strKey, strValue)->{
        });
        if (MapUtils.isNotEmpty(customParams)) {
            if(customParams.containsKey(GuestDef.TpmVersion.V1_2.toString())){
                guest.setTPMVersion(GuestDef.TpmVersion.V1_2);
            }else if (customParams.containsKey(GuestDef.TpmVersion.V2_0.toString())){

                guest.setTPMVersion(GuestDef.TpmVersion.V2_0);
            }
        }
        guest.setUuid(uuid);
        guest.setBootOrder(GuestDef.BootOrder.CDROM);
        guest.setBootOrder(GuestDef.BootOrder.HARDISK);
        return guest;
    }

    protected void configureGuestAndVMHypervisorType(VirtualMachineTO vmTO, LibvirtVMDef vm, GuestDef guest) {
        if (HypervisorType.LXC == _hypervisorType && VirtualMachine.Type.User.equals(vmTO.getType())) {
            configureGuestAndUserVMToUseLXC(vm, guest);
        } else {
            configureGuestAndSystemVMToUseKVM(vm, guest);
        }
    }

    /**
     * KVM domain is only valid for system VMs. Use LXC for user VMs.
     */
    private void configureGuestAndSystemVMToUseKVM(LibvirtVMDef vm, GuestDef guest) {
        guest.setGuestType(GuestDef.GuestType.KVM);
        vm.setHvsType(HypervisorType.KVM.toString().toLowerCase());
        vm.setLibvirtVersion(_hypervisorLibvirtVersion);
        vm.setQemuVersion(_hypervisorQemuVersion);
    }

    /**
     * LXC domain is only valid for user VMs. Use KVM for system VMs.
     */
    private void configureGuestAndUserVMToUseLXC(LibvirtVMDef vm, GuestDef guest) {
        guest.setGuestType(GuestDef.GuestType.LXC);
        vm.setHvsType(HypervisorType.LXC.toString().toLowerCase());
    }

    /**
     * Creates guest resources based in VM specification.
     */
    protected GuestResourceDef createGuestResourceDef(VirtualMachineTO vmTO){
        GuestResourceDef grd = new GuestResourceDef();

        grd.setMemBalloning(!_noMemBalloon);

        Long maxRam = ByteScaleUtils.bytesToKibibytes(vmTO.getMaxRam());

        grd.setMemorySize(maxRam);
        grd.setCurrentMem(getCurrentMemAccordingToMemBallooning(vmTO, maxRam));

        int vcpus = vmTO.getCpus();
        Integer maxVcpus = vmTO.getVcpuMaxLimit();

        grd.setVcpuNum(vcpus);
        grd.setMaxVcpuNum(maxVcpus == null ? vcpus : maxVcpus);

        return grd;
    }

    protected long getCurrentMemAccordingToMemBallooning(VirtualMachineTO vmTO, long maxRam) {
        if (_noMemBalloon) {
            s_logger.warn(String.format("Setting VM's [%s] current memory as max memory [%s] due to memory ballooning is disabled. If you are using a custom service offering, verify if memory ballooning really should be disabled.", vmTO.toString(), maxRam));
            return maxRam;
        } else {
            return ByteScaleUtils.bytesToKibibytes(vmTO.getMinRam());
        }
    }

    /**
     * Adds extra configurations (if any) as a String component to the domain XML
     */
    protected void addExtraConfigComponent(Map<String, String> extraConfig, LibvirtVMDef vm) {
        if (MapUtils.isNotEmpty(extraConfig)) {
            StringBuilder extraConfigBuilder = new StringBuilder();
            for (String key : extraConfig.keySet()) {
                if (!key.startsWith(DpdkHelper.DPDK_INTERFACE_PREFIX) && !key.equals(DpdkHelper.DPDK_VHOST_USER_MODE)) {
                    extraConfigBuilder.append(extraConfig.get(key));
                }
            }
            String comp = extraConfigBuilder.toString();
            if (StringUtils.isNotBlank(comp)) {
                vm.addComp(comp);
            }
        }
    }

    public void createVifs(final VirtualMachineTO vmSpec, final LibvirtVMDef vm) throws InternalErrorException, LibvirtException {
        final NicTO[] nics = vmSpec.getNics();
        final Map <String, String> params = vmSpec.getDetails();
        String nicAdapter = "";
        if (params != null && params.get("nicAdapter") != null && !params.get("nicAdapter").isEmpty()) {
            nicAdapter = params.get("nicAdapter");
        }
        Map<String, String> extraConfig = vmSpec.getExtraConfig();
        for (int i = 0; i < nics.length; i++) {
            for (final NicTO nic : vmSpec.getNics()) {
                if (nic.getDeviceId() == i) {
                    createVif(vm, vmSpec, nic, nicAdapter, extraConfig);
                }
            }
        }
    }

    public String getVolumePath(final Connect conn, final DiskTO volume) throws LibvirtException, URISyntaxException {
        return getVolumePath(conn, volume, false);
    }

    public String getVolumePath(final Connect conn, final DiskTO volume, boolean diskOnHostCache) throws LibvirtException, URISyntaxException {
        final DataTO data = volume.getData();
        final DataStoreTO store = data.getDataStore();
        final String dataPath = data.getPath();

        if (volume.getType() == Volume.Type.ISO && dataPath != null) {
            if (dataPath.startsWith(ConfigDrive.CONFIGDRIVEDIR) && diskOnHostCache) {
                return getConfigPath() + "/" + data.getPath();
            }

            if (store instanceof NfsTO || store instanceof PrimaryDataStoreTO && data instanceof TemplateObjectTO && !((TemplateObjectTO) data).isDirectDownload()) {
                final String isoPath = store.getUrl().split("\\?")[0] + File.separator + dataPath;
                final int index = isoPath.lastIndexOf("/");
                final String path = isoPath.substring(0, index);
                final String name = isoPath.substring(index + 1);
                final KVMStoragePool secondaryPool = _storagePoolMgr.getStoragePoolByURI(path);
                final KVMPhysicalDisk isoVol = secondaryPool.getPhysicalDisk(name);
                return isoVol.getPath();
            }
        }

        return dataPath;
    }

    public void createVbd(final Connect conn, final VirtualMachineTO vmSpec, final String vmName, final LibvirtVMDef vm) throws InternalErrorException, LibvirtException, URISyntaxException {
        final Map<String, String> details = vmSpec.getDetails();
        final List<DiskTO> disks = Arrays.asList(vmSpec.getDisks());
        boolean isSecureBoot = false;
        boolean isWindowsTemplate = false;
        Collections.sort(disks, new Comparator<DiskTO>() {
            @Override
            public int compare(final DiskTO arg0, final DiskTO arg1) {
                return arg0.getDiskSeq() > arg1.getDiskSeq() ? 1 : -1;
            }
        });

        boolean isUefiEnabled = MapUtils.isNotEmpty(details) && details.containsKey(GuestDef.BootType.UEFI.toString());
        if (isUefiEnabled) {
            isSecureBoot = isSecureMode(details.get(GuestDef.BootType.UEFI.toString()));
        }

        if (vmSpec.getOs().toLowerCase().contains("window")) {
            isWindowsTemplate =true;
        }
        for (final DiskTO volume : disks) {
            KVMPhysicalDisk physicalDisk = null;
            KVMStoragePool pool = null;
            final DataTO data = volume.getData();
            if (volume.getType() == Volume.Type.ISO && data.getPath() != null) {
                DataStoreTO dataStore = data.getDataStore();
                String dataStoreUrl = null;
                if (data.getPath().startsWith(ConfigDrive.CONFIGDRIVEDIR) && vmSpec.isConfigDriveOnHostCache() && data instanceof TemplateObjectTO) {
                    String configDrivePath = getConfigPath() + "/" + data.getPath();
                    physicalDisk = new KVMPhysicalDisk(configDrivePath, ((TemplateObjectTO) data).getUuid(), null);
                    physicalDisk.setFormat(PhysicalDiskFormat.FILE);
                } else if (dataStore instanceof NfsTO) {
                    NfsTO nfsStore = (NfsTO)data.getDataStore();
                    dataStoreUrl = nfsStore.getUrl();
                    physicalDisk = getPhysicalDiskFromNfsStore(dataStoreUrl, data);
                } else if (dataStore instanceof PrimaryDataStoreTO) {
                    //In order to support directly downloaded ISOs
                    PrimaryDataStoreTO primaryDataStoreTO = (PrimaryDataStoreTO) dataStore;
                    if (primaryDataStoreTO.getPoolType().equals(StoragePoolType.NetworkFilesystem)) {
                        String psHost = primaryDataStoreTO.getHost();
                        String psPath = primaryDataStoreTO.getPath();
                        dataStoreUrl = "nfs://" + psHost + File.separator + psPath;
                        physicalDisk = getPhysicalDiskFromNfsStore(dataStoreUrl, data);
                    } else if (primaryDataStoreTO.getPoolType().equals(StoragePoolType.SharedMountPoint) ||
                            primaryDataStoreTO.getPoolType().equals(StoragePoolType.Filesystem) ||
                            primaryDataStoreTO.getPoolType().equals(StoragePoolType.StorPool)) {
                        physicalDisk = getPhysicalDiskPrimaryStore(primaryDataStoreTO, data);
                    }
                }
            } else if (volume.getType() != Volume.Type.ISO) {
                final PrimaryDataStoreTO store = (PrimaryDataStoreTO)data.getDataStore();
                physicalDisk = _storagePoolMgr.getPhysicalDisk(store.getPoolType(), store.getUuid(), data.getPath());
                pool = physicalDisk.getPool();
            }

            String volPath = null;
            if (physicalDisk != null) {
                volPath = physicalDisk.getPath();
            }

            if (volume.getType() != Volume.Type.ISO
                    && physicalDisk != null && physicalDisk.getFormat() == PhysicalDiskFormat.QCOW2
                    && (pool.getType() == StoragePoolType.NetworkFilesystem
                    || pool.getType() == StoragePoolType.SharedMountPoint
                    || pool.getType() == StoragePoolType.Filesystem
                    || pool.getType() == StoragePoolType.Gluster
                    || pool.getType() == StoragePoolType.StorPool)) {
                setBackingFileFormat(physicalDisk.getPath());
            }

            // check for disk activity, if detected we should exit because vm is running elsewhere
            if (_diskActivityCheckEnabled && physicalDisk != null && physicalDisk.getFormat() == PhysicalDiskFormat.QCOW2) {
                s_logger.debug("Checking physical disk file at path " + volPath + " for disk activity to ensure vm is not running elsewhere");
                try {
                    HypervisorUtils.checkVolumeFileForActivity(volPath, _diskActivityCheckTimeoutSeconds, _diskActivityInactiveThresholdMilliseconds, _diskActivityCheckFileSizeMin);
                } catch (final IOException ex) {
                    throw new CloudRuntimeException("Unable to check physical disk file for activity", ex);
                }
                s_logger.debug("Disk activity check cleared");
            }

            // if params contains a rootDiskController key, use its value (this is what other HVs are doing)
            DiskDef.DiskBus diskBusType = getDiskModelFromVMDetail(vmSpec);
            if (diskBusType == null) {
                diskBusType = getGuestDiskModel(vmSpec.getPlatformEmulator(), isUefiEnabled);
            }

            DiskDef.DiskBus diskBusTypeData = getDataDiskModelFromVMDetail(vmSpec);
            if (diskBusTypeData == null) {
                diskBusTypeData = (diskBusType == DiskDef.DiskBus.SCSI) ? diskBusType : DiskDef.DiskBus.VIRTIO;
            }

            final DiskDef disk = new DiskDef();
            int devId = volume.getDiskSeq().intValue();
            if (volume.getType() == Volume.Type.ISO) {

                disk.defISODisk(volPath, devId, isUefiEnabled);

                if (_guestCpuArch != null && _guestCpuArch.equals("aarch64")) {
                    disk.setBusType(DiskDef.DiskBus.SCSI);
                }
            } else {
                if (diskBusType == DiskDef.DiskBus.SCSI ) {
                    disk.setQemuDriver(true);
                    disk.setDiscard(DiscardType.UNMAP);
                }

                boolean iothreadsEnabled = MapUtils.isNotEmpty(details) && details.containsKey(VmDetailConstants.IOTHREADS);
                disk.isIothreadsEnabled(iothreadsEnabled);

                String ioDriver =  null;

                if (MapUtils.isNotEmpty(volume.getDetails()) && volume.getDetails().containsKey(VmDetailConstants.IO_POLICY)) {
                    ioDriver = volume.getDetails().get(VmDetailConstants.IO_POLICY).toUpperCase();
                } else if (iothreadsEnabled) {
                    ioDriver = IoDriverPolicy.THREADS.name();
                }

                setDiskIoDriver(disk, getIoDriverForTheStorage(ioDriver));

                if (pool.getType() == StoragePoolType.RBD) {
                    /*
                            For RBD pools we use the secret mechanism in libvirt.
                            We store the secret under the UUID of the pool, that's why
                            we pass the pool's UUID as the authSecret
                     */
                    final PrimaryDataStoreTO store = (PrimaryDataStoreTO)data.getDataStore();
                    if(store.getProvider() != null && !store.getProvider().isEmpty() && "ABLESTACK".equals(store.getProvider())){
                        final String device = mapRbdDevice(physicalDisk);
                        if (device != null) {
                            s_logger.debug("RBD device on host is: " + device);
                            String path = store.getKrbdPath() == null ? "/dev/rbd/" : store.getKrbdPath() + "/";
                            if (volume.getType() == Volume.Type.DATADISK) {
                                disk.defBlockBasedDisk(path + physicalDisk.getPath(), devId, diskBusTypeData);
                            }
                            else {
                                disk.defBlockBasedDisk(path + physicalDisk.getPath(), devId, diskBusType);
                            }
                        } else {
                            throw new InternalErrorException("Error while mapping RBD device on host");
                        }
                    } else {
                        if (volume.getType() == Volume.Type.DATADISK) {
                            disk.defNetworkBasedDisk(physicalDisk.getPath().replace("rbd:", ""), pool.getSourceHost(), pool.getSourcePort(), pool.getAuthUserName(), pool.getUuid(), devId, diskBusTypeData, DiskProtocol.RBD, DiskDef.DiskFmtType.RAW);
                        }
                        else {
                            disk.defNetworkBasedDisk(physicalDisk.getPath().replace("rbd:", ""), pool.getSourceHost(), pool.getSourcePort(), pool.getAuthUserName(), pool.getUuid(), devId, diskBusType, DiskProtocol.RBD, DiskDef.DiskFmtType.RAW);
                        }
                    }

                    // rbd image persistent-cache or image-cache invalidate
                    String cmdout = Script.runSimpleBashScript("rbd persistent-cache invalidate " + data.getPath());
                    if (cmdout == null) {
                        s_logger.debug(cmdout);
                    }
                    cmdout = Script.runSimpleBashScript("rbd image-cache invalidate " + data.getPath());
                    if (cmdout == null) {
                        s_logger.debug(cmdout);
                    }
                } else if (pool.getType() == StoragePoolType.PowerFlex) {
                    disk.defBlockBasedDisk(physicalDisk.getPath(), devId, diskBusTypeData);
                    if (physicalDisk.getFormat().equals(PhysicalDiskFormat.QCOW2)) {
                        disk.setDiskFormatType(DiskDef.DiskFmtType.QCOW2);
                    }
                } else if (pool.getType() == StoragePoolType.Gluster) {
                    final String mountpoint = pool.getLocalPath();
                    final String path = physicalDisk.getPath();
                    final String glusterVolume = pool.getSourceDir().replace("/", "");
                    disk.defNetworkBasedDisk(glusterVolume + path.replace(mountpoint, ""), pool.getSourceHost(), pool.getSourcePort(), null,
                            null, devId, diskBusType, DiskProtocol.GLUSTER, DiskDef.DiskFmtType.QCOW2);
                } else if (pool.getType() == StoragePoolType.CLVM || physicalDisk.getFormat() == PhysicalDiskFormat.RAW) {
                    if (volume.getType() == Volume.Type.DATADISK && !(isWindowsTemplate && isUefiEnabled)) {
                        disk.defBlockBasedDisk(physicalDisk.getPath(), devId, diskBusTypeData);
                    }
                    else {
                        disk.defBlockBasedDisk(physicalDisk.getPath(), devId, diskBusType);
                    }
                } else {
                    if (volume.getType() == Volume.Type.DATADISK && !(isWindowsTemplate && isUefiEnabled)) {
                        disk.defFileBasedDisk(physicalDisk.getPath(), devId, diskBusTypeData, DiskDef.DiskFmtType.QCOW2);
                    } else {
                        if (isSecureBoot) {
                            disk.defFileBasedDisk(physicalDisk.getPath(), devId, DiskDef.DiskFmtType.QCOW2, isWindowsTemplate);
                        } else {
                            disk.defFileBasedDisk(physicalDisk.getPath(), devId, diskBusType, DiskDef.DiskFmtType.QCOW2);
                        }
                    }
                }
            }

            if (data instanceof VolumeObjectTO) {
                final VolumeObjectTO volumeObjectTO = (VolumeObjectTO)data;
                disk.setSerial(diskUuidToSerial(volumeObjectTO.getUuid()));
                setBurstProperties(volumeObjectTO, disk);

                if (volumeObjectTO.getCacheMode() != null) {
                    disk.setCacheMode(DiskDef.DiskCacheMode.valueOf(volumeObjectTO.getCacheMode().toString().toUpperCase()));
                }

                if (volumeObjectTO.requiresEncryption()) {
                    String secretUuid = createLibvirtVolumeSecret(conn, volumeObjectTO.getPath(), volumeObjectTO.getPassphrase());
                    DiskDef.LibvirtDiskEncryptDetails encryptDetails = new DiskDef.LibvirtDiskEncryptDetails(secretUuid, QemuObject.EncryptFormat.enumValue(volumeObjectTO.getEncryptFormat()));
                    disk.setLibvirtDiskEncryptDetails(encryptDetails);
                }
            }
            if (vm.getDevices() == null) {
                s_logger.error("There is no devices for" + vm);
                throw new RuntimeException("There is no devices for" + vm);
            }
            vm.getDevices().addDevice(disk);
        }

        if (vmSpec.getType() != VirtualMachine.Type.User) {
            final DiskDef iso = new DiskDef();
            iso.defISODisk(_sysvmISOPath);
            if (_guestCpuArch != null && _guestCpuArch.equals("aarch64")) {
                iso.setBusType(DiskDef.DiskBus.SCSI);
            }
            vm.getDevices().addDevice(iso);
        }

        // For LXC, find and add the root filesystem, rbd data disks
        if (HypervisorType.LXC.toString().toLowerCase().equals(vm.getHvsType())) {
            for (final DiskTO volume : disks) {
                final DataTO data = volume.getData();
                final PrimaryDataStoreTO store = (PrimaryDataStoreTO)data.getDataStore();
                if (volume.getType() == Volume.Type.ROOT) {
                    final KVMPhysicalDisk physicalDisk = _storagePoolMgr.getPhysicalDisk(store.getPoolType(), store.getUuid(), data.getPath());
                    final FilesystemDef rootFs = new FilesystemDef(physicalDisk.getPath(), "/");
                    vm.getDevices().addDevice(rootFs);
                } else if (volume.getType() == Volume.Type.DATADISK) {
                    final KVMPhysicalDisk physicalDisk = _storagePoolMgr.getPhysicalDisk(store.getPoolType(), store.getUuid(), data.getPath());
                    final KVMStoragePool pool = physicalDisk.getPool();
                    if(StoragePoolType.RBD.equals(pool.getType())) {
                        final int devId = volume.getDiskSeq().intValue();
                        final String device = mapRbdDevice(physicalDisk);
                        if (device != null) {
                            s_logger.debug("RBD device on host is: " + device);
                            final DiskDef diskdef = new DiskDef();
                            diskdef.defBlockBasedDisk(device, devId, DiskDef.DiskBus.VIRTIO);
                            diskdef.setQemuDriver(false);
                            vm.getDevices().addDevice(diskdef);
                        } else {
                            throw new InternalErrorException("Error while mapping RBD device on host");
                        }
                    }
                }
            }
        }
    }

    private KVMPhysicalDisk getPhysicalDiskPrimaryStore(PrimaryDataStoreTO primaryDataStoreTO, DataTO data) {
        KVMStoragePool storagePool = _storagePoolMgr.getStoragePool(primaryDataStoreTO.getPoolType(), primaryDataStoreTO.getUuid());
        return storagePool.getPhysicalDisk(data.getPath());
    }

    /**
     * Check if IO_URING is supported by qemu
     */
    protected boolean isIoUringSupportedByQemu() {
        s_logger.debug("Checking if iouring is supported");
        String command = getIoUringCheckCommand();
        if (org.apache.commons.lang3.StringUtils.isBlank(command)) {
            s_logger.debug("Could not check iouring support, disabling it");
            return false;
        }
        int exitValue = executeBashScriptAndRetrieveExitValue(command);
        return exitValue == 0;
    }

    protected String getIoUringCheckCommand() {
        String[] qemuPaths = { "/usr/local/bin/qemu-system-x86_64" };
        for (String qemuPath : qemuPaths) {
            File file = new File(qemuPath);
            if (file.exists()) {
                String cmd = String.format("ldd %s | grep -Eqe '[[:space:]]liburing\\.so'", qemuPath);
                s_logger.debug("Using the check command: " + cmd);
                return cmd;
            }
        }
        return null;
    }

    /**
     * Set Disk IO Driver, if supported by the Libvirt/Qemu version.
     * IO Driver works for:
     * (i) Qemu >= 5.0;
     * (ii) Libvirt >= 6.3.0
     */
    public void setDiskIoDriver(DiskDef disk, IoDriverPolicy ioDriver) {
        s_logger.debug(String.format("Disk IO driver policy [%s]. The host supports the io_uring policy [%s]", ioDriver, enableIoUring));
        if (ioDriver != null) {
            if (IoDriverPolicy.IO_URING != ioDriver) {
                disk.setIoDriver(ioDriver);
            } else if (enableIoUring) {
                disk.setIoDriver(IoDriverPolicy.IO_URING);
            }
        }
    }

    public IoDriverPolicy getIoDriverForTheStorage(String ioDriver) {
        if (ioDriver == null) {
            return null;
        }
        return IoDriverPolicy.valueOf(ioDriver);
    }

    /**
     * IO_URING supported if the property 'enable.io.uring' is set to true OR it is supported by qemu
     */
    private boolean isIoUringEnabled() {
        boolean meetRequirements = getHypervisorLibvirtVersion() >= HYPERVISOR_LIBVIRT_VERSION_SUPPORTS_IO_URING
                && getHypervisorQemuVersion() >= HYPERVISOR_QEMU_VERSION_SUPPORTS_IO_URING;
        if (!meetRequirements) {
            return false;
        }
        return isUbuntuHost() || isIoUringSupportedByQemu();
    }

    public boolean isUbuntuHost() {
        Map<String, String> versionString = getVersionStrings();
        String hostKey = "Host.OS";
        if (MapUtils.isEmpty(versionString) || !versionString.containsKey(hostKey) || versionString.get(hostKey) == null) {
            return false;
        }
        return versionString.get(hostKey).equalsIgnoreCase("ubuntu");
    }

    private KVMPhysicalDisk getPhysicalDiskFromNfsStore(String dataStoreUrl, DataTO data) {
        final String volPath = dataStoreUrl + File.separator + data.getPath();
        final int index = volPath.lastIndexOf("/");
        final String volDir = volPath.substring(0, index);
        final String volName = volPath.substring(index + 1);
        final KVMStoragePool storage = _storagePoolMgr.getStoragePoolByURI(volDir);
        return storage.getPhysicalDisk(volName);
    }

    private void setBurstProperties(final VolumeObjectTO volumeObjectTO, final DiskDef disk ) {
        if (volumeObjectTO.getBytesReadRate() != null && volumeObjectTO.getBytesReadRate() > 0) {
            disk.setBytesReadRate(volumeObjectTO.getBytesReadRate());
        }
        if (volumeObjectTO.getBytesReadRateMax() != null && volumeObjectTO.getBytesReadRateMax() > 0) {
            disk.setBytesReadRateMax(volumeObjectTO.getBytesReadRateMax());
        }
        if (volumeObjectTO.getBytesReadRateMaxLength() != null && volumeObjectTO.getBytesReadRateMaxLength() > 0) {
            disk.setBytesReadRateMaxLength(volumeObjectTO.getBytesReadRateMaxLength());
        }
        if (volumeObjectTO.getBytesWriteRate() != null && volumeObjectTO.getBytesWriteRate() > 0) {
            disk.setBytesWriteRate(volumeObjectTO.getBytesWriteRate());
        }
        if (volumeObjectTO.getBytesWriteRateMax() != null && volumeObjectTO.getBytesWriteRateMax() > 0) {
            disk.setBytesWriteRateMax(volumeObjectTO.getBytesWriteRateMax());
        }
        if (volumeObjectTO.getBytesWriteRateMaxLength() != null && volumeObjectTO.getBytesWriteRateMaxLength() > 0) {
            disk.setBytesWriteRateMaxLength(volumeObjectTO.getBytesWriteRateMaxLength());
        }
        if (volumeObjectTO.getIopsReadRate() != null && volumeObjectTO.getIopsReadRate() > 0) {
            disk.setIopsReadRate(volumeObjectTO.getIopsReadRate());
        }
        if (volumeObjectTO.getIopsReadRateMax() != null && volumeObjectTO.getIopsReadRateMax() > 0) {
            disk.setIopsReadRateMax(volumeObjectTO.getIopsReadRateMax());
        }
        if (volumeObjectTO.getIopsReadRateMaxLength() != null && volumeObjectTO.getIopsReadRateMaxLength() > 0) {
            disk.setIopsReadRateMaxLength(volumeObjectTO.getIopsReadRateMaxLength());
        }
        if (volumeObjectTO.getIopsWriteRate() != null && volumeObjectTO.getIopsWriteRate() > 0) {
            disk.setIopsWriteRate(volumeObjectTO.getIopsWriteRate());
        }
        if (volumeObjectTO.getIopsWriteRateMax() != null && volumeObjectTO.getIopsWriteRateMax() > 0) {
            disk.setIopsWriteRateMax(volumeObjectTO.getIopsWriteRateMax());
        }
        if (volumeObjectTO.getIopsWriteRateMaxLength() != null && volumeObjectTO.getIopsWriteRateMaxLength() > 0) {
            disk.setIopsWriteRateMaxLength(volumeObjectTO.getIopsWriteRateMaxLength());
        }
    }

    private void createVif(final LibvirtVMDef vm, final VirtualMachineTO vmSpec, final NicTO nic, final String nicAdapter, Map<String, String> extraConfig) throws InternalErrorException, LibvirtException {
        if (vm.getDevices() == null) {
            s_logger.error("LibvirtVMDef object get devices with null result");
            throw new InternalErrorException("LibvirtVMDef object get devices with null result");
        }
        final InterfaceDef interfaceDef = getVifDriver(nic.getType(), nic.getName()).plug(nic, vm.getPlatformEmulator(), nicAdapter, extraConfig);
        if (vmSpec.getDetails() != null) {
            setInterfaceDefQueueSettings(vmSpec.getDetails(), vmSpec.getCpus(), interfaceDef);
        }
        vm.getDevices().addDevice(interfaceDef);
    }

    public boolean cleanupDisk(Map<String, String> volumeToDisconnect) {
        return _storagePoolMgr.disconnectPhysicalDisk(volumeToDisconnect);
    }

    public boolean cleanupDisk(final DiskDef disk) {
        final String path = disk.getDiskPath();

        if (StringUtils.isBlank(path)) {
            s_logger.debug("Unable to clean up disk with null path (perhaps empty cdrom drive):" + disk);
            return false;
        }

        if (path.endsWith("systemvm.iso")) {
            // don't need to clean up system vm ISO as it's stored in local
            return true;
        }

        return _storagePoolMgr.disconnectPhysicalDiskByPath(path);
    }

    protected KVMStoragePoolManager getPoolManager() {
        return _storagePoolMgr;
    }

    public void detachAndAttachConfigDriveISO(final Connect conn, final String vmName) {
        // detach and re-attach configdrive ISO
        List<DiskDef> disks = getDisks(conn, vmName);
        DiskDef configdrive = null;
        for (DiskDef disk : disks) {
            if (disk.getDeviceType() == DiskDef.DeviceType.CDROM && disk.getDiskLabel() == CONFIG_DRIVE_ISO_DISK_LABEL) {
                configdrive = disk;
            }
        }
        if (configdrive != null) {
            try {
                String result = attachOrDetachISO(conn, vmName, configdrive.getDiskPath(), false, CONFIG_DRIVE_ISO_DEVICE_ID);
                if (result != null) {
                    s_logger.warn("Detach ConfigDrive ISO with result: " + result);
                }
                result = attachOrDetachISO(conn, vmName, configdrive.getDiskPath(), true, CONFIG_DRIVE_ISO_DEVICE_ID);
                if (result != null) {
                    s_logger.warn("Attach ConfigDrive ISO with result: " + result);
                }
            } catch (final LibvirtException | InternalErrorException | URISyntaxException e) {
                final String msg = "Detach and attach ConfigDrive ISO failed due to " + e.toString();
                s_logger.warn(msg, e);
            }
        }
    }

    public synchronized String attachOrDetachISO(final Connect conn, final String vmName, String isoPath, final boolean isAttach, final Integer diskSeq) throws LibvirtException, URISyntaxException,
            InternalErrorException {
        final DiskDef iso = new DiskDef();
        if (isoPath != null && isAttach) {
            final int index = isoPath.lastIndexOf("/");
            final String path = isoPath.substring(0, index);
            final String name = isoPath.substring(index + 1);
            final KVMStoragePool secondaryPool = _storagePoolMgr.getStoragePoolByURI(path);
            final KVMPhysicalDisk isoVol = secondaryPool.getPhysicalDisk(name);
            isoPath = isoVol.getPath();

            iso.defISODisk(isoPath, diskSeq);
        } else {
            iso.defISODisk(null, diskSeq);
        }

        final String result = attachOrDetachDevice(conn, true, vmName, iso.toString());
        if (result == null && !isAttach) {
            final List<DiskDef> disks = getDisks(conn, vmName);
            for (final DiskDef disk : disks) {
                if (disk.getDeviceType() == DiskDef.DeviceType.CDROM
                        && (diskSeq == null || disk.getDiskLabel() == iso.getDiskLabel())) {
                    cleanupDisk(disk);
                }
            }

        }
        return result;
    }

    public synchronized String attachOrDetachDisk(final Connect conn,
                                                  final boolean attach, final String vmName, final KVMPhysicalDisk attachingDisk,
                                                  final int devId, final Long bytesReadRate, final Long bytesReadRateMax, final Long bytesReadRateMaxLength, final Long bytesWriteRate, final Long bytesWriteRateMax, final Long bytesWriteRateMaxLength, final Long iopsReadRate, final Long iopsReadRateMax, final Long iopsReadRateMaxLength, final Long iopsWriteRate, final Long iopsWriteRateMax, final Long iopsWriteRateMaxLength, final String cacheMode) throws LibvirtException, InternalErrorException {
        List<DiskDef> disks = null;
        Domain dm = null;
        DiskDef diskdef = null;
        final KVMStoragePool attachingPool = attachingDisk.getPool();
        try {
            dm = conn.domainLookupByName(vmName);
            final LibvirtDomainXMLParser parser = new LibvirtDomainXMLParser();
            final String domXml = dm.getXMLDesc(0);
            parser.parseDomainXML(domXml);
            disks = parser.getDisks();

            if (!attach) {
                for (final DiskDef disk : disks) {
                    final String file = disk.getDiskPath();
                    if (file != null && file.equalsIgnoreCase(attachingDisk.getPath())) {
                        diskdef = disk;
                        break;
                    }
                }
                if (diskdef == null) {
                    throw new InternalErrorException("disk: " + attachingDisk.getPath() + " is not attached before");
                }
            } else {
                DiskDef.DiskBus busT = DiskDef.DiskBus.VIRTIO;
                for (final DiskDef disk : disks) {
                    if (disk.getDeviceType() == DeviceType.DISK) {
                        if (disk.getBusType() == DiskDef.DiskBus.SCSI) {
                            busT = DiskDef.DiskBus.SCSI;
                        }
                        break;
                    }
                }

                diskdef = new DiskDef();
                if (busT == DiskDef.DiskBus.SCSI) {
                    diskdef.setQemuDriver(true);
                    diskdef.setDiscard(DiscardType.UNMAP);
                }
                if (attachingPool.getType() == StoragePoolType.RBD) {
                    diskdef.defNetworkBasedDisk(attachingDisk.getPath(), attachingPool.getSourceHost(), attachingPool.getSourcePort(), attachingPool.getAuthUserName(),
                            attachingPool.getUuid(), devId, busT, DiskProtocol.RBD, DiskDef.DiskFmtType.RAW);
                } else if (attachingPool.getType() == StoragePoolType.PowerFlex) {
                    diskdef.defBlockBasedDisk(attachingDisk.getPath(), devId, busT);
                } else if (attachingPool.getType() == StoragePoolType.Gluster) {
                    diskdef.defNetworkBasedDisk(attachingDisk.getPath(), attachingPool.getSourceHost(), attachingPool.getSourcePort(), null,
                            null, devId, busT, DiskProtocol.GLUSTER, DiskDef.DiskFmtType.QCOW2);
                } else if (attachingDisk.getFormat() == PhysicalDiskFormat.QCOW2) {
                    diskdef.defFileBasedDisk(attachingDisk.getPath(), devId, busT, DiskDef.DiskFmtType.QCOW2);
                } else if (attachingDisk.getFormat() == PhysicalDiskFormat.RAW) {
                    diskdef.defBlockBasedDisk(attachingDisk.getPath(), devId, busT);
                }
                if (bytesReadRate != null && bytesReadRate > 0) {
                    diskdef.setBytesReadRate(bytesReadRate);
                }
                if (bytesReadRateMax != null && bytesReadRateMax > 0) {
                    diskdef.setBytesReadRateMax(bytesReadRateMax);
                }
                if (bytesReadRateMaxLength != null && bytesReadRateMaxLength > 0) {
                    diskdef.setBytesReadRateMaxLength(bytesReadRateMaxLength);
                }
                if (bytesWriteRate != null && bytesWriteRate > 0) {
                    diskdef.setBytesWriteRate(bytesWriteRate);
                }
                if (bytesWriteRateMax != null && bytesWriteRateMax > 0) {
                    diskdef.setBytesWriteRateMax(bytesWriteRateMax);
                }
                if (bytesWriteRateMaxLength != null && bytesWriteRateMaxLength > 0) {
                    diskdef.setBytesWriteRateMaxLength(bytesWriteRateMaxLength);
                }
                if (iopsReadRate != null && iopsReadRate > 0) {
                    diskdef.setIopsReadRate(iopsReadRate);
                }
                if (iopsReadRateMax != null && iopsReadRateMax > 0) {
                    diskdef.setIopsReadRateMax(iopsReadRateMax);
                }
                if (iopsReadRateMaxLength != null && iopsReadRateMaxLength > 0) {
                    diskdef.setIopsReadRateMaxLength(iopsReadRateMaxLength);
                }
                if (iopsWriteRate != null && iopsWriteRate > 0) {
                    diskdef.setIopsWriteRate(iopsWriteRate);
                }
                if (iopsWriteRateMax != null && iopsWriteRateMax > 0) {
                    diskdef.setIopsWriteRateMax(iopsWriteRateMax);
                }

                if (cacheMode != null) {
                    diskdef.setCacheMode(DiskDef.DiskCacheMode.valueOf(cacheMode.toUpperCase()));
                }
            }

            final String xml = diskdef.toString();
            return attachOrDetachDevice(conn, attach, vmName, xml);
        } finally {
            if (dm != null) {
                dm.free();
            }
        }
    }

    protected synchronized String attachOrDetachDevice(final Connect conn, final boolean attach, final String vmName, final String xml) throws LibvirtException, InternalErrorException {
        Domain dm = null;
        try {
            dm = conn.domainLookupByName(vmName);
            if (attach) {
                s_logger.debug("Attaching device: " + xml);
                dm.attachDevice(xml);
            } else {
                s_logger.debug("Detaching device: " + xml);
                dm.detachDevice(xml);
            }
        } catch (final LibvirtException e) {
            if (attach) {
                s_logger.warn("Failed to attach device to " + vmName + ": " + e.getMessage());
            } else {
                s_logger.warn("Failed to detach device from " + vmName + ": " + e.getMessage());
            }
            throw e;
        } finally {
            if (dm != null) {
                try {
                    dm.free();
                } catch (final LibvirtException l) {
                    s_logger.trace("Ignoring libvirt error.", l);
                }
            }
        }

        return null;
    }

    @Override
    public PingCommand getCurrentStatus(final long id) {
        PingRoutingCommand pingRoutingCommand;
        if (!_canBridgeFirewall) {
            pingRoutingCommand = new PingRoutingCommand(com.cloud.host.Host.Type.Routing, id, this.getHostVmStateReport());
        } else {
            final HashMap<String, Pair<Long, Long>> nwGrpStates = syncNetworkGroups(id);
            pingRoutingCommand = new PingRoutingWithNwGroupsCommand(getType(), id, this.getHostVmStateReport(), nwGrpStates);
        }
        HealthCheckResult healthCheckResult = getHostHealthCheckResult();
        if (healthCheckResult != HealthCheckResult.IGNORE) {
            pingRoutingCommand.setHostHealthCheckResult(healthCheckResult == HealthCheckResult.SUCCESS);
        }
        return pingRoutingCommand;
    }

    /**
     * The health check result is true, if the script is executed successfully and the exit code is 0
     * The health check result is false, if the script is executed successfully and the exit code is 1
     * The health check result is null, if
     * - Script file is not specified, or
     * - Script file does not exist, or
     * - Script file is not accessible by the user of the cloudstack-agent process, or
     * - Script file is not executable
     * - There are errors when the script is executed (exit codes other than 0 or 1)
     */
    private HealthCheckResult getHostHealthCheckResult() {
        if (StringUtils.isBlank(hostHealthCheckScriptPath)) {
            s_logger.debug("Host health check script path is not specified");
            return HealthCheckResult.IGNORE;
        }
        File script = new File(hostHealthCheckScriptPath);
        if (!script.exists() || !script.isFile() || !script.canExecute()) {
            s_logger.warn(String.format("The host health check script file set at: %s cannot be executed, " +
                            "reason: %s", hostHealthCheckScriptPath,
                    !script.exists() ? "file does not exist" : "please check file permissions to execute this file"));
            return HealthCheckResult.IGNORE;
        }
        int exitCode = executeBashScriptAndRetrieveExitValue(hostHealthCheckScriptPath);
        if (s_logger.isDebugEnabled()) {
            s_logger.debug(String.format("Host health check script exit code: %s", exitCode));
        }
        return retrieveHealthCheckResultFromExitCode(exitCode);
    }

    private HealthCheckResult retrieveHealthCheckResultFromExitCode(int exitCode) {
        if (exitCode != 0 && exitCode != 1) {
            return HealthCheckResult.IGNORE;
        }
        return exitCode == 0 ? HealthCheckResult.SUCCESS : HealthCheckResult.FAILURE;
    }

    @Override
    public Type getType() {
        return Type.Routing;
    }

    private Map<String, String> getVersionStrings() {
        final Script command = new Script(_versionstringpath, _timeout, s_logger);
        final KeyValueInterpreter kvi = new KeyValueInterpreter();
        final String result = command.execute(kvi);
        if (result == null) {
            return kvi.getKeyValues();
        } else {
            return new HashMap<String, String>(1);
        }
    }

    @Override
    public StartupCommand[] initialize() {

        final KVMHostInfo info = new KVMHostInfo(_dom0MinMem, _dom0OvercommitMem, _manualCpuSpeed);

        String capabilities = String.join(",", info.getCapabilities());
        if (dpdkSupport) {
            capabilities += ",dpdk";
        }

        final StartupRoutingCommand cmd =
                new StartupRoutingCommand(info.getCpus(), info.getCpuSpeed(), info.getTotalMemory(), info.getReservedMemory(), capabilities, _hypervisorType,
                        RouterPrivateIpStrategy.HostLocal);
        cmd.setCpuSockets(info.getCpuSockets());
        fillNetworkInformation(cmd);
        _privateIp = cmd.getPrivateIpAddress();
        cmd.getHostDetails().putAll(getVersionStrings());
        cmd.getHostDetails().put(KeyStoreUtils.SECURED, String.valueOf(isHostSecured()).toLowerCase());
        cmd.setPool(_pool);
        cmd.setCluster(_clusterId);
        cmd.setGatewayIpAddress(_localGateway);
        cmd.setIqn(getIqn());

        if (!cmd.getHostDetails().containsKey("guest.cpu.mode")){
            cmd.getHostDetails().put("guest.cpu.mode","host-passthrough");
        }

        cmd.getHostDetails().put(HOST_VOLUME_ENCRYPTION, String.valueOf(hostSupportsVolumeEncryption()));
        HealthCheckResult healthCheckResult = getHostHealthCheckResult();
        if (healthCheckResult != HealthCheckResult.IGNORE) {
            cmd.setHostHealthCheckResult(healthCheckResult == HealthCheckResult.SUCCESS);
        }

        if (cmd.getHostDetails().containsKey("Host.OS")) {
            _hostDistro = cmd.getHostDetails().get("Host.OS");
        }

        List<StartupCommand> startupCommands = new ArrayList<>();
        startupCommands.add(cmd);
        for (int i = 0; i < localStoragePaths.size(); i++) {
            String localStoragePath = localStoragePaths.get(i);
            String localStorageUUID = localStorageUUIDs.get(i);
            StartupStorageCommand sscmd = createLocalStoragePool(localStoragePath, localStorageUUID, cmd);
            if (sscmd != null) {
                startupCommands.add(sscmd);
            }
        }
        StartupCommand[] startupCommandsArray = new StartupCommand[startupCommands.size()];
        int i = 0;
        for (StartupCommand startupCommand : startupCommands) {
            startupCommandsArray[i] = startupCommand;
            i++;
        }
        return startupCommandsArray;
    }

    private StartupStorageCommand createLocalStoragePool(String localStoragePath, String localStorageUUID, StartupRoutingCommand cmd) {
        StartupStorageCommand sscmd = null;
        try {
            final KVMStoragePool localStoragePool = _storagePoolMgr.createStoragePool(localStorageUUID, "localhost", -1, localStoragePath, "", StoragePoolType.Filesystem);
            final com.cloud.agent.api.StoragePoolInfo pi =
                    new com.cloud.agent.api.StoragePoolInfo(localStoragePool.getUuid(), cmd.getPrivateIpAddress(), localStoragePath, localStoragePath,
                            StoragePoolType.Filesystem, localStoragePool.getCapacity(), localStoragePool.getAvailable());

            sscmd = new StartupStorageCommand();
            sscmd.setPoolInfo(pi);
            sscmd.setGuid(pi.getUuid());
            sscmd.setDataCenter(_dcId);
            sscmd.setResourceType(Storage.StorageResourceType.STORAGE_POOL);
        } catch (final CloudRuntimeException e) {
            s_logger.debug("Unable to initialize local storage pool: " + e);
        }
        return sscmd;
    }

    public String diskUuidToSerial(String uuid) {
        String uuidWithoutHyphen = uuid.replace("-","");
        return uuidWithoutHyphen.substring(0, Math.min(uuidWithoutHyphen.length(), 20));
    }

    private String getIqn() {
        try {
            final String textToFind = "InitiatorName=";

            final Script iScsiAdmCmd = new Script(true, "grep", 0, s_logger);

            iScsiAdmCmd.add(textToFind);
            iScsiAdmCmd.add("/etc/iscsi/initiatorname.iscsi");

            final OutputInterpreter.OneLineParser parser = new OutputInterpreter.OneLineParser();

            final String result = iScsiAdmCmd.execute(parser);

            if (result != null) {
                return null;
            }

            final String textFound = parser.getLine().trim();

            return textFound.substring(textToFind.length());
        }
        catch (final Exception ex) {
            return null;
        }
    }

    protected List<String> getAllVmNames(final Connect conn) {
        final ArrayList<String> la = new ArrayList<String>();
        try {
            final String names[] = conn.listDefinedDomains();
            for (int i = 0; i < names.length; i++) {
                la.add(names[i]);
            }
        } catch (final LibvirtException e) {
            s_logger.warn("Failed to list Defined domains", e);
        }

        int[] ids = null;
        try {
            ids = conn.listDomains();
        } catch (final LibvirtException e) {
            s_logger.warn("Failed to list domains", e);
            return la;
        }

        Domain dm = null;
        for (int i = 0; i < ids.length; i++) {
            try {
                dm = conn.domainLookupByID(ids[i]);
                la.add(dm.getName());
            } catch (final LibvirtException e) {
                s_logger.warn("Unable to get vms", e);
            } finally {
                try {
                    if (dm != null) {
                        dm.free();
                    }
                } catch (final LibvirtException e) {
                    s_logger.trace("Ignoring libvirt error.", e);
                }
            }
        }

        return la;
    }

    private HashMap<String, HostVmStateReportEntry> getHostVmStateReport() {
        final HashMap<String, HostVmStateReportEntry> vmStates = new HashMap<String, HostVmStateReportEntry>();
        Connect conn = null;

        if (_hypervisorType == HypervisorType.LXC) {
            try {
                conn = LibvirtConnection.getConnectionByType(HypervisorType.LXC.toString());
                vmStates.putAll(getHostVmStateReport(conn));
                conn = LibvirtConnection.getConnectionByType(HypervisorType.KVM.toString());
                vmStates.putAll(getHostVmStateReport(conn));
            } catch (final LibvirtException e) {
                s_logger.debug("Failed to get connection: " + e.getMessage());
            }
        }

        if (_hypervisorType == HypervisorType.KVM) {
            try {
                conn = LibvirtConnection.getConnectionByType(HypervisorType.KVM.toString());
                vmStates.putAll(getHostVmStateReport(conn));
            } catch (final LibvirtException e) {
                s_logger.debug("Failed to get connection: " + e.getMessage());
            }
        }

        return vmStates;
    }

    private HashMap<String, HostVmStateReportEntry> getHostVmStateReport(final Connect conn) {
        final HashMap<String, HostVmStateReportEntry> vmStates = new HashMap<String, HostVmStateReportEntry>();

        String[] vms = null;
        int[] ids = null;

        try {
            ids = conn.listDomains();
        } catch (final LibvirtException e) {
            s_logger.warn("Unable to listDomains", e);
            return null;
        }
        try {
            vms = conn.listDefinedDomains();
        } catch (final LibvirtException e) {
            s_logger.warn("Unable to listDomains", e);
            return null;
        }

        Domain dm = null;
        for (int i = 0; i < ids.length; i++) {
            try {
                dm = conn.domainLookupByID(ids[i]);

                final DomainState ps = dm.getInfo().state;

                final PowerState state = convertToPowerState(ps);

                s_logger.trace("VM " + dm.getName() + ": powerstate = " + ps + "; vm state=" + state.toString());
                final String vmName = dm.getName();

                // TODO : for XS/KVM (host-based resource), we require to remove
                // VM completely from host, for some reason, KVM seems to still keep
                // Stopped VM around, to work-around that, reporting only powered-on VM
                //
                if (state == PowerState.PowerOn) {
                    vmStates.put(vmName, new HostVmStateReportEntry(state, conn.getHostName()));
                }
            } catch (final LibvirtException e) {
                s_logger.warn("Unable to get vms", e);
            } finally {
                try {
                    if (dm != null) {
                        dm.free();
                    }
                } catch (final LibvirtException e) {
                    s_logger.trace("Ignoring libvirt error.", e);
                }
            }
        }

        for (int i = 0; i < vms.length; i++) {
            try {

                dm = conn.domainLookupByName(vms[i]);

                final DomainState ps = dm.getInfo().state;
                final PowerState state = convertToPowerState(ps);
                final String vmName = dm.getName();
                s_logger.trace("VM " + vmName + ": powerstate = " + ps + "; vm state=" + state.toString());

                // TODO : for XS/KVM (host-based resource), we require to remove
                // VM completely from host, for some reason, KVM seems to still keep
                // Stopped VM around, to work-around that, reporting only powered-on VM
                //
                if (state == PowerState.PowerOn) {
                    vmStates.put(vmName, new HostVmStateReportEntry(state, conn.getHostName()));
                }
            } catch (final LibvirtException e) {
                s_logger.warn("Unable to get vms", e);
            } finally {
                try {
                    if (dm != null) {
                        dm.free();
                    }
                } catch (final LibvirtException e) {
                    s_logger.trace("Ignoring libvirt error.", e);
                }
            }
        }

        return vmStates;
    }

    public String rebootVM(final Connect conn, final String vmName) throws LibvirtException{
        Domain dm = null;
        String msg = null;
        try {
            dm = conn.domainLookupByName(vmName);
            // Perform ACPI based reboot
            // https://libvirt.org/html/libvirt-libvirt-domain.html#virDomainReboot
            // https://libvirt.org/html/libvirt-libvirt-domain.html#virDomainRebootFlagValues
            // Send ACPI event to Reboot
            dm.reboot(0x1);
            return null;
        } catch (final LibvirtException e) {
            s_logger.warn("Failed to create vm", e);
            msg = e.getMessage();
        } finally {
            try {
                if (dm != null) {
                    dm.free();
                }
            } catch (final LibvirtException e) {
                s_logger.trace("Ignoring libvirt error.", e);
            }
        }

        return msg;
    }

    public String stopVM(final Connect conn, final String vmName, final boolean forceStop) {
        DomainState state = null;
        Domain dm = null;

        // delete the metadata of vm snapshots before stopping
        try {
            dm = conn.domainLookupByName(vmName);
            cleanVMSnapshotMetadata(dm);
        } catch (LibvirtException e) {
            s_logger.debug("Failed to get vm :" + e.getMessage());
        } finally {
            try {
                if (dm != null) {
                    dm.free();
                }
            } catch (LibvirtException l) {
                s_logger.trace("Ignoring libvirt error.", l);
            }
        }

        s_logger.debug("Try to stop the vm at first");
        if (forceStop) {
            return stopVMInternal(conn, vmName, true);
        }
        String ret = stopVMInternal(conn, vmName, false);
        if (ret == Script.ERR_TIMEOUT) {
            ret = stopVMInternal(conn, vmName, true);
        } else if (ret != null) {
            /*
             * There is a race condition between libvirt and qemu: libvirt
             * listens on qemu's monitor fd. If qemu is shutdown, while libvirt
             * is reading on the fd, then libvirt will report an error.
             */
            /* Retry 3 times, to make sure we can get the vm's status */
            for (int i = 0; i < 3; i++) {
                try {
                    dm = conn.domainLookupByName(vmName);
                    state = dm.getInfo().state;
                    break;
                } catch (final LibvirtException e) {
                    s_logger.debug("Failed to get vm status:" + e.getMessage());
                } finally {
                    try {
                        if (dm != null) {
                            dm.free();
                        }
                    } catch (final LibvirtException l) {
                        s_logger.trace("Ignoring libvirt error.", l);
                    }
                }
            }

            if (state == null) {
                s_logger.debug("Can't get vm's status, assume it's dead already");
                return null;
            }

            if (state != DomainState.VIR_DOMAIN_SHUTOFF) {
                s_logger.debug("Try to destroy the vm");
                ret = stopVMInternal(conn, vmName, true);
                if (ret != null) {
                    return ret;
                }
            }
        }

        return null;
    }

    protected String stopVMInternal(final Connect conn, final String vmName, final boolean force) {
        Domain dm = null;
        try {
            dm = conn.domainLookupByName(vmName);
            final int persist = dm.isPersistent();
            if (force) {
                if (dm.isActive() == 1) {
                    dm.destroy();
                    if (persist == 1) {
                        dm.undefine();
                    }
                }
            } else {
                if (dm.isActive() == 0) {
                    return null;
                }
                dm.shutdown();
                int retry = _stopTimeout / 2000;
                /* Wait for the domain gets into shutoff state. When it does
                   the dm object will no longer work, so we need to catch it. */
                try {
                    while (dm.isActive() == 1 && retry >= 0) {
                        Thread.sleep(2000);
                        retry--;
                    }
                } catch (final LibvirtException e) {
                    final String error = e.toString();
                    if (error.contains("Domain not found")) {
                        s_logger.debug("successfully shut down vm " + vmName);
                    } else {
                        s_logger.debug("Error in waiting for vm shutdown:" + error);
                    }
                }
                if (retry < 0) {
                    s_logger.warn("Timed out waiting for domain " + vmName + " to shutdown gracefully");
                    return Script.ERR_TIMEOUT;
                } else {
                    if (persist == 1) {
                        dm.undefine();
                    }
                }
            }
        } catch (final LibvirtException e) {
            if (e.getMessage().contains("Domain not found")) {
                s_logger.debug("VM " + vmName + " doesn't exist, no need to stop it");
                return null;
            }
            s_logger.debug("Failed to stop VM :" + vmName + " :", e);
            return e.getMessage();
        } catch (final InterruptedException ie) {
            s_logger.debug("Interrupted sleep");
            return ie.getMessage();
        } finally {
            try {
                if (dm != null) {
                    dm.free();
                }
            } catch (final LibvirtException e) {
                s_logger.trace("Ignoring libvirt error.", e);
            }
        }

        return null;
    }

    public Integer getVncPort(final Connect conn, final String vmName) throws LibvirtException {
        final LibvirtDomainXMLParser parser = new LibvirtDomainXMLParser();
        Domain dm = null;
        try {
            dm = conn.domainLookupByName(vmName);
            final String xmlDesc = dm.getXMLDesc(0);
            parser.parseDomainXML(xmlDesc);
            return parser.getVncPort();
        } finally {
            try {
                if (dm != null) {
                    dm.free();
                }
            } catch (final LibvirtException l) {
                s_logger.trace("Ignoring libvirt error.", l);
            }
        }
    }

    private boolean IsHVMEnabled(final Connect conn) {
        final LibvirtCapXMLParser parser = new LibvirtCapXMLParser();
        try {
            parser.parseCapabilitiesXML(conn.getCapabilities());
            final ArrayList<String> osTypes = parser.getGuestOsType();
            for (final String o : osTypes) {
                if (o.equalsIgnoreCase("hvm")) {
                    return true;
                }
            }
        } catch (final LibvirtException e) {
            s_logger.trace("Ignoring libvirt error.", e);
        }
        return false;
    }

    private String getHypervisorPath(final Connect conn) {
        final LibvirtCapXMLParser parser = new LibvirtCapXMLParser();
        try {
            parser.parseCapabilitiesXML(conn.getCapabilities());
        } catch (final LibvirtException e) {
            s_logger.debug(e.getMessage());
        }
        return parser.getEmulator();
    }

    boolean isGuestPVEnabled(final String guestOSName) {
        DiskDef.DiskBus db = getGuestDiskModel(guestOSName, false);
        return db != DiskDef.DiskBus.IDE;
    }

    public boolean isCentosHost() {
        if (_hvVersion <= 9) {
            return true;
        } else {
            return false;
        }
    }

    public DiskDef.DiskBus getDiskModelFromVMDetail(final VirtualMachineTO vmTO) {
        Map<String, String> details = vmTO.getDetails();
        if (details == null) {
            return null;
        }

        String rootDiskController = details.get(VmDetailConstants.ROOT_DISK_CONTROLLER);
        if (StringUtils.isNotBlank(rootDiskController)) {
            s_logger.debug("Passed custom disk controller for ROOT disk " + rootDiskController);
            for (DiskDef.DiskBus bus : DiskDef.DiskBus.values()) {
                if (bus.toString().equalsIgnoreCase(rootDiskController)) {
                    s_logger.debug("Found matching enum for disk controller for ROOT disk " + rootDiskController);
                    return bus;
                }
            }
        }
        return null;
    }

    public DiskDef.DiskBus getDataDiskModelFromVMDetail(final VirtualMachineTO vmTO) {
        Map<String, String> details = vmTO.getDetails();
        if (details == null) {
            return null;
        }

        String dataDiskController = details.get(VmDetailConstants.DATA_DISK_CONTROLLER);
        if (StringUtils.isNotBlank(dataDiskController)) {
            s_logger.debug("Passed custom disk controller for DATA disk " + dataDiskController);
            for (DiskDef.DiskBus bus : DiskDef.DiskBus.values()) {
                if (bus.toString().equalsIgnoreCase(dataDiskController)) {
                    s_logger.debug("Found matching enum for disk controller for DATA disk " + dataDiskController);
                    return bus;
                }
            }
        }
        return null;
    }

    private DiskDef.DiskBus getGuestDiskModel(final String platformEmulator, boolean isUefiEnabled) {
        if (platformEmulator == null) {
            return DiskDef.DiskBus.IDE;
        } else if (platformEmulator.startsWith("Other PV Virtio-SCSI")) {
            return DiskDef.DiskBus.SCSI;
        } else if (platformEmulator.contains("Ubuntu") ||
            StringUtils.startsWithAny(platformEmulator,
                        "Fedora", "CentOS", "Red Hat Enterprise Linux", "Debian GNU/Linux", "FreeBSD", "Oracle", "Other PV", "Windows", "Rocky”, “Alma")) {
            return DiskDef.DiskBus.SCSI;
        } else if (isUefiEnabled && StringUtils.startsWithAny(platformEmulator, "Other")) {
            return DiskDef.DiskBus.SATA;
        } else if (_guestCpuArch != null && _guestCpuArch.equals("aarch64")) {
            return DiskDef.DiskBus.SCSI;
        } else {
            return DiskDef.DiskBus.IDE;
        }

    }
    private void cleanupVMNetworks(final Connect conn, final List<InterfaceDef> nics) {
        if (nics != null) {
            for (final InterfaceDef nic : nics) {
                for (final VifDriver vifDriver : getAllVifDrivers()) {
                    vifDriver.unplug(nic, true);
                }
            }
        }
    }

    public Domain getDomain(final Connect conn, final String vmName) throws LibvirtException {
        return conn.domainLookupByName(vmName);
    }

    public List<InterfaceDef> getInterfaces(final Connect conn, final String vmName) {
        final LibvirtDomainXMLParser parser = new LibvirtDomainXMLParser();
        Domain dm = null;
        try {
            dm = conn.domainLookupByName(vmName);
            parser.parseDomainXML(dm.getXMLDesc(0));
            return parser.getInterfaces();

        } catch (final LibvirtException e) {
            s_logger.debug("Failed to get dom xml: " + e.toString());
            return new ArrayList<InterfaceDef>();
        } finally {
            try {
                if (dm != null) {
                    dm.free();
                }
            } catch (final LibvirtException e) {
                s_logger.trace("Ignoring libvirt error.", e);
            }
        }
    }

    public List<DiskDef> getDisks(final Connect conn, final String vmName) {
        final LibvirtDomainXMLParser parser = new LibvirtDomainXMLParser();
        Domain dm = null;
        try {
            dm = conn.domainLookupByName(vmName);
            parser.parseDomainXML(dm.getXMLDesc(0));
            return parser.getDisks();

        } catch (final LibvirtException e) {
            s_logger.debug("Failed to get dom xml: " + e.toString());
            return new ArrayList<DiskDef>();
        } finally {
            try {
                if (dm != null) {
                    dm.free();
                }
            } catch (final LibvirtException e) {
                s_logger.trace("Ignoring libvirt error.", e);
            }
        }
    }

    private String executeBashScript(final String script) {
        return createScript(script).execute();
    }

    private Script createScript(final String script) {
        final Script command = new Script("/bin/bash", _timeout, s_logger);
        command.add("-c");
        command.add(script);
        return command;
    }

    private int executeBashScriptAndRetrieveExitValue(final String script) {
        Script command = createScript(script);
        command.execute();
        return command.getExitValue();
    }

    public List<VmNetworkStatsEntry> getVmNetworkStat(Connect conn, String vmName) throws LibvirtException {
        Domain dm = null;
        try {
            dm = getDomain(conn, vmName);

            List<VmNetworkStatsEntry> stats = new ArrayList<VmNetworkStatsEntry>();

            List<InterfaceDef> nics = getInterfaces(conn, vmName);

            for (InterfaceDef nic : nics) {
                DomainInterfaceStats nicStats = dm.interfaceStats(nic.getDevName());
                String macAddress = nic.getMacAddress();
                VmNetworkStatsEntry stat = new VmNetworkStatsEntry(vmName, macAddress, nicStats.tx_bytes, nicStats.rx_bytes);
                stats.add(stat);
            }

            return stats;
        } finally {
            if (dm != null) {
                dm.free();
            }
        }
    }

    public List<VmDiskStatsEntry> getVmDiskStat(final Connect conn, final String vmName) throws LibvirtException {
        Domain dm = null;
        try {
            dm = getDomain(conn, vmName);

            final List<VmDiskStatsEntry> stats = new ArrayList<>();

            final List<DiskDef> disks = getDisks(conn, vmName);

            for (final DiskDef disk : disks) {
                if (disk.getDeviceType() != DeviceType.DISK) {
                    break;
                }
                final DomainBlockStats blockStats = dm.blockStats(disk.getDiskLabel());
                String diskPath = getDiskPathFromDiskDef(disk);
                if (diskPath != null) {
                    final VmDiskStatsEntry stat = new VmDiskStatsEntry(vmName, diskPath, blockStats.wr_req, blockStats.rd_req, blockStats.wr_bytes, blockStats.rd_bytes);
                    final DomainBlockStats oldStats = vmDiskStats.get(String.format("%s-%s", vmName, diskPath));
                    if (oldStats != null) {
                        final long deltaiord = blockStats.rd_req - oldStats.rd_req;
                        if (deltaiord > 0) {
                            stat.setDeltaIoRead(deltaiord);
                        }
                        final long deltaiowr = blockStats.wr_req - oldStats.wr_req;
                        if (deltaiowr > 0) {
                            stat.setDeltaIoWrite(deltaiowr);
                        }
                        final long deltabytesrd = blockStats.rd_bytes - oldStats.rd_bytes;
                        if (deltabytesrd > 0) {
                            stat.setDeltaBytesRead(deltabytesrd);
                        }
                        final long deltabyteswr = blockStats.wr_bytes - oldStats.wr_bytes;
                        if (deltabyteswr > 0) {
                            stat.setDeltaBytesWrite(deltabyteswr);
                        }
                    }
                    stats.add(stat);
                    vmDiskStats.put(String.format("%s-%s", vmName, diskPath), blockStats);
                }
            }

            return stats;
        } finally {
            if (dm != null) {
                dm.free();
            }
        }
    }

    protected String getDiskPathFromDiskDef(DiskDef disk) {
        final String path = disk.getDiskPath();
        if (path != null) {
            final String[] token = path.split("/");
            if (DiskProtocol.RBD.equals(disk.getDiskProtocol())) {
                // for example, path = <RBD pool>/<disk path>
                if (token.length > 1) {
                    return token[1];
                }
            } else if (token.length > 3) {
                // for example, path = /mnt/pool_uuid/disk_path/
                return token[3];
            }
        }
        return null;
    }

    private class VmStats {
        long _usedTime;
        long _tx;
        long _rx;
        long _ioRead;
        long _ioWrote;
        long _bytesRead;
        long _bytesWrote;
        Calendar _timestamp;
    }

    public VmStatsEntry getVmStat(final Connect conn, final String vmName) throws LibvirtException {
        Domain dm = null;
        try {
            dm = getDomain(conn, vmName);
            if (dm == null) {
                return null;
            }
            DomainInfo info = dm.getInfo();
            final VmStatsEntry stats = new VmStatsEntry();

            stats.setNumCPUs(info.nrVirtCpu);
            stats.setEntityType("vm");

            stats.setMemoryKBs(info.maxMem);
            stats.setTargetMemoryKBs(info.memory);
            stats.setIntFreeMemoryKBs(getMemoryFreeInKBs(dm));
            stats.setIntUsableMemoryKBs(getMemoryUsableInKBs(dm));

            /* get cpu utilization */
            VmStats oldStats = null;

            final Calendar now = Calendar.getInstance();

            oldStats = _vmStats.get(vmName);

            long elapsedTime = 0;
            if (oldStats != null) {
                elapsedTime = now.getTimeInMillis() - oldStats._timestamp.getTimeInMillis();
                double utilization = (info.cpuTime - oldStats._usedTime) / ((double)elapsedTime * 1000000);

                utilization = utilization / info.nrVirtCpu;
                if (utilization > 0) {
                    stats.setCPUUtilization(utilization * 100);
                }
            }

            /* get network stats */

            final List<InterfaceDef> vifs = getInterfaces(conn, vmName);
            long rx = 0;
            long tx = 0;
            for (final InterfaceDef vif : vifs) {
                final DomainInterfaceStats ifStats = dm.interfaceStats(vif.getDevName());
                rx += ifStats.rx_bytes;
                tx += ifStats.tx_bytes;
            }

            if (oldStats != null) {
                final double deltarx = rx - oldStats._rx;
                if (deltarx > 0) {
                    stats.setNetworkReadKBs(deltarx / 1024);
                }
                final double deltatx = tx - oldStats._tx;
                if (deltatx > 0) {
                    stats.setNetworkWriteKBs(deltatx / 1024);
                }
            }

            /* get disk stats */
            final List<DiskDef> disks = getDisks(conn, vmName);
            long io_rd = 0;
            long io_wr = 0;
            long bytes_rd = 0;
            long bytes_wr = 0;
            for (final DiskDef disk : disks) {
                if (disk.getDeviceType() == DeviceType.CDROM || disk.getDeviceType() == DeviceType.FLOPPY) {
                    continue;
                }
                final DomainBlockStats blockStats = dm.blockStats(disk.getDiskLabel());
                io_rd += blockStats.rd_req;
                io_wr += blockStats.wr_req;
                bytes_rd += blockStats.rd_bytes;
                bytes_wr += blockStats.wr_bytes;
            }

            if (oldStats != null) {
                final long deltaiord = io_rd - oldStats._ioRead;
                if (deltaiord > 0) {
                    stats.setDiskReadIOs(deltaiord);
                }
                final long deltaiowr = io_wr - oldStats._ioWrote;
                if (deltaiowr > 0) {
                    stats.setDiskWriteIOs(deltaiowr);
                }
                final double deltabytesrd = bytes_rd - oldStats._bytesRead;
                if (deltabytesrd > 0) {
                    stats.setDiskReadKBs(deltabytesrd / 1024);
                }
                final double deltabyteswr = bytes_wr - oldStats._bytesWrote;
                if (deltabyteswr > 0) {
                    stats.setDiskWriteKBs(deltabyteswr / 1024);
                }
            }

            /* save to Hashmap */
            final VmStats newStat = new VmStats();
            newStat._usedTime = info.cpuTime;
            newStat._rx = rx;
            newStat._tx = tx;
            newStat._ioRead = io_rd;
            newStat._ioWrote = io_wr;
            newStat._bytesRead = bytes_rd;
            newStat._bytesWrote = bytes_wr;
            newStat._timestamp = now;
            _vmStats.put(vmName, newStat);
            return stats;
        } finally {
            if (dm != null) {
                dm.free();
            }
        }
    }

    /**
     * This method retrieves the memory statistics from the domain given as parameters.
     * If no memory statistic is found, it will return {@link NumberUtils#LONG_MINUS_ONE} as the value of free memory in the domain.
     * If it can retrieve the domain memory statistics, it will return the free memory statistic; that means, it returns the value at the first position of the array returned by {@link Domain#memoryStats(int)}.
     *
     * @return the amount of free memory in KBs
     */
    protected long getMemoryFreeInKBs(Domain dm) throws LibvirtException {
        MemoryStatistic[] memoryStats = dm.memoryStats(NUMMEMSTATS);

        if(s_logger.isTraceEnabled()){
            s_logger.trace(String.format("Retrieved memory statistics (information about tags can be found on the libvirt documentation):", ArrayUtils.toString(memoryStats)));
        }

        long freeMemory = NumberUtils.LONG_MINUS_ONE;

        if (ArrayUtils.isEmpty(memoryStats)){
            return freeMemory;
        }

        for (int i = 0; i < memoryStats.length; i++) {
            if(memoryStats[i].getTag() == UNUSEDMEMORY) {
                freeMemory = memoryStats[i].getValue();
                break;
            }
        }

        if (freeMemory == NumberUtils.LONG_MINUS_ONE){
            s_logger.warn("Couldn't retrieve free memory, returning -1.");
        }
        return freeMemory;
    }

    protected long getMemoryUsableInKBs(Domain dm) throws LibvirtException {
        MemoryStatistic[] mems = dm.memoryStats(NUMMEMSTATS);
        if (ArrayUtils.isEmpty(mems)) {
            return NumberUtils.LONG_ZERO;
        }
        //getMemoryFreeInKBs 메소드는 USABLE 값을 출력, 값이 없는 경우 0 출력
        int length = mems.length;
        for (int i = 0; i < length; i++) {
            if (mems[i].getTag() == 8){
                return mems[i].getValue();
            }
        }
        return NumberUtils.LONG_ZERO;
    }

    private boolean canBridgeFirewall(final String prvNic) {
        final Script cmd = new Script(_securityGroupPath, _timeout, s_logger);
        cmd.add("can_bridge_firewall");
        cmd.add("--privnic", prvNic);
        final String result = cmd.execute();
        if (result != null) {
            return false;
        }
        return true;
    }

    public boolean destroyNetworkRulesForVM(final Connect conn, final String vmName) {
        if (!_canBridgeFirewall) {
            return false;
        }
        String vif = null;
        final List<InterfaceDef> intfs = getInterfaces(conn, vmName);
        if (intfs.size() > 0) {
            final InterfaceDef intf = intfs.get(0);
            vif = intf.getDevName();
        }
        final Script cmd = new Script(_securityGroupPath, _timeout, s_logger);
        cmd.add("destroy_network_rules_for_vm");
        cmd.add("--vmname", vmName);
        if (vif != null) {
            cmd.add("--vif", vif);
        }
        final String result = cmd.execute();
        if (result != null) {
            return false;
        }
        return true;
    }

    /**
     * Function to destroy the security group rules applied to the nic's
     * @param conn
     * @param vmName
     * @param nic
     * @return
     *      true   : If success
     *      false  : If failure
     */
    public boolean destroyNetworkRulesForNic(final Connect conn, final String vmName, final NicTO nic) {
        if (!_canBridgeFirewall) {
            return false;
        }
        final List<String> nicSecIps = nic.getNicSecIps();
        String secIpsStr;
        final StringBuilder sb = new StringBuilder();
        if (nicSecIps != null) {
            for (final String ip : nicSecIps) {
                sb.append(ip).append(SecurityGroupRulesCmd.RULE_COMMAND_SEPARATOR);
            }
            secIpsStr = sb.toString();
        } else {
            secIpsStr = "0" + SecurityGroupRulesCmd.RULE_COMMAND_SEPARATOR;
        }
        final List<InterfaceDef> intfs = getInterfaces(conn, vmName);
        if (intfs.size() == 0 || intfs.size() < nic.getDeviceId()) {
            return false;
        }

        final InterfaceDef intf = intfs.get(nic.getDeviceId());
        final String brname = intf.getBrName();
        final String vif = intf.getDevName();

        final Script cmd = new Script(_securityGroupPath, _timeout, s_logger);
        cmd.add("destroy_network_rules_for_vm");
        cmd.add("--vmname", vmName);
        if (nic.getIp() != null) {
            cmd.add("--vmip", nic.getIp());
        }
        cmd.add("--vmmac", nic.getMac());
        cmd.add("--vif", vif);
        cmd.add("--nicsecips", secIpsStr);

        final String result = cmd.execute();
        if (result != null) {
            return false;
        }
        return true;
    }

    /**
     * Function to apply default network rules for a VM
     * @param conn
     * @param vm
     * @param checkBeforeApply
     * @return
     */
    public boolean applyDefaultNetworkRules(final Connect conn, final VirtualMachineTO vm, final boolean checkBeforeApply) {
        NicTO[] nicTOs = new NicTO[] {};
        if (vm != null && vm.getNics() != null) {
            s_logger.debug("Checking default network rules for vm " + vm.getName());
            nicTOs = vm.getNics();
        }
        for (NicTO nic : nicTOs) {
            if (vm.getType() != VirtualMachine.Type.User) {
                nic.setPxeDisable(true);
            }
        }
        boolean isFirstNic = true;
        for (final NicTO nic : nicTOs) {
            if (nic.isSecurityGroupEnabled() || nic.getIsolationUri() != null && nic.getIsolationUri().getScheme().equalsIgnoreCase(IsolationType.Ec2.toString())) {
                if (vm.getType() != VirtualMachine.Type.User) {
                    configureDefaultNetworkRulesForSystemVm(conn, vm.getName());
                    break;
                }
                if (!applyDefaultNetworkRulesOnNic(conn, vm.getName(), vm.getId(), nic, isFirstNic, checkBeforeApply)) {
                    s_logger.error("Unable to apply default network rule for nic " + nic.getName() + " for VM " + vm.getName());
                    return false;
                }
                isFirstNic = false;
            }
        }
        return true;
    }

    /**
     * Function to apply default network rules for a NIC
     * @param conn
     * @param vmName
     * @param vmId
     * @param nic
     * @param isFirstNic
     * @param checkBeforeApply
     * @return
     */
    public boolean applyDefaultNetworkRulesOnNic(final Connect conn, final String vmName, final Long vmId, final NicTO nic, boolean isFirstNic, boolean checkBeforeApply) {
        final List<String> nicSecIps = nic.getNicSecIps();
        String secIpsStr;
        final StringBuilder sb = new StringBuilder();
        if (nicSecIps != null) {
            for (final String ip : nicSecIps) {
                sb.append(ip).append(SecurityGroupRulesCmd.RULE_COMMAND_SEPARATOR);
            }
            secIpsStr = sb.toString();
        } else {
            secIpsStr = "0" + SecurityGroupRulesCmd.RULE_COMMAND_SEPARATOR;
        }
        return defaultNetworkRules(conn, vmName, nic, vmId, secIpsStr, isFirstNic, checkBeforeApply);
    }

    public boolean defaultNetworkRules(final Connect conn, final String vmName, final NicTO nic, final Long vmId, final String secIpStr, final boolean isFirstNic, final boolean checkBeforeApply) {
        if (!_canBridgeFirewall) {
            return false;
        }

        final List<InterfaceDef> intfs = getInterfaces(conn, vmName);
        if (intfs.size() == 0 || intfs.size() < nic.getDeviceId()) {
            return false;
        }

        final InterfaceDef intf = intfs.get(nic.getDeviceId());
        final String brname = intf.getBrName();
        final String vif = intf.getDevName();

        final Script cmd = new Script(_securityGroupPath, _timeout, s_logger);
        cmd.add("default_network_rules");
        cmd.add("--vmname", vmName);
        cmd.add("--vmid", vmId.toString());
        if (nic.getIp() != null) {
            cmd.add("--vmip", nic.getIp());
        }
        if (nic.getIp6Address() != null) {
            cmd.add("--vmip6", nic.getIp6Address());
        }
        cmd.add("--vmmac", nic.getMac());
        cmd.add("--vif", vif);
        cmd.add("--brname", brname);
        cmd.add("--nicsecips", secIpStr);
        if (isFirstNic) {
            cmd.add("--isFirstNic");
        }
        if (checkBeforeApply) {
            cmd.add("--check");
        }
        final String result = cmd.execute();
        if (result != null) {
            return false;
        }
        return true;
    }

    protected boolean post_default_network_rules(final Connect conn, final String vmName, final NicTO nic, final Long vmId, final InetAddress dhcpServerIp, final String hostIp, final String hostMacAddr) {
        if (!_canBridgeFirewall) {
            return false;
        }

        final List<InterfaceDef> intfs = getInterfaces(conn, vmName);
        if (intfs.size() < nic.getDeviceId()) {
            return false;
        }

        final InterfaceDef intf = intfs.get(nic.getDeviceId());
        final String brname = intf.getBrName();
        final String vif = intf.getDevName();

        final Script cmd = new Script(_securityGroupPath, _timeout, s_logger);
        cmd.add("post_default_network_rules");
        cmd.add("--vmname", vmName);
        cmd.add("--vmid", vmId.toString());
        cmd.add("--vmip", nic.getIp());
        cmd.add("--vmmac", nic.getMac());
        cmd.add("--vif", vif);
        cmd.add("--brname", brname);
        if (dhcpServerIp != null) {
            cmd.add("--dhcpSvr", dhcpServerIp.getHostAddress());
        }

        cmd.add("--hostIp", hostIp);
        cmd.add("--hostMacAddr", hostMacAddr);
        final String result = cmd.execute();
        if (result != null) {
            return false;
        }
        return true;
    }

    public boolean configureDefaultNetworkRulesForSystemVm(final Connect conn, final String vmName) {
        if (!_canBridgeFirewall) {
            return false;
        }

        final Script cmd = new Script(_securityGroupPath, _timeout, s_logger);
        cmd.add("default_network_rules_systemvm");
        cmd.add("--vmname", vmName);
        cmd.add("--localbrname", _linkLocalBridgeName);
        final String result = cmd.execute();
        if (result != null) {
            return false;
        }
        return true;
    }

    public boolean addNetworkRules(final String vmName, final String vmId, final String guestIP, final String guestIP6, final String sig, final String seq, final String mac, final String rules, final String vif, final String brname,
                                   final String secIps) {
        if (!_canBridgeFirewall) {
            return false;
        }

        final String newRules = rules.replace(" ", ";");
        final Script cmd = new Script(_securityGroupPath, _timeout, s_logger);
        cmd.add("add_network_rules");
        cmd.add("--vmname", vmName);
        cmd.add("--vmid", vmId);
        cmd.add("--vmip", guestIP);
        if (StringUtils.isNotBlank(guestIP6)) {
            cmd.add("--vmip6", guestIP6);
        }
        cmd.add("--sig", sig);
        cmd.add("--seq", seq);
        cmd.add("--vmmac", mac);
        cmd.add("--vif", vif);
        cmd.add("--brname", brname);
        cmd.add("--nicsecips", secIps);
        if (newRules != null && !newRules.isEmpty()) {
            cmd.add("--rules", newRules);
        }
        final String result = cmd.execute();
        if (result != null) {
            return false;
        }
        return true;
    }

    public boolean configureNetworkRulesVMSecondaryIP(final Connect conn, final String vmName, final String vmMac, final String secIp, final String action) {

        if (!_canBridgeFirewall) {
            return false;
        }

        final Script cmd = new Script(_securityGroupPath, _timeout, s_logger);
        cmd.add("network_rules_vmSecondaryIp");
        cmd.add("--vmname", vmName);
        cmd.add("--vmmac", vmMac);
        cmd.add("--nicsecips", secIp);
        cmd.add("--action=" + action);

        final String result = cmd.execute();
        if (result != null) {
            return false;
        }
        return true;
    }

    public boolean setupTungstenVRouter(final String oper, final String inf, final String subnet, final String route,
        final String vrf) {
        final Script cmd = new Script(setupTungstenVrouterPath, _timeout, s_logger);
        cmd.add(oper);
        cmd.add(inf);
        cmd.add(subnet);
        cmd.add(route);
        cmd.add(vrf);

        final String result = cmd.execute();
        return result == null;
    }

    public boolean updateTungstenLoadbalancerStats(final String lbUuid, final String lbStatsPort,
        final String lbStatsUri, final String lbStatsAuth) {
        final Script cmd = new Script(updateTungstenLoadbalancerStatsPath, _timeout, s_logger);
        cmd.add(lbUuid);
        cmd.add(lbStatsPort);
        cmd.add(lbStatsUri);
        cmd.add(lbStatsAuth);

        final String result = cmd.execute();
        return result == null;
    }

    public boolean updateTungstenLoadbalancerSsl(final String lbUuid, final String sslCertName,
        final String certificateKey, final String privateKey, final String privateIp, final String port) {
        final Script cmd = new Script(updateTungstenLoadbalancerSslPath, _timeout, s_logger);
        cmd.add(lbUuid);
        cmd.add(sslCertName);
        cmd.add(certificateKey);
        cmd.add(privateKey);
        cmd.add(privateIp);
        cmd.add(port);

        final String result = cmd.execute();
        return result == null;
    }

    public boolean setupTfRoute(final String privateIpAddress, final String fromNetwork, final String toNetwork) {
        final Script setupTfRouteScript = new Script(_routerProxyPath, _timeout, s_logger);
        setupTfRouteScript.add("setup_tf_route.py");
        setupTfRouteScript.add(privateIpAddress);
        setupTfRouteScript.add(fromNetwork);
        setupTfRouteScript.add(toNetwork);

        final OutputInterpreter.OneLineParser setupTfRouteParser = new OutputInterpreter.OneLineParser();
        final String result = setupTfRouteScript.execute(setupTfRouteParser);
        if (result != null) {
            s_logger.debug("Failed to execute setup TF Route:" + result);
            return false;
        }
        return true;
    }

    public boolean cleanupRules() {
        if (!_canBridgeFirewall) {
            return false;
        }
        final Script cmd = new Script(_securityGroupPath, _timeout, s_logger);
        cmd.add("cleanup_rules");
        final String result = cmd.execute();
        if (result != null) {
            return false;
        }
        return true;
    }

    public String getRuleLogsForVms() {
        final Script cmd = new Script(_securityGroupPath, _timeout, s_logger);
        cmd.add("get_rule_logs_for_vms");
        final OutputInterpreter.OneLineParser parser = new OutputInterpreter.OneLineParser();
        final String result = cmd.execute(parser);
        if (result == null) {
            return parser.getLine();
        }
        return null;
    }

    private HashMap<String, Pair<Long, Long>> syncNetworkGroups(final long id) {
        final HashMap<String, Pair<Long, Long>> states = new HashMap<String, Pair<Long, Long>>();

        final String result = getRuleLogsForVms();
        s_logger.trace("syncNetworkGroups: id=" + id + " got: " + result);
        final String[] rulelogs = result != null ? result.split(";") : new String[0];
        for (final String rulesforvm : rulelogs) {
            final String[] log = rulesforvm.split(",");
            if (log.length != 6) {
                continue;
            }
            try {
                states.put(log[0], new Pair<Long, Long>(Long.parseLong(log[1]), Long.parseLong(log[5])));
            } catch (final NumberFormatException nfe) {
                states.put(log[0], new Pair<Long, Long>(-1L, -1L));
            }
        }
        return states;
    }

    /* online snapshot supported by enhanced qemu-kvm */
    private boolean isSnapshotSupported() {
        final String result = executeBashScript("qemu-img --help|grep convert");
        if (result != null) {
            return false;
        } else {
            return true;
        }
    }

    public Pair<Double, Double> getNicStats(final String nicName) {
        return new Pair<Double, Double>(readDouble(nicName, "rx_bytes"), readDouble(nicName, "tx_bytes"));
    }

    static double readDouble(final String nicName, final String fileName) {
        final String path = "/sys/class/net/" + nicName + "/statistics/" + fileName;
        try {
            return Double.parseDouble(FileUtils.readFileToString(new File(path)));
        } catch (final IOException ioe) {
            s_logger.warn("Failed to read the " + fileName + " for " + nicName + " from " + path, ioe);
            return 0.0;
        }
    }

    private String prettyVersion(final long version) {
        final long major = version / 1000000;
        final long minor = version % 1000000 / 1000;
        final long release = version % 1000000 % 1000;
        return major + "." + minor + "." + release;
    }

    @Override
    public void setName(final String name) {
        // TODO Auto-generated method stub
    }

    @Override
    public void setConfigParams(final Map<String, Object> params) {
        // TODO Auto-generated method stub
    }

    @Override
    public Map<String, Object> getConfigParams() {
        // TODO Auto-generated method stub
        return null;
    }

    @Override
    public int getRunLevel() {
        // TODO Auto-generated method stub
        return 0;
    }

    @Override
    public void setRunLevel(final int level) {
        // TODO Auto-generated method stub
    }

    public HypervisorType getHypervisorType(){
        return _hypervisorType;
    }

    public String mapRbdDevice(final KVMPhysicalDisk disk){
        final KVMStoragePool pool = disk.getPool();
        //Check if rbd image is already mapped
        final String[] splitPoolImage = disk.getPath().split("/");
        String device = Script.runSimpleBashScript("rbd showmapped | grep \""+splitPoolImage[0]+"[ ]*"+splitPoolImage[1]+"\" | grep -o \"[^ ]*[ ]*$\"");
        if(device == null) {
            //If not mapped, map and return mapped device
            Script.runSimpleBashScript("rbd map " + disk.getPath() + " --id " + pool.getAuthUserName());
            device = Script.runSimpleBashScript("rbd showmapped | grep \""+splitPoolImage[0]+"[ ]*"+splitPoolImage[1]+"\" | grep -o \"[^ ]*[ ]*$\"");
        }
        return device;
    }

    public String unmapRbdDevice(final KVMPhysicalDisk disk){
        final KVMStoragePool pool = disk.getPool();
        //Check if rbd image is already mapped
        final String[] splitPoolImage = disk.getPath().split("/");
        String device = Script.runSimpleBashScript("rbd showmapped | grep \""+splitPoolImage[0]+"[ ]*"+splitPoolImage[1]+"\" | grep -o \"[^ ]*[ ]*$\"");

        if(device != null) {
            //If not mapped, map and return mapped device
            Script.runSimpleBashScript("rbd unmap " + disk.getPath() + " --id " + pool.getAuthUserName());
            device = Script.runSimpleBashScript("rbd showmapped | grep \""+splitPoolImage[0]+"[ ]*"+splitPoolImage[1]+"\" | grep -o \"[^ ]*[ ]*$\"");
        }
        return device;
    }

    public List<Ternary<String, Boolean, String>> cleanVMSnapshotMetadata(Domain dm) throws LibvirtException {
        s_logger.debug("Cleaning the metadata of vm snapshots of vm " + dm.getName());
        List<Ternary<String, Boolean, String>> vmsnapshots = new ArrayList<Ternary<String, Boolean, String>>();
        if (dm.snapshotNum() == 0) {
            if (s_logger.isDebugEnabled()) {
                s_logger.debug(String.format("VM [%s] does not have any snapshots. Skipping cleanup of snapshots for this VM.", dm.getName()));
            }
            return vmsnapshots;
        }
        String currentSnapshotName = null;
        try {
            DomainSnapshot snapshotCurrent = dm.snapshotCurrent();
            String snapshotXML = snapshotCurrent.getXMLDesc();
            if (s_logger.isDebugEnabled()) {
                s_logger.debug(String.format("Current snapshot of VM [%s] has the following XML: [%s].", dm.getName(), snapshotXML));
            }

            snapshotCurrent.free();
            DocumentBuilder builder;
            try {
                builder = ParserUtils.getSaferDocumentBuilderFactory().newDocumentBuilder();

                InputSource is = new InputSource();
                is.setCharacterStream(new StringReader(snapshotXML));
                Document doc = builder.parse(is);
                Element rootElement = doc.getDocumentElement();

                currentSnapshotName = getTagValue("name", rootElement);
            } catch (ParserConfigurationException | SAXException | IOException e) {
                s_logger.error(String.format("Failed to parse snapshot configuration [%s] of VM [%s] due to: [%s].", snapshotXML, dm.getName(), e.getMessage()), e);
            }
        } catch (LibvirtException e) {
            s_logger.error(String.format("Failed to get the current snapshot of VM [%s] due to: [%s]. Continuing the migration process.", dm.getName(), e.getMessage()), e);
        }
        int flags = 2; // VIR_DOMAIN_SNAPSHOT_DELETE_METADATA_ONLY = 2
        String[] snapshotNames = dm.snapshotListNames();
        Arrays.sort(snapshotNames);
        s_logger.debug(String.format("Found [%s] snapshots in VM [%s] to clean.", snapshotNames.length, dm.getName()));
        for (String snapshotName: snapshotNames) {
            DomainSnapshot snapshot = dm.snapshotLookupByName(snapshotName);
            Boolean isCurrent = (currentSnapshotName != null && currentSnapshotName.equals(snapshotName)) ? true: false;
            vmsnapshots.add(new Ternary<String, Boolean, String>(snapshotName, isCurrent, snapshot.getXMLDesc()));
        }
        for (String snapshotName: snapshotNames) {
            if (s_logger.isDebugEnabled()) {
                s_logger.debug(String.format("Cleaning snapshot [%s] of VM [%s] metadata.", snapshotNames, dm.getName()));
            }
            DomainSnapshot snapshot = dm.snapshotLookupByName(snapshotName);
            snapshot.delete(flags); // clean metadata of vm snapshot
        }
        return vmsnapshots;
    }

    public String getVlanIdFromBridgeName(String brName) {
        if (StringUtils.isNotBlank(brName)) {
            String[] s = brName.split("-");
            if (s.length > 1) {
                return s[1];
            }
            return null;
        }
        return null;
    }

    public boolean shouldDeleteBridge(Map<String, Boolean> vlanToPersistenceMap, String vlanId) {
        if (MapUtils.isNotEmpty(vlanToPersistenceMap) && vlanId != null && vlanToPersistenceMap.containsKey(vlanId)) {
            return vlanToPersistenceMap.get(vlanId);
        }
        return true;
    }

    private static String getTagValue(String tag, Element eElement) {
        NodeList nlList = eElement.getElementsByTagName(tag).item(0).getChildNodes();
        Node nValue = nlList.item(0);

        return nValue.getNodeValue();
    }

    public void restoreVMSnapshotMetadata(Domain dm, String vmName, List<Ternary<String, Boolean, String>> vmsnapshots) {
        s_logger.debug("Restoring the metadata of vm snapshots of vm " + vmName);
        for (Ternary<String, Boolean, String> vmsnapshot: vmsnapshots) {
            String snapshotName = vmsnapshot.first();
            Boolean isCurrent = vmsnapshot.second();
            String snapshotXML = vmsnapshot.third();
            s_logger.debug("Restoring vm snapshot " + snapshotName + " on " + vmName + " with XML:\n " + snapshotXML);
            try {
                int flags = 1; // VIR_DOMAIN_SNAPSHOT_CREATE_REDEFINE = 1
                if (isCurrent) {
                    flags += 2; // VIR_DOMAIN_SNAPSHOT_CREATE_CURRENT = 2
                }
                dm.snapshotCreateXML(snapshotXML, flags);
            } catch (LibvirtException e) {
                s_logger.debug("Failed to restore vm snapshot " + snapshotName + ", continue");
                continue;
            }
        }
    }

    public String getHostDistro() {
        return _hostDistro;
    }

    public boolean isHostSecured() {
        // Test for host certificates
        final File confFile = PropertiesUtil.findConfigFile(KeyStoreUtils.AGENT_PROPSFILE);
        if (confFile == null || !confFile.exists() || !Paths.get(confFile.getParent(), KeyStoreUtils.CERT_FILENAME).toFile().exists()) {
            return false;
        }

        // Test for libvirt TLS configuration
        try {
            new Connect(String.format("qemu+tls://%s/system", _privateIp));
        } catch (final LibvirtException ignored) {
            return false;
        }
        return true;
    }

    /**
     * Test host for volume encryption support
     * @return boolean
     */
    public boolean hostSupportsVolumeEncryption() {
        // test qemu-img
        try {
            QemuImg qemu = new QemuImg(0);
            if (!qemu.supportsImageFormat(PhysicalDiskFormat.LUKS)) {
                return false;
            }
        } catch (QemuImgException | LibvirtException ex) {
            s_logger.info("Host's qemu install doesn't support encryption", ex);
            return false;
        }

        // test cryptsetup
        CryptSetup crypt = new CryptSetup();
        if (!crypt.isSupported()) {
            s_logger.info("Host can't run cryptsetup");
            return false;
        }

        return true;
    }

    public boolean isSecureMode(String bootMode) {
        if (StringUtils.isNotBlank(bootMode) && "secure".equalsIgnoreCase(bootMode)) {
            return true;
        }

        return false;
    }

    private void setCpuTopology(CpuModeDef cmd, int vCpusInDef, Map<String, String> details) {
        if (!enableManuallySettingCpuTopologyOnKvmVm) {
            s_logger.debug(String.format("Skipping manually setting CPU topology on VM's XML due to it is disabled in agent.properties {\"property\": \"%s\", \"value\": %s}.",
              AgentProperties.ENABLE_MANUALLY_SETTING_CPU_TOPOLOGY_ON_KVM_VM.getName(), enableManuallySettingCpuTopologyOnKvmVm));
            return;
        }
        // multi cores per socket, for larger core configs
        int numCoresPerSocket = -1;
        if (details != null) {
            final String coresPerSocket = details.get(VmDetailConstants.CPU_CORE_PER_SOCKET);
            final int intCoresPerSocket = NumbersUtil.parseInt(coresPerSocket, numCoresPerSocket);
            if (intCoresPerSocket > 0 && vCpusInDef % intCoresPerSocket == 0) {
                numCoresPerSocket = intCoresPerSocket;
            }
        }
        if (numCoresPerSocket <= 0) {
            if (vCpusInDef % 6 == 0) {
                numCoresPerSocket = 6;
            } else if (vCpusInDef % 4 == 0) {
                numCoresPerSocket = 4;
            }
        }
        if (numCoresPerSocket > 0) {
            cmd.setTopology(numCoresPerSocket, vCpusInDef / numCoresPerSocket);
        }
    }

    public void setBackingFileFormat(String volPath) {
        final int timeout = 0;
        QemuImgFile file = new QemuImgFile(volPath);

        try{
            QemuImg qemu = new QemuImg(timeout);
            Map<String, String> info = qemu.info(file);
            String backingFilePath = info.get(QemuImg.BACKING_FILE);
            String backingFileFormat = info.get(QemuImg.BACKING_FILE_FORMAT);
            if (StringUtils.isNotBlank(backingFilePath) && StringUtils.isBlank(backingFileFormat)) {
                // VMs which are created in CloudStack 4.14 and before cannot be started or migrated
                // in latest Linux distributions due to missing backing file format
                // Please refer to https://libvirt.org/kbase/backing_chains.html#vm-refuses-to-start-due-to-misconfigured-backing-store-format
                s_logger.info("Setting backing file format of " + volPath);
                QemuImgFile backingFile = new QemuImgFile(backingFilePath);
                Map<String, String> backingFileinfo = qemu.info(backingFile);
                String backingFileFmt = backingFileinfo.get(QemuImg.FILE_FORMAT);
                qemu.rebase(file, backingFile, backingFileFmt, false);
            }
        } catch (QemuImgException | LibvirtException e) {
            s_logger.error("Failed to set backing file format of " + volPath + " due to : " + e.getMessage(), e);
        }
    }

    /**
     * Retrieves the memory of the running VM. <br/>
     * The libvirt (see <a href="https://github.com/libvirt/libvirt/blob/master/src/conf/domain_conf.c">https://github.com/libvirt/libvirt/blob/master/src/conf/domain_conf.c</a>, function <b>virDomainDefParseMemory</b>) uses <b>total memory</b> as the tag <b>memory</b>, in VM's XML.
     * @param dm domain of the VM.
     * @return the memory of the VM.
     * @throws org.libvirt.LibvirtException
     **/
    public static long getDomainMemory(Domain dm) throws LibvirtException {
        return dm.getMaxMemory();
    }

    /**
     * Retrieves the quantity of running VCPUs of the running VM. <br/>
     * @param dm domain of the VM.
     * @return the quantity of running VCPUs of the running VM.
     * @throws org.libvirt.LibvirtException
     **/
    public static long countDomainRunningVcpus(Domain dm) throws LibvirtException {
        VcpuInfo vcpus[] = dm.getVcpusInfo();
        return Arrays.stream(vcpus).filter(vcpu -> vcpu.state.equals(VcpuInfo.VcpuState.VIR_VCPU_RUNNING)).count();
    }

    /**
     * Retrieves the cpu_shares (priority) of the running VM <br/>
     * @param dm domain of the VM.
     * @return the value of cpu_shares of the running VM.
     * @throws org.libvirt.LibvirtException
     **/
    public static Integer getCpuShares(Domain dm) throws LibvirtException {
        for (SchedParameter c : dm.getSchedulerParameters()) {
            if (c.field.equals("cpu_shares")) {
                return Integer.parseInt(c.getValueAsString());
            }
        }
        s_logger.warn(String.format("Could not get cpu_shares of domain: [%s]. Returning default value of 0. ", dm.getName()));
        return 0;
    }

    /**
     * Sets the cpu_shares (priority) of the running VM <br/>
     * @param dm domain of the VM.
     * @param cpuShares new priority of the running VM.
     * @throws org.libvirt.LibvirtException
     **/
    public static void setCpuShares(Domain dm, Integer cpuShares) throws LibvirtException {
        SchedUlongParameter[] params = new SchedUlongParameter[1];
        params[0] = new SchedUlongParameter();
        params[0].field = "cpu_shares";
        params[0].value = cpuShares;

        dm.setSchedulerParameters(params);
    }

    /**
     * Set up a libvirt secret for a volume. If Libvirt says that a secret already exists for this volume path, we use its uuid.
     * The UUID of the secret needs to be prescriptive such that we can register the same UUID on target host during live migration
     *
     * @param conn libvirt connection
     * @param consumer identifier for volume in secret
     * @param data secret contents
     * @return uuid of matching secret for volume
     * @throws LibvirtException
     */
    public String createLibvirtVolumeSecret(Connect conn, String consumer, byte[] data) throws LibvirtException {
        String secretUuid = null;
        LibvirtSecretDef secretDef = new LibvirtSecretDef(LibvirtSecretDef.Usage.VOLUME, generateSecretUUIDFromString(consumer));
        secretDef.setVolumeVolume(consumer);
        secretDef.setPrivate(true);
        secretDef.setEphemeral(true);

        try {
            Secret secret = conn.secretDefineXML(secretDef.toString());
            secret.setValue(data);
            secretUuid = secret.getUUIDString();
            secret.free();
        } catch (LibvirtException ex) {
            if (ex.getMessage().contains("already defined for use")) {
                Match match = new Match();
                if (UuidUtils.getUuidRegex().matches(ex.getMessage(), match)) {
                    secretUuid = match.getCapturedText(0);
                    s_logger.info(String.format("Reusing previously defined secret '%s' for volume '%s'", secretUuid, consumer));
                } else {
                    throw ex;
                }
            } else {
                throw ex;
            }
        }

        return secretUuid;
    }

    public void removeLibvirtVolumeSecret(Connect conn, String secretUuid) throws LibvirtException {
        try {
            Secret secret = conn.secretLookupByUUIDString(secretUuid);
            secret.undefine();
        } catch (LibvirtException ex) {
            if (ex.getMessage().contains("Secret not found")) {
                s_logger.debug(String.format("Secret uuid %s doesn't exist", secretUuid));
                return;
            }
            throw ex;
        }
        s_logger.debug(String.format("Undefined secret %s", secretUuid));
    }

    public void cleanOldSecretsByDiskDef(Connect conn, List<DiskDef> disks) throws LibvirtException {
        for (DiskDef disk : disks) {
            DiskDef.LibvirtDiskEncryptDetails encryptDetails = disk.getLibvirtDiskEncryptDetails();
            if (encryptDetails != null) {
                removeLibvirtVolumeSecret(conn, encryptDetails.getPassphraseUuid());
            }
        }
    }

    public static String generateSecretUUIDFromString(String seed) {
        return UUID.nameUUIDFromBytes(seed.getBytes()).toString();
    }

    public void setInterfaceDefQueueSettings(Map<String, String> details, Integer cpus, InterfaceDef interfaceDef) {
        String nicMultiqueueNumber = details.get(VmDetailConstants.NIC_MULTIQUEUE_NUMBER);
        if (nicMultiqueueNumber != null) {
            try {
                Integer nicMultiqueueNumberInteger = Integer.valueOf(nicMultiqueueNumber);
                if (nicMultiqueueNumberInteger == InterfaceDef.MULTI_QUEUE_NUMBER_MEANS_CPU_CORES) {
                    if (cpus != null) {
                        interfaceDef.setMultiQueueNumber(cpus);
                    }
                } else {
                    interfaceDef.setMultiQueueNumber(nicMultiqueueNumberInteger);
                }
            } catch (NumberFormatException ex) {
                s_logger.warn(String.format("VM details %s is not a valid integer value %s", VmDetailConstants.NIC_MULTIQUEUE_NUMBER, nicMultiqueueNumber));
            }
        }
        String nicPackedEnabled = details.get(VmDetailConstants.NIC_PACKED_VIRTQUEUES_ENABLED);
        if (nicPackedEnabled != null) {
            try {
                interfaceDef.setPackedVirtQueues(Boolean.valueOf(nicPackedEnabled));
            } catch (NumberFormatException ex) {
                s_logger.warn(String.format("VM details %s is not a valid Boolean value %s", VmDetailConstants.NIC_PACKED_VIRTQUEUES_ENABLED, nicPackedEnabled));
            }
        }
    }
}<|MERGE_RESOLUTION|>--- conflicted
+++ resolved
@@ -328,12 +328,9 @@
     private String _dcId;
     private String _clusterId;
     private final Properties _uefiProperties = new Properties();
-<<<<<<< HEAD
     private final Properties _tpmProperties = new Properties();
 
-=======
     private String hostHealthCheckScriptPath;
->>>>>>> 5fa9b8f6
 
     private long _hvVersion;
     private Duration _timeout;
