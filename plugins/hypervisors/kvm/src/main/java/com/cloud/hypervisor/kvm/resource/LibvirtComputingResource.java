--- conflicted
+++ resolved
@@ -2965,11 +2965,9 @@
                             We store the secret under the UUID of the pool, that's why
                             we pass the pool's UUID as the authSecret
                      */
-<<<<<<< HEAD
-                    if("ABLESTACK".equals(provider)){
-=======
+
                     if(provider != null && !provider.isEmpty() && "ABLESTACK".equals(provider)){
->>>>>>> 455d09b7
+
                         final String device = mapRbdDevice(physicalDisk);
                         if (device != null) {
                             s_logger.debug("RBD device on host is: " + device);
@@ -4876,11 +4874,8 @@
         //Check if rbd image is already mapped
         final String[] splitPoolImage = disk.getPath().split("/");
         String device = Script.runSimpleBashScript("rbd showmapped | grep \""+splitPoolImage[0]+"[ ]*"+splitPoolImage[1]+"\" | grep -o \"[^ ]*[ ]*$\"");
-<<<<<<< HEAD
-        if(device == null) {
-=======
+
         if(device != null) {
->>>>>>> 455d09b7
             //If not mapped, map and return mapped device
             Script.runSimpleBashScript("rbd unmap " + disk.getPath() + " --id " + pool.getAuthUserName());
             device = Script.runSimpleBashScript("rbd showmapped | grep \""+splitPoolImage[0]+"[ ]*"+splitPoolImage[1]+"\" | grep -o \"[^ ]*[ ]*$\"");
