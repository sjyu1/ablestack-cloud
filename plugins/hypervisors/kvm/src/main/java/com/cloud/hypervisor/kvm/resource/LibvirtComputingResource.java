// Licensed to the Apache Software Foundation (ASF) under one
// or more contributor license agreements.  See the NOTICE file
// distributed with this work for additional information
// regarding copyright ownership.  The ASF licenses this file
// to you under the Apache License, Version 2.0 (the
// "License"); you may not use this file except in compliance
// with the License.  You may obtain a copy of the License at
//
//   http://www.apache.org/licenses/LICENSE-2.0
//
// Unless required by applicable law or agreed to in writing,
// software distributed under the License is distributed on an
// "AS IS" BASIS, WITHOUT WARRANTIES OR CONDITIONS OF ANY
// KIND, either express or implied.  See the License for the
// specific language governing permissions and limitations
// under the License.
package com.cloud.hypervisor.kvm.resource;

import java.io.BufferedReader;
import java.io.File;
import java.io.FileNotFoundException;
import java.io.IOException;
import java.io.StringReader;
import java.net.InetAddress;
import java.net.URI;
import java.net.URISyntaxException;
import java.nio.file.Paths;
import java.util.ArrayList;
import java.util.Arrays;
import java.util.Calendar;
import java.util.Collections;
import java.util.Comparator;
import java.util.HashMap;
import java.util.HashSet;
import java.util.List;
import java.util.Map;
import java.util.Properties;
import java.util.Set;
import java.util.UUID;
import java.util.concurrent.ConcurrentHashMap;
import java.util.regex.Matcher;
import java.util.regex.Pattern;

import javax.naming.ConfigurationException;
import javax.xml.parsers.DocumentBuilder;
import javax.xml.parsers.DocumentBuilderFactory;
import javax.xml.parsers.ParserConfigurationException;

import org.apache.cloudstack.storage.configdrive.ConfigDrive;
import org.apache.cloudstack.storage.to.PrimaryDataStoreTO;
import org.apache.cloudstack.storage.to.TemplateObjectTO;
import org.apache.cloudstack.storage.to.VolumeObjectTO;
import org.apache.cloudstack.utils.hypervisor.HypervisorUtils;
import org.apache.cloudstack.utils.linux.CPUStat;
import org.apache.cloudstack.utils.linux.KVMHostInfo;
import org.apache.cloudstack.utils.linux.MemStat;
import org.apache.cloudstack.utils.qemu.QemuImg;
import org.apache.cloudstack.utils.qemu.QemuImgException;
import org.apache.cloudstack.utils.qemu.QemuImgFile;
import org.apache.cloudstack.utils.qemu.QemuImg.PhysicalDiskFormat;
import org.apache.cloudstack.utils.security.KeyStoreUtils;
import org.apache.commons.collections.MapUtils;
import org.apache.commons.io.FileUtils;
import org.apache.commons.lang.ArrayUtils;
import org.apache.commons.lang.BooleanUtils;
import org.apache.commons.lang.math.NumberUtils;
import org.apache.log4j.Logger;
import org.joda.time.Duration;
import org.libvirt.Connect;
import org.libvirt.Domain;
import org.libvirt.DomainBlockStats;
import org.libvirt.DomainInfo;
import org.libvirt.DomainInfo.DomainState;
import org.libvirt.DomainInterfaceStats;
import org.libvirt.DomainSnapshot;
import org.libvirt.LibvirtException;
import org.libvirt.MemoryStatistic;
import org.libvirt.Network;
import org.w3c.dom.Document;
import org.w3c.dom.Element;
import org.w3c.dom.Node;
import org.w3c.dom.NodeList;
import org.xml.sax.InputSource;
import org.xml.sax.SAXException;

import com.cloud.agent.api.Answer;
import com.cloud.agent.api.Command;
import com.cloud.agent.api.HostVmStateReportEntry;
import com.cloud.agent.api.PingCommand;
import com.cloud.agent.api.PingRoutingCommand;
import com.cloud.agent.api.PingRoutingWithNwGroupsCommand;
import com.cloud.agent.api.SecurityGroupRulesCmd;
import com.cloud.agent.api.SetupGuestNetworkCommand;
import com.cloud.agent.api.StartupCommand;
import com.cloud.agent.api.StartupRoutingCommand;
import com.cloud.agent.api.StartupStorageCommand;
import com.cloud.agent.api.VmDiskStatsEntry;
import com.cloud.agent.api.VmNetworkStatsEntry;
import com.cloud.agent.api.VmStatsEntry;
import com.cloud.agent.api.routing.IpAssocCommand;
import com.cloud.agent.api.routing.IpAssocVpcCommand;
import com.cloud.agent.api.routing.NetworkElementCommand;
import com.cloud.agent.api.routing.SetSourceNatCommand;
import com.cloud.agent.api.to.DataStoreTO;
import com.cloud.agent.api.to.DataTO;
import com.cloud.agent.api.to.DiskTO;
import com.cloud.agent.api.to.IpAddressTO;
import com.cloud.agent.api.to.NfsTO;
import com.cloud.agent.api.to.NicTO;
import com.cloud.agent.api.to.VirtualMachineTO;
import com.cloud.agent.dao.impl.PropertiesStorage;
import com.cloud.agent.properties.AgentProperties;
import com.cloud.agent.properties.AgentPropertiesFileHandler;
import com.cloud.agent.resource.virtualnetwork.VRScripts;
import com.cloud.agent.resource.virtualnetwork.VirtualRouterDeployer;
import com.cloud.agent.resource.virtualnetwork.VirtualRoutingResource;
import com.cloud.dc.Vlan;
import com.cloud.exception.InternalErrorException;
import com.cloud.host.Host.Type;
import com.cloud.hypervisor.Hypervisor.HypervisorType;
import com.cloud.hypervisor.kvm.dpdk.DpdkHelper;
import com.cloud.hypervisor.kvm.resource.LibvirtVMDef.ChannelDef;
import com.cloud.hypervisor.kvm.resource.LibvirtVMDef.ClockDef;
import com.cloud.hypervisor.kvm.resource.LibvirtVMDef.ConsoleDef;
import com.cloud.hypervisor.kvm.resource.LibvirtVMDef.CpuModeDef;
import com.cloud.hypervisor.kvm.resource.LibvirtVMDef.CpuTuneDef;
import com.cloud.hypervisor.kvm.resource.LibvirtVMDef.DevicesDef;
import com.cloud.hypervisor.kvm.resource.LibvirtVMDef.DiskDef;
import com.cloud.hypervisor.kvm.resource.LibvirtVMDef.DiskDef.DeviceType;
import com.cloud.hypervisor.kvm.resource.LibvirtVMDef.DiskDef.DiscardType;
import com.cloud.hypervisor.kvm.resource.LibvirtVMDef.DiskDef.DiskProtocol;
import com.cloud.hypervisor.kvm.resource.LibvirtVMDef.FeaturesDef;
import com.cloud.hypervisor.kvm.resource.LibvirtVMDef.FilesystemDef;
import com.cloud.hypervisor.kvm.resource.LibvirtVMDef.GraphicDef;
import com.cloud.hypervisor.kvm.resource.LibvirtVMDef.GuestDef;
import com.cloud.hypervisor.kvm.resource.LibvirtVMDef.GuestResourceDef;
import com.cloud.hypervisor.kvm.resource.LibvirtVMDef.InputDef;
import com.cloud.hypervisor.kvm.resource.LibvirtVMDef.InterfaceDef;
import com.cloud.hypervisor.kvm.resource.LibvirtVMDef.RngDef;
import com.cloud.hypervisor.kvm.resource.LibvirtVMDef.RngDef.RngBackendModel;
import com.cloud.hypervisor.kvm.resource.LibvirtVMDef.SCSIDef;
import com.cloud.hypervisor.kvm.resource.LibvirtVMDef.SerialDef;
import com.cloud.hypervisor.kvm.resource.LibvirtVMDef.TermPolicy;
import com.cloud.hypervisor.kvm.resource.LibvirtVMDef.VideoDef;
import com.cloud.hypervisor.kvm.resource.LibvirtVMDef.WatchDogDef;
import com.cloud.hypervisor.kvm.resource.LibvirtVMDef.WatchDogDef.WatchDogAction;
import com.cloud.hypervisor.kvm.resource.LibvirtVMDef.WatchDogDef.WatchDogModel;
import com.cloud.hypervisor.kvm.resource.rolling.maintenance.RollingMaintenanceAgentExecutor;
import com.cloud.hypervisor.kvm.resource.rolling.maintenance.RollingMaintenanceExecutor;
import com.cloud.hypervisor.kvm.resource.rolling.maintenance.RollingMaintenanceServiceExecutor;
import com.cloud.hypervisor.kvm.resource.wrapper.LibvirtRequestWrapper;
import com.cloud.hypervisor.kvm.resource.wrapper.LibvirtUtilitiesHelper;
import com.cloud.hypervisor.kvm.storage.IscsiStorageCleanupMonitor;
import com.cloud.hypervisor.kvm.storage.KVMPhysicalDisk;
import com.cloud.hypervisor.kvm.storage.KVMStoragePool;
import com.cloud.hypervisor.kvm.storage.KVMStoragePoolManager;
import com.cloud.hypervisor.kvm.storage.KVMStorageProcessor;
import com.cloud.network.Networks.BroadcastDomainType;
import com.cloud.network.Networks.IsolationType;
import com.cloud.network.Networks.RouterPrivateIpStrategy;
import com.cloud.network.Networks.TrafficType;
import com.cloud.resource.RequestWrapper;
import com.cloud.resource.ServerResource;
import com.cloud.resource.ServerResourceBase;
import com.cloud.storage.JavaStorageLayer;
import com.cloud.storage.Storage;
import com.cloud.storage.Storage.StoragePoolType;
import com.cloud.storage.StorageLayer;
import com.cloud.storage.Volume;
import com.cloud.storage.resource.StorageSubsystemCommandHandler;
import com.cloud.storage.resource.StorageSubsystemCommandHandlerBase;
import com.cloud.utils.ExecutionResult;
import com.cloud.utils.NumbersUtil;
import com.cloud.utils.Pair;
import com.cloud.utils.PropertiesUtil;
import com.cloud.utils.StringUtils;
import com.cloud.utils.Ternary;
import com.cloud.utils.exception.CloudRuntimeException;
import com.cloud.utils.net.NetUtils;
import com.cloud.utils.script.OutputInterpreter;
import com.cloud.utils.script.OutputInterpreter.AllLinesParser;
import com.cloud.utils.script.Script;
import com.cloud.utils.ssh.SshHelper;
import com.cloud.vm.VirtualMachine;
import com.cloud.vm.VirtualMachine.PowerState;
import com.cloud.vm.VmDetailConstants;
import com.google.common.base.Strings;
import org.apache.cloudstack.utils.bytescale.ByteScaleUtils;
import org.libvirt.VcpuInfo;

import static com.cloud.configuration.ConfigurationManagerImpl.MEM_BALLOONING_AUTO;

/**
 * LibvirtComputingResource execute requests on the computing/routing host using
 * the libvirt API
 *
 * @config {@table || Param Name | Description | Values | Default || ||
 *         hypervisor.type | type of local hypervisor | string | kvm || ||
 *         hypervisor.uri | local hypervisor to connect to | URI |
 *         qemu:///system || || domr.arch | instruction set for domr template |
 *         string | i686 || || private.bridge.name | private bridge where the
 *         domrs have their private interface | string | vmops0 || ||
 *         public.bridge.name | public bridge where the domrs have their public
 *         interface | string | br0 || || private.network.name | name of the
 *         network where the domrs have their private interface | string |
 *         vmops-private || || private.ipaddr.start | start of the range of
 *         private ip addresses for domrs | ip address | 192.168.166.128 || ||
 *         private.ipaddr.end | end of the range of private ip addresses for
 *         domrs | ip address | start + 126 || || private.macaddr.start | start
 *         of the range of private mac addresses for domrs | mac address |
 *         00:16:3e:77:e2:a0 || || private.macaddr.end | end of the range of
 *         private mac addresses for domrs | mac address | start + 126 || ||
 *         pool | the parent of the storage pool hierarchy * }
 **/
public class LibvirtComputingResource extends ServerResourceBase implements ServerResource, VirtualRouterDeployer {
    private static final Logger s_logger = Logger.getLogger(LibvirtComputingResource.class);

    private static final String LEGACY = "legacy";
    private static final String SECURE = "secure";

    /**
     * Machine type.
     */
    private static final String PC = "pc";
    private static final String VIRT = "virt";

    /**
     * Possible devices to add to VM.
     */
    private static final String TABLET = "tablet";
    private static final String USB = "usb";
    private static final String MOUSE = "mouse";
    private static final String KEYBOARD = "keyboard";

    /**
     * Policies used by VM.
     */
    private static final String RESTART = "restart";
    private static final String DESTROY = "destroy";

    private static final String KVMCLOCK = "kvmclock";
    private static final String HYPERVCLOCK = "hypervclock";
    private static final String WINDOWS = "Windows";
    private static final String Q35 = "q35";
    private static final String PTY = "pty";
    private static final String VNC = "vnc";

    /**
     * Acronym of System Management Mode. Perform low-level system management operations while an OS is running.
     */
    private static final String SMM = "smm";
    /**
     * Acronym of Advanced Configuration and Power Interface.<br>
     * Provides an open standard that operating systems can use to discover and configure
     * computer hardware components, to perform power management.
     */
    private static final String ACPI = "acpi";
    /**
     * Acronym of Advanced Programmable Interrupt Controllers.<br>
     * With an I/O APIC, operating systems can use more than 16 interrupt requests (IRQs)
     * and therefore avoid IRQ sharing for improved reliability.
     */
    private static final String APIC = "apic";
    /**
     * Acronym of Physical Address Extension. Feature implemented in modern x86 processors.<br>
     * PAE extends memory addressing capabilities, allowing more than 4 GB of random access memory (RAM) to be used.
     */
    private static final String PAE = "pae";
    /**
     * Libvirt supports guest CPU mode since 0.9.10.
     */
    private static final int MIN_LIBVIRT_VERSION_FOR_GUEST_CPU_MODE = 9010;
    /**
     * The CPU tune element provides details of the CPU tunable parameters for the domain.<br>
     * It is supported since Libvirt 0.9.0
     */
    private static final int MIN_LIBVIRT_VERSION_FOR_GUEST_CPU_TUNE = 9000;
    /**
     * Constant that defines ARM64 (aarch64) guest architectures.
     */
    private static final String AARCH64 = "aarch64";

    private String _modifyVlanPath;
    private String _versionstringpath;
    private String _patchScriptPath;
    private String _createvmPath;
    private String _manageSnapshotPath;
    private String _resizeVolumePath;
    private String _createTmplPath;
    private String _heartBeatPath;
    private String _vmActivityCheckPath;
    private String _securityGroupPath;
    private String _ovsPvlanDhcpHostPath;
    private String _ovsPvlanVmPath;
    private String _routerProxyPath;
    private String _ovsTunnelPath;
    private String _host;
    private String _dcId;
    private String _pod;
    private String _clusterId;
    private final Properties _uefiProperties = new Properties();

    private long _hvVersion;
    private Duration _timeout;
    private static final int NUMMEMSTATS =2;

    private KVMHAMonitor _monitor;
    public static final String SSHKEYSPATH = "/root/.ssh";
    public static final String SSHPRVKEYPATH = SSHKEYSPATH + File.separator + "id_rsa.cloud";
    public static final String SSHPUBKEYPATH = SSHKEYSPATH + File.separator + "id_rsa.pub.cloud";
    public static final String DEFAULTDOMRSSHPORT = "3922";

    public final static String HOST_CACHE_PATH_PARAMETER = "host.cache.location";
    public final static String CONFIG_DIR = "config";

    public static final String BASH_SCRIPT_PATH = "/bin/bash";

    private String _mountPoint = "/mnt";
    private StorageLayer _storage;
    private KVMStoragePoolManager _storagePoolMgr;

    private VifDriver _defaultVifDriver;
    private Map<TrafficType, VifDriver> _trafficTypeVifDrivers;

    protected static final String DEFAULT_OVS_VIF_DRIVER_CLASS_NAME = "com.cloud.hypervisor.kvm.resource.OvsVifDriver";
    protected static final String DEFAULT_BRIDGE_VIF_DRIVER_CLASS_NAME = "com.cloud.hypervisor.kvm.resource.BridgeVifDriver";
    private final static long HYPERVISOR_LIBVIRT_VERSION_SUPPORTS_IO_URING = 6003000;
    private final static long HYPERVISOR_QEMU_VERSION_SUPPORTS_IO_URING = 5000000;

    protected HypervisorType _hypervisorType;
    protected String _hypervisorURI;
    protected long _hypervisorLibvirtVersion;
    protected long _hypervisorQemuVersion;
    protected String _hypervisorPath;
    protected String _hostDistro;
    protected String _networkDirectSourceMode;
    protected String _networkDirectDevice;
    protected String _sysvmISOPath;
    protected String _privNwName;
    protected String _privBridgeName;
    protected String _linkLocalBridgeName;
    protected String _publicBridgeName;
    protected String _guestBridgeName;
    protected String _privateIp;
    protected String _pool;
    protected String _localGateway;
    private boolean _canBridgeFirewall;
    protected String _localStoragePath;
    protected String _localStorageUUID;
    protected boolean _noMemBalloon = false;
    protected String _guestCpuArch;
    protected String _guestCpuMode;
    protected String _guestCpuModel;
    protected boolean _noKvmClock;
    protected String _videoHw;
    protected int _videoRam;
    protected Pair<Integer,Integer> hostOsVersion;
    protected int _migrateSpeed;
    protected int _migrateDowntime;
    protected int _migratePauseAfter;
    protected boolean _diskActivityCheckEnabled;
    protected RollingMaintenanceExecutor rollingMaintenanceExecutor;
    protected long _diskActivityCheckFileSizeMin = 10485760; // 10MB
    protected int _diskActivityCheckTimeoutSeconds = 120; // 120s
    protected long _diskActivityInactiveThresholdMilliseconds = 30000; // 30s
    protected boolean _rngEnable = false;
    protected RngBackendModel _rngBackendModel = RngBackendModel.RANDOM;
    protected String _rngPath = "/dev/random";
    protected int _rngRatePeriod = 1000;
    protected int _rngRateBytes = 2048;
    protected String _agentHooksBasedir = "/etc/cloudstack/agent/hooks";

    protected String _agentHooksLibvirtXmlScript = "libvirt-vm-xml-transformer.groovy";
    protected String _agentHooksLibvirtXmlMethod = "transform";

    protected String _agentHooksVmOnStartScript = "libvirt-vm-state-change.groovy";
    protected String _agentHooksVmOnStartMethod = "onStart";

    protected String _agentHooksVmOnStopScript = "libvirt-vm-state-change.groovy";
    protected String _agentHooksVmOnStopMethod = "onStop";

    private static final String CONFIG_DRIVE_ISO_DISK_LABEL = "hdd";
    private static final int CONFIG_DRIVE_ISO_DEVICE_ID = 4;

    protected File _qemuSocketsPath;
    private final String _qemuGuestAgentSocketName = "org.qemu.guest_agent.0";
    protected WatchDogAction _watchDogAction = WatchDogAction.NONE;
    protected WatchDogModel _watchDogModel = WatchDogModel.I6300ESB;

    private final Map <String, String> _pifs = new HashMap<String, String>();
    private final Map<String, VmStats> _vmStats = new ConcurrentHashMap<String, VmStats>();

    protected static final HashMap<DomainState, PowerState> s_powerStatesTable;
    static {
        s_powerStatesTable = new HashMap<DomainState, PowerState>();
        s_powerStatesTable.put(DomainState.VIR_DOMAIN_SHUTOFF, PowerState.PowerOff);
        s_powerStatesTable.put(DomainState.VIR_DOMAIN_PAUSED, PowerState.PowerOn);
        s_powerStatesTable.put(DomainState.VIR_DOMAIN_RUNNING, PowerState.PowerOn);
        s_powerStatesTable.put(DomainState.VIR_DOMAIN_BLOCKED, PowerState.PowerOn);
        s_powerStatesTable.put(DomainState.VIR_DOMAIN_NOSTATE, PowerState.PowerUnknown);
        s_powerStatesTable.put(DomainState.VIR_DOMAIN_SHUTDOWN, PowerState.PowerOff);
    }

    private VirtualRoutingResource _virtRouterResource;

    private String _pingTestPath;

    private String _updateHostPasswdPath;

    private long _dom0MinMem;

    private long _dom0OvercommitMem;

    protected int _cmdsTimeout;
    protected int _stopTimeout;
    protected CPUStat _cpuStat = new CPUStat();
    protected MemStat _memStat = new MemStat(_dom0MinMem, _dom0OvercommitMem);
    private final LibvirtUtilitiesHelper libvirtUtilitiesHelper = new LibvirtUtilitiesHelper();

    protected Boolean enableManuallySettingCpuTopologyOnKvmVm = AgentPropertiesFileHandler.getPropertyValue(AgentProperties.ENABLE_MANUALLY_SETTING_CPU_TOPOLOGY_ON_KVM_VM);

    protected long getHypervisorLibvirtVersion() {
        return _hypervisorLibvirtVersion;
    }

    protected long getHypervisorQemuVersion() {
        return _hypervisorQemuVersion;
    }

    @Override
    public ExecutionResult executeInVR(final String routerIp, final String script, final String args) {
        return executeInVR(routerIp, script, args, _timeout);
    }

    @Override
    public ExecutionResult executeInVR(final String routerIp, final String script, final String args, final Duration timeout) {
        final Script command = new Script(_routerProxyPath, timeout, s_logger);
        final AllLinesParser parser = new AllLinesParser();
        command.add(script);
        command.add(routerIp);
        if (args != null) {
            command.add(args);
        }
        String details = command.execute(parser);
        if (details == null) {
            details = parser.getLines();
        }

        s_logger.debug("Executing script in VR: " + script);

        return new ExecutionResult(command.getExitValue() == 0, details);
    }

    @Override
    public ExecutionResult createFileInVR(final String routerIp, final String path, final String filename, final String content) {
        final File permKey = new File("/root/.ssh/id_rsa.cloud");
        boolean success = true;
        String details = "Creating file in VR, with ip: " + routerIp + ", file: " + filename;
        s_logger.debug(details);

        try {
            SshHelper.scpTo(routerIp, 3922, "root", permKey, null, path, content.getBytes(), filename, null);
        } catch (final Exception e) {
            s_logger.warn("Fail to create file " + path + filename + " in VR " + routerIp, e);
            details = e.getMessage();
            success = false;
        }
        return new ExecutionResult(success, details);
    }

    @Override
    public ExecutionResult prepareCommand(final NetworkElementCommand cmd) {
        //Update IP used to access router
        cmd.setRouterAccessIp(cmd.getAccessDetail(NetworkElementCommand.ROUTER_IP));
        assert cmd.getRouterAccessIp() != null;

        if (cmd instanceof IpAssocVpcCommand) {
            return prepareNetworkElementCommand((IpAssocVpcCommand)cmd);
        } else if (cmd instanceof IpAssocCommand) {
            return prepareNetworkElementCommand((IpAssocCommand)cmd);
        } else if (cmd instanceof SetupGuestNetworkCommand) {
            return prepareNetworkElementCommand((SetupGuestNetworkCommand)cmd);
        } else if (cmd instanceof SetSourceNatCommand) {
            return prepareNetworkElementCommand((SetSourceNatCommand)cmd);
        }
        return new ExecutionResult(true, null);
    }

    @Override
    public ExecutionResult cleanupCommand(final NetworkElementCommand cmd) {
        if (cmd instanceof IpAssocCommand && !(cmd instanceof IpAssocVpcCommand)) {
            return cleanupNetworkElementCommand((IpAssocCommand)cmd);
        }
        return new ExecutionResult(true, null);
    }

    public LibvirtKvmAgentHook getTransformer() throws IOException {
        return new LibvirtKvmAgentHook(_agentHooksBasedir, _agentHooksLibvirtXmlScript, _agentHooksLibvirtXmlMethod);
    }

    public LibvirtKvmAgentHook getStartHook() throws IOException {
        return new LibvirtKvmAgentHook(_agentHooksBasedir, _agentHooksVmOnStartScript, _agentHooksVmOnStartMethod);
    }

    public LibvirtKvmAgentHook getStopHook() throws IOException {
        return new LibvirtKvmAgentHook(_agentHooksBasedir, _agentHooksVmOnStopScript, _agentHooksVmOnStopMethod);
    }

    public LibvirtUtilitiesHelper getLibvirtUtilitiesHelper() {
        return libvirtUtilitiesHelper;
    }

    public CPUStat getCPUStat() {
        return _cpuStat;
    }

    public MemStat getMemStat() {
        return _memStat;
    }

    public VirtualRoutingResource getVirtRouterResource() {
        return _virtRouterResource;
    }

    public String getPublicBridgeName() {
        return _publicBridgeName;
    }

    public KVMStoragePoolManager getStoragePoolMgr() {
        return _storagePoolMgr;
    }

    public String getPrivateIp() {
        return _privateIp;
    }

    public int getMigrateDowntime() {
        return _migrateDowntime;
    }

    public int getMigratePauseAfter() {
        return _migratePauseAfter;
    }

    public int getMigrateSpeed() {
        return _migrateSpeed;
    }

    public RollingMaintenanceExecutor getRollingMaintenanceExecutor() {
        return rollingMaintenanceExecutor;
    }

    public String getPingTestPath() {
        return _pingTestPath;
    }

    public String getUpdateHostPasswdPath() {
        return _updateHostPasswdPath;
    }

    public Duration getTimeout() {
        return _timeout;
    }

    public String getOvsTunnelPath() {
        return _ovsTunnelPath;
    }

    public KVMHAMonitor getMonitor() {
        return _monitor;
    }

    public StorageLayer getStorage() {
        return _storage;
    }

    public String createTmplPath() {
        return _createTmplPath;
    }

    public int getCmdsTimeout() {
        return _cmdsTimeout;
    }

    public String manageSnapshotPath() {
        return _manageSnapshotPath;
    }

    public String getGuestBridgeName() {
        return _guestBridgeName;
    }

    public String getVmActivityCheckPath() {
        return _vmActivityCheckPath;
    }

    public String getOvsPvlanDhcpHostPath() {
        return _ovsPvlanDhcpHostPath;
    }

    public String getOvsPvlanVmPath() {
        return _ovsPvlanVmPath;
    }

    public String getDirectDownloadTemporaryDownloadPath() {
        return directDownloadTemporaryDownloadPath;
    }

    public String getConfigPath() {
        return getCachePath() + "/" + CONFIG_DIR;
    }

    public String getCachePath() {
        return cachePath;
    }

    public String getResizeVolumePath() {
        return _resizeVolumePath;
    }

    public StorageSubsystemCommandHandler getStorageHandler() {
        return storageHandler;
    }
    private static final class KeyValueInterpreter extends OutputInterpreter {
        private final Map<String, String> map = new HashMap<String, String>();

        @Override
        public String interpret(final BufferedReader reader) throws IOException {
            String line = null;
            int numLines = 0;
            while ((line = reader.readLine()) != null) {
                final String[] toks = line.trim().split("=");
                if (toks.length < 2) {
                    s_logger.warn("Failed to parse Script output: " + line);
                } else {
                    map.put(toks[0].trim(), toks[1].trim());
                }
                numLines++;
            }
            if (numLines == 0) {
                s_logger.warn("KeyValueInterpreter: no output lines?");
            }
            return null;
        }

        public Map<String, String> getKeyValues() {
            return map;
        }
    }

    @Override
    protected String getDefaultScriptsDir() {
        return null;
    }

    protected List<String> _cpuFeatures;

    protected enum BridgeType {
        NATIVE, OPENVSWITCH
    }

    protected BridgeType _bridgeType;

    protected StorageSubsystemCommandHandler storageHandler;

    protected boolean dpdkSupport = false;
    protected String dpdkOvsPath;
    protected String directDownloadTemporaryDownloadPath;
    protected String cachePath;

    private String getEndIpFromStartIp(final String startIp, final int numIps) {
        final String[] tokens = startIp.split("[.]");
        assert tokens.length == 4;
        int lastbyte = Integer.parseInt(tokens[3]);
        lastbyte = lastbyte + numIps;
        tokens[3] = Integer.toString(lastbyte);
        final StringBuilder end = new StringBuilder(15);
        end.append(tokens[0]).append(".").append(tokens[1]).append(".").append(tokens[2]).append(".").append(tokens[3]);
        return end.toString();
    }

    private Map<String, Object> getDeveloperProperties() throws ConfigurationException {

        final File file = PropertiesUtil.findConfigFile("developer.properties");
        if (file == null) {
            throw new ConfigurationException("Unable to find developer.properties.");
        }

        s_logger.info("developer.properties found at " + file.getAbsolutePath());
        try {
            final Properties properties = PropertiesUtil.loadFromFile(file);

            final String startMac = (String)properties.get("private.macaddr.start");
            if (startMac == null) {
                throw new ConfigurationException("Developers must specify start mac for private ip range");
            }

            final String startIp = (String)properties.get("private.ipaddr.start");
            if (startIp == null) {
                throw new ConfigurationException("Developers must specify start ip for private ip range");
            }
            final Map<String, Object> params = PropertiesUtil.toMap(properties);

            String endIp = (String)properties.get("private.ipaddr.end");
            if (endIp == null) {
                endIp = getEndIpFromStartIp(startIp, 16);
                params.put("private.ipaddr.end", endIp);
            }
            return params;
        } catch (final FileNotFoundException ex) {
            throw new CloudRuntimeException("Cannot find the file: " + file.getAbsolutePath(), ex);
        } catch (final IOException ex) {
            throw new CloudRuntimeException("IOException in reading " + file.getAbsolutePath(), ex);
        }
    }

    private String getDefaultDirectDownloadTemporaryPath() {
        return "/var/lib/libvirt/images";
    }

    private String getDefaultCachePath() {
        return "/var/cache/cloud";
    }

    protected String getDefaultNetworkScriptsDir() {
        return "scripts/vm/network/vnet";
    }

    protected String getDefaultStorageScriptsDir() {
        return "scripts/storage/qcow2";
    }

    protected String getDefaultHypervisorScriptsDir() {
        return "scripts/vm/hypervisor";
    }

    protected String getDefaultKvmScriptsDir() {
        return "scripts/vm/hypervisor/kvm";
    }

    protected String getDefaultDomrScriptsDir() {
        return "scripts/network/domr";
    }

    protected String getNetworkDirectSourceMode() {
        return _networkDirectSourceMode;
    }

    protected String getNetworkDirectDevice() {
        return _networkDirectDevice;
    }

    @Override
    public boolean configure(final String name, final Map<String, Object> params) throws ConfigurationException {
        boolean success = super.configure(name, params);
        if (!success) {
            return false;
        }
        try {
            loadUefiProperties();
        } catch (FileNotFoundException e) {
            s_logger.error("uefi properties file not found due to: " + e.getLocalizedMessage());
        }

        _storage = new JavaStorageLayer();
        _storage.configure("StorageLayer", params);

        String domrScriptsDir = (String)params.get("domr.scripts.dir");
        if (domrScriptsDir == null) {
            domrScriptsDir = getDefaultDomrScriptsDir();
        }

        String hypervisorScriptsDir = (String)params.get("hypervisor.scripts.dir");
        if (hypervisorScriptsDir == null) {
            hypervisorScriptsDir = getDefaultHypervisorScriptsDir();
        }

        String kvmScriptsDir = (String)params.get("kvm.scripts.dir");
        if (kvmScriptsDir == null) {
            kvmScriptsDir = getDefaultKvmScriptsDir();
        }

        String networkScriptsDir = (String)params.get("network.scripts.dir");
        if (networkScriptsDir == null) {
            networkScriptsDir = getDefaultNetworkScriptsDir();
        }

        String storageScriptsDir = (String)params.get("storage.scripts.dir");
        if (storageScriptsDir == null) {
            storageScriptsDir = getDefaultStorageScriptsDir();
        }

        final String bridgeType = (String)params.get("network.bridge.type");
        if (bridgeType == null) {
            _bridgeType = BridgeType.NATIVE;
        } else {
            _bridgeType = BridgeType.valueOf(bridgeType.toUpperCase());
        }

        String dpdk = (String) params.get("openvswitch.dpdk.enabled");
        if (_bridgeType == BridgeType.OPENVSWITCH && Boolean.parseBoolean(dpdk)) {
            dpdkSupport = true;
            dpdkOvsPath = (String) params.get("openvswitch.dpdk.ovs.path");
            if (dpdkOvsPath != null && !dpdkOvsPath.endsWith("/")) {
                dpdkOvsPath += "/";
            }
        }

        directDownloadTemporaryDownloadPath = (String) params.get("direct.download.temporary.download.location");
        if (org.apache.commons.lang.StringUtils.isBlank(directDownloadTemporaryDownloadPath)) {
            directDownloadTemporaryDownloadPath = getDefaultDirectDownloadTemporaryPath();
        }

        cachePath = (String) params.get(HOST_CACHE_PATH_PARAMETER);
        if (org.apache.commons.lang.StringUtils.isBlank(cachePath)) {
            cachePath = getDefaultCachePath();
        }

        params.put("domr.scripts.dir", domrScriptsDir);

        _virtRouterResource = new VirtualRoutingResource(this);
        success = _virtRouterResource.configure(name, params);

        if (!success) {
            return false;
        }

        _host = (String)params.get("host");
        if (_host == null) {
            _host = "localhost";
        }

        _dcId = (String)params.get("zone");
        if (_dcId == null) {
            _dcId = "default";
        }

        _pod = (String)params.get("pod");
        if (_pod == null) {
            _pod = "default";
        }

        _clusterId = (String)params.get("cluster");

        _updateHostPasswdPath = Script.findScript(hypervisorScriptsDir, VRScripts.UPDATE_HOST_PASSWD);
        if (_updateHostPasswdPath == null) {
            throw new ConfigurationException("Unable to find update_host_passwd.sh");
        }

        _modifyVlanPath = Script.findScript(networkScriptsDir, "modifyvlan.sh");
        if (_modifyVlanPath == null) {
            throw new ConfigurationException("Unable to find modifyvlan.sh");
        }

        _versionstringpath = Script.findScript(kvmScriptsDir, "versions.sh");
        if (_versionstringpath == null) {
            throw new ConfigurationException("Unable to find versions.sh");
        }

        _patchScriptPath = Script.findScript(kvmScriptsDir, "patch.sh");
        if (_patchScriptPath == null) {
            throw new ConfigurationException("Unable to find patch.sh");
        }

        _heartBeatPath = Script.findScript(kvmScriptsDir, "kvmheartbeat.sh");
        if (_heartBeatPath == null) {
            throw new ConfigurationException("Unable to find kvmheartbeat.sh");
        }

        _createvmPath = Script.findScript(storageScriptsDir, "createvm.sh");
        if (_createvmPath == null) {
            throw new ConfigurationException("Unable to find the createvm.sh");
        }

        _manageSnapshotPath = Script.findScript(storageScriptsDir, "managesnapshot.sh");
        if (_manageSnapshotPath == null) {
            throw new ConfigurationException("Unable to find the managesnapshot.sh");
        }

        _resizeVolumePath = Script.findScript(storageScriptsDir, "resizevolume.sh");
        if (_resizeVolumePath == null) {
            throw new ConfigurationException("Unable to find the resizevolume.sh");
        }

        _vmActivityCheckPath = Script.findScript(kvmScriptsDir, "kvmvmactivity.sh");
        if (_vmActivityCheckPath == null) {
            throw new ConfigurationException("Unable to find kvmvmactivity.sh");
        }

        _createTmplPath = Script.findScript(storageScriptsDir, "createtmplt.sh");
        if (_createTmplPath == null) {
            throw new ConfigurationException("Unable to find the createtmplt.sh");
        }

        _securityGroupPath = Script.findScript(networkScriptsDir, "security_group.py");
        if (_securityGroupPath == null) {
            throw new ConfigurationException("Unable to find the security_group.py");
        }

        _ovsTunnelPath = Script.findScript(networkScriptsDir, "ovstunnel.py");
        if (_ovsTunnelPath == null) {
            throw new ConfigurationException("Unable to find the ovstunnel.py");
        }

        _routerProxyPath = Script.findScript("scripts/network/domr/", "router_proxy.sh");
        if (_routerProxyPath == null) {
            throw new ConfigurationException("Unable to find the router_proxy.sh");
        }

        _ovsPvlanDhcpHostPath = Script.findScript(networkScriptsDir, "ovs-pvlan-kvm-dhcp-host.sh");
        if (_ovsPvlanDhcpHostPath == null) {
            throw new ConfigurationException("Unable to find the ovs-pvlan-kvm-dhcp-host.sh");
        }

        _ovsPvlanVmPath = Script.findScript(networkScriptsDir, "ovs-pvlan-kvm-vm.sh");
        if (_ovsPvlanVmPath == null) {
            throw new ConfigurationException("Unable to find the ovs-pvlan-kvm-vm.sh");
        }

        String value = (String)params.get("developer");
        final boolean isDeveloper = Boolean.parseBoolean(value);

        if (isDeveloper) {
            params.putAll(getDeveloperProperties());
        }

        _pool = (String)params.get("pool");
        if (_pool == null) {
            _pool = "/root";
        }

        final String instance = (String)params.get("instance");

        _hypervisorType = HypervisorType.getType((String)params.get("hypervisor.type"));
        if (_hypervisorType == HypervisorType.None) {
            _hypervisorType = HypervisorType.KVM;
        }

        String hooksDir = (String)params.get("rolling.maintenance.hooks.dir");
        value = (String) params.get("rolling.maintenance.service.executor.disabled");
        rollingMaintenanceExecutor = Boolean.parseBoolean(value) ? new RollingMaintenanceAgentExecutor(hooksDir) :
                new RollingMaintenanceServiceExecutor(hooksDir);

        _hypervisorURI = (String)params.get("hypervisor.uri");
        if (_hypervisorURI == null) {
            _hypervisorURI = LibvirtConnection.getHypervisorURI(_hypervisorType.toString());
        }

        _networkDirectSourceMode = (String)params.get("network.direct.source.mode");
        _networkDirectDevice = (String)params.get("network.direct.device");

        String startMac = (String)params.get("private.macaddr.start");
        if (startMac == null) {
            startMac = "00:16:3e:77:e2:a0";
        }

        String startIp = (String)params.get("private.ipaddr.start");
        if (startIp == null) {
            startIp = "192.168.166.128";
        }

        _pingTestPath = Script.findScript(kvmScriptsDir, "pingtest.sh");
        if (_pingTestPath == null) {
            throw new ConfigurationException("Unable to find the pingtest.sh");
        }

        _linkLocalBridgeName = (String)params.get("private.bridge.name");
        if (_linkLocalBridgeName == null) {
            if (isDeveloper) {
                _linkLocalBridgeName = "cloud-" + instance + "-0";
            } else {
                _linkLocalBridgeName = "cloud0";
            }
        }

        _publicBridgeName = (String)params.get("public.network.device");
        if (_publicBridgeName == null) {
            _publicBridgeName = "cloudbr0";
        }

        _privBridgeName = (String)params.get("private.network.device");
        if (_privBridgeName == null) {
            _privBridgeName = "cloudbr1";
        }

        _guestBridgeName = (String)params.get("guest.network.device");
        if (_guestBridgeName == null) {
            _guestBridgeName = _privBridgeName;
        }

        _privNwName = (String)params.get("private.network.name");
        if (_privNwName == null) {
            if (isDeveloper) {
                _privNwName = "cloud-" + instance + "-private";
            } else {
                _privNwName = "cloud-private";
            }
        }

        _localStoragePath = (String)params.get("local.storage.path");
        if (_localStoragePath == null) {
            _localStoragePath = "/var/lib/libvirt/images/";
        }

        /* Directory to use for Qemu sockets like for the Qemu Guest Agent */
        _qemuSocketsPath = new File("/var/lib/libvirt/qemu");
        String _qemuSocketsPathVar = (String)params.get("qemu.sockets.path");
        if (_qemuSocketsPathVar != null && StringUtils.isNotBlank(_qemuSocketsPathVar)) {
            _qemuSocketsPath = new File(_qemuSocketsPathVar);
        }

        final File storagePath = new File(_localStoragePath);
        _localStoragePath = storagePath.getAbsolutePath();

        _localStorageUUID = (String)params.get("local.storage.uuid");
        if (_localStorageUUID == null) {
            _localStorageUUID = UUID.randomUUID().toString();
        }

        value = (String)params.get("scripts.timeout");
        _timeout = Duration.standardSeconds(NumbersUtil.parseInt(value, 30 * 60));

        value = (String)params.get("stop.script.timeout");
        _stopTimeout = NumbersUtil.parseInt(value, 120) * 1000;

        value = (String)params.get("cmds.timeout");
        _cmdsTimeout = NumbersUtil.parseInt(value, 7200) * 1000;

        value = (String) params.get("vm.memballoon.disable");
        if (Boolean.parseBoolean(value)) {
            _noMemBalloon = true;
        }

        _videoHw = (String) params.get("vm.video.hardware");
        value = (String) params.get("vm.video.ram");
        _videoRam = NumbersUtil.parseInt(value, 0);

        value = (String)params.get("host.reserved.mem.mb");
        // Reserve 1GB unless admin overrides
        _dom0MinMem = NumbersUtil.parseInt(value, 1024) * 1024* 1024L;

        value = (String)params.get("host.overcommit.mem.mb");
        // Support overcommit memory for host if host uses ZSWAP, KSM and other memory
        // compressing technologies
        _dom0OvercommitMem = NumbersUtil.parseInt(value, 0) * 1024 * 1024L;

        value = (String) params.get("kvmclock.disable");
        if (Boolean.parseBoolean(value)) {
            _noKvmClock = true;
        }

        value = (String) params.get("vm.rng.enable");
        if (Boolean.parseBoolean(value)) {
            _rngEnable = true;

            value = (String) params.get("vm.rng.model");
            if (!Strings.isNullOrEmpty(value)) {
                _rngBackendModel = RngBackendModel.valueOf(value.toUpperCase());
            }

            value = (String) params.get("vm.rng.path");
            if (!Strings.isNullOrEmpty(value)) {
                _rngPath = value;
            }

            value = (String) params.get("vm.rng.rate.bytes");
            _rngRateBytes = NumbersUtil.parseInt(value, new Integer(_rngRateBytes));

            value = (String) params.get("vm.rng.rate.period");
            _rngRatePeriod = NumbersUtil.parseInt(value, new Integer(_rngRatePeriod));
        }

        value = (String) params.get("vm.watchdog.model");
        if (!Strings.isNullOrEmpty(value)) {
            _watchDogModel = WatchDogModel.valueOf(value.toUpperCase());
        }

        value = (String) params.get("vm.watchdog.action");
        if (!Strings.isNullOrEmpty(value)) {
            _watchDogAction = WatchDogAction.valueOf(value.toUpperCase());
        }

        LibvirtConnection.initialize(_hypervisorURI);
        Connect conn = null;
        try {
            conn = LibvirtConnection.getConnection();

            if (_bridgeType == BridgeType.OPENVSWITCH) {
                if (conn.getLibVirVersion() < 10 * 1000 + 0) {
                    throw new ConfigurationException("Libvirt version 0.10.0 required for openvswitch support, but version " + conn.getLibVirVersion() + " detected");
                }
            }
        } catch (final LibvirtException e) {
            throw new CloudRuntimeException(e.getMessage());
        }

        // destroy default network, see https://libvirt.org/sources/java/javadoc/org/libvirt/Network.html
        try {
            Network network = conn.networkLookupByName("default");
            s_logger.debug("Found libvirt default network, destroying it and setting autostart to false");
            if (network.isActive() == 1) {
                network.destroy();
            }
            if (network.getAutostart()) {
                network.setAutostart(false);
            }
        } catch (final LibvirtException e) {
            s_logger.warn("Ignoring libvirt error.", e);
        }

        if (HypervisorType.KVM == _hypervisorType) {
            /* Does node support HVM guest? If not, exit */
            if (!IsHVMEnabled(conn)) {
                throw new ConfigurationException("NO HVM support on this machine, please make sure: " + "1. VT/SVM is supported by your CPU, or is enabled in BIOS. "
                        + "2. kvm modules are loaded (kvm, kvm_amd|kvm_intel)");
            }
        }

        _hypervisorPath = getHypervisorPath(conn);
        try {
            _hvVersion = conn.getVersion();
            _hvVersion = _hvVersion % 1000000 / 1000;
            _hypervisorLibvirtVersion = conn.getLibVirVersion();
            _hypervisorQemuVersion = conn.getVersion();
        } catch (final LibvirtException e) {
            s_logger.trace("Ignoring libvirt error.", e);
        }

        final String cpuArchOverride = (String)params.get("guest.cpu.arch");
        if (!Strings.isNullOrEmpty(cpuArchOverride)) {
            _guestCpuArch = cpuArchOverride;
            s_logger.info("Using guest CPU architecture: " + _guestCpuArch);
        }

        _guestCpuMode = (String)params.get("guest.cpu.mode");
        if (_guestCpuMode != null) {
            _guestCpuModel = (String)params.get("guest.cpu.model");

            if (_hypervisorLibvirtVersion < 9 * 1000 + 10) {
                s_logger.warn("Libvirt version 0.9.10 required for guest cpu mode, but version " + prettyVersion(_hypervisorLibvirtVersion) +
                        " detected, so it will be disabled");
                _guestCpuMode = "";
                _guestCpuModel = "";
            }
            params.put("guest.cpu.mode", _guestCpuMode);
            params.put("guest.cpu.model", _guestCpuModel);
        }

        final String cpuFeatures = (String)params.get("guest.cpu.features");
        if (cpuFeatures != null) {
            _cpuFeatures = new ArrayList<String>();
            for (final String feature: cpuFeatures.split(" ")) {
                if (!feature.isEmpty()) {
                    _cpuFeatures.add(feature);
                }
            }
        }

        final String[] info = NetUtils.getNetworkParams(_privateNic);

        _monitor = new KVMHAMonitor(null, info[0], _heartBeatPath);
        final Thread ha = new Thread(_monitor);
        ha.start();

        _storagePoolMgr = new KVMStoragePoolManager(_storage, _monitor);

        _sysvmISOPath = (String)params.get("systemvm.iso.path");
        if (_sysvmISOPath == null) {
            final String[] isoPaths = {"/usr/share/cloudstack-common/vms/systemvm.iso"};
            for (final String isoPath : isoPaths) {
                if (_storage.exists(isoPath)) {
                    _sysvmISOPath = isoPath;
                    break;
                }
            }
            if (_sysvmISOPath == null) {
                s_logger.debug("Can't find system vm ISO");
            }
        }

        final Map<String, String> bridges = new HashMap<String, String>();

        params.put("libvirt.host.bridges", bridges);
        params.put("libvirt.host.pifs", _pifs);

        params.put("libvirt.computing.resource", this);
        params.put("libvirtVersion", _hypervisorLibvirtVersion);


        configureVifDrivers(params);

        /*
        switch (_bridgeType) {
        case OPENVSWITCH:
            getOvsPifs();
            break;
        case NATIVE:
        default:
            getPifs();
            break;
        }
        */

        if (_pifs.get("private") == null) {
            s_logger.error("Failed to get private nic name");
            throw new ConfigurationException("Failed to get private nic name");
        }

        if (_pifs.get("public") == null) {
            s_logger.error("Failed to get public nic name");
            throw new ConfigurationException("Failed to get public nic name");
        }
        s_logger.debug("Found pif: " + _pifs.get("private") + " on " + _privBridgeName + ", pif: " + _pifs.get("public") + " on " + _publicBridgeName);

        _canBridgeFirewall = canBridgeFirewall(_pifs.get("public"));

        _localGateway = Script.runSimpleBashScript("ip route show default 0.0.0.0/0|head -1|awk '{print $3}'");
        if (_localGateway == null) {
            s_logger.warn("No default IPv4 gateway found");
        }

        _mountPoint = (String)params.get("mount.path");
        if (_mountPoint == null) {
            _mountPoint = "/mnt";
        }

        value = (String) params.get("vm.migrate.downtime");
        _migrateDowntime = NumbersUtil.parseInt(value, -1);

        value = (String) params.get("vm.migrate.pauseafter");
        _migratePauseAfter = NumbersUtil.parseInt(value, -1);

        configureAgentHooks(params);

        value = (String)params.get("vm.migrate.speed");
        _migrateSpeed = NumbersUtil.parseInt(value, -1);
        if (_migrateSpeed == -1) {
            //get guest network device speed
            _migrateSpeed = 0;
            final String speed = Script.runSimpleBashScript("ethtool " + _pifs.get("public") + " |grep Speed | cut -d \\  -f 2");
            if (speed != null) {
                final String[] tokens = speed.split("M");
                if (tokens.length == 2) {
                    try {
                        _migrateSpeed = Integer.parseInt(tokens[0]);
                    } catch (final NumberFormatException e) {
                        s_logger.trace("Ignoring migrateSpeed extraction error.", e);
                    }
                    s_logger.debug("device " + _pifs.get("public") + " has speed: " + String.valueOf(_migrateSpeed));
                }
            }
            params.put("vm.migrate.speed", String.valueOf(_migrateSpeed));
        }

        bridges.put("linklocal", _linkLocalBridgeName);
        bridges.put("public", _publicBridgeName);
        bridges.put("private", _privBridgeName);
        bridges.put("guest", _guestBridgeName);

        getVifDriver(TrafficType.Control).createControlNetwork(_linkLocalBridgeName);

        configureDiskActivityChecks(params);

        final KVMStorageProcessor storageProcessor = new KVMStorageProcessor(_storagePoolMgr, this);
        storageProcessor.configure(name, params);
        storageHandler = new StorageSubsystemCommandHandlerBase(storageProcessor);

        Boolean _iscsiCleanUpEnabled = Boolean.parseBoolean((String)params.get("iscsi.session.cleanup.enabled"));

        if (BooleanUtils.isTrue(_iscsiCleanUpEnabled)) {
            IscsiStorageCleanupMonitor isciCleanupMonitor = new IscsiStorageCleanupMonitor();
            final Thread cleanupMonitor = new Thread(isciCleanupMonitor);
            cleanupMonitor.start();
        } else {
            s_logger.info("iscsi session clean up is disabled");
        }

        return true;
    }

    public boolean configureHostParams(final Map<String, String> params) {
        final File file = PropertiesUtil.findConfigFile("agent.properties");
        if (file == null) {
            s_logger.error("Unable to find the file agent.properties");
            return false;
        }
        // Save configurations in agent.properties
        PropertiesStorage storage = new PropertiesStorage();
        storage.configure("Storage", new HashMap<String, Object>());
        if (params.get("router.aggregation.command.each.timeout") != null) {
            String value = (String)params.get("router.aggregation.command.each.timeout");
            Long longValue = NumbersUtil.parseLong(value, 600);
            storage.persist("router.aggregation.command.each.timeout", String.valueOf(longValue));
        }

        return true;
    }

    private void configureAgentHooks(final Map<String, Object> params) {
        String value = (String) params.get("agent.hooks.basedir");
        if (null != value) {
            _agentHooksBasedir = value;
        }
        s_logger.debug("agent.hooks.basedir is " + _agentHooksBasedir);

        value = (String) params.get("agent.hooks.libvirt_vm_xml_transformer.script");
        if (null != value) {
            _agentHooksLibvirtXmlScript = value;
        }
        s_logger.debug("agent.hooks.libvirt_vm_xml_transformer.script is " + _agentHooksLibvirtXmlScript);

        value = (String) params.get("agent.hooks.libvirt_vm_xml_transformer.method");
        if (null != value) {
            _agentHooksLibvirtXmlMethod = value;
        }
        s_logger.debug("agent.hooks.libvirt_vm_xml_transformer.method is " + _agentHooksLibvirtXmlMethod);

        value = (String) params.get("agent.hooks.libvirt_vm_on_start.script");
        if (null != value) {
            _agentHooksVmOnStartScript = value;
        }
        s_logger.debug("agent.hooks.libvirt_vm_on_start.script is " + _agentHooksVmOnStartScript);

        value = (String) params.get("agent.hooks.libvirt_vm_on_start.method");
        if (null != value) {
            _agentHooksVmOnStartMethod = value;
        }
        s_logger.debug("agent.hooks.libvirt_vm_on_start.method is " + _agentHooksVmOnStartMethod);

        value = (String) params.get("agent.hooks.libvirt_vm_on_stop.script");
        if (null != value) {
            _agentHooksVmOnStopScript = value;
        }
        s_logger.debug("agent.hooks.libvirt_vm_on_stop.script is " + _agentHooksVmOnStopScript);

        value = (String) params.get("agent.hooks.libvirt_vm_on_stop.method");
        if (null != value) {
            _agentHooksVmOnStopMethod = value;
        }
        s_logger.debug("agent.hooks.libvirt_vm_on_stop.method is " + _agentHooksVmOnStopMethod);
    }

    private void loadUefiProperties() throws FileNotFoundException {

        if (_uefiProperties != null && _uefiProperties.getProperty("guest.loader.legacy") != null) {
            return;
        }
        final File file = PropertiesUtil.findConfigFile("uefi.properties");
        if (file == null) {
            throw new FileNotFoundException("Unable to find file uefi.properties.");
        }

        s_logger.info("uefi.properties file found at " + file.getAbsolutePath());
        try {
            PropertiesUtil.loadFromFile(_uefiProperties, file);
            s_logger.info("guest.nvram.template.legacy = " + _uefiProperties.getProperty("guest.nvram.template.legacy"));
            s_logger.info("guest.loader.legacy = " + _uefiProperties.getProperty("guest.loader.legacy"));
            s_logger.info("guest.nvram.template.secure = " + _uefiProperties.getProperty("guest.nvram.template.secure"));
            s_logger.info("guest.loader.secure =" + _uefiProperties.getProperty("guest.loader.secure"));
            s_logger.info("guest.nvram.path = " + _uefiProperties.getProperty("guest.nvram.path"));
        } catch (final FileNotFoundException ex) {
            throw new CloudRuntimeException("Cannot find the file: " + file.getAbsolutePath(), ex);
        } catch (final IOException ex) {
            throw new CloudRuntimeException("IOException in reading " + file.getAbsolutePath(), ex);
        }
    }

    protected void configureDiskActivityChecks(final Map<String, Object> params) {
        _diskActivityCheckEnabled = Boolean.parseBoolean((String)params.get("vm.diskactivity.checkenabled"));
        if (_diskActivityCheckEnabled) {
            final int timeout = NumbersUtil.parseInt((String)params.get("vm.diskactivity.checktimeout_s"), 0);
            if (timeout > 0) {
                _diskActivityCheckTimeoutSeconds = timeout;
            }
            final long inactiveTime = NumbersUtil.parseLong((String)params.get("vm.diskactivity.inactivetime_ms"), 0L);
            if (inactiveTime > 0) {
                _diskActivityInactiveThresholdMilliseconds = inactiveTime;
            }
        }
    }

    protected void configureVifDrivers(final Map<String, Object> params) throws ConfigurationException {
        final String LIBVIRT_VIF_DRIVER = "libvirt.vif.driver";

        _trafficTypeVifDrivers = new HashMap<TrafficType, VifDriver>();

        // Load the default vif driver
        String defaultVifDriverName = (String)params.get(LIBVIRT_VIF_DRIVER);
        if (defaultVifDriverName == null) {
            if (_bridgeType == BridgeType.OPENVSWITCH) {
                s_logger.info("No libvirt.vif.driver specified. Defaults to OvsVifDriver.");
                defaultVifDriverName = DEFAULT_OVS_VIF_DRIVER_CLASS_NAME;
            } else {
                s_logger.info("No libvirt.vif.driver specified. Defaults to BridgeVifDriver.");
                defaultVifDriverName = DEFAULT_BRIDGE_VIF_DRIVER_CLASS_NAME;
            }
        }
        _defaultVifDriver = getVifDriverClass(defaultVifDriverName, params);

        // Load any per-traffic-type vif drivers
        for (final Map.Entry<String, Object> entry : params.entrySet()) {
            final String k = entry.getKey();
            final String vifDriverPrefix = LIBVIRT_VIF_DRIVER + ".";

            if (k.startsWith(vifDriverPrefix)) {
                // Get trafficType
                final String trafficTypeSuffix = k.substring(vifDriverPrefix.length());

                // Does this suffix match a real traffic type?
                final TrafficType trafficType = TrafficType.getTrafficType(trafficTypeSuffix);
                if (!trafficType.equals(TrafficType.None)) {
                    // Get vif driver class name
                    final String vifDriverClassName = (String)entry.getValue();
                    // if value is null, ignore
                    if (vifDriverClassName != null) {
                        // add traffic type to vif driver mapping to Map
                        _trafficTypeVifDrivers.put(trafficType, getVifDriverClass(vifDriverClassName, params));
                    }
                }
            }
        }
    }

    protected VifDriver getVifDriverClass(final String vifDriverClassName, final Map<String, Object> params) throws ConfigurationException {
        VifDriver vifDriver;

        try {
            final Class<?> clazz = Class.forName(vifDriverClassName);
            vifDriver = (VifDriver)clazz.newInstance();
            vifDriver.configure(params);
        } catch (final ClassNotFoundException e) {
            throw new ConfigurationException("Unable to find class for libvirt.vif.driver " + e);
        } catch (final InstantiationException e) {
            throw new ConfigurationException("Unable to instantiate class for libvirt.vif.driver " + e);
        } catch (final IllegalAccessException e) {
            throw new ConfigurationException("Unable to instantiate class for libvirt.vif.driver " + e);
        }
        return vifDriver;
    }

    public VifDriver getVifDriver(final TrafficType trafficType) {
        VifDriver vifDriver = _trafficTypeVifDrivers.get(trafficType);

        if (vifDriver == null) {
            vifDriver = _defaultVifDriver;
        }

        return vifDriver;
    }

    public VifDriver getVifDriver(final TrafficType trafficType, final String bridgeName) {
        VifDriver vifDriver = null;

        for (VifDriver driver : getAllVifDrivers()) {
            if (driver.isExistingBridge(bridgeName)) {
                vifDriver = driver;
                break;
            }
        }

        if (vifDriver == null) {
            vifDriver = getVifDriver(trafficType);
        }

        return vifDriver;
    }

    public List<VifDriver> getAllVifDrivers() {
        final Set<VifDriver> vifDrivers = new HashSet<VifDriver>();

        vifDrivers.add(_defaultVifDriver);
        vifDrivers.addAll(_trafficTypeVifDrivers.values());

        final ArrayList<VifDriver> vifDriverList = new ArrayList<VifDriver>(vifDrivers);

        return vifDriverList;
    }

    private void getPifs() {
        final File dir = new File("/sys/devices/virtual/net");
        final File[] netdevs = dir.listFiles();
        final List<String> bridges = new ArrayList<String>();
        for (int i = 0; i < netdevs.length; i++) {
            final File isbridge = new File(netdevs[i].getAbsolutePath() + "/bridge");
            final String netdevName = netdevs[i].getName();
            s_logger.debug("looking in file " + netdevs[i].getAbsolutePath() + "/bridge");
            if (isbridge.exists()) {
                s_logger.debug("Found bridge " + netdevName);
                bridges.add(netdevName);
            }
        }

        for (final String bridge : bridges) {
            s_logger.debug("looking for pif for bridge " + bridge);
            final String pif = getPif(bridge);
            if (isPublicBridge(bridge)) {
                _pifs.put("public", pif);
            }
            if (isGuestBridge(bridge)) {
                _pifs.put("private", pif);
            }
            _pifs.put(bridge, pif);
        }

        // guest(private) creates bridges on a pif, if private bridge not found try pif direct
        // This addresses the unnecessary requirement of someone to create an unused bridge just for traffic label
        if (_pifs.get("private") == null) {
            s_logger.debug("guest(private) traffic label '" + _guestBridgeName + "' not found as bridge, looking for physical interface");
            final File dev = new File("/sys/class/net/" + _guestBridgeName);
            if (dev.exists()) {
                s_logger.debug("guest(private) traffic label '" + _guestBridgeName + "' found as a physical device");
                _pifs.put("private", _guestBridgeName);
            }
        }

        // public creates bridges on a pif, if private bridge not found try pif direct
        // This addresses the unnecessary requirement of someone to create an unused bridge just for traffic label
        if (_pifs.get("public") == null) {
            s_logger.debug("public traffic label '" + _publicBridgeName+ "' not found as bridge, looking for physical interface");
            final File dev = new File("/sys/class/net/" + _publicBridgeName);
            if (dev.exists()) {
                s_logger.debug("public traffic label '" + _publicBridgeName + "' found as a physical device");
                _pifs.put("public", _publicBridgeName);
            }
        }

        s_logger.debug("done looking for pifs, no more bridges");
    }

    boolean isGuestBridge(String bridge) {
        return _guestBridgeName != null && bridge.equals(_guestBridgeName);
    }

    private void getOvsPifs() {
        final String cmdout = Script.runSimpleBashScript("ovs-vsctl list-br | sed '{:q;N;s/\\n/%/g;t q}'");
        s_logger.debug("cmdout was " + cmdout);
        final List<String> bridges = Arrays.asList(cmdout.split("%"));
        for (final String bridge : bridges) {
            s_logger.debug("looking for pif for bridge " + bridge);
            // String pif = getOvsPif(bridge);
            // Not really interested in the pif name at this point for ovs
            // bridges
            final String pif = bridge;
            if (isPublicBridge(bridge)) {
                _pifs.put("public", pif);
            }
            if (isGuestBridge(bridge)) {
                _pifs.put("private", pif);
            }
            _pifs.put(bridge, pif);
        }
        s_logger.debug("done looking for pifs, no more bridges");
    }

    public boolean isPublicBridge(String bridge) {
        return _publicBridgeName != null && bridge.equals(_publicBridgeName);
    }

    private String getPif(final String bridge) {
        String pif = matchPifFileInDirectory(bridge);
        final File vlanfile = new File("/proc/net/vlan/" + pif);

        if (vlanfile.isFile()) {
            pif = Script.runSimpleBashScript("grep ^Device\\: /proc/net/vlan/" + pif + " | awk {'print $2'}");
        }

        return pif;
    }

    private String matchPifFileInDirectory(final String bridgeName) {
        final File brif = new File("/sys/devices/virtual/net/" + bridgeName + "/brif");

        if (!brif.isDirectory()) {
            final File pif = new File("/sys/class/net/" + bridgeName);
            if (pif.isDirectory()) {
                // if bridgeName already refers to a pif, return it as-is
                return bridgeName;
            }
            s_logger.debug("failing to get physical interface from bridge " + bridgeName + ", does " + brif.getAbsolutePath() + "exist?");
            return "";
        }

        final File[] interfaces = brif.listFiles();

        for (int i = 0; i < interfaces.length; i++) {
            final String fname = interfaces[i].getName();
            s_logger.debug("matchPifFileInDirectory: file name '" + fname + "'");
            if (isInterface(fname)) {
                return fname;
            }
        }

        s_logger.debug("failing to get physical interface from bridge " + bridgeName + ", did not find an eth*, bond*, team*, vlan*, em*, p*p*, ens*, eno*, enp*, or enx* in " + brif.getAbsolutePath());
        return "";
    }

    static String [] ifNamePatterns = {
            "^eth",
            "^bond",
            "^vlan",
            "^vx",
            "^em",
            "^ens",
            "^eno",
            "^enp",
            "^team",
            "^enx",
            "^dummy",
            "^lo",
            "^p\\d+p\\d+"
    };

    /**
     * @param fname
     * @return
     */
    protected static boolean isInterface(final String fname) {
        StringBuffer commonPattern = new StringBuffer();
        for (final String ifNamePattern : ifNamePatterns) {
            commonPattern.append("|(").append(ifNamePattern).append(".*)");
        }
        if(fname.matches(commonPattern.toString())) {
            return true;
        }
        return false;
    }

    public boolean checkNetwork(final TrafficType trafficType, final String networkName) {
        if (networkName == null) {
            return true;
        }

        if (getVifDriver(trafficType, networkName) instanceof OvsVifDriver) {
            return checkOvsNetwork(networkName);
        } else {
            return checkBridgeNetwork(networkName);
        }
    }

    private boolean checkBridgeNetwork(final String networkName) {
        if (networkName == null) {
            return true;
        }

        final String name = matchPifFileInDirectory(networkName);

        if (name == null || name.isEmpty()) {
            return false;
        } else {
            return true;
        }
    }

    private boolean checkOvsNetwork(final String networkName) {
        s_logger.debug("Checking if network " + networkName + " exists as openvswitch bridge");
        if (networkName == null) {
            return true;
        }

        final Script command = new Script("/bin/sh", _timeout);
        command.add("-c");
        command.add("ovs-vsctl br-exists " + networkName);
        return "0".equals(command.execute(null));
    }

    public boolean passCmdLine(final String vmName, final String cmdLine) throws InternalErrorException {
        final Script command = new Script(_patchScriptPath, 300 * 1000, s_logger);
        String result;
        command.add("-n", vmName);
        command.add("-c", cmdLine);
        result = command.execute();
        if (result != null) {
            s_logger.error("Passing cmdline failed:" + result);
            return false;
        }
        return true;
    }

    boolean isDirectAttachedNetwork(final String type) {
        if ("untagged".equalsIgnoreCase(type)) {
            return true;
        } else {
            try {
                Long.valueOf(type);
            } catch (final NumberFormatException e) {
                return true;
            }
            return false;
        }
    }

    public String startVM(final Connect conn, final String vmName, final String domainXML) throws LibvirtException, InternalErrorException {
        try {
            /*
                We create a transient domain here. When this method gets
                called we receive a full XML specification of the guest,
                so no need to define it persistent.

                This also makes sure we never have any old "garbage" defined
                in libvirt which might haunt us.
             */

            // check for existing inactive vm definition and remove it
            // this can sometimes happen during crashes, etc
            Domain dm = null;
            try {
                dm = conn.domainLookupByName(vmName);
                if (dm != null && dm.isPersistent() == 1) {
                    // this is safe because it doesn't stop running VMs
                    dm.undefine();
                }
            } catch (final LibvirtException e) {
                // this is what we want, no domain found
            } finally {
                if (dm != null) {
                    dm.free();
                }
            }

            conn.domainCreateXML(domainXML, 0);
        } catch (final LibvirtException e) {
            throw e;
        }
        return null;
    }

    @Override
    public boolean stop() {
        try {
            final Connect conn = LibvirtConnection.getConnection();
            conn.close();
        } catch (final LibvirtException e) {
            s_logger.trace("Ignoring libvirt error.", e);
        }

        return true;
    }

    /**
     * This finds a command wrapper to handle the command and executes it.
     * If no wrapper is found an {@see UnsupportedAnswer} is sent back.
     * Any other exceptions are to be caught and wrapped in an generic {@see Answer}, marked as failed.
     *
     * @param cmd the instance of a {@see Command} to execute.
     * @return the for the {@see Command} appropriate {@see Answer} or {@see UnsupportedAnswer}
     */
    @Override
    public Answer executeRequest(final Command cmd) {

        final LibvirtRequestWrapper wrapper = LibvirtRequestWrapper.getInstance();
        try {
            return wrapper.execute(cmd, this);
        } catch (final RequestWrapper.CommandNotSupported cmde) {
            return Answer.createUnsupportedCommandAnswer(cmd);
        }
    }

    public synchronized boolean destroyTunnelNetwork(final String bridge) {
        findOrCreateTunnelNetwork(bridge);

        final Script cmd = new Script(_ovsTunnelPath, _timeout, s_logger);
        cmd.add("destroy_ovs_bridge");
        cmd.add("--bridge", bridge);

        final String result = cmd.execute();

        if (result != null) {
            s_logger.debug("OVS Bridge could not be destroyed due to error ==> " + result);
            return false;
        }
        return true;
    }

    public synchronized boolean findOrCreateTunnelNetwork(final String nwName) {
        try {
            if (checkNetwork(TrafficType.Guest, nwName)) {
                return true;
            }
            // if not found, create a new one
            final Map<String, String> otherConfig = new HashMap<String, String>();
            otherConfig.put("ovs-host-setup", "");
            Script.runSimpleBashScript("ovs-vsctl -- --may-exist add-br "
                    + nwName + " -- set bridge " + nwName
                    + " other_config:ovs-host-setup='-1'");
            s_logger.debug("### KVM network for tunnels created:" + nwName);
        } catch (final Exception e) {
            s_logger.warn("createTunnelNetwork failed", e);
            return false;
        }
        return true;
    }

    public synchronized boolean configureTunnelNetwork(final long networkId,
                                                       final long hostId, final String nwName) {
        try {
            final boolean findResult = findOrCreateTunnelNetwork(nwName);
            if (!findResult) {
                s_logger.warn("LibvirtComputingResource.findOrCreateTunnelNetwork() failed! Cannot proceed creating the tunnel.");
                return false;
            }
            final String configuredHosts = Script
                    .runSimpleBashScript("ovs-vsctl get bridge " + nwName
                            + " other_config:ovs-host-setup");
            boolean configured = false;
            if (configuredHosts != null) {
                final String hostIdsStr[] = configuredHosts.split(",");
                for (final String hostIdStr : hostIdsStr) {
                    if (hostIdStr.equals(((Long)hostId).toString())) {
                        configured = true;
                        break;
                    }
                }
            }
            if (!configured) {
                final Script cmd = new Script(_ovsTunnelPath, _timeout, s_logger);
                cmd.add("setup_ovs_bridge");
                cmd.add("--key", nwName);
                cmd.add("--cs_host_id", ((Long)hostId).toString());
                cmd.add("--bridge", nwName);
                final String result = cmd.execute();
                if (result != null) {
                    throw new CloudRuntimeException(
                            "Unable to pre-configure OVS bridge " + nwName
                                    + " for network ID:" + networkId);
                }
            }
        } catch (final Exception e) {
            s_logger.warn("createandConfigureTunnelNetwork failed", e);
            return false;
        }
        return true;
    }

    protected Storage.StorageResourceType getStorageResourceType() {
        return Storage.StorageResourceType.STORAGE_POOL;
    }

    // this is much like PrimaryStorageDownloadCommand, but keeping it separate
    public KVMPhysicalDisk templateToPrimaryDownload(final String templateUrl, final KVMStoragePool primaryPool, final String volUuid) {
        final int index = templateUrl.lastIndexOf("/");
        final String mountpoint = templateUrl.substring(0, index);
        String templateName = null;
        if (index < templateUrl.length() - 1) {
            templateName = templateUrl.substring(index + 1);
        }

        KVMPhysicalDisk templateVol = null;
        KVMStoragePool secondaryPool = null;
        try {
            secondaryPool = _storagePoolMgr.getStoragePoolByURI(mountpoint);
            /* Get template vol */
            if (templateName == null) {
                secondaryPool.refresh();
                final List<KVMPhysicalDisk> disks = secondaryPool.listPhysicalDisks();
                if (disks == null || disks.isEmpty()) {
                    s_logger.error("Failed to get volumes from pool: " + secondaryPool.getUuid());
                    return null;
                }
                for (final KVMPhysicalDisk disk : disks) {
                    if (disk.getName().endsWith("qcow2")) {
                        templateVol = disk;
                        break;
                    }
                }
                if (templateVol == null) {
                    s_logger.error("Failed to get template from pool: " + secondaryPool.getUuid());
                    return null;
                }
            } else {
                templateVol = secondaryPool.getPhysicalDisk(templateName);
            }

            /* Copy volume to primary storage */

            final KVMPhysicalDisk primaryVol = _storagePoolMgr.copyPhysicalDisk(templateVol, volUuid, primaryPool, 0);
            return primaryVol;
        } catch (final CloudRuntimeException e) {
            s_logger.error("Failed to download template to primary storage", e);
            return null;
        } finally {
            if (secondaryPool != null) {
                _storagePoolMgr.deleteStoragePool(secondaryPool.getType(), secondaryPool.getUuid());
            }
        }
    }

    public String getResizeScriptType(final KVMStoragePool pool, final KVMPhysicalDisk vol) {
        final StoragePoolType poolType = pool.getType();
        final PhysicalDiskFormat volFormat = vol.getFormat();

        if (pool.getType() == StoragePoolType.CLVM && volFormat == PhysicalDiskFormat.RAW) {
            return "CLVM";
        } else if ((poolType == StoragePoolType.NetworkFilesystem
                || poolType == StoragePoolType.SharedMountPoint
                || poolType == StoragePoolType.Filesystem
                || poolType == StoragePoolType.Gluster)
                && volFormat == PhysicalDiskFormat.QCOW2 ) {
            return "QCOW2";
        }
        throw new CloudRuntimeException("Cannot determine resize type from pool type " + pool.getType());
    }

    private String getBroadcastUriFromBridge(final String brName) {
        final String pif = matchPifFileInDirectory(brName);
        final Pattern pattern = Pattern.compile("(\\D+)(\\d+)(\\D*)(\\d*)(\\D*)(\\d*)");
        final Matcher matcher = pattern.matcher(pif);
        s_logger.debug("getting broadcast uri for pif " + pif + " and bridge " + brName);
        if(matcher.find()) {
            if (brName.startsWith("brvx")){
                return BroadcastDomainType.Vxlan.toUri(matcher.group(2)).toString();
            }
            else{
                if (!matcher.group(6).isEmpty()) {
                    return BroadcastDomainType.Vlan.toUri(matcher.group(6)).toString();
                } else if (!matcher.group(4).isEmpty()) {
                    return BroadcastDomainType.Vlan.toUri(matcher.group(4)).toString();
                } else {
                    //untagged or not matching (eth|bond|team)#.#
                    s_logger.debug("failed to get vNet id from bridge " + brName
                            + "attached to physical interface" + pif + ", perhaps untagged interface");
                    return "";
                }
            }
        } else {
            s_logger.debug("failed to get vNet id from bridge " + brName + "attached to physical interface" + pif);
            return "";
        }
    }

    private void VifHotPlug(final Connect conn, final String vmName, final String broadcastUri, final String macAddr) throws InternalErrorException, LibvirtException {
        final NicTO nicTO = new NicTO();
        nicTO.setMac(macAddr);
        nicTO.setType(TrafficType.Public);
        if (broadcastUri == null) {
            nicTO.setBroadcastType(BroadcastDomainType.Native);
        } else {
            final URI uri = BroadcastDomainType.fromString(broadcastUri);
            nicTO.setBroadcastType(BroadcastDomainType.getSchemeValue(uri));
            nicTO.setBroadcastUri(uri);
        }

        final Domain vm = getDomain(conn, vmName);
        vm.attachDevice(getVifDriver(nicTO.getType()).plug(nicTO, "Other PV", "", null).toString());
    }


    private void vifHotUnPlug (final Connect conn, final String vmName, final String macAddr) throws InternalErrorException, LibvirtException {

        Domain vm = null;
        vm = getDomain(conn, vmName);
        final List<InterfaceDef> pluggedNics = getInterfaces(conn, vmName);
        for (final InterfaceDef pluggedNic : pluggedNics) {
            if (pluggedNic.getMacAddress().equalsIgnoreCase(macAddr)) {
                vm.detachDevice(pluggedNic.toString());
                // We don't know which "traffic type" is associated with
                // each interface at this point, so inform all vif drivers
                for (final VifDriver vifDriver : getAllVifDrivers()) {
                    vifDriver.unplug(pluggedNic, true);
                }
            }
        }
    }

    private ExecutionResult prepareNetworkElementCommand(final SetupGuestNetworkCommand cmd) {
        Connect conn;
        final NicTO nic = cmd.getNic();
        final String routerName = cmd.getAccessDetail(NetworkElementCommand.ROUTER_NAME);

        try {
            conn = LibvirtConnection.getConnectionByVmName(routerName);
            final List<InterfaceDef> pluggedNics = getInterfaces(conn, routerName);
            InterfaceDef routerNic = null;

            for (final InterfaceDef pluggedNic : pluggedNics) {
                if (pluggedNic.getMacAddress().equalsIgnoreCase(nic.getMac())) {
                    routerNic = pluggedNic;
                    break;
                }
            }

            if (routerNic == null) {
                return new ExecutionResult(false, "Can not find nic with mac " + nic.getMac() + " for VM " + routerName);
            }

            return new ExecutionResult(true, null);
        } catch (final LibvirtException e) {
            final String msg = "Creating guest network failed due to " + e.toString();
            s_logger.warn(msg, e);
            return new ExecutionResult(false, msg);
        }
    }

    protected ExecutionResult prepareNetworkElementCommand(final SetSourceNatCommand cmd) {
        Connect conn;
        final String routerName = cmd.getAccessDetail(NetworkElementCommand.ROUTER_NAME);
        cmd.getAccessDetail(NetworkElementCommand.ROUTER_IP);
        final IpAddressTO pubIP = cmd.getIpAddress();

        try {
            conn = LibvirtConnection.getConnectionByVmName(routerName);
            Integer devNum = 0;
            final String pubVlan = pubIP.getBroadcastUri();
            final List<InterfaceDef> pluggedNics = getInterfaces(conn, routerName);

            for (final InterfaceDef pluggedNic : pluggedNics) {
                final String pluggedVlanBr = pluggedNic.getBrName();
                final String pluggedVlanId = getBroadcastUriFromBridge(pluggedVlanBr);
                if (pubVlan.equalsIgnoreCase(Vlan.UNTAGGED) && pluggedVlanBr.equalsIgnoreCase(_publicBridgeName)) {
                    break;
                } else if (pluggedVlanBr.equalsIgnoreCase(_linkLocalBridgeName)) {
                    /*skip over, no physical bridge device exists*/
                } else if (pluggedVlanId == null) {
                    /*this should only be true in the case of link local bridge*/
                    return new ExecutionResult(false, "unable to find the vlan id for bridge " + pluggedVlanBr + " when attempting to set up" + pubVlan +
                            " on router " + routerName);
                } else if (pluggedVlanId.equals(pubVlan)) {
                    break;
                }
                devNum++;
            }

            pubIP.setNicDevId(devNum);

            return new ExecutionResult(true, "success");
        } catch (final LibvirtException e) {
            final String msg = "Ip SNAT failure due to " + e.toString();
            s_logger.error(msg, e);
            return new ExecutionResult(false, msg);
        }
    }

    protected ExecutionResult prepareNetworkElementCommand(final IpAssocVpcCommand cmd) {
        Connect conn;
        final String routerName = cmd.getAccessDetail(NetworkElementCommand.ROUTER_NAME);

        try {
            conn = getLibvirtUtilitiesHelper().getConnectionByVmName(routerName);
            Pair<Map<String, Integer>, Integer> macAddressToNicNumPair = getMacAddressToNicNumPair(conn, routerName);
            final Map<String, Integer> macAddressToNicNum = macAddressToNicNumPair.first();
            Integer devNum = macAddressToNicNumPair.second();

            final IpAddressTO[] ips = cmd.getIpAddresses();
            for (final IpAddressTO ip : ips) {
                ip.setNicDevId(macAddressToNicNum.get(ip.getVifMacAddress()));
            }

            return new ExecutionResult(true, null);
        } catch (final LibvirtException e) {
            s_logger.error("Ip Assoc failure on applying one ip due to exception:  ", e);
            return new ExecutionResult(false, e.getMessage());
        }
    }

    public ExecutionResult prepareNetworkElementCommand(final IpAssocCommand cmd) {
        final String routerName = cmd.getAccessDetail(NetworkElementCommand.ROUTER_NAME);
        final String routerIp = cmd.getAccessDetail(NetworkElementCommand.ROUTER_IP);
        Connect conn;
        try {
            conn = getLibvirtUtilitiesHelper().getConnectionByVmName(routerName);
            Pair<Map<String, Integer>, Integer> macAddressToNicNumPair = getMacAddressToNicNumPair(conn, routerName);
            final Map<String, Integer> macAddressToNicNum = macAddressToNicNumPair.first();
            Integer devNum = macAddressToNicNumPair.second();

            final IpAddressTO[] ips = cmd.getIpAddresses();
            int nicNum = 0;
            for (final IpAddressTO ip : ips) {
                boolean newNic = false;
                if (!macAddressToNicNum.containsKey(ip.getVifMacAddress())) {
                    /* plug a vif into router */
                    VifHotPlug(conn, routerName, ip.getBroadcastUri(), ip.getVifMacAddress());
                    macAddressToNicNum.put(ip.getVifMacAddress(), devNum++);
                    newNic = true;
                }
                nicNum = macAddressToNicNum.get(ip.getVifMacAddress());
                networkUsage(routerIp, "addVif", "eth" + nicNum);

                ip.setNicDevId(nicNum);
                ip.setNewNic(newNic);
            }
            return new ExecutionResult(true, null);
        } catch (final LibvirtException e) {
            s_logger.error("ipassoccmd failed", e);
            return new ExecutionResult(false, e.getMessage());
        } catch (final InternalErrorException e) {
            s_logger.error("ipassoccmd failed", e);
            return new ExecutionResult(false, e.getMessage());
        }
    }

    protected ExecutionResult cleanupNetworkElementCommand(final IpAssocCommand cmd) {

        final String routerName = cmd.getAccessDetail(NetworkElementCommand.ROUTER_NAME);
        final String routerIp = cmd.getAccessDetail(NetworkElementCommand.ROUTER_IP);
        final String lastIp = cmd.getAccessDetail(NetworkElementCommand.NETWORK_PUB_LAST_IP);
        Connect conn;
        try {
            conn = getLibvirtUtilitiesHelper().getConnectionByVmName(routerName);
            Pair<Map<String, Integer>, Integer> macAddressToNicNumPair = getMacAddressToNicNumPair(conn, routerName);
            final Map<String, Integer> macAddressToNicNum = macAddressToNicNumPair.first();
            Integer devNum = macAddressToNicNumPair.second();

            final IpAddressTO[] ips = cmd.getIpAddresses();
            int nicNum = 0;
            for (final IpAddressTO ip : ips) {
                if (!macAddressToNicNum.containsKey(ip.getVifMacAddress())) {
                    /* plug a vif into router */
                    VifHotPlug(conn, routerName, ip.getBroadcastUri(), ip.getVifMacAddress());
                    macAddressToNicNum.put(ip.getVifMacAddress(), devNum++);
                }
                nicNum = macAddressToNicNum.get(ip.getVifMacAddress());

                if (org.apache.commons.lang.StringUtils.equalsIgnoreCase(lastIp, "true") && !ip.isAdd()) {
                    // in isolated network eth2 is the default public interface. We don't want to delete it.
                    if (nicNum != 2) {
                        vifHotUnPlug(conn, routerName, ip.getVifMacAddress());
                        networkUsage(routerIp, "deleteVif", "eth" + nicNum);
                    }
                }
            }

        } catch (final LibvirtException e) {
            s_logger.error("ipassoccmd failed", e);
            return new ExecutionResult(false, e.getMessage());
        } catch (final InternalErrorException e) {
            s_logger.error("ipassoccmd failed", e);
            return new ExecutionResult(false, e.getMessage());
        }

        return new ExecutionResult(true, null);
    }


    private Pair<Map<String, Integer>, Integer> getMacAddressToNicNumPair(Connect conn, String routerName) {
        Integer devNum = 0;
        final List<InterfaceDef> pluggedNics = getInterfaces(conn, routerName);
        final Map<String, Integer> macAddressToNicNum = new HashMap<>(pluggedNics.size());
        for (final InterfaceDef pluggedNic : pluggedNics) {
            final String pluggedVlan = pluggedNic.getBrName();
            macAddressToNicNum.put(pluggedNic.getMacAddress(), devNum);
            devNum++;
        }
        return new Pair<Map<String, Integer>, Integer>(macAddressToNicNum, devNum);
    }

    protected PowerState convertToPowerState(final DomainState ps) {
        final PowerState state = s_powerStatesTable.get(ps);
        return state == null ? PowerState.PowerUnknown : state;
    }

    public PowerState getVmState(final Connect conn, final String vmName) {
        int retry = 3;
        Domain vms = null;
        while (retry-- > 0) {
            try {
                vms = conn.domainLookupByName(vmName);
                final PowerState s = convertToPowerState(vms.getInfo().state);
                return s;
            } catch (final LibvirtException e) {
                s_logger.warn("Can't get vm state " + vmName + e.getMessage() + "retry:" + retry);
            } finally {
                try {
                    if (vms != null) {
                        vms.free();
                    }
                } catch (final LibvirtException l) {
                    s_logger.trace("Ignoring libvirt error.", l);
                }
            }
        }
        return PowerState.PowerOff;
    }

    public String networkUsage(final String privateIpAddress, final String option, final String vif) {
        final Script getUsage = new Script(_routerProxyPath, s_logger);
        getUsage.add("netusage.sh");
        getUsage.add(privateIpAddress);
        if (option.equals("get")) {
            getUsage.add("-g");
        } else if (option.equals("create")) {
            getUsage.add("-c");
        } else if (option.equals("reset")) {
            getUsage.add("-r");
        } else if (option.equals("addVif")) {
            getUsage.add("-a", vif);
        } else if (option.equals("deleteVif")) {
            getUsage.add("-d", vif);
        }

        final OutputInterpreter.OneLineParser usageParser = new OutputInterpreter.OneLineParser();
        final String result = getUsage.execute(usageParser);
        if (result != null) {
            s_logger.debug("Failed to execute networkUsage:" + result);
            return null;
        }
        return usageParser.getLine();
    }

    public long[] getNetworkStats(final String privateIP) {
        final String result = networkUsage(privateIP, "get", null);
        final long[] stats = new long[2];
        if (result != null) {
            final String[] splitResult = result.split(":");
            int i = 0;
            while (i < splitResult.length - 1) {
                stats[0] += Long.parseLong(splitResult[i++]);
                stats[1] += Long.parseLong(splitResult[i++]);
            }
        }
        return stats;
    }

    public String configureVPCNetworkUsage(final String privateIpAddress, final String publicIp, final String option, final String vpcCIDR) {
        final Script getUsage = new Script(_routerProxyPath, s_logger);
        getUsage.add("vpc_netusage.sh");
        getUsage.add(privateIpAddress);
        getUsage.add("-l", publicIp);

        if (option.equals("get")) {
            getUsage.add("-g");
        } else if (option.equals("create")) {
            getUsage.add("-c");
            getUsage.add("-v", vpcCIDR);
        } else if (option.equals("reset")) {
            getUsage.add("-r");
        } else if (option.equals("vpn")) {
            getUsage.add("-n");
        } else if (option.equals("remove")) {
            getUsage.add("-d");
        }

        final OutputInterpreter.OneLineParser usageParser = new OutputInterpreter.OneLineParser();
        final String result = getUsage.execute(usageParser);
        if (result != null) {
            s_logger.debug("Failed to execute VPCNetworkUsage:" + result);
            return null;
        }
        return usageParser.getLine();
    }

    public long[] getVPCNetworkStats(final String privateIP, final String publicIp, final String option) {
        final String result = configureVPCNetworkUsage(privateIP, publicIp, option, null);
        final long[] stats = new long[2];
        if (result != null) {
            final String[] splitResult = result.split(":");
            int i = 0;
            while (i < splitResult.length - 1) {
                stats[0] += Long.parseLong(splitResult[i++]);
                stats[1] += Long.parseLong(splitResult[i++]);
            }
        }
        return stats;
    }

    public void handleVmStartFailure(final Connect conn, final String vmName, final LibvirtVMDef vm) {
        if (vm != null && vm.getDevices() != null) {
            cleanupVMNetworks(conn, vm.getDevices().getInterfaces());
        }
    }

    protected String getUuid(String uuid) {
        if (uuid == null) {
            uuid = UUID.randomUUID().toString();
        } else {
            try {
                final UUID uuid2 = UUID.fromString(uuid);
                final String uuid3 = uuid2.toString();
                if (!uuid3.equals(uuid)) {
                    uuid = UUID.randomUUID().toString();
                }
            } catch (final IllegalArgumentException e) {
                uuid = UUID.randomUUID().toString();
            }
        }
        return uuid;
    }

    /**
     * Set quota and period tags on 'ctd' when CPU limit use is set
     */
    protected void setQuotaAndPeriod(VirtualMachineTO vmTO, CpuTuneDef ctd) {
        if (vmTO.getLimitCpuUse() && vmTO.getCpuQuotaPercentage() != null) {
            Double cpuQuotaPercentage = vmTO.getCpuQuotaPercentage();
            int period = CpuTuneDef.DEFAULT_PERIOD;
            int quota = (int) (period * cpuQuotaPercentage);
            if (quota < CpuTuneDef.MIN_QUOTA) {
                s_logger.info("Calculated quota (" + quota + ") below the minimum (" + CpuTuneDef.MIN_QUOTA + ") for VM domain " + vmTO.getUuid() + ", setting it to minimum " +
                        "and calculating period instead of using the default");
                quota = CpuTuneDef.MIN_QUOTA;
                period = (int) ((double) quota / cpuQuotaPercentage);
                if (period > CpuTuneDef.MAX_PERIOD) {
                    s_logger.info("Calculated period (" + period + ") exceeds the maximum (" + CpuTuneDef.MAX_PERIOD +
                            "), setting it to the maximum");
                    period = CpuTuneDef.MAX_PERIOD;
                }
            }
            ctd.setQuota(quota);
            ctd.setPeriod(period);
            s_logger.info("Setting quota=" + quota + ", period=" + period + " to VM domain " + vmTO.getUuid());
        }
    }

    protected void enlightenWindowsVm(VirtualMachineTO vmTO, FeaturesDef features) {
        if (vmTO.getOs().contains("Windows PV")) {
            // If OS is Windows PV, then enable the features. Features supported on Windows 2008 and later
            LibvirtVMDef.HyperVEnlightenmentFeatureDef hyv = new LibvirtVMDef.HyperVEnlightenmentFeatureDef();
            hyv.setFeature("relaxed", true);
            hyv.setFeature("vapic", true);
            hyv.setFeature("spinlocks", true);
            hyv.setRetries(8096);
            features.addHyperVFeature(hyv);
            s_logger.info("Enabling KVM Enlightment Features to VM domain " + vmTO.getUuid());
        }
    }

    /**
     * Creates VM KVM definitions from virtual machine transfer object specifications.
     */
    public LibvirtVMDef createVMFromSpec(final VirtualMachineTO vmTO) {
        s_logger.debug(String.format("Creating VM from specifications [%s]", vmTO.toString()));

        LibvirtVMDef vm = new LibvirtVMDef();
        vm.setDomainName(vmTO.getName());
        String uuid = vmTO.getUuid();
        uuid = getUuid(uuid);
        vm.setDomUUID(uuid);
        vm.setDomDescription(vmTO.getOs());
        vm.setPlatformEmulator(vmTO.getPlatformEmulator());

        Map<String, String> customParams = vmTO.getDetails();
        boolean isUefiEnabled = false;
        boolean isSecureBoot = false;
        String bootMode = null;

        if (MapUtils.isNotEmpty(customParams) && customParams.containsKey(GuestDef.BootType.UEFI.toString())) {
            isUefiEnabled = true;
            s_logger.debug(String.format("Enabled UEFI for VM UUID [%s].", uuid));

            if (isSecureMode(customParams.get(GuestDef.BootType.UEFI.toString()))) {
                s_logger.debug(String.format("Enabled Secure Boot for VM UUID [%s].", uuid));
                isSecureBoot = true;
            }
        }

        Map<String, String> extraConfig = vmTO.getExtraConfig();
        if (dpdkSupport && (!extraConfig.containsKey(DpdkHelper.DPDK_NUMA) || !extraConfig.containsKey(DpdkHelper.DPDK_HUGE_PAGES))) {
            s_logger.info(String.format("DPDK is enabled for VM [%s], but it needs extra configurations for CPU NUMA and Huge Pages for VM deployment.", vmTO.toString()));
        }
        configureVM(vmTO, vm, customParams, isUefiEnabled, isSecureBoot, bootMode, extraConfig, uuid);
        return vm;
    }

    /**
     * Configures created VM from specification, adding the necessary components to VM.
     */
    private void configureVM(VirtualMachineTO vmTO, LibvirtVMDef vm, Map<String, String> customParams, boolean isUefiEnabled, boolean isSecureBoot, String bootMode,
            Map<String, String> extraConfig, String uuid) {
        s_logger.debug(String.format("Configuring VM with UUID [%s].", uuid));

        GuestDef guest = createGuestFromSpec(vmTO, vm, uuid, customParams);
        if (isUefiEnabled) {
            configureGuestIfUefiEnabled(isSecureBoot, bootMode, guest);
        }

        vm.addComp(guest);
        vm.addComp(createGuestResourceDef(vmTO));

        int vcpus = vmTO.getCpus();
        if (!extraConfig.containsKey(DpdkHelper.DPDK_NUMA)) {
            vm.addComp(createCpuModeDef(vmTO, vcpus));
        }

        if (_hypervisorLibvirtVersion >= MIN_LIBVIRT_VERSION_FOR_GUEST_CPU_TUNE) {
            vm.addComp(createCpuTuneDef(vmTO));
        }

        FeaturesDef features = createFeaturesDef(customParams, isUefiEnabled, isSecureBoot);
        enlightenWindowsVm(vmTO, features);
        vm.addComp(features);

        vm.addComp(createTermPolicy());
        vm.addComp(createClockDef(vmTO));
        vm.addComp(createDevicesDef(vmTO, guest, vcpus, isUefiEnabled));

        addExtraConfigsToVM(vmTO, vm, extraConfig);
    }

    /**
     *  Adds extra configuration to User VM Domain XML before starting.
     */
    private void addExtraConfigsToVM(VirtualMachineTO vmTO, LibvirtVMDef vm, Map<String, String> extraConfig) {
        if (MapUtils.isNotEmpty(extraConfig) && VirtualMachine.Type.User.equals(vmTO.getType())) {
            s_logger.debug(String.format("Appending extra configuration data [%s] to guest VM [%s] domain XML.", extraConfig, vmTO.toString()));
            addExtraConfigComponent(extraConfig, vm);
        }
    }

    /**
     * Adds devices components to VM.
     */
    protected DevicesDef createDevicesDef(VirtualMachineTO vmTO, GuestDef guest, int vcpus, boolean isUefiEnabled) {
        DevicesDef devices = new DevicesDef();
        devices.setEmulatorPath(_hypervisorPath);
        devices.setGuestType(guest.getGuestType());
        devices.addDevice(createSerialDef());

        if (_rngEnable) {
            devices.addDevice(createRngDef());
        }

        devices.addDevice(createChannelDef(vmTO));
        devices.addDevice(createWatchDogDef());
        devices.addDevice(createVideoDef());
        devices.addDevice(createConsoleDef());
        devices.addDevice(createGraphicDef(vmTO));
        devices.addDevice(createTabletInputDef());

        if (isGuestAarch64()) {
            createArm64UsbDef(devices);
        }

        DiskDef.DiskBus busT = getDiskModelFromVMDetail(vmTO);
        if (busT == null) {
            busT = getGuestDiskModel(vmTO.getPlatformEmulator(), isUefiEnabled);
        }

        if (busT == DiskDef.DiskBus.SCSI) {
            devices.addDevice(createSCSIDef(vcpus));
        }
        return devices;
    }

    protected WatchDogDef createWatchDogDef() {
        return new WatchDogDef(_watchDogAction, _watchDogModel);
    }

    protected void createArm64UsbDef(DevicesDef devices) {
        devices.addDevice(new InputDef(KEYBOARD, USB));
        devices.addDevice(new InputDef(MOUSE, USB));
        devices.addDevice(new LibvirtVMDef.USBDef((short)0, 0, 5, 0, 0));
    }

    protected InputDef createTabletInputDef() {
        return new InputDef(TABLET, USB);
    }

    /**
     * Creates a Libvirt Graphic Definition with the VM's password and VNC address.
     */
    protected GraphicDef createGraphicDef(VirtualMachineTO vmTO) {
        return new GraphicDef(VNC, (short)0, true, vmTO.getVncAddr(), vmTO.getVncPassword(), null);
    }

    /**
     * Adds a Virtio channel for the Qemu Guest Agent tools.
     */
    protected ChannelDef createChannelDef(VirtualMachineTO vmTO) {
        File virtIoChannel = Paths.get(_qemuSocketsPath.getPath(), vmTO.getName() + "." + _qemuGuestAgentSocketName).toFile();
        return new ChannelDef(_qemuGuestAgentSocketName, ChannelDef.ChannelType.UNIX, virtIoChannel);
    }

    /**
     * Creates Virtio SCSI controller. <br>
     * The respective Virtio SCSI XML definition is generated only if the VM's Disk Bus is of ISCSI.
     */
    protected SCSIDef createSCSIDef(int vcpus) {
        return new SCSIDef((short)0, 0, 0, 9, 0, vcpus);
    }

    protected ConsoleDef createConsoleDef() {
        return new ConsoleDef(PTY, null, null, (short)0);
    }

    protected VideoDef createVideoDef() {
        return new VideoDef(_videoHw, _videoRam);
    }

    protected RngDef createRngDef() {
        return new RngDef(_rngPath, _rngBackendModel, _rngRateBytes, _rngRatePeriod);
    }

    protected SerialDef createSerialDef() {
        return new SerialDef(PTY, null, (short)0);
    }

    protected ClockDef createClockDef(final VirtualMachineTO vmTO) {
        ClockDef clock = new ClockDef();
        if (org.apache.commons.lang.StringUtils.startsWith(vmTO.getOs(), WINDOWS)) {
            clock.setClockOffset(ClockDef.ClockOffset.LOCALTIME);
            clock.setTimer(HYPERVCLOCK, null, null);
        } else if ((vmTO.getType() != VirtualMachine.Type.User || isGuestPVEnabled(vmTO.getOs())) && _hypervisorLibvirtVersion >= MIN_LIBVIRT_VERSION_FOR_GUEST_CPU_MODE) {
            clock.setTimer(KVMCLOCK, null, null, _noKvmClock);
        }
        return clock;
    }

    protected TermPolicy createTermPolicy() {
        TermPolicy term = new TermPolicy();
        term.setCrashPolicy(DESTROY);
        term.setPowerOffPolicy(DESTROY);
        term.setRebootPolicy(RESTART);
        return term;
    }

    protected FeaturesDef createFeaturesDef(Map<String, String> customParams, boolean isUefiEnabled, boolean isSecureBoot) {
        FeaturesDef features = new FeaturesDef();
        features.addFeatures(PAE);
        features.addFeatures(APIC);
        features.addFeatures(ACPI);
        if (isUefiEnabled && isSecureBoot) {
            features.addFeatures(SMM);
        }
        return features;
    }

    /**
     * A 4.0.X/4.1.X management server doesn't send the correct JSON
     * command for getMinSpeed, it only sends a 'speed' field.<br>
     * So, to create a cpu tune,  if getMinSpeed() returns null we fall back to getSpeed().<br>
     * This way a >4.1 agent can work communicate a <=4.1 management server.<br>
     * This change is due to the overcommit feature in 4.2.
     */
    protected CpuTuneDef createCpuTuneDef(VirtualMachineTO vmTO) {
        CpuTuneDef ctd = new CpuTuneDef();
        int shares = vmTO.getCpus() * (vmTO.getMinSpeed() != null ? vmTO.getMinSpeed() : vmTO.getSpeed());
        ctd.setShares(shares);
        setQuotaAndPeriod(vmTO, ctd);
        return ctd;
    }

    private CpuModeDef createCpuModeDef(VirtualMachineTO vmTO, int vcpus) {
        final CpuModeDef cmd = new CpuModeDef();
        cmd.setMode(_guestCpuMode);
        cmd.setModel(_guestCpuModel);
        if (VirtualMachine.Type.User.equals(vmTO.getType())) {
            cmd.setFeatures(_cpuFeatures);
        }
        setCpuTopology(cmd, vcpus, vmTO.getDetails());
        return cmd;
    }

    private void configureGuestIfUefiEnabled(boolean isSecureBoot, String bootMode, GuestDef guest) {
        setGuestLoader(bootMode, SECURE, guest, GuestDef.GUEST_LOADER_SECURE);
        setGuestLoader(bootMode, LEGACY, guest, GuestDef.GUEST_LOADER_LEGACY);

        if (isUefiPropertieNotNull(GuestDef.GUEST_NVRAM_PATH)) {
            guest.setNvram(_uefiProperties.getProperty(GuestDef.GUEST_NVRAM_PATH));
        }

        if (isSecureBoot && isUefiPropertieNotNull(GuestDef.GUEST_NVRAM_TEMPLATE_SECURE) && SECURE.equalsIgnoreCase(bootMode)) {
            guest.setNvramTemplate(_uefiProperties.getProperty(GuestDef.GUEST_NVRAM_TEMPLATE_SECURE));
        } else if (isUefiPropertieNotNull(GuestDef.GUEST_NVRAM_TEMPLATE_LEGACY)) {
            guest.setNvramTemplate(_uefiProperties.getProperty(GuestDef.GUEST_NVRAM_TEMPLATE_LEGACY));
        }
    }

    private void setGuestLoader(String bootMode, String mode, GuestDef guest, String propertie) {
        if (isUefiPropertieNotNull(propertie) && mode.equalsIgnoreCase(bootMode)) {
            guest.setLoader(_uefiProperties.getProperty(propertie));
        }
    }

    private boolean isUefiPropertieNotNull(String propertie) {
        return _uefiProperties.getProperty(propertie) != null;
    }

    private boolean isGuestAarch64() {
        return AARCH64.equals(_guestCpuArch);
    }

    /**
     * Creates a guest definition from a VM specification.
     */
    protected GuestDef createGuestFromSpec(VirtualMachineTO vmTO, LibvirtVMDef vm, String uuid, Map<String, String> customParams) {
        GuestDef guest = new GuestDef();

        configureGuestAndVMHypervisorType(vmTO, vm, guest);
        guest.setGuestArch(_guestCpuArch != null ? _guestCpuArch : vmTO.getArch());
        guest.setMachineType(isGuestAarch64() ? VIRT : PC);
        guest.setBootType(GuestDef.BootType.BIOS);
        if (MapUtils.isNotEmpty(customParams) && customParams.containsKey(GuestDef.BootType.UEFI.toString())) {
            guest.setBootType(GuestDef.BootType.UEFI);
            guest.setBootMode(GuestDef.BootMode.LEGACY);
            guest.setMachineType(Q35);
            if (SECURE.equalsIgnoreCase(customParams.get(GuestDef.BootType.UEFI.toString()))) {
                guest.setBootMode(GuestDef.BootMode.SECURE);
            }
        }
        guest.setUuid(uuid);
        guest.setBootOrder(GuestDef.BootOrder.CDROM);
        guest.setBootOrder(GuestDef.BootOrder.HARDISK);
        return guest;
    }

    protected void configureGuestAndVMHypervisorType(VirtualMachineTO vmTO, LibvirtVMDef vm, GuestDef guest) {
        if (HypervisorType.LXC == _hypervisorType && VirtualMachine.Type.User.equals(vmTO.getType())) {
            configureGuestAndUserVMToUseLXC(vm, guest);
        } else {
            configureGuestAndSystemVMToUseKVM(vm, guest);
        }
    }

    /**
     * KVM domain is only valid for system VMs. Use LXC for user VMs.
     */
    private void configureGuestAndSystemVMToUseKVM(LibvirtVMDef vm, GuestDef guest) {
        guest.setGuestType(GuestDef.GuestType.KVM);
        vm.setHvsType(HypervisorType.KVM.toString().toLowerCase());
        vm.setLibvirtVersion(_hypervisorLibvirtVersion);
        vm.setQemuVersion(_hypervisorQemuVersion);
    }

    /**
     * LXC domain is only valid for user VMs. Use KVM for system VMs.
     */
    private void configureGuestAndUserVMToUseLXC(LibvirtVMDef vm, GuestDef guest) {
        guest.setGuestType(GuestDef.GuestType.LXC);
        vm.setHvsType(HypervisorType.LXC.toString().toLowerCase());
    }

    /**
     * Creates guest resources based in VM specification.
     */
    protected GuestResourceDef createGuestResourceDef(VirtualMachineTO vmTO){
        GuestResourceDef grd = new GuestResourceDef();

        grd.setMemBalloning(!_noMemBalloon);

        Long maxRam = ByteScaleUtils.bytesToKib(vmTO.getMaxRam());

        grd.setMemorySize(maxRam);
        grd.setCurrentMem(getCurrentMemAccordingToMemBallooning(vmTO, maxRam));

        int vcpus = vmTO.getCpus();
        Integer maxVcpus = vmTO.getVcpuMaxLimit();

        grd.setVcpuNum(vcpus);
        grd.setMaxVcpuNum(maxVcpus == null ? vcpus : maxVcpus);

        return grd;
    }

    protected long getCurrentMemAccordingToMemBallooning(VirtualMachineTO vmTO, long maxRam) {
        if (_noMemBalloon) {
            s_logger.warn(String.format("Setting VM's [%s] current memory as max memory [%s] due to memory ballooning is disabled. If you are using a custom service offering, verify if memory ballooning really should be disabled.", vmTO.toString(), maxRam));
            return maxRam;
        } else {
            return ByteScaleUtils.bytesToKib(vmTO.getMinRam());
        }
    }

    /**
     * Adds extra configurations (if any) as a String component to the domain XML
     */
    protected void addExtraConfigComponent(Map<String, String> extraConfig, LibvirtVMDef vm) {
        if (MapUtils.isNotEmpty(extraConfig)) {
            StringBuilder extraConfigBuilder = new StringBuilder();
            for (String key : extraConfig.keySet()) {
                if (!key.startsWith(DpdkHelper.DPDK_INTERFACE_PREFIX) && !key.equals(DpdkHelper.DPDK_VHOST_USER_MODE)) {
                    extraConfigBuilder.append(extraConfig.get(key));
                }
            }
            String comp = extraConfigBuilder.toString();
            if (org.apache.commons.lang.StringUtils.isNotBlank(comp)) {
                vm.addComp(comp);
            }
        }
    }

    public void createVifs(final VirtualMachineTO vmSpec, final LibvirtVMDef vm) throws InternalErrorException, LibvirtException {
        final NicTO[] nics = vmSpec.getNics();
        final Map <String, String> params = vmSpec.getDetails();
        String nicAdapter = "";
        if (params != null && params.get("nicAdapter") != null && !params.get("nicAdapter").isEmpty()) {
            nicAdapter = params.get("nicAdapter");
        }
        Map<String, String> extraConfig = vmSpec.getExtraConfig();
        for (int i = 0; i < nics.length; i++) {
            for (final NicTO nic : vmSpec.getNics()) {
                if (nic.getDeviceId() == i) {
                    createVif(vm, nic, nicAdapter, extraConfig);
                }
            }
        }
    }

    public String getVolumePath(final Connect conn, final DiskTO volume) throws LibvirtException, URISyntaxException {
        return getVolumePath(conn, volume, false);
    }

    public String getVolumePath(final Connect conn, final DiskTO volume, boolean diskOnHostCache) throws LibvirtException, URISyntaxException {
        final DataTO data = volume.getData();
        final DataStoreTO store = data.getDataStore();

        if (volume.getType() == Volume.Type.ISO && data.getPath() != null && (store instanceof NfsTO ||
                store instanceof PrimaryDataStoreTO && data instanceof TemplateObjectTO && !((TemplateObjectTO) data).isDirectDownload())) {

            if (data.getPath().startsWith(ConfigDrive.CONFIGDRIVEDIR) && diskOnHostCache) {
                String configDrivePath = getConfigPath() + "/" + data.getPath();
                return configDrivePath;
            }

            final String isoPath = store.getUrl().split("\\?")[0] + File.separator + data.getPath();
            final int index = isoPath.lastIndexOf("/");
            final String path = isoPath.substring(0, index);
            final String name = isoPath.substring(index + 1);
            final KVMStoragePool secondaryPool = _storagePoolMgr.getStoragePoolByURI(path);
            final KVMPhysicalDisk isoVol = secondaryPool.getPhysicalDisk(name);
            return isoVol.getPath();
        } else {
            return data.getPath();
        }
    }

    public void createVbd(final Connect conn, final VirtualMachineTO vmSpec, final String vmName, final LibvirtVMDef vm) throws InternalErrorException, LibvirtException, URISyntaxException {
        final Map<String, String> details = vmSpec.getDetails();
        final List<DiskTO> disks = Arrays.asList(vmSpec.getDisks());
        boolean isSecureBoot = false;
        boolean isWindowsTemplate = false;
        Collections.sort(disks, new Comparator<DiskTO>() {
            @Override
            public int compare(final DiskTO arg0, final DiskTO arg1) {
                return arg0.getDiskSeq() > arg1.getDiskSeq() ? 1 : -1;
            }
        });

        boolean isUefiEnabled = MapUtils.isNotEmpty(details) && details.containsKey(GuestDef.BootType.UEFI.toString());
        if (isUefiEnabled) {
            isSecureBoot = isSecureMode(details.get(GuestDef.BootType.UEFI.toString()));
        }
        if (vmSpec.getOs().toLowerCase().contains("window")) {
            isWindowsTemplate =true;
        }
        for (final DiskTO volume : disks) {
            KVMPhysicalDisk physicalDisk = null;
            KVMStoragePool pool = null;
            final DataTO data = volume.getData();
            if (volume.getType() == Volume.Type.ISO && data.getPath() != null) {
                DataStoreTO dataStore = data.getDataStore();
                String dataStoreUrl = null;
                if (data.getPath().startsWith(ConfigDrive.CONFIGDRIVEDIR) && vmSpec.isConfigDriveOnHostCache() && data instanceof TemplateObjectTO) {
                    String configDrivePath = getConfigPath() + "/" + data.getPath();
                    physicalDisk = new KVMPhysicalDisk(configDrivePath, ((TemplateObjectTO) data).getUuid(), null);
                    physicalDisk.setFormat(PhysicalDiskFormat.FILE);
                } else if (dataStore instanceof NfsTO) {
                    NfsTO nfsStore = (NfsTO)data.getDataStore();
                    dataStoreUrl = nfsStore.getUrl();
                    physicalDisk = getPhysicalDiskFromNfsStore(dataStoreUrl, data);
                } else if (dataStore instanceof PrimaryDataStoreTO) {
                    //In order to support directly downloaded ISOs
                    PrimaryDataStoreTO primaryDataStoreTO = (PrimaryDataStoreTO) dataStore;
                    if (primaryDataStoreTO.getPoolType().equals(StoragePoolType.NetworkFilesystem)) {
                        String psHost = primaryDataStoreTO.getHost();
                        String psPath = primaryDataStoreTO.getPath();
                        dataStoreUrl = "nfs://" + psHost + File.separator + psPath;
                        physicalDisk = getPhysicalDiskFromNfsStore(dataStoreUrl, data);
                    } else if (primaryDataStoreTO.getPoolType().equals(StoragePoolType.SharedMountPoint) ||
                            primaryDataStoreTO.getPoolType().equals(StoragePoolType.Filesystem)) {
                        physicalDisk = getPhysicalDiskPrimaryStore(primaryDataStoreTO, data);
                    }
                }
            } else if (volume.getType() != Volume.Type.ISO) {
                final PrimaryDataStoreTO store = (PrimaryDataStoreTO)data.getDataStore();
                physicalDisk = _storagePoolMgr.getPhysicalDisk(store.getPoolType(), store.getUuid(), data.getPath());
                pool = physicalDisk.getPool();
            }

            String volPath = null;
            if (physicalDisk != null) {
                volPath = physicalDisk.getPath();
            }

            if (volume.getType() != Volume.Type.ISO
                    && physicalDisk != null && physicalDisk.getFormat() == PhysicalDiskFormat.QCOW2
                    && (pool.getType() == StoragePoolType.NetworkFilesystem
                    || pool.getType() == StoragePoolType.SharedMountPoint
                    || pool.getType() == StoragePoolType.Filesystem
                    || pool.getType() == StoragePoolType.Gluster)) {
                setBackingFileFormat(physicalDisk.getPath());
            }

            // check for disk activity, if detected we should exit because vm is running elsewhere
            if (_diskActivityCheckEnabled && physicalDisk != null && physicalDisk.getFormat() == PhysicalDiskFormat.QCOW2) {
                s_logger.debug("Checking physical disk file at path " + volPath + " for disk activity to ensure vm is not running elsewhere");
                try {
                    HypervisorUtils.checkVolumeFileForActivity(volPath, _diskActivityCheckTimeoutSeconds, _diskActivityInactiveThresholdMilliseconds, _diskActivityCheckFileSizeMin);
                } catch (final IOException ex) {
                    throw new CloudRuntimeException("Unable to check physical disk file for activity", ex);
                }
                s_logger.debug("Disk activity check cleared");
            }

            // if params contains a rootDiskController key, use its value (this is what other HVs are doing)
            DiskDef.DiskBus diskBusType = getDiskModelFromVMDetail(vmSpec);
            if (diskBusType == null) {
                diskBusType = getGuestDiskModel(vmSpec.getPlatformEmulator(), isUefiEnabled);
            }

            DiskDef.DiskBus diskBusTypeData = getDataDiskModelFromVMDetail(vmSpec);
            if (diskBusTypeData == null) {
                diskBusTypeData = (diskBusType == DiskDef.DiskBus.SCSI) ? diskBusType : DiskDef.DiskBus.VIRTIO;
            }

            final DiskDef disk = new DiskDef();
            int devId = volume.getDiskSeq().intValue();
            if (volume.getType() == Volume.Type.ISO) {

                disk.defISODisk(volPath, devId, isUefiEnabled);

                if (_guestCpuArch != null && _guestCpuArch.equals("aarch64")) {
                    disk.setBusType(DiskDef.DiskBus.SCSI);
                }
            } else {
                if (diskBusType == DiskDef.DiskBus.SCSI ) {
                    disk.setQemuDriver(true);
                    disk.setDiscard(DiscardType.UNMAP);
                }

                setDiskIoDriver(disk);

                if (pool.getType() == StoragePoolType.RBD) {
                    /*
                            For RBD pools we use the secret mechanism in libvirt.
                            We store the secret under the UUID of the pool, that's why
                            we pass the pool's UUID as the authSecret
                     */
                    disk.defNetworkBasedDisk(physicalDisk.getPath().replace("rbd:", ""), pool.getSourceHost(), pool.getSourcePort(), pool.getAuthUserName(),
                            pool.getUuid(), devId, diskBusType, DiskProtocol.RBD, DiskDef.DiskFmtType.RAW);
                } else if (pool.getType() == StoragePoolType.PowerFlex) {
                    disk.defBlockBasedDisk(physicalDisk.getPath(), devId, diskBusTypeData);
                } else if (pool.getType() == StoragePoolType.Gluster) {
                    final String mountpoint = pool.getLocalPath();
                    final String path = physicalDisk.getPath();
                    final String glusterVolume = pool.getSourceDir().replace("/", "");
                    disk.defNetworkBasedDisk(glusterVolume + path.replace(mountpoint, ""), pool.getSourceHost(), pool.getSourcePort(), null,
                            null, devId, diskBusType, DiskProtocol.GLUSTER, DiskDef.DiskFmtType.QCOW2);
                } else if (pool.getType() == StoragePoolType.CLVM || physicalDisk.getFormat() == PhysicalDiskFormat.RAW) {
                    if (volume.getType() == Volume.Type.DATADISK && !(isWindowsTemplate && isUefiEnabled)) {
                        disk.defBlockBasedDisk(physicalDisk.getPath(), devId, diskBusTypeData);
                    }
                    else {
                        disk.defBlockBasedDisk(physicalDisk.getPath(), devId, diskBusType);
                    }
                } else {
                    if (volume.getType() == Volume.Type.DATADISK && !(isWindowsTemplate && isUefiEnabled)) {
                        disk.defFileBasedDisk(physicalDisk.getPath(), devId, diskBusTypeData, DiskDef.DiskFmtType.QCOW2);
                    } else {
                        if (isSecureBoot) {
                            disk.defFileBasedDisk(physicalDisk.getPath(), devId, DiskDef.DiskFmtType.QCOW2, isWindowsTemplate);
                        } else {
                            disk.defFileBasedDisk(physicalDisk.getPath(), devId, diskBusType, DiskDef.DiskFmtType.QCOW2);
                        }
                    }

                }

            }

            if (data instanceof VolumeObjectTO) {
                final VolumeObjectTO volumeObjectTO = (VolumeObjectTO)data;
                disk.setSerial(diskUuidToSerial(volumeObjectTO.getUuid()));
                setBurstProperties(volumeObjectTO, disk);

                if (volumeObjectTO.getCacheMode() != null) {
                    disk.setCacheMode(DiskDef.DiskCacheMode.valueOf(volumeObjectTO.getCacheMode().toString().toUpperCase()));
                }
            }
            if (vm.getDevices() == null) {
                s_logger.error("There is no devices for" + vm);
                throw new RuntimeException("There is no devices for" + vm);
            }
            vm.getDevices().addDevice(disk);
        }

        if (vmSpec.getType() != VirtualMachine.Type.User) {
            if (_sysvmISOPath != null) {
                final DiskDef iso = new DiskDef();
                iso.defISODisk(_sysvmISOPath);
                if (_guestCpuArch != null && _guestCpuArch.equals("aarch64")) {
                    iso.setBusType(DiskDef.DiskBus.SCSI);
                }
                vm.getDevices().addDevice(iso);
            }
        }

        // For LXC, find and add the root filesystem, rbd data disks
        if (HypervisorType.LXC.toString().toLowerCase().equals(vm.getHvsType())) {
            for (final DiskTO volume : disks) {
                final DataTO data = volume.getData();
                final PrimaryDataStoreTO store = (PrimaryDataStoreTO)data.getDataStore();
                if (volume.getType() == Volume.Type.ROOT) {
                    final KVMPhysicalDisk physicalDisk = _storagePoolMgr.getPhysicalDisk(store.getPoolType(), store.getUuid(), data.getPath());
                    final FilesystemDef rootFs = new FilesystemDef(physicalDisk.getPath(), "/");
                    vm.getDevices().addDevice(rootFs);
                } else if (volume.getType() == Volume.Type.DATADISK) {
                    final KVMPhysicalDisk physicalDisk = _storagePoolMgr.getPhysicalDisk(store.getPoolType(), store.getUuid(), data.getPath());
                    final KVMStoragePool pool = physicalDisk.getPool();
                    if(StoragePoolType.RBD.equals(pool.getType())) {
                        final int devId = volume.getDiskSeq().intValue();
                        final String device = mapRbdDevice(physicalDisk);
                        if (device != null) {
                            s_logger.debug("RBD device on host is: " + device);
                            final DiskDef diskdef = new DiskDef();
                            diskdef.defBlockBasedDisk(device, devId, DiskDef.DiskBus.VIRTIO);
                            diskdef.setQemuDriver(false);
                            vm.getDevices().addDevice(diskdef);
                        } else {
                            throw new InternalErrorException("Error while mapping RBD device on host");
                        }
                    }
                }
            }
        }
    }

    private KVMPhysicalDisk getPhysicalDiskPrimaryStore(PrimaryDataStoreTO primaryDataStoreTO, DataTO data) {
        KVMStoragePool storagePool = _storagePoolMgr.getStoragePool(primaryDataStoreTO.getPoolType(), primaryDataStoreTO.getUuid());
        return storagePool.getPhysicalDisk(data.getPath());
    }

    /**
     * Set Disk IO Driver, if supported by the Libvirt/Qemu version.
     * IO Driver works for:
     * (i) Qemu >= 5.0;
     * (ii) Libvirt >= 6.3.0
     */
    protected void setDiskIoDriver(DiskDef disk) {
        if (getHypervisorLibvirtVersion() >= HYPERVISOR_LIBVIRT_VERSION_SUPPORTS_IO_URING && getHypervisorQemuVersion() >= HYPERVISOR_QEMU_VERSION_SUPPORTS_IO_URING) {
            disk.setIoDriver(DiskDef.IoDriver.IOURING);
        }
    }

    private KVMPhysicalDisk getPhysicalDiskFromNfsStore(String dataStoreUrl, DataTO data) {
        final String volPath = dataStoreUrl + File.separator + data.getPath();
        final int index = volPath.lastIndexOf("/");
        final String volDir = volPath.substring(0, index);
        final String volName = volPath.substring(index + 1);
        final KVMStoragePool storage = _storagePoolMgr.getStoragePoolByURI(volDir);
        return storage.getPhysicalDisk(volName);
    }

    private void setBurstProperties(final VolumeObjectTO volumeObjectTO, final DiskDef disk ) {
        if (volumeObjectTO.getBytesReadRate() != null && volumeObjectTO.getBytesReadRate() > 0) {
            disk.setBytesReadRate(volumeObjectTO.getBytesReadRate());
        }
        if (volumeObjectTO.getBytesReadRateMax() != null && volumeObjectTO.getBytesReadRateMax() > 0) {
            disk.setBytesReadRateMax(volumeObjectTO.getBytesReadRateMax());
        }
        if (volumeObjectTO.getBytesReadRateMaxLength() != null && volumeObjectTO.getBytesReadRateMaxLength() > 0) {
            disk.setBytesReadRateMaxLength(volumeObjectTO.getBytesReadRateMaxLength());
        }
        if (volumeObjectTO.getBytesWriteRate() != null && volumeObjectTO.getBytesWriteRate() > 0) {
            disk.setBytesWriteRate(volumeObjectTO.getBytesWriteRate());
        }
        if (volumeObjectTO.getBytesWriteRateMax() != null && volumeObjectTO.getBytesWriteRateMax() > 0) {
            disk.setBytesWriteRateMax(volumeObjectTO.getBytesWriteRateMax());
        }
        if (volumeObjectTO.getBytesWriteRateMaxLength() != null && volumeObjectTO.getBytesWriteRateMaxLength() > 0) {
            disk.setBytesWriteRateMaxLength(volumeObjectTO.getBytesWriteRateMaxLength());
        }
        if (volumeObjectTO.getIopsReadRate() != null && volumeObjectTO.getIopsReadRate() > 0) {
            disk.setIopsReadRate(volumeObjectTO.getIopsReadRate());
        }
        if (volumeObjectTO.getIopsReadRateMax() != null && volumeObjectTO.getIopsReadRateMax() > 0) {
            disk.setIopsReadRateMax(volumeObjectTO.getIopsReadRateMax());
        }
        if (volumeObjectTO.getIopsReadRateMaxLength() != null && volumeObjectTO.getIopsReadRateMaxLength() > 0) {
            disk.setIopsReadRateMaxLength(volumeObjectTO.getIopsReadRateMaxLength());
        }
        if (volumeObjectTO.getIopsWriteRate() != null && volumeObjectTO.getIopsWriteRate() > 0) {
            disk.setIopsWriteRate(volumeObjectTO.getIopsWriteRate());
        }
        if (volumeObjectTO.getIopsWriteRateMax() != null && volumeObjectTO.getIopsWriteRateMax() > 0) {
            disk.setIopsWriteRateMax(volumeObjectTO.getIopsWriteRateMax());
        }
        if (volumeObjectTO.getIopsWriteRateMaxLength() != null && volumeObjectTO.getIopsWriteRateMaxLength() > 0) {
            disk.setIopsWriteRateMaxLength(volumeObjectTO.getIopsWriteRateMaxLength());
        }
    }

    private void createVif(final LibvirtVMDef vm, final NicTO nic, final String nicAdapter, Map<String, String> extraConfig) throws InternalErrorException, LibvirtException {
        if (vm.getDevices() == null) {
            s_logger.error("LibvirtVMDef object get devices with null result");
            throw new InternalErrorException("LibvirtVMDef object get devices with null result");
        }
        vm.getDevices().addDevice(getVifDriver(nic.getType(), nic.getName()).plug(nic, vm.getPlatformEmulator(), nicAdapter, extraConfig));
    }

    public boolean cleanupDisk(Map<String, String> volumeToDisconnect) {
        return _storagePoolMgr.disconnectPhysicalDisk(volumeToDisconnect);
    }

    public boolean cleanupDisk(final DiskDef disk) {
        final String path = disk.getDiskPath();

        if (path == null) {
            s_logger.debug("Unable to clean up disk with null path (perhaps empty cdrom drive):" + disk);
            return false;
        }

        if (path.endsWith("systemvm.iso")) {
            // don't need to clean up system vm ISO as it's stored in local
            return true;
        }

        return _storagePoolMgr.disconnectPhysicalDiskByPath(path);
    }

    protected KVMStoragePoolManager getPoolManager() {
        return _storagePoolMgr;
    }

    public void detachAndAttachConfigDriveISO(final Connect conn, final String vmName) {
        // detach and re-attach configdrive ISO
        List<DiskDef> disks = getDisks(conn, vmName);
        DiskDef configdrive = null;
        for (DiskDef disk : disks) {
            if (disk.getDeviceType() == DiskDef.DeviceType.CDROM && disk.getDiskLabel() == CONFIG_DRIVE_ISO_DISK_LABEL) {
                configdrive = disk;
            }
        }
        if (configdrive != null) {
            try {
                String result = attachOrDetachISO(conn, vmName, configdrive.getDiskPath(), false, CONFIG_DRIVE_ISO_DEVICE_ID);
                if (result != null) {
                    s_logger.warn("Detach ConfigDrive ISO with result: " + result);
                }
                result = attachOrDetachISO(conn, vmName, configdrive.getDiskPath(), true, CONFIG_DRIVE_ISO_DEVICE_ID);
                if (result != null) {
                    s_logger.warn("Attach ConfigDrive ISO with result: " + result);
                }
            } catch (final LibvirtException | InternalErrorException | URISyntaxException e) {
                final String msg = "Detach and attach ConfigDrive ISO failed due to " + e.toString();
                s_logger.warn(msg, e);
            }
        }
    }

    public synchronized String attachOrDetachISO(final Connect conn, final String vmName, String isoPath, final boolean isAttach, final Integer diskSeq) throws LibvirtException, URISyntaxException,
            InternalErrorException {
        final DiskDef iso = new DiskDef();
        if (isoPath != null && isAttach) {
            final int index = isoPath.lastIndexOf("/");
            final String path = isoPath.substring(0, index);
            final String name = isoPath.substring(index + 1);
            final KVMStoragePool secondaryPool = _storagePoolMgr.getStoragePoolByURI(path);
            final KVMPhysicalDisk isoVol = secondaryPool.getPhysicalDisk(name);
            isoPath = isoVol.getPath();

            iso.defISODisk(isoPath, diskSeq);
        } else {
            iso.defISODisk(null, diskSeq);
        }

        final String result = attachOrDetachDevice(conn, true, vmName, iso.toString());
        if (result == null && !isAttach) {
            final List<DiskDef> disks = getDisks(conn, vmName);
            for (final DiskDef disk : disks) {
                if (disk.getDeviceType() == DiskDef.DeviceType.CDROM
                        && (diskSeq == null || disk.getDiskLabel() == iso.getDiskLabel())) {
                    cleanupDisk(disk);
                }
            }

        }
        return result;
    }

    public synchronized String attachOrDetachDisk(final Connect conn,
                                                  final boolean attach, final String vmName, final KVMPhysicalDisk attachingDisk,
                                                  final int devId, final Long bytesReadRate, final Long bytesReadRateMax, final Long bytesReadRateMaxLength, final Long bytesWriteRate, final Long bytesWriteRateMax, final Long bytesWriteRateMaxLength, final Long iopsReadRate, final Long iopsReadRateMax, final Long iopsReadRateMaxLength, final Long iopsWriteRate, final Long iopsWriteRateMax, final Long iopsWriteRateMaxLength, final String cacheMode) throws LibvirtException, InternalErrorException {
        List<DiskDef> disks = null;
        Domain dm = null;
        DiskDef diskdef = null;
        final KVMStoragePool attachingPool = attachingDisk.getPool();
        try {
            dm = conn.domainLookupByName(vmName);
            final LibvirtDomainXMLParser parser = new LibvirtDomainXMLParser();
            final String domXml = dm.getXMLDesc(0);
            parser.parseDomainXML(domXml);
            disks = parser.getDisks();

            if (!attach) {
                for (final DiskDef disk : disks) {
                    final String file = disk.getDiskPath();
                    if (file != null && file.equalsIgnoreCase(attachingDisk.getPath())) {
                        diskdef = disk;
                        break;
                    }
                }
                if (diskdef == null) {
                    throw new InternalErrorException("disk: " + attachingDisk.getPath() + " is not attached before");
                }
            } else {
                DiskDef.DiskBus busT = DiskDef.DiskBus.VIRTIO;
                for (final DiskDef disk : disks) {
                    if (disk.getDeviceType() == DeviceType.DISK) {
                        if (disk.getBusType() == DiskDef.DiskBus.SCSI) {
                            busT = DiskDef.DiskBus.SCSI;
                        }
                        break;
                    }
                }

                diskdef = new DiskDef();
                if (busT == DiskDef.DiskBus.SCSI) {
                    diskdef.setQemuDriver(true);
                    diskdef.setDiscard(DiscardType.UNMAP);
                }
                if (attachingPool.getType() == StoragePoolType.RBD) {
                    diskdef.defNetworkBasedDisk(attachingDisk.getPath(), attachingPool.getSourceHost(), attachingPool.getSourcePort(), attachingPool.getAuthUserName(),
                            attachingPool.getUuid(), devId, busT, DiskProtocol.RBD, DiskDef.DiskFmtType.RAW);
                } else if (attachingPool.getType() == StoragePoolType.PowerFlex) {
                    diskdef.defBlockBasedDisk(attachingDisk.getPath(), devId, busT);
                } else if (attachingPool.getType() == StoragePoolType.Gluster) {
                    diskdef.defNetworkBasedDisk(attachingDisk.getPath(), attachingPool.getSourceHost(), attachingPool.getSourcePort(), null,
                            null, devId, busT, DiskProtocol.GLUSTER, DiskDef.DiskFmtType.QCOW2);
                } else if (attachingDisk.getFormat() == PhysicalDiskFormat.QCOW2) {
                    diskdef.defFileBasedDisk(attachingDisk.getPath(), devId, busT, DiskDef.DiskFmtType.QCOW2);
                } else if (attachingDisk.getFormat() == PhysicalDiskFormat.RAW) {
                    diskdef.defBlockBasedDisk(attachingDisk.getPath(), devId, busT);
                }
                if (bytesReadRate != null && bytesReadRate > 0) {
                    diskdef.setBytesReadRate(bytesReadRate);
                }
                if (bytesReadRateMax != null && bytesReadRateMax > 0) {
                    diskdef.setBytesReadRateMax(bytesReadRateMax);
                }
                if (bytesReadRateMaxLength != null && bytesReadRateMaxLength > 0) {
                    diskdef.setBytesReadRateMaxLength(bytesReadRateMaxLength);
                }
                if (bytesWriteRate != null && bytesWriteRate > 0) {
                    diskdef.setBytesWriteRate(bytesWriteRate);
                }
                if (bytesWriteRateMax != null && bytesWriteRateMax > 0) {
                    diskdef.setBytesWriteRateMax(bytesWriteRateMax);
                }
                if (bytesWriteRateMaxLength != null && bytesWriteRateMaxLength > 0) {
                    diskdef.setBytesWriteRateMaxLength(bytesWriteRateMaxLength);
                }
                if (iopsReadRate != null && iopsReadRate > 0) {
                    diskdef.setIopsReadRate(iopsReadRate);
                }
                if (iopsReadRateMax != null && iopsReadRateMax > 0) {
                    diskdef.setIopsReadRateMax(iopsReadRateMax);
                }
                if (iopsReadRateMaxLength != null && iopsReadRateMaxLength > 0) {
                    diskdef.setIopsReadRateMaxLength(iopsReadRateMaxLength);
                }
                if (iopsWriteRate != null && iopsWriteRate > 0) {
                    diskdef.setIopsWriteRate(iopsWriteRate);
                }
                if (iopsWriteRateMax != null && iopsWriteRateMax > 0) {
                    diskdef.setIopsWriteRateMax(iopsWriteRateMax);
                }

                if (cacheMode != null) {
                    diskdef.setCacheMode(DiskDef.DiskCacheMode.valueOf(cacheMode.toUpperCase()));
                }
            }

            final String xml = diskdef.toString();
            return attachOrDetachDevice(conn, attach, vmName, xml);
        } finally {
            if (dm != null) {
                dm.free();
            }
        }
    }

    protected synchronized String attachOrDetachDevice(final Connect conn, final boolean attach, final String vmName, final String xml) throws LibvirtException, InternalErrorException {
        Domain dm = null;
        try {
            dm = conn.domainLookupByName(vmName);
            if (attach) {
                s_logger.debug("Attaching device: " + xml);
                dm.attachDevice(xml);
            } else {
                s_logger.debug("Detaching device: " + xml);
                dm.detachDevice(xml);
            }
        } catch (final LibvirtException e) {
            if (attach) {
                s_logger.warn("Failed to attach device to " + vmName + ": " + e.getMessage());
            } else {
                s_logger.warn("Failed to detach device from " + vmName + ": " + e.getMessage());
            }
            throw e;
        } finally {
            if (dm != null) {
                try {
                    dm.free();
                } catch (final LibvirtException l) {
                    s_logger.trace("Ignoring libvirt error.", l);
                }
            }
        }

        return null;
    }

    @Override
    public PingCommand getCurrentStatus(final long id) {

        if (!_canBridgeFirewall) {
            return new PingRoutingCommand(com.cloud.host.Host.Type.Routing, id, this.getHostVmStateReport());
        } else {
            final HashMap<String, Pair<Long, Long>> nwGrpStates = syncNetworkGroups(id);
            return new PingRoutingWithNwGroupsCommand(getType(), id, this.getHostVmStateReport(), nwGrpStates);
        }
    }

    @Override
    public Type getType() {
        return Type.Routing;
    }

    private Map<String, String> getVersionStrings() {
        final Script command = new Script(_versionstringpath, _timeout, s_logger);
        final KeyValueInterpreter kvi = new KeyValueInterpreter();
        final String result = command.execute(kvi);
        if (result == null) {
            return kvi.getKeyValues();
        } else {
            return new HashMap<String, String>(1);
        }
    }

    @Override
    public StartupCommand[] initialize() {

        final KVMHostInfo info = new KVMHostInfo(_dom0MinMem, _dom0OvercommitMem);

        String capabilities = String.join(",", info.getCapabilities());
        if (dpdkSupport) {
            capabilities += ",dpdk";
        }

        final StartupRoutingCommand cmd =
                new StartupRoutingCommand(info.getCpus(), info.getCpuSpeed(), info.getTotalMemory(), info.getReservedMemory(), capabilities, _hypervisorType,
                        RouterPrivateIpStrategy.HostLocal);
        cmd.setCpuSockets(info.getCpuSockets());
        fillNetworkInformation(cmd);
        _privateIp = cmd.getPrivateIpAddress();
        cmd.getHostDetails().putAll(getVersionStrings());
        cmd.getHostDetails().put(KeyStoreUtils.SECURED, String.valueOf(isHostSecured()).toLowerCase());
        cmd.setPool(_pool);
        cmd.setCluster(_clusterId);
        cmd.setGatewayIpAddress(_localGateway);
        cmd.setIqn(getIqn());

        if (cmd.getHostDetails().containsKey("Host.OS")) {
            _hostDistro = cmd.getHostDetails().get("Host.OS");
        }

        StartupStorageCommand sscmd = null;
        try {

            final KVMStoragePool localStoragePool = _storagePoolMgr.createStoragePool(_localStorageUUID, "localhost", -1, _localStoragePath, "", StoragePoolType.Filesystem);
            final com.cloud.agent.api.StoragePoolInfo pi =
                    new com.cloud.agent.api.StoragePoolInfo(localStoragePool.getUuid(), cmd.getPrivateIpAddress(), _localStoragePath, _localStoragePath,
                            StoragePoolType.Filesystem, localStoragePool.getCapacity(), localStoragePool.getAvailable());

            sscmd = new StartupStorageCommand();
            sscmd.setPoolInfo(pi);
            sscmd.setGuid(pi.getUuid());
            sscmd.setDataCenter(_dcId);
            sscmd.setResourceType(Storage.StorageResourceType.STORAGE_POOL);
        } catch (final CloudRuntimeException e) {
            s_logger.debug("Unable to initialize local storage pool: " + e);
        }

        if (sscmd != null) {
            return new StartupCommand[] {cmd, sscmd};
        } else {
            return new StartupCommand[] {cmd};
        }
    }

    public String diskUuidToSerial(String uuid) {
        String uuidWithoutHyphen = uuid.replace("-","");
        return uuidWithoutHyphen.substring(0, Math.min(uuidWithoutHyphen.length(), 20));
    }

    private String getIqn() {
        try {
            final String textToFind = "InitiatorName=";

            final Script iScsiAdmCmd = new Script(true, "grep", 0, s_logger);

            iScsiAdmCmd.add(textToFind);
            iScsiAdmCmd.add("/etc/iscsi/initiatorname.iscsi");

            final OutputInterpreter.OneLineParser parser = new OutputInterpreter.OneLineParser();

            final String result = iScsiAdmCmd.execute(parser);

            if (result != null) {
                return null;
            }

            final String textFound = parser.getLine().trim();

            return textFound.substring(textToFind.length());
        }
        catch (final Exception ex) {
            return null;
        }
    }

    protected List<String> getAllVmNames(final Connect conn) {
        final ArrayList<String> la = new ArrayList<String>();
        try {
            final String names[] = conn.listDefinedDomains();
            for (int i = 0; i < names.length; i++) {
                la.add(names[i]);
            }
        } catch (final LibvirtException e) {
            s_logger.warn("Failed to list Defined domains", e);
        }

        int[] ids = null;
        try {
            ids = conn.listDomains();
        } catch (final LibvirtException e) {
            s_logger.warn("Failed to list domains", e);
            return la;
        }

        Domain dm = null;
        for (int i = 0; i < ids.length; i++) {
            try {
                dm = conn.domainLookupByID(ids[i]);
                la.add(dm.getName());
            } catch (final LibvirtException e) {
                s_logger.warn("Unable to get vms", e);
            } finally {
                try {
                    if (dm != null) {
                        dm.free();
                    }
                } catch (final LibvirtException e) {
                    s_logger.trace("Ignoring libvirt error.", e);
                }
            }
        }

        return la;
    }

    private HashMap<String, HostVmStateReportEntry> getHostVmStateReport() {
        final HashMap<String, HostVmStateReportEntry> vmStates = new HashMap<String, HostVmStateReportEntry>();
        Connect conn = null;

        if (_hypervisorType == HypervisorType.LXC) {
            try {
                conn = LibvirtConnection.getConnectionByType(HypervisorType.LXC.toString());
                vmStates.putAll(getHostVmStateReport(conn));
                conn = LibvirtConnection.getConnectionByType(HypervisorType.KVM.toString());
                vmStates.putAll(getHostVmStateReport(conn));
            } catch (final LibvirtException e) {
                s_logger.debug("Failed to get connection: " + e.getMessage());
            }
        }

        if (_hypervisorType == HypervisorType.KVM) {
            try {
                conn = LibvirtConnection.getConnectionByType(HypervisorType.KVM.toString());
                vmStates.putAll(getHostVmStateReport(conn));
            } catch (final LibvirtException e) {
                s_logger.debug("Failed to get connection: " + e.getMessage());
            }
        }

        return vmStates;
    }

    private HashMap<String, HostVmStateReportEntry> getHostVmStateReport(final Connect conn) {
        final HashMap<String, HostVmStateReportEntry> vmStates = new HashMap<String, HostVmStateReportEntry>();

        String[] vms = null;
        int[] ids = null;

        try {
            ids = conn.listDomains();
        } catch (final LibvirtException e) {
            s_logger.warn("Unable to listDomains", e);
            return null;
        }
        try {
            vms = conn.listDefinedDomains();
        } catch (final LibvirtException e) {
            s_logger.warn("Unable to listDomains", e);
            return null;
        }

        Domain dm = null;
        for (int i = 0; i < ids.length; i++) {
            try {
                dm = conn.domainLookupByID(ids[i]);

                final DomainState ps = dm.getInfo().state;

                final PowerState state = convertToPowerState(ps);

                s_logger.trace("VM " + dm.getName() + ": powerstate = " + ps + "; vm state=" + state.toString());
                final String vmName = dm.getName();

                // TODO : for XS/KVM (host-based resource), we require to remove
                // VM completely from host, for some reason, KVM seems to still keep
                // Stopped VM around, to work-around that, reporting only powered-on VM
                //
                if (state == PowerState.PowerOn) {
                    vmStates.put(vmName, new HostVmStateReportEntry(state, conn.getHostName()));
                }
            } catch (final LibvirtException e) {
                s_logger.warn("Unable to get vms", e);
            } finally {
                try {
                    if (dm != null) {
                        dm.free();
                    }
                } catch (final LibvirtException e) {
                    s_logger.trace("Ignoring libvirt error.", e);
                }
            }
        }

        for (int i = 0; i < vms.length; i++) {
            try {

                dm = conn.domainLookupByName(vms[i]);

                final DomainState ps = dm.getInfo().state;
                final PowerState state = convertToPowerState(ps);
                final String vmName = dm.getName();
                s_logger.trace("VM " + vmName + ": powerstate = " + ps + "; vm state=" + state.toString());

                // TODO : for XS/KVM (host-based resource), we require to remove
                // VM completely from host, for some reason, KVM seems to still keep
                // Stopped VM around, to work-around that, reporting only powered-on VM
                //
                if (state == PowerState.PowerOn) {
                    vmStates.put(vmName, new HostVmStateReportEntry(state, conn.getHostName()));
                }
            } catch (final LibvirtException e) {
                s_logger.warn("Unable to get vms", e);
            } finally {
                try {
                    if (dm != null) {
                        dm.free();
                    }
                } catch (final LibvirtException e) {
                    s_logger.trace("Ignoring libvirt error.", e);
                }
            }
        }

        return vmStates;
    }

    public String rebootVM(final Connect conn, final String vmName) throws LibvirtException{
        Domain dm = null;
        String msg = null;
        try {
            dm = conn.domainLookupByName(vmName);
            // Perform ACPI based reboot
            // https://libvirt.org/html/libvirt-libvirt-domain.html#virDomainReboot
            // https://libvirt.org/html/libvirt-libvirt-domain.html#virDomainRebootFlagValues
            // Send ACPI event to Reboot
            dm.reboot(0x1);
            return null;
        } catch (final LibvirtException e) {
            s_logger.warn("Failed to create vm", e);
            msg = e.getMessage();
        } finally {
            try {
                if (dm != null) {
                    dm.free();
                }
            } catch (final LibvirtException e) {
                s_logger.trace("Ignoring libvirt error.", e);
            }
        }

        return msg;
    }

    public String stopVM(final Connect conn, final String vmName, final boolean forceStop) {
        DomainState state = null;
        Domain dm = null;

        // delete the metadata of vm snapshots before stopping
        try {
            dm = conn.domainLookupByName(vmName);
            cleanVMSnapshotMetadata(dm);
        } catch (LibvirtException e) {
            s_logger.debug("Failed to get vm :" + e.getMessage());
        } finally {
            try {
                if (dm != null) {
                    dm.free();
                }
            } catch (LibvirtException l) {
                s_logger.trace("Ignoring libvirt error.", l);
            }
        }

        s_logger.debug("Try to stop the vm at first");
        if (forceStop) {
            return stopVMInternal(conn, vmName, true);
        }
        String ret = stopVMInternal(conn, vmName, false);
        if (ret == Script.ERR_TIMEOUT) {
            ret = stopVMInternal(conn, vmName, true);
        } else if (ret != null) {
            /*
             * There is a race condition between libvirt and qemu: libvirt
             * listens on qemu's monitor fd. If qemu is shutdown, while libvirt
             * is reading on the fd, then libvirt will report an error.
             */
            /* Retry 3 times, to make sure we can get the vm's status */
            for (int i = 0; i < 3; i++) {
                try {
                    dm = conn.domainLookupByName(vmName);
                    state = dm.getInfo().state;
                    break;
                } catch (final LibvirtException e) {
                    s_logger.debug("Failed to get vm status:" + e.getMessage());
                } finally {
                    try {
                        if (dm != null) {
                            dm.free();
                        }
                    } catch (final LibvirtException l) {
                        s_logger.trace("Ignoring libvirt error.", l);
                    }
                }
            }

            if (state == null) {
                s_logger.debug("Can't get vm's status, assume it's dead already");
                return null;
            }

            if (state != DomainState.VIR_DOMAIN_SHUTOFF) {
                s_logger.debug("Try to destroy the vm");
                ret = stopVMInternal(conn, vmName, true);
                if (ret != null) {
                    return ret;
                }
            }
        }

        return null;
    }

    protected String stopVMInternal(final Connect conn, final String vmName, final boolean force) {
        Domain dm = null;
        try {
            dm = conn.domainLookupByName(vmName);
            final int persist = dm.isPersistent();
            if (force) {
                if (dm.isActive() == 1) {
                    dm.destroy();
                    if (persist == 1) {
                        dm.undefine();
                    }
                }
            } else {
                if (dm.isActive() == 0) {
                    return null;
                }
                dm.shutdown();
                int retry = _stopTimeout / 2000;
                /* Wait for the domain gets into shutoff state. When it does
                   the dm object will no longer work, so we need to catch it. */
                try {
                    while (dm.isActive() == 1 && retry >= 0) {
                        Thread.sleep(2000);
                        retry--;
                    }
                } catch (final LibvirtException e) {
                    final String error = e.toString();
                    if (error.contains("Domain not found")) {
                        s_logger.debug("successfully shut down vm " + vmName);
                    } else {
                        s_logger.debug("Error in waiting for vm shutdown:" + error);
                    }
                }
                if (retry < 0) {
                    s_logger.warn("Timed out waiting for domain " + vmName + " to shutdown gracefully");
                    return Script.ERR_TIMEOUT;
                } else {
                    if (persist == 1) {
                        dm.undefine();
                    }
                }
            }
        } catch (final LibvirtException e) {
            if (e.getMessage().contains("Domain not found")) {
                s_logger.debug("VM " + vmName + " doesn't exist, no need to stop it");
                return null;
            }
            s_logger.debug("Failed to stop VM :" + vmName + " :", e);
            return e.getMessage();
        } catch (final InterruptedException ie) {
            s_logger.debug("Interrupted sleep");
            return ie.getMessage();
        } finally {
            try {
                if (dm != null) {
                    dm.free();
                }
            } catch (final LibvirtException e) {
                s_logger.trace("Ignoring libvirt error.", e);
            }
        }

        return null;
    }

    public Integer getVncPort(final Connect conn, final String vmName) throws LibvirtException {
        final LibvirtDomainXMLParser parser = new LibvirtDomainXMLParser();
        Domain dm = null;
        try {
            dm = conn.domainLookupByName(vmName);
            final String xmlDesc = dm.getXMLDesc(0);
            parser.parseDomainXML(xmlDesc);
            return parser.getVncPort();
        } finally {
            try {
                if (dm != null) {
                    dm.free();
                }
            } catch (final LibvirtException l) {
                s_logger.trace("Ignoring libvirt error.", l);
            }
        }
    }

    private boolean IsHVMEnabled(final Connect conn) {
        final LibvirtCapXMLParser parser = new LibvirtCapXMLParser();
        try {
            parser.parseCapabilitiesXML(conn.getCapabilities());
            final ArrayList<String> osTypes = parser.getGuestOsType();
            for (final String o : osTypes) {
                if (o.equalsIgnoreCase("hvm")) {
                    return true;
                }
            }
        } catch (final LibvirtException e) {
            s_logger.trace("Ignoring libvirt error.", e);
        }
        return false;
    }

    private String getHypervisorPath(final Connect conn) {
        final LibvirtCapXMLParser parser = new LibvirtCapXMLParser();
        try {
            parser.parseCapabilitiesXML(conn.getCapabilities());
        } catch (final LibvirtException e) {
            s_logger.debug(e.getMessage());
        }
        return parser.getEmulator();
    }

    boolean isGuestPVEnabled(final String guestOSName) {
        DiskDef.DiskBus db = getGuestDiskModel(guestOSName, false);
        return db != DiskDef.DiskBus.IDE;
    }

    public boolean isCentosHost() {
        if (_hvVersion <= 9) {
            return true;
        } else {
            return false;
        }
    }

    public DiskDef.DiskBus getDiskModelFromVMDetail(final VirtualMachineTO vmTO) {
        Map<String, String> details = vmTO.getDetails();
        if (details == null) {
            return null;
        }

        if (_guestCpuArch != null && _guestCpuArch.equals("aarch64")) {
            return DiskDef.DiskBus.SCSI;
        }

        String rootDiskController = details.get(VmDetailConstants.ROOT_DISK_CONTROLLER);
        if (StringUtils.isNotBlank(rootDiskController)) {
            s_logger.debug("Passed custom disk controller for ROOT disk " + rootDiskController);
            for (DiskDef.DiskBus bus : DiskDef.DiskBus.values()) {
                if (bus.toString().equalsIgnoreCase(rootDiskController)) {
                    s_logger.debug("Found matching enum for disk controller for ROOT disk " + rootDiskController);
                    return bus;
                }
            }
        }
        return null;
    }

    public DiskDef.DiskBus getDataDiskModelFromVMDetail(final VirtualMachineTO vmTO) {
        Map<String, String> details = vmTO.getDetails();
        if (details == null) {
            return null;
        }

        String dataDiskController = details.get(VmDetailConstants.DATA_DISK_CONTROLLER);
        if (StringUtils.isNotBlank(dataDiskController)) {
            s_logger.debug("Passed custom disk controller for DATA disk " + dataDiskController);
            for (DiskDef.DiskBus bus : DiskDef.DiskBus.values()) {
                if (bus.toString().equalsIgnoreCase(dataDiskController)) {
                    s_logger.debug("Found matching enum for disk controller for DATA disk " + dataDiskController);
                    return bus;
                }
            }
        }
        return null;
    }

    private DiskDef.DiskBus getGuestDiskModel(final String platformEmulator, boolean isUefiEnabled) {
        if (_guestCpuArch != null && _guestCpuArch.equals("aarch64")) {
            return DiskDef.DiskBus.SCSI;
        }

        if (platformEmulator == null) {
            return DiskDef.DiskBus.IDE;
        } else if (platformEmulator.startsWith("Other PV Virtio-SCSI")) {
            return DiskDef.DiskBus.SCSI;
        } else if (platformEmulator.contains("Ubuntu") ||
                org.apache.commons.lang3.StringUtils.startsWithAny(platformEmulator,
                        "Fedora", "CentOS", "Red Hat Enterprise Linux", "Debian GNU/Linux", "FreeBSD", "Oracle", "Other PV")) {
            return DiskDef.DiskBus.VIRTIO;
        } else if (isUefiEnabled && org.apache.commons.lang3.StringUtils.startsWithAny(platformEmulator, "Windows", "Other")) {
            return DiskDef.DiskBus.SATA;
        } else {
            return DiskDef.DiskBus.IDE;
        }

    }
    private void cleanupVMNetworks(final Connect conn, final List<InterfaceDef> nics) {
        if (nics != null) {
            for (final InterfaceDef nic : nics) {
                for (final VifDriver vifDriver : getAllVifDrivers()) {
                    vifDriver.unplug(nic, true);
                }
            }
        }
    }

    public Domain getDomain(final Connect conn, final String vmName) throws LibvirtException {
        return conn.domainLookupByName(vmName);
    }

    public List<InterfaceDef> getInterfaces(final Connect conn, final String vmName) {
        final LibvirtDomainXMLParser parser = new LibvirtDomainXMLParser();
        Domain dm = null;
        try {
            dm = conn.domainLookupByName(vmName);
            parser.parseDomainXML(dm.getXMLDesc(0));
            return parser.getInterfaces();

        } catch (final LibvirtException e) {
            s_logger.debug("Failed to get dom xml: " + e.toString());
            return new ArrayList<InterfaceDef>();
        } finally {
            try {
                if (dm != null) {
                    dm.free();
                }
            } catch (final LibvirtException e) {
                s_logger.trace("Ignoring libvirt error.", e);
            }
        }
    }

    public List<DiskDef> getDisks(final Connect conn, final String vmName) {
        final LibvirtDomainXMLParser parser = new LibvirtDomainXMLParser();
        Domain dm = null;
        try {
            dm = conn.domainLookupByName(vmName);
            parser.parseDomainXML(dm.getXMLDesc(0));
            return parser.getDisks();

        } catch (final LibvirtException e) {
            s_logger.debug("Failed to get dom xml: " + e.toString());
            return new ArrayList<DiskDef>();
        } finally {
            try {
                if (dm != null) {
                    dm.free();
                }
            } catch (final LibvirtException e) {
                s_logger.trace("Ignoring libvirt error.", e);
            }
        }
    }

    private String executeBashScript(final String script) {
        final Script command = new Script("/bin/bash", _timeout, s_logger);
        command.add("-c");
        command.add(script);
        return command.execute();
    }

    public List<VmNetworkStatsEntry> getVmNetworkStat(Connect conn, String vmName) throws LibvirtException {
        Domain dm = null;
        try {
            dm = getDomain(conn, vmName);

            List<VmNetworkStatsEntry> stats = new ArrayList<VmNetworkStatsEntry>();

            List<InterfaceDef> nics = getInterfaces(conn, vmName);

            for (InterfaceDef nic : nics) {
                DomainInterfaceStats nicStats = dm.interfaceStats(nic.getDevName());
                String macAddress = nic.getMacAddress();
                VmNetworkStatsEntry stat = new VmNetworkStatsEntry(vmName, macAddress, nicStats.tx_bytes, nicStats.rx_bytes);
                stats.add(stat);
            }

            return stats;
        } finally {
            if (dm != null) {
                dm.free();
            }
        }
    }

    public List<VmDiskStatsEntry> getVmDiskStat(final Connect conn, final String vmName) throws LibvirtException {
        Domain dm = null;
        try {
            dm = getDomain(conn, vmName);

            final List<VmDiskStatsEntry> stats = new ArrayList<VmDiskStatsEntry>();

            final List<DiskDef> disks = getDisks(conn, vmName);

            for (final DiskDef disk : disks) {
                if (disk.getDeviceType() != DeviceType.DISK) {
                    break;
                }
                final DomainBlockStats blockStats = dm.blockStats(disk.getDiskLabel());
                final String path = disk.getDiskPath(); // for example, path = /mnt/pool_uuid/disk_path/
                String diskPath = null;
                if (path != null) {
                    final String[] token = path.split("/");
                    if (token.length > 3) {
                        diskPath = token[3];
                        final VmDiskStatsEntry stat = new VmDiskStatsEntry(vmName, diskPath, blockStats.wr_req, blockStats.rd_req, blockStats.wr_bytes, blockStats.rd_bytes);
                        stats.add(stat);
                    }
                }
            }

            return stats;
        } finally {
            if (dm != null) {
                dm.free();
            }
        }
    }

    private class VmStats {
        long _usedTime;
        long _tx;
        long _rx;
        long _ioRead;
        long _ioWrote;
        long _bytesRead;
        long _bytesWrote;
        Calendar _timestamp;
    }

    public VmStatsEntry getVmStat(final Connect conn, final String vmName) throws LibvirtException {
        Domain dm = null;
        try {
            dm = getDomain(conn, vmName);
            if (dm == null) {
                return null;
            }
            DomainInfo info = dm.getInfo();
            final VmStatsEntry stats = new VmStatsEntry();

            stats.setNumCPUs(info.nrVirtCpu);
            stats.setEntityType("vm");

            stats.setMemoryKBs(info.maxMem);
            stats.setTargetMemoryKBs(info.memory);
            stats.setIntFreeMemoryKBs(getMemoryFreeInKBs(dm));

            /* get cpu utilization */
            VmStats oldStats = null;

            final Calendar now = Calendar.getInstance();

            oldStats = _vmStats.get(vmName);

            long elapsedTime = 0;
            if (oldStats != null) {
                elapsedTime = now.getTimeInMillis() - oldStats._timestamp.getTimeInMillis();
                double utilization = (info.cpuTime - oldStats._usedTime) / ((double)elapsedTime * 1000000);

                utilization = utilization / info.nrVirtCpu;
                if (utilization > 0) {
                    stats.setCPUUtilization(utilization * 100);
                }
            }

            /* get network stats */

            final List<InterfaceDef> vifs = getInterfaces(conn, vmName);
            long rx = 0;
            long tx = 0;
            for (final InterfaceDef vif : vifs) {
                final DomainInterfaceStats ifStats = dm.interfaceStats(vif.getDevName());
                rx += ifStats.rx_bytes;
                tx += ifStats.tx_bytes;
            }

            if (oldStats != null) {
                final double deltarx = rx - oldStats._rx;
                if (deltarx > 0) {
                    stats.setNetworkReadKBs(deltarx / 1024);
                }
                final double deltatx = tx - oldStats._tx;
                if (deltatx > 0) {
                    stats.setNetworkWriteKBs(deltatx / 1024);
                }
            }

            /* get disk stats */
            final List<DiskDef> disks = getDisks(conn, vmName);
            long io_rd = 0;
            long io_wr = 0;
            long bytes_rd = 0;
            long bytes_wr = 0;
            for (final DiskDef disk : disks) {
                if (disk.getDeviceType() == DeviceType.CDROM || disk.getDeviceType() == DeviceType.FLOPPY) {
                    continue;
                }
                final DomainBlockStats blockStats = dm.blockStats(disk.getDiskLabel());
                io_rd += blockStats.rd_req;
                io_wr += blockStats.wr_req;
                bytes_rd += blockStats.rd_bytes;
                bytes_wr += blockStats.wr_bytes;
            }

            if (oldStats != null) {
                final long deltaiord = io_rd - oldStats._ioRead;
                if (deltaiord > 0) {
                    stats.setDiskReadIOs(deltaiord);
                }
                final long deltaiowr = io_wr - oldStats._ioWrote;
                if (deltaiowr > 0) {
                    stats.setDiskWriteIOs(deltaiowr);
                }
                final double deltabytesrd = bytes_rd - oldStats._bytesRead;
                if (deltabytesrd > 0) {
                    stats.setDiskReadKBs(deltabytesrd / 1024);
                }
                final double deltabyteswr = bytes_wr - oldStats._bytesWrote;
                if (deltabyteswr > 0) {
                    stats.setDiskWriteKBs(deltabyteswr / 1024);
                }
            }

            /* save to Hashmap */
            final VmStats newStat = new VmStats();
            newStat._usedTime = info.cpuTime;
            newStat._rx = rx;
            newStat._tx = tx;
            newStat._ioRead = io_rd;
            newStat._ioWrote = io_wr;
            newStat._bytesRead = bytes_rd;
            newStat._bytesWrote = bytes_wr;
            newStat._timestamp = now;
            _vmStats.put(vmName, newStat);
            return stats;
        } finally {
            if (dm != null) {
                dm.free();
            }
        }
    }

    /**
     * This method retrieves the memory statistics from the domain given as parameters.
     * If no memory statistic is found, it will return {@link NumberUtils#LONG_ZERO} as the value of free memory in the domain.
     * If it can retrieve the domain memory statistics, it will return the free memory statistic; that means, it returns the value at the first position of the array returned by {@link Domain#memoryStats(int)}.
     *
     * @return the amount of free memory in KBs
     */
    protected long getMemoryFreeInKBs(Domain dm) throws LibvirtException {
        MemoryStatistic[] mems = dm.memoryStats(NUMMEMSTATS);
        if (ArrayUtils.isEmpty(mems)) {
            return NumberUtils.LONG_ZERO;
        }
<<<<<<< HEAD
        //getMemoryFreeInKBs 메소드는 RSS 값을 출력
        int length = mems.length;
        for (int i = 0; i < length; i++) {
            if (mems[i].getTag() == 7){
                s_logger.info("=========getMemoryFreeInKBs tag7=========");
                s_logger.info(mems[i].getValue());
                s_logger.info("=========getMemoryFreeInKBs tag7=========");
                return mems[i].getValue();
            }
        }
        return NumberUtils.LONG_ZERO;
    }

    protected long getMemoryUsableInKBs(Domain dm) throws LibvirtException {
        MemoryStatistic[] mems = dm.memoryStats(NUMMEMSTATS);
        if (ArrayUtils.isEmpty(mems)) {
            return NumberUtils.LONG_ZERO;
        }
        s_logger.info("getMemoryUsableInKBs");
        s_logger.info(MEM_BALLOONING_AUTO.value());
        //getMemoryFreeInKBs 메소드는 USABLE 값을 출력, 단 mem.balloon.auto 설정이나 폴링이 활성화되지 않은 경우 0을 출력
        int length = mems.length;
        for (int i = 0; i < length; i++) {
            if (!MEM_BALLOONING_AUTO.value()) {
                s_logger.info("=========memBallooningAuto = false 경우=========");
                return NumberUtils.LONG_ZERO;
            } else {
                s_logger.info("=========memBallooningAuto = true 경우=========");
                if (length > 3) {
                    if (mems[i].getTag() == 8){
                        s_logger.info("=========getMemoryUsableInKBs tag8=========");
                        s_logger.info(mems[i].getValue());
                        s_logger.info("=========getMemoryUsableInKBs tag8=========");
                        return mems[i].getValue();
                    }
                } else {
                    s_logger.info("=========memBallooningAuto = true && 폴링이 활성화되지 않은 경우=========");
                    return NumberUtils.LONG_ZERO;
                }
            }
        }
        return NumberUtils.LONG_ZERO;
=======
        return mems[0].getValue();
>>>>>>> bd023d20
    }

    private boolean canBridgeFirewall(final String prvNic) {
        final Script cmd = new Script(_securityGroupPath, _timeout, s_logger);
        cmd.add("can_bridge_firewall");
        cmd.add("--privnic", prvNic);
        final String result = cmd.execute();
        if (result != null) {
            return false;
        }
        return true;
    }

    public boolean destroyNetworkRulesForVM(final Connect conn, final String vmName) {
        if (!_canBridgeFirewall) {
            return false;
        }
        String vif = null;
        final List<InterfaceDef> intfs = getInterfaces(conn, vmName);
        if (intfs.size() > 0) {
            final InterfaceDef intf = intfs.get(0);
            vif = intf.getDevName();
        }
        final Script cmd = new Script(_securityGroupPath, _timeout, s_logger);
        cmd.add("destroy_network_rules_for_vm");
        cmd.add("--vmname", vmName);
        if (vif != null) {
            cmd.add("--vif", vif);
        }
        final String result = cmd.execute();
        if (result != null) {
            return false;
        }
        return true;
    }

    /**
     * Function to destroy the security group rules applied to the nic's
     * @param conn
     * @param vmName
     * @param nic
     * @return
     *      true   : If success
     *      false  : If failure
     */
    public boolean destroyNetworkRulesForNic(final Connect conn, final String vmName, final NicTO nic) {
        if (!_canBridgeFirewall) {
            return false;
        }
        final List<String> nicSecIps = nic.getNicSecIps();
        String secIpsStr;
        final StringBuilder sb = new StringBuilder();
        if (nicSecIps != null) {
            for (final String ip : nicSecIps) {
                sb.append(ip).append(SecurityGroupRulesCmd.RULE_COMMAND_SEPARATOR);
            }
            secIpsStr = sb.toString();
        } else {
            secIpsStr = "0" + SecurityGroupRulesCmd.RULE_COMMAND_SEPARATOR;
        }
        final List<InterfaceDef> intfs = getInterfaces(conn, vmName);
        if (intfs.size() == 0 || intfs.size() < nic.getDeviceId()) {
            return false;
        }

        final InterfaceDef intf = intfs.get(nic.getDeviceId());
        final String brname = intf.getBrName();
        final String vif = intf.getDevName();

        final Script cmd = new Script(_securityGroupPath, _timeout, s_logger);
        cmd.add("destroy_network_rules_for_vm");
        cmd.add("--vmname", vmName);
        if (nic.getIp() != null) {
            cmd.add("--vmip", nic.getIp());
        }
        cmd.add("--vmmac", nic.getMac());
        cmd.add("--vif", vif);
        cmd.add("--nicsecips", secIpsStr);

        final String result = cmd.execute();
        if (result != null) {
            return false;
        }
        return true;
    }

    /**
     * Function to apply default network rules for a VM
     * @param conn
     * @param vm
     * @param checkBeforeApply
     * @return
     */
    public boolean applyDefaultNetworkRules(final Connect conn, final VirtualMachineTO vm, final boolean checkBeforeApply) {
        NicTO[] nicTOs = new NicTO[] {};
        if (vm != null && vm.getNics() != null) {
            s_logger.debug("Checking default network rules for vm " + vm.getName());
            nicTOs = vm.getNics();
        }
        for (NicTO nic : nicTOs) {
            if (vm.getType() != VirtualMachine.Type.User) {
                nic.setPxeDisable(true);
            }
        }
        boolean isFirstNic = true;
        for (final NicTO nic : nicTOs) {
            if (nic.isSecurityGroupEnabled() || nic.getIsolationUri() != null && nic.getIsolationUri().getScheme().equalsIgnoreCase(IsolationType.Ec2.toString())) {
                if (vm.getType() != VirtualMachine.Type.User) {
                    configureDefaultNetworkRulesForSystemVm(conn, vm.getName());
                    break;
                }
                if (!applyDefaultNetworkRulesOnNic(conn, vm.getName(), vm.getId(), nic, isFirstNic, checkBeforeApply)) {
                    s_logger.error("Unable to apply default network rule for nic " + nic.getName() + " for VM " + vm.getName());
                    return false;
                }
                isFirstNic = false;
            }
        }
        return true;
    }

    /**
     * Function to apply default network rules for a NIC
     * @param conn
     * @param vmName
     * @param vmId
     * @param nic
     * @param isFirstNic
     * @param checkBeforeApply
     * @return
     */
    public boolean applyDefaultNetworkRulesOnNic(final Connect conn, final String vmName, final Long vmId, final NicTO nic, boolean isFirstNic, boolean checkBeforeApply) {
        final List<String> nicSecIps = nic.getNicSecIps();
        String secIpsStr;
        final StringBuilder sb = new StringBuilder();
        if (nicSecIps != null) {
            for (final String ip : nicSecIps) {
                sb.append(ip).append(SecurityGroupRulesCmd.RULE_COMMAND_SEPARATOR);
            }
            secIpsStr = sb.toString();
        } else {
            secIpsStr = "0" + SecurityGroupRulesCmd.RULE_COMMAND_SEPARATOR;
        }
        return defaultNetworkRules(conn, vmName, nic, vmId, secIpsStr, isFirstNic, checkBeforeApply);
    }

    public boolean defaultNetworkRules(final Connect conn, final String vmName, final NicTO nic, final Long vmId, final String secIpStr, final boolean isFirstNic, final boolean checkBeforeApply) {
        if (!_canBridgeFirewall) {
            return false;
        }

        final List<InterfaceDef> intfs = getInterfaces(conn, vmName);
        if (intfs.size() == 0 || intfs.size() < nic.getDeviceId()) {
            return false;
        }

        final InterfaceDef intf = intfs.get(nic.getDeviceId());
        final String brname = intf.getBrName();
        final String vif = intf.getDevName();

        final Script cmd = new Script(_securityGroupPath, _timeout, s_logger);
        cmd.add("default_network_rules");
        cmd.add("--vmname", vmName);
        cmd.add("--vmid", vmId.toString());
        if (nic.getIp() != null) {
            cmd.add("--vmip", nic.getIp());
        }
        if (nic.getIp6Address() != null) {
            cmd.add("--vmip6", nic.getIp6Address());
        }
        cmd.add("--vmmac", nic.getMac());
        cmd.add("--vif", vif);
        cmd.add("--brname", brname);
        cmd.add("--nicsecips", secIpStr);
        if (isFirstNic) {
            cmd.add("--isFirstNic");
        }
        if (checkBeforeApply) {
            cmd.add("--check");
        }
        final String result = cmd.execute();
        if (result != null) {
            return false;
        }
        return true;
    }

    protected boolean post_default_network_rules(final Connect conn, final String vmName, final NicTO nic, final Long vmId, final InetAddress dhcpServerIp, final String hostIp, final String hostMacAddr) {
        if (!_canBridgeFirewall) {
            return false;
        }

        final List<InterfaceDef> intfs = getInterfaces(conn, vmName);
        if (intfs.size() < nic.getDeviceId()) {
            return false;
        }

        final InterfaceDef intf = intfs.get(nic.getDeviceId());
        final String brname = intf.getBrName();
        final String vif = intf.getDevName();

        final Script cmd = new Script(_securityGroupPath, _timeout, s_logger);
        cmd.add("post_default_network_rules");
        cmd.add("--vmname", vmName);
        cmd.add("--vmid", vmId.toString());
        cmd.add("--vmip", nic.getIp());
        cmd.add("--vmmac", nic.getMac());
        cmd.add("--vif", vif);
        cmd.add("--brname", brname);
        if (dhcpServerIp != null) {
            cmd.add("--dhcpSvr", dhcpServerIp.getHostAddress());
        }

        cmd.add("--hostIp", hostIp);
        cmd.add("--hostMacAddr", hostMacAddr);
        final String result = cmd.execute();
        if (result != null) {
            return false;
        }
        return true;
    }

    public boolean configureDefaultNetworkRulesForSystemVm(final Connect conn, final String vmName) {
        if (!_canBridgeFirewall) {
            return false;
        }

        final Script cmd = new Script(_securityGroupPath, _timeout, s_logger);
        cmd.add("default_network_rules_systemvm");
        cmd.add("--vmname", vmName);
        cmd.add("--localbrname", _linkLocalBridgeName);
        final String result = cmd.execute();
        if (result != null) {
            return false;
        }
        return true;
    }

    public boolean addNetworkRules(final String vmName, final String vmId, final String guestIP, final String guestIP6, final String sig, final String seq, final String mac, final String rules, final String vif, final String brname,
                                   final String secIps) {
        if (!_canBridgeFirewall) {
            return false;
        }

        final String newRules = rules.replace(" ", ";");
        final Script cmd = new Script(_securityGroupPath, _timeout, s_logger);
        cmd.add("add_network_rules");
        cmd.add("--vmname", vmName);
        cmd.add("--vmid", vmId);
        cmd.add("--vmip", guestIP);
        if (StringUtils.isNotBlank(guestIP6)) {
            cmd.add("--vmip6", guestIP6);
        }
        cmd.add("--sig", sig);
        cmd.add("--seq", seq);
        cmd.add("--vmmac", mac);
        cmd.add("--vif", vif);
        cmd.add("--brname", brname);
        cmd.add("--nicsecips", secIps);
        if (newRules != null && !newRules.isEmpty()) {
            cmd.add("--rules", newRules);
        }
        final String result = cmd.execute();
        if (result != null) {
            return false;
        }
        return true;
    }

    public boolean configureNetworkRulesVMSecondaryIP(final Connect conn, final String vmName, final String vmMac, final String secIp, final String action) {

        if (!_canBridgeFirewall) {
            return false;
        }

        final Script cmd = new Script(_securityGroupPath, _timeout, s_logger);
        cmd.add("network_rules_vmSecondaryIp");
        cmd.add("--vmname", vmName);
        cmd.add("--vmmac", vmMac);
        cmd.add("--nicsecips", secIp);
        cmd.add("--action=" + action);

        final String result = cmd.execute();
        if (result != null) {
            return false;
        }
        return true;
    }

    public boolean cleanupRules() {
        if (!_canBridgeFirewall) {
            return false;
        }
        final Script cmd = new Script(_securityGroupPath, _timeout, s_logger);
        cmd.add("cleanup_rules");
        final String result = cmd.execute();
        if (result != null) {
            return false;
        }
        return true;
    }

    public String getRuleLogsForVms() {
        final Script cmd = new Script(_securityGroupPath, _timeout, s_logger);
        cmd.add("get_rule_logs_for_vms");
        final OutputInterpreter.OneLineParser parser = new OutputInterpreter.OneLineParser();
        final String result = cmd.execute(parser);
        if (result == null) {
            return parser.getLine();
        }
        return null;
    }

    private HashMap<String, Pair<Long, Long>> syncNetworkGroups(final long id) {
        final HashMap<String, Pair<Long, Long>> states = new HashMap<String, Pair<Long, Long>>();

        final String result = getRuleLogsForVms();
        s_logger.trace("syncNetworkGroups: id=" + id + " got: " + result);
        final String[] rulelogs = result != null ? result.split(";") : new String[0];
        for (final String rulesforvm : rulelogs) {
            final String[] log = rulesforvm.split(",");
            if (log.length != 6) {
                continue;
            }
            try {
                states.put(log[0], new Pair<Long, Long>(Long.parseLong(log[1]), Long.parseLong(log[5])));
            } catch (final NumberFormatException nfe) {
                states.put(log[0], new Pair<Long, Long>(-1L, -1L));
            }
        }
        return states;
    }

    /* online snapshot supported by enhanced qemu-kvm */
    private boolean isSnapshotSupported() {
        final String result = executeBashScript("qemu-img --help|grep convert");
        if (result != null) {
            return false;
        } else {
            return true;
        }
    }

    public Pair<Double, Double> getNicStats(final String nicName) {
        return new Pair<Double, Double>(readDouble(nicName, "rx_bytes"), readDouble(nicName, "tx_bytes"));
    }

    static double readDouble(final String nicName, final String fileName) {
        final String path = "/sys/class/net/" + nicName + "/statistics/" + fileName;
        try {
            return Double.parseDouble(FileUtils.readFileToString(new File(path)));
        } catch (final IOException ioe) {
            s_logger.warn("Failed to read the " + fileName + " for " + nicName + " from " + path, ioe);
            return 0.0;
        }
    }

    private String prettyVersion(final long version) {
        final long major = version / 1000000;
        final long minor = version % 1000000 / 1000;
        final long release = version % 1000000 % 1000;
        return major + "." + minor + "." + release;
    }

    @Override
    public void setName(final String name) {
        // TODO Auto-generated method stub
    }

    @Override
    public void setConfigParams(final Map<String, Object> params) {
        // TODO Auto-generated method stub
    }

    @Override
    public Map<String, Object> getConfigParams() {
        // TODO Auto-generated method stub
        return null;
    }

    @Override
    public int getRunLevel() {
        // TODO Auto-generated method stub
        return 0;
    }

    @Override
    public void setRunLevel(final int level) {
        // TODO Auto-generated method stub
    }

    public HypervisorType getHypervisorType(){
        return _hypervisorType;
    }

    public String mapRbdDevice(final KVMPhysicalDisk disk){
        final KVMStoragePool pool = disk.getPool();
        //Check if rbd image is already mapped
        final String[] splitPoolImage = disk.getPath().split("/");
        String device = Script.runSimpleBashScript("rbd showmapped | grep \""+splitPoolImage[0]+"[ ]*"+splitPoolImage[1]+"\" | grep -o \"[^ ]*[ ]*$\"");
        if(device == null) {
            //If not mapped, map and return mapped device
            Script.runSimpleBashScript("rbd map " + disk.getPath() + " --id " + pool.getAuthUserName());
            device = Script.runSimpleBashScript("rbd showmapped | grep \""+splitPoolImage[0]+"[ ]*"+splitPoolImage[1]+"\" | grep -o \"[^ ]*[ ]*$\"");
        }
        return device;
    }

    public List<Ternary<String, Boolean, String>> cleanVMSnapshotMetadata(Domain dm) throws LibvirtException {
        s_logger.debug("Cleaning the metadata of vm snapshots of vm " + dm.getName());
        List<Ternary<String, Boolean, String>> vmsnapshots = new ArrayList<Ternary<String, Boolean, String>>();
        if (dm.snapshotNum() == 0) {
            return vmsnapshots;
        }
        String currentSnapshotName = null;
        try {
            DomainSnapshot snapshotCurrent = dm.snapshotCurrent();
            String snapshotXML = snapshotCurrent.getXMLDesc();
            snapshotCurrent.free();
            DocumentBuilder builder;
            try {
                builder = DocumentBuilderFactory.newInstance().newDocumentBuilder();

                InputSource is = new InputSource();
                is.setCharacterStream(new StringReader(snapshotXML));
                Document doc = builder.parse(is);
                Element rootElement = doc.getDocumentElement();

                currentSnapshotName = getTagValue("name", rootElement);
            } catch (ParserConfigurationException e) {
                s_logger.debug(e.toString());
            } catch (SAXException e) {
                s_logger.debug(e.toString());
            } catch (IOException e) {
                s_logger.debug(e.toString());
            }
        } catch (LibvirtException e) {
            s_logger.debug("Fail to get the current vm snapshot for vm: " + dm.getName() + ", continue");
        }
        int flags = 2; // VIR_DOMAIN_SNAPSHOT_DELETE_METADATA_ONLY = 2
        String[] snapshotNames = dm.snapshotListNames();
        Arrays.sort(snapshotNames);
        for (String snapshotName: snapshotNames) {
            DomainSnapshot snapshot = dm.snapshotLookupByName(snapshotName);
            Boolean isCurrent = (currentSnapshotName != null && currentSnapshotName.equals(snapshotName)) ? true: false;
            vmsnapshots.add(new Ternary<String, Boolean, String>(snapshotName, isCurrent, snapshot.getXMLDesc()));
        }
        for (String snapshotName: snapshotNames) {
            DomainSnapshot snapshot = dm.snapshotLookupByName(snapshotName);
            snapshot.delete(flags); // clean metadata of vm snapshot
        }
        return vmsnapshots;
    }

    public String getVlanIdFromBridgeName(String brName) {
        if (org.apache.commons.lang.StringUtils.isNotBlank(brName)) {
            String[] s = brName.split("-");
            if (s.length > 1) {
                return s[1];
            }
            return null;
        }
        return null;
    }

    public boolean shouldDeleteBridge(Map<String, Boolean> vlanToPersistenceMap, String vlanId) {
        if (MapUtils.isNotEmpty(vlanToPersistenceMap) && vlanId != null && vlanToPersistenceMap.containsKey(vlanId)) {
            return vlanToPersistenceMap.get(vlanId);
        }
        return true;
    }

    private static String getTagValue(String tag, Element eElement) {
        NodeList nlList = eElement.getElementsByTagName(tag).item(0).getChildNodes();
        Node nValue = nlList.item(0);

        return nValue.getNodeValue();
    }

    public void restoreVMSnapshotMetadata(Domain dm, String vmName, List<Ternary<String, Boolean, String>> vmsnapshots) {
        s_logger.debug("Restoring the metadata of vm snapshots of vm " + vmName);
        for (Ternary<String, Boolean, String> vmsnapshot: vmsnapshots) {
            String snapshotName = vmsnapshot.first();
            Boolean isCurrent = vmsnapshot.second();
            String snapshotXML = vmsnapshot.third();
            s_logger.debug("Restoring vm snapshot " + snapshotName + " on " + vmName + " with XML:\n " + snapshotXML);
            try {
                int flags = 1; // VIR_DOMAIN_SNAPSHOT_CREATE_REDEFINE = 1
                if (isCurrent) {
                    flags += 2; // VIR_DOMAIN_SNAPSHOT_CREATE_CURRENT = 2
                }
                dm.snapshotCreateXML(snapshotXML, flags);
            } catch (LibvirtException e) {
                s_logger.debug("Failed to restore vm snapshot " + snapshotName + ", continue");
                continue;
            }
        }
    }

    public String getHostDistro() {
        return _hostDistro;
    }

    public boolean isHostSecured() {
        // Test for host certificates
        final File confFile = PropertiesUtil.findConfigFile(KeyStoreUtils.AGENT_PROPSFILE);
        if (confFile == null || !confFile.exists() || !Paths.get(confFile.getParent(), KeyStoreUtils.CERT_FILENAME).toFile().exists()) {
            return false;
        }

        // Test for libvirt TLS configuration
        try {
            new Connect(String.format("qemu+tls://%s/system", _privateIp));
        } catch (final LibvirtException ignored) {
            return false;
        }
        return true;
    }

    public boolean isSecureMode(String bootMode) {
        if (StringUtils.isNotBlank(bootMode) && "secure".equalsIgnoreCase(bootMode)) {
            return true;
        }

        return false;
    }

    private void setCpuTopology(CpuModeDef cmd, int vcpus, Map<String, String> details) {
        if (!enableManuallySettingCpuTopologyOnKvmVm) {
            s_logger.debug(String.format("Skipping manually setting CPU topology on VM's XML due to it is disabled in agent.properties {\"property\": \"%s\", \"value\": %s}.",
              AgentProperties.ENABLE_MANUALLY_SETTING_CPU_TOPOLOGY_ON_KVM_VM.getName(), enableManuallySettingCpuTopologyOnKvmVm));
            return;
        }
        // multi cores per socket, for larger core configs
        int numCoresPerSocket = -1;
        if (details != null) {
            final String coresPerSocket = details.get(VmDetailConstants.CPU_CORE_PER_SOCKET);
            final int intCoresPerSocket = NumbersUtil.parseInt(coresPerSocket, numCoresPerSocket);
            if (intCoresPerSocket > 0 && vcpus % intCoresPerSocket == 0) {
                numCoresPerSocket = intCoresPerSocket;
            }
        }
        if (numCoresPerSocket <= 0) {
            if (vcpus % 6 == 0) {
                numCoresPerSocket = 6;
            } else if (vcpus % 4 == 0) {
                numCoresPerSocket = 4;
            }
        }
        if (numCoresPerSocket > 0) {
            cmd.setTopology(numCoresPerSocket, vcpus / numCoresPerSocket);
        }
    }

    public void setBackingFileFormat(String volPath) {
        final int timeout = 0;
        QemuImgFile file = new QemuImgFile(volPath);
        QemuImg qemu = new QemuImg(timeout);
        try{
            Map<String, String> info = qemu.info(file);
            String backingFilePath = info.get(QemuImg.BACKING_FILE);
            String backingFileFormat = info.get(QemuImg.BACKING_FILE_FORMAT);
            if (org.apache.commons.lang.StringUtils.isNotBlank(backingFilePath)
                    && org.apache.commons.lang.StringUtils.isBlank(backingFileFormat)) {
                // VMs which are created in CloudStack 4.14 and before cannot be started or migrated
                // in latest Linux distributions due to missing backing file format
                // Please refer to https://libvirt.org/kbase/backing_chains.html#vm-refuses-to-start-due-to-misconfigured-backing-store-format
                s_logger.info("Setting backing file format of " + volPath);
                QemuImgFile backingFile = new QemuImgFile(backingFilePath);
                Map<String, String> backingFileinfo = qemu.info(backingFile);
                String backingFileFmt = backingFileinfo.get(QemuImg.FILE_FORMAT);
                qemu.rebase(file, backingFile, backingFileFmt, false);
            }
        } catch (QemuImgException | LibvirtException e) {
            s_logger.error("Failed to set backing file format of " + volPath + " due to : " + e.getMessage(), e);
        }
    }

    /**
     * Retrieves the memory of the running VM. <br/>
     * The libvirt (see <a href="https://github.com/libvirt/libvirt/blob/master/src/conf/domain_conf.c">https://github.com/libvirt/libvirt/blob/master/src/conf/domain_conf.c</a>, function <b>virDomainDefParseMemory</b>) uses <b>total memory</b> as the tag <b>memory</b>, in VM's XML.
     * @param dm domain of the VM.
     * @return the memory of the VM.
     * @throws org.libvirt.LibvirtException
     **/
    public static long getDomainMemory(Domain dm) throws LibvirtException {
        return dm.getMaxMemory();
    }

    /**
     * Retrieves the quantity of running VCPUs of the running VM. <br/>
     * @param dm domain of the VM.
     * @return the quantity of running VCPUs of the running VM.
     * @throws org.libvirt.LibvirtException
     **/
    public static long countDomainRunningVcpus(Domain dm) throws LibvirtException {
        VcpuInfo vcpus[] = dm.getVcpusInfo();
        return Arrays.stream(vcpus).filter(vcpu -> vcpu.state.equals(VcpuInfo.VcpuState.VIR_VCPU_RUNNING)).count();
    }
}<|MERGE_RESOLUTION|>--- conflicted
+++ resolved
@@ -3997,52 +3997,7 @@
         if (ArrayUtils.isEmpty(mems)) {
             return NumberUtils.LONG_ZERO;
         }
-<<<<<<< HEAD
-        //getMemoryFreeInKBs 메소드는 RSS 값을 출력
-        int length = mems.length;
-        for (int i = 0; i < length; i++) {
-            if (mems[i].getTag() == 7){
-                s_logger.info("=========getMemoryFreeInKBs tag7=========");
-                s_logger.info(mems[i].getValue());
-                s_logger.info("=========getMemoryFreeInKBs tag7=========");
-                return mems[i].getValue();
-            }
-        }
-        return NumberUtils.LONG_ZERO;
-    }
-
-    protected long getMemoryUsableInKBs(Domain dm) throws LibvirtException {
-        MemoryStatistic[] mems = dm.memoryStats(NUMMEMSTATS);
-        if (ArrayUtils.isEmpty(mems)) {
-            return NumberUtils.LONG_ZERO;
-        }
-        s_logger.info("getMemoryUsableInKBs");
-        s_logger.info(MEM_BALLOONING_AUTO.value());
-        //getMemoryFreeInKBs 메소드는 USABLE 값을 출력, 단 mem.balloon.auto 설정이나 폴링이 활성화되지 않은 경우 0을 출력
-        int length = mems.length;
-        for (int i = 0; i < length; i++) {
-            if (!MEM_BALLOONING_AUTO.value()) {
-                s_logger.info("=========memBallooningAuto = false 경우=========");
-                return NumberUtils.LONG_ZERO;
-            } else {
-                s_logger.info("=========memBallooningAuto = true 경우=========");
-                if (length > 3) {
-                    if (mems[i].getTag() == 8){
-                        s_logger.info("=========getMemoryUsableInKBs tag8=========");
-                        s_logger.info(mems[i].getValue());
-                        s_logger.info("=========getMemoryUsableInKBs tag8=========");
-                        return mems[i].getValue();
-                    }
-                } else {
-                    s_logger.info("=========memBallooningAuto = true && 폴링이 활성화되지 않은 경우=========");
-                    return NumberUtils.LONG_ZERO;
-                }
-            }
-        }
-        return NumberUtils.LONG_ZERO;
-=======
         return mems[0].getValue();
->>>>>>> bd023d20
     }
 
     private boolean canBridgeFirewall(final String prvNic) {
