--- conflicted
+++ resolved
@@ -56,8 +56,6 @@
 import javax.xml.xpath.XPathExpressionException;
 import javax.xml.xpath.XPathFactory;
 
-import com.cloud.utils.net.NetUtils;
-
 import org.apache.cloudstack.api.ApiConstants.IoDriverPolicy;
 import org.apache.cloudstack.storage.command.AttachAnswer;
 import org.apache.cloudstack.storage.command.AttachCommand;
@@ -68,8 +66,6 @@
 import org.apache.commons.lang.ArrayUtils;
 import org.apache.commons.lang.SystemUtils;
 import org.apache.commons.lang3.StringUtils;
-import org.apache.log4j.Logger;
-import org.joda.time.Duration;
 import org.junit.Assert;
 import org.junit.Before;
 import org.junit.Test;
@@ -81,12 +77,8 @@
 import org.libvirt.DomainInfo.DomainState;
 //import org.libvirt.DomainInterfaceStats;
 import org.libvirt.LibvirtException;
-<<<<<<< HEAD
 // import org.libvirt.MemoryStatistic;
 // import org.libvirt.NodeInfo;
-=======
-import org.libvirt.MemoryStatistic;
->>>>>>> 5da176a7
 import org.libvirt.SchedUlongParameter;
 import org.libvirt.StorageVol;
 //import org.libvirt.jna.virDomainMemoryStats;
@@ -155,76 +147,7 @@
 import com.cloud.agent.api.StartCommand;
 import com.cloud.agent.api.StopCommand;
 import com.cloud.agent.api.UnPlugNicCommand;
-import com.cloud.agent.api.UnsupportedAnswer;
-import com.cloud.agent.api.UpdateHostPasswordCommand;
-import com.cloud.agent.api.UpgradeSnapshotCommand;
-// import com.cloud.agent.api.VmStatsEntry;
-import com.cloud.agent.api.check.CheckSshCommand;
-import com.cloud.agent.api.proxy.CheckConsoleProxyLoadCommand;
-import com.cloud.agent.api.proxy.WatchConsoleProxyLoadCommand;
-import com.cloud.agent.api.storage.CopyVolumeCommand;
-import com.cloud.agent.api.storage.CreateCommand;
-import com.cloud.agent.api.storage.DestroyCommand;
-import com.cloud.agent.api.storage.PrimaryStorageDownloadCommand;
-import com.cloud.agent.api.storage.ResizeVolumeCommand;
-import com.cloud.agent.api.to.DataStoreTO;
-import com.cloud.agent.api.to.DiskTO;
-import com.cloud.agent.api.to.NicTO;
-import com.cloud.agent.api.to.StorageFilerTO;
-import com.cloud.agent.api.to.VirtualMachineTO;
-import com.cloud.agent.api.to.VolumeTO;
-import com.cloud.agent.properties.AgentProperties;
-import com.cloud.agent.properties.AgentPropertiesFileHandler;
-import com.cloud.agent.resource.virtualnetwork.VirtualRoutingResource;
-import com.cloud.exception.InternalErrorException;
-import com.cloud.hypervisor.Hypervisor.HypervisorType;
-import com.cloud.hypervisor.kvm.resource.KVMHABase.NfsStoragePool;
-import com.cloud.hypervisor.kvm.resource.LibvirtVMDef.ChannelDef;
-import com.cloud.hypervisor.kvm.resource.LibvirtVMDef.ClockDef;
-import com.cloud.hypervisor.kvm.resource.LibvirtVMDef.ConsoleDef;
-import com.cloud.hypervisor.kvm.resource.LibvirtVMDef.CpuTuneDef;
-import com.cloud.hypervisor.kvm.resource.LibvirtVMDef.DevicesDef;
-import com.cloud.hypervisor.kvm.resource.LibvirtVMDef.DiskDef;
-import com.cloud.hypervisor.kvm.resource.LibvirtVMDef.FeaturesDef;
-import com.cloud.hypervisor.kvm.resource.LibvirtVMDef.GraphicDef;
-import com.cloud.hypervisor.kvm.resource.LibvirtVMDef.GuestDef;
-import com.cloud.hypervisor.kvm.resource.LibvirtVMDef.GuestDef.GuestType;
-import com.cloud.hypervisor.kvm.resource.LibvirtVMDef.GuestResourceDef;
-import com.cloud.hypervisor.kvm.resource.LibvirtVMDef.InputDef;
-import com.cloud.hypervisor.kvm.resource.LibvirtVMDef.InterfaceDef;
-import com.cloud.hypervisor.kvm.resource.LibvirtVMDef.MemBalloonDef;
-import com.cloud.hypervisor.kvm.resource.LibvirtVMDef.RngDef;
-import com.cloud.hypervisor.kvm.resource.LibvirtVMDef.SCSIDef;
-import com.cloud.hypervisor.kvm.resource.LibvirtVMDef.SerialDef;
-import com.cloud.hypervisor.kvm.resource.LibvirtVMDef.TermPolicy;
-import com.cloud.hypervisor.kvm.resource.LibvirtVMDef.VideoDef;
-import com.cloud.hypervisor.kvm.resource.LibvirtVMDef.WatchDogDef;
-import com.cloud.hypervisor.kvm.resource.wrapper.LibvirtRequestWrapper;
-import com.cloud.hypervisor.kvm.resource.wrapper.LibvirtUtilitiesHelper;
-import com.cloud.hypervisor.kvm.storage.KVMPhysicalDisk;
-import com.cloud.hypervisor.kvm.storage.KVMStoragePool;
-import com.cloud.hypervisor.kvm.storage.KVMStoragePoolManager;
-import com.cloud.network.Networks.TrafficType;
-import com.cloud.network.PhysicalNetworkSetupInfo;
-import com.cloud.storage.Storage.ImageFormat;
-import com.cloud.storage.Storage.StoragePoolType;
-import com.cloud.storage.StorageLayer;
-import com.cloud.storage.StoragePool;
-import com.cloud.storage.Volume;
-import com.cloud.storage.resource.StorageSubsystemCommandHandler;
-import com.cloud.storage.template.Processor;
-import com.cloud.storage.template.Processor.FormatInfo;
-import com.cloud.storage.template.TemplateLocation;
-import com.cloud.template.VirtualMachineTemplate.BootloaderType;
-import com.cloud.utils.Pair;
-import com.cloud.utils.exception.CloudRuntimeException;
-import com.cloud.utils.script.Script;
-import com.cloud.utils.script.OutputInterpreter.OneLineParser;
-import com.cloud.utils.ssh.SshHelper;
-import com.cloud.vm.DiskProfile;
-import com.cloud.vm.VirtualMachine;
-import com.cloud.vm.VirtualMachine.PowerState;
-import com.cloud.vm.VirtualMachine.Type;
+import com.cloud.utils.net.NetUtils;
 
 
 @RunWith(MockitoJUnitRunner.class)
@@ -929,7 +852,6 @@
 
     private static final String VMNAME = "test";
 
-<<<<<<< HEAD
     // @Test
     // public void testGetVmStat() throws LibvirtException {
     //     final Connect connect = Mockito.mock(Connect.class);
@@ -1012,85 +934,6 @@
     //     Assert.assertTrue(vmStat.getMemoryKBs() >= 0);
     //     Assert.assertTrue(vmStat.getTargetMemoryKBs() >= vmStat.getMemoryKBs());
     // }
-=======
-    @Test
-    public void testGetVmStat() throws LibvirtException {
-        final Connect connect = Mockito.mock(Connect.class);
-        final Domain domain = Mockito.mock(Domain.class);
-        final DomainInfo domainInfo = new DomainInfo();
-        final MemoryStatistic[] domainMem = new MemoryStatistic[2];
-        domainMem[0] = Mockito.mock(MemoryStatistic.class);
-        Mockito.when(domain.getInfo()).thenReturn(domainInfo);
-        Mockito.when(domain.memoryStats(20)).thenReturn(domainMem);
-        Mockito.when(domainMem[0].getTag()).thenReturn(4);
-        Mockito.when(connect.domainLookupByName(VMNAME)).thenReturn(domain);
-
-        // this is testing the interface stats, returns an increasing number of sent and received bytes
-
-        Mockito.when(domain.interfaceStats(nullable(String.class))).thenAnswer(new org.mockito.stubbing.Answer<DomainInterfaceStats>() {
-            // increment with less than a KB, so this should be less than 1 KB
-            final static int increment = 1000;
-            int rxBytes = 1000;
-            int txBytes = 1000;
-
-            @Override
-            public DomainInterfaceStats answer(final InvocationOnMock invocation) throws Throwable {
-                final DomainInterfaceStats domainInterfaceStats = new DomainInterfaceStats();
-                domainInterfaceStats.rx_bytes = rxBytes += increment;
-                domainInterfaceStats.tx_bytes = txBytes += increment;
-                return domainInterfaceStats;
-
-            }
-
-        });
-
-
-        Mockito.when(domain.blockStats(nullable(String.class))).thenAnswer(new org.mockito.stubbing.Answer<DomainBlockStats>() {
-            // a little less than a KB
-            final static int increment = 1000;
-
-            int rdBytes = 0;
-            int wrBytes = 1024;
-
-            @Override
-            public DomainBlockStats answer(final InvocationOnMock invocation) throws Throwable {
-                final DomainBlockStats domainBlockStats = new DomainBlockStats();
-
-                domainBlockStats.rd_bytes = rdBytes += increment;
-                domainBlockStats.wr_bytes = wrBytes += increment;
-                return domainBlockStats;
-            }
-
-        });
-
-        final LibvirtComputingResource libvirtComputingResource = new LibvirtComputingResource() {
-            @Override
-            public List<InterfaceDef> getInterfaces(final Connect conn, final String vmName) {
-                final InterfaceDef interfaceDef = new InterfaceDef();
-                return Arrays.asList(interfaceDef);
-            }
-
-            @Override
-            public List<DiskDef> getDisks(final Connect conn, final String vmName) {
-                final DiskDef diskDef = new DiskDef();
-                return Arrays.asList(diskDef);
-            }
-
-        };
-        libvirtComputingResource.getVmStat(connect, VMNAME);
-        final VmStatsEntry vmStat = libvirtComputingResource.getVmStat(connect, VMNAME);
-        // network traffic as generated by the logic above, must be greater than zero
-        Assert.assertTrue(vmStat.getNetworkReadKBs() > 0);
-        Assert.assertTrue(vmStat.getNetworkWriteKBs() > 0);
-        // IO traffic as generated by the logic above, must be greater than zero
-        Assert.assertTrue(vmStat.getDiskReadKBs() > 0);
-        Assert.assertTrue(vmStat.getDiskWriteKBs() > 0);
-        // Memory limit of VM must be greater than zero
-        Assert.assertTrue(vmStat.getIntFreeMemoryKBs() >= 0);
-        Assert.assertTrue(vmStat.getMemoryKBs() >= 0);
-        Assert.assertTrue(vmStat.getTargetMemoryKBs() >= vmStat.getMemoryKBs());
-    }
->>>>>>> 5da176a7
 
     /*
      * New Tests
