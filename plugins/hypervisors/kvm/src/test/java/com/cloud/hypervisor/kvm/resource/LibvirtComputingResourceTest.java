--- conflicted
+++ resolved
@@ -5574,18 +5574,9 @@
     //     Assert.assertEquals(100, memoryFreeInKBs);
     // }
 
-<<<<<<< HEAD
     // @Test
     // public void testMemoryFreeInKBsDomainReturningNoMemoryStatistics() throws LibvirtException {
     //     LibvirtComputingResource libvirtComputingResource = new LibvirtComputingResource();
-=======
-    @Test
-    public void getMemoryFreeInKBsTestDomainReturningIncompleteArray() throws LibvirtException {
-        if (!System.getProperty("os.name").equals("Linux")) {
-            return;
-        }
-        LibvirtComputingResource libvirtComputingResource = new LibvirtComputingResource();
->>>>>>> c4ab8fff
 
     //     Domain domainMock = getDomainConfiguredToReturnMemoryStatistic(null);
     //     long memoryFreeInKBs = libvirtComputingResource.getMemoryFreeInKBs(domainMock);
@@ -5596,11 +5587,18 @@
     // private MemoryStatistic[] createMemoryStatisticFreeMemory100() {
     //     virDomainMemoryStats stat = new virDomainMemoryStats();
     //     stat.val = 100;
-
     //     MemoryStatistic[] mem = new MemoryStatistic[2];
     //     mem[0] = new MemoryStatistic(stat);
     //     return mem;
     // }
+
+    @Test
+    public void getMemoryFreeInKBsTestDomainReturningIncompleteArray() throws LibvirtException {
+        if (!System.getProperty("os.name").equals("Linux")) {
+            return;
+        }
+        LibvirtComputingResource libvirtComputingResource = new LibvirtComputingResource();
+    }
 
     // private Domain getDomainConfiguredToReturnMemoryStatistic(MemoryStatistic[] mem) throws LibvirtException {
     //     Domain domainMock = Mockito.mock(Domain.class);
