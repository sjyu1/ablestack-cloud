// Licensed to the Apache Software Foundation (ASF) under one
// or more contributor license agreements.  See the NOTICE file
// distributed with this work for additional information
// regarding copyright ownership.  The ASF licenses this file
// to you under the Apache License, Version 2.0 (the
// "License"); you may not use this file except in compliance
// with the License.  You may obtain a copy of the License at
//
//   http://www.apache.org/licenses/LICENSE-2.0
//
// Unless required by applicable law or agreed to in writing,
// software distributed under the License is distributed on an
// "AS IS" BASIS, WITHOUT WARRANTIES OR CONDITIONS OF ANY
// KIND, either express or implied.  See the License for the
// specific language governing permissions and limitations
// under the License.
//
package com.cloud.baremetal.manager;

import com.cloud.baremetal.networkservice.BaremetalRctResponse;
import com.cloud.deploy.DeployDestination;
import com.cloud.network.Network;
import com.cloud.utils.component.Manager;
import com.cloud.utils.component.PluggableService;
import com.cloud.vm.VirtualMachineProfile;
import org.apache.cloudstack.api.AddBaremetalRctCmd;

/**
 * Created by frank on 4/30/14.
 */
public interface BaremetalVlanManager extends Manager, PluggableService {
    public static final String BAREMETAL_SYSTEM_ACCOUNT_NAME = "baremetal-system-account";

    BaremetalRctResponse addRct(AddBaremetalRctCmd cmd);

    void prepareVlan(Network nw, DeployDestination destHost);

    void releaseVlan(Network nw, VirtualMachineProfile vm);
<<<<<<< HEAD

    void registerSwitchBackend(BaremetalSwitchBackend backend);

    BaremetalRctResponse listRct();
=======
>>>>>>> 420d4e0d
}
<|MERGE_RESOLUTION|>--- conflicted
+++ resolved
@@ -1,46 +1,43 @@
-// Licensed to the Apache Software Foundation (ASF) under one
-// or more contributor license agreements.  See the NOTICE file
-// distributed with this work for additional information
-// regarding copyright ownership.  The ASF licenses this file
-// to you under the Apache License, Version 2.0 (the
-// "License"); you may not use this file except in compliance
-// with the License.  You may obtain a copy of the License at
-//
-//   http://www.apache.org/licenses/LICENSE-2.0
-//
-// Unless required by applicable law or agreed to in writing,
-// software distributed under the License is distributed on an
-// "AS IS" BASIS, WITHOUT WARRANTIES OR CONDITIONS OF ANY
-// KIND, either express or implied.  See the License for the
-// specific language governing permissions and limitations
-// under the License.
-//
-package com.cloud.baremetal.manager;
-
-import com.cloud.baremetal.networkservice.BaremetalRctResponse;
-import com.cloud.deploy.DeployDestination;
-import com.cloud.network.Network;
-import com.cloud.utils.component.Manager;
-import com.cloud.utils.component.PluggableService;
-import com.cloud.vm.VirtualMachineProfile;
-import org.apache.cloudstack.api.AddBaremetalRctCmd;
-
-/**
- * Created by frank on 4/30/14.
- */
-public interface BaremetalVlanManager extends Manager, PluggableService {
-    public static final String BAREMETAL_SYSTEM_ACCOUNT_NAME = "baremetal-system-account";
-
-    BaremetalRctResponse addRct(AddBaremetalRctCmd cmd);
-
-    void prepareVlan(Network nw, DeployDestination destHost);
-
-    void releaseVlan(Network nw, VirtualMachineProfile vm);
-<<<<<<< HEAD
-
-    void registerSwitchBackend(BaremetalSwitchBackend backend);
-
-    BaremetalRctResponse listRct();
-=======
->>>>>>> 420d4e0d
-}
+// Licensed to the Apache Software Foundation (ASF) under one
+// or more contributor license agreements.  See the NOTICE file
+// distributed with this work for additional information
+// regarding copyright ownership.  The ASF licenses this file
+// to you under the Apache License, Version 2.0 (the
+// "License"); you may not use this file except in compliance
+// with the License.  You may obtain a copy of the License at
+//
+//   http://www.apache.org/licenses/LICENSE-2.0
+//
+// Unless required by applicable law or agreed to in writing,
+// software distributed under the License is distributed on an
+// "AS IS" BASIS, WITHOUT WARRANTIES OR CONDITIONS OF ANY
+// KIND, either express or implied.  See the License for the
+// specific language governing permissions and limitations
+// under the License.
+//
+package com.cloud.baremetal.manager;
+
+import com.cloud.baremetal.networkservice.BaremetalRctResponse;
+import com.cloud.deploy.DeployDestination;
+import com.cloud.network.Network;
+import com.cloud.utils.component.Manager;
+import com.cloud.utils.component.PluggableService;
+import com.cloud.vm.VirtualMachineProfile;
+import org.apache.cloudstack.api.AddBaremetalRctCmd;
+
+/**
+ * Created by frank on 4/30/14.
+ */
+public interface BaremetalVlanManager extends Manager, PluggableService {
+    public static final String BAREMETAL_SYSTEM_ACCOUNT_NAME = "baremetal-system-account";
+
+    BaremetalRctResponse addRct(AddBaremetalRctCmd cmd);
+
+    void prepareVlan(Network nw, DeployDestination destHost);
+
+    void releaseVlan(Network nw, VirtualMachineProfile vm);
+
+    void registerSwitchBackend(BaremetalSwitchBackend backend);
+
+    BaremetalRctResponse listRct();
+}