<!-- Licensed to the Apache Software Foundation (ASF) under one or more contributor 
    license agreements. See the NOTICE file distributed with this work for additional
    information regarding copyright ownership. The ASF licenses this file to
    you under the Apache License, Version 2.0 (the "License"); you may not use
    this file except in compliance with the License. You may obtain a copy of
    the License at http://www.apache.org/licenses/LICENSE-2.0 Unless required
    by applicable law or agreed to in writing, software distributed under the
    License is distributed on an "AS IS" BASIS, WITHOUT WARRANTIES OR CONDITIONS
    OF ANY KIND, either express or implied. See the License for the specific
    language governing permissions and limitations under the License. -->
<project xmlns="http://maven.apache.org/POM/4.0.0"
<<<<<<< HEAD
	xmlns:xsi="http://www.w3.org/2001/XMLSchema-instance"
	xsi:schemaLocation="http://maven.apache.org/POM/4.0.0 http://maven.apache.org/xsd/maven-4.0.0.xsd">
	<modelVersion>4.0.0</modelVersion>
	<artifactId>cloud-plugin-storage-volume-storpool</artifactId>
	<name>Apache CloudStack Plugin - Storage Volume StorPool provider</name>
	<parent>
		<groupId>org.apache.cloudstack</groupId>
		<artifactId>cloudstack-plugins</artifactId>
		<version>4.17.1.0-SNAPSHOT</version>
		<relativePath>../../../pom.xml</relativePath>
	</parent>
	<dependencies>
		<dependency>
			<groupId>org.apache.cloudstack</groupId>
			<artifactId>cloud-engine-storage-volume</artifactId>
			<version>${project.version}</version>
		</dependency>
		<dependency>
			<groupId>org.apache.cloudstack</groupId>
			<artifactId>cloud-engine-storage-snapshot</artifactId>
			<version>${project.version}</version>
		</dependency>
		<dependency>
			<groupId>org.apache.cloudstack</groupId>
			<artifactId>cloud-plugin-hypervisor-kvm</artifactId>
			<version>${project.version}</version>
		</dependency>
		<dependency>
			<groupId>org.apache.cloudstack</groupId>
			<artifactId>cloud-engine-orchestration</artifactId>
			<version>${project.version}</version>
		</dependency>
		<dependency>
			<groupId>org.apache.commons</groupId>
			<artifactId>commons-collections4</artifactId>
			<version>4.4</version>
		</dependency>
	</dependencies>
	<build>
		<plugins>
			<plugin>
				<artifactId>maven-surefire-plugin</artifactId>
				<configuration>
					<skipTests>true</skipTests>
				</configuration>
				<executions>
					<execution>
						<phase>integration-test</phase>
						<goals>
							<goal>test</goal>
						</goals>
					</execution>
				</executions>
			</plugin>
		</plugins>
	</build>
=======
    xmlns:xsi="http://www.w3.org/2001/XMLSchema-instance"
    xsi:schemaLocation="http://maven.apache.org/POM/4.0.0 http://maven.apache.org/xsd/maven-4.0.0.xsd">
    <modelVersion>4.0.0</modelVersion>
    <artifactId>cloud-plugin-storage-volume-storpool</artifactId>
    <name>Apache CloudStack Plugin - Storage Volume StorPool provider</name>
    <parent>
        <groupId>org.apache.cloudstack</groupId>
        <artifactId>cloudstack-plugins</artifactId>
        <version>4.17.0.1</version>
        <relativePath>../../../pom.xml</relativePath>
    </parent>
    <dependencies>
        <dependency>
            <groupId>org.apache.cloudstack</groupId>
            <artifactId>cloud-engine-storage-volume</artifactId>
            <version>${project.version}</version>
        </dependency>
        <dependency>
            <groupId>org.apache.cloudstack</groupId>
            <artifactId>cloud-engine-storage-snapshot</artifactId>
            <version>${project.version}</version>
        </dependency>
        <dependency>
            <groupId>org.apache.cloudstack</groupId>
            <artifactId>cloud-plugin-hypervisor-kvm</artifactId>
            <version>${project.version}</version>
        </dependency>
        <dependency>
            <groupId>org.apache.cloudstack</groupId>
            <artifactId>cloud-engine-orchestration</artifactId>
            <version>${project.version}</version>
        </dependency>
        <dependency>
            <groupId>ch.qos.reload4j</groupId>
            <artifactId>reload4j</artifactId>
            <version>${cs.reload4j.version}</version>
        </dependency>
        <dependency>
            <groupId>org.apache.commons</groupId>
            <artifactId>commons-collections4</artifactId>
            <version>4.4</version>
        </dependency>
    </dependencies>
    <build>
        <plugins>
            <plugin>
                <artifactId>maven-surefire-plugin</artifactId>
                <configuration>
                    <skipTests>true</skipTests>
                </configuration>
                <executions>
                    <execution>
                        <phase>integration-test</phase>
                        <goals>
                            <goal>test</goal>
                        </goals>
                    </execution>
                </executions>
            </plugin>
        </plugins>
    </build>
>>>>>>> 1c7efcbd
</project><|MERGE_RESOLUTION|>--- conflicted
+++ resolved
@@ -9,7 +9,6 @@
     OF ANY KIND, either express or implied. See the License for the specific
     language governing permissions and limitations under the License. -->
 <project xmlns="http://maven.apache.org/POM/4.0.0"
-<<<<<<< HEAD
 	xmlns:xsi="http://www.w3.org/2001/XMLSchema-instance"
 	xsi:schemaLocation="http://maven.apache.org/POM/4.0.0 http://maven.apache.org/xsd/maven-4.0.0.xsd">
 	<modelVersion>4.0.0</modelVersion>
@@ -66,67 +65,4 @@
 			</plugin>
 		</plugins>
 	</build>
-=======
-    xmlns:xsi="http://www.w3.org/2001/XMLSchema-instance"
-    xsi:schemaLocation="http://maven.apache.org/POM/4.0.0 http://maven.apache.org/xsd/maven-4.0.0.xsd">
-    <modelVersion>4.0.0</modelVersion>
-    <artifactId>cloud-plugin-storage-volume-storpool</artifactId>
-    <name>Apache CloudStack Plugin - Storage Volume StorPool provider</name>
-    <parent>
-        <groupId>org.apache.cloudstack</groupId>
-        <artifactId>cloudstack-plugins</artifactId>
-        <version>4.17.0.1</version>
-        <relativePath>../../../pom.xml</relativePath>
-    </parent>
-    <dependencies>
-        <dependency>
-            <groupId>org.apache.cloudstack</groupId>
-            <artifactId>cloud-engine-storage-volume</artifactId>
-            <version>${project.version}</version>
-        </dependency>
-        <dependency>
-            <groupId>org.apache.cloudstack</groupId>
-            <artifactId>cloud-engine-storage-snapshot</artifactId>
-            <version>${project.version}</version>
-        </dependency>
-        <dependency>
-            <groupId>org.apache.cloudstack</groupId>
-            <artifactId>cloud-plugin-hypervisor-kvm</artifactId>
-            <version>${project.version}</version>
-        </dependency>
-        <dependency>
-            <groupId>org.apache.cloudstack</groupId>
-            <artifactId>cloud-engine-orchestration</artifactId>
-            <version>${project.version}</version>
-        </dependency>
-        <dependency>
-            <groupId>ch.qos.reload4j</groupId>
-            <artifactId>reload4j</artifactId>
-            <version>${cs.reload4j.version}</version>
-        </dependency>
-        <dependency>
-            <groupId>org.apache.commons</groupId>
-            <artifactId>commons-collections4</artifactId>
-            <version>4.4</version>
-        </dependency>
-    </dependencies>
-    <build>
-        <plugins>
-            <plugin>
-                <artifactId>maven-surefire-plugin</artifactId>
-                <configuration>
-                    <skipTests>true</skipTests>
-                </configuration>
-                <executions>
-                    <execution>
-                        <phase>integration-test</phase>
-                        <goals>
-                            <goal>test</goal>
-                        </goals>
-                    </execution>
-                </executions>
-            </plugin>
-        </plugins>
-    </build>
->>>>>>> 1c7efcbd
 </project>