--- conflicted
+++ resolved
@@ -138,18 +138,6 @@
 
         PrimaryDataStoreParameters parameters = new PrimaryDataStoreParameters();
 
-<<<<<<< HEAD
-        URI uri = null;
-        boolean multi = false;
-        try {
-            String urlType = url.substring(0, 3);
-            if (urlType.equals("rbd") && url.contains(",")) {
-                multi = true;
-                url = url.replaceAll(",", "/");
-            }
-            uri = new URI(UriUtils.encodeURIComponent(url));
-            if (uri.getScheme() == null) {
-=======
         UriUtils.UriInfo uriInfo = UriUtils.getUriInfo(url);
 
         String scheme = uriInfo.getScheme();
@@ -157,7 +145,6 @@
         String storagePath = uriInfo.getStoragePath();
         try {
             if (scheme == null) {
->>>>>>> d7dedfff
                 throw new InvalidParameterValueException("scheme is null " + url + ", add nfs:// (or cifs://) as a prefix");
             } else if (scheme.equalsIgnoreCase("nfs")) {
                 if (storageHost == null || storagePath == null || storageHost.trim().isEmpty() || storagePath.trim().isEmpty()) {
@@ -174,32 +161,12 @@
                 if (storagePath == null) {
                     throw new InvalidParameterValueException("host or path is null, should be sharedmountpoint://localhost/path");
                 }
-<<<<<<< HEAD
-            } else if (uri.getScheme().equalsIgnoreCase("rbd")) {
-                String uriHost = uri.getHost();
-                String uriPath = uri.getPath();
-                if (uriPath == null) {
-                    throw new InvalidParameterValueException("host or path is null, should be rbd://hostname/pool");
-                }
-                if (multi) {
-                    String multiHost = uriHost + (uriPath.substring(0, uriPath.lastIndexOf("/")).replaceAll("/", ","));
-                    String[] hostArr = multiHost.split(",");
-                    if (hostArr.length > 5) {
-                        throw new InvalidParameterValueException("RADOS monitor can support up to 5 hosts.");
-                    }
-                }
-            } else if (uri.getScheme().equalsIgnoreCase("gluster")) {
-                String uriHost = uri.getHost();
-                String uriPath = uri.getPath();
-                if (uriHost == null || uriPath == null || uriHost.trim().isEmpty() || uriPath.trim().isEmpty()) {
-=======
             } else if (scheme.equalsIgnoreCase("rbd")) {
                 if (storagePath == null) {
                     throw new InvalidParameterValueException("host or path is null, should be rbd://hostname/pool");
                 }
             } else if (scheme.equalsIgnoreCase("gluster")) {
                 if (storageHost == null || storagePath == null || storageHost.trim().isEmpty() || storagePath.trim().isEmpty()) {
->>>>>>> d7dedfff
                     throw new InvalidParameterValueException("host or path is null, should be gluster://hostname/volume");
                 }
             }
