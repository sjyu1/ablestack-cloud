// Licensed to the Apache Software Foundation (ASF) under one
// or more contributor license agreements.  See the NOTICE file
// distributed with this work for additional information
// regarding copyright ownership.  The ASF licenses this file
// to you under the Apache License, Version 2.0 (the
// "License"); you may not use this file except in compliance
// with the License.  You may obtain a copy of the License at
//
//   http://www.apache.org/licenses/LICENSE-2.0
//
// Unless required by applicable law or agreed to in writing,
// software distributed under the License is distributed on an
// "AS IS" BASIS, WITHOUT WARRANTIES OR CONDITIONS OF ANY
// KIND, either express or implied.  See the License for the
// specific language governing permissions and limitations
// under the License.
package org.apache.cloudstack.ratelimit;

import static org.junit.Assert.assertEquals;
import static org.junit.Assert.assertFalse;
import static org.junit.Assert.assertTrue;
import static org.mockito.Mockito.mock;
import static org.mockito.Mockito.when;

import java.util.Collections;
import java.util.concurrent.CountDownLatch;
import java.util.concurrent.ExecutorService;
import java.util.concurrent.Executors;

import javax.naming.ConfigurationException;

import org.junit.Before;
import org.junit.BeforeClass;
import org.junit.Test;

import org.apache.cloudstack.api.response.ApiLimitResponse;
import org.apache.cloudstack.framework.config.dao.ConfigurationDao;

import com.cloud.configuration.Config;
import com.cloud.exception.RequestLimitException;
import com.cloud.user.Account;
import com.cloud.user.AccountService;
import com.cloud.user.AccountVO;
import com.cloud.user.User;
import com.cloud.user.UserVO;

public class ApiRateLimitTest {

    static ApiRateLimitServiceImpl s_limitService = new ApiRateLimitServiceImpl();
    static AccountService s_accountService = mock(AccountService.class);
    static ConfigurationDao s_configDao = mock(ConfigurationDao.class);
    private static long s_acctIdSeq = 5L;
    private static Account s_testAccount;

    @BeforeClass
    public static void setUp() throws ConfigurationException {

        when(s_configDao.getValue(Config.ApiLimitInterval.key())).thenReturn(null);
        when(s_configDao.getValue(Config.ApiLimitMax.key())).thenReturn(null);
        when(s_configDao.getValue(Config.ApiLimitCacheSize.key())).thenReturn(null);
        when(s_configDao.getValue(Config.ApiLimitEnabled.key())).thenReturn("true"); // enable api rate limiting
        s_limitService._configDao = s_configDao;

        s_limitService.configure("ApiRateLimitTest", Collections.<String, Object> emptyMap());

        s_limitService._accountService = s_accountService;

        // Standard responses
        AccountVO acct = new AccountVO(s_acctIdSeq);
        acct.setType(Account.ACCOUNT_TYPE_NORMAL);
        acct.setAccountName("demo");
        s_testAccount = acct;

<<<<<<< HEAD
	    when(_accountService.getAccount(5L)).thenReturn(testAccount);
        when(_accountService.isRootAdmin(5L)).thenReturn(false);
	}
=======
        when(s_accountService.getAccount(5L)).thenReturn(s_testAccount);
        when(s_accountService.isRootAdmin(Account.ACCOUNT_TYPE_NORMAL)).thenReturn(false);
    }
>>>>>>> da8ee45a

    @Before
    public void testSetUp() {
        // reset counter for each test
        s_limitService.resetApiLimit(null);
    }

    private User createFakeUser() {
        UserVO user = new UserVO();
        user.setAccountId(s_acctIdSeq);
        return user;
    }

    private boolean isUnderLimit(User key) {
        try {
            s_limitService.checkAccess(key, null);
            return true;
        } catch (RequestLimitException ex) {
            return false;
        }
    }

    @Test
    public void sequentialApiAccess() {
        int allowedRequests = 1;
        s_limitService.setMaxAllowed(allowedRequests);
        s_limitService.setTimeToLive(1);

        User key = createFakeUser();
        assertTrue("Allow for the first request", isUnderLimit(key));

        assertFalse("Second request should be blocked, since we assume that the two api " + " accesses take less than a second to perform", isUnderLimit(key));
    }

    @Test
    public void canDoReasonableNumberOfApiAccessPerSecond() throws Exception {
        int allowedRequests = 200;
        s_limitService.setMaxAllowed(allowedRequests);
        s_limitService.setTimeToLive(1);

        User key = createFakeUser();

        for (int i = 0; i < allowedRequests; i++) {
            assertTrue("We should allow " + allowedRequests + " requests per second, but failed at request " + i, isUnderLimit(key));
        }

        assertFalse("We should block >" + allowedRequests + " requests per second", isUnderLimit(key));
    }

    @Test
    public void multipleClientsCanAccessWithoutBlocking() throws Exception {
        int allowedRequests = 200;
        s_limitService.setMaxAllowed(allowedRequests);
        s_limitService.setTimeToLive(1);

        final User key = createFakeUser();

        int clientCount = allowedRequests;
        Runnable[] clients = new Runnable[clientCount];
        final boolean[] isUsable = new boolean[clientCount];

        final CountDownLatch startGate = new CountDownLatch(1);

        final CountDownLatch endGate = new CountDownLatch(clientCount);

        for (int i = 0; i < isUsable.length; ++i) {
            final int j = i;
            clients[j] = new Runnable() {

                /**
                 * {@inheritDoc}
                 */
                @Override
                public void run() {
                    try {
                        startGate.await();

                        isUsable[j] = isUnderLimit(key);

                    } catch (InterruptedException e) {
                        e.printStackTrace();
                    } finally {
                        endGate.countDown();
                    }
                }
            };
        }

        ExecutorService executor = Executors.newFixedThreadPool(clientCount);

        for (Runnable runnable : clients) {
            executor.execute(runnable);
        }

        startGate.countDown();

        endGate.await();

        for (boolean b : isUsable) {
            assertTrue("Concurrent client request should be allowed within limit", b);
        }
    }

    @Test
    public void expiryOfCounterIsSupported() throws Exception {
        int allowedRequests = 1;
        s_limitService.setMaxAllowed(allowedRequests);
        s_limitService.setTimeToLive(1);

        User key = this.createFakeUser();

        assertTrue("The first request should be allowed", isUnderLimit(key));

        // Allow the token to expire
        Thread.sleep(1020);

        assertTrue("Another request after interval should be allowed as well", isUnderLimit(key));
    }

    @Test
    public void verifyResetCounters() throws Exception {
        int allowedRequests = 1;
        s_limitService.setMaxAllowed(allowedRequests);
        s_limitService.setTimeToLive(1);

        User key = this.createFakeUser();

        assertTrue("The first request should be allowed", isUnderLimit(key));

        assertFalse("Another request should be blocked", isUnderLimit(key));

        s_limitService.resetApiLimit(key.getAccountId());

        assertTrue("Another request should be allowed after reset counter", isUnderLimit(key));
    }

    @Test
    public void verifySearchCounter() throws Exception {
        int allowedRequests = 10;
        s_limitService.setMaxAllowed(allowedRequests);
        s_limitService.setTimeToLive(1);

        User key = this.createFakeUser();

        for (int i = 0; i < 5; i++) {
            assertTrue("Issued 5 requests", isUnderLimit(key));
        }

        ApiLimitResponse response = s_limitService.searchApiLimit(s_testAccount);
        assertEquals("apiIssued is incorrect", 5, response.getApiIssued());
        assertEquals("apiAllowed is incorrect", 5, response.getApiAllowed());
        // using <= to account for inaccurate System.currentTimeMillis() clock in Windows environment
        assertTrue("expiredAfter is incorrect", response.getExpireAfter() <= 1000);

    }

    @Test
    public void disableApiLimit() throws Exception {
        try {
            int allowedRequests = 200;
            s_limitService.setMaxAllowed(allowedRequests);
            s_limitService.setTimeToLive(1);
            s_limitService.setEnabled(false);

            User key = createFakeUser();

            for (int i = 0; i < allowedRequests + 1; i++) {
                assertTrue("We should allow more than " + allowedRequests + " requests per second when api throttling is disabled.", isUnderLimit(key));
            }
        } finally {
            s_limitService.setEnabled(true); // enable api throttling to avoid
                                            // impacting other testcases
        }

    }

}<|MERGE_RESOLUTION|>--- conflicted
+++ resolved
@@ -53,7 +53,7 @@
     private static Account s_testAccount;
 
     @BeforeClass
-    public static void setUp() throws ConfigurationException {
+public static void setUp() throws ConfigurationException {
 
         when(s_configDao.getValue(Config.ApiLimitInterval.key())).thenReturn(null);
         when(s_configDao.getValue(Config.ApiLimitMax.key())).thenReturn(null);
@@ -71,15 +71,9 @@
         acct.setAccountName("demo");
         s_testAccount = acct;
 
-<<<<<<< HEAD
-	    when(_accountService.getAccount(5L)).thenReturn(testAccount);
-        when(_accountService.isRootAdmin(5L)).thenReturn(false);
-	}
-=======
         when(s_accountService.getAccount(5L)).thenReturn(s_testAccount);
-        when(s_accountService.isRootAdmin(Account.ACCOUNT_TYPE_NORMAL)).thenReturn(false);
-    }
->>>>>>> da8ee45a
+        when(s_accountService.isRootAdmin(5L)).thenReturn(false);
+    }
 
     @Before
     public void testSetUp() {
@@ -189,7 +183,7 @@
         s_limitService.setMaxAllowed(allowedRequests);
         s_limitService.setTimeToLive(1);
 
-        User key = this.createFakeUser();
+        User key = createFakeUser();
 
         assertTrue("The first request should be allowed", isUnderLimit(key));
 
@@ -205,7 +199,7 @@
         s_limitService.setMaxAllowed(allowedRequests);
         s_limitService.setTimeToLive(1);
 
-        User key = this.createFakeUser();
+        User key = createFakeUser();
 
         assertTrue("The first request should be allowed", isUnderLimit(key));
 
@@ -222,7 +216,7 @@
         s_limitService.setMaxAllowed(allowedRequests);
         s_limitService.setTimeToLive(1);
 
-        User key = this.createFakeUser();
+        User key = createFakeUser();
 
         for (int i = 0; i < 5; i++) {
             assertTrue("Issued 5 requests", isUnderLimit(key));
