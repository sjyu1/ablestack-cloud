--- conflicted
+++ resolved
@@ -43,16 +43,8 @@
 import java.util.Map;
 import java.util.Set;
 
-<<<<<<< HEAD
-/**
- * User: tomoe
- * Date: 8/8/12
- * Time: 1:38 PM
- */
 
 @Component
-=======
->>>>>>> ce4b49d3
 @Local(value = NetworkElement.class)
 public class MidokuraMidonetElement extends AdapterBase implements ConnectivityProvider, PluggableService {
     private static final Logger s_logger = Logger.getLogger(MidokuraMidonetElement.class);
