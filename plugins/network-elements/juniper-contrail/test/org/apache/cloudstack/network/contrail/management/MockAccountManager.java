// Licensed to the Apache Software Foundation (ASF) under one
// or more contributor license agreements.  See the NOTICE file
// distributed with this work for additional information
// regarding copyright ownership.  The ASF licenses this file
// to you under the Apache License, Version 2.0 (the
// "License"); you may not use this file except in compliance
// with the License.  You may obtain a copy of the License at
//
//   http://www.apache.org/licenses/LICENSE-2.0
//
// Unless required by applicable law or agreed to in writing,
// software distributed under the License is distributed on an
// "AS IS" BASIS, WITHOUT WARRANTIES OR CONDITIONS OF ANY
// KIND, either express or implied.  See the License for the
// specific language governing permissions and limitations
// under the License.

package org.apache.cloudstack.network.contrail.management;

import java.util.List;
import java.util.Map;

import javax.inject.Inject;
import javax.naming.ConfigurationException;

import org.apache.cloudstack.acl.ControlledEntity;
import org.apache.cloudstack.acl.RoleType;
import org.apache.cloudstack.acl.SecurityChecker.AccessType;
import org.apache.cloudstack.api.command.admin.account.UpdateAccountCmd;
import org.apache.cloudstack.api.command.admin.user.DeleteUserCmd;
import org.apache.cloudstack.api.command.admin.user.RegisterCmd;
import org.apache.cloudstack.api.command.admin.user.UpdateUserCmd;
import org.apache.cloudstack.context.CallContext;
import org.apache.log4j.Logger;

import com.cloud.configuration.ResourceLimit;
import com.cloud.configuration.dao.ResourceCountDao;
import com.cloud.domain.Domain;
import com.cloud.domain.PartOf;
import com.cloud.exception.ConcurrentOperationException;
import com.cloud.exception.PermissionDeniedException;
import com.cloud.exception.ResourceUnavailableException;
import com.cloud.projects.Project.ListProjectResourcesCriteria;
import com.cloud.user.Account;
import com.cloud.user.AccountManager;
import com.cloud.user.AccountVO;
import com.cloud.user.User;
import com.cloud.user.UserAccount;
import com.cloud.user.UserVO;
import com.cloud.user.dao.AccountDao;
import com.cloud.user.dao.UserDao;
import com.cloud.utils.Pair;
import com.cloud.utils.Ternary;
import com.cloud.utils.component.ManagerBase;
import com.cloud.utils.db.SearchBuilder;
import com.cloud.utils.db.SearchCriteria;
import com.cloud.utils.db.Transaction;
import com.cloud.utils.db.TransactionCallbackNoReturn;
import com.cloud.utils.db.TransactionStatus;

public class MockAccountManager extends ManagerBase implements AccountManager {
    private static final Logger s_logger = Logger.getLogger(MockAccountManager.class);

    @Inject
    AccountDao _accountDao;
    @Inject
    ResourceCountDao _resourceCountDao;

    @Inject
    UserDao _userDao;

    UserVO _systemUser;
    AccountVO _systemAccount;

    @Override
    public boolean configure(final String name, final Map<String, Object> params) throws ConfigurationException {
        _systemAccount = _accountDao.findById(Account.ACCOUNT_ID_SYSTEM);
        if (_systemAccount == null) {
            throw new ConfigurationException("Unable to find the system account using " + Account.ACCOUNT_ID_SYSTEM);
        }

        _systemUser = _userDao.findById(User.UID_SYSTEM);
        if (_systemUser == null) {
            throw new ConfigurationException("Unable to find the system user using " + User.UID_SYSTEM);
        }
        CallContext.register(_systemUser, _systemAccount);
        s_logger.info("MockAccountManager initialization successful");
        return true;
    }

    @Override
    public void checkAccess(Account arg0, Domain arg1) throws PermissionDeniedException {
        // TODO Auto-generated method stub

    }

    @Override
    public void checkAccess(Account arg0, AccessType arg1, boolean arg2, ControlledEntity... arg3) throws PermissionDeniedException {
        // TODO Auto-generated method stub

    }

    @Override
    public String[] createApiKeyAndSecretKey(RegisterCmd arg0) {
        // TODO Auto-generated method stub
        return null;
    }

    @Override
    public User createUser(String arg0, String arg1, String arg2, String arg3, String arg4, String arg5, String arg6, Long arg7, String arg8) {
        // TODO Auto-generated method stub
        return null;
    }

    @Override
    public UserAccount createUserAccount(String arg0, String arg1, String arg2, String arg3, String arg4, String arg5, String arg6, short arg7, Long arg8, String arg9,
        Map<String, String> arg10, String arg11, String arg12) {
        // TODO Auto-generated method stub
        return null;
    }

    @Override
    public Account finalizeOwner(Account arg0, String arg1, Long arg2, Long arg3) {
        return _systemAccount;
    }

    @Override
    public Account getActiveAccountByName(String arg0, Long arg1) {
        // TODO Auto-generated method stub
        return null;
    }

    @Override
    public User getActiveUser(long arg0) {
        return _systemUser;
    }

    @Override
    public User getActiveUserByRegistrationToken(String arg0) {
        // TODO Auto-generated method stub
        return null;
    }

    @Override
    public RoleType getRoleType(Account arg0) {
        // TODO Auto-generated method stub
        return null;
    }

    @Override
    public Account getSystemAccount() {
        return _systemAccount;
    }

    @Override
    public User getSystemUser() {
        return _systemUser;
    }

    @Override
    public UserAccount getUserByApiKey(String arg0) {
        // TODO Auto-generated method stub
        return null;
    }

    @Override
    public User getUserIncludingRemoved(long arg0) {
        // TODO Auto-generated method stub
        return null;
    }

    @Override
    public boolean isAdmin(short arg0) {
        // TODO Auto-generated method stub
        return false;
    }

    @Override
    public boolean isRootAdmin(long accountId) {
        // TODO Auto-generated method stub
        return false;
    }

    @Override
    public boolean isDomainAdmin(long accountId) {
        // TODO Auto-generated method stub
        return false;
    }

    @Override
    public boolean isNormalUser(long accountId) {
        // TODO Auto-generated method stub
        return false;
    }

    @Override
    public void checkAccess(Account account, AccessType accessType, boolean sameOwner, PartOf... entities) throws PermissionDeniedException {
        // TODO Auto-generated method stub

    }


    @Override
    public void buildACLSearchParameters(Account caller, Long id, String accountName, Long projectId, List<Long> permittedDomains, List<Long> permittedAccounts,
            List<Long> permittedResources, Ternary<Long, Boolean, ListProjectResourcesCriteria> domainIdRecursiveListProject, boolean listAll, boolean forProjectInvitation,
            String action) {
        // TODO Auto-generated method stub

    }

    @Override
    public void buildACLSearchBuilder(SearchBuilder<? extends ControlledEntity> sb, boolean isRecursive, List<Long> permittedDomains, List<Long> permittedAccounts,
            List<Long> permittedResources, ListProjectResourcesCriteria listProjectResourcesCriteria) {
        // TODO Auto-generated method stub

    }

    @Override
    public void buildACLSearchCriteria(SearchCriteria<? extends ControlledEntity> sc, boolean isRecursive, List<Long> permittedDomains, List<Long> permittedAccounts,
            List<Long> permittedResources, ListProjectResourcesCriteria listProjectResourcesCriteria) {
        // TODO Auto-generated method stub

    }

    @Override
    public void buildACLViewSearchCriteria(SearchCriteria<? extends ControlledEntity> sc, SearchCriteria<? extends ControlledEntity> aclSc, boolean isRecursive,
            List<Long> permittedDomains, List<Long> permittedAccounts, List<Long> permittedResources, ListProjectResourcesCriteria listProjectResourcesCriteria) {
        // TODO Auto-generated method stub

    }

    @Override
    public List<String> listAclGroupsByAccount(Long accountId) {
        // TODO Auto-generated method stub
        return null;
    }

    @Override
    public UserAccount lockUser(long arg0) {
        // TODO Auto-generated method stub
        return null;
    }

    @Override
    public void markUserRegistered(long arg0) {
        // TODO Auto-generated method stub

    }

    @Override
    public UserAccount authenticateUser(String arg0, String arg1, Long arg2, String arg3, Map<String, Object[]> arg4) {
        // TODO Auto-generated method stub
        return null;
    }


    @Override
    public Long checkAccessAndSpecifyAuthority(Account arg0, Long arg1) {
        // TODO Auto-generated method stub
        return null;
    }

    @Override
    public boolean deleteAccount(AccountVO arg0, long arg1, Account arg2) {
        return true;
    }

    @Override
    public boolean deleteUser(DeleteUserCmd arg0) {
        // TODO Auto-generated method stub
        return false;
    }

    @Override
    public boolean deleteUserAccount(long arg0) {
        // TODO Auto-generated method stub
        return false;
    }

    @Override
    public boolean disableAccount(long arg0) throws ConcurrentOperationException, ResourceUnavailableException {
        // TODO Auto-generated method stub
        return false;
    }

    @Override
    public Account disableAccount(String arg0, Long arg1, Long arg2) throws ConcurrentOperationException, ResourceUnavailableException {
        // TODO Auto-generated method stub
        return null;
    }

    @Override
    public UserAccount disableUser(long arg0) {
        // TODO Auto-generated method stub
        return null;
    }

    @Override
    public boolean enableAccount(long arg0) {
        // TODO Auto-generated method stub
        return false;
    }

    @Override
    public Account enableAccount(String arg0, Long arg1, Long arg2) {
        // TODO Auto-generated method stub
        return null;
    }

    @Override
    public UserAccount enableUser(long arg0) {
        // TODO Auto-generated method stub
        return null;
    }

    @Override
    public Pair<User, Account> findUserByApiKey(String arg0) {
        // TODO Auto-generated method stub
        return null;
    }

    @Override
    public Account lockAccount(String arg0, Long arg1, Long arg2) {
        // TODO Auto-generated method stub
        return null;
    }

    @Override
    public Account updateAccount(UpdateAccountCmd arg0) {
        // TODO Auto-generated method stub
        return null;
    }

    @Override
    public UserAccount updateUser(UpdateUserCmd arg0) {
        // TODO Auto-generated method stub
        return null;
    }

    @Override
    public Account getActiveAccountById(long accountId) {
        // TODO Auto-generated method stub
        return null;
    }

    @Override
    public Account getAccount(long accountId) {
        return _systemAccount;
    }

    @Override
    public Account createAccount(String accountName, short accountType, Long domainId, String networkDomain, Map<String, String> details, String uuid) {
        final AccountVO account = new AccountVO(accountName, domainId, networkDomain, accountType, uuid);
        Transaction.execute(new TransactionCallbackNoReturn() {
            @Override
            public void doInTransactionWithoutResult(TransactionStatus status) {

                _accountDao.persist(account);
                _resourceCountDao.createResourceCounts(account.getId(), ResourceLimit.ResourceOwnerType.Account);
            }
        });
        return account;
    }

    @Override
    public void logoutUser(long userId) {
        // TODO Auto-generated method stub

    }

    @Override
<<<<<<< HEAD
    public void checkAccess(Account account, AccessType accessType, boolean sameOwner, String apiName,
            ControlledEntity... entities) throws PermissionDeniedException {
        // TODO Auto-generated method stub

=======
    public Long finalyzeAccountId(String accountName, Long domainId, Long projectId, boolean enabledOnly) {
        // TODO Auto-generated method stub
        return null;
>>>>>>> 5779292e
    }

}<|MERGE_RESOLUTION|>--- conflicted
+++ resolved
@@ -23,6 +23,8 @@
 import javax.inject.Inject;
 import javax.naming.ConfigurationException;
 
+import org.apache.log4j.Logger;
+
 import org.apache.cloudstack.acl.ControlledEntity;
 import org.apache.cloudstack.acl.RoleType;
 import org.apache.cloudstack.acl.SecurityChecker.AccessType;
@@ -31,7 +33,6 @@
 import org.apache.cloudstack.api.command.admin.user.RegisterCmd;
 import org.apache.cloudstack.api.command.admin.user.UpdateUserCmd;
 import org.apache.cloudstack.context.CallContext;
-import org.apache.log4j.Logger;
 
 import com.cloud.configuration.ResourceLimit;
 import com.cloud.configuration.dao.ResourceCountDao;
@@ -369,16 +370,15 @@
     }
 
     @Override
-<<<<<<< HEAD
     public void checkAccess(Account account, AccessType accessType, boolean sameOwner, String apiName,
             ControlledEntity... entities) throws PermissionDeniedException {
         // TODO Auto-generated method stub
-
-=======
+    }
+
+    @Override
     public Long finalyzeAccountId(String accountName, Long domainId, Long projectId, boolean enabledOnly) {
         // TODO Auto-generated method stub
         return null;
->>>>>>> 5779292e
     }
 
 }