--- conflicted
+++ resolved
@@ -35,10 +35,6 @@
 import org.apache.cloudstack.context.CallContext;
 
 import com.cloud.api.query.dao.AccountJoinDao;
-<<<<<<< HEAD
-=======
-import com.cloud.api.query.vo.ControlledViewEntity;
->>>>>>> da8ee45a
 import com.cloud.configuration.ResourceLimit;
 import com.cloud.configuration.dao.ResourceCountDao;
 import com.cloud.domain.Domain;
@@ -184,181 +180,22 @@
     }
 
     @Override
-    public boolean isRootAdmin(long arg0) {
-        // TODO Auto-generated method stub
-        return true;
-    }
-
-    @Override
-    public UserAccount lockUser(long arg0) {
-        // TODO Auto-generated method stub
-        return null;
-    }
-
-    @Override
-    public void markUserRegistered(long arg0) {
-        // TODO Auto-generated method stub
-
-    }
-
-    @Override
-    public UserAccount authenticateUser(String arg0, String arg1, Long arg2, String arg3, Map<String, Object[]> arg4) {
-        // TODO Auto-generated method stub
-        return null;
-    }
-
-<<<<<<< HEAD
-=======
-    @Override
-    public void buildACLSearchBuilder(SearchBuilder<? extends ControlledEntity> arg0, Long arg1, boolean arg2, List<Long> arg3, ListProjectResourcesCriteria arg4) {
-        // TODO Auto-generated method stub
-
-    }
-
-    @Override
-    public void buildACLSearchCriteria(SearchCriteria<? extends ControlledEntity> arg0, Long arg1, boolean arg2, List<Long> arg3, ListProjectResourcesCriteria arg4) {
-        // TODO Auto-generated method stub
-
-    }
-
-    @Override
-    public void buildACLSearchParameters(Account arg0, Long arg1, String arg2, Long arg3, List<Long> arg4, Ternary<Long, Boolean, ListProjectResourcesCriteria> arg5,
-        boolean arg6, boolean arg7) {
-        // TODO Auto-generated method stub
-
-    }
-
-    @Override
-    public void
-        buildACLViewSearchBuilder(SearchBuilder<? extends ControlledViewEntity> arg0, Long arg1, boolean arg2, List<Long> arg3, ListProjectResourcesCriteria arg4) {
-        // TODO Auto-generated method stub
-
-    }
-
-    @Override
-    public void buildACLViewSearchCriteria(SearchCriteria<? extends ControlledViewEntity> arg0, Long arg1, boolean arg2, List<Long> arg3,
-        ListProjectResourcesCriteria arg4) {
-        // TODO Auto-generated method stub
-
-    }
->>>>>>> da8ee45a
-
-    @Override
-    public Long checkAccessAndSpecifyAuthority(Account arg0, Long arg1) {
-        // TODO Auto-generated method stub
-        return null;
-    }
-
-    @Override
-    public boolean deleteAccount(AccountVO arg0, long arg1, Account arg2) {
-        return true;
-    }
-
-    @Override
-    public boolean deleteUser(DeleteUserCmd arg0) {
-        // TODO Auto-generated method stub
-        return false;
-    }
-
-    @Override
-    public boolean deleteUserAccount(long arg0) {
-        // TODO Auto-generated method stub
-        return false;
-    }
-
-    @Override
-    public boolean disableAccount(long arg0) throws ConcurrentOperationException, ResourceUnavailableException {
-        // TODO Auto-generated method stub
-        return false;
-    }
-
-    @Override
-    public Account disableAccount(String arg0, Long arg1, Long arg2) throws ConcurrentOperationException, ResourceUnavailableException {
-        // TODO Auto-generated method stub
-        return null;
-    }
-
-    @Override
-    public UserAccount disableUser(long arg0) {
-        // TODO Auto-generated method stub
-        return null;
-    }
-
-    @Override
-    public boolean enableAccount(long arg0) {
-        // TODO Auto-generated method stub
-        return false;
-    }
-
-    @Override
-    public Account enableAccount(String arg0, Long arg1, Long arg2) {
-        // TODO Auto-generated method stub
-        return null;
-    }
-
-    @Override
-    public UserAccount enableUser(long arg0) {
-        // TODO Auto-generated method stub
-        return null;
-    }
-
-    @Override
-    public Pair<User, Account> findUserByApiKey(String arg0) {
-        // TODO Auto-generated method stub
-        return null;
-    }
-
-    @Override
-    public Account lockAccount(String arg0, Long arg1, Long arg2) {
-        // TODO Auto-generated method stub
-        return null;
-    }
-
-    @Override
-    public Account updateAccount(UpdateAccountCmd arg0) {
-        // TODO Auto-generated method stub
-        return null;
-    }
-
-    @Override
-    public UserAccount updateUser(UpdateUserCmd arg0) {
-        // TODO Auto-generated method stub
-        return null;
-    }
-
-<<<<<<< HEAD
-	@Override
-	public Account getActiveAccountById(long accountId) {
-		// TODO Auto-generated method stub
-		return null;
-	}
-
-	@Override
-	public Account getAccount(long accountId) {
-               return _systemAccount;
-	}
-
-	@Override
-	public Account createAccount(String accountName, short accountType,
-			Long domainId, String networkDomain, Map<String, String> details,
-			String uuid) {
-	    final AccountVO account = new AccountVO(accountName, domainId, networkDomain, accountType, uuid);
-	    Transaction.execute(new TransactionCallbackNoReturn() {
-	        @Override
-		public void doInTransactionWithoutResult(TransactionStatus status) {
-
-		    _accountDao.persist(account);
-		    _resourceCountDao.createResourceCounts(account.getId(), ResourceLimit.ResourceOwnerType.Account);
-		}
-	    });
-            return account;
-	}
-
-	@Override
-	public void logoutUser(long userId) {
-		// TODO Auto-generated method stub
-		
-	}
+    public boolean isRootAdmin(long accountId) {
+        // TODO Auto-generated method stub
+        return false;
+    }
+
+    @Override
+    public boolean isDomainAdmin(long accountId) {
+        // TODO Auto-generated method stub
+        return false;
+    }
+
+    @Override
+    public boolean isNormalUser(long accountId) {
+        // TODO Auto-generated method stub
+        return false;
+    }
 
     @Override
     public void checkAccess(Account account, AccessType accessType, boolean sameOwner, PartOf... entities) throws PermissionDeniedException {
@@ -366,17 +203,6 @@
 
     }
 
-    @Override
-    public boolean isDomainAdmin(long accountId) {
-        // TODO Auto-generated method stub
-        return false;
-    }
-
-    @Override
-    public boolean isNormalUser(long accountId) {
-        // TODO Auto-generated method stub
-        return false;
-    }
 
     @Override
     public void buildACLSearchParameters(Account caller, Long id, String accountName, Long projectId, List<Long> permittedDomains, List<Long> permittedAccounts,
@@ -387,6 +213,20 @@
     }
 
     @Override
+    public void buildACLSearchBuilder(SearchBuilder<? extends ControlledEntity> sb, boolean isRecursive, List<Long> permittedDomains, List<Long> permittedAccounts,
+            List<Long> permittedResources, ListProjectResourcesCriteria listProjectResourcesCriteria) {
+        // TODO Auto-generated method stub
+
+    }
+
+    @Override
+    public void buildACLSearchCriteria(SearchCriteria<? extends ControlledEntity> sc, boolean isRecursive, List<Long> permittedDomains, List<Long> permittedAccounts,
+            List<Long> permittedResources, ListProjectResourcesCriteria listProjectResourcesCriteria) {
+        // TODO Auto-generated method stub
+
+    }
+
+    @Override
     public void buildACLViewSearchCriteria(SearchCriteria<? extends ControlledEntity> sc, SearchCriteria<? extends ControlledEntity> aclSc, boolean isRecursive,
             List<Long> permittedDomains, List<Long> permittedAccounts, List<Long> permittedResources, ListProjectResourcesCriteria listProjectResourcesCriteria) {
         // TODO Auto-generated method stub
@@ -394,26 +234,113 @@
     }
 
     @Override
-    public void buildACLSearchBuilder(SearchBuilder<? extends ControlledEntity> sb, boolean isRecursive, List<Long> permittedDomains, List<Long> permittedAccounts,
-            List<Long> permittedResources, ListProjectResourcesCriteria listProjectResourcesCriteria) {
-        // TODO Auto-generated method stub
-
-    }
-
-    @Override
-    public void buildACLSearchCriteria(SearchCriteria<? extends ControlledEntity> sc, boolean isRecursive, List<Long> permittedDomains, List<Long> permittedAccounts,
-            List<Long> permittedResources, ListProjectResourcesCriteria listProjectResourcesCriteria) {
-        // TODO Auto-generated method stub
-
-    }
-
-    @Override
     public List<String> listAclGroupsByAccount(Long accountId) {
         // TODO Auto-generated method stub
         return null;
     }
-    
-=======
+
+    @Override
+    public UserAccount lockUser(long arg0) {
+        // TODO Auto-generated method stub
+        return null;
+    }
+
+    @Override
+    public void markUserRegistered(long arg0) {
+        // TODO Auto-generated method stub
+
+    }
+
+    @Override
+    public UserAccount authenticateUser(String arg0, String arg1, Long arg2, String arg3, Map<String, Object[]> arg4) {
+        // TODO Auto-generated method stub
+        return null;
+    }
+
+
+    @Override
+    public Long checkAccessAndSpecifyAuthority(Account arg0, Long arg1) {
+        // TODO Auto-generated method stub
+        return null;
+    }
+
+    @Override
+    public boolean deleteAccount(AccountVO arg0, long arg1, Account arg2) {
+        return true;
+    }
+
+    @Override
+    public boolean deleteUser(DeleteUserCmd arg0) {
+        // TODO Auto-generated method stub
+        return false;
+    }
+
+    @Override
+    public boolean deleteUserAccount(long arg0) {
+        // TODO Auto-generated method stub
+        return false;
+    }
+
+    @Override
+    public boolean disableAccount(long arg0) throws ConcurrentOperationException, ResourceUnavailableException {
+        // TODO Auto-generated method stub
+        return false;
+    }
+
+    @Override
+    public Account disableAccount(String arg0, Long arg1, Long arg2) throws ConcurrentOperationException, ResourceUnavailableException {
+        // TODO Auto-generated method stub
+        return null;
+    }
+
+    @Override
+    public UserAccount disableUser(long arg0) {
+        // TODO Auto-generated method stub
+        return null;
+    }
+
+    @Override
+    public boolean enableAccount(long arg0) {
+        // TODO Auto-generated method stub
+        return false;
+    }
+
+    @Override
+    public Account enableAccount(String arg0, Long arg1, Long arg2) {
+        // TODO Auto-generated method stub
+        return null;
+    }
+
+    @Override
+    public UserAccount enableUser(long arg0) {
+        // TODO Auto-generated method stub
+        return null;
+    }
+
+    @Override
+    public Pair<User, Account> findUserByApiKey(String arg0) {
+        // TODO Auto-generated method stub
+        return null;
+    }
+
+    @Override
+    public Account lockAccount(String arg0, Long arg1, Long arg2) {
+        // TODO Auto-generated method stub
+        return null;
+    }
+
+    @Override
+    public Account updateAccount(UpdateAccountCmd arg0) {
+        // TODO Auto-generated method stub
+        return null;
+    }
+
+    @Override
+    public UserAccount updateUser(UpdateUserCmd arg0) {
+        // TODO Auto-generated method stub
+        return null;
+    }
+
     @Override
     public Account getActiveAccountById(long accountId) {
         // TODO Auto-generated method stub
@@ -444,6 +371,5 @@
         // TODO Auto-generated method stub
 
     }
->>>>>>> da8ee45a
 
 }