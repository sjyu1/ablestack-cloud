--- conflicted
+++ resolved
@@ -28,7 +28,7 @@
 import javax.inject.Inject;
 import javax.naming.ConfigurationException;
 
-import com.cloud.utils.PropertiesUtil;
+import org.apache.cloudstack.network.ExternalNetworkDeviceManager.NetworkDevice;
 import org.apache.log4j.Logger;
 import org.springframework.stereotype.Component;
 
@@ -73,16 +73,15 @@
 import com.cloud.host.HostVO;
 import com.cloud.host.dao.HostDao;
 import com.cloud.host.dao.HostDetailsDao;
+import com.cloud.network.IpAddress;
 import com.cloud.network.Network;
-import org.apache.cloudstack.network.ExternalNetworkDeviceManager.NetworkDevice;
 import com.cloud.network.Network.Capability;
 import com.cloud.network.Network.Provider;
 import com.cloud.network.Network.Service;
+import com.cloud.network.NetworkManager;
 import com.cloud.network.NetworkVO;
 import com.cloud.network.Networks;
 import com.cloud.network.Networks.BroadcastDomainType;
-import com.cloud.network.IpAddress;
-import com.cloud.network.NetworkManager;
 import com.cloud.network.NiciraNvpDeviceVO;
 import com.cloud.network.NiciraNvpNicMappingVO;
 import com.cloud.network.NiciraNvpRouterMappingVO;
@@ -109,6 +108,7 @@
 import com.cloud.resource.ServerResource;
 import com.cloud.resource.UnableDeleteHostException;
 import com.cloud.user.Account;
+import com.cloud.utils.PropertiesUtil;
 import com.cloud.utils.component.AdapterBase;
 import com.cloud.utils.db.DB;
 import com.cloud.utils.db.Transaction;
@@ -124,14 +124,14 @@
 @Component
 @Local(value = NetworkElement.class)
 public class NiciraNvpElement extends AdapterBase implements
-		ConnectivityProvider, SourceNatServiceProvider,
-		PortForwardingServiceProvider, StaticNatServiceProvider,
-		NiciraNvpElementService, ResourceStateAdapter, IpDeployer {
-	private static final Logger s_logger = Logger
-			.getLogger(NiciraNvpElement.class);
-    
+ConnectivityProvider, SourceNatServiceProvider,
+PortForwardingServiceProvider, StaticNatServiceProvider,
+NiciraNvpElementService, ResourceStateAdapter, IpDeployer {
+    private static final Logger s_logger = Logger
+            .getLogger(NiciraNvpElement.class);
+
     private static final Map<Service, Map<Capability, String>> capabilities = setCapabilities();
-    
+
     @Inject 
     NicDao _nicDao;
     @Inject 
@@ -151,18 +151,18 @@
     @Inject
     NiciraNvpNicMappingDao _niciraNvpNicMappingDao;
     @Inject
-	NiciraNvpRouterMappingDao _niciraNvpRouterMappingDao;
-	@Inject
+    NiciraNvpRouterMappingDao _niciraNvpRouterMappingDao;
+    @Inject
     NetworkDao _networkDao;
-	@Inject
-	NetworkManager _networkManager;
-	@Inject
-	ConfigurationManager _configMgr;
-	@Inject
-	NetworkServiceMapDao _ntwkSrvcDao;
-	@Inject
-	VlanDao _vlanDao;
-    
+    @Inject
+    NetworkManager _networkManager;
+    @Inject
+    ConfigurationManager _configMgr;
+    @Inject
+    NetworkServiceMapDao _ntwkSrvcDao;
+    @Inject
+    VlanDao _vlanDao;
+
     @Override
     public Map<Service, Map<Capability, String>> getCapabilities() {
         return capabilities;
@@ -172,130 +172,130 @@
     public Provider getProvider() {
         return Provider.NiciraNvp;
     }
-    
-	protected boolean canHandle(Network network, Service service) {
-		s_logger.debug("Checking if NiciraNvpElement can handle service "
-				+ service.getName() + " on network " + network.getDisplayText());
+
+    protected boolean canHandle(Network network, Service service) {
+        s_logger.debug("Checking if NiciraNvpElement can handle service "
+                + service.getName() + " on network " + network.getDisplayText());
         if (network.getBroadcastDomainType() != BroadcastDomainType.Lswitch) {
             return false;
         }
-        
-		if (!_networkManager.isProviderForNetwork(getProvider(),
-				network.getId())) {
-			s_logger.debug("NiciraNvpElement is not a provider for network "
-					+ network.getDisplayText());
-			return false;
-		}
-
-		if (!_ntwkSrvcDao.canProviderSupportServiceInNetwork(network.getId(),
-				service, Network.Provider.NiciraNvp)) {
-			s_logger.debug("NiciraNvpElement can't provide the "
-					+ service.getName() + " service on network "
-					+ network.getDisplayText());
-			return false;
-		}
+
+        if (!_networkManager.isProviderForNetwork(getProvider(),
+                network.getId())) {
+            s_logger.debug("NiciraNvpElement is not a provider for network "
+                    + network.getDisplayText());
+            return false;
+        }
+
+        if (!_ntwkSrvcDao.canProviderSupportServiceInNetwork(network.getId(),
+                service, Network.Provider.NiciraNvp)) {
+            s_logger.debug("NiciraNvpElement can't provide the "
+                    + service.getName() + " service on network "
+                    + network.getDisplayText());
+            return false;
+        }
 
         return true;        
     }
-    
+
     @Override
     public boolean configure(String name, Map<String, Object> params)
             throws ConfigurationException {
         super.configure(name, params);
-		_resourceMgr.registerResourceStateAdapter(this.getClass()
-				.getSimpleName(), this);
+        _resourceMgr.registerResourceStateAdapter(this.getClass()
+                .getSimpleName(), this);
         return true;
     }
 
     @Override
     public boolean implement(Network network, NetworkOffering offering,
             DeployDestination dest, ReservationContext context)
-            throws ConcurrentOperationException, ResourceUnavailableException,
-            InsufficientCapacityException {
-		s_logger.debug("entering NiciraNvpElement implement function for network "
-				+ network.getDisplayText()
-				+ " (state "
-				+ network.getState()
-				+ ")");
-
-		if (!canHandle(network, Service.Connectivity)) {
-			return false;
-		}
-        
-		if (network.getBroadcastUri() == null) {
-			s_logger.error("Nic has no broadcast Uri with the LSwitch Uuid");
-            return false;
-        }
-        
-		List<NiciraNvpDeviceVO> devices = _niciraNvpDao
-				.listByPhysicalNetwork(network.getPhysicalNetworkId());
-		if (devices.isEmpty()) {
-			s_logger.error("No NiciraNvp Controller on physical network "
-					+ network.getPhysicalNetworkId());
-			return false;
-		}
-		NiciraNvpDeviceVO niciraNvpDevice = devices.get(0);
-		HostVO niciraNvpHost = _hostDao.findById(niciraNvpDevice.getHostId());
-		_hostDao.loadDetails(niciraNvpHost);
-
-		Account owner = context.getAccount();
-
-		/**
-		 * Lock the network as we might need to do multiple operations that
-		 * should be done only once.
-		 */
-		Network lock = _networkDao.acquireInLockTable(network.getId(),
-				_networkManager.getNetworkLockTimeout());
-		if (lock == null) {
-			throw new ConcurrentOperationException("Unable to lock network "
-					+ network.getId());
-		}
-		try {
-			// Implement SourceNat immediately as we have al the info already
-			if (_networkManager.isProviderSupportServiceInNetwork(
-					network.getId(), Service.SourceNat, Provider.NiciraNvp)) {
-				s_logger.debug("Apparently we are supposed to provide SourceNat on this network");
-
-				PublicIp sourceNatIp = _networkManager
-						.assignSourceNatIpAddressToGuestNetwork(owner, network);
-				String publicCidr = sourceNatIp.getAddress().addr() + "/"
-						+ NetUtils.getCidrSize(sourceNatIp.getVlanNetmask());
-				String internalCidr = network.getGateway() + "/"
-						+ network.getCidr().split("/")[1];
-				long vlanid = (Vlan.UNTAGGED.equals(sourceNatIp.getVlanTag())) ? 0
-						: Long.parseLong(sourceNatIp.getVlanTag());
-
-				CreateLogicalRouterCommand cmd = new CreateLogicalRouterCommand(
-						niciraNvpHost.getDetail("l3gatewayserviceuuid"), vlanid,
-						network.getBroadcastUri().getSchemeSpecificPart(),
-						"router-" + network.getDisplayText(), publicCidr,
-						sourceNatIp.getGateway(), internalCidr, context
-								.getDomain().getName()
-								+ "-"
-								+ context.getAccount().getAccountName());
-				CreateLogicalRouterAnswer answer = (CreateLogicalRouterAnswer) _agentMgr
-						.easySend(niciraNvpHost.getId(), cmd);
-				if (answer.getResult() == false) {
-					s_logger.error("Failed to create Logical Router for network "
-							+ network.getDisplayText());
-					return false;
-				}
-
-				// Store the uuid so we can easily find it during cleanup
-				NiciraNvpRouterMappingVO routermapping =
-						new NiciraNvpRouterMappingVO(answer.getLogicalRouterUuid(), network.getId());
-				_niciraNvpRouterMappingDao.persist(routermapping);
-			}
-		} finally {
-			if (lock != null) {
-				_networkDao.releaseFromLockTable(lock.getId());
-				if (s_logger.isDebugEnabled()) {
-					s_logger.debug("Lock is released for network id "
-							+ lock.getId() + " as a part of router startup in "
-							+ dest);
-				}
-			}
-		}
+                    throws ConcurrentOperationException, ResourceUnavailableException,
+                    InsufficientCapacityException {
+        s_logger.debug("entering NiciraNvpElement implement function for network "
+                + network.getDisplayText()
+                + " (state "
+                + network.getState()
+                + ")");
+
+        if (!canHandle(network, Service.Connectivity)) {
+            return false;
+        }
+
+        if (network.getBroadcastUri() == null) {
+            s_logger.error("Nic has no broadcast Uri with the LSwitch Uuid");
+            return false;
+        }
+
+        List<NiciraNvpDeviceVO> devices = _niciraNvpDao
+                .listByPhysicalNetwork(network.getPhysicalNetworkId());
+        if (devices.isEmpty()) {
+            s_logger.error("No NiciraNvp Controller on physical network "
+                    + network.getPhysicalNetworkId());
+            return false;
+        }
+        NiciraNvpDeviceVO niciraNvpDevice = devices.get(0);
+        HostVO niciraNvpHost = _hostDao.findById(niciraNvpDevice.getHostId());
+        _hostDao.loadDetails(niciraNvpHost);
+
+        Account owner = context.getAccount();
+
+        /**
+         * Lock the network as we might need to do multiple operations that
+         * should be done only once.
+         */
+        Network lock = _networkDao.acquireInLockTable(network.getId(),
+                _networkManager.getNetworkLockTimeout());
+        if (lock == null) {
+            throw new ConcurrentOperationException("Unable to lock network "
+                    + network.getId());
+        }
+        try {
+            // Implement SourceNat immediately as we have al the info already
+            if (_networkManager.isProviderSupportServiceInNetwork(
+                    network.getId(), Service.SourceNat, Provider.NiciraNvp)) {
+                s_logger.debug("Apparently we are supposed to provide SourceNat on this network");
+
+                PublicIp sourceNatIp = _networkManager
+                        .assignSourceNatIpAddressToGuestNetwork(owner, network);
+                String publicCidr = sourceNatIp.getAddress().addr() + "/"
+                        + NetUtils.getCidrSize(sourceNatIp.getVlanNetmask());
+                String internalCidr = network.getGateway() + "/"
+                        + network.getCidr().split("/")[1];
+                long vlanid = (Vlan.UNTAGGED.equals(sourceNatIp.getVlanTag())) ? 0
+                        : Long.parseLong(sourceNatIp.getVlanTag());
+
+                CreateLogicalRouterCommand cmd = new CreateLogicalRouterCommand(
+                        niciraNvpHost.getDetail("l3gatewayserviceuuid"), vlanid,
+                        network.getBroadcastUri().getSchemeSpecificPart(),
+                        "router-" + network.getDisplayText(), publicCidr,
+                        sourceNatIp.getGateway(), internalCidr, context
+                        .getDomain().getName()
+                        + "-"
+                        + context.getAccount().getAccountName());
+                CreateLogicalRouterAnswer answer = (CreateLogicalRouterAnswer) _agentMgr
+                        .easySend(niciraNvpHost.getId(), cmd);
+                if (answer.getResult() == false) {
+                    s_logger.error("Failed to create Logical Router for network "
+                            + network.getDisplayText());
+                    return false;
+                }
+
+                // Store the uuid so we can easily find it during cleanup
+                NiciraNvpRouterMappingVO routermapping =
+                        new NiciraNvpRouterMappingVO(answer.getLogicalRouterUuid(), network.getId());
+                _niciraNvpRouterMappingDao.persist(routermapping);
+            }
+        } finally {
+            if (lock != null) {
+                _networkDao.releaseFromLockTable(lock.getId());
+                if (s_logger.isDebugEnabled()) {
+                    s_logger.debug("Lock is released for network id "
+                            + lock.getId() + " as a part of router startup in "
+                            + dest);
+                }
+            }
+        }
         return true;
     }
 
@@ -303,10 +303,10 @@
     public boolean prepare(Network network, NicProfile nic,
             VirtualMachineProfile<? extends VirtualMachine> vm,
             DeployDestination dest, ReservationContext context)
-            throws ConcurrentOperationException, ResourceUnavailableException,
-            InsufficientCapacityException {
-        
-		if (!canHandle(network, Service.Connectivity)) {
+                    throws ConcurrentOperationException, ResourceUnavailableException,
+                    InsufficientCapacityException {
+
+        if (!canHandle(network, Service.Connectivity)) {
             return false;
         }
 
@@ -317,60 +317,60 @@
 
         NicVO nicVO = _nicDao.findById(nic.getId());
 
-		List<NiciraNvpDeviceVO> devices = _niciraNvpDao
-				.listByPhysicalNetwork(network.getPhysicalNetworkId());
+        List<NiciraNvpDeviceVO> devices = _niciraNvpDao
+                .listByPhysicalNetwork(network.getPhysicalNetworkId());
         if (devices.isEmpty()) {
-			s_logger.error("No NiciraNvp Controller on physical network "
-					+ network.getPhysicalNetworkId());
+            s_logger.error("No NiciraNvp Controller on physical network "
+                    + network.getPhysicalNetworkId());
             return false;
         }
         NiciraNvpDeviceVO niciraNvpDevice = devices.get(0);
         HostVO niciraNvpHost = _hostDao.findById(niciraNvpDevice.getHostId());
 
-		NiciraNvpNicMappingVO existingNicMap = _niciraNvpNicMappingDao
-				.findByNicUuid(nicVO.getUuid());
+        NiciraNvpNicMappingVO existingNicMap = _niciraNvpNicMappingDao
+                .findByNicUuid(nicVO.getUuid());
         if (existingNicMap != null) {
-			FindLogicalSwitchPortCommand findCmd = new FindLogicalSwitchPortCommand(
-					existingNicMap.getLogicalSwitchUuid(),
-            		existingNicMap.getLogicalSwitchPortUuid());
-			FindLogicalSwitchPortAnswer answer = (FindLogicalSwitchPortAnswer) _agentMgr
-					.easySend(niciraNvpHost.getId(), findCmd);
-            
+            FindLogicalSwitchPortCommand findCmd = new FindLogicalSwitchPortCommand(
+                    existingNicMap.getLogicalSwitchUuid(),
+                    existingNicMap.getLogicalSwitchPortUuid());
+            FindLogicalSwitchPortAnswer answer = (FindLogicalSwitchPortAnswer) _agentMgr
+                    .easySend(niciraNvpHost.getId(), findCmd);
+
             if (answer.getResult()) {
-				s_logger.warn("Existing Logical Switchport found for nic "
-						+ nic.getName() + " with uuid "
-						+ existingNicMap.getLogicalSwitchPortUuid());
-				UpdateLogicalSwitchPortCommand cmd = new UpdateLogicalSwitchPortCommand(
-						existingNicMap.getLogicalSwitchPortUuid(), network
-								.getBroadcastUri().getSchemeSpecificPart(),
-						nicVO.getUuid(), context.getDomain().getName() + "-"
-								+ context.getAccount().getAccountName(),
-						nic.getName());
-	            _agentMgr.easySend(niciraNvpHost.getId(), cmd);
-	            return true;
-			} else {
-				s_logger.error("Stale entry found for nic " + nic.getName()
-						+ " with logical switchport uuid "
-						+ existingNicMap.getLogicalSwitchPortUuid());
-	            _niciraNvpNicMappingDao.remove(existingNicMap.getId());
-            }
-        }
-        
-		CreateLogicalSwitchPortCommand cmd = new CreateLogicalSwitchPortCommand(
-				network.getBroadcastUri().getSchemeSpecificPart(),
-				nicVO.getUuid(), context.getDomain().getName() + "-"
-						+ context.getAccount().getAccountName(), nic.getName());
-		CreateLogicalSwitchPortAnswer answer = (CreateLogicalSwitchPortAnswer) _agentMgr
-				.easySend(niciraNvpHost.getId(), cmd);
-        
+                s_logger.warn("Existing Logical Switchport found for nic "
+                        + nic.getName() + " with uuid "
+                        + existingNicMap.getLogicalSwitchPortUuid());
+                UpdateLogicalSwitchPortCommand cmd = new UpdateLogicalSwitchPortCommand(
+                        existingNicMap.getLogicalSwitchPortUuid(), network
+                        .getBroadcastUri().getSchemeSpecificPart(),
+                        nicVO.getUuid(), context.getDomain().getName() + "-"
+                                + context.getAccount().getAccountName(),
+                                nic.getName());
+                _agentMgr.easySend(niciraNvpHost.getId(), cmd);
+                return true;
+            } else {
+                s_logger.error("Stale entry found for nic " + nic.getName()
+                        + " with logical switchport uuid "
+                        + existingNicMap.getLogicalSwitchPortUuid());
+                _niciraNvpNicMappingDao.remove(existingNicMap.getId());
+            }
+        }
+
+        CreateLogicalSwitchPortCommand cmd = new CreateLogicalSwitchPortCommand(
+                network.getBroadcastUri().getSchemeSpecificPart(),
+                nicVO.getUuid(), context.getDomain().getName() + "-"
+                        + context.getAccount().getAccountName(), nic.getName());
+        CreateLogicalSwitchPortAnswer answer = (CreateLogicalSwitchPortAnswer) _agentMgr
+                .easySend(niciraNvpHost.getId(), cmd);
+
         if (answer == null || !answer.getResult()) {
-			s_logger.error("CreateLogicalSwitchPortCommand failed");
-            return false;
-        }
-        
-		NiciraNvpNicMappingVO nicMap = new NiciraNvpNicMappingVO(network
-				.getBroadcastUri().getSchemeSpecificPart(),
-				answer.getLogicalSwitchPortUuid(), nicVO.getUuid());
+            s_logger.error("CreateLogicalSwitchPortCommand failed");
+            return false;
+        }
+
+        NiciraNvpNicMappingVO nicMap = new NiciraNvpNicMappingVO(network
+                .getBroadcastUri().getSchemeSpecificPart(),
+                answer.getLogicalSwitchPortUuid(), nicVO.getUuid());
         _niciraNvpNicMappingDao.persist(nicMap);
 
         return true;
@@ -382,7 +382,7 @@
             ReservationContext context) throws ConcurrentOperationException,
             ResourceUnavailableException {
 
-		if (!canHandle(network, Service.Connectivity)) {
+        if (!canHandle(network, Service.Connectivity)) {
             return false;
         }
 
@@ -390,39 +390,39 @@
             s_logger.error("Nic has no broadcast Uri with the LSwitch Uuid");
             return false;
         }
-        
+
         NicVO nicVO = _nicDao.findById(nic.getId());
 
-		List<NiciraNvpDeviceVO> devices = _niciraNvpDao
-				.listByPhysicalNetwork(network.getPhysicalNetworkId());
+        List<NiciraNvpDeviceVO> devices = _niciraNvpDao
+                .listByPhysicalNetwork(network.getPhysicalNetworkId());
         if (devices.isEmpty()) {
-			s_logger.error("No NiciraNvp Controller on physical network "
-					+ network.getPhysicalNetworkId());
+            s_logger.error("No NiciraNvp Controller on physical network "
+                    + network.getPhysicalNetworkId());
             return false;
         }
         NiciraNvpDeviceVO niciraNvpDevice = devices.get(0);
         HostVO niciraNvpHost = _hostDao.findById(niciraNvpDevice.getHostId());
-        
-		NiciraNvpNicMappingVO nicMap = _niciraNvpNicMappingDao
-				.findByNicUuid(nicVO.getUuid());
+
+        NiciraNvpNicMappingVO nicMap = _niciraNvpNicMappingDao
+                .findByNicUuid(nicVO.getUuid());
         if (nicMap == null) {
             s_logger.error("No mapping for nic " + nic.getName());
             return false;
         }
-                
-		DeleteLogicalSwitchPortCommand cmd = new DeleteLogicalSwitchPortCommand(
-				nicMap.getLogicalSwitchUuid(),
-				nicMap.getLogicalSwitchPortUuid());
-		DeleteLogicalSwitchPortAnswer answer = (DeleteLogicalSwitchPortAnswer) _agentMgr
-				.easySend(niciraNvpHost.getId(), cmd);
-        
+
+        DeleteLogicalSwitchPortCommand cmd = new DeleteLogicalSwitchPortCommand(
+                nicMap.getLogicalSwitchUuid(),
+                nicMap.getLogicalSwitchPortUuid());
+        DeleteLogicalSwitchPortAnswer answer = (DeleteLogicalSwitchPortAnswer) _agentMgr
+                .easySend(niciraNvpHost.getId(), cmd);
+
         if (answer == null || !answer.getResult()) {
-			s_logger.error("DeleteLogicalSwitchPortCommand failed");
-            return false;
-        }
-        
+            s_logger.error("DeleteLogicalSwitchPortCommand failed");
+            return false;
+        }
+
         _niciraNvpNicMappingDao.remove(nicMap.getId());
-        
+
         return true;
     }
 
@@ -430,54 +430,54 @@
     public boolean shutdown(Network network, ReservationContext context,
             boolean cleanup) throws ConcurrentOperationException,
             ResourceUnavailableException {
-		if (!canHandle(network, Service.Connectivity)) {
-			return false;
-		}
-
-		List<NiciraNvpDeviceVO> devices = _niciraNvpDao
-				.listByPhysicalNetwork(network.getPhysicalNetworkId());
-		if (devices.isEmpty()) {
-			s_logger.error("No NiciraNvp Controller on physical network "
-					+ network.getPhysicalNetworkId());
-			return false;
-		}
-		NiciraNvpDeviceVO niciraNvpDevice = devices.get(0);
-		HostVO niciraNvpHost = _hostDao.findById(niciraNvpDevice.getHostId());
-
-		if (_networkManager.isProviderSupportServiceInNetwork(network.getId(),
-				Service.SourceNat, Provider.NiciraNvp)) {
-			s_logger.debug("Apparently we were providing SourceNat on this network");
-
-			// Deleting the LogicalRouter will also take care of all provisioned
-			// nat rules.
-			NiciraNvpRouterMappingVO routermapping = _niciraNvpRouterMappingDao
-					.findByNetworkId(network.getId());
-			if (routermapping == null) {
-				s_logger.warn("No logical router uuid found for network "
-						+ network.getDisplayText());
-				// This might be cause by a failed deployment, so don't make shutdown fail as well.
-				return true;
-			}
-
-			DeleteLogicalRouterCommand cmd = new DeleteLogicalRouterCommand(routermapping.getLogicalRouterUuid());
-			DeleteLogicalRouterAnswer answer =
-					(DeleteLogicalRouterAnswer) _agentMgr.easySend(niciraNvpHost.getId(), cmd);
-			if (answer.getResult() == false) {
-				s_logger.error("Failed to delete LogicalRouter for network "
-						+ network.getDisplayText());
-            return false;
-        }
-
-			_niciraNvpRouterMappingDao.remove(routermapping.getId());
-		}
-
-        return true;
-    }
-
-    @Override
-	public boolean destroy(Network network, ReservationContext context)
+        if (!canHandle(network, Service.Connectivity)) {
+            return false;
+        }
+
+        List<NiciraNvpDeviceVO> devices = _niciraNvpDao
+                .listByPhysicalNetwork(network.getPhysicalNetworkId());
+        if (devices.isEmpty()) {
+            s_logger.error("No NiciraNvp Controller on physical network "
+                    + network.getPhysicalNetworkId());
+            return false;
+        }
+        NiciraNvpDeviceVO niciraNvpDevice = devices.get(0);
+        HostVO niciraNvpHost = _hostDao.findById(niciraNvpDevice.getHostId());
+
+        if (_networkManager.isProviderSupportServiceInNetwork(network.getId(),
+                Service.SourceNat, Provider.NiciraNvp)) {
+            s_logger.debug("Apparently we were providing SourceNat on this network");
+
+            // Deleting the LogicalRouter will also take care of all provisioned
+            // nat rules.
+            NiciraNvpRouterMappingVO routermapping = _niciraNvpRouterMappingDao
+                    .findByNetworkId(network.getId());
+            if (routermapping == null) {
+                s_logger.warn("No logical router uuid found for network "
+                        + network.getDisplayText());
+                // This might be cause by a failed deployment, so don't make shutdown fail as well.
+                return true;
+            }
+
+            DeleteLogicalRouterCommand cmd = new DeleteLogicalRouterCommand(routermapping.getLogicalRouterUuid());
+            DeleteLogicalRouterAnswer answer =
+                    (DeleteLogicalRouterAnswer) _agentMgr.easySend(niciraNvpHost.getId(), cmd);
+            if (answer.getResult() == false) {
+                s_logger.error("Failed to delete LogicalRouter for network "
+                        + network.getDisplayText());
+                return false;
+            }
+
+            _niciraNvpRouterMappingDao.remove(routermapping.getId());
+        }
+
+        return true;
+    }
+
+    @Override
+    public boolean destroy(Network network, ReservationContext context)
             throws ConcurrentOperationException, ResourceUnavailableException {
-		if (!canHandle(network, Service.Connectivity)) {
+        if (!canHandle(network, Service.Connectivity)) {
             return false;
         }
 
@@ -492,109 +492,102 @@
     @Override
     public boolean shutdownProviderInstances(
             PhysicalNetworkServiceProvider provider, ReservationContext context)
-            throws ConcurrentOperationException, ResourceUnavailableException {
+                    throws ConcurrentOperationException, ResourceUnavailableException {
         // Nothing to do here.
         return true;
     }
 
     @Override
     public boolean canEnableIndividualServices() {
-		return true;
+        return true;
     }
 
     @Override
     public boolean verifyServicesCombination(Set<Service> services) {
-		// This element can only function in a Nicra Nvp based
-		// SDN network, so Connectivity needs to be present here
-		if (!services.contains(Service.Connectivity)) {
-			s_logger.warn("Unable to provide services without Connectivity service enabled for this element");
-			return false;
-		}
-		if ((services.contains(Service.PortForwarding) || services.contains(Service.StaticNat)) && !services.contains(Service.SourceNat)) {
-			s_logger.warn("Unable to provide StaticNat and/or PortForwarding without the SourceNat service");
-			return false;
-		}
+        // This element can only function in a Nicra Nvp based
+        // SDN network, so Connectivity needs to be present here
+        if (!services.contains(Service.Connectivity)) {
+            s_logger.warn("Unable to provide services without Connectivity service enabled for this element");
+            return false;
+        }
+        if ((services.contains(Service.PortForwarding) || services.contains(Service.StaticNat)) && !services.contains(Service.SourceNat)) {
+            s_logger.warn("Unable to provide StaticNat and/or PortForwarding without the SourceNat service");
+            return false;
+        }
         return true;
     }
 
     private static Map<Service, Map<Capability, String>> setCapabilities() {
         Map<Service, Map<Capability, String>> capabilities = new HashMap<Service, Map<Capability, String>>();
 
-		// L2 Support : SDN provisioning
+        // L2 Support : SDN provisioning
         capabilities.put(Service.Connectivity, null);
 
-		// L3 Support : Generic?
-		capabilities.put(Service.Gateway, null);
-
-		// L3 Support : SourceNat
-		Map<Capability, String> sourceNatCapabilities = new HashMap<Capability, String>();
-		sourceNatCapabilities.put(Capability.SupportedSourceNatTypes,
-				"peraccount");
-		sourceNatCapabilities.put(Capability.RedundantRouter, "false");
-		capabilities.put(Service.SourceNat, sourceNatCapabilities);
-
-		// L3 Support : Port Forwarding
-		capabilities.put(Service.PortForwarding, null);
-
-		// L3 support : StaticNat
-		capabilities.put(Service.StaticNat, null);
+        // L3 Support : Generic?
+        capabilities.put(Service.Gateway, null);
+
+        // L3 Support : SourceNat
+        Map<Capability, String> sourceNatCapabilities = new HashMap<Capability, String>();
+        sourceNatCapabilities.put(Capability.SupportedSourceNatTypes,
+                "peraccount");
+        sourceNatCapabilities.put(Capability.RedundantRouter, "false");
+        capabilities.put(Service.SourceNat, sourceNatCapabilities);
+
+        // L3 Support : Port Forwarding
+        capabilities.put(Service.PortForwarding, null);
+
+        // L3 support : StaticNat
+        capabilities.put(Service.StaticNat, null);
 
         return capabilities;
     }
 
-<<<<<<< HEAD
-    @Override
-	public String[] getPropertiesFiles() {
-		return new String[] { "nicira-nvp_commands.properties" };
-    }
-=======
-	@Override
-	public Map<String, String> getProperties() {
-		return PropertiesUtil.processConfigFile(new String[]
+    @Override
+    public Map<String, String> getProperties() {
+        return PropertiesUtil.processConfigFile(new String[]
                 { "nicira-nvp_commands.properties" });
-	}
->>>>>>> 345c179e
+    }
 
     @Override
     @DB
     public NiciraNvpDeviceVO addNiciraNvpDevice(AddNiciraNvpDeviceCmd cmd) {
         ServerResource resource = new NiciraNvpResource();
         String deviceName = Network.Provider.NiciraNvp.getName();
-		NetworkDevice networkDevice = NetworkDevice
-				.getNetworkDevice(deviceName);
+        NetworkDevice networkDevice = NetworkDevice
+                .getNetworkDevice(deviceName);
         Long physicalNetworkId = cmd.getPhysicalNetworkId();
         NiciraNvpDeviceVO niciraNvpDevice = null;
-        
-		PhysicalNetworkVO physicalNetwork = _physicalNetworkDao
-				.findById(physicalNetworkId);
+
+        PhysicalNetworkVO physicalNetwork = _physicalNetworkDao
+                .findById(physicalNetworkId);
         if (physicalNetwork == null) {
-			throw new InvalidParameterValueException(
-					"Could not find phyical network with ID: "
-							+ physicalNetworkId);
+            throw new InvalidParameterValueException(
+                    "Could not find phyical network with ID: "
+                            + physicalNetworkId);
         }
         long zoneId = physicalNetwork.getDataCenterId();
 
-		PhysicalNetworkServiceProviderVO ntwkSvcProvider = _physicalNetworkServiceProviderDao
-				.findByServiceProvider(physicalNetwork.getId(),
-						networkDevice.getNetworkServiceProvder());
+        PhysicalNetworkServiceProviderVO ntwkSvcProvider = _physicalNetworkServiceProviderDao
+                .findByServiceProvider(physicalNetwork.getId(),
+                        networkDevice.getNetworkServiceProvder());
         if (ntwkSvcProvider == null) {
-			throw new CloudRuntimeException("Network Service Provider: "
-					+ networkDevice.getNetworkServiceProvder()
-					+ " is not enabled in the physical network: "
-					+ physicalNetworkId + "to add this device");
+            throw new CloudRuntimeException("Network Service Provider: "
+                    + networkDevice.getNetworkServiceProvder()
+                    + " is not enabled in the physical network: "
+                    + physicalNetworkId + "to add this device");
         } else if (ntwkSvcProvider.getState() == PhysicalNetworkServiceProvider.State.Shutdown) {
-			throw new CloudRuntimeException("Network Service Provider: "
-					+ ntwkSvcProvider.getProviderName()
-					+ " is in shutdown state in the physical network: "
-					+ physicalNetworkId + "to add this device");
-        }
-        
+            throw new CloudRuntimeException("Network Service Provider: "
+                    + ntwkSvcProvider.getProviderName()
+                    + " is in shutdown state in the physical network: "
+                    + physicalNetworkId + "to add this device");
+        }
+
         if (_niciraNvpDao.listByPhysicalNetwork(physicalNetworkId).size() != 0) {
-			throw new CloudRuntimeException(
-					"A NiciraNvp device is already configured on this physical network");
-        }
-        
-		Map<String, String> params = new HashMap<String, String>();
+            throw new CloudRuntimeException(
+                    "A NiciraNvp device is already configured on this physical network");
+        }
+
+        Map<String, String> params = new HashMap<String, String>();
         params.put("guid", UUID.randomUUID().toString());
         params.put("zoneId", String.valueOf(physicalNetwork.getDataCenterId()));
         params.put("physicalNetworkId", String.valueOf(physicalNetwork.getId()));
@@ -603,40 +596,40 @@
         params.put("adminuser", cmd.getUsername());
         params.put("adminpass", cmd.getPassword());
         params.put("transportzoneuuid", cmd.getTransportzoneUuid());
-		// FIXME What to do with multiple isolation types
-		params.put("transportzoneisotype",
-				physicalNetwork.getIsolationMethods().get(0).toLowerCase());
-		if (cmd.getL3GatewayServiceUuid() != null) {
-			params.put("l3gatewayserviceuuid", cmd.getL3GatewayServiceUuid());
-		}
-
-		Map<String, Object> hostdetails = new HashMap<String, Object>();
+        // FIXME What to do with multiple isolation types
+        params.put("transportzoneisotype",
+                physicalNetwork.getIsolationMethods().get(0).toLowerCase());
+        if (cmd.getL3GatewayServiceUuid() != null) {
+            params.put("l3gatewayserviceuuid", cmd.getL3GatewayServiceUuid());
+        }
+
+        Map<String, Object> hostdetails = new HashMap<String, Object>();
         hostdetails.putAll(params);
-        
+
         Transaction txn = Transaction.currentTxn();
         try {
             resource.configure(cmd.getHost(), hostdetails);
-            
-			Host host = _resourceMgr.addHost(zoneId, resource,
-					Host.Type.L2Networking, params);
+
+            Host host = _resourceMgr.addHost(zoneId, resource,
+                    Host.Type.L2Networking, params);
             if (host != null) {
                 txn.start();
-                
-				niciraNvpDevice = new NiciraNvpDeviceVO(host.getId(),
-						physicalNetworkId, ntwkSvcProvider.getProviderName(),
-						deviceName);
+
+                niciraNvpDevice = new NiciraNvpDeviceVO(host.getId(),
+                        physicalNetworkId, ntwkSvcProvider.getProviderName(),
+                        deviceName);
                 _niciraNvpDao.persist(niciraNvpDevice);
-                
-				DetailVO detail = new DetailVO(host.getId(),
-						"niciranvpdeviceid", String.valueOf(niciraNvpDevice
-								.getId()));
+
+                DetailVO detail = new DetailVO(host.getId(),
+                        "niciranvpdeviceid", String.valueOf(niciraNvpDevice
+                                .getId()));
                 _hostDetailsDao.persist(detail);
 
                 txn.commit();
                 return niciraNvpDevice;
             } else {
-				throw new CloudRuntimeException(
-						"Failed to add Nicira Nvp Device due to internal error.");
+                throw new CloudRuntimeException(
+                        "Failed to add Nicira Nvp Device due to internal error.");
             }            
         } catch (ConfigurationException e) {
             txn.rollback();
@@ -647,8 +640,8 @@
     @Override
     public NiciraNvpDeviceResponse createNiciraNvpDeviceResponse(
             NiciraNvpDeviceVO niciraNvpDeviceVO) {
-		HostVO niciraNvpHost = _hostDao.findById(niciraNvpDeviceVO.getHostId());
-		_hostDao.loadDetails(niciraNvpHost);
+        HostVO niciraNvpHost = _hostDao.findById(niciraNvpDeviceVO.getHostId());
+        _hostDao.loadDetails(niciraNvpHost);
 
         NiciraNvpDeviceResponse response = new NiciraNvpDeviceResponse();
         response.setDeviceName(niciraNvpDeviceVO.getDeviceName());
@@ -656,118 +649,118 @@
         if (pnw != null) {
             response.setPhysicalNetworkId(pnw.getUuid());
         }
-		response.setId(niciraNvpDeviceVO.getUuid());
+        response.setId(niciraNvpDeviceVO.getUuid());
         response.setProviderName(niciraNvpDeviceVO.getProviderName());
-		response.setHostName(niciraNvpHost.getDetail("ip"));
-		response.setTransportZoneUuid(niciraNvpHost.getDetail("transportzoneuuid"));
-		response.setL3GatewayServiceUuid(niciraNvpHost.getDetail("l3gatewayserviceuuid"));
-		response.setObjectName("niciranvpdevice");
+        response.setHostName(niciraNvpHost.getDetail("ip"));
+        response.setTransportZoneUuid(niciraNvpHost.getDetail("transportzoneuuid"));
+        response.setL3GatewayServiceUuid(niciraNvpHost.getDetail("l3gatewayserviceuuid"));
+        response.setObjectName("niciranvpdevice");
         return response;
     }
-    
+
     @Override
     public boolean deleteNiciraNvpDevice(DeleteNiciraNvpDeviceCmd cmd) {
         Long niciraDeviceId = cmd.getNiciraNvpDeviceId();
-		NiciraNvpDeviceVO niciraNvpDevice = _niciraNvpDao
-				.findById(niciraDeviceId);
+        NiciraNvpDeviceVO niciraNvpDevice = _niciraNvpDao
+                .findById(niciraDeviceId);
         if (niciraNvpDevice == null) {
-			throw new InvalidParameterValueException(
-					"Could not find a nicira device with id " + niciraDeviceId);
+            throw new InvalidParameterValueException(
+                    "Could not find a nicira device with id " + niciraDeviceId);
         }        
-        
+
         // Find the physical network we work for
         Long physicalNetworkId = niciraNvpDevice.getPhysicalNetworkId();
-		PhysicalNetworkVO physicalNetwork = _physicalNetworkDao
-				.findById(physicalNetworkId);
+        PhysicalNetworkVO physicalNetwork = _physicalNetworkDao
+                .findById(physicalNetworkId);
         if (physicalNetwork != null) {
             // Lets see if there are networks that use us
             // Find the nicira networks on this physical network
-			List<NetworkVO> networkList = _networkDao
-					.listByPhysicalNetwork(physicalNetworkId);
-            
+            List<NetworkVO> networkList = _networkDao
+                    .listByPhysicalNetwork(physicalNetworkId);
+
             // Networks with broadcast type lswitch are ours
             for (NetworkVO network : networkList) {
                 if (network.getBroadcastDomainType() == Networks.BroadcastDomainType.Lswitch) {
-					if ((network.getState() != Network.State.Shutdown)
-							&& (network.getState() != Network.State.Destroy)) {
-						throw new CloudRuntimeException(
-								"This Nicira Nvp device can not be deleted as there are one or more logical networks provisioned by cloudstack.");
+                    if ((network.getState() != Network.State.Shutdown)
+                            && (network.getState() != Network.State.Destroy)) {
+                        throw new CloudRuntimeException(
+                                "This Nicira Nvp device can not be deleted as there are one or more logical networks provisioned by cloudstack.");
                     }
                 }
             }
         }
-        
+
         HostVO niciraHost = _hostDao.findById(niciraNvpDevice.getHostId());
         Long hostId = niciraHost.getId();
-        
+
         niciraHost.setResourceState(ResourceState.Maintenance);
         _hostDao.update(hostId, niciraHost);
         _resourceMgr.deleteHost(hostId, false, false);
-    
+
         _niciraNvpDao.remove(niciraDeviceId);
         return true;
     }
-    
-    @Override
-	public List<NiciraNvpDeviceVO> listNiciraNvpDevices(
-			ListNiciraNvpDevicesCmd cmd) {
+
+    @Override
+    public List<NiciraNvpDeviceVO> listNiciraNvpDevices(
+            ListNiciraNvpDevicesCmd cmd) {
         Long physicalNetworkId = cmd.getPhysicalNetworkId();
         Long niciraNvpDeviceId = cmd.getNiciraNvpDeviceId();
         List<NiciraNvpDeviceVO> responseList = new ArrayList<NiciraNvpDeviceVO>();
-        
+
         if (physicalNetworkId == null && niciraNvpDeviceId == null) {
-			throw new InvalidParameterValueException(
-					"Either physical network Id or nicira device Id must be specified");
-        }
-        
+            throw new InvalidParameterValueException(
+                    "Either physical network Id or nicira device Id must be specified");
+        }
+
         if (niciraNvpDeviceId != null) {
-			NiciraNvpDeviceVO niciraNvpDevice = _niciraNvpDao
-					.findById(niciraNvpDeviceId);
+            NiciraNvpDeviceVO niciraNvpDevice = _niciraNvpDao
+                    .findById(niciraNvpDeviceId);
             if (niciraNvpDevice == null) {
-				throw new InvalidParameterValueException(
-						"Could not find Nicira Nvp device with id: "
-								+ niciraNvpDevice);
+                throw new InvalidParameterValueException(
+                        "Could not find Nicira Nvp device with id: "
+                                + niciraNvpDevice);
             }
             responseList.add(niciraNvpDevice);
-		} else {
-			PhysicalNetworkVO physicalNetwork = _physicalNetworkDao
-					.findById(physicalNetworkId);
+        } else {
+            PhysicalNetworkVO physicalNetwork = _physicalNetworkDao
+                    .findById(physicalNetworkId);
             if (physicalNetwork == null) {
-				throw new InvalidParameterValueException(
-						"Could not find a physical network with id: "
-								+ physicalNetworkId);
-            }
-			responseList = _niciraNvpDao
-					.listByPhysicalNetwork(physicalNetworkId);
-        }
-        
+                throw new InvalidParameterValueException(
+                        "Could not find a physical network with id: "
+                                + physicalNetworkId);
+            }
+            responseList = _niciraNvpDao
+                    .listByPhysicalNetwork(physicalNetworkId);
+        }
+
         return responseList;
     }
-    
+
     @Override    
-	public List<? extends Network> listNiciraNvpDeviceNetworks(
-			ListNiciraNvpDeviceNetworksCmd cmd) {
+    public List<? extends Network> listNiciraNvpDeviceNetworks(
+            ListNiciraNvpDeviceNetworksCmd cmd) {
         Long niciraDeviceId = cmd.getNiciraNvpDeviceId();
-		NiciraNvpDeviceVO niciraNvpDevice = _niciraNvpDao
-				.findById(niciraDeviceId);
+        NiciraNvpDeviceVO niciraNvpDevice = _niciraNvpDao
+                .findById(niciraDeviceId);
         if (niciraNvpDevice == null) {
-			throw new InvalidParameterValueException(
-					"Could not find a nicira device with id " + niciraDeviceId);
+            throw new InvalidParameterValueException(
+                    "Could not find a nicira device with id " + niciraDeviceId);
         }        
-        
+
         // Find the physical network we work for
         Long physicalNetworkId = niciraNvpDevice.getPhysicalNetworkId();
-		PhysicalNetworkVO physicalNetwork = _physicalNetworkDao
-				.findById(physicalNetworkId);
+        PhysicalNetworkVO physicalNetwork = _physicalNetworkDao
+                .findById(physicalNetworkId);
         if (physicalNetwork == null) {
             // No such physical network, so no provisioned networks
             return Collections.emptyList();
         }
-        
+
         // Find the nicira networks on this physical network
-		List<NetworkVO> networkList = _networkDao
-				.listByPhysicalNetwork(physicalNetworkId);
-        
+        List<NetworkVO> networkList = _networkDao
+                .listByPhysicalNetwork(physicalNetworkId);
+
         // Networks with broadcast type lswitch are ours
         List<NetworkVO> responseList  = new ArrayList<NetworkVO>();
         for (NetworkVO network : networkList) {
@@ -775,10 +768,10 @@
                 responseList.add(network);
             }
         }
-        
+
         return responseList;
     }
-    
+
     @Override
     public HostVO createHostVOForConnectedAgent(HostVO host,
             StartupCommand[] cmd) {
@@ -806,156 +799,156 @@
         return new DeleteHostAnswer(true);
     }
 
-	/**
-	 * From interface SourceNatServiceProvider
-	 */
-	@Override
-	public IpDeployer getIpDeployer(Network network) {
-		return this;
-	}
-
-	/**
-	 * From interface IpDeployer
-	 *
-	 * @param network
-	 * @param ipAddress
-	 * @param services
-	 * @return
-	 * @throws ResourceUnavailableException
-	 */
-	@Override
-	public boolean applyIps(Network network,
-			List<? extends PublicIpAddress> ipAddress, Set<Service> services)
-			throws ResourceUnavailableException {
-		if (services.contains(Service.SourceNat)) {
-			// Only if we need to provide SourceNat we need to configure the logical router
-			// SourceNat is required for StaticNat and PortForwarding
-			List<NiciraNvpDeviceVO> devices = _niciraNvpDao
-					.listByPhysicalNetwork(network.getPhysicalNetworkId());
-			if (devices.isEmpty()) {
-				s_logger.error("No NiciraNvp Controller on physical network "
-						+ network.getPhysicalNetworkId());
-				return false;
-			}
-			NiciraNvpDeviceVO niciraNvpDevice = devices.get(0);
-			HostVO niciraNvpHost = _hostDao.findById(niciraNvpDevice.getHostId());
-			_hostDao.loadDetails(niciraNvpHost);
-
-			NiciraNvpRouterMappingVO routermapping = _niciraNvpRouterMappingDao
-					.findByNetworkId(network.getId());
-			if (routermapping == null) {
-				s_logger.error("No logical router uuid found for network "
-						+ network.getDisplayText());
-				return false;
-			}
-
-			List<String> cidrs = new ArrayList<String>();
-			for (PublicIpAddress ip : ipAddress) {
-				cidrs.add(ip.getAddress().addr() + "/" + NetUtils.getCidrSize(ip.getNetmask()));
-			}
-			ConfigurePublicIpsOnLogicalRouterCommand cmd = new ConfigurePublicIpsOnLogicalRouterCommand(routermapping.getLogicalRouterUuid(),
-					niciraNvpHost.getDetail("l3gatewayserviceuuid"), cidrs);
-			ConfigurePublicIpsOnLogicalRouterAnswer answer = (ConfigurePublicIpsOnLogicalRouterAnswer) _agentMgr.easySend(niciraNvpHost.getId(), cmd);
-			//FIXME answer can be null if the host is down
-			return answer.getResult();
-		}
-		else {
-			s_logger.debug("No need to provision ip addresses as we are not providing L3 services.");
-		}
-
-		return true;
-	}
-
-	/**
-	 * From interface StaticNatServiceProvider
-	 */
-	@Override
-	public boolean applyStaticNats(Network network,
-			List<? extends StaticNat> rules)
-			throws ResourceUnavailableException {
+    /**
+     * From interface SourceNatServiceProvider
+     */
+    @Override
+    public IpDeployer getIpDeployer(Network network) {
+        return this;
+    }
+
+    /**
+     * From interface IpDeployer
+     *
+     * @param network
+     * @param ipAddress
+     * @param services
+     * @return
+     * @throws ResourceUnavailableException
+     */
+    @Override
+    public boolean applyIps(Network network,
+            List<? extends PublicIpAddress> ipAddress, Set<Service> services)
+                    throws ResourceUnavailableException {
+        if (services.contains(Service.SourceNat)) {
+            // Only if we need to provide SourceNat we need to configure the logical router
+            // SourceNat is required for StaticNat and PortForwarding
+            List<NiciraNvpDeviceVO> devices = _niciraNvpDao
+                    .listByPhysicalNetwork(network.getPhysicalNetworkId());
+            if (devices.isEmpty()) {
+                s_logger.error("No NiciraNvp Controller on physical network "
+                        + network.getPhysicalNetworkId());
+                return false;
+            }
+            NiciraNvpDeviceVO niciraNvpDevice = devices.get(0);
+            HostVO niciraNvpHost = _hostDao.findById(niciraNvpDevice.getHostId());
+            _hostDao.loadDetails(niciraNvpHost);
+
+            NiciraNvpRouterMappingVO routermapping = _niciraNvpRouterMappingDao
+                    .findByNetworkId(network.getId());
+            if (routermapping == null) {
+                s_logger.error("No logical router uuid found for network "
+                        + network.getDisplayText());
+                return false;
+            }
+
+            List<String> cidrs = new ArrayList<String>();
+            for (PublicIpAddress ip : ipAddress) {
+                cidrs.add(ip.getAddress().addr() + "/" + NetUtils.getCidrSize(ip.getNetmask()));
+            }
+            ConfigurePublicIpsOnLogicalRouterCommand cmd = new ConfigurePublicIpsOnLogicalRouterCommand(routermapping.getLogicalRouterUuid(),
+                    niciraNvpHost.getDetail("l3gatewayserviceuuid"), cidrs);
+            ConfigurePublicIpsOnLogicalRouterAnswer answer = (ConfigurePublicIpsOnLogicalRouterAnswer) _agentMgr.easySend(niciraNvpHost.getId(), cmd);
+            //FIXME answer can be null if the host is down
+            return answer.getResult();
+        }
+        else {
+            s_logger.debug("No need to provision ip addresses as we are not providing L3 services.");
+        }
+
+        return true;
+    }
+
+    /**
+     * From interface StaticNatServiceProvider
+     */
+    @Override
+    public boolean applyStaticNats(Network network,
+            List<? extends StaticNat> rules)
+                    throws ResourceUnavailableException {
         if (!canHandle(network, Service.StaticNat)) {
             return false;
         }
 
-		List<NiciraNvpDeviceVO> devices = _niciraNvpDao
-				.listByPhysicalNetwork(network.getPhysicalNetworkId());
-		if (devices.isEmpty()) {
-			s_logger.error("No NiciraNvp Controller on physical network "
-					+ network.getPhysicalNetworkId());
-			return false;
-		}
-		NiciraNvpDeviceVO niciraNvpDevice = devices.get(0);
-		HostVO niciraNvpHost = _hostDao.findById(niciraNvpDevice.getHostId());
-
-		NiciraNvpRouterMappingVO routermapping = _niciraNvpRouterMappingDao
-				.findByNetworkId(network.getId());
-		if (routermapping == null) {
-			s_logger.error("No logical router uuid found for network "
-					+ network.getDisplayText());
-			return false;
-		}
-
-		List<StaticNatRuleTO> staticNatRules = new ArrayList<StaticNatRuleTO>();
+        List<NiciraNvpDeviceVO> devices = _niciraNvpDao
+                .listByPhysicalNetwork(network.getPhysicalNetworkId());
+        if (devices.isEmpty()) {
+            s_logger.error("No NiciraNvp Controller on physical network "
+                    + network.getPhysicalNetworkId());
+            return false;
+        }
+        NiciraNvpDeviceVO niciraNvpDevice = devices.get(0);
+        HostVO niciraNvpHost = _hostDao.findById(niciraNvpDevice.getHostId());
+
+        NiciraNvpRouterMappingVO routermapping = _niciraNvpRouterMappingDao
+                .findByNetworkId(network.getId());
+        if (routermapping == null) {
+            s_logger.error("No logical router uuid found for network "
+                    + network.getDisplayText());
+            return false;
+        }
+
+        List<StaticNatRuleTO> staticNatRules = new ArrayList<StaticNatRuleTO>();
         for (StaticNat rule : rules) {
             IpAddress sourceIp = _networkManager.getIp(rule.getSourceIpAddressId());
             // Force the nat rule into the StaticNatRuleTO, no use making a new TO object
             // we only need the source and destination ip. Unfortunately no mention if a rule
             // is new.
             StaticNatRuleTO ruleTO = new StaticNatRuleTO(1,
-            		sourceIp.getAddress().addr(), 0, 65535,
-            		rule.getDestIpAddress(), 0, 65535,
-            		"any", rule.isForRevoke(), false);
+                    sourceIp.getAddress().addr(), 0, 65535,
+                    rule.getDestIpAddress(), 0, 65535,
+                    "any", rule.isForRevoke(), false);
             staticNatRules.add(ruleTO);
         }
 
         ConfigureStaticNatRulesOnLogicalRouterCommand cmd =
-        		new ConfigureStaticNatRulesOnLogicalRouterCommand(routermapping.getLogicalRouterUuid(), staticNatRules);
+                new ConfigureStaticNatRulesOnLogicalRouterCommand(routermapping.getLogicalRouterUuid(), staticNatRules);
         ConfigureStaticNatRulesOnLogicalRouterAnswer answer = (ConfigureStaticNatRulesOnLogicalRouterAnswer) _agentMgr.easySend(niciraNvpHost.getId(), cmd);
 
         return answer.getResult();
-	}
-
-	/**
-	 * From interface PortForwardingServiceProvider
-	 */
-	@Override
-	public boolean applyPFRules(Network network, List<PortForwardingRule> rules)
-			throws ResourceUnavailableException {
+    }
+
+    /**
+     * From interface PortForwardingServiceProvider
+     */
+    @Override
+    public boolean applyPFRules(Network network, List<PortForwardingRule> rules)
+            throws ResourceUnavailableException {
         if (!canHandle(network, Service.PortForwarding)) {
             return false;
         }
 
-		List<NiciraNvpDeviceVO> devices = _niciraNvpDao
-				.listByPhysicalNetwork(network.getPhysicalNetworkId());
-		if (devices.isEmpty()) {
-			s_logger.error("No NiciraNvp Controller on physical network "
-					+ network.getPhysicalNetworkId());
-			return false;
-		}
-		NiciraNvpDeviceVO niciraNvpDevice = devices.get(0);
-		HostVO niciraNvpHost = _hostDao.findById(niciraNvpDevice.getHostId());
-
-		NiciraNvpRouterMappingVO routermapping = _niciraNvpRouterMappingDao
-				.findByNetworkId(network.getId());
-		if (routermapping == null) {
-			s_logger.error("No logical router uuid found for network "
-					+ network.getDisplayText());
-			return false;
-		}
-
-		List<PortForwardingRuleTO> portForwardingRules = new ArrayList<PortForwardingRuleTO>();
+        List<NiciraNvpDeviceVO> devices = _niciraNvpDao
+                .listByPhysicalNetwork(network.getPhysicalNetworkId());
+        if (devices.isEmpty()) {
+            s_logger.error("No NiciraNvp Controller on physical network "
+                    + network.getPhysicalNetworkId());
+            return false;
+        }
+        NiciraNvpDeviceVO niciraNvpDevice = devices.get(0);
+        HostVO niciraNvpHost = _hostDao.findById(niciraNvpDevice.getHostId());
+
+        NiciraNvpRouterMappingVO routermapping = _niciraNvpRouterMappingDao
+                .findByNetworkId(network.getId());
+        if (routermapping == null) {
+            s_logger.error("No logical router uuid found for network "
+                    + network.getDisplayText());
+            return false;
+        }
+
+        List<PortForwardingRuleTO> portForwardingRules = new ArrayList<PortForwardingRuleTO>();
         for (PortForwardingRule rule : rules) {
             IpAddress sourceIp = _networkManager.getIp(rule.getSourceIpAddressId());
             Vlan vlan = _vlanDao.findById(sourceIp.getVlanId());
-            PortForwardingRuleTO ruleTO = new PortForwardingRuleTO((PortForwardingRule) rule, vlan.getVlanTag(), sourceIp.getAddress().addr());
+            PortForwardingRuleTO ruleTO = new PortForwardingRuleTO(rule, vlan.getVlanTag(), sourceIp.getAddress().addr());
             portForwardingRules.add(ruleTO);
         }
 
         ConfigurePortForwardingRulesOnLogicalRouterCommand cmd =
-        		new ConfigurePortForwardingRulesOnLogicalRouterCommand(routermapping.getLogicalRouterUuid(), portForwardingRules);
+                new ConfigurePortForwardingRulesOnLogicalRouterCommand(routermapping.getLogicalRouterUuid(), portForwardingRules);
         ConfigurePortForwardingRulesOnLogicalRouterAnswer answer = (ConfigurePortForwardingRulesOnLogicalRouterAnswer) _agentMgr.easySend(niciraNvpHost.getId(), cmd);
 
         return answer.getResult();
-	}
+    }
 
 }