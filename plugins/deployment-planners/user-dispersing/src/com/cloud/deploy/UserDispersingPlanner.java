// Licensed to the Apache Software Foundation (ASF) under one
// or more contributor license agreements.  See the NOTICE file
// distributed with this work for additional information
// regarding copyright ownership.  The ASF licenses this file
// to you under the Apache License, Version 2.0 (the
// "License"); you may not use this file except in compliance
// with the License.  You may obtain a copy of the License at
//
//   http://www.apache.org/licenses/LICENSE-2.0
//
// Unless required by applicable law or agreed to in writing,
// software distributed under the License is distributed on an
// "AS IS" BASIS, WITHOUT WARRANTIES OR CONDITIONS OF ANY
// KIND, either express or implied.  See the License for the 
// specific language governing permissions and limitations
// under the License.
package com.cloud.deploy;

import java.util.ArrayList;
import java.util.LinkedHashMap;
import java.util.List;
import java.util.Map;
import java.util.SortedMap;
import java.util.TreeMap;

import javax.ejb.Local;
import javax.naming.ConfigurationException;

import org.apache.log4j.Logger;

import com.cloud.configuration.Config;
import com.cloud.utils.NumbersUtil;
import com.cloud.utils.Pair;
import com.cloud.vm.VirtualMachine;
import com.cloud.vm.VirtualMachineProfile;

@Local(value=DeploymentPlanner.class)
public class UserDispersingPlanner extends FirstFitPlanner implements DeploymentClusterPlanner {

    private static final Logger s_logger = Logger.getLogger(UserDispersingPlanner.class);
    
    /**
     * This method should reorder the given list of Cluster Ids by applying any necessary heuristic 
     * for this planner
     * For UserDispersingPlanner we need to order the clusters by considering the number of VMs for this account
     * @return List<Long> ordered list of Cluster Ids
     */
    @Override
    protected List<Long> reorderClusters(long id, boolean isZone, Pair<List<Long>, Map<Long, Double>> clusterCapacityInfo, VirtualMachineProfile vmProfile, DeploymentPlan plan){
        List<Long> clusterIdsByCapacity = clusterCapacityInfo.first();
        if(vmProfile.getOwner() == null){
            return clusterIdsByCapacity;
        }
        long accountId = vmProfile.getOwner().getAccountId(); 
        Pair<List<Long>, Map<Long, Double>> clusterIdsVmCountInfo = listClustersByUserDispersion(id, isZone, accountId);

        //now we have 2 cluster lists - one ordered by capacity and the other by number of VMs for this account
        //need to apply weights to these to find the correct ordering to follow
        
        if(_userDispersionWeight == 1.0f){
            List<Long> clusterIds = clusterIdsVmCountInfo.first();
            clusterIds.retainAll(clusterIdsByCapacity);
            return clusterIds;
        }else{
            //apply weights to the two lists
            return orderByApplyingWeights(clusterCapacityInfo, clusterIdsVmCountInfo, accountId);
         }
        
        
    }
    
    /**
     * This method should reorder the given list of Pod Ids by applying any necessary heuristic 
     * for this planner
     * For UserDispersingPlanner we need to order the pods by considering the number of VMs for this account
     * @return List<Long> ordered list of Pod Ids
     */
    @Override
    protected List<Long> reorderPods(Pair<List<Long>, Map<Long, Double>> podCapacityInfo, VirtualMachineProfile vmProfile, DeploymentPlan plan){
        List<Long> podIdsByCapacity = podCapacityInfo.first();
        if(vmProfile.getOwner() == null){
            return podIdsByCapacity;
        }
        long accountId = vmProfile.getOwner().getAccountId(); 
        
        Pair<List<Long>, Map<Long, Double>> podIdsVmCountInfo = listPodsByUserDispersion(plan.getDataCenterId(), accountId);

        //now we have 2 pod lists - one ordered by capacity and the other by number of VMs for this account
        //need to apply weights to these to find the correct ordering to follow
        
        if(_userDispersionWeight == 1.0f){
            List<Long> podIds = podIdsVmCountInfo.first();
            podIds.retainAll(podIdsByCapacity);
            return podIds;
        }else{
            //apply weights to the two lists
            return orderByApplyingWeights(podCapacityInfo, podIdsVmCountInfo, accountId);
         }
        
    }

    protected Pair<List<Long>, Map<Long, Double>> listClustersByUserDispersion(long id, boolean isZone, long accountId){
        if (s_logger.isDebugEnabled()) {
            s_logger.debug("Applying Userdispersion heuristic to clusters for account: "+ accountId);
        }
        Pair<List<Long>, Map<Long, Double>> clusterIdsVmCountInfo;
        if(isZone){
            clusterIdsVmCountInfo = _vmInstanceDao.listClusterIdsInZoneByVmCount(id, accountId);
        }else{
            clusterIdsVmCountInfo = _vmInstanceDao.listClusterIdsInPodByVmCount(id, accountId);
        }
        if (s_logger.isTraceEnabled()) {
            s_logger.trace("List of clusters in ascending order of number of VMs: "+ clusterIdsVmCountInfo.first());
        }
        return clusterIdsVmCountInfo;
    }
    
    protected Pair<List<Long>, Map<Long, Double>> listPodsByUserDispersion(long dataCenterId, long accountId) {
        if (s_logger.isDebugEnabled()) {
            s_logger.debug("Applying Userdispersion heuristic to pods for account: "+ accountId);
        }
        Pair<List<Long>, Map<Long, Double>> podIdsVmCountInfo = _vmInstanceDao.listPodIdsInZoneByVmCount(dataCenterId, accountId);
        if (s_logger.isTraceEnabled()) {
            s_logger.trace("List of pods in ascending order of number of VMs: "+ podIdsVmCountInfo.first());
        }
        
        return podIdsVmCountInfo;
    }
    
    
    private List<Long> orderByApplyingWeights(Pair<List<Long>, Map<Long, Double>> capacityInfo, Pair<List<Long>, Map<Long, Double>> vmCountInfo, long accountId){
        List<Long> capacityOrderedIds = capacityInfo.first();
        List<Long> vmCountOrderedIds = vmCountInfo.first();
        Map<Long, Double> capacityMap = capacityInfo.second();
        Map<Long, Double> vmCountMap = vmCountInfo.second();

        if (s_logger.isTraceEnabled()) {
            s_logger.trace("Capacity Id list: "+ capacityOrderedIds + " , capacityMap:"+capacityMap);
        }        
        if (s_logger.isTraceEnabled()) {
            s_logger.trace("Vm Count Id list: "+ vmCountOrderedIds + " , vmCountMap:"+vmCountMap);
        }        

        
        List<Long> idsReorderedByWeights = new ArrayList<Long>();
        float capacityWeight = (1.0f -_userDispersionWeight);

        if (s_logger.isDebugEnabled()) {
            s_logger.debug("Applying userDispersionWeight: "+ _userDispersionWeight);
        }        
        //normalize the vmCountMap
        LinkedHashMap<Long, Double> normalisedVmCountIdMap= new LinkedHashMap<Long, Double>();
        
        Long totalVmsOfAccount = _vmInstanceDao.countRunningByAccount(accountId);
        if (s_logger.isDebugEnabled()) {
            s_logger.debug("Total VMs for account: "+ totalVmsOfAccount);
        }            
        for(Long id : vmCountOrderedIds){
            Double normalisedCount = vmCountMap.get(id) / totalVmsOfAccount;
            normalisedVmCountIdMap.put(id, normalisedCount);
        }
        
        //consider only those ids that are in capacity map.
        
        SortedMap<Double, List<Long>> sortedMap= new TreeMap<Double, List<Long>>();
        for(Long id : capacityOrderedIds){
            Double weightedCapacityValue = capacityMap.get(id) * capacityWeight;
            Double weightedVmCountValue = normalisedVmCountIdMap.get(id) * _userDispersionWeight;
            Double totalWeight = weightedCapacityValue + weightedVmCountValue;
            if(sortedMap.containsKey(totalWeight)){
                List<Long> idList = sortedMap.get(totalWeight);
                idList.add(id);
                sortedMap.put(totalWeight, idList);
            }else{
                List<Long> idList = new ArrayList<Long>();
                idList.add(id);
                sortedMap.put(totalWeight, idList);
            }
        }
        
        for(List<Long> idList : sortedMap.values()){
            idsReorderedByWeights.addAll(idList);
        }
        
        if (s_logger.isTraceEnabled()) {
            s_logger.trace("Reordered Id list: "+ idsReorderedByWeights);
        }        
        
        return idsReorderedByWeights;
    }
    

<<<<<<< HEAD
    @Override
    public boolean canHandle(VirtualMachineProfile vm, DeploymentPlan plan, ExcludeList avoid) {
        if(vm.getHypervisorType() != HypervisorType.BareMetal){
            //check the allocation strategy
            if (_allocationAlgorithm != null && _allocationAlgorithm.equals(AllocationAlgorithm.userdispersing.toString())) {
                return true;
            }
        }
        return false;
    }
    
=======
>>>>>>> 85d54cd1
    float _userDispersionWeight;

    
    @Override
    public boolean configure(String name, Map<String, Object> params) throws ConfigurationException {
        super.configure(name, params);
        
        String weight = _configDao.getValue(Config.VmUserDispersionWeight.key());
        _userDispersionWeight = NumbersUtil.parseFloat(weight, 1.0f);
        

        return true;
    }    

}<|MERGE_RESOLUTION|>--- conflicted
+++ resolved
@@ -31,7 +31,6 @@
 import com.cloud.configuration.Config;
 import com.cloud.utils.NumbersUtil;
 import com.cloud.utils.Pair;
-import com.cloud.vm.VirtualMachine;
 import com.cloud.vm.VirtualMachineProfile;
 
 @Local(value=DeploymentPlanner.class)
@@ -190,20 +189,6 @@
     }
     
 
-<<<<<<< HEAD
-    @Override
-    public boolean canHandle(VirtualMachineProfile vm, DeploymentPlan plan, ExcludeList avoid) {
-        if(vm.getHypervisorType() != HypervisorType.BareMetal){
-            //check the allocation strategy
-            if (_allocationAlgorithm != null && _allocationAlgorithm.equals(AllocationAlgorithm.userdispersing.toString())) {
-                return true;
-            }
-        }
-        return false;
-    }
-    
-=======
->>>>>>> 85d54cd1
     float _userDispersionWeight;
 
     
