// Licensed to the Apache Software Foundation (ASF) under one
// or more contributor license agreements.  See the NOTICE file
// distributed with this work for additional information
// regarding copyright ownership.  The ASF licenses this file
// to you under the Apache License, Version 2.0 (the
// "License"); you may not use this file except in compliance
// with the License.  You may obtain a copy of the License at
//
//   http://www.apache.org/licenses/LICENSE-2.0
//
// Unless required by applicable law or agreed to in writing,
// software distributed under the License is distributed on an
// "AS IS" BASIS, WITHOUT WARRANTIES OR CONDITIONS OF ANY
// KIND, either express or implied.  See the License for the
// specific language governing permissions and limitations
// under the License.
package org.apache.cloudstack.acl;

import static org.apache.cloudstack.acl.RoleType.Admin;
import static org.apache.cloudstack.acl.RoleType.DomainAdmin;
import static org.apache.cloudstack.acl.RoleType.ResourceAdmin;
import static org.apache.cloudstack.acl.RoleType.User;

import java.util.HashMap;
import java.util.HashSet;
import java.util.List;
import java.util.Map;
import java.util.Set;

<<<<<<< HEAD
import javax.ejb.Local;
import javax.inject.Inject;
import javax.naming.ConfigurationException;

=======
>>>>>>> ad063ed6
import org.apache.log4j.Logger;
import org.springframework.stereotype.Component;

import com.cloud.exception.PermissionDeniedException;
import com.cloud.user.AccountManager;
import com.cloud.utils.component.AdapterBase;
import com.cloud.utils.component.PluggableService;

// This is the default API access checker that grab's the user's account
// based on the account type, access is granted
<<<<<<< HEAD
@Component
@Local(value=APIAccessChecker.class)
public class StaticRoleBasedAPIAccessChecker extends AdapterBase implements APIAccessChecker {

    protected static final Logger s_logger = Logger.getLogger(StaticRoleBasedAPIAccessChecker.class);
    public static final short ADMIN_COMMAND = 1;
    public static final short DOMAIN_ADMIN_COMMAND = 4;
    public static final short RESOURCE_DOMAIN_ADMIN_COMMAND = 2;
    public static final short USER_COMMAND = 8;

    @Inject AccountManager _accountMgr;
    @Inject List<PluggableService> _services;
    private static Set<String> s_userCommands = null;
    private static Set<String> s_resellerCommands = null; // AKA domain-admin
    private static Set<String> s_adminCommands = null;
    private static Set<String> s_resourceDomainAdminCommands = null;
    private static Set<String> s_allCommands = null;
=======
@Local(value=APIChecker.class)
public class StaticRoleBasedAPIAccessChecker extends AdapterBase implements APIChecker {

    protected static final Logger s_logger = Logger.getLogger(StaticRoleBasedAPIAccessChecker.class);

    private static Map<RoleType, Set<String>> s_roleBasedApisMap =
            new HashMap<RoleType, Set<String>>();
>>>>>>> ad063ed6

    protected StaticRoleBasedAPIAccessChecker() {
        super();
        for (RoleType roleType: RoleType.values())
            s_roleBasedApisMap.put(roleType, new HashSet<String>());
    }

    @Override
    public boolean checkAccess(RoleType roleType, String commandName)
            throws PermissionDeniedException {
<<<<<<< HEAD

        boolean commandExists = s_allCommands.contains(commandName);
        boolean commandAccessible = false;

        if (commandExists) {
            switch (roleType) {
            case Admin:
                commandAccessible = s_adminCommands.contains(commandName);
                break;
            case DomainAdmin:
                commandAccessible = s_resellerCommands.contains(commandName);
                break;
            case ResourceAdmin:
                commandAccessible = s_resourceDomainAdminCommands.contains(commandName);
                break;
            case User:
                commandAccessible = s_userCommands.contains(commandName);
                break;
            }
=======
        boolean isAllowed = s_roleBasedApisMap.get(roleType).contains(commandName);
        if (!isAllowed) {
            throw new PermissionDeniedException("The API does not exist or is blacklisted. Role type=" + roleType.toString() + " is not allowed to request the api: " + commandName);
>>>>>>> ad063ed6
        }
        return isAllowed;
    }

    @Override
    public boolean configure(String name, Map<String, Object> params) throws ConfigurationException {
        super.configure(name, params);

        // Read command properties files to build the static map per role.
<<<<<<< HEAD
        Map<String, String> configPropertiesMap = new HashMap<String, String>();
        for (PluggableService service : _services) {
            configPropertiesMap.putAll(service.getProperties());
=======
        ComponentLocator locator = ComponentLocator.getLocator(ManagementServer.Name);
        List<PluggableService> services = locator.getAllPluggableServices();
        services.add((PluggableService) ComponentLocator.getComponent(ManagementServer.Name));

        for (PluggableService service : services) {
            processConfigFiles(service.getProperties(), service.getClass().toString());
            s_logger.info("Processed role based acl for: " + service.toString());
>>>>>>> ad063ed6
        }
        return true;
    }

    private void processConfigFiles(Map<String, String> configMap, String service) {
        for (Map.Entry<String, String> entry: configMap.entrySet()) {
            String apiName = entry.getKey();
            String roleMask = entry.getValue();
            try {
                short cmdPermissions = Short.parseShort(roleMask);
                for (RoleType roleType: RoleType.values()) {
                    if ((cmdPermissions & roleType.getValue()) != 0)
                        s_roleBasedApisMap.get(roleType).add(apiName);
                }
            } catch (NumberFormatException nfe) {
                s_logger.info("Malformed getProperties() value for service: " + service
                        + " for entry: " + entry.toString());
            }
        }
    }
}<|MERGE_RESOLUTION|>--- conflicted
+++ resolved
@@ -27,42 +27,23 @@
 import java.util.Map;
 import java.util.Set;
 
-<<<<<<< HEAD
 import javax.ejb.Local;
 import javax.inject.Inject;
 import javax.naming.ConfigurationException;
 
-=======
->>>>>>> ad063ed6
 import org.apache.log4j.Logger;
 import org.springframework.stereotype.Component;
 
+import com.cloud.server.ManagementServer;
 import com.cloud.exception.PermissionDeniedException;
 import com.cloud.user.AccountManager;
 import com.cloud.utils.component.AdapterBase;
+import com.cloud.utils.component.ComponentContext;
 import com.cloud.utils.component.PluggableService;
 
 // This is the default API access checker that grab's the user's account
 // based on the account type, access is granted
-<<<<<<< HEAD
 @Component
-@Local(value=APIAccessChecker.class)
-public class StaticRoleBasedAPIAccessChecker extends AdapterBase implements APIAccessChecker {
-
-    protected static final Logger s_logger = Logger.getLogger(StaticRoleBasedAPIAccessChecker.class);
-    public static final short ADMIN_COMMAND = 1;
-    public static final short DOMAIN_ADMIN_COMMAND = 4;
-    public static final short RESOURCE_DOMAIN_ADMIN_COMMAND = 2;
-    public static final short USER_COMMAND = 8;
-
-    @Inject AccountManager _accountMgr;
-    @Inject List<PluggableService> _services;
-    private static Set<String> s_userCommands = null;
-    private static Set<String> s_resellerCommands = null; // AKA domain-admin
-    private static Set<String> s_adminCommands = null;
-    private static Set<String> s_resourceDomainAdminCommands = null;
-    private static Set<String> s_allCommands = null;
-=======
 @Local(value=APIChecker.class)
 public class StaticRoleBasedAPIAccessChecker extends AdapterBase implements APIChecker {
 
@@ -70,7 +51,8 @@
 
     private static Map<RoleType, Set<String>> s_roleBasedApisMap =
             new HashMap<RoleType, Set<String>>();
->>>>>>> ad063ed6
+
+    @Inject List<PluggableService> _services;
 
     protected StaticRoleBasedAPIAccessChecker() {
         super();
@@ -81,31 +63,9 @@
     @Override
     public boolean checkAccess(RoleType roleType, String commandName)
             throws PermissionDeniedException {
-<<<<<<< HEAD
-
-        boolean commandExists = s_allCommands.contains(commandName);
-        boolean commandAccessible = false;
-
-        if (commandExists) {
-            switch (roleType) {
-            case Admin:
-                commandAccessible = s_adminCommands.contains(commandName);
-                break;
-            case DomainAdmin:
-                commandAccessible = s_resellerCommands.contains(commandName);
-                break;
-            case ResourceAdmin:
-                commandAccessible = s_resourceDomainAdminCommands.contains(commandName);
-                break;
-            case User:
-                commandAccessible = s_userCommands.contains(commandName);
-                break;
-            }
-=======
         boolean isAllowed = s_roleBasedApisMap.get(roleType).contains(commandName);
         if (!isAllowed) {
             throw new PermissionDeniedException("The API does not exist or is blacklisted. Role type=" + roleType.toString() + " is not allowed to request the api: " + commandName);
->>>>>>> ad063ed6
         }
         return isAllowed;
     }
@@ -113,21 +73,10 @@
     @Override
     public boolean configure(String name, Map<String, Object> params) throws ConfigurationException {
         super.configure(name, params);
-
-        // Read command properties files to build the static map per role.
-<<<<<<< HEAD
-        Map<String, String> configPropertiesMap = new HashMap<String, String>();
+        _services.add((PluggableService) ComponentContext.getComponent(ManagementServer.Name));
         for (PluggableService service : _services) {
-            configPropertiesMap.putAll(service.getProperties());
-=======
-        ComponentLocator locator = ComponentLocator.getLocator(ManagementServer.Name);
-        List<PluggableService> services = locator.getAllPluggableServices();
-        services.add((PluggableService) ComponentLocator.getComponent(ManagementServer.Name));
-
-        for (PluggableService service : services) {
             processConfigFiles(service.getProperties(), service.getClass().toString());
             s_logger.info("Processed role based acl for: " + service.toString());
->>>>>>> ad063ed6
         }
         return true;
     }
