// Licensed to the Apache Software Foundation (ASF) under one
// or more contributor license agreements.  See the NOTICE file
// distributed with this work for additional information
// regarding copyright ownership.  The ASF licenses this file
// to you under the Apache License, Version 2.0 (the
// "License"); you may not use this file except in compliance
// with the License.  You may obtain a copy of the License at
//
//   http://www.apache.org/licenses/LICENSE-2.0
//
// Unless required by applicable law or agreed to in writing,
// software distributed under the License is distributed on an
// "AS IS" BASIS, WITHOUT WARRANTIES OR CONDITIONS OF ANY
// KIND, either express or implied.  See the License for the
// specific language governing permissions and limitations
// under the License.
package com.cloud.kubernetes.cluster;

import static com.cloud.utils.NumbersUtil.toHumanReadableSize;

import java.math.BigInteger;
import java.net.MalformedURLException;
import java.net.URL;
import java.security.SecureRandom;
import java.util.ArrayList;
import java.util.Arrays;
import java.util.Date;
import java.util.EnumSet;
import java.util.HashMap;
import java.util.List;
import java.util.Map;
import java.util.UUID;
import java.util.concurrent.ConcurrentHashMap;
import java.util.concurrent.Executors;
import java.util.concurrent.ScheduledExecutorService;
import java.util.concurrent.TimeUnit;

import javax.inject.Inject;
import javax.naming.ConfigurationException;

import org.apache.cloudstack.acl.ControlledEntity;
import org.apache.cloudstack.acl.SecurityChecker;
import org.apache.cloudstack.annotation.AnnotationService;
import org.apache.cloudstack.annotation.dao.AnnotationDao;
import org.apache.cloudstack.api.ApiConstants;
import org.apache.cloudstack.api.ApiConstants.VMDetails;
import org.apache.cloudstack.api.ResponseObject.ResponseView;
import org.apache.cloudstack.api.command.user.kubernetes.cluster.CreateKubernetesClusterCmd;
import org.apache.cloudstack.api.command.user.kubernetes.cluster.DeleteKubernetesClusterCmd;
import org.apache.cloudstack.api.command.user.kubernetes.cluster.GetKubernetesClusterConfigCmd;
import org.apache.cloudstack.api.command.user.kubernetes.cluster.ListKubernetesClustersCmd;
import org.apache.cloudstack.api.command.user.kubernetes.cluster.ScaleKubernetesClusterCmd;
import org.apache.cloudstack.api.command.user.kubernetes.cluster.StartKubernetesClusterCmd;
import org.apache.cloudstack.api.command.user.kubernetes.cluster.StopKubernetesClusterCmd;
import org.apache.cloudstack.api.command.user.kubernetes.cluster.UpgradeKubernetesClusterCmd;
import org.apache.cloudstack.api.response.KubernetesClusterConfigResponse;
import org.apache.cloudstack.api.response.KubernetesClusterResponse;
import org.apache.cloudstack.api.response.ListResponse;
import org.apache.cloudstack.api.response.UserVmResponse;
import org.apache.cloudstack.config.ApiServiceConfiguration;
import org.apache.cloudstack.context.CallContext;
import org.apache.cloudstack.engine.orchestration.service.NetworkOrchestrationService;
import org.apache.cloudstack.framework.config.ConfigKey;
import org.apache.cloudstack.managed.context.ManagedContextRunnable;
import org.apache.commons.codec.binary.Base64;
import org.apache.commons.collections.CollectionUtils;
import org.apache.commons.lang3.StringUtils;
import org.apache.log4j.Level;
import org.apache.log4j.Logger;

import com.cloud.api.ApiDBUtils;
import com.cloud.api.query.dao.NetworkOfferingJoinDao;
import com.cloud.api.query.dao.TemplateJoinDao;
import com.cloud.api.query.dao.UserVmJoinDao;
import com.cloud.api.query.vo.NetworkOfferingJoinVO;
import com.cloud.api.query.vo.UserVmJoinVO;
import com.cloud.capacity.CapacityManager;
import com.cloud.dc.ClusterDetailsDao;
import com.cloud.dc.ClusterDetailsVO;
import com.cloud.dc.ClusterVO;
import com.cloud.dc.DataCenter;
import com.cloud.dc.DataCenterVO;
import com.cloud.dc.dao.ClusterDao;
import com.cloud.dc.dao.DataCenterDao;
import com.cloud.deploy.DeployDestination;
import com.cloud.domain.Domain;
import com.cloud.exception.ConcurrentOperationException;
import com.cloud.exception.InsufficientCapacityException;
import com.cloud.exception.InsufficientServerCapacityException;
import com.cloud.exception.InvalidParameterValueException;
import com.cloud.exception.PermissionDeniedException;
import com.cloud.exception.ResourceAllocationException;
import com.cloud.host.Host.Type;
import com.cloud.host.HostVO;
import com.cloud.host.dao.HostDao;
import com.cloud.hypervisor.Hypervisor;
import com.cloud.kubernetes.cluster.actionworkers.KubernetesClusterActionWorker;
import com.cloud.kubernetes.cluster.actionworkers.KubernetesClusterDestroyWorker;
import com.cloud.kubernetes.cluster.actionworkers.KubernetesClusterScaleWorker;
import com.cloud.kubernetes.cluster.actionworkers.KubernetesClusterStartWorker;
import com.cloud.kubernetes.cluster.actionworkers.KubernetesClusterStopWorker;
import com.cloud.kubernetes.cluster.actionworkers.KubernetesClusterUpgradeWorker;
import com.cloud.kubernetes.cluster.dao.KubernetesClusterDao;
import com.cloud.kubernetes.cluster.dao.KubernetesClusterDetailsDao;
import com.cloud.kubernetes.cluster.dao.KubernetesClusterVmMapDao;
import com.cloud.kubernetes.version.KubernetesSupportedVersion;
import com.cloud.kubernetes.version.KubernetesSupportedVersionVO;
import com.cloud.kubernetes.version.KubernetesVersionManagerImpl;
import com.cloud.kubernetes.version.dao.KubernetesSupportedVersionDao;
import com.cloud.network.IpAddress;
import com.cloud.network.Network;
import com.cloud.network.Network.Service;
import com.cloud.network.NetworkModel;
import com.cloud.network.NetworkService;
import com.cloud.network.Networks;
import com.cloud.network.PhysicalNetwork;
import com.cloud.network.dao.FirewallRulesDao;
import com.cloud.network.dao.IPAddressDao;
import com.cloud.network.dao.IPAddressVO;
import com.cloud.network.dao.NetworkDao;
import com.cloud.network.dao.NetworkVO;
import com.cloud.network.dao.PhysicalNetworkDao;
import com.cloud.network.rules.FirewallRule;
import com.cloud.network.rules.FirewallRuleVO;
import com.cloud.network.security.SecurityGroupManager;
import com.cloud.network.security.SecurityGroupService;
import com.cloud.network.security.SecurityGroupVO;
import com.cloud.network.security.SecurityRule;
import com.cloud.offering.NetworkOffering;
import com.cloud.offering.ServiceOffering;
import com.cloud.offerings.NetworkOfferingServiceMapVO;
import com.cloud.offerings.NetworkOfferingVO;
import com.cloud.offerings.dao.NetworkOfferingDao;
import com.cloud.offerings.dao.NetworkOfferingServiceMapDao;
import com.cloud.org.Cluster;
import com.cloud.org.Grouping;
import com.cloud.projects.Project;
import com.cloud.resource.ResourceManager;
import com.cloud.service.ServiceOfferingVO;
import com.cloud.service.dao.ServiceOfferingDao;
import com.cloud.storage.VMTemplateVO;
import com.cloud.storage.dao.VMTemplateDao;
import com.cloud.user.Account;
import com.cloud.user.AccountManager;
import com.cloud.user.AccountService;
import com.cloud.user.SSHKeyPairVO;
import com.cloud.user.User;
import com.cloud.user.UserAccount;
import com.cloud.user.UserVO;
import com.cloud.user.dao.SSHKeyPairDao;
import com.cloud.user.dao.UserDao;
import com.cloud.utils.Pair;
import com.cloud.utils.Ternary;
import com.cloud.utils.component.ComponentContext;
import com.cloud.utils.component.ManagerBase;
import com.cloud.utils.concurrency.NamedThreadFactory;
import com.cloud.utils.db.Filter;
import com.cloud.utils.db.GlobalLock;
import com.cloud.utils.db.SearchBuilder;
import com.cloud.utils.db.SearchCriteria;
import com.cloud.utils.db.Transaction;
import com.cloud.utils.db.TransactionCallback;
import com.cloud.utils.db.TransactionCallbackNoReturn;
import com.cloud.utils.db.TransactionStatus;
import com.cloud.utils.exception.CloudRuntimeException;
import com.cloud.utils.fsm.NoTransitionException;
import com.cloud.utils.fsm.StateMachine2;
import com.cloud.utils.net.NetUtils;
import com.cloud.vm.VMInstanceVO;
import com.cloud.vm.VirtualMachine;
import com.cloud.vm.dao.VMInstanceDao;

public class KubernetesClusterManagerImpl extends ManagerBase implements KubernetesClusterService {

    private static final Logger LOGGER = Logger.getLogger(KubernetesClusterManagerImpl.class);
    private static final String DEFAULT_NETWORK_OFFERING_FOR_KUBERNETES_SERVICE_NAME = "DefaultNetworkOfferingforKubernetesService";

    protected StateMachine2<KubernetesCluster.State, KubernetesCluster.Event, KubernetesCluster> _stateMachine = KubernetesCluster.State.getStateMachine();

    ScheduledExecutorService _gcExecutor;
    ScheduledExecutorService _stateScanner;

    @Inject
    public KubernetesClusterDao kubernetesClusterDao;
    @Inject
    public KubernetesClusterVmMapDao kubernetesClusterVmMapDao;
    @Inject
    public KubernetesClusterDetailsDao kubernetesClusterDetailsDao;
    @Inject
    public KubernetesSupportedVersionDao kubernetesSupportedVersionDao;
    @Inject
    protected SSHKeyPairDao sshKeyPairDao;
    @Inject
    protected DataCenterDao dataCenterDao;
    @Inject
    protected ClusterDao clusterDao;
    @Inject
    protected ClusterDetailsDao clusterDetailsDao;
    @Inject
    protected HostDao hostDao;
    @Inject
    protected ServiceOfferingDao serviceOfferingDao;
    @Inject
    protected VMTemplateDao templateDao;
    @Inject
    protected TemplateJoinDao templateJoinDao;
    @Inject
    protected AccountService accountService;
    @Inject
    protected AccountManager accountManager;
    @Inject
    protected UserDao userDao;
    @Inject
    protected VMInstanceDao vmInstanceDao;
    @Inject
    protected UserVmJoinDao userVmJoinDao;
    @Inject
    protected NetworkOfferingDao networkOfferingDao;
    @Inject
    protected NetworkOfferingJoinDao networkOfferingJoinDao;
    @Inject
    protected NetworkOfferingServiceMapDao networkOfferingServiceMapDao;
    @Inject
    protected NetworkService networkService;
    @Inject
    protected NetworkModel networkModel;
    @Inject
    protected PhysicalNetworkDao physicalNetworkDao;
    @Inject
    protected NetworkOrchestrationService networkMgr;
    @Inject
    protected NetworkDao networkDao;
    @Inject
    protected IPAddressDao ipAddressDao;
    @Inject
    protected CapacityManager capacityManager;
    @Inject
    protected ResourceManager resourceManager;
    @Inject
    protected FirewallRulesDao firewallRulesDao;
    @Inject
    private AnnotationDao annotationDao;
    @Inject
    private SecurityGroupManager securityGroupManager;
    @Inject
    public SecurityGroupService securityGroupService;

    private void logMessage(final Level logLevel, final String message, final Exception e) {
        if (logLevel == Level.WARN) {
            if (e != null) {
                LOGGER.warn(message, e);
            } else {
                LOGGER.warn(message);
            }
        } else {
            if (e != null) {
                LOGGER.error(message, e);
            } else {
                LOGGER.error(message);
            }
        }
    }

    private void logTransitStateAndThrow(final Level logLevel, final String message, final Long kubernetesClusterId, final KubernetesCluster.Event event, final Exception e) throws CloudRuntimeException {
        logMessage(logLevel, message, e);
        if (kubernetesClusterId != null && event != null) {
            stateTransitTo(kubernetesClusterId, event);
        }
        if (e == null) {
            throw new CloudRuntimeException(message);
        }
        throw new CloudRuntimeException(message, e);
    }

    private void logAndThrow(final Level logLevel, final String message) throws CloudRuntimeException {
        logTransitStateAndThrow(logLevel, message, null, null, null);
    }

    private void logAndThrow(final Level logLevel, final String message, final Exception ex) throws CloudRuntimeException {
        logTransitStateAndThrow(logLevel, message, null, null, ex);
    }

    private boolean isKubernetesServiceNetworkOfferingConfigured(DataCenter zone) {
        // Check network offering
        String networkOfferingName = KubernetesClusterNetworkOffering.value();
        if (networkOfferingName == null || networkOfferingName.isEmpty()) {
            LOGGER.warn(String.format("Global setting %s is empty. Admin has not yet specified the network offering to be used for provisioning isolated network for the cluster", KubernetesClusterNetworkOffering.key()));
            return false;
        }
        NetworkOfferingVO networkOffering = networkOfferingDao.findByUniqueName(networkOfferingName);
        if (networkOffering == null) {
            LOGGER.warn(String.format("Unable to find the network offering %s to be used for provisioning Kubernetes cluster", networkOfferingName));
            return false;
        }
        if (networkOffering.getState() == NetworkOffering.State.Disabled) {
            LOGGER.warn(String.format("Network offering ID: %s is not enabled", networkOffering.getUuid()));
            return false;
        }
        List<String> services = networkOfferingServiceMapDao.listServicesForNetworkOffering(networkOffering.getId());
        if (services == null || services.isEmpty() || !services.contains("SourceNat")) {
            LOGGER.warn(String.format("Network offering ID: %s does not have necessary services to provision Kubernetes cluster", networkOffering.getUuid()));
            return false;
        }
        if (!networkOffering.isEgressDefaultPolicy()) {
            LOGGER.warn(String.format("Network offering ID: %s has egress default policy turned off should be on to provision Kubernetes cluster", networkOffering.getUuid()));
            return false;
        }
        boolean offeringAvailableForZone = false;
        List<NetworkOfferingJoinVO> networkOfferingJoinVOs = networkOfferingJoinDao.findByZoneId(zone.getId(), true);
        for (NetworkOfferingJoinVO networkOfferingJoinVO : networkOfferingJoinVOs) {
            if (networkOffering.getId() == networkOfferingJoinVO.getId()) {
                offeringAvailableForZone = true;
                break;
            }
        }
        if (!offeringAvailableForZone) {
            LOGGER.warn(String.format("Network offering ID: %s is not available for zone ID: %s", networkOffering.getUuid(), zone.getUuid()));
            return false;
        }
        long physicalNetworkId = networkModel.findPhysicalNetworkId(zone.getId(), networkOffering.getTags(), networkOffering.getTrafficType());
        PhysicalNetwork physicalNetwork = physicalNetworkDao.findById(physicalNetworkId);
        if (physicalNetwork == null) {
            LOGGER.warn(String.format("Unable to find physical network with tag: %s", networkOffering.getTags()));
            return false;
        }
        return true;
    }

    private boolean isKubernetesServiceConfigured(DataCenter zone) {
        if (!isKubernetesServiceNetworkOfferingConfigured(zone)) {
            return false;
        }
        return true;
    }

    private IpAddress getSourceNatIp(Network network) {
        List<? extends IpAddress> addresses = networkModel.listPublicIpsAssignedToGuestNtwk(network.getId(), true);
        if (CollectionUtils.isEmpty(addresses)) {
            return null;
        }
        for (IpAddress address : addresses) {
            if (address.isSourceNat()) {
                return address;
            }
        }
        return null;
    }

    public VMTemplateVO getKubernetesServiceTemplate(DataCenter dataCenter, Hypervisor.HypervisorType hypervisorType) {
        VMTemplateVO template = templateDao.findSystemVMReadyTemplate(dataCenter.getId(), hypervisorType);
        if (template == null) {
            throw new CloudRuntimeException("Not able to find the System templates or not downloaded in zone " + dataCenter.getId());
        }
        return  template;
    }

    private boolean validateIsolatedNetwork(Network network, int clusterTotalNodeCount) {
        if (Network.GuestType.Isolated.equals(network.getGuestType())) {
            if (Network.State.Allocated.equals(network.getState())) { // Allocated networks won't have IP and rules
                return true;
            }
            IpAddress sourceNatIp = getSourceNatIp(network);
            if (sourceNatIp == null) {
                throw new InvalidParameterValueException(String.format("Network ID: %s does not have a source NAT IP associated with it. To provision a Kubernetes Cluster, source NAT IP is required", network.getUuid()));
            }
            List<FirewallRuleVO> rules = firewallRulesDao.listByIpAndPurposeAndNotRevoked(sourceNatIp.getId(), FirewallRule.Purpose.Firewall);
            for (FirewallRuleVO rule : rules) {
                Integer startPort = rule.getSourcePortStart();
                Integer endPort = rule.getSourcePortEnd();
                if (LOGGER.isDebugEnabled()) {
                    LOGGER.debug("Network rule : " + startPort + " " + endPort);
                }
                if (startPort <= KubernetesClusterActionWorker.CLUSTER_API_PORT && KubernetesClusterActionWorker.CLUSTER_API_PORT <= endPort) {
                    throw new InvalidParameterValueException(String.format("Network ID: %s has conflicting firewall rules to provision Kubernetes cluster for API access", network.getUuid()));
                }
                if (startPort <= KubernetesClusterActionWorker.CLUSTER_NODES_DEFAULT_START_SSH_PORT && KubernetesClusterActionWorker.CLUSTER_NODES_DEFAULT_START_SSH_PORT + clusterTotalNodeCount <= endPort) {
                    throw new InvalidParameterValueException(String.format("Network ID: %s has conflicting firewall rules to provision Kubernetes cluster for node VM SSH access", network.getUuid()));
                }
            }
            rules = firewallRulesDao.listByIpAndPurposeAndNotRevoked(sourceNatIp.getId(), FirewallRule.Purpose.PortForwarding);
            for (FirewallRuleVO rule : rules) {
                Integer startPort = rule.getSourcePortStart();
                Integer endPort = rule.getSourcePortEnd();
                if (LOGGER.isDebugEnabled()) {
                    LOGGER.debug("Network rule : " + startPort + " " + endPort);
                }
                if (startPort <= KubernetesClusterActionWorker.CLUSTER_API_PORT && KubernetesClusterActionWorker.CLUSTER_API_PORT <= endPort) {
                    throw new InvalidParameterValueException(String.format("Network ID: %s has conflicting port forwarding rules to provision Kubernetes cluster for API access", network.getUuid()));
                }
                if (startPort <= KubernetesClusterActionWorker.CLUSTER_NODES_DEFAULT_START_SSH_PORT && KubernetesClusterActionWorker.CLUSTER_NODES_DEFAULT_START_SSH_PORT + clusterTotalNodeCount <= endPort) {
                    throw new InvalidParameterValueException(String.format("Network ID: %s has conflicting port forwarding rules to provision Kubernetes cluster for node VM SSH access", network.getUuid()));
                }
            }
        }
        return true;
    }

    private boolean validateNetwork(Network network, int clusterTotalNodeCount) {
        NetworkOffering networkOffering = networkOfferingDao.findById(network.getNetworkOfferingId());
        if (networkOffering.isSystemOnly()) {
            throw new InvalidParameterValueException(String.format("Network ID: %s is for system use only", network.getUuid()));
        }
        if (!networkModel.areServicesSupportedInNetwork(network.getId(), Service.UserData)) {
            throw new InvalidParameterValueException(String.format("Network ID: %s does not support userdata that is required for Kubernetes cluster", network.getUuid()));
        }
        if (!networkModel.areServicesSupportedInNetwork(network.getId(), Service.Firewall)) {
            throw new InvalidParameterValueException(String.format("Network ID: %s does not support firewall that is required for Kubernetes cluster", network.getUuid()));
        }
        if (!networkModel.areServicesSupportedInNetwork(network.getId(), Service.PortForwarding)) {
            throw new InvalidParameterValueException(String.format("Network ID: %s does not support port forwarding that is required for Kubernetes cluster", network.getUuid()));
        }
        if (!networkModel.areServicesSupportedInNetwork(network.getId(), Service.Dhcp)) {
            throw new InvalidParameterValueException(String.format("Network ID: %s does not support DHCP that is required for Kubernetes cluster", network.getUuid()));
        }
        validateIsolatedNetwork(network, clusterTotalNodeCount);
        return true;
    }

    private boolean validateServiceOffering(final ServiceOffering serviceOffering, final KubernetesSupportedVersion version) {
        if (serviceOffering.isDynamic()) {
            throw new InvalidParameterValueException(String.format("Custom service offerings are not supported for creating clusters, service offering ID: %s", serviceOffering.getUuid()));
        }
        if (serviceOffering.getCpu() < MIN_KUBERNETES_CLUSTER_NODE_CPU || serviceOffering.getRamSize() < MIN_KUBERNETES_CLUSTER_NODE_RAM_SIZE) {
            throw new InvalidParameterValueException(String.format("Kubernetes cluster cannot be created with service offering ID: %s, Kubernetes cluster template needs minimum %d vCPUs and %d MB RAM", serviceOffering.getUuid(), MIN_KUBERNETES_CLUSTER_NODE_CPU, MIN_KUBERNETES_CLUSTER_NODE_RAM_SIZE));
        }
        if (serviceOffering.getCpu() < version.getMinimumCpu()) {
            throw new InvalidParameterValueException(String.format("Kubernetes cluster cannot be created with service offering ID: %s, Kubernetes version ID: %s needs minimum %d vCPUs", serviceOffering.getUuid(), version.getUuid(), version.getMinimumCpu()));
        }
        if (serviceOffering.getRamSize() < version.getMinimumRamSize()) {
            throw new InvalidParameterValueException(String.format("Kubernetes cluster cannot be created with service offering ID: %s, associated Kubernetes version ID: %s needs minimum %d MB RAM", serviceOffering.getUuid(), version.getUuid(), version.getMinimumRamSize()));
        }
        return true;
    }

    private void validateDockerRegistryParams(final String dockerRegistryUserName,
                                              final String dockerRegistryPassword,
                                              final String dockerRegistryUrl) {
        // if no params related to docker registry specified then nothing to validate so return true
        if ((dockerRegistryUserName == null || dockerRegistryUserName.isEmpty()) &&
                (dockerRegistryPassword == null || dockerRegistryPassword.isEmpty()) &&
                (dockerRegistryUrl == null || dockerRegistryUrl.isEmpty())) {
            return;
        }

        // all params related to docker registry must be specified or nothing
        if (!((dockerRegistryUserName != null && !dockerRegistryUserName.isEmpty()) &&
                (dockerRegistryPassword != null && !dockerRegistryPassword.isEmpty()) &&
                (dockerRegistryUrl != null && !dockerRegistryUrl.isEmpty()))) {

            throw new InvalidParameterValueException("All the docker private registry parameters (username, password, url) required are specified");
        }

        try {
            URL url = new URL(dockerRegistryUrl);
        } catch (MalformedURLException e) {
            throw new InvalidParameterValueException("Invalid docker registry url specified");
        }
    }

    private DeployDestination plan(final long nodesCount, final DataCenter zone, final ServiceOffering offering) throws InsufficientServerCapacityException {
        final int cpu_requested = offering.getCpu() * offering.getSpeed();
        final long ram_requested = offering.getRamSize() * 1024L * 1024L;
        List<HostVO> hosts = resourceManager.listAllHostsInOneZoneByType(Type.Routing, zone.getId());
        final Map<String, Pair<HostVO, Integer>> hosts_with_resevered_capacity = new ConcurrentHashMap<String, Pair<HostVO, Integer>>();
        for (HostVO h : hosts) {
            hosts_with_resevered_capacity.put(h.getUuid(), new Pair<HostVO, Integer>(h, 0));
        }
        boolean suitable_host_found = false;
        Cluster planCluster = null;
        for (int i = 1; i <= nodesCount; i++) {
            suitable_host_found = false;
            for (Map.Entry<String, Pair<HostVO, Integer>> hostEntry : hosts_with_resevered_capacity.entrySet()) {
                Pair<HostVO, Integer> hp = hostEntry.getValue();
                HostVO hostVO = hp.first();
                hostDao.loadHostTags(hostVO);
                if (!hostVO.checkHostServiceOfferingTags(offering)) {
                    continue;
                }
                int reserved = hp.second();
                reserved++;
                ClusterVO cluster = clusterDao.findById(hostVO.getClusterId());
                ClusterDetailsVO cluster_detail_cpu = clusterDetailsDao.findDetail(cluster.getId(), "cpuOvercommitRatio");
                ClusterDetailsVO cluster_detail_ram = clusterDetailsDao.findDetail(cluster.getId(), "memoryOvercommitRatio");
                Float cpuOvercommitRatio = Float.parseFloat(cluster_detail_cpu.getValue());
                Float memoryOvercommitRatio = Float.parseFloat(cluster_detail_ram.getValue());
                if (LOGGER.isDebugEnabled()) {
                    LOGGER.debug(String.format("Checking host ID: %s for capacity already reserved %d", hostVO.getUuid(), reserved));
                }
                if (capacityManager.checkIfHostHasCapacity(hostVO.getId(), cpu_requested * reserved, ram_requested * reserved, false, cpuOvercommitRatio, memoryOvercommitRatio, true)) {
                    if (LOGGER.isDebugEnabled()) {
                        LOGGER.debug(String.format("Found host ID: %s for with enough capacity, CPU=%d RAM=%s", hostVO.getUuid(), cpu_requested * reserved, toHumanReadableSize(ram_requested * reserved)));
                    }
                    hostEntry.setValue(new Pair<HostVO, Integer>(hostVO, reserved));
                    suitable_host_found = true;
                    planCluster = cluster;
                    break;
                }
            }
            if (!suitable_host_found) {
                if (LOGGER.isInfoEnabled()) {
                    LOGGER.info(String.format("Suitable hosts not found in datacenter ID: %s for node %d with offering ID: %s", zone.getUuid(), i, offering.getUuid()));
                }
                break;
            }
        }
        if (suitable_host_found) {
            if (LOGGER.isInfoEnabled()) {
                LOGGER.info(String.format("Suitable hosts found in datacenter ID: %s, creating deployment destination", zone.getUuid()));
            }
            return new DeployDestination(zone, null, planCluster, null);
        }
        String msg = String.format("Cannot find enough capacity for Kubernetes cluster(requested cpu=%d memory=%s) with offering ID: %s",
                cpu_requested * nodesCount, toHumanReadableSize(ram_requested * nodesCount), offering.getUuid());
        LOGGER.warn(msg);
        throw new InsufficientServerCapacityException(msg, DataCenter.class, zone.getId());
    }

    @Override
    public KubernetesClusterResponse createKubernetesClusterResponse(long kubernetesClusterId) {
        KubernetesClusterVO kubernetesCluster = kubernetesClusterDao.findById(kubernetesClusterId);
        KubernetesClusterResponse response = new KubernetesClusterResponse();
        response.setObjectName(KubernetesCluster.class.getSimpleName().toLowerCase());
        response.setId(kubernetesCluster.getUuid());
        response.setName(kubernetesCluster.getName());
        response.setDescription(kubernetesCluster.getDescription());
        DataCenterVO zone = ApiDBUtils.findZoneById(kubernetesCluster.getZoneId());
        response.setZoneId(zone.getUuid());
        response.setZoneName(zone.getName());
        response.setMasterNodes(kubernetesCluster.getControlNodeCount());
        response.setControlNodes(kubernetesCluster.getControlNodeCount());
        response.setClusterSize(kubernetesCluster.getNodeCount());
        VMTemplateVO template = ApiDBUtils.findTemplateById(kubernetesCluster.getTemplateId());
        response.setTemplateId(template.getUuid());
        ServiceOfferingVO offering = serviceOfferingDao.findById(kubernetesCluster.getServiceOfferingId());
        response.setServiceOfferingId(offering.getUuid());
        response.setServiceOfferingName(offering.getName());
        KubernetesSupportedVersionVO version = kubernetesSupportedVersionDao.findById(kubernetesCluster.getKubernetesVersionId());
        if (version != null) {
            response.setKubernetesVersionId(version.getUuid());
            response.setKubernetesVersionName(version.getName());
        }
        Account account = ApiDBUtils.findAccountById(kubernetesCluster.getAccountId());
        if (account.getType() == Account.Type.PROJECT) {
            Project project = ApiDBUtils.findProjectByProjectAccountId(account.getId());
            response.setProjectId(project.getUuid());
            response.setProjectName(project.getName());
        } else {
            response.setAccountName(account.getAccountName());
        }
        Domain domain = ApiDBUtils.findDomainById(kubernetesCluster.getDomainId());
        response.setDomainId(domain.getUuid());
        response.setDomainName(domain.getName());
        response.setKeypair(kubernetesCluster.getKeyPair());
        response.setState(kubernetesCluster.getState().toString());
        response.setCores(String.valueOf(kubernetesCluster.getCores()));
        response.setMemory(String.valueOf(kubernetesCluster.getMemory()));
        NetworkVO ntwk = networkDao.findByIdIncludingRemoved(kubernetesCluster.getNetworkId());
        response.setEndpoint(kubernetesCluster.getEndpoint());
        response.setNetworkId(ntwk.getUuid());
        response.setAssociatedNetworkName(ntwk.getName());
        if (ntwk.getGuestType() == Network.GuestType.Isolated) {
            List<IPAddressVO> ipAddresses = ipAddressDao.listByAssociatedNetwork(ntwk.getId(), true);
            if (ipAddresses != null && ipAddresses.size() == 1) {
                response.setIpAddress(ipAddresses.get(0).getAddress().addr());
                response.setIpAddressId(ipAddresses.get(0).getUuid());
            }
        }

        List<UserVmResponse> vmResponses = new ArrayList<UserVmResponse>();
        List<KubernetesClusterVmMapVO> vmList = kubernetesClusterVmMapDao.listByClusterId(kubernetesCluster.getId());
        ResponseView respView = ResponseView.Restricted;
        Account caller = CallContext.current().getCallingAccount();
        if (accountService.isRootAdmin(caller.getId())) {
            respView = ResponseView.Full;
        }
        final String responseName = "virtualmachine";
        if (vmList != null && !vmList.isEmpty()) {
            for (KubernetesClusterVmMapVO vmMapVO : vmList) {
                UserVmJoinVO userVM = userVmJoinDao.findById(vmMapVO.getVmId());
                if (userVM != null) {
                    UserVmResponse vmResponse = ApiDBUtils.newUserVmResponse(respView, responseName, userVM,
                        EnumSet.of(VMDetails.nics), caller);
                    vmResponses.add(vmResponse);
                }
            }
        }
        response.setHasAnnotation(annotationDao.hasAnnotations(kubernetesCluster.getUuid(),
                AnnotationService.EntityType.KUBERNETES_CLUSTER.name(), accountService.isRootAdmin(caller.getId())));
        response.setVirtualMachines(vmResponses);
        response.setAutoscalingEnabled(kubernetesCluster.getAutoscalingEnabled());
        response.setMinSize(kubernetesCluster.getMinSize());
        response.setMaxSize(kubernetesCluster.getMaxSize());
        response.setCreated(kubernetesCluster.getCreated());
        return response;
    }

    private void validateEndpointUrl() {
        String csUrl = ApiServiceConfiguration.ApiServletPath.value();
        if (csUrl == null || csUrl.contains("localhost")) {
            String error = String.format("Global setting %s has to be set to the Management Server's API end point",
                ApiServiceConfiguration.ApiServletPath.key());
            throw new InvalidParameterValueException(error);
        }
    }

    private void validateKubernetesClusterCreateParameters(final CreateKubernetesClusterCmd cmd) throws CloudRuntimeException {
        validateEndpointUrl();
        final String name = cmd.getName();
        final Long zoneId = cmd.getZoneId();
        final Long kubernetesVersionId = cmd.getKubernetesVersionId();
        final Long serviceOfferingId = cmd.getServiceOfferingId();
        final Account owner = accountService.getActiveAccountById(cmd.getEntityOwnerId());
        final Long networkId = cmd.getNetworkId();
        final String sshKeyPair = cmd.getSSHKeyPairName();
        final Long controlNodeCount = cmd.getControlNodes();
        final Long clusterSize = cmd.getClusterSize();
        final long totalNodeCount = controlNodeCount + clusterSize;
        final String dockerRegistryUserName = cmd.getDockerRegistryUserName();
        final String dockerRegistryPassword = cmd.getDockerRegistryPassword();
        final String dockerRegistryUrl = cmd.getDockerRegistryUrl();
        final Long nodeRootDiskSize = cmd.getNodeRootDiskSize();
        final String externalLoadBalancerIpAddress = cmd.getExternalLoadBalancerIpAddress();

        if (name == null || name.isEmpty()) {
            throw new InvalidParameterValueException("Invalid name for the Kubernetes cluster name:" + name);
        }

        if (controlNodeCount < 1) {
            throw new InvalidParameterValueException("Invalid cluster control nodes count: " + controlNodeCount);
        }

        if (clusterSize < 1) {
            throw new InvalidParameterValueException("Invalid cluster size: " + clusterSize);
        }

        int maxClusterSize = KubernetesMaxClusterSize.valueIn(owner.getId());
        if (totalNodeCount > maxClusterSize) {
            throw new InvalidParameterValueException(
                String.format("Maximum cluster size can not exceed %d. Please contact your administrator", maxClusterSize));
        }

        DataCenter zone = dataCenterDao.findById(zoneId);
        if (zone == null) {
            throw new InvalidParameterValueException("Unable to find zone by ID: " + zoneId);
        }

        if (Grouping.AllocationState.Disabled == zone.getAllocationState()) {
            throw new PermissionDeniedException(String.format("Cannot perform this operation, zone ID: %s is currently disabled", zone.getUuid()));
        }

        if (!isKubernetesServiceConfigured(zone)) {
            throw new CloudRuntimeException("Kubernetes service has not been configured properly to provision Kubernetes clusters");
        }

        final KubernetesSupportedVersion clusterKubernetesVersion = kubernetesSupportedVersionDao.findById(kubernetesVersionId);
        if (clusterKubernetesVersion == null) {
            throw new InvalidParameterValueException("Unable to find given Kubernetes version in supported versions");
        }
        if (!KubernetesSupportedVersion.State.Enabled.equals(clusterKubernetesVersion.getState())) {
            throw new InvalidParameterValueException(String.format("Kubernetes version ID: %s is in %s state", clusterKubernetesVersion.getUuid(), clusterKubernetesVersion.getState()));
        }
        if (clusterKubernetesVersion.getZoneId() != null && !clusterKubernetesVersion.getZoneId().equals(zone.getId())) {
            throw new InvalidParameterValueException(String.format("Kubernetes version ID: %s is not available for zone ID: %s", clusterKubernetesVersion.getUuid(), zone.getUuid()));
        }
        if (controlNodeCount > 1 ) {
            try {
                if (KubernetesVersionManagerImpl.compareSemanticVersions(clusterKubernetesVersion.getSemanticVersion(), MIN_KUBERNETES_VERSION_HA_SUPPORT) < 0) {
                    throw new InvalidParameterValueException(String.format("HA support is available only for Kubernetes version %s and above. Given version ID: %s is %s", MIN_KUBERNETES_VERSION_HA_SUPPORT, clusterKubernetesVersion.getUuid(), clusterKubernetesVersion.getSemanticVersion()));
                }
            } catch (IllegalArgumentException e) {
                logAndThrow(Level.WARN, String.format("Unable to compare Kubernetes version for given version ID: %s with %s", clusterKubernetesVersion.getUuid(), MIN_KUBERNETES_VERSION_HA_SUPPORT), e);
            }
        }

        if (clusterKubernetesVersion.getZoneId() != null && clusterKubernetesVersion.getZoneId() != zone.getId()) {
            throw new InvalidParameterValueException(String.format("Kubernetes version ID: %s is not available for zone ID: %s", clusterKubernetesVersion.getUuid(), zone.getUuid()));
        }

        VMTemplateVO iso = templateDao.findById(clusterKubernetesVersion.getIsoId());
        if (iso == null) {
            throw new InvalidParameterValueException(String.format("Invalid ISO associated with version ID: %s",  clusterKubernetesVersion.getUuid()));
        }
        if (CollectionUtils.isEmpty(templateJoinDao.newTemplateView(iso, zone.getId(), true))) {
            throw new InvalidParameterValueException(String.format("ISO associated with version ID: %s is not in Ready state for datacenter ID: %s",  clusterKubernetesVersion.getUuid(), zone.getUuid()));
        }

        ServiceOffering serviceOffering = serviceOfferingDao.findById(serviceOfferingId);
        if (serviceOffering == null) {
            throw new InvalidParameterValueException("No service offering with ID: " + serviceOfferingId);
        }

        if (sshKeyPair != null && !sshKeyPair.isEmpty()) {
            SSHKeyPairVO sshKeyPairVO = sshKeyPairDao.findByName(owner.getAccountId(), owner.getDomainId(), sshKeyPair);
            if (sshKeyPairVO == null) {
                throw new InvalidParameterValueException(String.format("Given SSH key pair with name: %s was not found for the account %s", sshKeyPair, owner.getAccountName()));
            }
        }

        if (nodeRootDiskSize != null && nodeRootDiskSize <= 0) {
            throw new InvalidParameterValueException(String.format("Invalid value for %s", ApiConstants.NODE_ROOT_DISK_SIZE));
        }

        if (!validateServiceOffering(serviceOffering, clusterKubernetesVersion)) {
            throw new InvalidParameterValueException("Given service offering ID: %s is not suitable for Kubernetes cluster");
        }

        validateDockerRegistryParams(dockerRegistryUserName, dockerRegistryPassword, dockerRegistryUrl);

        Network network = null;
        if (networkId != null) {
            network = networkService.getNetwork(networkId);
            if (network == null) {
                throw new InvalidParameterValueException("Unable to find network with given ID");
            }
        }

        if (StringUtils.isNotEmpty(externalLoadBalancerIpAddress)) {
            if (!NetUtils.isValidIp4(externalLoadBalancerIpAddress) && !NetUtils.isValidIp6(externalLoadBalancerIpAddress)) {
                throw new InvalidParameterValueException("Invalid external load balancer IP address");
            }
            if (network == null) {
                throw new InvalidParameterValueException(String.format("%s parameter must be specified along with %s parameter", ApiConstants.EXTERNAL_LOAD_BALANCER_IP_ADDRESS, ApiConstants.NETWORK_ID));
            }
            if (Network.GuestType.Shared.equals(network.getGuestType())) {
                throw new InvalidParameterValueException(String.format("%s parameter must be specified along with %s type of network", ApiConstants.EXTERNAL_LOAD_BALANCER_IP_ADDRESS, Network.GuestType.Shared.toString()));
            }
        }

        if (!KubernetesClusterExperimentalFeaturesEnabled.value() && !StringUtils.isAllEmpty(dockerRegistryUrl, dockerRegistryUserName, dockerRegistryPassword)) {
            throw new CloudRuntimeException(String.format("Private registry for the Kubernetes cluster is an experimental feature. Use %s configuration for enabling experimental features", KubernetesClusterExperimentalFeaturesEnabled.key()));
        }
    }

    private Network getKubernetesClusterNetworkIfMissing(final String clusterName, final DataCenter zone,  final Account owner, final int controlNodesCount,
                         final int nodesCount, final String externalLoadBalancerIpAddress, final Long networkId) throws CloudRuntimeException {
        Network network = null;
        if (networkId != null) {
            network = networkDao.findById(networkId);
            if (Network.GuestType.Isolated.equals(network.getGuestType())) {
                if (kubernetesClusterDao.listByNetworkId(network.getId()).isEmpty()) {
                    if (!validateNetwork(network, controlNodesCount + nodesCount)) {
                        throw new InvalidParameterValueException(String.format("Network ID: %s is not suitable for Kubernetes cluster", network.getUuid()));
                    }
                    networkModel.checkNetworkPermissions(owner, network);
                } else {
                    throw new InvalidParameterValueException(String.format("Network ID: %s is already under use by another Kubernetes cluster", network.getUuid()));
                }
            } else if (Network.GuestType.Shared.equals(network.getGuestType())) {
                if (controlNodesCount > 1 && StringUtils.isEmpty(externalLoadBalancerIpAddress)) {
                    throw new InvalidParameterValueException(String.format("Multi-control nodes, HA Kubernetes cluster with %s network ID: %s needs an external load balancer IP address. %s parameter can be used",
                            network.getGuestType().toString(), network.getUuid(), ApiConstants.EXTERNAL_LOAD_BALANCER_IP_ADDRESS));
                }
            }
        } else { // user has not specified network in which cluster VM's to be provisioned, so create a network for Kubernetes cluster
            NetworkOfferingVO networkOffering = networkOfferingDao.findByUniqueName(KubernetesClusterNetworkOffering.value());

            long physicalNetworkId = networkModel.findPhysicalNetworkId(zone.getId(), networkOffering.getTags(), networkOffering.getTrafficType());
            PhysicalNetwork physicalNetwork = physicalNetworkDao.findById(physicalNetworkId);

            if (LOGGER.isInfoEnabled()) {
                LOGGER.info(String.format("Creating network for account ID: %s from the network offering ID: %s as part of Kubernetes cluster: %s deployment process", owner.getUuid(), networkOffering.getUuid(), clusterName));
            }

            try {
                network = networkMgr.createGuestNetwork(networkOffering.getId(), clusterName + "-network", owner.getAccountName() + "-network",
                        null, null, null, false, null, owner, null, physicalNetwork, zone.getId(),
                        ControlledEntity.ACLType.Account, null, null, null, null, true, null,
                        null, null, null, null, null, null, null, null);
            } catch (ConcurrentOperationException | InsufficientCapacityException | ResourceAllocationException e) {
                logAndThrow(Level.ERROR, String.format("Unable to create network for the Kubernetes cluster: %s", clusterName));
            }
        }
        return network;
    }

    private void addKubernetesClusterDetails(final KubernetesCluster kubernetesCluster, final Network network, final CreateKubernetesClusterCmd cmd) {
        final String externalLoadBalancerIpAddress = cmd.getExternalLoadBalancerIpAddress();
        final String dockerRegistryUserName = cmd.getDockerRegistryUserName();
        final String dockerRegistryPassword = cmd.getDockerRegistryPassword();
        final String dockerRegistryUrl = cmd.getDockerRegistryUrl();
        final boolean networkCleanup = cmd.getNetworkId() == null;
        Transaction.execute(new TransactionCallbackNoReturn() {
            @Override
            public void doInTransactionWithoutResult(TransactionStatus status) {
                List<KubernetesClusterDetailsVO> details = new ArrayList<>();
                long kubernetesClusterId = kubernetesCluster.getId();

                if (Network.GuestType.Shared.equals(network.getGuestType())) {
                    addKubernetesClusterDetailIfIsNotEmpty(details, kubernetesClusterId, ApiConstants.EXTERNAL_LOAD_BALANCER_IP_ADDRESS, externalLoadBalancerIpAddress, true);
                }

                addKubernetesClusterDetailIfIsNotEmpty(details, kubernetesClusterId, ApiConstants.DOCKER_REGISTRY_USER_NAME, dockerRegistryUserName, true);
                addKubernetesClusterDetailIfIsNotEmpty(details, kubernetesClusterId, ApiConstants.DOCKER_REGISTRY_PASSWORD, dockerRegistryPassword, false);
                addKubernetesClusterDetailIfIsNotEmpty(details, kubernetesClusterId, ApiConstants.DOCKER_REGISTRY_URL, dockerRegistryUrl, true);

                details.add(new KubernetesClusterDetailsVO(kubernetesCluster.getId(), ApiConstants.USERNAME, "admin", true));
                SecureRandom random = new SecureRandom();
                String randomPassword = new BigInteger(130, random).toString(32);
                details.add(new KubernetesClusterDetailsVO(kubernetesClusterId, ApiConstants.PASSWORD, randomPassword, false));
                details.add(new KubernetesClusterDetailsVO(kubernetesClusterId, "networkCleanup", String.valueOf(networkCleanup), true));
                kubernetesClusterDetailsDao.saveDetails(details);
            }
        });
    }

    protected void addKubernetesClusterDetailIfIsNotEmpty(List<KubernetesClusterDetailsVO> details, long id, String name, String value, boolean display) {
        if (StringUtils.isNotEmpty(value)) {
            details.add(new KubernetesClusterDetailsVO(id, name, value, display));
        }
    }

    private void validateKubernetesClusterScaleParameters(ScaleKubernetesClusterCmd cmd) {
        final Long kubernetesClusterId = cmd.getId();
        final Long serviceOfferingId = cmd.getServiceOfferingId();
        final Long clusterSize = cmd.getClusterSize();
        final List<Long> nodeIds = cmd.getNodeIds();
        final Boolean isAutoscalingEnabled = cmd.isAutoscalingEnabled();
        final Long minSize = cmd.getMinSize();
        final Long maxSize = cmd.getMaxSize();

        if (kubernetesClusterId == null || kubernetesClusterId < 1L) {
            throw new InvalidParameterValueException("Invalid Kubernetes cluster ID");
        }

        KubernetesClusterVO kubernetesCluster = kubernetesClusterDao.findById(kubernetesClusterId);
        if (kubernetesCluster == null || kubernetesCluster.getRemoved() != null) {
            throw new InvalidParameterValueException("Invalid Kubernetes cluster ID");
        }

        final DataCenter zone = dataCenterDao.findById(kubernetesCluster.getZoneId());
        if (zone == null) {
            logAndThrow(Level.WARN, String.format("Unable to find zone for Kubernetes cluster : %s", kubernetesCluster.getName()));
        }

        if (serviceOfferingId == null && clusterSize == null && nodeIds == null && isAutoscalingEnabled == null) {
            throw new InvalidParameterValueException(String.format("Kubernetes cluster %s cannot be scaled, either service offering or cluster size or nodeids to be removed or autoscaling must be passed", kubernetesCluster.getName()));
        }

        Account caller = CallContext.current().getCallingAccount();
        accountManager.checkAccess(caller, SecurityChecker.AccessType.OperateEntry, false, kubernetesCluster);

        final KubernetesSupportedVersion clusterVersion = kubernetesSupportedVersionDao.findById(kubernetesCluster.getKubernetesVersionId());
        if (clusterVersion == null) {
            throw new CloudRuntimeException(String.format("Invalid Kubernetes version associated with Kubernetes cluster : %s", kubernetesCluster.getName()));
        }
        List<KubernetesCluster.State> validClusterStates = Arrays.asList(KubernetesCluster.State.Created, KubernetesCluster.State.Running, KubernetesCluster.State.Stopped);
        if (!(validClusterStates.contains(kubernetesCluster.getState()))) {
            throw new PermissionDeniedException(String.format("Kubernetes cluster %s is in %s state and can not be scaled", kubernetesCluster.getName(), kubernetesCluster.getState().toString()));
        }

        int maxClusterSize = KubernetesMaxClusterSize.valueIn(kubernetesCluster.getAccountId());
        if (isAutoscalingEnabled != null && isAutoscalingEnabled) {
            if (clusterSize != null || serviceOfferingId != null || nodeIds != null) {
                throw new InvalidParameterValueException("Autoscaling can not be passed along with nodeids or clustersize or service offering");
            }

            if (!KubernetesVersionManagerImpl.versionSupportsAutoscaling(clusterVersion)) {
                throw new InvalidParameterValueException(String.format("Autoscaling requires Kubernetes Version %s or above",
                    KubernetesVersionManagerImpl.MINIMUN_AUTOSCALER_SUPPORTED_VERSION ));
            }

            validateEndpointUrl();

            if (minSize == null || maxSize == null) {
                throw new InvalidParameterValueException("Autoscaling requires minsize and maxsize to be passed");
            }
            if (minSize < 1) {
                throw new InvalidParameterValueException("Minsize must be at least than 1");
            }
            if (maxSize <= minSize) {
                throw new InvalidParameterValueException("Maxsize must be greater than minsize");
            }
            if (maxSize + kubernetesCluster.getControlNodeCount() > maxClusterSize) {
                throw new InvalidParameterValueException(
                    String.format("Maximum cluster size can not exceed %d. Please contact your administrator", maxClusterSize));
            }
        }

        if (nodeIds != null) {
            if (clusterSize != null || serviceOfferingId != null) {
                throw new InvalidParameterValueException("nodeids can not be passed along with clustersize or service offering");
            }
            List<KubernetesClusterVmMapVO> nodes = kubernetesClusterVmMapDao.listByClusterIdAndVmIdsIn(kubernetesCluster.getId(), nodeIds);
            // Do all the nodes exist ?
            if (nodes == null || nodes.size() != nodeIds.size()) {
                throw new InvalidParameterValueException("Invalid node ids");
            }
            // Ensure there's always a control node
            long controleNodesToRemove = nodes.stream().filter(x -> x.isControlNode()).count();
            if (controleNodesToRemove >= kubernetesCluster.getControlNodeCount()) {
                throw new InvalidParameterValueException("Can not remove all control nodes from a cluster");
            }
            // Ensure there's always a node
            long nodesToRemove = nodes.stream().filter(x -> !x.isControlNode()).count();
            if (nodesToRemove >= kubernetesCluster.getNodeCount()) {
                throw new InvalidParameterValueException("Can not remove all nodes from a cluster");
            }
        }

        ServiceOffering serviceOffering = null;
        if (serviceOfferingId != null) {
            serviceOffering = serviceOfferingDao.findById(serviceOfferingId);
            if (serviceOffering == null) {
                throw new InvalidParameterValueException("Failed to find service offering ID: " + serviceOfferingId);
            } else {
                if (serviceOffering.isDynamic()) {
                    throw new InvalidParameterValueException(String.format("Custom service offerings are not supported for Kubernetes clusters. Kubernetes cluster : %s, service offering : %s", kubernetesCluster.getName(), serviceOffering.getName()));
                }
                if (serviceOffering.getCpu() < MIN_KUBERNETES_CLUSTER_NODE_CPU || serviceOffering.getRamSize() < MIN_KUBERNETES_CLUSTER_NODE_RAM_SIZE) {
                    throw new InvalidParameterValueException(String.format("Kubernetes cluster : %s cannot be scaled with service offering : %s, Kubernetes cluster template(CoreOS) needs minimum %d vCPUs and %d MB RAM",
                            kubernetesCluster.getName(), serviceOffering.getName(), MIN_KUBERNETES_CLUSTER_NODE_CPU, MIN_KUBERNETES_CLUSTER_NODE_RAM_SIZE));
                }
                if (serviceOffering.getCpu() < clusterVersion.getMinimumCpu()) {
                    throw new InvalidParameterValueException(String.format("Kubernetes cluster : %s cannot be scaled with service offering : %s, associated Kubernetes version : %s needs minimum %d vCPUs",
                            kubernetesCluster.getName(), serviceOffering.getName(), clusterVersion.getName(), clusterVersion.getMinimumCpu()));
                }
                if (serviceOffering.getRamSize() < clusterVersion.getMinimumRamSize()) {
                    throw new InvalidParameterValueException(String.format("Kubernetes cluster : %s cannot be scaled with service offering : %s, associated Kubernetes version : %s needs minimum %d MB RAM",
                            kubernetesCluster.getName(), serviceOffering.getName(), clusterVersion.getName(), clusterVersion.getMinimumRamSize()));
                }
            }
            final ServiceOffering existingServiceOffering = serviceOfferingDao.findById(kubernetesCluster.getServiceOfferingId());
            if (serviceOffering.getRamSize() < existingServiceOffering.getRamSize() ||
                    serviceOffering.getCpu() * serviceOffering.getSpeed() < existingServiceOffering.getCpu() * existingServiceOffering.getSpeed()) {
                logAndThrow(Level.WARN, String.format("Kubernetes cluster cannot be scaled down for service offering. Service offering : %s offers lesser resources as compared to service offering : %s of Kubernetes cluster : %s",
                        serviceOffering.getName(), existingServiceOffering.getName(), kubernetesCluster.getName()));
            }
        }

        if (clusterSize != null) {
            if (kubernetesCluster.getState().equals(KubernetesCluster.State.Stopped)) { // Cannot scale stopped cluster currently for cluster size
                throw new PermissionDeniedException(String.format("Kubernetes cluster : %s is in %s state", kubernetesCluster.getName(), kubernetesCluster.getState().toString()));
            }
            if (clusterSize < 1) {
                throw new InvalidParameterValueException(String.format("Kubernetes cluster : %s cannot be scaled for size, %d", kubernetesCluster.getName(), clusterSize));
            }
            if (clusterSize + kubernetesCluster.getControlNodeCount() > maxClusterSize) {
                throw new InvalidParameterValueException(
                    String.format("Maximum cluster size can not exceed %d. Please contact your administrator", maxClusterSize));
            }
            if (clusterSize > kubernetesCluster.getNodeCount()) { // Upscale
                VMTemplateVO template = templateDao.findById(kubernetesCluster.getTemplateId());
                if (template == null) {
                    throw new InvalidParameterValueException(String.format("Invalid template associated with Kubernetes cluster : %s",  kubernetesCluster.getName()));
                }
                if (CollectionUtils.isEmpty(templateJoinDao.newTemplateView(template, zone.getId(), true))) {
                    throw new InvalidParameterValueException(String.format("Template : %s associated with Kubernetes cluster : %s is not in Ready state for datacenter : %s", template.getName(), kubernetesCluster.getName(), zone.getName()));
                }
            }
        }
    }

    private void validateKubernetesClusterUpgradeParameters(UpgradeKubernetesClusterCmd cmd) {
        // Validate parameters
        validateEndpointUrl();

        final Long kubernetesClusterId = cmd.getId();
        final Long upgradeVersionId = cmd.getKubernetesVersionId();
        if (kubernetesClusterId == null || kubernetesClusterId < 1L) {
            throw new InvalidParameterValueException("Invalid Kubernetes cluster ID");
        }
        if (upgradeVersionId == null || upgradeVersionId < 1L) {
            throw new InvalidParameterValueException("Invalid Kubernetes version ID");
        }
        KubernetesClusterVO kubernetesCluster = kubernetesClusterDao.findById(kubernetesClusterId);
        if (kubernetesCluster == null || kubernetesCluster.getRemoved() != null) {
            throw new InvalidParameterValueException("Invalid Kubernetes cluster ID");
        }
        accountManager.checkAccess(CallContext.current().getCallingAccount(), SecurityChecker.AccessType.OperateEntry, false, kubernetesCluster);
        if (!KubernetesCluster.State.Running.equals(kubernetesCluster.getState())) {
            throw new InvalidParameterValueException(String.format("Kubernetes cluster : %s is not in running state", kubernetesCluster.getName()));
        }
        final DataCenter zone = dataCenterDao.findById(kubernetesCluster.getZoneId());
        if (zone == null) {
            logAndThrow(Level.WARN, String.format("Unable to find zone for Kubernetes cluster : %s", kubernetesCluster.getName()));
        }
        KubernetesSupportedVersionVO upgradeVersion = kubernetesSupportedVersionDao.findById(upgradeVersionId);
        if (upgradeVersion == null || upgradeVersion.getRemoved() != null) {
            throw new InvalidParameterValueException("Invalid Kubernetes version ID");
        }
        if (!KubernetesSupportedVersion.State.Enabled.equals(upgradeVersion.getState())) {
            throw new InvalidParameterValueException(String.format("Kubernetes version ID: %s for upgrade is in %s state", upgradeVersion.getUuid(), upgradeVersion.getState()));
        }
        KubernetesSupportedVersionVO clusterVersion = kubernetesSupportedVersionDao.findById(kubernetesCluster.getKubernetesVersionId());
        if (clusterVersion == null || clusterVersion.getRemoved() != null) {
            throw new InvalidParameterValueException(String.format("Invalid Kubernetes version associated with cluster : %s",
                    kubernetesCluster.getName()));
        }
        final ServiceOffering serviceOffering = serviceOfferingDao.findByIdIncludingRemoved(kubernetesCluster.getServiceOfferingId());
        if (serviceOffering == null) {
            throw new CloudRuntimeException(String.format("Invalid service offering associated with Kubernetes cluster : %s", kubernetesCluster.getName()));
        }
        if (serviceOffering.getCpu() < upgradeVersion.getMinimumCpu()) {
            throw new InvalidParameterValueException(String.format("Kubernetes cluster : %s cannot be upgraded with Kubernetes version : %s which needs minimum %d vCPUs while associated service offering : %s offers only %d vCPUs",
                    kubernetesCluster.getName(), upgradeVersion.getName(), upgradeVersion.getMinimumCpu(), serviceOffering.getName(), serviceOffering.getCpu()));
        }
        if (serviceOffering.getRamSize() < upgradeVersion.getMinimumRamSize()) {
            throw new InvalidParameterValueException(String.format("Kubernetes cluster : %s cannot be upgraded with Kubernetes version : %s which needs minimum %d MB RAM while associated service offering : %s offers only %d MB RAM",
                    kubernetesCluster.getName(), upgradeVersion.getName(), upgradeVersion.getMinimumRamSize(), serviceOffering.getName(), serviceOffering.getRamSize()));
        }
        // Check upgradeVersion is either patch upgrade or immediate minor upgrade
        try {
            KubernetesVersionManagerImpl.canUpgradeKubernetesVersion(clusterVersion.getSemanticVersion(), upgradeVersion.getSemanticVersion());
        } catch (IllegalArgumentException e) {
            throw new InvalidParameterValueException(e.getMessage());
        }

        VMTemplateVO iso = templateDao.findById(upgradeVersion.getIsoId());
        if (iso == null) {
            throw new InvalidParameterValueException(String.format("Invalid ISO associated with version : %s",  upgradeVersion.getName()));
        }
        if (CollectionUtils.isEmpty(templateJoinDao.newTemplateView(iso, zone.getId(), true))) {
            throw new InvalidParameterValueException(String.format("ISO associated with version : %s is not in Ready state for datacenter : %s",  upgradeVersion.getName(), zone.getName()));
        }
    }

    protected boolean stateTransitTo(long kubernetesClusterId, KubernetesCluster.Event e) {
        KubernetesClusterVO kubernetesCluster = kubernetesClusterDao.findById(kubernetesClusterId);
        try {
            return _stateMachine.transitTo(kubernetesCluster, e, null, kubernetesClusterDao);
        } catch (NoTransitionException nte) {
            LOGGER.warn(String.format("Failed to transition state of the Kubernetes cluster : %s in state %s on event %s", kubernetesCluster.getName(), kubernetesCluster.getState().toString(), e.toString()), nte);
            return false;
        }
    }

    @Override
    public KubernetesCluster createKubernetesCluster(CreateKubernetesClusterCmd cmd) throws CloudRuntimeException {
        if (!KubernetesServiceEnabled.value()) {
            logAndThrow(Level.ERROR, "Kubernetes Service plugin is disabled");
        }

        validateKubernetesClusterCreateParameters(cmd);

        final DataCenter zone = dataCenterDao.findById(cmd.getZoneId());
        final long controlNodeCount = cmd.getControlNodes();
        final long clusterSize = cmd.getClusterSize();
        final long totalNodeCount = controlNodeCount + clusterSize;
        final ServiceOffering serviceOffering = serviceOfferingDao.findById(cmd.getServiceOfferingId());
        final Account owner = accountService.getActiveAccountById(cmd.getEntityOwnerId());
        final KubernetesSupportedVersion clusterKubernetesVersion = kubernetesSupportedVersionDao.findById(cmd.getKubernetesVersionId());

        DeployDestination deployDestination = null;
        try {
            deployDestination = plan(totalNodeCount, zone, serviceOffering);
        } catch (InsufficientCapacityException e) {
            logAndThrow(Level.ERROR, String.format("Creating Kubernetes cluster failed due to insufficient capacity for %d nodes cluster in zone : %s with service offering : %s", totalNodeCount, zone.getName(), serviceOffering.getName()));
        }
        if (deployDestination == null || deployDestination.getCluster() == null) {
            logAndThrow(Level.ERROR, String.format("Creating Kubernetes cluster failed due to error while finding suitable deployment plan for cluster in zone : %s", zone.getName()));
        }

        SecurityGroupVO securityGroupVO = null;
        if (zone.isSecurityGroupEnabled()) {
            securityGroupVO = securityGroupManager.createSecurityGroup(KubernetesClusterActionWorker.CKS_CLUSTER_SECURITY_GROUP_NAME.concat(Long.toHexString(System.currentTimeMillis())), "Security group for CKS nodes", owner.getDomainId(), owner.getId(), owner.getAccountName());
            if (securityGroupVO == null) {
                throw new CloudRuntimeException(String.format("Failed to create security group: %s", KubernetesClusterActionWorker.CKS_CLUSTER_SECURITY_GROUP_NAME));
            }
            List<String> cidrList = new ArrayList<>();
            cidrList.add(NetUtils.ALL_IP4_CIDRS);
            securityGroupService.authorizeSecurityGroupRule(securityGroupVO.getId(), NetUtils.TCP_PROTO,
                    KubernetesClusterActionWorker.CLUSTER_NODES_DEFAULT_SSH_PORT_SG, KubernetesClusterActionWorker.CLUSTER_NODES_DEFAULT_SSH_PORT_SG,
                    null, null, cidrList, null, SecurityRule.SecurityRuleType.IngressRule);
            securityGroupService.authorizeSecurityGroupRule(securityGroupVO.getId(), NetUtils.TCP_PROTO,
                    KubernetesClusterActionWorker.CLUSTER_API_PORT, KubernetesClusterActionWorker.CLUSTER_API_PORT,
                    null, null, cidrList, null, SecurityRule.SecurityRuleType.IngressRule);
            securityGroupService.authorizeSecurityGroupRule(securityGroupVO.getId(), NetUtils.ALL_PROTO,
                    null, null, null, null, cidrList, null, SecurityRule.SecurityRuleType.EgressRule);
        }

        final Network defaultNetwork = getKubernetesClusterNetworkIfMissing(cmd.getName(), zone, owner, (int)controlNodeCount, (int)clusterSize, cmd.getExternalLoadBalancerIpAddress(), cmd.getNetworkId());
        final VMTemplateVO finalTemplate = getKubernetesServiceTemplate(zone, deployDestination.getCluster().getHypervisorType());
        final long cores = serviceOffering.getCpu() * (controlNodeCount + clusterSize);
        final long memory = serviceOffering.getRamSize() * (controlNodeCount + clusterSize);

        SecurityGroupVO finalSecurityGroupVO = securityGroupVO;
        final KubernetesClusterVO cluster = Transaction.execute(new TransactionCallback<KubernetesClusterVO>() {
            @Override
            public KubernetesClusterVO doInTransaction(TransactionStatus status) {
                KubernetesClusterVO newCluster = new KubernetesClusterVO(cmd.getName(), cmd.getDisplayName(), zone.getId(), clusterKubernetesVersion.getId(),
                        serviceOffering.getId(), finalTemplate.getId(), defaultNetwork.getId(), owner.getDomainId(),
                        owner.getAccountId(), controlNodeCount, clusterSize, KubernetesCluster.State.Created, cmd.getSSHKeyPairName(), cores, memory, cmd.getNodeRootDiskSize(), "");
                if (zone.isSecurityGroupEnabled()) {
                    newCluster.setSecurityGroupId(finalSecurityGroupVO.getId());
                }
                kubernetesClusterDao.persist(newCluster);
                return newCluster;
            }
        });

        addKubernetesClusterDetails(cluster, defaultNetwork, cmd);

        if (LOGGER.isInfoEnabled()) {
            LOGGER.info(String.format("Kubernetes cluster name: %s and ID: %s has been created", cluster.getName(), cluster.getUuid()));
        }
        return cluster;
    }

    /**
     * Start operation can be performed at two different life stages of Kubernetes cluster. First when a freshly created cluster
     * in which case there are no resources provisioned for the Kubernetes cluster. So during start all the resources
     * are provisioned from scratch. Second kind of start, happens on  Stopped Kubernetes cluster, in which all resources
     * are provisioned (like volumes, nics, networks etc). It just that VM's are not in running state. So just
     * start the VM's (which can possibly implicitly start the network also).
     * @param kubernetesClusterId
     * @param onCreate
     * @return
     * @throws CloudRuntimeException
     */

    @Override
    public boolean startKubernetesCluster(long kubernetesClusterId, boolean onCreate) throws CloudRuntimeException {
        if (!KubernetesServiceEnabled.value()) {
            logAndThrow(Level.ERROR, "Kubernetes Service plugin is disabled");
        }
        final KubernetesClusterVO kubernetesCluster = kubernetesClusterDao.findById(kubernetesClusterId);
        if (kubernetesCluster == null) {
            throw new InvalidParameterValueException("Failed to find Kubernetes cluster with given ID");
        }
        if (kubernetesCluster.getRemoved() != null) {
            throw new InvalidParameterValueException(String.format("Kubernetes cluster : %s is already deleted", kubernetesCluster.getName()));
        }
        accountManager.checkAccess(CallContext.current().getCallingAccount(), SecurityChecker.AccessType.OperateEntry, false, kubernetesCluster);
        if (kubernetesCluster.getState().equals(KubernetesCluster.State.Running)) {
            if (LOGGER.isDebugEnabled()) {
                LOGGER.debug(String.format("Kubernetes cluster : %s is in running state", kubernetesCluster.getName()));
            }
            return true;
        }
        if (kubernetesCluster.getState().equals(KubernetesCluster.State.Starting)) {
            if (LOGGER.isDebugEnabled()) {
                LOGGER.debug(String.format("Kubernetes cluster : %s is already in starting state", kubernetesCluster.getName()));
            }
            return true;
        }
        final DataCenter zone = dataCenterDao.findById(kubernetesCluster.getZoneId());
        if (zone == null) {
            logAndThrow(Level.WARN, String.format("Unable to find zone for Kubernetes cluster : %s", kubernetesCluster.getName()));
        }
        KubernetesClusterStartWorker startWorker =
            new KubernetesClusterStartWorker(kubernetesCluster, this);
        startWorker = ComponentContext.inject(startWorker);
        if (onCreate) {
            // Start for Kubernetes cluster in 'Created' state
            String[] keys = getServiceUserKeys(kubernetesCluster);
            startWorker.setKeys(keys);
            return startWorker.startKubernetesClusterOnCreate();
        } else {
            // Start for Kubernetes cluster in 'Stopped' state. Resources are already provisioned, just need to be started
            return startWorker.startStoppedKubernetesCluster();
        }
    }

    private String[] getServiceUserKeys(KubernetesClusterVO kubernetesCluster) {
        Account owner = accountService.getActiveAccountById(kubernetesCluster.getAccountId());
        if (owner == null || owner.getType() == Account.Type.PROJECT) {
            owner = CallContext.current().getCallingAccount();
        }
        String username = owner.getAccountName() + "-" + KUBEADMIN_ACCOUNT_NAME;
        UserAccount kubeadmin = accountService.getActiveUserAccount(username, owner.getDomainId());
        String[] keys = null;
        if (kubeadmin == null) {
            User kube = userDao.persist(new UserVO(owner.getAccountId(), username, UUID.randomUUID().toString(), owner.getAccountName(),
                KUBEADMIN_ACCOUNT_NAME, "kubeadmin", null, UUID.randomUUID().toString(), User.Source.UNKNOWN));
            keys = accountService.createApiKeyAndSecretKey(kube.getId());
        } else {
            String apiKey = kubeadmin.getApiKey();
            String secretKey = kubeadmin.getSecretKey();
            if (StringUtils.isAnyEmpty(apiKey, secretKey)) {
                keys = accountService.createApiKeyAndSecretKey(kubeadmin.getId());
            } else {
                keys = new String[]{apiKey, secretKey};
            }
        }
        return keys;
    }

    @Override
    public boolean stopKubernetesCluster(long kubernetesClusterId) throws CloudRuntimeException {
        if (!KubernetesServiceEnabled.value()) {
            logAndThrow(Level.ERROR, "Kubernetes Service plugin is disabled");
        }
        final KubernetesClusterVO kubernetesCluster = kubernetesClusterDao.findById(kubernetesClusterId);
        if (kubernetesCluster == null) {
            throw new InvalidParameterValueException("Failed to find Kubernetes cluster with given ID");
        }
        if (kubernetesCluster.getRemoved() != null) {
            throw new InvalidParameterValueException(String.format("Kubernetes cluster : %s is already deleted", kubernetesCluster.getName()));
        }
        accountManager.checkAccess(CallContext.current().getCallingAccount(), SecurityChecker.AccessType.OperateEntry, false, kubernetesCluster);
        if (kubernetesCluster.getState().equals(KubernetesCluster.State.Stopped)) {
            if (LOGGER.isDebugEnabled()) {
                LOGGER.debug(String.format("Kubernetes cluster : %s is already stopped", kubernetesCluster.getName()));
            }
            return true;
        }
        if (kubernetesCluster.getState().equals(KubernetesCluster.State.Stopping)) {
            if (LOGGER.isDebugEnabled()) {
                LOGGER.debug(String.format("Kubernetes cluster : %s is getting stopped", kubernetesCluster.getName()));
            }
            return true;
        }
        KubernetesClusterStopWorker stopWorker = new KubernetesClusterStopWorker(kubernetesCluster, this);
        stopWorker = ComponentContext.inject(stopWorker);
        return stopWorker.stop();
    }

    @Override
    public boolean deleteKubernetesCluster(Long kubernetesClusterId) throws CloudRuntimeException {
        if (!KubernetesServiceEnabled.value()) {
            logAndThrow(Level.ERROR, "Kubernetes Service plugin is disabled");
        }
        KubernetesClusterVO cluster = kubernetesClusterDao.findById(kubernetesClusterId);
        if (cluster == null) {
            throw new InvalidParameterValueException("Invalid cluster id specified");
        }
        accountManager.checkAccess(CallContext.current().getCallingAccount(), SecurityChecker.AccessType.OperateEntry, false, cluster);
        KubernetesClusterDestroyWorker destroyWorker = new KubernetesClusterDestroyWorker(cluster, this);
        destroyWorker = ComponentContext.inject(destroyWorker);
        return destroyWorker.destroy();
    }

    @Override
    public ListResponse<KubernetesClusterResponse> listKubernetesClusters(ListKubernetesClustersCmd cmd) {
        if (!KubernetesServiceEnabled.value()) {
            logAndThrow(Level.ERROR, "Kubernetes Service plugin is disabled");
        }
        final CallContext ctx = CallContext.current();
        final Account caller = ctx.getCallingAccount();
        final Long clusterId = cmd.getId();
        final String state = cmd.getState();
        final String name = cmd.getName();
        final String keyword = cmd.getKeyword();
        List<KubernetesClusterResponse> responsesList = new ArrayList<KubernetesClusterResponse>();
        List<Long> permittedAccounts = new ArrayList<Long>();
        Ternary<Long, Boolean, Project.ListProjectResourcesCriteria> domainIdRecursiveListProject = new Ternary<Long, Boolean, Project.ListProjectResourcesCriteria>(cmd.getDomainId(), cmd.isRecursive(), null);
        accountManager.buildACLSearchParameters(caller, clusterId, cmd.getAccountName(), cmd.getProjectId(), permittedAccounts, domainIdRecursiveListProject, cmd.listAll(), false);
        Long domainId = domainIdRecursiveListProject.first();
        Boolean isRecursive = domainIdRecursiveListProject.second();
        Project.ListProjectResourcesCriteria listProjectResourcesCriteria = domainIdRecursiveListProject.third();
        Filter searchFilter = new Filter(KubernetesClusterVO.class, "id", true, cmd.getStartIndex(), cmd.getPageSizeVal());
        SearchBuilder<KubernetesClusterVO> sb = kubernetesClusterDao.createSearchBuilder();
        accountManager.buildACLSearchBuilder(sb, domainId, isRecursive, permittedAccounts, listProjectResourcesCriteria);
        sb.and("id", sb.entity().getId(), SearchCriteria.Op.EQ);
        sb.and("name", sb.entity().getName(), SearchCriteria.Op.EQ);
        sb.and("keyword", sb.entity().getName(), SearchCriteria.Op.LIKE);
        sb.and("state", sb.entity().getState(), SearchCriteria.Op.IN);
        SearchCriteria<KubernetesClusterVO> sc = sb.create();
        accountManager.buildACLSearchCriteria(sc, domainId, isRecursive, permittedAccounts, listProjectResourcesCriteria);
        if (state != null) {
            sc.setParameters("state", state);
        }
        if(keyword != null){
            sc.addOr("uuid", SearchCriteria.Op.LIKE, "%" + keyword + "%");
            sc.setParameters("keyword", "%" + keyword + "%");
        }
        if (clusterId != null) {
            sc.setParameters("id", clusterId);
        }
        if (name != null) {
            sc.setParameters("name", name);
        }
        List<KubernetesClusterVO> kubernetesClusters = kubernetesClusterDao.search(sc, searchFilter);
        for (KubernetesClusterVO cluster : kubernetesClusters) {
            KubernetesClusterResponse clusterResponse = createKubernetesClusterResponse(cluster.getId());
            responsesList.add(clusterResponse);
        }
        ListResponse<KubernetesClusterResponse> response = new ListResponse<KubernetesClusterResponse>();
        response.setResponses(responsesList);
        return response;
    }

    public KubernetesClusterConfigResponse getKubernetesClusterConfig(GetKubernetesClusterConfigCmd cmd) {
        if (!KubernetesServiceEnabled.value()) {
            logAndThrow(Level.ERROR, "Kubernetes Service plugin is disabled");
        }
        final Long clusterId = cmd.getId();
        KubernetesCluster kubernetesCluster = kubernetesClusterDao.findById(clusterId);
        if (kubernetesCluster == null) {
            throw new InvalidParameterValueException("Invalid Kubernetes cluster ID specified");
        }
        KubernetesClusterConfigResponse response = new KubernetesClusterConfigResponse();
        response.setId(kubernetesCluster.getUuid());
        response.setName(kubernetesCluster.getName());
        String configData = "";
        KubernetesClusterDetailsVO clusterDetailsVO = kubernetesClusterDetailsDao.findDetail(kubernetesCluster.getId(), "kubeConfigData");
        if (clusterDetailsVO != null && StringUtils.isNotEmpty(clusterDetailsVO.getValue())) {
            configData = new String(Base64.decodeBase64(clusterDetailsVO.getValue()));
        } else {
            String exceptionMessage = KubernetesCluster.State.Starting.equals(kubernetesCluster.getState()) ?
                    String.format("Setup is in progress for Kubernetes cluster : %s, config not available at this moment", kubernetesCluster.getName()) :
                    String.format("Config not found for Kubernetes cluster : %s", kubernetesCluster.getName());
            throw new CloudRuntimeException(exceptionMessage);
        }
        response.setConfigData(configData);
        response.setObjectName("clusterconfig");
        return response;
    }

    @Override
    public boolean scaleKubernetesCluster(ScaleKubernetesClusterCmd cmd) throws CloudRuntimeException {
        if (!KubernetesServiceEnabled.value()) {
            logAndThrow(Level.ERROR, "Kubernetes Service plugin is disabled");
        }
        validateKubernetesClusterScaleParameters(cmd);

        KubernetesClusterVO kubernetesCluster = kubernetesClusterDao.findById(cmd.getId());
        String[] keys = getServiceUserKeys(kubernetesCluster);
        KubernetesClusterScaleWorker scaleWorker =
            new KubernetesClusterScaleWorker(kubernetesClusterDao.findById(cmd.getId()),
                serviceOfferingDao.findById(cmd.getServiceOfferingId()),
                cmd.getClusterSize(),
                cmd.getNodeIds(),
                cmd.isAutoscalingEnabled(),
                cmd.getMinSize(),
                cmd.getMaxSize(),
                this);
        scaleWorker.setKeys(keys);
        scaleWorker = ComponentContext.inject(scaleWorker);
        return scaleWorker.scaleCluster();
    }

    @Override
    public boolean upgradeKubernetesCluster(UpgradeKubernetesClusterCmd cmd) throws CloudRuntimeException {
        if (!KubernetesServiceEnabled.value()) {
            logAndThrow(Level.ERROR, "Kubernetes Service plugin is disabled");
        }

        validateKubernetesClusterUpgradeParameters(cmd);
        KubernetesClusterVO kubernetesCluster = kubernetesClusterDao.findById(cmd.getId());
        String[] keys = getServiceUserKeys(kubernetesCluster);
        KubernetesClusterUpgradeWorker upgradeWorker =
            new KubernetesClusterUpgradeWorker(kubernetesClusterDao.findById(cmd.getId()),
                kubernetesSupportedVersionDao.findById(cmd.getKubernetesVersionId()), this, keys);
        upgradeWorker = ComponentContext.inject(upgradeWorker);
        return upgradeWorker.upgradeCluster();
    }

    @Override
    public List<Class<?>> getCommands() {
        List<Class<?>> cmdList = new ArrayList<Class<?>>();
        if (!KubernetesServiceEnabled.value()) {
            return cmdList;
        }
        cmdList.add(CreateKubernetesClusterCmd.class);
        cmdList.add(StartKubernetesClusterCmd.class);
        cmdList.add(StopKubernetesClusterCmd.class);
        cmdList.add(DeleteKubernetesClusterCmd.class);
        cmdList.add(ListKubernetesClustersCmd.class);
        cmdList.add(GetKubernetesClusterConfigCmd.class);
        cmdList.add(ScaleKubernetesClusterCmd.class);
        cmdList.add(UpgradeKubernetesClusterCmd.class);
        return cmdList;
    }

    @Override
    public KubernetesCluster findById(final Long id) {
        return kubernetesClusterDao.findById(id);
    }

    // Garbage collector periodically run through the Kubernetes clusters marked for GC. For each Kubernetes cluster
    // marked for GC, attempt is made to destroy cluster.
    public class KubernetesClusterGarbageCollector extends ManagedContextRunnable {
        @Override
        protected void runInContext() {
            GlobalLock gcLock = GlobalLock.getInternLock("KubernetesCluster.GC.Lock");
            try {
                if (gcLock.lock(3)) {
                    try {
                        reallyRun();
                    } finally {
                        gcLock.unlock();
                    }
                }
            } finally {
                gcLock.releaseRef();
            }
        }

        public void reallyRun() {
            try {
                List<KubernetesClusterVO> kubernetesClusters = kubernetesClusterDao.findKubernetesClustersToGarbageCollect();
                for (KubernetesCluster kubernetesCluster : kubernetesClusters) {
                    if (LOGGER.isInfoEnabled()) {
                        LOGGER.info(String.format("Running Kubernetes cluster garbage collector on Kubernetes cluster : %s", kubernetesCluster.getName()));
                    }
                    try {
                        KubernetesClusterDestroyWorker destroyWorker = new KubernetesClusterDestroyWorker(kubernetesCluster, KubernetesClusterManagerImpl.this);
                        destroyWorker = ComponentContext.inject(destroyWorker);
                        if (destroyWorker.destroy()) {
                            if (LOGGER.isInfoEnabled()) {
                                LOGGER.info(String.format("Garbage collection complete for Kubernetes cluster : %s", kubernetesCluster.getName()));
                            }
                        } else {
                            LOGGER.warn(String.format("Garbage collection failed for Kubernetes cluster : %s, it will be attempted to garbage collected in next run", kubernetesCluster.getName()));
                        }
                    } catch (CloudRuntimeException e) {
                        LOGGER.warn(String.format("Failed to destroy Kubernetes cluster : %s during GC", kubernetesCluster.getName()), e);
                        // proceed further with rest of the Kubernetes cluster garbage collection
                    }
                }
            } catch (Exception e) {
                LOGGER.warn("Caught exception while running Kubernetes cluster gc: ", e);
            }
        }
    }

    /* Kubernetes cluster scanner checks if the Kubernetes cluster is in desired state. If it detects Kubernetes cluster
       is not in desired state, it will trigger an event and marks the Kubernetes cluster to be 'Alert' state. For e.g a
       Kubernetes cluster in 'Running' state should mean all the cluster of node VM's in the custer should be running and
       number of the node VM's should be of cluster size, and the control node VM's is running. It is possible due to
       out of band changes by user or hosts going down, we may end up one or more VM's in stopped state. in which case
       scanner detects these changes and marks the cluster in 'Alert' state. Similarly cluster in 'Stopped' state means
       all the cluster VM's are in stopped state any mismatch in states should get picked up by Kubernetes cluster and
       mark the Kubernetes cluster to be 'Alert' state. Through recovery API, or reconciliation clusters in 'Alert' will
       be brought back to known good state or desired state.
     */
    public class KubernetesClusterStatusScanner extends ManagedContextRunnable {
        private boolean firstRun = true;
        @Override
        protected void runInContext() {
            GlobalLock gcLock = GlobalLock.getInternLock("KubernetesCluster.State.Scanner.Lock");
            try {
                if (gcLock.lock(3)) {
                    try {
                        reallyRun();
                    } finally {
                        gcLock.unlock();
                    }
                }
            } finally {
                gcLock.releaseRef();
            }
        }

        public void reallyRun() {
            try {
                // run through Kubernetes clusters in 'Running' state and ensure all the VM's are Running in the cluster
                List<KubernetesClusterVO> runningKubernetesClusters = kubernetesClusterDao.findKubernetesClustersInState(KubernetesCluster.State.Running);
                for (KubernetesCluster kubernetesCluster : runningKubernetesClusters) {
                    if (LOGGER.isInfoEnabled()) {
                        LOGGER.info(String.format("Running Kubernetes cluster state scanner on Kubernetes cluster : %s", kubernetesCluster.getName()));
                    }
                    try {
                        if (!isClusterVMsInDesiredState(kubernetesCluster, VirtualMachine.State.Running)) {
                            stateTransitTo(kubernetesCluster.getId(), KubernetesCluster.Event.FaultsDetected);
                        }
                    } catch (Exception e) {
                        LOGGER.warn(String.format("Failed to run Kubernetes cluster Running state scanner on Kubernetes cluster : %s status scanner", kubernetesCluster.getName()), e);
                    }
                }

                // run through Kubernetes clusters in 'Stopped' state and ensure all the VM's are Stopped in the cluster
                List<KubernetesClusterVO> stoppedKubernetesClusters = kubernetesClusterDao.findKubernetesClustersInState(KubernetesCluster.State.Stopped);
                for (KubernetesCluster kubernetesCluster : stoppedKubernetesClusters) {
                    if (LOGGER.isInfoEnabled()) {
                        LOGGER.info(String.format("Running Kubernetes cluster state scanner on Kubernetes cluster : %s for state: %s", kubernetesCluster.getName(), KubernetesCluster.State.Stopped.toString()));
                    }
                    try {
                        if (!isClusterVMsInDesiredState(kubernetesCluster, VirtualMachine.State.Stopped)) {
                            stateTransitTo(kubernetesCluster.getId(), KubernetesCluster.Event.FaultsDetected);
                        }
                    } catch (Exception e) {
                        LOGGER.warn(String.format("Failed to run Kubernetes cluster Stopped state scanner on Kubernetes cluster : %s status scanner", kubernetesCluster.getName()), e);
                    }
                }

                // run through Kubernetes clusters in 'Alert' state and reconcile state as 'Running' if the VM's are running or 'Stopped' if VM's are stopped
                List<KubernetesClusterVO> alertKubernetesClusters = kubernetesClusterDao.findKubernetesClustersInState(KubernetesCluster.State.Alert);
                for (KubernetesClusterVO kubernetesCluster : alertKubernetesClusters) {
                    if (LOGGER.isInfoEnabled()) {
                        LOGGER.info(String.format("Running Kubernetes cluster state scanner on Kubernetes cluster : %s for state: %s", kubernetesCluster.getName(), KubernetesCluster.State.Alert.toString()));
                    }
                    try {
                        if (isClusterVMsInDesiredState(kubernetesCluster, VirtualMachine.State.Running)) {
                            KubernetesClusterStartWorker startWorker =
                                    new KubernetesClusterStartWorker(kubernetesCluster, KubernetesClusterManagerImpl.this);
                            startWorker = ComponentContext.inject(startWorker);
                            startWorker.reconcileAlertCluster();
                        } else if (isClusterVMsInDesiredState(kubernetesCluster, VirtualMachine.State.Stopped)) {
                            stateTransitTo(kubernetesCluster.getId(), KubernetesCluster.Event.StopRequested);
                            stateTransitTo(kubernetesCluster.getId(), KubernetesCluster.Event.OperationSucceeded);
                        }
                    } catch (Exception e) {
                        LOGGER.warn(String.format("Failed to run Kubernetes cluster Alert state scanner on Kubernetes cluster : %s status scanner", kubernetesCluster.getName()), e);
                    }
                }


                if (firstRun) {
                    // run through Kubernetes clusters in 'Starting' state and reconcile state as 'Alert' or 'Error' if the VM's are running
                    List<KubernetesClusterVO> startingKubernetesClusters = kubernetesClusterDao.findKubernetesClustersInState(KubernetesCluster.State.Starting);
                    for (KubernetesCluster kubernetesCluster : startingKubernetesClusters) {
                        if ((new Date()).getTime() - kubernetesCluster.getCreated().getTime() < 10*60*1000) {
                            continue;
                        }
                        if (LOGGER.isInfoEnabled()) {
                            LOGGER.info(String.format("Running Kubernetes cluster state scanner on Kubernetes cluster : %s for state: %s", kubernetesCluster.getName(), KubernetesCluster.State.Starting.toString()));
                        }
                        try {
                            if (isClusterVMsInDesiredState(kubernetesCluster, VirtualMachine.State.Running)) {
                                stateTransitTo(kubernetesCluster.getId(), KubernetesCluster.Event.FaultsDetected);
                            } else {
                                stateTransitTo(kubernetesCluster.getId(), KubernetesCluster.Event.OperationFailed);
                            }
                        } catch (Exception e) {
                            LOGGER.warn(String.format("Failed to run Kubernetes cluster Starting state scanner on Kubernetes cluster : %s status scanner", kubernetesCluster.getName()), e);
                        }
                    }
                    List<KubernetesClusterVO> destroyingKubernetesClusters = kubernetesClusterDao.findKubernetesClustersInState(KubernetesCluster.State.Destroying);
                    for (KubernetesCluster kubernetesCluster : destroyingKubernetesClusters) {
                        if (LOGGER.isInfoEnabled()) {
                            LOGGER.info(String.format("Running Kubernetes cluster state scanner on Kubernetes cluster : %s for state: %s", kubernetesCluster.getName(), KubernetesCluster.State.Destroying.toString()));
                        }
                        try {
                            KubernetesClusterDestroyWorker destroyWorker = new KubernetesClusterDestroyWorker(kubernetesCluster, KubernetesClusterManagerImpl.this);
                            destroyWorker = ComponentContext.inject(destroyWorker);
                            destroyWorker.destroy();
                        } catch (Exception e) {
                            LOGGER.warn(String.format("Failed to run Kubernetes cluster Destroying state scanner on Kubernetes cluster : %s status scanner", kubernetesCluster.getName()), e);
                        }
                    }
                }
            } catch (Exception e) {
                LOGGER.warn("Caught exception while running Kubernetes cluster state scanner", e);
            }
            firstRun = false;
        }
    }

    // checks if Kubernetes cluster is in desired state
    boolean isClusterVMsInDesiredState(KubernetesCluster kubernetesCluster, VirtualMachine.State state) {
        List<KubernetesClusterVmMapVO> clusterVMs = kubernetesClusterVmMapDao.listByClusterId(kubernetesCluster.getId());

        // check cluster is running at desired capacity include control nodes as well
        if (clusterVMs.size() < kubernetesCluster.getTotalNodeCount()) {
            if (LOGGER.isDebugEnabled()) {
                LOGGER.debug(String.format("Found only %d VMs in the Kubernetes cluster %s while expected %d VMs to be in state: %s",
                        clusterVMs.size(), kubernetesCluster.getName(), kubernetesCluster.getTotalNodeCount(), state.toString()));
            }
            return false;
        }
        // check if all the VM's are in same state
        for (KubernetesClusterVmMapVO clusterVm : clusterVMs) {
            VMInstanceVO vm = vmInstanceDao.findByIdIncludingRemoved(clusterVm.getVmId());
            if (vm.getState() != state) {
                if (LOGGER.isDebugEnabled()) {
                    LOGGER.debug(String.format("Found VM : %s in the Kubernetes cluster : %s in state: %s while expected to be in state: %s. So moving the cluster to Alert state for reconciliation",
                            vm.getUuid(), kubernetesCluster.getName(), vm.getState().toString(), state.toString()));
                }
                return false;
            }
        }

        return true;
    }

    @Override
    public boolean start() {
        final Map<Network.Service, Network.Provider> defaultKubernetesServiceNetworkOfferingProviders = new HashMap<Service, Network.Provider>();
        defaultKubernetesServiceNetworkOfferingProviders.put(Service.Dhcp, Network.Provider.VirtualRouter);
        defaultKubernetesServiceNetworkOfferingProviders.put(Service.Dns, Network.Provider.VirtualRouter);
        defaultKubernetesServiceNetworkOfferingProviders.put(Service.UserData, Network.Provider.VirtualRouter);
        defaultKubernetesServiceNetworkOfferingProviders.put(Service.Firewall, Network.Provider.VirtualRouter);
        defaultKubernetesServiceNetworkOfferingProviders.put(Service.Gateway, Network.Provider.VirtualRouter);
        defaultKubernetesServiceNetworkOfferingProviders.put(Service.Lb, Network.Provider.VirtualRouter);
        defaultKubernetesServiceNetworkOfferingProviders.put(Service.SourceNat, Network.Provider.VirtualRouter);
        defaultKubernetesServiceNetworkOfferingProviders.put(Service.StaticNat, Network.Provider.VirtualRouter);
        defaultKubernetesServiceNetworkOfferingProviders.put(Service.PortForwarding, Network.Provider.VirtualRouter);
        defaultKubernetesServiceNetworkOfferingProviders.put(Service.Vpn, Network.Provider.VirtualRouter);

<<<<<<< HEAD
        if (networkOfferingDao.findByUniqueName(DEFAULT_NETWORK_OFFERING_FOR_KUBERNETES_SERVICE_NAME) == null && networkOfferingDao.findByUniqueName("쿠버네테스 서비스에 대한 기본 네트워크오퍼링") == null) {
            NetworkOfferingVO defaultKubernetesServiceNetworkOffering =
                    new NetworkOfferingVO("쿠버네테스 서비스에 대한 기본 네트워크오퍼링",
                            "쿠버네테스 서비스에 대한 기본 네트워크오퍼링", Networks.TrafficType.Guest,
                            false, false, null, null, true,
                            NetworkOffering.Availability.Required, null, Network.GuestType.Isolated, true,
                            true, false, false, false, false,
                            false, false, false, true, true, false,
                            false, true, false, false);
                            defaultKubernetesServiceNetworkOffering.setState(NetworkOffering.State.Enabled);
                            defaultKubernetesServiceNetworkOffering = networkOfferingDao.persistDefaultNetworkOffering(defaultKubernetesServiceNetworkOffering);

                            for (Service service : defaultKubernetesServiceNetworkOfferingProviders.keySet()) {
                                NetworkOfferingServiceMapVO offService =
                                        new NetworkOfferingServiceMapVO(defaultKubernetesServiceNetworkOffering.getId(), service,
                                                defaultKubernetesServiceNetworkOfferingProviders.get(service));
                                networkOfferingServiceMapDao.persist(offService);
                                LOGGER.trace("Added service for the network offering: " + offService);
                            }
=======
        NetworkOfferingVO defaultKubernetesServiceNetworkOffering =
                new NetworkOfferingVO(DEFAULT_NETWORK_OFFERING_FOR_KUBERNETES_SERVICE_NAME,
                        "Network Offering used for CloudStack Kubernetes service", Networks.TrafficType.Guest,
                        false, false, null, null, true,
                        NetworkOffering.Availability.Required, null, Network.GuestType.Isolated, true,
                        true, false, false, false, false,
                        false, false, false, true, true, false,
                        false, true, false, false);
        defaultKubernetesServiceNetworkOffering.setSupportsVmAutoScaling(true);
        defaultKubernetesServiceNetworkOffering.setState(NetworkOffering.State.Enabled);
        defaultKubernetesServiceNetworkOffering = networkOfferingDao.persistDefaultNetworkOffering(defaultKubernetesServiceNetworkOffering);

        for (Service service : defaultKubernetesServiceNetworkOfferingProviders.keySet()) {
            NetworkOfferingServiceMapVO offService =
                    new NetworkOfferingServiceMapVO(defaultKubernetesServiceNetworkOffering.getId(), service,
                            defaultKubernetesServiceNetworkOfferingProviders.get(service));
            networkOfferingServiceMapDao.persist(offService);
            LOGGER.trace("Added service for the network offering: " + offService);
>>>>>>> cdaad257
        }


        _gcExecutor.scheduleWithFixedDelay(new KubernetesClusterGarbageCollector(), 300, 300, TimeUnit.SECONDS);
        _stateScanner.scheduleWithFixedDelay(new KubernetesClusterStatusScanner(), 300, 30, TimeUnit.SECONDS);

        return true;
    }

    @Override
    public boolean configure(String name, Map<String, Object> params) throws ConfigurationException {
        _name = name;
        _configParams = params;
        _gcExecutor = Executors.newScheduledThreadPool(1, new NamedThreadFactory("Kubernetes-Cluster-Scavenger"));
        _stateScanner = Executors.newScheduledThreadPool(1, new NamedThreadFactory("Kubernetes-Cluster-State-Scanner"));

        return true;
    }

    @Override
    public String getConfigComponentName() {
        return KubernetesClusterService.class.getSimpleName();
    }

    @Override
    public ConfigKey<?>[] getConfigKeys() {
        return new ConfigKey<?>[] {
            KubernetesServiceEnabled,
            KubernetesClusterNetworkOffering,
            KubernetesClusterStartTimeout,
            KubernetesClusterScaleTimeout,
            KubernetesClusterUpgradeTimeout,
            KubernetesClusterExperimentalFeaturesEnabled,
            KubernetesMaxClusterSize
        };
    }
}<|MERGE_RESOLUTION|>--- conflicted
+++ resolved
@@ -1569,30 +1569,9 @@
         defaultKubernetesServiceNetworkOfferingProviders.put(Service.PortForwarding, Network.Provider.VirtualRouter);
         defaultKubernetesServiceNetworkOfferingProviders.put(Service.Vpn, Network.Provider.VirtualRouter);
 
-<<<<<<< HEAD
-        if (networkOfferingDao.findByUniqueName(DEFAULT_NETWORK_OFFERING_FOR_KUBERNETES_SERVICE_NAME) == null && networkOfferingDao.findByUniqueName("쿠버네테스 서비스에 대한 기본 네트워크오퍼링") == null) {
-            NetworkOfferingVO defaultKubernetesServiceNetworkOffering =
-                    new NetworkOfferingVO("쿠버네테스 서비스에 대한 기본 네트워크오퍼링",
-                            "쿠버네테스 서비스에 대한 기본 네트워크오퍼링", Networks.TrafficType.Guest,
-                            false, false, null, null, true,
-                            NetworkOffering.Availability.Required, null, Network.GuestType.Isolated, true,
-                            true, false, false, false, false,
-                            false, false, false, true, true, false,
-                            false, true, false, false);
-                            defaultKubernetesServiceNetworkOffering.setState(NetworkOffering.State.Enabled);
-                            defaultKubernetesServiceNetworkOffering = networkOfferingDao.persistDefaultNetworkOffering(defaultKubernetesServiceNetworkOffering);
-
-                            for (Service service : defaultKubernetesServiceNetworkOfferingProviders.keySet()) {
-                                NetworkOfferingServiceMapVO offService =
-                                        new NetworkOfferingServiceMapVO(defaultKubernetesServiceNetworkOffering.getId(), service,
-                                                defaultKubernetesServiceNetworkOfferingProviders.get(service));
-                                networkOfferingServiceMapDao.persist(offService);
-                                LOGGER.trace("Added service for the network offering: " + offService);
-                            }
-=======
         NetworkOfferingVO defaultKubernetesServiceNetworkOffering =
-                new NetworkOfferingVO(DEFAULT_NETWORK_OFFERING_FOR_KUBERNETES_SERVICE_NAME,
-                        "Network Offering used for CloudStack Kubernetes service", Networks.TrafficType.Guest,
+                new NetworkOfferingVO("쿠버네테스 서비스에 대한 기본 네트워크오퍼링",
+                        "쿠버네테스 서비스에 대한 기본 네트워크오퍼링", Networks.TrafficType.Guest,
                         false, false, null, null, true,
                         NetworkOffering.Availability.Required, null, Network.GuestType.Isolated, true,
                         true, false, false, false, false,
@@ -1602,13 +1581,13 @@
         defaultKubernetesServiceNetworkOffering.setState(NetworkOffering.State.Enabled);
         defaultKubernetesServiceNetworkOffering = networkOfferingDao.persistDefaultNetworkOffering(defaultKubernetesServiceNetworkOffering);
 
-        for (Service service : defaultKubernetesServiceNetworkOfferingProviders.keySet()) {
-            NetworkOfferingServiceMapVO offService =
-                    new NetworkOfferingServiceMapVO(defaultKubernetesServiceNetworkOffering.getId(), service,
-                            defaultKubernetesServiceNetworkOfferingProviders.get(service));
-            networkOfferingServiceMapDao.persist(offService);
-            LOGGER.trace("Added service for the network offering: " + offService);
->>>>>>> cdaad257
+                            for (Service service : defaultKubernetesServiceNetworkOfferingProviders.keySet()) {
+                                NetworkOfferingServiceMapVO offService =
+                                        new NetworkOfferingServiceMapVO(defaultKubernetesServiceNetworkOffering.getId(), service,
+                                                defaultKubernetesServiceNetworkOfferingProviders.get(service));
+                                networkOfferingServiceMapDao.persist(offService);
+                                LOGGER.trace("Added service for the network offering: " + offService);
+                            }
         }
 
 
