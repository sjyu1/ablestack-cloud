--- conflicted
+++ resolved
@@ -60,12 +60,7 @@
         return desktopClusterId;
     }
 
-<<<<<<< HEAD
-    public void setDesktopClusterId(long desktopClusterId) {
-
-=======
     public void setdesktopClusterId(long desktopClusterId) {
->>>>>>> 86e27bdb
         this.desktopClusterId = desktopClusterId;
     }
 
