--- conflicted
+++ resolved
@@ -162,11 +162,6 @@
     public void setLastUpdated(Date lastUpdated) {
         this.lastUpdated = lastUpdated;
     }
-<<<<<<< HEAD
-    
-=======
-
->>>>>>> 5fe9744e
     public List<AutomationDeployedUnitResourceResponse> getDeployedUnitServices() {
         return deployedunitservices;
     }
