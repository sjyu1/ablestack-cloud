--- conflicted
+++ resolved
@@ -24,11 +24,7 @@
     <parent>
         <groupId>org.apache.cloudstack</groupId>
         <artifactId>cloud-maven-standard</artifactId>
-<<<<<<< HEAD
-        <version>4.8.0-SNAPSHOT</version>
-=======
         <version>4.8.1-SNAPSHOT</version>
->>>>>>> 3bf50b6b
         <relativePath>../../../maven-standard/pom.xml</relativePath>
     </parent>
     <dependencies>
