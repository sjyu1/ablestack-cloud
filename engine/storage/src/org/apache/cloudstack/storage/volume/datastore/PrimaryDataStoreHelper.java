/*
 * Licensed to the Apache Software Foundation (ASF) under one
 * or more contributor license agreements.  See the NOTICE file
 * distributed with this work for additional information
 * regarding copyright ownership.  The ASF licenses this file
 * to you under the Apache License, Version 2.0 (the
 * "License"); you may not use this file except in compliance
 * with the License.  You may obtain a copy of the License at
 *
 *   http://www.apache.org/licenses/LICENSE-2.0
 *
 * Unless required by applicable law or agreed to in writing,
 * software distributed under the License is distributed on an
 * "AS IS" BASIS, WITHOUT WARRANTIES OR CONDITIONS OF ANY
 * KIND, either express or implied.  See the License for the
 * specific language governing permissions and limitations
 * under the License.
 */
package org.apache.cloudstack.storage.volume.datastore;

import java.util.List;
import java.util.Map;

import javax.inject.Inject;

import org.apache.cloudstack.engine.subsystem.api.storage.DataStore;
import org.apache.cloudstack.engine.subsystem.api.storage.DataStoreManager;
import org.apache.cloudstack.engine.subsystem.api.storage.HostScope;
import org.apache.cloudstack.engine.subsystem.api.storage.PrimaryDataStoreParameters;
<<<<<<< HEAD
=======
import org.apache.cloudstack.engine.subsystem.api.storage.ScopeType;
>>>>>>> c30d9be3
import org.apache.cloudstack.storage.datastore.db.PrimaryDataStoreDao;
import org.apache.cloudstack.storage.datastore.db.StoragePoolVO;
import org.apache.log4j.Logger;
import org.springframework.stereotype.Component;

import com.cloud.agent.api.StoragePoolInfo;
import com.cloud.capacity.Capacity;
import com.cloud.capacity.CapacityVO;
import com.cloud.capacity.dao.CapacityDao;
<<<<<<< HEAD
import com.cloud.storage.DataStoreRole;
import com.cloud.storage.ScopeType;
=======
import com.cloud.hypervisor.Hypervisor.HypervisorType;
>>>>>>> c30d9be3
import com.cloud.storage.StorageManager;
import com.cloud.storage.StoragePoolHostVO;
import com.cloud.storage.StoragePoolStatus;
import com.cloud.storage.dao.StoragePoolHostDao;
import com.cloud.utils.db.Transaction;
import com.cloud.utils.exception.CloudRuntimeException;

@Component
public class PrimaryDataStoreHelper {
    private static final Logger s_logger = Logger.getLogger(PrimaryDataStoreHelper.class);
    @Inject
    private PrimaryDataStoreDao dataStoreDao;
    @Inject
    DataStoreManager dataStoreMgr;
    @Inject
    StorageManager storageMgr;
    @Inject
    protected CapacityDao _capacityDao;
    @Inject
    protected StoragePoolHostDao storagePoolHostDao;

    public DataStore createPrimaryDataStore(PrimaryDataStoreParameters params) {
        StoragePoolVO dataStoreVO = dataStoreDao.findPoolByUUID(params.getUuid());
        if (dataStoreVO != null) {
            throw new CloudRuntimeException("duplicate uuid: " + params.getUuid());
        }

        dataStoreVO = new StoragePoolVO();
        dataStoreVO.setStorageProviderName(params.getProviderName());
        dataStoreVO.setHostAddress(params.getHost());
        dataStoreVO.setPath(params.getPath());
        dataStoreVO.setPoolType(params.getType());
        dataStoreVO.setPort(params.getPort());
        dataStoreVO.setName(params.getName());
        dataStoreVO.setUuid(params.getUuid());
        dataStoreVO.setDataCenterId(params.getZoneId());
        dataStoreVO.setPodId(params.getPodId());
        dataStoreVO.setClusterId(params.getClusterId());
        dataStoreVO.setStatus(StoragePoolStatus.Initialized);
        dataStoreVO.setUserInfo(params.getUserInfo());

        Map<String, String> details = params.getDetails();
        String tags = params.getTags();
        if (tags != null) {
            String[] tokens = tags.split(",");

            for (String tag : tokens) {
                tag = tag.trim();
                if (tag.length() == 0) {
                    continue;
                }
                details.put(tag, "true");
            }
        }

        dataStoreVO = dataStoreDao.persist(dataStoreVO, details);

        return dataStoreMgr.getDataStore(dataStoreVO.getId(), DataStoreRole.Primary);
    }

    public DataStore attachHost(DataStore store, HostScope scope, StoragePoolInfo existingInfo) {
        StoragePoolHostVO poolHost = storagePoolHostDao.findByPoolHost(store.getId(), scope.getScopeId());
        if (poolHost == null) {
            poolHost = new StoragePoolHostVO(store.getId(), scope.getScopeId(), existingInfo.getLocalPath());
            storagePoolHostDao.persist(poolHost);
        }

        StoragePoolVO pool = this.dataStoreDao.findById(store.getId());
        pool.setScope(scope.getScopeType());
        pool.setAvailableBytes(existingInfo.getAvailableBytes());
        pool.setCapacityBytes(existingInfo.getCapacityBytes());
        pool.setStatus(StoragePoolStatus.Up);
        this.dataStoreDao.update(pool.getId(), pool);
        this.storageMgr.createCapacityEntry(pool, Capacity.CAPACITY_TYPE_LOCAL_STORAGE,
                pool.getCapacityBytes() - pool.getAvailableBytes());
        return dataStoreMgr.getDataStore(pool.getId(), DataStoreRole.Primary);
    }

    public DataStore attachCluster(DataStore store) {
        StoragePoolVO pool = this.dataStoreDao.findById(store.getId());

        storageMgr.createCapacityEntry(pool.getId());

        pool.setScope(ScopeType.CLUSTER);
        pool.setStatus(StoragePoolStatus.Up);
        this.dataStoreDao.update(pool.getId(), pool);
        return dataStoreMgr.getDataStore(store.getId(), DataStoreRole.Primary);
    }

    public DataStore attachZone(DataStore store) {
        StoragePoolVO pool = this.dataStoreDao.findById(store.getId());
        pool.setScope(ScopeType.ZONE);
        pool.setStatus(StoragePoolStatus.Up);
        this.dataStoreDao.update(pool.getId(), pool);
        return dataStoreMgr.getDataStore(store.getId(), DataStoreRole.Primary);
    }

<<<<<<< HEAD
=======
    public DataStore attachZone(DataStore store, HypervisorType hypervisor) {
        StoragePoolVO pool = this.dataStoreDao.findById(store.getId());
        pool.setScope(ScopeType.ZONE);
        pool.setHypervisor(hypervisor);
        pool.setStatus(StoragePoolStatus.Up);
        this.dataStoreDao.update(pool.getId(), pool);
        return dataStoreMgr.getDataStore(store.getId(), DataStoreRole.Primary);
    }

>>>>>>> c30d9be3
    public boolean maintain(DataStore store) {
        StoragePoolVO pool = this.dataStoreDao.findById(store.getId());
        pool.setStatus(StoragePoolStatus.Maintenance);
        this.dataStoreDao.update(pool.getId(), pool);
        return true;
    }

    public boolean cancelMaintain(DataStore store) {
        StoragePoolVO pool = this.dataStoreDao.findById(store.getId());
        pool.setStatus(StoragePoolStatus.Up);
        dataStoreDao.update(store.getId(), pool);
        return true;
    }
<<<<<<< HEAD
=======

>>>>>>> c30d9be3

    protected boolean deletePoolStats(Long poolId) {
        CapacityVO capacity1 = _capacityDao.findByHostIdType(poolId, Capacity.CAPACITY_TYPE_STORAGE);
        CapacityVO capacity2 = _capacityDao.findByHostIdType(poolId, Capacity.CAPACITY_TYPE_STORAGE_ALLOCATED);
        if (capacity1 != null) {
            _capacityDao.remove(capacity1.getId());
        }

        if (capacity2 != null) {
            _capacityDao.remove(capacity2.getId());
        }

        return true;
    }

    public boolean deletePrimaryDataStore(DataStore store) {
        List<StoragePoolHostVO> hostPoolRecords = this.storagePoolHostDao.listByPoolId(store.getId());
        StoragePoolVO poolVO = this.dataStoreDao.findById(store.getId());
        Transaction txn = Transaction.currentTxn();
        txn.start();
        for (StoragePoolHostVO host : hostPoolRecords) {
            storagePoolHostDao.deleteStoragePoolHostDetails(host.getHostId(), host.getPoolId());
        }
        poolVO.setUuid(null);
        this.dataStoreDao.update(poolVO.getId(), poolVO);
        dataStoreDao.remove(poolVO.getId());
        deletePoolStats(poolVO.getId());
        // Delete op_host_capacity entries
        this._capacityDao.removeBy(Capacity.CAPACITY_TYPE_STORAGE_ALLOCATED, null, null, null, poolVO.getId());
        txn.commit();

        s_logger.debug("Storage pool id=" + poolVO.getId() + " is removed successfully");
        return true;
    }

}<|MERGE_RESOLUTION|>--- conflicted
+++ resolved
@@ -27,10 +27,6 @@
 import org.apache.cloudstack.engine.subsystem.api.storage.DataStoreManager;
 import org.apache.cloudstack.engine.subsystem.api.storage.HostScope;
 import org.apache.cloudstack.engine.subsystem.api.storage.PrimaryDataStoreParameters;
-<<<<<<< HEAD
-=======
-import org.apache.cloudstack.engine.subsystem.api.storage.ScopeType;
->>>>>>> c30d9be3
 import org.apache.cloudstack.storage.datastore.db.PrimaryDataStoreDao;
 import org.apache.cloudstack.storage.datastore.db.StoragePoolVO;
 import org.apache.log4j.Logger;
@@ -40,12 +36,9 @@
 import com.cloud.capacity.Capacity;
 import com.cloud.capacity.CapacityVO;
 import com.cloud.capacity.dao.CapacityDao;
-<<<<<<< HEAD
 import com.cloud.storage.DataStoreRole;
 import com.cloud.storage.ScopeType;
-=======
 import com.cloud.hypervisor.Hypervisor.HypervisorType;
->>>>>>> c30d9be3
 import com.cloud.storage.StorageManager;
 import com.cloud.storage.StoragePoolHostVO;
 import com.cloud.storage.StoragePoolStatus;
@@ -143,8 +136,6 @@
         return dataStoreMgr.getDataStore(store.getId(), DataStoreRole.Primary);
     }
 
-<<<<<<< HEAD
-=======
     public DataStore attachZone(DataStore store, HypervisorType hypervisor) {
         StoragePoolVO pool = this.dataStoreDao.findById(store.getId());
         pool.setScope(ScopeType.ZONE);
@@ -154,7 +145,6 @@
         return dataStoreMgr.getDataStore(store.getId(), DataStoreRole.Primary);
     }
 
->>>>>>> c30d9be3
     public boolean maintain(DataStore store) {
         StoragePoolVO pool = this.dataStoreDao.findById(store.getId());
         pool.setStatus(StoragePoolStatus.Maintenance);
@@ -168,10 +158,6 @@
         dataStoreDao.update(store.getId(), pool);
         return true;
     }
-<<<<<<< HEAD
-=======
-
->>>>>>> c30d9be3
 
     protected boolean deletePoolStats(Long poolId) {
         CapacityVO capacity1 = _capacityDao.findByHostIdType(poolId, Capacity.CAPACITY_TYPE_STORAGE);
