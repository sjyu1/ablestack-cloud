// Licensed to the Apache Software Foundation (ASF) under one
// or more contributor license agreements.  See the NOTICE file
// distributed with this work for additional information
// regarding copyright ownership.  The ASF licenses this file
// to you under the Apache License, Version 2.0 (the
// "License"); you may not use this file except in compliance
// with the License.  You may obtain a copy of the License at
//
//   http://www.apache.org/licenses/LICENSE-2.0
//
// Unless required by applicable law or agreed to in writing,
// software distributed under the License is distributed on an
// "AS IS" BASIS, WITHOUT WARRANTIES OR CONDITIONS OF ANY
// KIND, either express or implied.  See the License for the
// specific language governing permissions and limitations
// under the License.
package org.apache.cloudstack.storage.allocator;

import java.math.BigDecimal;
import java.util.ArrayList;
import java.util.List;
import java.util.Map;

import javax.ejb.Local;
import javax.inject.Inject;
import javax.naming.ConfigurationException;

import org.apache.cloudstack.engine.subsystem.api.storage.StoragePoolAllocator;
import org.apache.cloudstack.storage.datastore.db.StoragePoolVO;
import org.apache.log4j.Logger;
import org.springframework.stereotype.Component;

import com.cloud.capacity.dao.CapacityDao;
import com.cloud.configuration.dao.ConfigurationDao;
import com.cloud.deploy.DeploymentPlan;
import com.cloud.deploy.DeploymentPlanner.ExcludeList;
import com.cloud.service.dao.ServiceOfferingDao;
import com.cloud.storage.StoragePool;
import com.cloud.storage.StoragePoolHostVO;
import com.cloud.storage.Volume;
import com.cloud.storage.dao.StoragePoolHostDao;
import com.cloud.utils.NumbersUtil;
import com.cloud.vm.DiskProfile;
import com.cloud.vm.VirtualMachine;
import com.cloud.vm.VirtualMachineProfile;
import com.cloud.vm.dao.UserVmDao;
import com.cloud.vm.dao.VMInstanceDao;

@Component
@Local(value = StoragePoolAllocator.class)
public class LocalStoragePoolAllocator extends AbstractStoragePoolAllocator {
    private static final Logger s_logger = Logger.getLogger(LocalStoragePoolAllocator.class);

    @Inject
    StoragePoolHostDao _poolHostDao;
    @Inject
    VMInstanceDao _vmInstanceDao;
    @Inject
    UserVmDao _vmDao;
    @Inject
    ServiceOfferingDao _offeringDao;
    @Inject
    CapacityDao _capacityDao;
    @Inject
    ConfigurationDao _configDao;

    @Override
<<<<<<< HEAD
    protected List<StoragePool> select(DiskProfile dskCh, VirtualMachineProfile vmProfile, DeploymentPlan plan, ExcludeList avoid, int returnUpTo) {
=======
    protected List<StoragePool> select(DiskProfile dskCh, VirtualMachineProfile<? extends VirtualMachine> vmProfile,
            DeploymentPlan plan, ExcludeList avoid, int returnUpTo) {
>>>>>>> f7b1d3d8

        List<StoragePool> suitablePools = new ArrayList<StoragePool>();

        s_logger.debug("LocalStoragePoolAllocator trying to find storage pool to fit the vm");

        if (!dskCh.useLocalStorage()) {
            return suitablePools;
        }
        
        // data disk and host identified from deploying vm (attach volume case)
        if (dskCh.getType() == Volume.Type.DATADISK && plan.getHostId() != null) {
            List<StoragePoolHostVO> hostPools = _poolHostDao.listByHostId(plan.getHostId());
            for (StoragePoolHostVO hostPool : hostPools) {
                StoragePoolVO pool = _storagePoolDao.findById(hostPool.getPoolId());
                if (pool != null && pool.isLocal()) {
                    StoragePool pol = (StoragePool) this.dataStoreMgr.getPrimaryDataStore(pool.getId());
                    if (filter(avoid, pol, dskCh, plan)) {
                        s_logger.debug("Found suitable local storage pool " + pool.getId() + ", adding to list");
                        suitablePools.add(pol);
                    } else {
                        avoid.addPool(pool.getId());
                	}
                }

                if (suitablePools.size() == returnUpTo) {
                    break;
                }
            }
        } else {
            List<StoragePoolVO> availablePools = _storagePoolDao.findLocalStoragePoolsByTags(plan.getDataCenterId(),
                    plan.getPodId(), plan.getClusterId(), dskCh.getTags());
            for (StoragePoolVO pool : availablePools) {
                if (suitablePools.size() == returnUpTo) {
                    break;
                }
                StoragePool pol = (StoragePool) this.dataStoreMgr.getPrimaryDataStore(pool.getId());
                if (filter(avoid, pol, dskCh, plan)) {
                    suitablePools.add(pol);
                } else {
                    avoid.addPool(pool.getId());
<<<<<<< HEAD
        		}
        	}
=======
                }
            }
>>>>>>> f7b1d3d8

            // add remaining pools in cluster, that did not match tags, to avoid
            // set
            List<StoragePoolVO> allPools = _storagePoolDao.findLocalStoragePoolsByTags(plan.getDataCenterId(),
                    plan.getPodId(), plan.getClusterId(), null);
            allPools.removeAll(availablePools);
            for (StoragePoolVO pool : allPools) {
                avoid.addPool(pool.getId());
            }
        }

        if (s_logger.isDebugEnabled()) {
            s_logger.debug("LocalStoragePoolAllocator returning " + suitablePools.size() + " suitable storage pools");
        }

        return suitablePools;
    }
   
    @Override
    public boolean configure(String name, Map<String, Object> params) throws ConfigurationException {
        super.configure(name, params);

        _storageOverprovisioningFactor = new BigDecimal(1);
        _extraBytesPerVolume = NumbersUtil.parseLong((String) params.get("extra.bytes.per.volume"), 50 * 1024L * 1024L);

        return true;
    }

    public LocalStoragePoolAllocator() {
    }
}<|MERGE_RESOLUTION|>--- conflicted
+++ resolved
@@ -25,10 +25,11 @@
 import javax.inject.Inject;
 import javax.naming.ConfigurationException;
 
+import org.apache.log4j.Logger;
+import org.springframework.stereotype.Component;
+
 import org.apache.cloudstack.engine.subsystem.api.storage.StoragePoolAllocator;
 import org.apache.cloudstack.storage.datastore.db.StoragePoolVO;
-import org.apache.log4j.Logger;
-import org.springframework.stereotype.Component;
 
 import com.cloud.capacity.dao.CapacityDao;
 import com.cloud.configuration.dao.ConfigurationDao;
@@ -41,7 +42,6 @@
 import com.cloud.storage.dao.StoragePoolHostDao;
 import com.cloud.utils.NumbersUtil;
 import com.cloud.vm.DiskProfile;
-import com.cloud.vm.VirtualMachine;
 import com.cloud.vm.VirtualMachineProfile;
 import com.cloud.vm.dao.UserVmDao;
 import com.cloud.vm.dao.VMInstanceDao;
@@ -65,12 +65,7 @@
     ConfigurationDao _configDao;
 
     @Override
-<<<<<<< HEAD
     protected List<StoragePool> select(DiskProfile dskCh, VirtualMachineProfile vmProfile, DeploymentPlan plan, ExcludeList avoid, int returnUpTo) {
-=======
-    protected List<StoragePool> select(DiskProfile dskCh, VirtualMachineProfile<? extends VirtualMachine> vmProfile,
-            DeploymentPlan plan, ExcludeList avoid, int returnUpTo) {
->>>>>>> f7b1d3d8
 
         List<StoragePool> suitablePools = new ArrayList<StoragePool>();
 
@@ -86,10 +81,10 @@
             for (StoragePoolHostVO hostPool : hostPools) {
                 StoragePoolVO pool = _storagePoolDao.findById(hostPool.getPoolId());
                 if (pool != null && pool.isLocal()) {
-                    StoragePool pol = (StoragePool) this.dataStoreMgr.getPrimaryDataStore(pool.getId());
-                    if (filter(avoid, pol, dskCh, plan)) {
-                        s_logger.debug("Found suitable local storage pool " + pool.getId() + ", adding to list");
-                        suitablePools.add(pol);
+                    StoragePool pol = (StoragePool) dataStoreMgr.getPrimaryDataStore(pool.getId());
+                	if (filter(avoid, pol, dskCh, plan)) {
+                		s_logger.debug("Found suitable local storage pool " + pool.getId() + ", adding to list");
+                		suitablePools.add(pol);
                     } else {
                         avoid.addPool(pool.getId());
                 	}
@@ -102,22 +97,17 @@
         } else {
             List<StoragePoolVO> availablePools = _storagePoolDao.findLocalStoragePoolsByTags(plan.getDataCenterId(),
                     plan.getPodId(), plan.getClusterId(), dskCh.getTags());
-            for (StoragePoolVO pool : availablePools) {
-                if (suitablePools.size() == returnUpTo) {
-                    break;
-                }
-                StoragePool pol = (StoragePool) this.dataStoreMgr.getPrimaryDataStore(pool.getId());
-                if (filter(avoid, pol, dskCh, plan)) {
-                    suitablePools.add(pol);
+        	for (StoragePoolVO pool : availablePools) {
+        		if (suitablePools.size() == returnUpTo) {
+            		break;
+            	}
+                StoragePool pol = (StoragePool) dataStoreMgr.getPrimaryDataStore(pool.getId());
+        		if (filter(avoid, pol, dskCh, plan)) {
+        			suitablePools.add(pol);
                 } else {
                     avoid.addPool(pool.getId());
-<<<<<<< HEAD
         		}
         	}
-=======
-                }
-            }
->>>>>>> f7b1d3d8
 
             // add remaining pools in cluster, that did not match tags, to avoid
             // set
