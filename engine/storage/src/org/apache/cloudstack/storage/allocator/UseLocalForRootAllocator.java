// Licensed to the Apache Software Foundation (ASF) under one
// or more contributor license agreements.  See the NOTICE file
// distributed with this work for additional information
// regarding copyright ownership.  The ASF licenses this file
// to you under the Apache License, Version 2.0 (the
// "License"); you may not use this file except in compliance
// with the License.  You may obtain a copy of the License at
//
//   http://www.apache.org/licenses/LICENSE-2.0
//
// Unless required by applicable law or agreed to in writing,
// software distributed under the License is distributed on an
// "AS IS" BASIS, WITHOUT WARRANTIES OR CONDITIONS OF ANY
// KIND, either express or implied.  See the License for the
// specific language governing permissions and limitations
// under the License.
package org.apache.cloudstack.storage.allocator;

import java.util.List;
import java.util.Map;

import javax.ejb.Local;
import javax.inject.Inject;
import javax.naming.ConfigurationException;

import org.apache.cloudstack.engine.subsystem.api.storage.StoragePoolAllocator;

import com.cloud.dc.DataCenterVO;
import com.cloud.dc.dao.DataCenterDao;
import com.cloud.deploy.DeploymentPlan;
import com.cloud.deploy.DeploymentPlanner.ExcludeList;
import com.cloud.storage.StoragePool;
import com.cloud.vm.DiskProfile;
import com.cloud.vm.VirtualMachine;
import com.cloud.vm.VirtualMachineProfile;

@Local(value = StoragePoolAllocator.class)
public class UseLocalForRootAllocator extends LocalStoragePoolAllocator implements StoragePoolAllocator {

    @Inject
    DataCenterDao _dcDao;

    @Override
<<<<<<< HEAD
    public List<StoragePool> allocateToPool(DiskProfile dskCh, VirtualMachineProfile vmProfile, DeploymentPlan plan, ExcludeList avoid, int returnUpTo) {
=======
    public List<StoragePool> allocateToPool(DiskProfile dskCh,
            VirtualMachineProfile<? extends VirtualMachine> vmProfile, DeploymentPlan plan, ExcludeList avoid,
            int returnUpTo) {
>>>>>>> f7b1d3d8
        DataCenterVO dc = _dcDao.findById(plan.getDataCenterId());
        if (!dc.isLocalStorageEnabled()) {
            return null;
        }

        return super.allocateToPool(dskCh, vmProfile, plan, avoid, returnUpTo);
    }

    @Override
    public boolean configure(String name, Map<String, Object> params) throws ConfigurationException {
        super.configure(name, params);
        return true;
    }

    protected UseLocalForRootAllocator() {
    }
}<|MERGE_RESOLUTION|>--- conflicted
+++ resolved
@@ -31,7 +31,6 @@
 import com.cloud.deploy.DeploymentPlanner.ExcludeList;
 import com.cloud.storage.StoragePool;
 import com.cloud.vm.DiskProfile;
-import com.cloud.vm.VirtualMachine;
 import com.cloud.vm.VirtualMachineProfile;
 
 @Local(value = StoragePoolAllocator.class)
@@ -41,21 +40,17 @@
     DataCenterDao _dcDao;
 
     @Override
-<<<<<<< HEAD
-    public List<StoragePool> allocateToPool(DiskProfile dskCh, VirtualMachineProfile vmProfile, DeploymentPlan plan, ExcludeList avoid, int returnUpTo) {
-=======
     public List<StoragePool> allocateToPool(DiskProfile dskCh,
-            VirtualMachineProfile<? extends VirtualMachine> vmProfile, DeploymentPlan plan, ExcludeList avoid,
+            VirtualMachineProfile vmProfile, DeploymentPlan plan, ExcludeList avoid,
             int returnUpTo) {
->>>>>>> f7b1d3d8
         DataCenterVO dc = _dcDao.findById(plan.getDataCenterId());
         if (!dc.isLocalStorageEnabled()) {
             return null;
         }
-
+        
         return super.allocateToPool(dskCh, vmProfile, plan, avoid, returnUpTo);
     }
-
+    
     @Override
     public boolean configure(String name, Map<String, Object> params) throws ConfigurationException {
         super.configure(name, params);
