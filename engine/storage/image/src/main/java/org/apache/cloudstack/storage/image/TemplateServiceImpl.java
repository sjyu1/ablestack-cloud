/*
 * Licensed to the Apache Software Foundation (ASF) under one
 * or more contributor license agreements.  See the NOTICE file
 * distributed with this work for additional information
 * regarding copyright ownership.  The ASF licenses this file
 * to you under the Apache License, Version 2.0 (the
 * "License"); you may not use this file except in compliance
 * with the License.  You may obtain a copy of the License at
 *
 *   http://www.apache.org/licenses/LICENSE-2.0
 *
 * Unless required by applicable law or agreed to in writing,
 * software distributed under the License is distributed on an
 * "AS IS" BASIS, WITHOUT WARRANTIES OR CONDITIONS OF ANY
 * KIND, either express or implied.  See the License for the
 * specific language governing permissions and limitations
 * under the License.
 */
package org.apache.cloudstack.storage.image;

import java.io.File;
import java.util.ArrayList;
import java.util.Date;
import java.util.HashMap;
import java.util.HashSet;
import java.util.Iterator;
import java.util.List;
import java.util.Map;
import java.util.Set;
import java.util.concurrent.ExecutionException;

import javax.inject.Inject;

import org.apache.cloudstack.engine.subsystem.api.storage.CopyCommandResult;
import org.apache.cloudstack.engine.subsystem.api.storage.CreateCmdResult;
import org.apache.cloudstack.engine.subsystem.api.storage.DataMotionService;
import org.apache.cloudstack.engine.subsystem.api.storage.DataObject;
import org.apache.cloudstack.engine.subsystem.api.storage.DataStore;
import org.apache.cloudstack.engine.subsystem.api.storage.DataStoreManager;
import org.apache.cloudstack.engine.subsystem.api.storage.EndPoint;
import org.apache.cloudstack.engine.subsystem.api.storage.EndPointSelector;
import org.apache.cloudstack.engine.subsystem.api.storage.ObjectInDataStoreStateMachine;
import org.apache.cloudstack.engine.subsystem.api.storage.ObjectInDataStoreStateMachine.Event;
import org.apache.cloudstack.engine.subsystem.api.storage.ObjectInDataStoreStateMachine.State;
import org.apache.cloudstack.engine.subsystem.api.storage.Scope;
import org.apache.cloudstack.engine.subsystem.api.storage.SnapshotInfo;
import org.apache.cloudstack.engine.subsystem.api.storage.StorageCacheManager;
import org.apache.cloudstack.engine.subsystem.api.storage.TemplateDataFactory;
import org.apache.cloudstack.engine.subsystem.api.storage.TemplateInfo;
import org.apache.cloudstack.engine.subsystem.api.storage.TemplateService;
import org.apache.cloudstack.engine.subsystem.api.storage.VolumeInfo;
import org.apache.cloudstack.engine.subsystem.api.storage.ZoneScope;
import org.apache.cloudstack.framework.async.AsyncCallFuture;
import org.apache.cloudstack.framework.async.AsyncCallbackDispatcher;
import org.apache.cloudstack.framework.async.AsyncCompletionCallback;
import org.apache.cloudstack.framework.async.AsyncRpcContext;
import org.apache.cloudstack.framework.config.dao.ConfigurationDao;
import org.apache.cloudstack.framework.messagebus.MessageBus;
import org.apache.cloudstack.framework.messagebus.PublishScope;
import org.apache.cloudstack.storage.command.CommandResult;
import org.apache.cloudstack.storage.command.DeleteCommand;
import org.apache.cloudstack.storage.datastore.DataObjectManager;
import org.apache.cloudstack.storage.datastore.ObjectInDataStoreManager;
import org.apache.cloudstack.storage.datastore.db.TemplateDataStoreDao;
import org.apache.cloudstack.storage.datastore.db.TemplateDataStoreVO;
import org.apache.cloudstack.storage.image.datastore.ImageStoreEntity;
import org.apache.cloudstack.storage.image.store.TemplateObject;
import org.apache.cloudstack.storage.to.TemplateObjectTO;
import org.apache.commons.lang3.StringUtils;
import org.apache.logging.log4j.Logger;
import org.apache.logging.log4j.LogManager;
import org.springframework.stereotype.Component;

import com.cloud.agent.api.Answer;
import com.cloud.agent.api.storage.ListTemplateAnswer;
import com.cloud.agent.api.storage.ListTemplateCommand;
import com.cloud.agent.api.to.DatadiskTO;
import com.cloud.alert.AlertManager;
import com.cloud.configuration.Config;
import com.cloud.configuration.Resource;
import com.cloud.configuration.Resource.ResourceType;
import com.cloud.dc.DataCenterVO;
import com.cloud.dc.dao.ClusterDao;
import com.cloud.dc.dao.DataCenterDao;
import com.cloud.event.EventTypes;
import com.cloud.event.UsageEventUtils;
import com.cloud.exception.ResourceAllocationException;
import com.cloud.hypervisor.Hypervisor.HypervisorType;
import com.cloud.storage.DataStoreRole;
import com.cloud.storage.ImageStoreDetailsUtil;
import com.cloud.storage.ScopeType;
import com.cloud.storage.Storage;
import com.cloud.storage.Storage.ImageFormat;
import com.cloud.storage.Storage.TemplateType;
import com.cloud.storage.StorageManager;
import com.cloud.storage.StoragePool;
import com.cloud.storage.VMTemplateStorageResourceAssoc;
import com.cloud.storage.VMTemplateStorageResourceAssoc.Status;
import com.cloud.storage.VMTemplateVO;
import com.cloud.storage.VMTemplateZoneVO;
import com.cloud.storage.dao.VMTemplateDao;
import com.cloud.storage.dao.VMTemplateZoneDao;
import com.cloud.storage.template.TemplateConstants;
import com.cloud.storage.template.TemplateProp;
import com.cloud.template.TemplateManager;
import com.cloud.template.VirtualMachineTemplate;
import com.cloud.user.Account;
import com.cloud.user.AccountManager;
import com.cloud.user.ResourceLimitService;
import com.cloud.utils.UriUtils;
import com.cloud.utils.db.GlobalLock;
import com.cloud.utils.exception.CloudRuntimeException;
import com.cloud.utils.fsm.NoTransitionException;
import com.cloud.utils.fsm.StateMachine2;
import com.cloud.vm.VmDetailConstants;

@Component
public class TemplateServiceImpl implements TemplateService {
    protected Logger logger = LogManager.getLogger(getClass());
    @Inject
    ObjectInDataStoreManager _objectInDataStoreMgr;
    @Inject
    DataObjectManager _dataObjectMgr;
    @Inject
    DataStoreManager _storeMgr;
    @Inject
    DataMotionService _motionSrv;
    @Inject
    ResourceLimitService _resourceLimitMgr;
    @Inject
    AccountManager _accountMgr;
    @Inject
    AlertManager _alertMgr;
    @Inject
    VMTemplateDao _templateDao;
    @Inject
    TemplateDataStoreDao _vmTemplateStoreDao;
    @Inject
    DataCenterDao _dcDao = null;
    @Inject
    VMTemplateZoneDao _vmTemplateZoneDao;
    @Inject
    ClusterDao _clusterDao;
    @Inject
    TemplateDataFactory _templateFactory;
    @Inject
    EndPointSelector _epSelector;
    @Inject
    TemplateManager _tmpltMgr;
    @Inject
    ConfigurationDao _configDao;
    @Inject
    StorageCacheManager _cacheMgr;
    @Inject
    MessageBus _messageBus;
    @Inject
    ImageStoreDetailsUtil imageStoreDetailsUtil;
    @Inject
    TemplateDataFactory imageFactory;

    class TemplateOpContext<T> extends AsyncRpcContext<T> {
        final TemplateObject template;
        final AsyncCallFuture<TemplateApiResult> future;

        public TemplateOpContext(AsyncCompletionCallback<T> callback, TemplateObject template, AsyncCallFuture<TemplateApiResult> future) {
            super(callback);
            this.template = template;
            this.future = future;
        }

        public TemplateObject getTemplate() {
            return template;
        }

        public AsyncCallFuture<TemplateApiResult> getFuture() {
            return future;
        }

    }

    @Override
    public void createTemplateAsync(TemplateInfo template, DataStore store, AsyncCompletionCallback<TemplateApiResult> callback) {
        // persist template_store_ref entry
        TemplateObject templateOnStore = (TemplateObject)store.create(template);
        // update template_store_ref and template state
        try {
            templateOnStore.processEvent(ObjectInDataStoreStateMachine.Event.CreateOnlyRequested);
        } catch (Exception e) {
            TemplateApiResult result = new TemplateApiResult(templateOnStore);
            result.setResult(e.toString());
            result.setSuccess(false);
            if (callback != null) {
                callback.complete(result);
            }
            return;
        }

        try {
            TemplateOpContext<TemplateApiResult> context = new TemplateOpContext<TemplateApiResult>(callback, templateOnStore, null);

            AsyncCallbackDispatcher<TemplateServiceImpl, CreateCmdResult> caller = AsyncCallbackDispatcher.create(this);
            caller.setCallback(caller.getTarget().createTemplateCallback(null, null)).setContext(context);
            store.getDriver().createAsync(store, templateOnStore, caller);
        } catch (CloudRuntimeException ex) {
            // clean up already persisted template_store_ref entry in case of createTemplateCallback is never called
            TemplateDataStoreVO templateStoreVO = _vmTemplateStoreDao.findByStoreTemplate(store.getId(), template.getId());
            if (templateStoreVO != null) {
                TemplateInfo tmplObj = _templateFactory.getTemplate(template, store, null);
                tmplObj.processEvent(ObjectInDataStoreStateMachine.Event.OperationFailed);
            }
            TemplateApiResult result = new TemplateApiResult(template);
            result.setResult(ex.getMessage());
            if (callback != null) {
                callback.complete(result);
            }
        }
    }

    @Override
    public void downloadBootstrapSysTemplate(DataStore store) {
        Set<VMTemplateVO> toBeDownloaded = new HashSet();

        List<VMTemplateVO> rtngTmplts = _templateDao.listAllSystemVMTemplates();

        for (VMTemplateVO rtngTmplt : rtngTmplts) {
            toBeDownloaded.add(rtngTmplt);
        }

        List<HypervisorType> availHypers = _clusterDao.getAvailableHypervisorInZone(store.getScope().getScopeId());
        if (availHypers.isEmpty()) {
            /*
             * This is for cloudzone, local secondary storage resource started
             * before cluster created
             */
            availHypers.add(HypervisorType.KVM);
        }
        /* Baremetal need not to download any template */
        availHypers.remove(HypervisorType.BareMetal);
        availHypers.add(HypervisorType.None); // bug 9809: resume ISO
        // download.

        for (VMTemplateVO template : toBeDownloaded) {
            if (availHypers.contains(template.getHypervisorType())) {
                // only download sys template applicable for current hypervisor
                TemplateDataStoreVO tmpltHost = _vmTemplateStoreDao.findByStoreTemplate(store.getId(), template.getId());
                if (tmpltHost == null || tmpltHost.getState() != ObjectInDataStoreStateMachine.State.Ready) {
                    TemplateInfo tmplt = _templateFactory.getTemplate(template.getId(), DataStoreRole.Image);
                    createTemplateAsync(tmplt, store, null);
                }
            }
        }
    }

    @Override
    public void handleSysTemplateDownload(HypervisorType hostHyper, Long dcId) {
        Set<VMTemplateVO> toBeDownloaded = new HashSet<VMTemplateVO>();
        List<DataStore> stores = _storeMgr.getImageStoresByScopeExcludingReadOnly(new ZoneScope(dcId));
        if (stores == null || stores.isEmpty()) {
            return;
        }

        /* Download all the templates in zone with the same hypervisortype */
        for (DataStore store : stores) {
            List<VMTemplateVO> rtngTmplts = _templateDao.listAllSystemVMTemplates();
            List<VMTemplateVO> defaultBuiltin = _templateDao.listDefaultBuiltinTemplates();

            for (VMTemplateVO rtngTmplt : rtngTmplts) {
                if (rtngTmplt.getHypervisorType() == hostHyper && !rtngTmplt.isDirectDownload()) {
                    toBeDownloaded.add(rtngTmplt);
                }
            }

            for (VMTemplateVO builtinTmplt : defaultBuiltin) {
                if (builtinTmplt.getHypervisorType() == hostHyper && !builtinTmplt.isDirectDownload()) {
                    toBeDownloaded.add(builtinTmplt);
                }
            }

            for (VMTemplateVO template : toBeDownloaded) {
                TemplateDataStoreVO tmpltHost = _vmTemplateStoreDao.findByStoreTemplate(store.getId(), template.getId());
                if (tmpltHost == null) {
                    associateTemplateToZone(template.getId(), dcId);
                    logger.info("Downloading builtin template " + template.getUniqueName() + " to data center: " + dcId);
                    TemplateInfo tmplt = _templateFactory.getTemplate(template.getId(), DataStoreRole.Image);
                    createTemplateAsync(tmplt, store, null);
                }
            }
        }
    }

    protected boolean isSkipTemplateStoreDownload(VMTemplateVO template, Long zoneId) {
        if (template.isPublicTemplate()) {
            return false;
        }
        if (template.isFeatured()) {
            return false;
        }
        if (TemplateType.SYSTEM.equals(template.getTemplateType())) {
            return false;
        }
        if (zoneId != null &&  _vmTemplateStoreDao.findByTemplateZone(template.getId(), zoneId, DataStoreRole.Image) == null) {
            logger.debug(String.format("Template %s is not present on any image store for the zone ID: %d, its download cannot be skipped", template.getUniqueName(), zoneId));
            return false;
        }
        return true;
    }

    @Override
    public void handleTemplateSync(DataStore store) {
        if (store == null) {
            logger.warn("Huh? image store is null");
            return;
        }
        long storeId = store.getId();

        // add lock to make template sync for a data store only be done once
        String lockString = "templatesync.storeId:" + storeId;
        GlobalLock syncLock = GlobalLock.getInternLock(lockString);
        try {
            if (syncLock.lock(3)) {
                try {
                    Long zoneId = store.getScope().getScopeId();

                    Map<String, TemplateProp> templateInfos = listTemplate(store);
                    if (templateInfos == null) {
                        return;
                    }

                    Set<VMTemplateVO> toBeDownloaded = new HashSet<VMTemplateVO>();
                    List<VMTemplateVO> allTemplates = null;
                    if (zoneId == null) {
                        // region wide store
                        allTemplates = _templateDao.listByState(VirtualMachineTemplate.State.Active, VirtualMachineTemplate.State.NotUploaded, VirtualMachineTemplate.State.UploadInProgress);
                    } else {
                        // zone wide store
                        allTemplates = _templateDao.listInZoneByState(zoneId, VirtualMachineTemplate.State.Active, VirtualMachineTemplate.State.NotUploaded, VirtualMachineTemplate.State.UploadInProgress);
                    }
                    List<VMTemplateVO> rtngTmplts = _templateDao.listAllSystemVMTemplates();
                    List<VMTemplateVO> defaultBuiltin = _templateDao.listDefaultBuiltinTemplates();

                    if (rtngTmplts != null) {
                        for (VMTemplateVO rtngTmplt : rtngTmplts) {
                            if (!allTemplates.contains(rtngTmplt)) {
                                allTemplates.add(rtngTmplt);
                            }
                        }
                    }

                    if (defaultBuiltin != null) {
                        for (VMTemplateVO builtinTmplt : defaultBuiltin) {
                            if (!allTemplates.contains(builtinTmplt)) {
                                allTemplates.add(builtinTmplt);
                            }
                        }
                    }

                    for (Iterator<VMTemplateVO> iter = allTemplates.listIterator(); iter.hasNext();) {
                        VMTemplateVO child_template = iter.next();
                        if (child_template.getParentTemplateId() != null) {
                            String uniqueName = child_template.getUniqueName();
                            if (templateInfos.containsKey(uniqueName)) {
                                templateInfos.remove(uniqueName);
                            }
                            iter.remove();
                        }
                    }

                    toBeDownloaded.addAll(allTemplates);

                    final StateMachine2<VirtualMachineTemplate.State, VirtualMachineTemplate.Event, VirtualMachineTemplate> stateMachine = VirtualMachineTemplate.State.getStateMachine();
                    Boolean followRedirect = StorageManager.DataStoreDownloadFollowRedirects.value();
                    for (VMTemplateVO tmplt : allTemplates) {
                        String uniqueName = tmplt.getUniqueName();
                        TemplateDataStoreVO tmpltStore = _vmTemplateStoreDao.findByStoreTemplate(storeId, tmplt.getId());
                        if (templateInfos.containsKey(uniqueName)) {
                            TemplateProp tmpltInfo = templateInfos.remove(uniqueName);
                            toBeDownloaded.remove(tmplt);
                            if (tmpltStore != null) {
                                logger.info("Template Sync found " + uniqueName + " already in the image store");
                                if (tmpltStore.getDownloadState() != Status.DOWNLOADED) {
                                    tmpltStore.setErrorString("");
                                }
                                if (tmpltInfo.isCorrupted()) {
                                    tmpltStore.setDownloadState(Status.DOWNLOAD_ERROR);
                                    String msg = "Template " + tmplt.getName() + ":" + tmplt.getId() + " is corrupted on secondary storage " + tmpltStore.getId();
                                    tmpltStore.setErrorString(msg);
                                    logger.info(msg);
                                    _alertMgr.sendAlert(AlertManager.AlertType.ALERT_TYPE_UPLOAD_FAILED, zoneId, null, msg, msg);
                                    if (tmplt.getState() == VirtualMachineTemplate.State.NotUploaded || tmplt.getState() == VirtualMachineTemplate.State.UploadInProgress) {
                                        logger.info("Template Sync found " + uniqueName + " on image store " + storeId + " uploaded using SSVM as corrupted, marking it as failed");
                                        tmpltStore.setState(State.Failed);
                                        try {
                                            stateMachine.transitTo(tmplt, VirtualMachineTemplate.Event.OperationFailed, null, _templateDao);
                                        } catch (NoTransitionException e) {
                                            logger.error("Unexpected state transition exception for template " + tmplt.getName() + ". Details: " + e.getMessage());
                                        }
                                    } else if (tmplt.getUrl() == null) {
                                        msg = "Private template (" + tmplt + ") with install path " + tmpltInfo.getInstallPath() + " is corrupted, please check in image store: " + tmpltStore.getDataStoreId();
                                        logger.warn(msg);
                                    } else {
                                        logger.info("Removing template_store_ref entry for corrupted template " + tmplt.getName());
                                        _vmTemplateStoreDao.remove(tmpltStore.getId());
                                        toBeDownloaded.add(tmplt);
                                    }
                                } else {
                                    if(tmpltStore.getDownloadState() != Status.DOWNLOADED) {
                                        String etype = EventTypes.EVENT_TEMPLATE_CREATE;
                                        if (tmplt.getFormat() == ImageFormat.ISO) {
                                            etype = EventTypes.EVENT_ISO_CREATE;
                                        }

                                        if (zoneId != null) {
                                            UsageEventUtils.publishUsageEvent(etype, tmplt.getAccountId(), zoneId, tmplt.getId(), tmplt.getName(), null, null,
                                                    tmpltInfo.getPhysicalSize(), tmpltInfo.getSize(), VirtualMachineTemplate.class.getName(), tmplt.getUuid());
                                        }
                                    }

                                    tmpltStore.setDownloadPercent(100);
                                    tmpltStore.setDownloadState(Status.DOWNLOADED);
                                    tmpltStore.setState(ObjectInDataStoreStateMachine.State.Ready);
                                    tmpltStore.setInstallPath(tmpltInfo.getInstallPath());
                                    tmpltStore.setSize(tmpltInfo.getSize());
                                    tmpltStore.setPhysicalSize(tmpltInfo.getPhysicalSize());
                                    tmpltStore.setLastUpdated(new Date());
                                    // update size in vm_template table
                                    VMTemplateVO tmlpt = _templateDao.findById(tmplt.getId());
                                    tmlpt.setSize(tmpltInfo.getSize());
                                    _templateDao.update(tmplt.getId(), tmlpt);

                                    if (tmplt.getState() == VirtualMachineTemplate.State.NotUploaded || tmplt.getState() == VirtualMachineTemplate.State.UploadInProgress) {
                                        VirtualMachineTemplate.Event event = VirtualMachineTemplate.Event.OperationSucceeded;
                                        // For multi-disk OVA, check and create data disk templates
                                        if (tmplt.getFormat().equals(ImageFormat.OVA)) {
                                            if (!createOvaDataDiskTemplates(_templateFactory.getTemplate(tmlpt.getId(), store), tmplt.isDeployAsIs())) {
                                                event = VirtualMachineTemplate.Event.OperationFailed;
                                            }
                                        }
                                        try {
                                            stateMachine.transitTo(tmplt, event, null, _templateDao);
                                        } catch (NoTransitionException e) {
                                            logger.error("Unexpected state transition exception for template " + tmplt.getName() + ". Details: " + e.getMessage());
                                        }
                                    }

                                    // Skipping limit checks for SYSTEM Account and for the templates created from volumes or snapshots
                                    // which already got checked and incremented during createTemplate API call.
                                    if (tmpltInfo.getSize() > 0 && tmplt.getAccountId() != Account.ACCOUNT_ID_SYSTEM && tmplt.getUrl() != null) {
                                        long accountId = tmplt.getAccountId();
                                        try {
                                            _resourceLimitMgr.checkResourceLimit(_accountMgr.getAccount(accountId),
                                                    com.cloud.configuration.Resource.ResourceType.secondary_storage,
                                                    tmpltInfo.getSize() - UriUtils.getRemoteSize(tmplt.getUrl(),
                                                            followRedirect));
                                        } catch (ResourceAllocationException e) {
                                            logger.warn(e.getMessage());
                                            _alertMgr.sendAlert(AlertManager.AlertType.ALERT_TYPE_RESOURCE_LIMIT_EXCEEDED, zoneId, null, e.getMessage(), e.getMessage());
                                        } finally {
                                            _resourceLimitMgr.recalculateResourceCount(accountId, _accountMgr.getAccount(accountId).getDomainId(),
                                                    com.cloud.configuration.Resource.ResourceType.secondary_storage.getOrdinal());
                                        }
                                    }
                                }
                                _vmTemplateStoreDao.update(tmpltStore.getId(), tmpltStore);
                            } else {
                                tmpltStore = new TemplateDataStoreVO(storeId, tmplt.getId(), new Date(), 100, Status.DOWNLOADED, null, null, null, tmpltInfo.getInstallPath(), tmplt.getUrl());
                                tmpltStore.setSize(tmpltInfo.getSize());
                                tmpltStore.setPhysicalSize(tmpltInfo.getPhysicalSize());
                                tmpltStore.setDataStoreRole(store.getRole());
                                _vmTemplateStoreDao.persist(tmpltStore);

                                // update size in vm_template table
                                VMTemplateVO tmlpt = _templateDao.findById(tmplt.getId());
                                tmlpt.setSize(tmpltInfo.getSize());
                                _templateDao.update(tmplt.getId(), tmlpt);
                                associateTemplateToZone(tmplt.getId(), zoneId);

                                String etype = EventTypes.EVENT_TEMPLATE_CREATE;
                                if (tmplt.getFormat() == ImageFormat.ISO) {
                                    etype = EventTypes.EVENT_ISO_CREATE;
                                }

                                UsageEventUtils.publishUsageEvent(etype, tmplt.getAccountId(), zoneId, tmplt.getId(), tmplt.getName(), null, null,
                                        tmpltInfo.getPhysicalSize(), tmpltInfo.getSize(), VirtualMachineTemplate.class.getName(), tmplt.getUuid());
                            }
                        } else if (tmplt.getState() == VirtualMachineTemplate.State.NotUploaded || tmplt.getState() == VirtualMachineTemplate.State.UploadInProgress) {
                            logger.info("Template Sync did not find " + uniqueName + " on image store " + storeId + " uploaded using SSVM, marking it as failed");
                            toBeDownloaded.remove(tmplt);
                            tmpltStore.setDownloadState(Status.DOWNLOAD_ERROR);
                            String msg = "Template " + tmplt.getName() + ":" + tmplt.getId() + " is corrupted on secondary storage " + tmpltStore.getId();
                            tmpltStore.setErrorString(msg);
                            tmpltStore.setState(State.Failed);
                            _vmTemplateStoreDao.update(tmpltStore.getId(), tmpltStore);
                            try {
                                stateMachine.transitTo(tmplt, VirtualMachineTemplate.Event.OperationFailed, null, _templateDao);
                            } catch (NoTransitionException e) {
                                logger.error("Unexpected state transition exception for template " + tmplt.getName() + ". Details: " + e.getMessage());
                            }
                        } else if (tmplt.isDirectDownload()) {
                            logger.info("Template " + tmplt.getName() + ":" + tmplt.getId() + " is marked for direct download, discarding it for download on image stores");
                            toBeDownloaded.remove(tmplt);
                        } else {
                            logger.info("Template Sync did not find " + uniqueName + " on image store " + storeId + ", may request download based on available hypervisor types");
                            if (tmpltStore != null) {
                                if (_storeMgr.isRegionStore(store) && tmpltStore.getDownloadState() == VMTemplateStorageResourceAssoc.Status.DOWNLOADED
                                        && tmpltStore.getState() == State.Ready
                                        && tmpltStore.getInstallPath() == null) {
                                    logger.info("Keep fake entry in template store table for migration of previous NFS to object store");
                                } else {
                                    logger.info("Removing leftover template " + uniqueName + " entry from template store table");
                                    // remove those leftover entries
                                    _vmTemplateStoreDao.remove(tmpltStore.getId());
                                }
                            }
                        }
                    }

                    if (toBeDownloaded.size() > 0) {
                        /* Only download templates whose hypervirsor type is in the zone */
                        List<HypervisorType> availHypers = _clusterDao.getAvailableHypervisorInZone(zoneId);
                        if (availHypers.isEmpty()) {
                            /*
                             * This is for cloudzone, local secondary storage resource
                             * started before cluster created
                             */
                            availHypers.add(HypervisorType.KVM);
                        }
                        /* Baremetal need not to download any template */
                        availHypers.remove(HypervisorType.BareMetal);
                        availHypers.add(HypervisorType.None); // bug 9809: resume ISO
                        // download.
                        for (VMTemplateVO tmplt : toBeDownloaded) {
                            if (tmplt.getUrl() == null) { // If url is null, skip downloading
                                logger.info("Skip downloading template " + tmplt.getUniqueName() + " since no url is specified.");
                                continue;
                            }
                            // if this is private template, skip sync to a new image store
                            if (isSkipTemplateStoreDownload(tmplt, zoneId)) {
                                logger.info("Skip sync downloading private template " + tmplt.getUniqueName() + " to a new image store");
                                continue;
                            }

                            // if this is a region store, and there is already an DOWNLOADED entry there without install_path information, which
                            // means that this is a duplicate entry from migration of previous NFS to staging.
                            if (_storeMgr.isRegionStore(store)) {
                                TemplateDataStoreVO tmpltStore = _vmTemplateStoreDao.findByStoreTemplate(storeId, tmplt.getId());
                                if (tmpltStore != null && tmpltStore.getDownloadState() == VMTemplateStorageResourceAssoc.Status.DOWNLOADED && tmpltStore.getState() == State.Ready
                                        && tmpltStore.getInstallPath() == null) {
                                    logger.info("Skip sync template for migration of previous NFS to object store");
                                    continue;
                                }
                            }

                            if (availHypers.contains(tmplt.getHypervisorType())) {
                                logger.info("Downloading template " + tmplt.getUniqueName() + " to image store " + store.getName());
                                associateTemplateToZone(tmplt.getId(), zoneId);
                                TemplateInfo tmpl = _templateFactory.getTemplate(tmplt.getId(), store);
                                TemplateOpContext<TemplateApiResult> context = new TemplateOpContext<>(null,(TemplateObject)tmpl, null);
                                AsyncCallbackDispatcher<TemplateServiceImpl, TemplateApiResult> caller = AsyncCallbackDispatcher.create(this);
                                caller.setCallback(caller.getTarget().createTemplateAsyncCallBack(null, null));
                                caller.setContext(context);
                                createTemplateAsync(tmpl, store, caller);
                            } else {
                                logger.info("Skip downloading template " + tmplt.getUniqueName() + " since current data center does not have hypervisor " +
                                        tmplt.getHypervisorType().toString());
                            }
                        }
                    }

                    for (String uniqueName : templateInfos.keySet()) {
                        TemplateProp tInfo = templateInfos.get(uniqueName);
                        if (_tmpltMgr.templateIsDeleteable(tInfo.getId())) {
                            // we cannot directly call deleteTemplateSync here to reuse delete logic since in this case db does not have this template at all.
                            TemplateObjectTO tmplTO = new TemplateObjectTO();
                            tmplTO.setDataStore(store.getTO());
                            tmplTO.setPath(tInfo.getInstallPath());
                            tmplTO.setId(tInfo.getId());
                            DeleteCommand dtCommand = new DeleteCommand(tmplTO);
                            EndPoint ep = _epSelector.select(store);
                            Answer answer = null;
                            if (ep == null) {
                                String errMsg = "No remote endpoint to send command, check if host or ssvm is down?";
                                logger.error(errMsg);
                                answer = new Answer(dtCommand, false, errMsg);
                            } else {
                                answer = ep.sendMessage(dtCommand);
                            }
                            if (answer == null || !answer.getResult()) {
                                logger.info("Failed to deleted template at store: " + store.getName());

                            } else {
                                String description = "Deleted template " + tInfo.getTemplateName() + " on secondary storage " + storeId;
                                logger.info(description);
                            }

                        }
                    }
                } finally {
                    syncLock.unlock();
                }
            } else {
                logger.info("Couldn't get global lock on " + lockString + ", another thread may be doing template sync on data store " + storeId + " now.");
            }
        } finally {
            syncLock.releaseRef();
        }

    }

    // persist entry in template_zone_ref table. zoneId can be empty for
    // region-wide image store, in that case,
    // we will associate the template to all the zones.
    @Override
    public void associateTemplateToZone(long templateId, Long zoneId) {
        List<Long> dcs = new ArrayList<Long>();
        if (zoneId != null) {
            dcs.add(zoneId);
        } else {
            List<DataCenterVO> zones = _dcDao.listAll();
            for (DataCenterVO zone : zones) {
                dcs.add(zone.getId());
            }
        }
        for (Long id : dcs) {
            VMTemplateZoneVO tmpltZoneVO = _vmTemplateZoneDao.findByZoneTemplate(id, templateId);
            if (tmpltZoneVO == null) {
                tmpltZoneVO = new VMTemplateZoneVO(id, templateId, new Date());
                _vmTemplateZoneDao.persist(tmpltZoneVO);
            } else {
                tmpltZoneVO.setLastUpdated(new Date());
                _vmTemplateZoneDao.update(tmpltZoneVO.getId(), tmpltZoneVO);
            }
        }
    }

    // update template_zone_ref for cross-zone template for newly added zone
    @Override
    public void associateCrosszoneTemplatesToZone(long dcId) {
        VMTemplateZoneVO tmpltZone;

        List<VMTemplateVO> allTemplates = _templateDao.listAll();
        for (VMTemplateVO vt : allTemplates) {
            if (vt.isCrossZones()) {
                tmpltZone = _vmTemplateZoneDao.findByZoneTemplate(dcId, vt.getId());
                if (tmpltZone == null) {
                    VMTemplateZoneVO vmTemplateZone = new VMTemplateZoneVO(dcId, vt.getId(), new Date());
                    _vmTemplateZoneDao.persist(vmTemplateZone);
                }
            }
        }
    }

    protected Void createTemplateAsyncCallBack(AsyncCallbackDispatcher<TemplateServiceImpl, TemplateApiResult> callback,
                                               TemplateOpContext<TemplateApiResult> context) {
        TemplateInfo template = context.template;
        TemplateApiResult result = callback.getResult();
        if (result.isSuccess()) {
            VMTemplateVO tmplt = _templateDao.findById(template.getId());
            // need to grant permission for public templates
            if (tmplt.isPublicTemplate()) {
                _messageBus.publish(null, TemplateManager.MESSAGE_REGISTER_PUBLIC_TEMPLATE_EVENT, PublishScope.LOCAL, tmplt.getId());
            }
            long accountId = tmplt.getAccountId();
            if (template.getSize() != null) {
                // publish usage event
                String etype = EventTypes.EVENT_TEMPLATE_CREATE;
                if (tmplt.getFormat() == ImageFormat.ISO) {
                    etype = EventTypes.EVENT_ISO_CREATE;
                }
                // get physical size from template_store_ref table
                long physicalSize = 0;
                DataStore ds = template.getDataStore();
                TemplateDataStoreVO tmpltStore = _vmTemplateStoreDao.findByStoreTemplate(ds.getId(), template.getId());
                if (tmpltStore != null) {
                    physicalSize = tmpltStore.getPhysicalSize();
                } else {
                    logger.warn("No entry found in template_store_ref for template id: " + template.getId() + " and image store id: " + ds.getId() +
                            " at the end of registering template!");
                }
                Scope dsScope = ds.getScope();
                if (dsScope.getScopeId() != null) {
                    UsageEventUtils.publishUsageEvent(etype, template.getAccountId(), dsScope.getScopeId(), template.getId(), template.getName(), null, null,
                            physicalSize, template.getSize(), VirtualMachineTemplate.class.getName(), template.getUuid());
                } else {
                    logger.warn("Zone scope image store " + ds.getId() + " has a null scope id");
                }
                _resourceLimitMgr.incrementResourceCount(accountId, Resource.ResourceType.secondary_storage, template.getSize());
            }
        }

        return null;
    }

    private Map<String, TemplateProp> listTemplate(DataStore ssStore) {
        String nfsVersion = imageStoreDetailsUtil.getNfsVersion(ssStore.getId());
        ListTemplateCommand cmd = new ListTemplateCommand(ssStore.getTO(), nfsVersion);
        EndPoint ep = _epSelector.select(ssStore);
        Answer answer = null;
        if (ep == null) {
            String errMsg = "No remote endpoint to send command, check if host or ssvm is down?";
            logger.error(errMsg);
            answer = new Answer(cmd, false, errMsg);
        } else {
            answer = ep.sendMessage(cmd);
        }
        if (answer != null && answer.getResult()) {
            ListTemplateAnswer tanswer = (ListTemplateAnswer)answer;
            return tanswer.getTemplateInfo();
        } else {
            if (logger.isDebugEnabled()) {
                logger.debug("can not list template for secondary storage host " + ssStore.getId());
            }
        }

        return null;
    }

    protected Void createTemplateCallback(AsyncCallbackDispatcher<TemplateServiceImpl, CreateCmdResult> callback, TemplateOpContext<TemplateApiResult> context) {
        TemplateObject template = context.getTemplate();
        AsyncCompletionCallback<TemplateApiResult> parentCallback = context.getParentCallback();
        TemplateApiResult result = new TemplateApiResult(template);
        CreateCmdResult callbackResult = callback.getResult();
        if (callbackResult.isFailed()) {
            template.processEvent(ObjectInDataStoreStateMachine.Event.OperationFailed);
            result.setResult(callbackResult.getResult());
            if (parentCallback != null) {
                parentCallback.complete(result);
            }
            return null;
        }

        // For multi-disk OVA, check and create data disk templates
        if (template.getFormat().equals(ImageFormat.OVA)) {
            if (!createOvaDataDiskTemplates(template, template.isDeployAsIs())) {
                template.processEvent(ObjectInDataStoreStateMachine.Event.OperationFailed);
                result.setResult(callbackResult.getResult());
                if (parentCallback != null) {
                    parentCallback.complete(result);
                }
                return null;
            }
        }

        try {
            template.processEvent(ObjectInDataStoreStateMachine.Event.OperationSuccessed);
        } catch (Exception e) {
            result.setResult(e.toString());
            if (parentCallback != null) {
                parentCallback.complete(result);
            }
            return null;
        }

        if (parentCallback != null) {
            parentCallback.complete(result);
        }
        return null;
    }

    @Override
    public List<DatadiskTO> getTemplateDatadisksOnImageStore(TemplateInfo templateInfo, String configurationId) {
        ImageStoreEntity tmpltStore = (ImageStoreEntity)templateInfo.getDataStore();
        return tmpltStore.getDataDiskTemplates(templateInfo, configurationId);
    }

    @Override
    public boolean createOvaDataDiskTemplates(TemplateInfo parentTemplate, boolean deployAsIs) {
        try {
            // Get Datadisk template (if any) for OVA
            List<DatadiskTO> dataDiskTemplates = new ArrayList<DatadiskTO>();
            ImageStoreEntity tmpltStore = (ImageStoreEntity)parentTemplate.getDataStore();
            dataDiskTemplates = tmpltStore.getDataDiskTemplates(parentTemplate, null);
            int diskCount = 0;
            VMTemplateVO templateVO = _templateDao.findById(parentTemplate.getId());
            _templateDao.loadDetails(templateVO);
            DataStore imageStore = parentTemplate.getDataStore();
            Map<String, String> details = parentTemplate.getDetails();
            if (details == null) {
                details = templateVO.getDetails();
                if (details == null) {
                    details = new HashMap<>();
                }
            }

            for (DatadiskTO diskTemplate : dataDiskTemplates) {
                if (!deployAsIs) {
                    if (!diskTemplate.isBootable()) {
                        createChildDataDiskTemplate(diskTemplate, templateVO, parentTemplate, imageStore, diskCount++);
                        if (!diskTemplate.isIso() && StringUtils.isEmpty(details.get(VmDetailConstants.DATA_DISK_CONTROLLER))){
                            details.put(VmDetailConstants.DATA_DISK_CONTROLLER, getOvaDiskControllerDetails(diskTemplate, false));
                            details.put(VmDetailConstants.DATA_DISK_CONTROLLER + diskTemplate.getDiskId(), getOvaDiskControllerDetails(diskTemplate, false));
                        }
                    } else {
                        finalizeParentTemplate(diskTemplate, templateVO, parentTemplate, imageStore, diskCount++);
                        if (StringUtils.isEmpty(VmDetailConstants.ROOT_DISK_CONTROLLER)) {
                            final String rootDiskController = getOvaDiskControllerDetails(diskTemplate, true);
                            if (StringUtils.isNotEmpty(rootDiskController)) {
                                details.put(VmDetailConstants.ROOT_DISK_CONTROLLER, rootDiskController);
                            }
                        }
                    }
                }
            }

            templateVO.setDetails(details);
            _templateDao.saveDetails(templateVO);
            return true;
        } catch (CloudRuntimeException | InterruptedException | ExecutionException e) {
            return false;
        }
    }

    private boolean createChildDataDiskTemplate(DatadiskTO dataDiskTemplate, VMTemplateVO template, TemplateInfo parentTemplate, DataStore imageStore, int diskCount) throws ExecutionException, InterruptedException {
        // Make an entry in vm_template table
        Storage.ImageFormat format = dataDiskTemplate.isIso() ? Storage.ImageFormat.ISO : template.getFormat();
        String suffix = dataDiskTemplate.isIso() ? "-IsoDiskTemplate-" : "-DataDiskTemplate-";
        TemplateType ttype = dataDiskTemplate.isIso() ? TemplateType.ISODISK : TemplateType.DATADISK;
        final long templateId = _templateDao.getNextInSequence(Long.class, "id");
        long guestOsId = dataDiskTemplate.isIso() ? 1 : 0;
        String templateName = dataDiskTemplate.isIso() ? dataDiskTemplate.getPath().substring(dataDiskTemplate.getPath().lastIndexOf(File.separator) + 1) : template.getName() + suffix + diskCount;
        VMTemplateVO templateVO = new VMTemplateVO(templateId, templateName, format, false, false, false, ttype, template.getUrl(),
                template.requiresHvm(), template.getBits(), template.getAccountId(), null, templateName, false, guestOsId, false, template.getHypervisorType(), null,
<<<<<<< HEAD
                null, false, false, false, false, false);
=======
                null, false, false, false, false, template.getArch());
>>>>>>> 28d774ec
        if (dataDiskTemplate.isIso()){
            templateVO.setUniqueName(templateName);
        }
        templateVO.setParentTemplateId(template.getId());
        templateVO.setSize(dataDiskTemplate.getVirtualSize());
        templateVO = _templateDao.persist(templateVO);
        // Make sync call to create Datadisk templates in image store
        TemplateApiResult result = null;
        TemplateInfo dataDiskTemplateInfo = imageFactory.getTemplate(templateVO.getId(), imageStore);
        AsyncCallFuture<TemplateApiResult> future = createDatadiskTemplateAsync(parentTemplate, dataDiskTemplateInfo, dataDiskTemplate.getPath(), dataDiskTemplate.getDiskId(),
                dataDiskTemplate.getFileSize(), dataDiskTemplate.isBootable());
        result = future.get();
        if (result.isSuccess()) {
            // Make an entry in template_zone_ref table
            if (imageStore.getScope().getScopeType() == ScopeType.REGION) {
                associateTemplateToZone(templateId, null);
            } else if (imageStore.getScope().getScopeType() == ScopeType.ZONE) {
                Long zoneId = ((ImageStoreEntity)imageStore).getDataCenterId();
                VMTemplateZoneVO templateZone = new VMTemplateZoneVO(zoneId, templateId, new Date());
                _vmTemplateZoneDao.persist(templateZone);
            }
            _resourceLimitMgr.incrementResourceCount(template.getAccountId(), ResourceType.secondary_storage, templateVO.getSize());
        } else {
            // Delete the Datadisk templates that were already created as they are now invalid
            logger.debug("Since creation of Datadisk template: " + templateVO.getId() + " failed, delete other Datadisk templates that were created as part of parent"
                    + " template download");
            TemplateInfo parentTemplateInfo = imageFactory.getTemplate(templateVO.getParentTemplateId(), imageStore);
            cleanupDatadiskTemplates(parentTemplateInfo);
        }
        return result.isSuccess();
    }

    private boolean finalizeParentTemplate(DatadiskTO dataDiskTemplate, VMTemplateVO templateVO, TemplateInfo parentTemplate, DataStore imageStore, int diskCount) throws ExecutionException, InterruptedException, CloudRuntimeException {
        TemplateInfo templateInfo = imageFactory.getTemplate(templateVO.getId(), imageStore);
        AsyncCallFuture<TemplateApiResult> templateFuture = createDatadiskTemplateAsync(parentTemplate, templateInfo, dataDiskTemplate.getPath(), dataDiskTemplate.getDiskId(),
                dataDiskTemplate.getFileSize(), dataDiskTemplate.isBootable());
        TemplateApiResult result = null;
        result = templateFuture.get();
        if (!result.isSuccess()) {
            logger.debug("Since creation of parent template: " + templateInfo.getId() + " failed, delete Datadisk templates that were created as part of parent"
                    + " template download");
            cleanupDatadiskTemplates(templateInfo);
        }
        return result.isSuccess();
    }

    private String getOvaDiskControllerDetails(DatadiskTO diskTemplate, boolean isRootDisk) {
        String controller = diskTemplate.getDiskController() ;
        String controllerSubType = diskTemplate.getDiskControllerSubType();

        if (controller != null) {
            controller = controller.toLowerCase();
        }

        if (controllerSubType != null) {
            controllerSubType = controllerSubType.toLowerCase();
        }

        if (StringUtils.isNotBlank(controller)) {
            if (controller.contains("ide")) {
                return "ide";
            }
            if (controller.contains("scsi")) {
                if (StringUtils.isNotBlank(controllerSubType)) {
                    if (controllerSubType.equals("lsilogicsas")) {
                        return "lsisas1068";
                    }
                    return controllerSubType;
                }
                if (!isRootDisk) {
                    return "scsi";
                }
            }
            if (!isRootDisk) {
                return "osdefault";
            }
        }

        // Root disk to use global setting vmware.root.disk.controller
        if (!isRootDisk) {
            return "scsi";
        }
        return controller;
    }

    private void cleanupDatadiskTemplates(TemplateInfo parentTemplateInfo) {
        DataStore imageStore = parentTemplateInfo.getDataStore();
        List<VMTemplateVO> datadiskTemplatesToDelete = _templateDao.listByParentTemplatetId(parentTemplateInfo.getId());
        for (VMTemplateVO datadiskTemplateToDelete: datadiskTemplatesToDelete) {
            logger.info("Delete template: " + datadiskTemplateToDelete.getId() + " from image store: " + imageStore.getName());
            AsyncCallFuture<TemplateApiResult> future = deleteTemplateAsync(imageFactory.getTemplate(datadiskTemplateToDelete.getId(), imageStore));
            try {
                TemplateApiResult result = future.get();
                if (!result.isSuccess()) {
                    logger.warn("Failed to delete datadisk template: " + datadiskTemplateToDelete + " from image store: " + imageStore.getName() + " due to: " + result.getResult());
                    break;
                }
                _vmTemplateZoneDao.deletePrimaryRecordsForTemplate(datadiskTemplateToDelete.getId());
                _resourceLimitMgr.decrementResourceCount(datadiskTemplateToDelete.getAccountId(), ResourceType.secondary_storage, datadiskTemplateToDelete.getSize());
            } catch (Exception e) {
                logger.debug("Delete datadisk template failed", e);
                throw new CloudRuntimeException("Delete template Failed", e);
            }
        }
    }

    @Override
    public AsyncCallFuture<TemplateApiResult> deleteTemplateAsync(TemplateInfo template) {
        TemplateObject to = (TemplateObject)template;
        // update template_store_ref status
        to.processEvent(ObjectInDataStoreStateMachine.Event.DestroyRequested);

        AsyncCallFuture<TemplateApiResult> future = new AsyncCallFuture<TemplateApiResult>();

        TemplateOpContext<TemplateApiResult> context = new TemplateOpContext<TemplateApiResult>(null, to, future);
        AsyncCallbackDispatcher<TemplateServiceImpl, CommandResult> caller = AsyncCallbackDispatcher.create(this);
        caller.setCallback(caller.getTarget().deleteTemplateCallback(null, null)).setContext(context);

        if (to.canBeDeletedFromDataStore()) {
            to.getDataStore().getDriver().deleteAsync(to.getDataStore(), to, caller);
        } else {
            CommandResult result = new CommandResult();
            caller.complete(result);
        }

        return future;
    }

    public Void deleteTemplateCallback(AsyncCallbackDispatcher<TemplateServiceImpl, CommandResult> callback, TemplateOpContext<TemplateApiResult> context) {
        CommandResult result = callback.getResult();
        TemplateObject vo = context.getTemplate();
        if (result.isSuccess()) {
            vo.processEvent(Event.OperationSuccessed);
        } else {
            vo.processEvent(Event.OperationFailed);
        }
        TemplateApiResult apiResult = new TemplateApiResult(vo);
        apiResult.setResult(result.getResult());
        apiResult.setSuccess(result.isSuccess());
        context.future.complete(apiResult);
        return null;
    }

    private AsyncCallFuture<TemplateApiResult> copyAsync(DataObject source, TemplateInfo template, DataStore store) {
        logger.debug("kvdo_test5");
        AsyncCallFuture<TemplateApiResult> future = new AsyncCallFuture<TemplateApiResult>();
        DataObject templateOnStore = store.create(template);
        templateOnStore.processEvent(Event.CreateOnlyRequested);

        TemplateOpContext<TemplateApiResult> context = new TemplateOpContext<TemplateApiResult>(null, (TemplateObject)templateOnStore, future);
        AsyncCallbackDispatcher<TemplateServiceImpl, CopyCommandResult> caller = AsyncCallbackDispatcher.create(this);
        caller.setCallback(caller.getTarget().copyTemplateCallBack(null, null)).setContext(context);
        _motionSrv.copyAsync(source, templateOnStore, caller);
        return future;
    }

    @Override
    public AsyncCallFuture<TemplateApiResult> createTemplateFromSnapshotAsync(SnapshotInfo snapshot, TemplateInfo template, DataStore store) {
        logger.debug("kvdo_test3");
        return copyAsync(snapshot, template, store);
    }

    @Override
    public AsyncCallFuture<TemplateApiResult> createTemplateFromVolumeAsync(VolumeInfo volume, TemplateInfo template, DataStore store) {
        logger.debug("kvdo_test4");
        return copyAsync(volume, template, store);
    }

    private AsyncCallFuture<TemplateApiResult> syncToRegionStoreAsync(TemplateInfo template, DataStore store) {
        AsyncCallFuture<TemplateApiResult> future = new AsyncCallFuture<TemplateApiResult>();
        // no need to create entry on template_store_ref here, since entries are already created when prepareSecondaryStorageForMigration is invoked.
        // But we need to set default install path so that sync can be done in the right s3 path
        TemplateInfo templateOnStore = _templateFactory.getTemplate(template, store, null);
        String installPath =
                TemplateConstants.DEFAULT_TMPLT_ROOT_DIR + "/" + TemplateConstants.DEFAULT_TMPLT_FIRST_LEVEL_DIR + template.getAccountId() + "/" + template.getId() + "/" +
                        template.getUniqueName();
        ((TemplateObject)templateOnStore).setInstallPath(installPath);
        TemplateOpContext<TemplateApiResult> context = new TemplateOpContext<TemplateApiResult>(null, (TemplateObject)templateOnStore, future);
        AsyncCallbackDispatcher<TemplateServiceImpl, CopyCommandResult> caller = AsyncCallbackDispatcher.create(this);
        caller.setCallback(caller.getTarget().syncTemplateCallBack(null, null)).setContext(context);
        _motionSrv.copyAsync(template, templateOnStore, caller);
        return future;
    }

    protected Void syncTemplateCallBack(AsyncCallbackDispatcher<TemplateServiceImpl, CopyCommandResult> callback, TemplateOpContext<TemplateApiResult> context) {
        TemplateInfo destTemplate = context.getTemplate();
        CopyCommandResult result = callback.getResult();
        AsyncCallFuture<TemplateApiResult> future = context.getFuture();
        TemplateApiResult res = new TemplateApiResult(destTemplate);
        try {
            if (result.isFailed()) {
                res.setResult(result.getResult());
                // no change to existing template_store_ref, will try to re-sync later if other call triggers this sync operation, like copy template
            } else {
                // this will update install path properly, next time it will not sync anymore.
                destTemplate.processEvent(Event.OperationSuccessed, result.getAnswer());
            }
            future.complete(res);
        } catch (Exception e) {
            logger.debug("Failed to process sync template callback", e);
            res.setResult(e.toString());
            future.complete(res);
        }

        return null;
    }

    // This routine is used to push templates currently on cache store, but not in region store to region store.
    // used in migrating existing NFS secondary storage to S3.
    @Override
    public void syncTemplateToRegionStore(long templateId, DataStore store) {
        if (_storeMgr.isRegionStore(store)) {
            if (logger.isDebugEnabled()) {
                logger.debug("Sync template " + templateId + " from cache to object store...");
            }
            // if template is on region wide object store, check if it is really downloaded there (by checking install_path). Sync template to region
            // wide store if it is not there physically.
            TemplateInfo tmplOnStore = _templateFactory.getTemplate(templateId, store);
            if (tmplOnStore == null) {
                throw new CloudRuntimeException("Cannot find an entry in template_store_ref for template " + templateId + " on region store: " + store.getName());
            }
            if (tmplOnStore.getInstallPath() == null || tmplOnStore.getInstallPath().length() == 0) {
                // template is not on region store yet, sync to region store
                TemplateInfo srcTemplate = _templateFactory.getReadyTemplateOnCache(templateId);
                if (srcTemplate == null) {
                    throw new CloudRuntimeException("Cannot find template " + templateId + "  on cache store");
                }
                AsyncCallFuture<TemplateApiResult> future = syncToRegionStoreAsync(srcTemplate, store);
                try {
                    TemplateApiResult result = future.get();
                    if (result.isFailed()) {
                        throw new CloudRuntimeException("sync template from cache to region wide store failed for image store " + store.getName() + ":" +
                                result.getResult());
                    }
                    _cacheMgr.releaseCacheObject(srcTemplate); // reduce reference count for template on cache, so it can recycled by schedule
                } catch (Exception ex) {
                    throw new CloudRuntimeException("sync template from cache to region wide store failed for image store " + store.getName());
                }
            }
        }
    }

    @Override
    public AsyncCallFuture<TemplateApiResult> copyTemplate(TemplateInfo srcTemplate, DataStore destStore) {
        // for vmware template, we need to check if ova packing is needed, since template created from snapshot does not have .ova file
        // we invoke createEntityExtractURL to trigger ova packing. Ideally, we can directly use extractURL to pass to following createTemplate.
        // Need to understand what is the background to use two different urls for copy and extract.
        if (srcTemplate.getFormat() == ImageFormat.OVA){
            ImageStoreEntity tmpltStore = (ImageStoreEntity)srcTemplate.getDataStore();
            tmpltStore.createEntityExtractUrl(srcTemplate.getInstallPath(), srcTemplate.getFormat(), srcTemplate);
        }
        // generate a URL from source template ssvm to download to destination data store
        String url = generateCopyUrl(srcTemplate);
        if (url == null) {
            logger.warn("Unable to start/resume copy of template " + srcTemplate.getUniqueName() + " to " + destStore.getName() +
                    ", no secondary storage vm in running state in source zone");
            throw new CloudRuntimeException("No secondary VM in running state in source template zone ");
        }

        TemplateObject tmplForCopy = (TemplateObject)_templateFactory.getTemplate(srcTemplate, destStore, null);
        if (logger.isDebugEnabled()) {
            logger.debug("Setting source template url to " + url);
        }
        tmplForCopy.setUrl(url);

        if (logger.isDebugEnabled()) {
            logger.debug("Mark template_store_ref entry as Creating");
        }
        AsyncCallFuture<TemplateApiResult> future = new AsyncCallFuture<TemplateApiResult>();
        DataObject templateOnStore = destStore.create(tmplForCopy);
        templateOnStore.processEvent(Event.CreateOnlyRequested);

        if (templateOnStore instanceof TemplateObject) {
            ((TemplateObject)templateOnStore).getImage().setChecksum(null);
        } // else we don't know what to do.

        if (logger.isDebugEnabled()) {
            logger.debug("Invoke datastore driver createAsync to create template on destination store");
        }
        try {
            TemplateOpContext<TemplateApiResult> context = new TemplateOpContext<TemplateApiResult>(null, (TemplateObject)templateOnStore, future);
            AsyncCallbackDispatcher<TemplateServiceImpl, CreateCmdResult> caller = AsyncCallbackDispatcher.create(this);
            caller.setCallback(caller.getTarget().copyTemplateCrossZoneCallBack(null, null)).setContext(context);
            destStore.getDriver().createAsync(destStore, templateOnStore, caller);
        } catch (CloudRuntimeException ex) {
            // clean up already persisted template_store_ref entry in case of createTemplateCallback is never called
            TemplateDataStoreVO templateStoreVO = _vmTemplateStoreDao.findByStoreTemplate(destStore.getId(), srcTemplate.getId());
            if (templateStoreVO != null) {
                TemplateInfo tmplObj = _templateFactory.getTemplate(srcTemplate, destStore, null);
                tmplObj.processEvent(ObjectInDataStoreStateMachine.Event.OperationFailed);
            }
            TemplateApiResult res = new TemplateApiResult((TemplateObject)templateOnStore);
            res.setResult(ex.getMessage());
            future.complete(res);
        }
        return future;
    }

    private String generateCopyUrl(String ipAddress, String dir, String path) {
        String hostname = ipAddress;
        String scheme = "http";
        boolean _sslCopy = false;
        String sslCfg = _configDao.getValue(Config.SecStorageEncryptCopy.toString());
        String _ssvmUrlDomain = _configDao.getValue("secstorage.ssl.cert.domain");
        if (sslCfg != null) {
            _sslCopy = Boolean.parseBoolean(sslCfg);
        }
        if(_sslCopy && (_ssvmUrlDomain == null || _ssvmUrlDomain.isEmpty())){
            logger.warn("Empty secondary storage url domain, ignoring SSL");
            _sslCopy = false;
        }
        if (_sslCopy) {
            if(_ssvmUrlDomain.startsWith("*")) {
                hostname = ipAddress.replace(".", "-");
                hostname = hostname + _ssvmUrlDomain.substring(1);
            } else {
                hostname = _ssvmUrlDomain;
            }
            scheme = "https";
        }
        return scheme + "://" + hostname + "/copy/SecStorage/" + dir + "/" + path;
    }

    private String generateCopyUrl(TemplateInfo srcTemplate) {
        DataStore srcStore = srcTemplate.getDataStore();
        EndPoint ep = _epSelector.select(srcTemplate);
        if (ep != null) {
            if (ep.getPublicAddr() == null) {
                logger.warn("A running secondary storage vm has a null public ip?");
                return null;
            }
            return generateCopyUrl(ep.getPublicAddr(), ((ImageStoreEntity)srcStore).getMountPoint(), srcTemplate.getInstallPath());
        }

        VMTemplateVO tmplt = _templateDao.findById(srcTemplate.getId());
        HypervisorType hyperType = tmplt.getHypervisorType();
        /*No secondary storage vm yet*/
        if (hyperType != null && hyperType == HypervisorType.KVM) {
            return "file://" + ((ImageStoreEntity)srcStore).getMountPoint() + "/" + srcTemplate.getInstallPath();
        }
        return null;
    }

    @Override
    public AsyncCallFuture<TemplateApiResult> prepareTemplateOnPrimary(TemplateInfo srcTemplate, StoragePool pool) {
        return copyAsync(srcTemplate, srcTemplate, (DataStore)pool);
    }

    @Override
    public AsyncCallFuture<TemplateApiResult> deleteTemplateOnPrimary(TemplateInfo template, StoragePool pool) {
        TemplateObject templateObject = (TemplateObject)_templateFactory.getTemplateOnPrimaryStorage(template.getId(), (DataStore)pool, template.getDeployAsIsConfiguration());

        templateObject.processEvent(ObjectInDataStoreStateMachine.Event.DestroyRequested);

        DataStore dataStore = _storeMgr.getPrimaryDataStore(pool.getId());

        AsyncCallFuture<TemplateApiResult> future = new AsyncCallFuture<>();
        TemplateOpContext<TemplateApiResult> context = new TemplateOpContext<>(null, templateObject, future);
        AsyncCallbackDispatcher<TemplateServiceImpl, CommandResult> caller = AsyncCallbackDispatcher.create(this);

        caller.setCallback(caller.getTarget().deleteTemplateCallback(null, null)).setContext(context);

        dataStore.getDriver().deleteAsync(dataStore, templateObject, caller);

        return future;
    }

    protected Void copyTemplateCallBack(AsyncCallbackDispatcher<TemplateServiceImpl, CopyCommandResult> callback, TemplateOpContext<TemplateApiResult> context) {
        TemplateInfo destTemplate = context.getTemplate();
        CopyCommandResult result = callback.getResult();
        AsyncCallFuture<TemplateApiResult> future = context.getFuture();
        TemplateApiResult res = new TemplateApiResult(destTemplate);
        try {
            if (result.isFailed()) {
                res.setResult(result.getResult());
                destTemplate.processEvent(Event.OperationFailed);
            } else {
                destTemplate.processEvent(Event.OperationSuccessed, result.getAnswer());
            }
            future.complete(res);
        } catch (Exception e) {
            logger.debug("Failed to process copy template callback", e);
            res.setResult(e.toString());
            future.complete(res);
        }

        return null;
    }

    protected Void copyTemplateCrossZoneCallBack(AsyncCallbackDispatcher<TemplateServiceImpl, CreateCmdResult> callback, TemplateOpContext<TemplateApiResult> context) {
        if (logger.isDebugEnabled()) {
            logger.debug("Performing copy template cross zone callback after completion");
        }
        TemplateInfo destTemplate = context.getTemplate();
        CreateCmdResult result = callback.getResult();
        AsyncCallFuture<TemplateApiResult> future = context.getFuture();
        TemplateApiResult res = new TemplateApiResult(destTemplate);
        try {
            if (result.isFailed()) {
                res.setResult(result.getResult());
                destTemplate.processEvent(Event.OperationFailed);
            } else {
                destTemplate.processEvent(Event.OperationSuccessed, result.getAnswer());
            }
            future.complete(res);
        } catch (Exception e) {
            logger.debug("Failed to process copy template cross zones callback", e);
            res.setResult(e.toString());
            future.complete(res);
        }

        return null;
    }

    @Override
    public void addSystemVMTemplatesToSecondary(DataStore store) {
        long storeId = store.getId();
        List<VMTemplateVO> rtngTmplts = _templateDao.listAllSystemVMTemplates();
        for (VMTemplateVO tmplt : rtngTmplts) {
            TemplateDataStoreVO tmpltStore = _vmTemplateStoreDao.findByStoreTemplate(storeId, tmplt.getId());
            if (tmpltStore == null) {
                if (_vmTemplateStoreDao.isTemplateMarkedForDirectDownload(tmplt.getId())) {
                    continue;
                }
                tmpltStore =
                        new TemplateDataStoreVO(storeId, tmplt.getId(), new Date(), 100, Status.DOWNLOADED, null, null, null,
                                TemplateConstants.DEFAULT_SYSTEM_VM_TEMPLATE_PATH + tmplt.getId() + '/', tmplt.getUrl());
                tmpltStore.setSize(0L);
                tmpltStore.setPhysicalSize(0); // no size information for
                // pre-seeded system vm templates
                tmpltStore.setDataStoreRole(store.getRole());
                _vmTemplateStoreDao.persist(tmpltStore);
            }
        }
    }

    private class CreateDataDiskTemplateContext<T> extends AsyncRpcContext<T> {
        private final DataObject dataDiskTemplate;
        private final AsyncCallFuture<TemplateApiResult> future;

        public CreateDataDiskTemplateContext(AsyncCompletionCallback<T> callback, DataObject dataDiskTemplate, AsyncCallFuture<TemplateApiResult> future) {
            super(callback);
            this.dataDiskTemplate = dataDiskTemplate;
            this.future = future;
        }

        public AsyncCallFuture<TemplateApiResult> getFuture() {
            return this.future;
        }
    }

    @Override
    public AsyncCallFuture<TemplateApiResult> createDatadiskTemplateAsync(TemplateInfo parentTemplate, TemplateInfo dataDiskTemplate, String path, String diskId, long fileSize, boolean bootable) {
        AsyncCallFuture<TemplateApiResult> future = new AsyncCallFuture<TemplateApiResult>();
        // Make an entry for disk template in template_store_ref table
        DataStore store = parentTemplate.getDataStore();
        TemplateObject dataDiskTemplateOnStore;
        if (!bootable) {
            dataDiskTemplateOnStore = (TemplateObject)store.create(dataDiskTemplate);
            dataDiskTemplateOnStore.processEvent(ObjectInDataStoreStateMachine.Event.CreateOnlyRequested);
        } else {
            dataDiskTemplateOnStore = (TemplateObject) imageFactory.getTemplate(parentTemplate, store, null);
        }
        try {
            CreateDataDiskTemplateContext<TemplateApiResult> context = new CreateDataDiskTemplateContext<TemplateApiResult>(null, dataDiskTemplateOnStore, future);
            AsyncCallbackDispatcher<TemplateServiceImpl, CreateCmdResult> caller = AsyncCallbackDispatcher.create(this);
            caller.setCallback(caller.getTarget().createDatadiskTemplateCallback(null, null)).setContext(context);
            ImageStoreEntity tmpltStore = (ImageStoreEntity)parentTemplate.getDataStore();
            tmpltStore.createDataDiskTemplateAsync(dataDiskTemplate, path, diskId, fileSize, bootable, caller);
        } catch (CloudRuntimeException ex) {
            dataDiskTemplateOnStore.processEvent(ObjectInDataStoreStateMachine.Event.OperationFailed);
            TemplateApiResult result = new TemplateApiResult(dataDiskTemplate);
            result.setResult(ex.getMessage());
            if (future != null) {
                future.complete(result);
            }
        }
        return future;
    }

    protected Void createDatadiskTemplateCallback(AsyncCallbackDispatcher<TemplateServiceImpl, CreateCmdResult> callback,
                                                  CreateDataDiskTemplateContext<TemplateApiResult> context) {
        DataObject dataDiskTemplate = context.dataDiskTemplate;
        AsyncCallFuture<TemplateApiResult> future = context.getFuture();
        CreateCmdResult result = callback.getResult();
        TemplateApiResult dataDiskTemplateResult = new TemplateApiResult((TemplateObject)dataDiskTemplate);
        try {
            if (result.isSuccess()) {
                dataDiskTemplate.processEvent(Event.OperationSuccessed, result.getAnswer());
            } else {
                dataDiskTemplate.processEvent(Event.OperationFailed);
                dataDiskTemplateResult.setResult(result.getResult());
            }
        } catch (CloudRuntimeException e) {
            logger.debug("Failed to process create template callback", e);
            dataDiskTemplateResult.setResult(e.toString());
        }
        future.complete(dataDiskTemplateResult);
        return null;
    }
}<|MERGE_RESOLUTION|>--- conflicted
+++ resolved
@@ -819,11 +819,8 @@
         String templateName = dataDiskTemplate.isIso() ? dataDiskTemplate.getPath().substring(dataDiskTemplate.getPath().lastIndexOf(File.separator) + 1) : template.getName() + suffix + diskCount;
         VMTemplateVO templateVO = new VMTemplateVO(templateId, templateName, format, false, false, false, ttype, template.getUrl(),
                 template.requiresHvm(), template.getBits(), template.getAccountId(), null, templateName, false, guestOsId, false, template.getHypervisorType(), null,
-<<<<<<< HEAD
-                null, false, false, false, false, false);
-=======
-                null, false, false, false, false, template.getArch());
->>>>>>> 28d774ec
+                null, false, false, false, false, false, template.getArch());
+
         if (dataDiskTemplate.isIso()){
             templateVO.setUniqueName(templateName);
         }
@@ -968,7 +965,6 @@
     }
 
     private AsyncCallFuture<TemplateApiResult> copyAsync(DataObject source, TemplateInfo template, DataStore store) {
-        logger.debug("kvdo_test5");
         AsyncCallFuture<TemplateApiResult> future = new AsyncCallFuture<TemplateApiResult>();
         DataObject templateOnStore = store.create(template);
         templateOnStore.processEvent(Event.CreateOnlyRequested);
@@ -982,13 +978,11 @@
 
     @Override
     public AsyncCallFuture<TemplateApiResult> createTemplateFromSnapshotAsync(SnapshotInfo snapshot, TemplateInfo template, DataStore store) {
-        logger.debug("kvdo_test3");
         return copyAsync(snapshot, template, store);
     }
 
     @Override
     public AsyncCallFuture<TemplateApiResult> createTemplateFromVolumeAsync(VolumeInfo volume, TemplateInfo template, DataStore store) {
-        logger.debug("kvdo_test4");
         return copyAsync(volume, template, store);
     }
 
