// Licensed to the Apache Software Foundation (ASF) under one
// or more contributor license agreements.  See the NOTICE file
// distributed with this work for additional information
// regarding copyright ownership.  The ASF licenses this file
// to you under the Apache License, Version 2.0 (the
// "License"); you may not use this file except in compliance
// with the License.  You may obtain a copy of the License at
//
//   http://www.apache.org/licenses/LICENSE-2.0
//
// Unless required by applicable law or agreed to in writing,
// software distributed under the License is distributed on an
// "AS IS" BASIS, WITHOUT WARRANTIES OR CONDITIONS OF ANY
// KIND, either express or implied.  See the License for the
// specific language governing permissions and limitations
// under the License.

package com.cloud.upgrade.dao;

import java.io.File;
import java.sql.Connection;
import java.sql.Date;
import java.sql.PreparedStatement;
import java.sql.ResultSet;
import java.sql.SQLException;
import java.sql.Types;
import java.util.ArrayList;
import java.util.HashMap;
import java.util.HashSet;
import java.util.Iterator;
import java.util.List;
import java.util.Map;
import java.util.Set;
import java.util.UUID;

import org.apache.cloudstack.api.ApiConstants;
import org.apache.cloudstack.engine.subsystem.api.storage.DataStoreProvider;
import org.apache.log4j.Logger;

import com.cloud.deploy.DeploymentPlanner;
import com.cloud.hypervisor.Hypervisor.HypervisorType;
import com.cloud.network.Networks.TrafficType;
import com.cloud.network.vpc.NetworkACL;
import com.cloud.utils.Pair;
import com.cloud.utils.exception.CloudRuntimeException;
import com.cloud.utils.script.Script;

public class Upgrade410to420 implements DbUpgrade {
    final static Logger s_logger = Logger.getLogger(Upgrade410to420.class);


    @Override
    public String[] getUpgradableVersionRange() {
        return new String[] { "4.1.0", "4.1.1" };
    }

    @Override
    public String getUpgradedVersion() {
        return "4.2.0";
    }

    @Override
    public boolean supportsRollingUpgrade() {
        return false;
    }

    @Override
    public File[] getPrepareScripts() {
        String script = Script.findScript("", "db/schema-410to420.sql");
        if (script == null) {
            throw new CloudRuntimeException("Unable to find db/schema-410to420.sql");
        }

        return new File[] { new File(script) };
    }

    @Override
    public void performDataMigration(Connection conn) {
        movePrivateZoneToDedicatedResource(conn);
        upgradeVmwareLabels(conn);
        persistLegacyZones(conn);
        persistVswitchConfiguration(conn);
        createPlaceHolderNics(conn);
        updateRemoteAccessVpn(conn);
        updateSystemVmTemplates(conn);
        updateOverCommitRatioClusterDetails(conn);
        updatePrimaryStore(conn);
        addEgressFwRulesForSRXGuestNw(conn);
        upgradeEIPNetworkOfferings(conn);
        updateGlobalDeploymentPlanner(conn);
        upgradeDefaultVpcOffering(conn);
        upgradePhysicalNtwksWithInternalLbProvider(conn);
        updateNetworkACLs(conn);
        addHostDetailsIndex(conn);
        updateNetworksForPrivateGateways(conn);
        correctExternalNetworkDevicesSetup(conn);
        removeFirewallServiceFromSharedNetworkOfferingWithSGService(conn);
        fix22xKVMSnapshots(conn);
        setKVMSnapshotFlag(conn);
        addIndexForAlert(conn);
        fixBaremetalForeignKeys(conn);
        // storage refactor related migration
        // TODO: add clean-up scripts to delete the deprecated table.
        migrateSecondaryStorageToImageStore(conn);
        migrateVolumeHostRef(conn);
        migrateTemplateHostRef(conn);
        migrateSnapshotStoreRef(conn);
        migrateS3ToImageStore(conn);
        migrateSwiftToImageStore(conn);
        fixNiciraKeys(conn);
        fixRouterKeys(conn);
        updateConcurrentConnectionsInNetworkOfferings(conn);
        migrateDatafromIsoIdInVolumesTable(conn);
        setRAWformatForRBDVolumes(conn);
        migrateVolumeOnSecondaryStorage(conn);
        createFullCloneFlag(conn);
        upgradeVpcServiceMap(conn);
<<<<<<< HEAD
=======
        upgradeResourceCount(conn);
>>>>>>> 4533d2d8
    }

    private void createFullCloneFlag(Connection conn) {
        ResultSet rs = null;
        PreparedStatement delete = null;
        PreparedStatement query = null;
        PreparedStatement update = null;
        int numRows = 0;
        try {
            delete = conn.prepareStatement("delete from `cloud`.`configuration` where name='vmware.create.full.clone';");
            delete.executeUpdate();
            query = conn.prepareStatement("select count(*) from `cloud`.`data_center`");
            rs = query.executeQuery();
            if (rs.next()) {
                numRows = rs.getInt(1);
            }
            if (numRows > 0) {
                update = conn.prepareStatement("insert into `cloud`.`configuration` (`category`, `instance`, `component`, `name`, `value`, `description`) VALUES ('Advanced', 'DEFAULT', 'UserVmManager', 'vmware.create.full.clone' , 'false', 'If set to true, creates VMs as full clones on ESX hypervisor');");
            } else {
                update = conn.prepareStatement("insert into `cloud`.`configuration` (`category`, `instance`, `component`, `name`, `value`, `description`) VALUES ('Advanced', 'DEFAULT', 'UserVmManager', 'vmware.create.full.clone' , 'true', 'If set to true, creates VMs as full clones on ESX hypervisor');");
            }
            update.executeUpdate();
        } catch (SQLException e) {
            throw new CloudRuntimeException("Failed to set global flag vmware.create.full.clone: ", e);
        } finally {
            if (update != null) {
                try {
                    update.close();
                } catch (SQLException e) {

                }
            }
            if (query != null) {
                try {
                    query.close();
                } catch (SQLException e) {

                }
            }
            if (delete != null) {
                try {
                    delete.close();
                } catch (SQLException e) {

                }
            }
        }
    }

    private void migrateVolumeOnSecondaryStorage(Connection conn) {
        PreparedStatement sql = null;
        try {
            sql = conn.prepareStatement("update `cloud`.`volumes` set state='Uploaded' where state='UploadOp'");
            sql.executeUpdate();
        } catch (SQLException e) {
            throw new CloudRuntimeException("Failed to upgrade volume state: ", e);
        } finally {
            if (sql != null) {
                try {
                    sql.close();
                } catch (SQLException e) {

                }
            }
        }
    }

    private void persistVswitchConfiguration(Connection conn) {
        PreparedStatement clustersQuery = null;
        ResultSet clusters = null;
        Long clusterId;
        String clusterHypervisorType;
        final String NEXUS_GLOBAL_CONFIG_PARAM_NAME = "vmware.use.nexus.vswitch";
        final String DVS_GLOBAL_CONFIG_PARAM_NAME = "vmware.use.dvswitch";
        final String VSWITCH_GLOBAL_CONFIG_PARAM_CATEGORY = "Network";
        final String VMWARE_STANDARD_VSWITCH = "vmwaresvs";
        final String NEXUS_1000V_DVSWITCH = "nexusdvs";
        String paramValStr;
        boolean readGlobalConfigParam = false;
        boolean nexusEnabled = false;
        String publicVswitchType = VMWARE_STANDARD_VSWITCH;
        String guestVswitchType = VMWARE_STANDARD_VSWITCH;
        String defaultPublicVswitchName = "vSwitch0";
        String defaultGuestVswitchName = "vSwitch0";
        String publicVswitchName = null;
        String guestVswitchName = null;
        Map<Long, List<Pair<String, String>>> detailsMap = new HashMap<Long, List<Pair<String, String>>>();
        List<Pair<String, String>> detailsList;

        try {
            clustersQuery = conn.prepareStatement("select id, hypervisor_type from `cloud`.`cluster` where removed is NULL");
            clusters = clustersQuery.executeQuery();
            while(clusters.next()) {
                clusterHypervisorType = clusters.getString("hypervisor_type");
                clusterId = clusters.getLong("id");
                if (clusterHypervisorType.equalsIgnoreCase("VMware")) {
                    if (!readGlobalConfigParam) {
                        paramValStr = getConfigurationParameter(conn, VSWITCH_GLOBAL_CONFIG_PARAM_CATEGORY, NEXUS_GLOBAL_CONFIG_PARAM_NAME);
                        if(paramValStr.equalsIgnoreCase("true")) {
                            nexusEnabled = true;
                        }
                    }
                    // Set default values if cloud level setting is turned on for nexus 1000v.
                    if (nexusEnabled) {
                        publicVswitchType = NEXUS_1000V_DVSWITCH;
                        guestVswitchType = NEXUS_1000V_DVSWITCH;
                        defaultPublicVswitchName = "publicEthernetPortProfile";
                        defaultGuestVswitchName = "guestEthernetPortProfile";
                    }
                    // Read zone level settings from zone wide traffic labels for guest traffic and public traffic
                    guestVswitchName = getDefaultTrafficLabel(conn, TrafficType.Guest.toString());
                    publicVswitchName = getDefaultTrafficLabel(conn, TrafficType.Public.toString());
                    if (guestVswitchName == null) {
                        guestVswitchName = defaultGuestVswitchName;
                    }
                    if (publicVswitchName == null) {
                        publicVswitchName = defaultPublicVswitchName;
                    }
                    detailsList = new ArrayList<Pair<String, String>>();
                    detailsList.add(new Pair<String, String>(ApiConstants.VSWITCH_TYPE_GUEST_TRAFFIC, guestVswitchType));
                    detailsList.add(new Pair<String, String>(ApiConstants.VSWITCH_NAME_GUEST_TRAFFIC, guestVswitchName));
                    detailsList.add(new Pair<String, String>(ApiConstants.VSWITCH_TYPE_PUBLIC_TRAFFIC, publicVswitchType));
                    detailsList.add(new Pair<String, String>(ApiConstants.VSWITCH_NAME_PUBLIC_TRAFFIC, publicVswitchName));
                    detailsMap.put(clusterId, detailsList);

                    updateClusterDetails(conn, detailsMap);
                    s_logger.debug("Persist vSwitch Configuration: Successfully persisted vswitch configuration for cluster " + clusterId);
                } else {
                    s_logger.debug("Persist vSwitch Configuration: Ignoring cluster " + clusterId + " with hypervisor type " + clusterHypervisorType);
                    continue;
                }
            } // End cluster iteration

            if (nexusEnabled) {
                // If Nexus global parameter is true, then set DVS configuration parameter to true. TODOS: Document that this mandates that MS need to be restarted.
                setConfigurationParameter(conn, VSWITCH_GLOBAL_CONFIG_PARAM_CATEGORY, DVS_GLOBAL_CONFIG_PARAM_NAME, "true");
            }
        } catch (SQLException e) {
            String msg = "Unable to persist vswitch configuration of VMware clusters." + e.getMessage();
            s_logger.error(msg);
            throw new CloudRuntimeException(msg, e);
        } finally {
            try {
                if (clusters != null) {
                    clusters.close();
                }
                if (clustersQuery != null) {
                    clustersQuery.close();
                }
            } catch (SQLException e) {
            }
        }
    }

    private void updateClusterDetails(Connection conn, Map<Long, List<Pair<String, String>>> detailsMap) {
        PreparedStatement clusterDetailsInsert = null;
        // Insert cluster details into cloud.cluster_details table for existing VMware clusters
        // Input parameter detailMap is a map of clusterId and list of key value pairs for that cluster
        Long clusterId;
        String key;
        String val;
        List<Pair<String, String>> keyValues;
        try {
            Iterator<Long> clusterIt = detailsMap.keySet().iterator();
            while (clusterIt.hasNext()) {
                clusterId = clusterIt.next();
                keyValues = detailsMap.get(clusterId);
                for (Pair<String, String> keyValuePair : keyValues) {
                    clusterDetailsInsert = conn.prepareStatement("INSERT INTO `cloud`.`cluster_details` (cluster_id, name, value) VALUES (?, ?, ?)");
                    key = keyValuePair.first();
                    val = keyValuePair.second();
                    clusterDetailsInsert.setLong(1, clusterId);
                    clusterDetailsInsert.setString(2, key);
                    clusterDetailsInsert.setString(3, val);
                    clusterDetailsInsert.executeUpdate();
                }
                s_logger.debug("Inserted vswitch configuration details into cloud.cluster_details for cluster with id " + clusterId + ".");
            }
        } catch (SQLException e) {
            throw new CloudRuntimeException("Unable insert cluster details into cloud.cluster_details table.", e);
        } finally {
            try {
                if (clusterDetailsInsert != null) {
                    clusterDetailsInsert.close();
                }
            } catch (SQLException e) {
            }
        }
    }

    private String getDefaultTrafficLabel(Connection conn, String trafficType) {
        ResultSet rs = null;
        PreparedStatement pstmt = null;
        try {
            pstmt = conn.prepareStatement("select vmware_network_label from physical_network_traffic_types where vmware_network_label is not NULL and traffic_type='" + trafficType + "';");
            rs = pstmt.executeQuery();

            while (rs.next()) {
                String label = rs.getString("vmware_network_label");
                // Handle case of label specified as [vswitch_name,vlan_id]
                return label.split(",")[0];
            }
        } catch (SQLException e) {
            throw new CloudRuntimeException("Unable read default traffic label for " + trafficType + ". ", e);
        } finally {
            try {
                if (rs != null) {
                    rs.close();
                }
                if (pstmt != null) {
                    pstmt.close();
                }
            } catch (SQLException e) {
            }
        }
        return null;
    }

    private String getConfigurationParameter(Connection conn, String category, String paramName) {
        ResultSet rs = null;
        PreparedStatement pstmt = null;
        try {
            pstmt = conn.prepareStatement("select value from `cloud`.`configuration` where category='" + category + "' and value is not NULL and name = '" + paramName + "';");
            rs = pstmt.executeQuery();
            while (rs.next()) {
                return rs.getString("value");
            }
        } catch (SQLException e) {
            throw new CloudRuntimeException("Unable read global configuration parameter " + paramName + ". ", e);
        } finally {
            try {
                if (rs != null) {
                    rs.close();
                }
                if (pstmt != null) {
                    pstmt.close();
                }
            } catch (SQLException e) {
            }
        }
        return "false";
    }

    private void setConfigurationParameter(Connection conn, String category, String paramName, String paramVal) {
        PreparedStatement pstmt = null;
        try {
            pstmt = conn.prepareStatement("UPDATE `cloud`.`configuration` SET value = '" + paramVal + "' WHERE name = '" + paramName + "';");
            s_logger.debug("Updating global configuration parameter " + paramName + " with value " + paramVal + ". Update SQL statement is " + pstmt);
            pstmt.executeUpdate();
        } catch (SQLException e) {
            throw new CloudRuntimeException("Unable to set global configuration parameter " + paramName + " to " + paramVal + ". ", e);
        } finally {
            try {
                if (pstmt != null) {
                    pstmt.close();
                }
            } catch (SQLException e) {
            }
        }
    }

    private void movePrivateZoneToDedicatedResource(Connection conn) {

        PreparedStatement pstmt = null;
        ResultSet rs = null;
        PreparedStatement pstmtUpdate = null;
        PreparedStatement pstmt3 = null;
        ResultSet rs3 = null;


        try {

            pstmt3 = conn.prepareStatement("SELECT distinct(`domain_id`) FROM `cloud`.`data_center` WHERE `domain_id` IS NOT NULL AND removed IS NULL");
            rs3 = pstmt3.executeQuery();

            while (rs3.next()) {
                long domainId = rs3.getLong(1);
                long affinityGroupId = 0;

                // create or find an affinity group for this domain of type
                // 'ExplicitDedication'
                PreparedStatement pstmt2 = null;
                ResultSet rs2 = null;
                pstmt2 = conn
                        .prepareStatement("SELECT affinity_group.id FROM `cloud`.`affinity_group` INNER JOIN `cloud`.`affinity_group_domain_map` ON affinity_group.id=affinity_group_domain_map.affinity_group_id WHERE affinity_group.type = 'ExplicitDedication' AND affinity_group.acl_type = 'Domain'  AND  (affinity_group_domain_map.domain_id = ?)");
                pstmt2.setLong(1, domainId);
                rs2 = pstmt2.executeQuery();
                if (rs2.next()) {
                    // group exists, use it
                    affinityGroupId = rs2.getLong(1);
                } else {
                    // create new group
                    rs2.close();
                    pstmt2.close();

                    pstmt2 = conn.prepareStatement("SELECT name FROM `cloud`.`domain` where id = ?");
                    pstmt2.setLong(1, domainId);
                    rs2 = pstmt2.executeQuery();
                    String domainName = "";
                    if (rs2.next()) {
                        domainName = rs2.getString(1);
                    }
                    rs2.close();
                    pstmt2.close();
                    // create new domain level group for this domain
                    String type = "ExplicitDedication";
                    String uuid = UUID.randomUUID().toString();
                    String groupName = "DedicatedGrp-domain-" + domainName;
                    s_logger.debug("Adding AffinityGroup of type " + type + " for domain id " + domainId);

                    String sql = "INSERT INTO `cloud`.`affinity_group` (`name`, `type`, `uuid`, `description`, `domain_id`, `account_id`, `acl_type`) VALUES (?, ?, ?, ?, 1, 1, 'Domain')";
                    pstmtUpdate = conn.prepareStatement(sql);
                    pstmtUpdate.setString(1, groupName);
                    pstmtUpdate.setString(2, type);
                    pstmtUpdate.setString(3, uuid);
                    pstmtUpdate.setString(4, "dedicated resources group");
                    pstmtUpdate.executeUpdate();
                    pstmtUpdate.close();

                    pstmt2 = conn
                            .prepareStatement("SELECT affinity_group.id FROM `cloud`.`affinity_group` where uuid = ?");
                    pstmt2.setString(1, uuid);
                    rs2 = pstmt2.executeQuery();
                    if (rs2.next()) {
                        affinityGroupId = rs2.getLong(1);
                    }

                    // add the domain map
                    String sqlMap = "INSERT INTO `cloud`.`affinity_group_domain_map` (`domain_id`, `affinity_group_id`) VALUES (?, ?)";
                    pstmtUpdate = conn.prepareStatement(sqlMap);
                    pstmtUpdate.setLong(1, domainId);
                    pstmtUpdate.setLong(2, affinityGroupId);
                    pstmtUpdate.executeUpdate();
                    pstmtUpdate.close();

                }

                rs2.close();
                pstmt2.close();

                pstmt = conn.prepareStatement("SELECT `id` FROM `cloud`.`data_center` WHERE `domain_id` = ? AND removed IS NULL");
                pstmt.setLong(1, domainId);
                rs = pstmt.executeQuery();

                while (rs.next()) {
                    long zoneId = rs.getLong(1);
                    dedicateZone(conn, zoneId, domainId, affinityGroupId);
                }
            }

        } catch (SQLException e) {
            throw new CloudRuntimeException("Exception while Moving private zone information to dedicated resources", e);
        } finally {
            if (pstmtUpdate != null) {
                try {
                    pstmtUpdate.close();
                } catch (SQLException e) {
                }
            }
            if (rs != null) {
                try {
                    rs.close();
                } catch (SQLException e) {
                }
            }
            if (pstmt != null) {
                try {
                    pstmt.close();
                } catch (SQLException e) {
                }
            }
            if (rs3 != null) {
                try {
                    rs3.close();
                } catch (SQLException e) {
                }
            }
            if (pstmt3 != null) {
                try {
                    pstmt3.close();
                } catch (SQLException e) {
                }
            }

        }
    }

    private void dedicateZone(Connection conn, long zoneId, long domainId, long affinityGroupId) {
        PreparedStatement pstmtUpdate2 = null;
        try {
            // create the dedicated resources entry
            String sql = "INSERT INTO `cloud`.`dedicated_resources` (`uuid`,`data_center_id`, `domain_id`, `affinity_group_id`) VALUES (?, ?, ?, ?)";
            pstmtUpdate2 = conn.prepareStatement(sql);
            pstmtUpdate2.setString(1, UUID.randomUUID().toString());
            pstmtUpdate2.setLong(2, zoneId);
            pstmtUpdate2.setLong(3, domainId);
            pstmtUpdate2.setLong(4, affinityGroupId);
            pstmtUpdate2.executeUpdate();
            pstmtUpdate2.close();
        } catch (SQLException e) {
            throw new CloudRuntimeException("Exception while saving zone to dedicated resources", e);
        } finally {
            if (pstmtUpdate2 != null) {
                try {
                    pstmtUpdate2.close();
                } catch (SQLException e) {
                }
            }
        }
    }

    private void fixBaremetalForeignKeys(Connection conn) {
        List<String> keys = new ArrayList<String>();
        keys.add("fk_external_dhcp_devices_nsp_id");
        keys.add("fk_external_dhcp_devices_host_id");
        keys.add("fk_external_dhcp_devices_pod_id");
        keys.add("fk_external_dhcp_devices_physical_network_id");
        DbUpgradeUtils.dropKeysIfExist(conn, "baremetal_dhcp_devices", keys, true);

        keys.add("fk_external_pxe_devices_nsp_id");
        keys.add("fk_external_pxe_devices_host_id");
        keys.add("fk_external_pxe_devices_physical_network_id");
        DbUpgradeUtils.dropKeysIfExist(conn, "baremetal_pxe_devices", keys, true);

        PreparedStatement pstmt = null;
        try {
            pstmt = conn.prepareStatement("ALTER TABLE `cloud`.`baremetal_dhcp_devices` ADD CONSTRAINT `fk_external_dhcp_devices_nsp_id` FOREIGN KEY (`nsp_id`) REFERENCES `physical_network_service_providers` (`id`) ON DELETE CASCADE");
            pstmt.executeUpdate();
            pstmt.close();
            pstmt = conn.prepareStatement("ALTER TABLE `cloud`.`baremetal_dhcp_devices` ADD CONSTRAINT `fk_external_dhcp_devices_host_id` FOREIGN KEY (`host_id`) REFERENCES `host`(`id`) ON DELETE CASCADE");
            pstmt.executeUpdate();
            pstmt.close();
            pstmt.close();
            pstmt = conn.prepareStatement("ALTER TABLE `cloud`.`baremetal_dhcp_devices` ADD CONSTRAINT `fk_external_dhcp_devices_physical_network_id` FOREIGN KEY (`physical_network_id`) REFERENCES `physical_network`(`id`) ON DELETE CASCADE");
            pstmt.executeUpdate();
            pstmt.close();
            s_logger.debug("Added foreign keys for table baremetal_dhcp_devices");
        } catch (SQLException e) {
            throw new CloudRuntimeException("Unable to add foreign keys to baremetal_dhcp_devices table", e);
        }

        try {
            pstmt = conn.prepareStatement("ALTER TABLE `cloud`.`baremetal_pxe_devices` ADD CONSTRAINT `fk_external_pxe_devices_nsp_id` FOREIGN KEY (`nsp_id`) REFERENCES `physical_network_service_providers` (`id`) ON DELETE CASCADE");
            pstmt.executeUpdate();
            pstmt.close();
            pstmt = conn.prepareStatement("ALTER TABLE `cloud`.`baremetal_pxe_devices` ADD CONSTRAINT `fk_external_pxe_devices_host_id` FOREIGN KEY (`host_id`) REFERENCES `host`(`id`) ON DELETE CASCADE");
            pstmt.executeUpdate();
            pstmt.close();
            pstmt = conn.prepareStatement("ALTER TABLE `cloud`.`baremetal_pxe_devices` ADD CONSTRAINT `fk_external_pxe_devices_physical_network_id` FOREIGN KEY (`physical_network_id`) REFERENCES `physical_network`(`id`) ON DELETE CASCADE");
            pstmt.executeUpdate();
            pstmt.close();
            s_logger.debug("Added foreign keys for table baremetal_pxe_devices");
        } catch (SQLException e) {
            throw new CloudRuntimeException("Unable to add foreign keys to baremetal_pxe_devices table", e);
        }
    }

    private void addIndexForAlert(Connection conn) {

        //First drop if it exists. (Due to patches shipped to customers some will have the index and some wont.)
        List<String> indexList = new ArrayList<String>();
        s_logger.debug("Dropping index i_alert__last_sent if it exists");
        indexList.add("last_sent"); // in 4.1, we created this index that is not in convention.
        indexList.add("i_alert__last_sent");
        DbUpgradeUtils.dropKeysIfExist(conn, "alert", indexList, false);

        //Now add index.
        PreparedStatement pstmt = null;
        try {
            pstmt = conn.prepareStatement("ALTER TABLE `cloud`.`alert` ADD INDEX `i_alert__last_sent`(`last_sent`)");
            pstmt.executeUpdate();
            s_logger.debug("Added index i_alert__last_sent for table alert");
        } catch (SQLException e) {
            throw new CloudRuntimeException("Unable to add index i_alert__last_sent to alert table for the column last_sent", e);
        } finally {
            try {
                if (pstmt != null) {
                    pstmt.close();
                }
            } catch (SQLException e) {
            }
        }

    }

    private void dropUploadTable(Connection conn) {

        PreparedStatement pstmt0 = null;
        PreparedStatement pstmt1 = null;
        PreparedStatement pstmt2 = null;
        PreparedStatement pstmt3 = null;

        ResultSet rs0 = null;
        ResultSet rs2 = null;

        try {
            // Read upload table - Templates
            s_logger.debug("Populating template_store_ref table");
            pstmt0 = conn.prepareStatement("SELECT url, created, type_id, host_id from upload where type=?");
            pstmt0.setString(1, "TEMPLATE");
            rs0 = pstmt0.executeQuery();
            pstmt1 = conn.prepareStatement("UPDATE template_store_ref SET download_url=?, download_url_created=? where template_id=? and store_id=?");

            //Update template_store_ref
            while(rs0.next()){
                pstmt1.setString(1, rs0.getString("url"));
                pstmt1.setDate(2, rs0.getDate("created"));
                pstmt1.setLong(3, rs0.getLong("type_id"));
                pstmt1.setLong(4, rs0.getLong("host_id"));
                pstmt1.executeUpdate();
            }



            // Read upload table - Volumes
            s_logger.debug("Populating volume store ref table");
            pstmt2 = conn.prepareStatement("SELECT url, created, type_id, host_id, install_path from upload where type=?");
            pstmt2.setString(1, "VOLUME");
            rs2 = pstmt2.executeQuery();

            pstmt3 = conn.prepareStatement("INSERT IGNORE INTO volume_store_ref (volume_id, store_id, zone_id, created, state, download_url, download_url_created, install_path) VALUES (?,?,?,?,?,?,?,?)");
            //insert into template_store_ref
            while(rs2.next()){
                pstmt3.setLong(1, rs2.getLong("type_id"));
                pstmt3.setLong(2, rs2.getLong("host_id"));
                pstmt3.setLong(3, 1l);// ???
                pstmt3.setDate(4, rs2.getDate("created"));
                pstmt3.setString(5, "Ready");
                pstmt3.setString(6, rs2.getString("url"));
                pstmt3.setDate(7, rs2.getDate("created"));
                pstmt3.setString(8, rs2.getString("install_path"));
                pstmt3.executeUpdate();
            }


        } catch (SQLException e) {
            throw new CloudRuntimeException("Unable add date into template/volume store ref from upload table.", e);
        } finally {
            try {
                if (pstmt0 != null) {
                    pstmt0.close();
                }
                if (pstmt1 != null) {
                    pstmt1.close();
                }
                if (pstmt2 != null) {
                    pstmt2.close();
                }
                if (pstmt3 != null) {
                    pstmt3.close();
                }
            } catch (SQLException e) {
            }
        }

    }


    private void updateSystemVmTemplates(Connection conn) {
        // TODO: system vm template migration after storage refactoring
        PreparedStatement pstmt = null;
        ResultSet rs = null;
        s_logger.debug("Updating System Vm template IDs");
        try{
            //Get all hypervisors in use
            Set<HypervisorType> hypervisorsListInUse = new HashSet<HypervisorType>();
            try {
                pstmt = conn.prepareStatement("select distinct(hypervisor_type) from `cloud`.`cluster` where removed is null");
                rs = pstmt.executeQuery();
                while(rs.next()){
                    switch (HypervisorType.getType(rs.getString(1))) {
                    case XenServer: hypervisorsListInUse.add(HypervisorType.XenServer);
                    break;
                    case KVM:       hypervisorsListInUse.add(HypervisorType.KVM);
                    break;
                    case VMware:    hypervisorsListInUse.add(HypervisorType.VMware);
                    break;
                    case Hyperv:    hypervisorsListInUse.add(HypervisorType.Hyperv);
                    break;
                    case LXC:       hypervisorsListInUse.add(HypervisorType.LXC);
                    break;
                    }
                }
            } catch (SQLException e) {
                throw new CloudRuntimeException("Error while listing hypervisors in use", e);
            }

            Map<HypervisorType, String> NewTemplateNameList = new HashMap<HypervisorType, String>(){
                {   put(HypervisorType.XenServer, "systemvm-xenserver-4.2");
                put(HypervisorType.VMware, "systemvm-vmware-4.2");
                put(HypervisorType.KVM, "systemvm-kvm-4.2");
                put(HypervisorType.LXC, "systemvm-lxc-4.2");
                put(HypervisorType.Hyperv, "systemvm-hyperv-4.2");
                }
            };

            Map<HypervisorType, String> routerTemplateConfigurationNames = new HashMap<HypervisorType, String>(){
                {   put(HypervisorType.XenServer, "router.template.xen");
                put(HypervisorType.VMware, "router.template.vmware");
                put(HypervisorType.KVM, "router.template.kvm");
                put(HypervisorType.LXC, "router.template.lxc");
                put(HypervisorType.Hyperv, "router.template.hyperv");
                }
            };

            Map<HypervisorType, String> newTemplateUrl = new HashMap<HypervisorType, String>(){
                {   put(HypervisorType.XenServer, "http://download.cloud.com/templates/4.2/systemvmtemplate-2013-07-12-master-xen.vhd.bz2");
                put(HypervisorType.VMware, "http://download.cloud.com/templates/4.2/systemvmtemplate-4.2-vh7.ova");
                put(HypervisorType.KVM, "http://download.cloud.com/templates/4.2/systemvmtemplate-2013-06-12-master-kvm.qcow2.bz2");
                put(HypervisorType.LXC, "http://download.cloud.com/templates/acton/acton-systemvm-02062012.qcow2.bz2");
                put(HypervisorType.Hyperv, "http://download.cloud.com/templates/4.2/systemvmtemplate-2013-06-12-master-xen.vhd.bz2");
                }
            };

            Map<HypervisorType, String> newTemplateChecksum = new HashMap<HypervisorType, String>(){
                {   put(HypervisorType.XenServer, "fb1b6e032a160d86f2c28feb5add6d83");
                put(HypervisorType.VMware, "8fde62b1089e5844a9cd3b9b953f9596");
                put(HypervisorType.KVM, "6cea42b2633841648040becb588bd8f0");
                put(HypervisorType.LXC, "2755de1f9ef2ce4d6f2bee2efbb4da92");
                put(HypervisorType.Hyperv, "fb1b6e032a160d86f2c28feb5add6d83");
                }
            };

            for (Map.Entry<HypervisorType, String> hypervisorAndTemplateName : NewTemplateNameList.entrySet()){
                s_logger.debug("Updating " + hypervisorAndTemplateName.getKey() + " System Vms");
                try {
                    //Get 4.2.0 system Vm template Id for corresponding hypervisor
                    pstmt = conn.prepareStatement("select id from `cloud`.`vm_template` where name = ? and removed is null order by id desc limit 1");
                    pstmt.setString(1, hypervisorAndTemplateName.getValue());
                    rs = pstmt.executeQuery();
                    if(rs.next()){
                        long templateId = rs.getLong(1);
                        rs.close();
                        pstmt.close();
                        // Mark the old system templates as removed
                        pstmt = conn.prepareStatement("UPDATE `cloud`.`vm_template` SET removed = now() WHERE hypervisor_type = ? AND type = 'SYSTEM' AND removed is null");
                        pstmt.setString(1, hypervisorAndTemplateName.getKey().toString());
                        pstmt.executeUpdate();
                        pstmt.close();
                        // change template type to SYSTEM
                        pstmt = conn.prepareStatement("update `cloud`.`vm_template` set type='SYSTEM' where id = ?");
                        pstmt.setLong(1, templateId);
                        pstmt.executeUpdate();
                        pstmt.close();
                        // update templete ID of system Vms
                        pstmt = conn.prepareStatement("update `cloud`.`vm_instance` set vm_template_id = ? where type <> 'User' and hypervisor_type = ?");
                        pstmt.setLong(1, templateId);
                        pstmt.setString(2, hypervisorAndTemplateName.getKey().toString());
                        pstmt.executeUpdate();
                        pstmt.close();
                        // Change value of global configuration parameter router.template.* for the corresponding hypervisor
                        pstmt = conn.prepareStatement("UPDATE `cloud`.`configuration` SET value = ? WHERE name = ?");
                        pstmt.setString(1, hypervisorAndTemplateName.getValue());
                        pstmt.setString(2, routerTemplateConfigurationNames.get(hypervisorAndTemplateName.getKey()));
                        pstmt.executeUpdate();
                        pstmt.close();
                    } else {
                        if (hypervisorsListInUse.contains(hypervisorAndTemplateName.getKey())){
                            // throw new CloudRuntimeException("4.2.0 " + hypervisorAndTemplateName.getKey() + " SystemVm template not found. Cannot upgrade system Vms");
                        } else {
                            s_logger.warn("4.2.0 " + hypervisorAndTemplateName.getKey() + " SystemVm template not found. " + hypervisorAndTemplateName.getKey() + " hypervisor is not used, so not failing upgrade");
                            // Update the latest template URLs for corresponding hypervisor
                            pstmt = conn.prepareStatement("UPDATE `cloud`.`vm_template` SET url = ? , checksum = ? WHERE hypervisor_type = ? AND type = 'SYSTEM' AND removed is null order by id desc limit 1");
                            pstmt.setString(1, newTemplateUrl.get(hypervisorAndTemplateName.getKey()));
                            pstmt.setString(2, newTemplateChecksum.get(hypervisorAndTemplateName.getKey()));
                            pstmt.setString(3, hypervisorAndTemplateName.getKey().toString());
                            pstmt.executeUpdate();
                            pstmt.close();
                        }
                    }
                } catch (SQLException e) {
                    throw new CloudRuntimeException("Error while updating "+ hypervisorAndTemplateName.getKey() +" systemVm template", e);
                }
            }
            try {
                pstmt = conn.prepareStatement("UPDATE `cloud`.`vm_template` set dynamically_scalable = 1 where name = ? and type = 'SYSTEM'");
                pstmt.setString(1, NewTemplateNameList.get(HypervisorType.VMware));
                pstmt.executeUpdate();
                pstmt.close();
            } catch (SQLException e) {
                throw new CloudRuntimeException("Error while updating dynamically_scalable flag to 1 for SYSTEM template systemvm-vmware-4.2");
            }
            s_logger.debug("Updating System Vm Template IDs Complete");
        }
        finally {
            try {
                if (rs != null) {
                    rs.close();
                }

                if (pstmt != null) {
                    pstmt.close();
                }
            } catch (SQLException e) {
            }
        }
        /*
        pstmt = null;
        try {
            pstmt = conn.prepareStatement("update vm_template set image_data_store_id = 1 where type = 'SYSTEM' or type = 'BUILTIN'");
            pstmt.executeUpdate();
        } catch (SQLException e) {
            throw new CloudRuntimeException("Failed to upgrade vm template data store uuid: " + e.toString());
        } finally {
            if (pstmt != null) {
                try {
                    pstmt.close();
                } catch (SQLException e) {
                }
            }
        }
         */
    }

    //KVM snapshot flag: only turn on if Customers is using snapshot;
    private void setKVMSnapshotFlag(Connection conn) {
        s_logger.debug("Verify and set the KVM snapshot flag if snapshot was used. ");
        PreparedStatement pstmt = null;
        ResultSet rs = null;
        try {
            int numRows = 0;
            pstmt = conn.prepareStatement("select count(*) from `cloud`.`snapshots` where hypervisor_type = 'KVM'");
            rs = pstmt.executeQuery();
            if(rs.next()){
                numRows = rs.getInt(1);
            }
            rs.close();
            pstmt.close();
            if (numRows > 0){
                //Add the configuration flag
                pstmt = conn.prepareStatement("UPDATE `cloud`.`configuration` SET value = ? WHERE name = 'kvm.snapshot.enabled'");
                pstmt.setString(1, "true");
                pstmt.executeUpdate();
            }
        } catch (SQLException e) {
            throw new CloudRuntimeException("Failed to read the snapshot table for KVM upgrade. ", e);
        } finally {
            try {
                if (rs != null) {
                    rs.close();
                }

                if (pstmt != null) {
                    pstmt.close();
                }
            } catch (SQLException e) {
            }
        }
        s_logger.debug("Done set KVM snapshot flag. ");
    }

    private void updatePrimaryStore(Connection conn) {
        PreparedStatement sql = null;
        PreparedStatement sql2 = null;
        try {
            sql = conn.prepareStatement("update storage_pool set storage_provider_name = ? , scope = ? where pool_type = 'Filesystem' or pool_type = 'LVM'");
            sql.setString(1, DataStoreProvider.DEFAULT_PRIMARY);
            sql.setString(2, "HOST");
            sql.executeUpdate();

            sql2 = conn.prepareStatement("update storage_pool set storage_provider_name = ? , scope = ? where pool_type != 'Filesystem' and pool_type != 'LVM'");
            sql2.setString(1, DataStoreProvider.DEFAULT_PRIMARY);
            sql2.setString(2, "CLUSTER");
            sql2.executeUpdate();
        } catch (SQLException e) {
            throw new CloudRuntimeException("Failed to upgrade vm template data store uuid: " + e.toString());
        } finally {
            if (sql != null) {
                try {
                    sql.close();
                } catch (SQLException e) {
                }
            }

            if (sql2 != null) {
                try {
                    sql2.close();
                } catch (SQLException e) {
                }
            }
        }
    }

    //update the cluster_details table with default overcommit ratios.
    private void updateOverCommitRatioClusterDetails(Connection conn) {
        PreparedStatement pstmt = null;
        PreparedStatement pstmt1 = null;
        PreparedStatement pstmt2 =null;
        PreparedStatement pstmt3 = null;
        ResultSet rs1 = null;
        ResultSet rscpu_global = null;
        ResultSet rsmem_global = null;
        try {
<<<<<<< HEAD
            pstmt = conn.prepareStatement("select id, hypervisor_type from `cloud`.`cluster`");
=======
            pstmt = conn.prepareStatement("select id, hypervisor_type from `cloud`.`cluster` WHERE removed IS NULL");
>>>>>>> 4533d2d8
            pstmt1=conn.prepareStatement("INSERT INTO `cloud`.`cluster_details` (cluster_id, name, value)  VALUES(?, 'cpuOvercommitRatio', ?)");
            pstmt2=conn.prepareStatement("INSERT INTO `cloud`.`cluster_details` (cluster_id, name, value)  VALUES(?, 'memoryOvercommitRatio', ?)");
            pstmt3=conn.prepareStatement("select value from `cloud`.`configuration` where name=?");
            pstmt3.setString(1,"cpu.overprovisioning.factor");
            rscpu_global = pstmt3.executeQuery();
            String global_cpu_overprovisioning_factor = "1";
            if (rscpu_global.next())
                global_cpu_overprovisioning_factor = rscpu_global.getString(1);
            pstmt3.setString(1,"mem.overprovisioning.factor");
            rsmem_global = pstmt3.executeQuery();
            String global_mem_overprovisioning_factor = "1";
            if (rsmem_global.next())
                global_mem_overprovisioning_factor = rsmem_global.getString(1);
            rs1 = pstmt.executeQuery();

            while (rs1.next()) {
                long id = rs1.getLong(1);
                String hypervisor_type = rs1.getString(2);
<<<<<<< HEAD
                if (hypervisor_type.equalsIgnoreCase(HypervisorType.VMware.toString())) {
=======
                if (HypervisorType.VMware.toString().equalsIgnoreCase(hypervisor_type)) {
>>>>>>> 4533d2d8
                    pstmt1.setLong(1,id);
                    pstmt1.setString(2,global_cpu_overprovisioning_factor);
                    pstmt1.execute();
                    pstmt2.setLong(1,id);
                    pstmt2.setString(2,global_mem_overprovisioning_factor);
                    pstmt2.execute();
                }else {
                    //update cluster_details table with the default overcommit ratios.
                    pstmt1.setLong(1,id);
                    pstmt1.setString(2,"1");
                    pstmt1.execute();
                    pstmt2.setLong(1,id);
                    pstmt2.setString(2,"1");
                    pstmt2.execute();
                }
            }
        } catch (SQLException e) {
            throw new CloudRuntimeException("Unable to update cluster_details with default overcommit ratios.", e);
        } finally {
            try {
                if (rs1 != null) {
                    rs1.close();
                }
                if (rsmem_global != null) {
                    rsmem_global.close();
                }
                if (rscpu_global != null) {
                    rscpu_global.close();
                }
                if (pstmt != null) {
                    pstmt.close();
                }
                if (pstmt2 != null) {
                    pstmt2.close();
                }
                if (pstmt3 != null) {
                    pstmt3.close();
                }
            } catch (SQLException e) {
            }
        }
    }


    @Override
    public File[] getCleanupScripts() {
        String script = Script.findScript("", "db/schema-410to420-cleanup.sql");
        if (script == null) {
            throw new CloudRuntimeException("Unable to find db/schema-410to420-cleanup.sql");
        }

        return new File[] { new File(script) };
    }

    private String getNewLabel(ResultSet rs, String oldParamValue) {
        int separatorIndex;
        String oldGuestLabel;
        String newGuestLabel = oldParamValue;
        try {
            // No need to iterate because the global param setting applies to all physical networks irrespective of traffic type
            if (rs.next()) {
                oldGuestLabel = rs.getString("vmware_network_label");
                // guestLabel is in format [[<VSWITCHNAME>],VLANID]
                separatorIndex = oldGuestLabel.indexOf(",");
                if(separatorIndex > -1) {
                    newGuestLabel += oldGuestLabel.substring(separatorIndex);
                }
            }
        } catch (SQLException e) {
            s_logger.error(new CloudRuntimeException("Failed to read vmware_network_label : " + e));
        } finally {
            try {
                if (rs != null) {
                    rs.close();
                }
            } catch (SQLException e) {
            }
        }
        return newGuestLabel;
    }

    private void upgradeVmwareLabels(Connection conn) {
        PreparedStatement pstmt = null;
        ResultSet rsParams = null;
        ResultSet rsLabel = null;
        String newLabel;
        String trafficType = null;
        String trafficTypeVswitchParam;
        String trafficTypeVswitchParamValue;

        try {
            // update the existing vmware traffic labels
            pstmt = conn.prepareStatement("select name,value from `cloud`.`configuration` where category='Hidden' and value is not NULL and name REGEXP 'vmware*.vswitch';");
            rsParams = pstmt.executeQuery();
            while (rsParams.next()) {
                trafficTypeVswitchParam = rsParams.getString("name");
                trafficTypeVswitchParamValue = rsParams.getString("value");
                // When upgraded from 4.0 to 4.1 update physical network traffic label with trafficTypeVswitchParam
                if (trafficTypeVswitchParam.equals("vmware.private.vswitch")) {
                    trafficType = "Management"; //TODO(sateesh): Ignore storage traffic, as required physical network already implemented, anything else tobe done?
                } else if (trafficTypeVswitchParam.equals("vmware.public.vswitch")) {
                    trafficType = "Public";
                } else if (trafficTypeVswitchParam.equals("vmware.guest.vswitch")) {
                    trafficType = "Guest";
                }
                pstmt = conn.prepareStatement("select physical_network_id, traffic_type, vmware_network_label from physical_network_traffic_types where vmware_network_label is not NULL and traffic_type='" + trafficType + "';");
                rsLabel = pstmt.executeQuery();
                newLabel = getNewLabel(rsLabel, trafficTypeVswitchParamValue);
                pstmt = conn.prepareStatement("update physical_network_traffic_types set vmware_network_label = " + newLabel + " where traffic_type = '" + trafficType + "' and vmware_network_label is not NULL;");
                s_logger.debug("Updating vmware label for " + trafficType + " traffic. Update SQL statement is " + pstmt);
                pstmt.executeUpdate();
            }
        } catch (SQLException e) {
            throw new CloudRuntimeException("Unable to set vmware traffic labels ", e);
        } finally {
            try {
                if (rsParams != null) {
                    rsParams.close();
                }
                if (pstmt != null) {
                    pstmt.close();
                }
            } catch (SQLException e) {
            }
        }
    }

    private void persistLegacyZones(Connection conn) {
        List<Long> listOfLegacyZones = new ArrayList<Long>();
        PreparedStatement pstmt = null;
        PreparedStatement clustersQuery = null;
        PreparedStatement clusterDetailsQuery = null;
        ResultSet rs = null;
        ResultSet clusters = null;
        ResultSet clusterDetails = null;
        ResultSet dcInfo = null;
        Long vmwareDcId = 1L;
        Long zoneId;
        Long clusterId;
        boolean legacyZone;
        boolean ignoreZone;
        Long count;
        String dcOfPreviousCluster = null;
        String dcOfCurrentCluster = null;
        String[] tokens;
        String url;
        String user = "";
        String password = "";
        String vc = "";
        String dcName = "";
        String guid;
        String key;
        String value;

        try {
            pstmt = conn.prepareStatement("select id from `cloud`.`data_center` where removed is NULL");
            rs = pstmt.executeQuery();

            while (rs.next()) {
                zoneId = rs.getLong("id");
                clustersQuery = conn.prepareStatement("select id from `cloud`.`cluster` where removed is NULL AND data_center_id=? AND hypervisor_type='VMware'");
                clustersQuery.setLong(1, zoneId);
                legacyZone = false;
                ignoreZone = true;
                count = 0L;
                // Legacy zone term is meant only for VMware
                // Legacy zone is a zone with atleast 2 clusters & with multiple DCs or VCs
                clusters = clustersQuery.executeQuery();
                if (!clusters.next()) {
                    continue; // Ignore the zone without any clusters
                } else {
                    dcOfPreviousCluster = null;
                    dcOfCurrentCluster = null;
                    do {
                        clusterId = clusters.getLong("id");
                        ignoreZone = false;
                        clusterDetailsQuery = conn.prepareStatement("select value from `cloud`.`cluster_details` where name='url' and cluster_id=?");
                        clusterDetailsQuery.setLong(1, clusterId);
                        clusterDetails = clusterDetailsQuery.executeQuery();
                        clusterDetails.next();
                        url = clusterDetails.getString("value");
                        tokens = url.split("/"); // url format - http://vcenter/dc/cluster
                        vc = tokens[2];
                        dcName = tokens[3];
                        dcOfPreviousCluster = dcOfCurrentCluster;
                        dcOfCurrentCluster = dcName + "@" + vc;
                        if (count > 0) {
                            if (!dcOfPreviousCluster.equalsIgnoreCase(dcOfCurrentCluster)) {
                                legacyZone = true;
                                s_logger.debug("Marking the zone " + zoneId + " as legacy zone.");
                            }
                        }
                        count++;
                    } while (clusters.next());

                    // Ignore the zone without even one VMware cluster.
                    if (ignoreZone) {
                        continue;
                    }
                }
                if (legacyZone) {
                    listOfLegacyZones.add(zoneId);
                } else {
                    // Associate DC with the zone.
                    assert(clusterDetails != null) : "Couldn't retrieve details of cluster!";
                    s_logger.debug("Discovered non-legacy zone " + zoneId + ". Processing the zone to associate with VMware datacenter.");

                    clusterDetailsQuery = conn.prepareStatement("select name, value from `cloud`.`cluster_details` where cluster_id=?");
                    clusterDetailsQuery.setLong(1, clusterId);
                    clusterDetails = clusterDetailsQuery.executeQuery();
                    while (clusterDetails.next()) {
                        key = clusterDetails.getString(1);
                        value = clusterDetails.getString(2);
                        if (key.equalsIgnoreCase("username")) {
                            user = value;
                        } else if (key.equalsIgnoreCase("password")) {
                            password = value;
                        }
                    }
                    guid = dcName + "@" + vc;

                    pstmt = conn.prepareStatement("INSERT INTO `cloud`.`vmware_data_center` (uuid, name, guid, vcenter_host, username, password) values(?, ?, ?, ?, ?, ?)");
                    pstmt.setString(1, UUID.randomUUID().toString());
                    pstmt.setString(2, dcName);
                    pstmt.setString(3, guid);
                    pstmt.setString(4, vc);
                    pstmt.setString(5, user);
                    pstmt.setString(6, password);
                    pstmt.executeUpdate();

                    pstmt = conn.prepareStatement("SELECT id FROM `cloud`.`vmware_data_center` where guid=?");
                    pstmt.setString(1, guid);
                    dcInfo = pstmt.executeQuery();
                    if(dcInfo.next()) {
                        vmwareDcId = dcInfo.getLong("id");
                    }

                    pstmt = conn.prepareStatement("INSERT INTO `cloud`.`vmware_data_center_zone_map` (zone_id, vmware_data_center_id) values(?, ?)");
                    pstmt.setLong(1, zoneId);
                    pstmt.setLong(2, vmwareDcId);
                    pstmt.executeUpdate();
                }
            }
            updateLegacyZones(conn, listOfLegacyZones);
        } catch (SQLException e) {
            String msg = "Unable to discover legacy zones." + e.getMessage();
            s_logger.error(msg);
            throw new CloudRuntimeException(msg, e);
        } finally {
            try {
                if (rs != null) {
                    rs.close();
                }
                if (pstmt != null) {
                    pstmt.close();
                }
                if (dcInfo != null) {
                    dcInfo.close();
                }
                if (clusters != null) {
                    clusters.close();
                }
                if (clusterDetails != null) {
                    clusterDetails.close();
                }
                if (clustersQuery != null) {
                    clustersQuery.close();
                }
                if (clusterDetailsQuery != null) {
                    clusterDetailsQuery.close();
                }
            } catch (SQLException e) {
            }
        }
    }

    private void updateLegacyZones(Connection conn, List<Long> zones) {
        PreparedStatement legacyZonesQuery = null;
        //Insert legacy zones into table for legacy zones.
        try {
            legacyZonesQuery = conn.prepareStatement("INSERT INTO `cloud`.`legacy_zones` (zone_id) VALUES (?)");
            for(Long zoneId : zones) {
                legacyZonesQuery.setLong(1, zoneId);
                legacyZonesQuery.executeUpdate();
                s_logger.debug("Inserted zone " + zoneId + " into cloud.legacyzones table");
            }
        } catch (SQLException e) {
            throw new CloudRuntimeException("Unable add zones to cloud.legacyzones table.", e);
        } finally {
            try {
                if (legacyZonesQuery != null) {
                    legacyZonesQuery.close();
                }
            } catch (SQLException e) {
            }
        }
    }

    private void createPlaceHolderNics(Connection conn) {
        PreparedStatement pstmt = null;
        ResultSet rs = null;

        try {
            pstmt = conn.prepareStatement("SELECT network_id, gateway, ip4_address FROM `cloud`.`nics` WHERE reserver_name IN ('DirectNetworkGuru','DirectPodBasedNetworkGuru') and vm_type='DomainRouter' AND removed IS null");
            rs = pstmt.executeQuery();
            while (rs.next()) {
                Long networkId = rs.getLong(1);
                String gateway = rs.getString(2);
                String ip = rs.getString(3);
                String uuid = UUID.randomUUID().toString();
                //Insert placeholder nic for each Domain router nic in Shared network
                pstmt = conn.prepareStatement("INSERT INTO `cloud`.`nics` (uuid, ip4_address, gateway, network_id, state, strategy, vm_type, default_nic, created) VALUES (?, ?, ?, ?, 'Reserved', 'PlaceHolder', 'DomainRouter', 0, now())");
                pstmt.setString(1, uuid);
                pstmt.setString(2, ip);
                pstmt.setString(3, gateway);
                pstmt.setLong(4, networkId);
                pstmt.executeUpdate();
                s_logger.debug("Created placeholder nic for the ipAddress " + ip + " and network " + networkId);

            }
        } catch (SQLException e) {
            throw new CloudRuntimeException("Unable to create placeholder nics", e);
        } finally {
            try {
                if (rs != null) {
                    rs.close();
                }
                if (pstmt != null) {
                    pstmt.close();
                }
            } catch (SQLException e) {
            }
        }
    }


    private void updateRemoteAccessVpn(Connection conn) {
        PreparedStatement pstmt = null;
        ResultSet rs = null;

        try {
            pstmt = conn.prepareStatement("SELECT vpn_server_addr_id FROM `cloud`.`remote_access_vpn`");
            rs = pstmt.executeQuery();
            long id=1;
            while (rs.next()) {
                String uuid = UUID.randomUUID().toString();
                Long ipId = rs.getLong(1);
                pstmt = conn.prepareStatement("UPDATE `cloud`.`remote_access_vpn` set uuid=?, id=? where vpn_server_addr_id=?");
                pstmt.setString(1, uuid);
                pstmt.setLong(2, id);
                pstmt.setLong(3, ipId);
                pstmt.executeUpdate();
                id++;
            }
        } catch (SQLException e) {
            throw new CloudRuntimeException("Unable to update id/uuid of remote_access_vpn table", e);
        } finally {
            try {
                if (rs != null) {
                    rs.close();
                }
                if (pstmt != null) {
                    pstmt.close();
                }
            } catch (SQLException e) {
            }
        }
    }

    private void addEgressFwRulesForSRXGuestNw(Connection conn) {
        PreparedStatement pstmt = null;
        ResultSet rs = null;
        ResultSet rsId = null;
        ResultSet rsNw = null;
        try {
            pstmt = conn.prepareStatement("select network_id FROM `cloud`.`ntwk_service_map` where service='Firewall' and provider='JuniperSRX' ");
            rs = pstmt.executeQuery();
            while (rs.next()) {
                long netId = rs.getLong(1);
                //checking for Isolated OR Virtual
                pstmt = conn.prepareStatement("select account_id, domain_id FROM `cloud`.`networks` where (guest_type='Isolated' OR guest_type='Virtual') and traffic_type='Guest' and vpc_id is NULL and (state='implemented' OR state='Shutdown') and id=? ");
                pstmt.setLong(1, netId);
                s_logger.debug("Getting account_id, domain_id from networks table: " + pstmt);
                rsNw = pstmt.executeQuery();

                if(rsNw.next()) {
                    long accountId = rsNw.getLong(1);
                    long domainId = rsNw.getLong(2);

                    //Add new rule for the existing networks
                    s_logger.debug("Adding default egress firewall rule for network " + netId);
                    pstmt = conn.prepareStatement("INSERT INTO firewall_rules (uuid, state, protocol, purpose, account_id, domain_id, network_id, xid, created,  traffic_type) VALUES (?, 'Active', 'all', 'Firewall', ?, ?, ?, ?, now(), 'Egress')");
                    pstmt.setString(1, UUID.randomUUID().toString());
                    pstmt.setLong(2, accountId);
                    pstmt.setLong(3, domainId);
                    pstmt.setLong(4, netId);
                    pstmt.setString(5, UUID.randomUUID().toString());
                    s_logger.debug("Inserting default egress firewall rule " + pstmt);
                    pstmt.executeUpdate();

                    pstmt = conn.prepareStatement("select id from firewall_rules where protocol='all' and network_id=?");
                    pstmt.setLong(1, netId);
                    rsId = pstmt.executeQuery();

                    long firewallRuleId;
                    if(rsId.next()) {
                        firewallRuleId = rsId.getLong(1);
                        pstmt = conn.prepareStatement("insert into firewall_rules_cidrs (firewall_rule_id,source_cidr) values (?, '0.0.0.0/0')");
                        pstmt.setLong(1, firewallRuleId);
                        s_logger.debug("Inserting rule for cidr 0.0.0.0/0 for the new Firewall rule id=" + firewallRuleId + " with statement " + pstmt);
                        pstmt.executeUpdate();
                    }
                }
            }
        } catch (SQLException e) {
            throw new CloudRuntimeException("Unable to set egress firewall rules ", e);
        } finally {
            try {
                if (rs != null) {
                    rs.close();
                }
                if (pstmt != null) {
                    pstmt.close();
                }
            } catch (SQLException e) {
            }
        }
    }

    private void upgradeEIPNetworkOfferings(Connection conn) {

        PreparedStatement pstmt = null;
        ResultSet rs = null;

        try {
            pstmt = conn.prepareStatement("select id, elastic_ip_service from `cloud`.`network_offerings` where traffic_type='Guest'");
            rs = pstmt.executeQuery();
            while (rs.next()) {
                long id = rs.getLong(1);
                // check if elastic IP service is enabled for network offering
                if (rs.getLong(2) != 0) {
                    //update network offering with eip_associate_public_ip set to true
                    pstmt = conn.prepareStatement("UPDATE `cloud`.`network_offerings` set eip_associate_public_ip=? where id=?");
                    pstmt.setBoolean(1, true);
                    pstmt.setLong(2, id);
                    pstmt.executeUpdate();
                }
            }
        } catch (SQLException e) {
            throw new CloudRuntimeException("Unable to set elastic_ip_service for network offerings with EIP service enabled.", e);
        }
    }

    private void updateNetworkACLs(Connection conn) {
        //Fetch all VPC Tiers
        //For each tier create a network ACL and move all the acl_items to network_acl_item table
        // If there are no acl_items for a tier, associate it with default ACL

        s_logger.debug("Updating network ACLs");

        PreparedStatement pstmt = null;
        PreparedStatement pstmtDelete = null;
        ResultSet rs = null;
        ResultSet rsAcls = null;
        ResultSet rsCidr = null;

        //1,2 are default acl Ids, start acl Ids from 3
        long nextAclId = 3;

        try {
            //Get all VPC tiers
            pstmt = conn.prepareStatement("SELECT id, vpc_id, uuid FROM `cloud`.`networks` where vpc_id is not null and removed is null");
            rs = pstmt.executeQuery();
            while (rs.next()) {
                Long networkId = rs.getLong(1);
                s_logger.debug("Updating network ACLs for network: "+networkId);
                Long vpcId = rs.getLong(2);
                String tierUuid = rs.getString(3);
                pstmt = conn.prepareStatement("SELECT id, uuid, start_port, end_port, state, protocol, icmp_code, icmp_type, created, traffic_type FROM `cloud`.`firewall_rules` where network_id = ? and purpose = 'NetworkACL'");
                pstmt.setLong(1, networkId);
                rsAcls = pstmt.executeQuery();
                boolean hasAcls = false;
                Long aclId = null;
                int number = 1;
                while(rsAcls.next()){
                    if(!hasAcls){
                        hasAcls = true;
                        aclId = nextAclId++;
                        //create ACL for the tier
                        s_logger.debug("Creating network ACL for tier: "+tierUuid);
                        pstmt = conn.prepareStatement("INSERT INTO `cloud`.`network_acl` (id, uuid, vpc_id, description, name) values (?, UUID(), ? , ?, ?)");
                        pstmt.setLong(1, aclId);
                        pstmt.setLong(2, vpcId);
                        pstmt.setString(3, "ACL for tier " + tierUuid);
                        pstmt.setString(4, "tier_" + tierUuid);
                        pstmt.executeUpdate();
                    }

                    Long fwRuleId = rsAcls.getLong(1);
                    String cidr = null;
                    //get cidr from firewall_rules_cidrs
                    pstmt = conn.prepareStatement("SELECT id, source_cidr FROM `cloud`.`firewall_rules_cidrs` where firewall_rule_id = ?");
                    pstmt.setLong(1, fwRuleId);
                    rsCidr = pstmt.executeQuery();
                    while(rsCidr.next()){
                        Long cidrId = rsCidr.getLong(1);
                        String sourceCidr = rsCidr.getString(2);
                        if(cidr == null){
                            cidr = sourceCidr;
                        } else {
                            cidr += ","+sourceCidr;
                        }
                        //Delete cidr entry
                        pstmtDelete = conn.prepareStatement("DELETE FROM `cloud`.`firewall_rules_cidrs` where id = ?");
                        pstmtDelete.setLong(1, cidrId);
                        pstmtDelete.executeUpdate();
                    }


                    String aclItemUuid = rsAcls.getString(2);
                    //Move acl to network_acl_item table
                    s_logger.debug("Moving firewall rule: "+aclItemUuid);
                    pstmt = conn.prepareStatement("INSERT INTO `cloud`.`network_acl_item` (uuid, acl_id, start_port, end_port, state, protocol, icmp_code, icmp_type, created, traffic_type, cidr, number, action) values (?, ?, ?, ?, ?, ?, ?, ?, ?, ?, ?, ?, ? )");
                    //uuid
                    pstmt.setString(1, aclItemUuid);
                    //aclId
                    pstmt.setLong(2, aclId);
                    //Start port
                    Integer startPort = rsAcls.getInt(3);
                    if(rsAcls.wasNull()){
                        pstmt.setNull(3, Types.INTEGER);
                    } else {
                        pstmt.setLong(3, startPort);
                    }
                    //End port
                    Integer endPort = rsAcls.getInt(4);
                    if(rsAcls.wasNull()){
                        pstmt.setNull(4, Types.INTEGER);
                    } else {
                        pstmt.setLong(4, endPort);
                    }
                    //State
                    String state = rsAcls.getString(5);
                    pstmt.setString(5, state);
                    //protocol
                    String protocol = rsAcls.getString(6);
                    pstmt.setString(6, protocol);
                    //icmp_code
                    Integer icmpCode = rsAcls.getInt(7);
                    if(rsAcls.wasNull()){
                        pstmt.setNull(7, Types.INTEGER);
                    } else {
                        pstmt.setLong(7, icmpCode);
                    }

                    //icmp_type
                    Integer icmpType = rsAcls.getInt(8);
                    if(rsAcls.wasNull()){
                        pstmt.setNull(8, Types.INTEGER);
                    } else {
                        pstmt.setLong(8, icmpType);
                    }

                    //created
                    Date created = rsAcls.getDate(9);
                    pstmt.setDate(9, created);
                    //traffic type
                    String trafficType = rsAcls.getString(10);
                    pstmt.setString(10, trafficType);

                    //cidr
                    pstmt.setString(11, cidr);
                    //number
                    pstmt.setInt(12, number++);
                    //action
                    pstmt.setString(13, "Allow");
                    pstmt.executeUpdate();

                    //Delete firewall rule
                    pstmtDelete = conn.prepareStatement("DELETE FROM `cloud`.`firewall_rules` where id = ?");
                    pstmtDelete.setLong(1, fwRuleId);
                    pstmtDelete.executeUpdate();
                }
                if(!hasAcls){
                    //no network ACls for this network.
                    // Assign default Deny ACL
                    aclId = NetworkACL.DEFAULT_DENY;
                }
                //Assign acl to network
                pstmt = conn.prepareStatement("UPDATE `cloud`.`networks` set network_acl_id=? where id=?");
                pstmt.setLong(1, aclId);
                pstmt.setLong(2, networkId);
                pstmt.executeUpdate();
            }
            s_logger.debug("Done updating network ACLs ");
        } catch (SQLException e) {
            throw new CloudRuntimeException("Unable to move network acls from firewall rules table to network_acl_item table", e);
        } finally {
            try {
                if (rs != null) {
                    rs.close();
                }
                if (rsAcls != null) {
                    rsAcls.close();
                }
                if (rsCidr != null) {
                    rsCidr.close();
                }
                if (pstmt != null) {
                    pstmt.close();
                }
            } catch (SQLException e) {
            }
        }
    }

    private void updateGlobalDeploymentPlanner(Connection conn) {
        PreparedStatement pstmt = null;
        ResultSet rs = null;

        try {
            pstmt = conn
                    .prepareStatement("select value from `cloud`.`configuration` where name = 'vm.allocation.algorithm'");
            rs = pstmt.executeQuery();
            while (rs.next()) {
                String globalValue = rs.getString(1);
                String plannerName = "FirstFitPlanner";

                if (globalValue != null) {
                    if (globalValue.equals(DeploymentPlanner.AllocationAlgorithm.random.toString())) {
                        plannerName = "FirstFitPlanner";
                    } else if (globalValue.equals(DeploymentPlanner.AllocationAlgorithm.firstfit.toString())) {
                        plannerName = "FirstFitPlanner";
                    } else if (globalValue.equals(DeploymentPlanner.AllocationAlgorithm.userconcentratedpod_firstfit
                            .toString())) {
                        plannerName = "UserConcentratedPodPlanner";
                    } else if (globalValue.equals(DeploymentPlanner.AllocationAlgorithm.userconcentratedpod_random
                            .toString())) {
                        plannerName = "UserConcentratedPodPlanner";
                    } else if (globalValue.equals(DeploymentPlanner.AllocationAlgorithm.userdispersing.toString())) {
                        plannerName = "UserDispersingPlanner";
                    }
                }
                // update vm.deployment.planner global config
                pstmt = conn.prepareStatement("UPDATE `cloud`.`configuration` set value=? where name = 'vm.deployment.planner'");
                pstmt.setString(1, plannerName);
                pstmt.executeUpdate();
            }
        } catch (SQLException e) {
            throw new CloudRuntimeException("Unable to set vm.deployment.planner global config", e);
        } finally {
            try {
                if (rs != null) {
                    rs.close();
                }
                if (pstmt != null) {
                    pstmt.close();
                }
            } catch (SQLException e) {
            }
        }
    }


    private void upgradeDefaultVpcOffering(Connection conn) {
        PreparedStatement pstmt = null;
        ResultSet rs = null;

        try {
            pstmt = conn.prepareStatement("select distinct map.vpc_offering_id from `cloud`.`vpc_offering_service_map` map, `cloud`.`vpc_offerings` off where off.id=map.vpc_offering_id AND service='Lb'");
            rs = pstmt.executeQuery();
            while (rs.next()) {
                long id = rs.getLong(1);
                //Add internal LB vm as a supported provider for the load balancer service
                pstmt = conn.prepareStatement("INSERT INTO `cloud`.`vpc_offering_service_map` (vpc_offering_id, service, provider) VALUES (?,?,?)");
                pstmt.setLong(1, id);
                pstmt.setString(2, "Lb");
                pstmt.setString(3, "InternalLbVm");
                pstmt.executeUpdate();
            }

        } catch (SQLException e) {
            throw new CloudRuntimeException("Unable update the default VPC offering with the internal lb service", e);
        } finally {
            try {
                if (rs != null) {
                    rs.close();
                }
                if (pstmt != null) {
                    pstmt.close();
                }
            } catch (SQLException e) {
            }
        }
    }

    private void upgradePhysicalNtwksWithInternalLbProvider(Connection conn) {

        PreparedStatement pstmt = null;
        ResultSet rs = null;

        try {
            pstmt = conn.prepareStatement("SELECT id FROM `cloud`.`physical_network` where removed is null");
            rs = pstmt.executeQuery();
            while (rs.next()) {
                long pNtwkId = rs.getLong(1);
                String uuid = UUID.randomUUID().toString();
                //Add internal LB VM to the list of physical network service providers
                pstmt = conn.prepareStatement("INSERT INTO `cloud`.`physical_network_service_providers` " +
                        "(uuid, physical_network_id, provider_name, state, load_balance_service_provided, destination_physical_network_id)" +
                        " VALUES (?, ?, 'InternalLbVm', 'Enabled', 1, 0)");
                pstmt.setString(1, uuid);
                pstmt.setLong(2, pNtwkId);
                pstmt.executeUpdate();

                //Add internal lb vm to the list of physical network elements
                PreparedStatement pstmt1 = conn.prepareStatement("SELECT id FROM `cloud`.`physical_network_service_providers`" +
                        " WHERE physical_network_id=? AND provider_name='InternalLbVm'");
                pstmt1.setLong(1, pNtwkId);
                ResultSet rs1 = pstmt1.executeQuery();
                while (rs1.next()) {
                    long providerId = rs1.getLong(1);
                    uuid = UUID.randomUUID().toString();
                    pstmt1 = conn.prepareStatement("INSERT INTO `cloud`.`virtual_router_providers` (nsp_id, uuid, type, enabled) VALUES (?, ?, 'InternalLbVm', 1)");
                    pstmt1.setLong(1, providerId);
                    pstmt1.setString(2, uuid);
                    pstmt1.executeUpdate();
                }
            }

        } catch (SQLException e) {
            throw new CloudRuntimeException("Unable to update existing physical networks with internal lb provider", e);
        } finally {
            try {
                if (rs != null) {
                    rs.close();
                }
                if (pstmt != null) {
                    pstmt.close();
                }
            } catch (SQLException e) {
            }
        }
    }

    private void addHostDetailsIndex(Connection conn) {
        s_logger.debug("Checking if host_details index exists, if not we will add it");
        PreparedStatement pstmt = null;
        ResultSet rs = null;
        try {
            pstmt = conn.prepareStatement("SHOW INDEX FROM `cloud`.`host_details` where KEY_NAME = 'fk_host_details__host_id'");
            rs = pstmt.executeQuery();
            if (rs.next()) {
                s_logger.debug("Index already exists on host_details - not adding new one");
            } else {
                // add the index
                PreparedStatement pstmtUpdate = conn.prepareStatement("ALTER IGNORE TABLE `cloud`.`host_details` ADD INDEX `fk_host_details__host_id` (`host_id`)");
                pstmtUpdate.executeUpdate();
                s_logger.debug("Index did not exist on host_details -  added new one");
                pstmtUpdate.close();
            }
        } catch (SQLException e) {
            throw new CloudRuntimeException("Failed to check/update the host_details index ", e);
        } finally {
            try {
                if (rs != null) {
                    rs.close();
                }

                if (pstmt != null) {
                    pstmt.close();
                }
            } catch (SQLException e) {
            }
        }
    }


    private void updateNetworksForPrivateGateways(Connection conn) {

        PreparedStatement pstmt = null;
        ResultSet rs = null;

        try {
            //1) get all non removed gateways
            pstmt = conn.prepareStatement("SELECT network_id, vpc_id FROM `cloud`.`vpc_gateways` WHERE type='Private' AND removed IS null");
            rs = pstmt.executeQuery();
            while (rs.next()) {
                Long networkId = rs.getLong(1);
                Long vpcId = rs.getLong(2);
                //2) Update networks with vpc_id if its set to NULL
                pstmt = conn.prepareStatement("UPDATE `cloud`.`networks` set vpc_id=? where id=? and vpc_id is NULL and removed is NULL");
                pstmt.setLong(1, vpcId);
                pstmt.setLong(2, networkId);
                pstmt.executeUpdate();

            }
        } catch (SQLException e) {
            throw new CloudRuntimeException("Failed to update private networks with VPC id.", e);
        }
    }

    private void removeFirewallServiceFromSharedNetworkOfferingWithSGService(Connection conn) {
        PreparedStatement pstmt = null;
        ResultSet rs = null;

        try {
            pstmt = conn.prepareStatement("select id from `cloud`.`network_offerings` where unique_name='DefaultSharedNetworkOfferingWithSGService'");
            rs = pstmt.executeQuery();
            while (rs.next()) {
                long id = rs.getLong(1);
                // remove Firewall service for SG shared network offering
                pstmt = conn.prepareStatement("DELETE from `cloud`.`ntwk_offering_service_map` where network_offering_id=? and service='Firewall'");
                pstmt.setLong(1, id);
                pstmt.executeUpdate();
            }
        } catch (SQLException e) {
            throw new CloudRuntimeException("Unable to remove Firewall service for SG shared network offering.", e);
        } finally {
            try {
                if (rs != null) {
                    rs.close();
                }

                if (pstmt != null) {
                    pstmt.close();
                }
            } catch (SQLException e) {
            }
        }
    }

    private void fix22xKVMSnapshots(Connection conn) {
        PreparedStatement pstmt = null;
        ResultSet rs = null;
        s_logger.debug("Updating KVM snapshots");
        try {
            pstmt = conn.prepareStatement("select id, backup_snap_id from `cloud`.`snapshots` where hypervisor_type='KVM' and removed is null and backup_snap_id is not null");
            rs = pstmt.executeQuery();
            while (rs.next()) {
                long id = rs.getLong(1);
                String backUpPath = rs.getString(2);
                // Update Backup Path. Remove anything before /snapshots/
                // e.g 22x Path /mnt/0f14da63-7033-3ca5-bdbe-fa62f4e2f38a/snapshots/1/2/6/i-2-6-VM_ROOT-6_20121219072022
                // Above path should change to /snapshots/1/2/6/i-2-6-VM_ROOT-6_20121219072022
                int index = backUpPath.indexOf("snapshots"+File.separator);
                if (index > 1){
                    String correctedPath = backUpPath.substring(index);
                    s_logger.debug("Updating Snapshot with id: "+id+" original backup path: "+backUpPath+ " updated backup path: "+correctedPath);
                    pstmt = conn.prepareStatement("UPDATE `cloud`.`snapshots` set backup_snap_id=? where id = ?");
                    pstmt.setString(1, correctedPath);
                    pstmt.setLong(2, id);
                    pstmt.executeUpdate();
                }
            }
            s_logger.debug("Done updating KVM snapshots");
        } catch (SQLException e) {
            throw new CloudRuntimeException("Unable to update backup id for KVM snapshots", e);
        } finally {
            try {
                if (rs != null) {
                    rs.close();
                }

                if (pstmt != null) {
                    pstmt.close();
                }
            } catch (SQLException e) {
            }
        }
    }

    // Corrects upgrade for deployment with F5 and SRX devices (pre 3.0) to network offering &
    // network service provider paradigm
    private void correctExternalNetworkDevicesSetup(Connection conn) {
        PreparedStatement zoneSearchStmt = null, pNetworkStmt = null, f5DevicesStmt = null, srxDevicesStmt = null;
        ResultSet zoneResults = null, pNetworksResults = null, f5DevicesResult = null, srxDevicesResult = null;

        try {
            zoneSearchStmt = conn.prepareStatement("SELECT id, networktype FROM `cloud`.`data_center`");
            zoneResults = zoneSearchStmt.executeQuery();
            while (zoneResults.next()) {
                long zoneId = zoneResults.getLong(1);
                String networkType = zoneResults.getString(2);

                if (!com.cloud.dc.DataCenter.NetworkType.Advanced.toString().equalsIgnoreCase(networkType)) {
                    continue;
                }

                pNetworkStmt = conn.prepareStatement("SELECT id FROM `cloud`.`physical_network` where data_center_id=?");
                pNetworkStmt.setLong(1, zoneId);
                pNetworksResults = pNetworkStmt.executeQuery();
                while (pNetworksResults.next()) {
                    long physicalNetworkId = pNetworksResults.getLong(1);
                    PreparedStatement fetchF5NspStmt = conn.prepareStatement("SELECT id from `cloud`.`physical_network_service_providers` where physical_network_id=" + physicalNetworkId
                            + " and provider_name = 'F5BigIp'");
                    ResultSet rsF5NSP = fetchF5NspStmt.executeQuery();
                    boolean hasF5Nsp = rsF5NSP.next();
                    fetchF5NspStmt.close();

                    // if there is no 'F5BigIP' physical network service provider added into physical network then
                    // add 'F5BigIP' as network service provider and add the entry in 'external_load_balancer_devices'
                    if (!hasF5Nsp) {
                        f5DevicesStmt = conn.prepareStatement("SELECT id FROM host WHERE data_center_id=? AND type = 'ExternalLoadBalancer' AND removed IS NULL");
                        f5DevicesStmt.setLong(1, zoneId);
                        f5DevicesResult = f5DevicesStmt.executeQuery();
                        // add F5BigIP provider and provider instance to physical network if there are any external load
                        // balancers added in the zone
                        while (f5DevicesResult.next()) {
                            long f5HostId = f5DevicesResult.getLong(1);;
                            addF5ServiceProvider(conn, physicalNetworkId, zoneId);
                            addF5LoadBalancer(conn, f5HostId, physicalNetworkId);
                        }
                    }

                    PreparedStatement fetchSRXNspStmt = conn.prepareStatement("SELECT id from `cloud`.`physical_network_service_providers` where physical_network_id=" + physicalNetworkId
                            + " and provider_name = 'JuniperSRX'");
                    ResultSet rsSRXNSP = fetchSRXNspStmt.executeQuery();
                    boolean hasSrxNsp = rsSRXNSP.next();
                    fetchSRXNspStmt.close();

                    // if there is no 'JuniperSRX' physical network service provider added into physical network then
                    // add 'JuniperSRX' as network service provider and add the entry in 'external_firewall_devices'
                    if (!hasSrxNsp) {
                        srxDevicesStmt = conn.prepareStatement("SELECT id FROM host WHERE data_center_id=? AND type = 'ExternalFirewall' AND removed IS NULL");
                        srxDevicesStmt.setLong(1, zoneId);
                        srxDevicesResult = srxDevicesStmt.executeQuery();
                        // add JuniperSRX provider and provider instance to physical network if there are any external
                        // firewall instances added in to the zone
                        while (srxDevicesResult.next()) {
                            long srxHostId = srxDevicesResult.getLong(1);
                            // add SRX provider and provider instance to physical network
                            addSrxServiceProvider(conn, physicalNetworkId, zoneId);
                            addSrxFirewall(conn, srxHostId, physicalNetworkId);
                        }
                    }
                }
            }

            // not the network service provider has been provisioned in to physical network, mark all guest network
            // to be using network offering 'Isolated with external providers'
            fixZoneUsingExternalDevices(conn);

            if (zoneResults != null) {
                try {
                    zoneResults.close();
                } catch (SQLException e) {
                }
            }

            if (zoneSearchStmt != null) {
                try {
                    zoneSearchStmt.close();
                } catch (SQLException e) {
                }
            }
        } catch (SQLException e) {
            throw new CloudRuntimeException("Exception while adding PhysicalNetworks", e);
        } finally {

        }
    }

    private void addF5LoadBalancer(Connection conn, long hostId, long physicalNetworkId){
        PreparedStatement pstmtUpdate = null;
        try{
            s_logger.debug("Adding F5 Big IP load balancer with host id " + hostId + " in to physical network" + physicalNetworkId);
            String insertF5 = "INSERT INTO `cloud`.`external_load_balancer_devices` (physical_network_id, host_id, provider_name, " +
                    "device_name, capacity, is_dedicated, device_state, allocation_state, is_managed, uuid) VALUES ( ?, ?, ?, ?, ?, ?, ?, ?, ?, ?)";
            pstmtUpdate = conn.prepareStatement(insertF5);
            pstmtUpdate.setLong(1, physicalNetworkId);
            pstmtUpdate.setLong(2, hostId);
            pstmtUpdate.setString(3, "F5BigIp");
            pstmtUpdate.setString(4, "F5BigIpLoadBalancer");
            pstmtUpdate.setLong(5, 0);
            pstmtUpdate.setBoolean(6, false);
            pstmtUpdate.setString(7, "Enabled");
            pstmtUpdate.setString(8, "Shared");
            pstmtUpdate.setBoolean(9, false);
            pstmtUpdate.setString(10, UUID.randomUUID().toString());
            pstmtUpdate.executeUpdate();
        }catch (SQLException e) {
            throw new CloudRuntimeException("Exception while adding F5 load balancer device" ,  e);
        } finally {
            if (pstmtUpdate != null) {
                try {
                    pstmtUpdate.close();
                } catch (SQLException e) {
                }
            }
        }
    }

    private void addSrxFirewall(Connection conn, long hostId, long physicalNetworkId){
        PreparedStatement pstmtUpdate = null;
        try{
            s_logger.debug("Adding SRX firewall device with host id " + hostId + " in to physical network" + physicalNetworkId);
            String insertSrx = "INSERT INTO `cloud`.`external_firewall_devices` (physical_network_id, host_id, provider_name, " +
                    "device_name, capacity, is_dedicated, device_state, allocation_state, uuid) VALUES ( ?, ?, ?, ?, ?, ?, ?, ?, ?)";
            pstmtUpdate = conn.prepareStatement(insertSrx);
            pstmtUpdate.setLong(1, physicalNetworkId);
            pstmtUpdate.setLong(2, hostId);
            pstmtUpdate.setString(3, "JuniperSRX");
            pstmtUpdate.setString(4, "JuniperSRXFirewall");
            pstmtUpdate.setLong(5, 0);
            pstmtUpdate.setBoolean(6, false);
            pstmtUpdate.setString(7, "Enabled");
            pstmtUpdate.setString(8, "Shared");
            pstmtUpdate.setString(9, UUID.randomUUID().toString());
            pstmtUpdate.executeUpdate();
        }catch (SQLException e) {
            throw new CloudRuntimeException("Exception while adding SRX firewall device ",  e);
        } finally {
            if (pstmtUpdate != null) {
                try {
                    pstmtUpdate.close();
                } catch (SQLException e) {
                }
            }
        }
    }

    private void addF5ServiceProvider(Connection conn, long physicalNetworkId, long zoneId){
        PreparedStatement pstmtUpdate = null;
        try{
            // add physical network service provider - F5BigIp
            s_logger.debug("Adding PhysicalNetworkServiceProvider F5BigIp" + " in to physical network" + physicalNetworkId);
            String insertPNSP = "INSERT INTO `cloud`.`physical_network_service_providers` (`uuid`, `physical_network_id` , `provider_name`, `state` ," +
                    "`destination_physical_network_id`, `vpn_service_provided`, `dhcp_service_provided`, `dns_service_provided`, `gateway_service_provided`," +
                    "`firewall_service_provided`, `source_nat_service_provided`, `load_balance_service_provided`, `static_nat_service_provided`," +
                    "`port_forwarding_service_provided`, `user_data_service_provided`, `security_group_service_provided`) VALUES (?,?,?,?,0,0,0,0,0,0,0,1,0,0,0,0)";

            pstmtUpdate = conn.prepareStatement(insertPNSP);
            pstmtUpdate.setString(1, UUID.randomUUID().toString());
            pstmtUpdate.setLong(2, physicalNetworkId);
            pstmtUpdate.setString(3, "F5BigIp");
            pstmtUpdate.setString(4, "Enabled");
            pstmtUpdate.executeUpdate();
        }catch (SQLException e) {
            throw new CloudRuntimeException("Exception while adding PhysicalNetworkServiceProvider F5BigIp", e);
        } finally {
            if (pstmtUpdate != null) {
                try {
                    pstmtUpdate.close();
                } catch (SQLException e) {
                }
            }
        }
    }

    private void addSrxServiceProvider(Connection conn, long physicalNetworkId, long zoneId){
        PreparedStatement pstmtUpdate = null;
        try{
            // add physical network service provider - JuniperSRX
            s_logger.debug("Adding PhysicalNetworkServiceProvider JuniperSRX");
            String insertPNSP = "INSERT INTO `cloud`.`physical_network_service_providers` (`uuid`, `physical_network_id` , `provider_name`, `state` ," +
                    "`destination_physical_network_id`, `vpn_service_provided`, `dhcp_service_provided`, `dns_service_provided`, `gateway_service_provided`," +
                    "`firewall_service_provided`, `source_nat_service_provided`, `load_balance_service_provided`, `static_nat_service_provided`," +
                    "`port_forwarding_service_provided`, `user_data_service_provided`, `security_group_service_provided`) VALUES (?,?,?,?,0,0,0,0,1,1,1,0,1,1,0,0)";

            pstmtUpdate = conn.prepareStatement(insertPNSP);
            pstmtUpdate.setString(1, UUID.randomUUID().toString());
            pstmtUpdate.setLong(2, physicalNetworkId);
            pstmtUpdate.setString(3, "JuniperSRX");
            pstmtUpdate.setString(4, "Enabled");
            pstmtUpdate.executeUpdate();
        }catch (SQLException e) {
            throw new CloudRuntimeException("Exception while adding PhysicalNetworkServiceProvider JuniperSRX" ,  e);
        } finally {
            if (pstmtUpdate != null) {
                try {
                    pstmtUpdate.close();
                } catch (SQLException e) {
                }
            }
        }
    }

    // This method does two things
    //
    // 1) ensure that networks using external load balancer/firewall in deployments prior to release 3.0
    //    has entry in network_external_lb_device_map and network_external_firewall_device_map
    //
    // 2) Some keys of host details for F5 and SRX devices were stored in Camel Case in 2.x releases. From 3.0
    //    they are made in lowercase. On upgrade change the host details name to lower case
    private void fixZoneUsingExternalDevices(Connection conn) {
        //Get zones to upgrade
        List<Long> zoneIds = new ArrayList<Long>();
        PreparedStatement pstmt = null;
        PreparedStatement pstmtUpdate = null;
        ResultSet rs = null;
        long networkOfferingId, networkId;
        long f5DeviceId, f5HostId;
        long srxDevivceId,  srxHostId;

        try {
            pstmt = conn.prepareStatement("select id from `cloud`.`data_center` where lb_provider='F5BigIp' or firewall_provider='JuniperSRX' or gateway_provider='JuniperSRX'");
            rs = pstmt.executeQuery();
            while (rs.next()) {
                zoneIds.add(rs.getLong(1));
            }
        } catch (SQLException e) {
            throw new CloudRuntimeException("Unable to create network to LB & firewall device mapping for networks  that use them", e);
        }

        if (zoneIds.size() == 0) {
            return; // no zones using F5 and SRX devices so return
        }

        // find the default network offering created for external devices during upgrade from 2.2.14
        try {
            pstmt = conn.prepareStatement("select id from `cloud`.`network_offerings` where unique_name='Isolated with external providers' ");
            rs = pstmt.executeQuery();
            if (rs.first()) {
                networkOfferingId = rs.getLong(1);
            } else {
                throw new CloudRuntimeException("Cannot upgrade as there is no 'Isolated with external providers' network offering crearted .");
            }
        } catch  (SQLException e) {
            throw new CloudRuntimeException("Unable to create network to LB & firewalla device mapping for networks  that use them", e);
        }

        for (Long zoneId : zoneIds) {
            try {
                // find the F5 device id  in the zone
                pstmt = conn.prepareStatement("SELECT id FROM host WHERE data_center_id=? AND type = 'ExternalLoadBalancer' AND removed IS NULL");
                pstmt.setLong(1, zoneId);
                rs = pstmt.executeQuery();
                if (rs.first()) {
                    f5HostId  = rs.getLong(1);
                } else {
                    throw new CloudRuntimeException("Cannot upgrade as there is no F5 load balancer device found in data center " + zoneId);
                }
                pstmt = conn.prepareStatement("SELECT id FROM external_load_balancer_devices WHERE  host_id=?");
                pstmt.setLong(1, f5HostId);
                rs = pstmt.executeQuery();
                if (rs.first()) {
                    f5DeviceId = rs.getLong(1);
                } else {
                    throw new CloudRuntimeException("Cannot upgrade as there is no F5 load balancer device with host ID " + f5HostId + " found in external_load_balancer_device");
                }

                // find the SRX device id  in the zone
                pstmt = conn.prepareStatement("SELECT id FROM host WHERE data_center_id=? AND type = 'ExternalFirewall' AND removed IS NULL");
                pstmt.setLong(1, zoneId);
                rs = pstmt.executeQuery();
                if (rs.first()) {
                    srxHostId = rs.getLong(1);
                } else {
                    throw new CloudRuntimeException("Cannot upgrade as there is no SRX firewall device found in data center " + zoneId);
                }
                pstmt = conn.prepareStatement("SELECT id FROM external_firewall_devices WHERE  host_id=?");
                pstmt.setLong(1, srxHostId);
                rs = pstmt.executeQuery();
                if (rs.first()) {
                    srxDevivceId = rs.getLong(1);
                } else {
                    throw new CloudRuntimeException("Cannot upgrade as there is no SRX firewall device found with host ID " + srxHostId + " found in external_firewall_devices");
                }

                // check if network any uses F5 or SRX devices  in the zone
                pstmt = conn.prepareStatement("select id from `cloud`.`networks` where guest_type='Virtual' and data_center_id=? and network_offering_id=? and removed IS NULL");
                pstmt.setLong(1, zoneId);
                pstmt.setLong(2, networkOfferingId);
                rs = pstmt.executeQuery();
                while (rs.next()) {
                    // get the network Id
                    networkId = rs.getLong(1);

                    // add mapping for the network in network_external_lb_device_map
                    String insertLbMapping = "INSERT INTO `cloud`.`network_external_lb_device_map` (uuid, network_id, external_load_balancer_device_id, created) VALUES ( ?, ?, ?, now())";
                    pstmtUpdate = conn.prepareStatement(insertLbMapping);
                    pstmtUpdate.setString(1, UUID.randomUUID().toString());
                    pstmtUpdate.setLong(2, networkId);
                    pstmtUpdate.setLong(3, f5DeviceId);
                    pstmtUpdate.executeUpdate();
                    s_logger.debug("Successfully added entry in network_external_lb_device_map for network " +  networkId + " and F5 device ID " +  f5DeviceId);

                    // add mapping for the network in network_external_firewall_device_map
                    String insertFwMapping = "INSERT INTO `cloud`.`network_external_firewall_device_map` (uuid, network_id, external_firewall_device_id, created) VALUES ( ?, ?, ?, now())";
                    pstmtUpdate = conn.prepareStatement(insertFwMapping);
                    pstmtUpdate.setString(1, UUID.randomUUID().toString());
                    pstmtUpdate.setLong(2, networkId);
                    pstmtUpdate.setLong(3, srxDevivceId);
                    pstmtUpdate.executeUpdate();
                    s_logger.debug("Successfully added entry in network_external_firewall_device_map for network " +  networkId + " and SRX device ID " +  srxDevivceId);
                }

                // update host details for F5 and SRX devices
                s_logger.debug("Updating the host details for F5 and SRX devices");
                pstmt = conn.prepareStatement("SELECT host_id, name FROM `cloud`.`host_details` WHERE  host_id=? OR host_id=?");
                pstmt.setLong(1, f5HostId);
                pstmt.setLong(2, srxHostId);
                rs = pstmt.executeQuery();
                while (rs.next()) {
                    long hostId = rs.getLong(1);
                    String camlCaseName = rs.getString(2);
                    if (!(camlCaseName.equalsIgnoreCase("numRetries") ||
                            camlCaseName.equalsIgnoreCase("publicZone") ||
                            camlCaseName.equalsIgnoreCase("privateZone") ||
                            camlCaseName.equalsIgnoreCase("publicInterface") ||
                            camlCaseName.equalsIgnoreCase("privateInterface") ||
                            camlCaseName.equalsIgnoreCase("usageInterface") )) {
                        continue;
                    }
                    String lowerCaseName = camlCaseName.toLowerCase();
                    pstmt = conn.prepareStatement("update `cloud`.`host_details` set name=? where host_id=? AND name=?");
                    pstmt.setString(1, lowerCaseName);
                    pstmt.setLong(2, hostId);
                    pstmt.setString(3, camlCaseName);
                    pstmt.executeUpdate();
                }
                s_logger.debug("Successfully updated host details for F5 and SRX devices");
            } catch (SQLException e) {
                throw new CloudRuntimeException("Unable create a mapping for the networks in network_external_lb_device_map and network_external_firewall_device_map", e);
            }  finally {
                try {
                    if (rs != null) {
                        rs.close();
                    }
                    if (pstmt != null) {
                        pstmt.close();
                    }
                } catch (SQLException e) {
                }
            }
            s_logger.info("Successfully upgraded network using F5 and SRX devices to have a entry in the network_external_lb_device_map and network_external_firewall_device_map");
        }
    }

    // migrate secondary storages NFS from host tables to image_store table
    private void migrateSecondaryStorageToImageStore(Connection conn) {
        PreparedStatement storeInsert = null;
        PreparedStatement storeDetailInsert = null;
        PreparedStatement nfsQuery = null;
        PreparedStatement pstmt = null;
        ResultSet rs = null;
        ResultSet storeInfo = null;

        s_logger.debug("Migrating secondary storage to image store");
        boolean hasS3orSwift = false;
        try {
            s_logger.debug("Checking if we need to migrate NFS secondary storage to image store or staging store");
            int numRows = 0;
            pstmt = conn.prepareStatement("select count(*) from `cloud`.`s3`");
            rs = pstmt.executeQuery();
            if(rs.next()){
                numRows = rs.getInt(1);
            }
            rs.close();
            pstmt.close();
            if (numRows > 0){
                hasS3orSwift = true;
            } else{
                // check if there is swift storage
                pstmt = conn.prepareStatement("select count(*) from `cloud`.`swift`");
                rs = pstmt.executeQuery();
                if(rs.next()){
                    numRows = rs.getInt(1);
                }
                rs.close();
                pstmt.close();
                if ( numRows > 0){
                    hasS3orSwift = true;
                }
            }

            String store_role = "Image";
            if ( hasS3orSwift){
                store_role = "ImageCache";
            }

            s_logger.debug("Migrating NFS secondary storage to " + store_role + " store");

            storeDetailInsert = conn
                    .prepareStatement("INSERT INTO `cloud`.`image_store_details` (store_id, name, value) values(?, ?, ?)");

            // migrate NFS secondary storage, for nfs, keep previous host_id as the store_id
            storeInsert = conn
                    .prepareStatement("INSERT INTO `cloud`.`image_store` (id, uuid, name, image_provider_name, protocol, url, data_center_id, scope, role, parent, total_size, created) values(?, ?, ?, 'NFS', 'nfs', ?, ?, 'ZONE', ?, ?, ?, ?)");
            nfsQuery = conn
                    .prepareStatement("select id, uuid, url, data_center_id, parent, total_size, created from `cloud`.`host` where type = 'SecondaryStorage' and removed is null");
            rs = nfsQuery.executeQuery();

            while (rs.next()) {
                Long nfs_id = rs.getLong("id");
                String nfs_uuid = rs.getString("uuid");
                String nfs_url = rs.getString("url");
                String nfs_parent = rs.getString("parent");
                int nfs_dcid = rs.getInt("data_center_id");
                Long nfs_totalsize = rs.getObject("total_size") != null ? rs.getLong("total_size") : null;
                Date nfs_created = rs.getDate("created");

                // insert entry in image_store table and image_store_details
                // table and store host_id and store_id mapping
                storeInsert.setLong(1, nfs_id);
                storeInsert.setString(2, nfs_uuid);
                storeInsert.setString(3, nfs_uuid);
                storeInsert.setString(4, nfs_url);
                storeInsert.setInt(5, nfs_dcid);
                storeInsert.setString(6,  store_role);
                storeInsert.setString(7, nfs_parent);
                if (nfs_totalsize != null){
                    storeInsert.setLong(8,  nfs_totalsize);
                }
                else{
                    storeInsert.setNull(8, Types.BIGINT);
                }
                storeInsert.setDate(9, nfs_created);
                storeInsert.executeUpdate();
            }

            s_logger.debug("Marking NFS secondary storage in host table as removed");
            pstmt = conn.prepareStatement("UPDATE `cloud`.`host` SET removed = now() WHERE type = 'SecondaryStorage' and removed is null");
            pstmt.executeUpdate();
            pstmt.close();
        }
        catch (SQLException e) {
            String msg = "Unable to migrate secondary storages." + e.getMessage();
            s_logger.error(msg);
            throw new CloudRuntimeException(msg, e);
        } finally {
            try {
                if (rs != null) {
                    rs.close();
                }
                if (storeInfo != null) {
                    storeInfo.close();
                }

                if (storeInsert != null) {
                    storeInsert.close();
                }
                if (storeDetailInsert != null) {
                    storeDetailInsert.close();
                }
                if (nfsQuery != null) {
                    nfsQuery.close();
                }
                if (pstmt != null) {
                    pstmt.close();
                }
            } catch (SQLException e) {
            }
        }
        s_logger.debug("Completed migrating secondary storage to image store");
    }

    // migrate volume_host_ref to volume_store_ref
    private void migrateVolumeHostRef(Connection conn) {
        PreparedStatement volStoreInsert = null;
        PreparedStatement volStoreUpdate = null;

        s_logger.debug("Updating volume_store_ref table from volume_host_ref table");
        try {
            volStoreInsert = conn
                    .prepareStatement("INSERT INTO `cloud`.`volume_store_ref` (store_id,  volume_id, zone_id, created, last_updated, job_id, download_pct, size, physical_size, download_state, checksum, error_str, local_path, install_path, url, destroyed, update_count, ref_cnt, state) select host_id, volume_id, zone_id, created, last_updated, job_id, download_pct, size, physical_size, download_state, checksum, error_str, local_path, install_path, url, destroyed, 0, 0, 'Allocated' from `cloud`.`volume_host_ref`");
            int rowCount = volStoreInsert.executeUpdate();
            s_logger.debug("Insert modified " + rowCount + " rows");

            volStoreUpdate = conn.prepareStatement("update `cloud`.`volume_store_ref` set state = 'Ready' where download_state = 'DOWNLOADED'");
            rowCount = volStoreUpdate.executeUpdate();
            s_logger.debug("Update modified " + rowCount + " rows");
        }
        catch (SQLException e) {
            String msg = "Unable to migrate volume_host_ref." + e.getMessage();
            s_logger.error(msg);
            throw new CloudRuntimeException(msg, e);
        } finally {
            try{
                if (volStoreInsert != null) {
                    volStoreInsert.close();
                }
                if (volStoreUpdate != null) {
                    volStoreUpdate.close();
                }
            } catch (SQLException e) {
            }
        }
        s_logger.debug("Completed updating volume_store_ref table from volume_host_ref table");
    }

    // migrate template_host_ref to template_store_ref
    private void migrateTemplateHostRef(Connection conn) {
        PreparedStatement tmplStoreInsert = null;
        PreparedStatement tmplStoreUpdate = null;

        s_logger.debug("Updating template_store_ref table from template_host_ref table");
        try {
            tmplStoreInsert = conn
                    .prepareStatement("INSERT INTO `cloud`.`template_store_ref` (store_id,  template_id, created, last_updated, job_id, download_pct, size, physical_size, download_state, error_str, local_path, install_path, url, destroyed, is_copy, update_count, ref_cnt, store_role, state) select host_id, template_id, created, last_updated, job_id, download_pct, size, physical_size, download_state, error_str, local_path, install_path, url, destroyed, is_copy, 0, 0, 'Image', 'Allocated' from `cloud`.`template_host_ref`");
            int rowCount = tmplStoreInsert.executeUpdate();
            s_logger.debug("Insert modified " + rowCount + " rows");

            tmplStoreUpdate = conn.prepareStatement("update `cloud`.`template_store_ref` set state = 'Ready' where download_state = 'DOWNLOADED'");
            rowCount = tmplStoreUpdate.executeUpdate();
            s_logger.debug("Update modified " + rowCount + " rows");
        }
        catch (SQLException e) {
            String msg = "Unable to migrate template_host_ref." + e.getMessage();
            s_logger.error(msg);
            throw new CloudRuntimeException(msg, e);
        } finally {
            try{
                if (tmplStoreInsert != null) {
                    tmplStoreInsert.close();
                }
                if (tmplStoreUpdate != null) {
                    tmplStoreUpdate.close();
                }
            } catch (SQLException e) {
            }
        }
        s_logger.debug("Completed updating template_store_ref table from template_host_ref table");
    }

    // migrate some entry contents of snapshots to snapshot_store_ref
    private void migrateSnapshotStoreRef(Connection conn) {
        PreparedStatement snapshotStoreInsert = null;

        s_logger.debug("Updating snapshot_store_ref table from snapshots table");
        try {
            //Update all snapshots except KVM snapshots
            snapshotStoreInsert = conn
                    .prepareStatement("INSERT INTO `cloud`.`snapshot_store_ref` (store_id,  snapshot_id, created, size, parent_snapshot_id, install_path, volume_id, update_count, ref_cnt, store_role, state) select sechost_id, id, created, size, prev_snap_id, CONCAT('snapshots', '/', account_id, '/', volume_id, '/', backup_snap_id), volume_id, 0, 0, 'Image', 'Ready' from `cloud`.`snapshots` where status = 'BackedUp' and hypervisor_type <> 'KVM' and sechost_id is not null and removed is null");
            int rowCount = snapshotStoreInsert.executeUpdate();
            s_logger.debug("Inserted " + rowCount + " snapshots into snapshot_store_ref");

            //backsnap_id for KVM snapshots is complate path. CONCAT is not required
            snapshotStoreInsert = conn
                    .prepareStatement("INSERT INTO `cloud`.`snapshot_store_ref` (store_id,  snapshot_id, created, size, parent_snapshot_id, install_path, volume_id, update_count, ref_cnt, store_role, state) select sechost_id, id, created, size, prev_snap_id, backup_snap_id, volume_id, 0, 0, 'Image', 'Ready' from `cloud`.`snapshots` where status = 'BackedUp' and hypervisor_type = 'KVM' and sechost_id is not null and removed is null");
            rowCount = snapshotStoreInsert.executeUpdate();
            s_logger.debug("Inserted " + rowCount + " KVM snapshots into snapshot_store_ref");
        }
        catch (SQLException e) {
            String msg = "Unable to migrate snapshot_store_ref." + e.getMessage();
            s_logger.error(msg);
            throw new CloudRuntimeException(msg, e);
        } finally {
            try{
                if (snapshotStoreInsert != null) {
                    snapshotStoreInsert.close();
                }
            } catch (SQLException e) {
            }
        }
        s_logger.debug("Completed updating snapshot_store_ref table from snapshots table");
    }

    // migrate secondary storages S3 from s3 tables to image_store table
    private void migrateS3ToImageStore(Connection conn) {
        PreparedStatement storeInsert = null;
        PreparedStatement storeDetailInsert = null;
        PreparedStatement storeQuery = null;
        PreparedStatement s3Query = null;
        ResultSet rs = null;
        ResultSet storeInfo = null;
        Long storeId = null;
        Map<Long, Long> s3_store_id_map = new HashMap<Long, Long>();

        s_logger.debug("Migrating S3 to image store");
        try {
            storeQuery = conn.prepareStatement("select id from `cloud`.`image_store` where uuid = ?");
            storeDetailInsert = conn
                    .prepareStatement("INSERT INTO `cloud`.`image_store_details` (store_id, name, value) values(?, ?, ?)");

            // migrate S3 to image_store
            storeInsert = conn
                    .prepareStatement("INSERT INTO `cloud`.`image_store` (uuid, name, image_provider_name, protocol, scope, role, created) values(?, ?, 'S3', ?, 'REGION', 'Image', ?)");
            s3Query = conn
                    .prepareStatement("select id, uuid, access_key, secret_key, end_point, bucket, https, connection_timeout, max_error_retry, socket_timeout, created from `cloud`.`s3`");
            rs = s3Query.executeQuery();

            while (rs.next()) {
                Long s3_id = rs.getLong("id");
                String s3_uuid = rs.getString("uuid");
                String s3_accesskey = rs.getString("access_key");
                String s3_secretkey = rs.getString("secret_key");
                String s3_endpoint = rs.getString("end_point");
                String s3_bucket = rs.getString("bucket");
                boolean s3_https = rs.getObject("https") != null ? (rs.getInt("https") == 0 ? false : true) : false;
                Integer s3_connectiontimeout = rs.getObject("connection_timeout") != null ? rs.getInt("connection_timeout") : null;
                Integer s3_retry = rs.getObject("max_error_retry") != null ? rs.getInt("max_error_retry") : null;
                Integer s3_sockettimeout = rs.getObject("socket_timeout") != null ? rs.getInt("socket_timeout") : null;
                Date s3_created = rs.getDate("created");

                // insert entry in image_store table and image_store_details
                // table and store s3_id and store_id mapping

                storeInsert.setString(1, s3_uuid);
                storeInsert.setString(2, s3_uuid);
                storeInsert.setString(3, s3_https ? "https" : "http");
                storeInsert.setDate(4, s3_created);
                storeInsert.executeUpdate();

                storeQuery.setString(1, s3_uuid);
                storeInfo = storeQuery.executeQuery();
                if (storeInfo.next()) {
                    storeId = storeInfo.getLong("id");
                }

                Map<String, String> detailMap = new HashMap<String, String>();
                detailMap.put(ApiConstants.S3_ACCESS_KEY, s3_accesskey);
                detailMap.put(ApiConstants.S3_SECRET_KEY, s3_secretkey);
                detailMap.put(ApiConstants.S3_BUCKET_NAME, s3_bucket);
                detailMap.put(ApiConstants.S3_END_POINT, s3_endpoint);
                detailMap.put(ApiConstants.S3_HTTPS_FLAG, String.valueOf(s3_https));
                if (s3_connectiontimeout != null) {
                    detailMap.put(ApiConstants.S3_CONNECTION_TIMEOUT, String.valueOf(s3_connectiontimeout));
                }
                if (s3_retry != null) {
                    detailMap.put(ApiConstants.S3_MAX_ERROR_RETRY, String.valueOf(s3_retry));
                }
                if (s3_sockettimeout != null) {
                    detailMap.put(ApiConstants.S3_SOCKET_TIMEOUT, String.valueOf(s3_sockettimeout));
                }

                Iterator<String> keyIt = detailMap.keySet().iterator();
                while (keyIt.hasNext()) {
                    String key = keyIt.next();
                    String val = detailMap.get(key);
                    storeDetailInsert.setLong(1, storeId);
                    storeDetailInsert.setString(2, key);
                    storeDetailInsert.setString(3, val);
                    storeDetailInsert.executeUpdate();
                }
                s3_store_id_map.put(s3_id, storeId);
            }
        } catch (SQLException e) {
            String msg = "Unable to migrate S3 secondary storages." + e.getMessage();
            s_logger.error(msg);
            throw new CloudRuntimeException(msg, e);
        } finally {
            try {
                if (rs != null) {
                    rs.close();
                }
                if (storeInfo != null) {
                    storeInfo.close();
                }

                if (storeInsert != null) {
                    storeInsert.close();
                }
                if (storeDetailInsert != null) {
                    storeDetailInsert.close();
                }
                if (storeQuery != null) {
                    storeQuery.close();
                }
                if (s3Query != null) {
                    s3Query.close();
                }
            } catch (SQLException e) {
            }
        }

        s_logger.debug("Migrating template_s3_ref to template_store_ref");
        migrateTemplateS3Ref(conn, s3_store_id_map);

        s_logger.debug("Migrating s3 backedup snapshots to snapshot_store_ref");
        migrateSnapshotS3Ref(conn, s3_store_id_map);

        s_logger.debug("Completed migrating S3 secondary storage to image store");
    }

    // migrate template_s3_ref to template_store_ref
    private void migrateTemplateS3Ref(Connection conn, Map<Long, Long> s3StoreMap) {
        PreparedStatement tmplStoreInsert = null;
        PreparedStatement s3Query = null;
        ResultSet rs = null;

        s_logger.debug("Updating template_store_ref table from template_s3_ref table");
        try{
            tmplStoreInsert = conn
                    .prepareStatement("INSERT INTO `cloud`.`template_store_ref` (store_id,  template_id, created, download_pct, size, physical_size, download_state, local_path, install_path, update_count, ref_cnt, store_role, state) values(?, ?, ?, 100, ?, ?, 'DOWNLOADED', '?', '?', 0, 0, 'Image', 'Ready')");
            s3Query = conn
                    .prepareStatement("select template_s3_ref.s3_id, template_s3_ref.template_id, template_s3_ref.created, template_s3_ref.size, template_s3_ref.physical_size, vm_template.account_id from `cloud`.`template_s3_ref`, `cloud`.`vm_template` where vm_template.id = template_s3_ref.template_id");
            rs = s3Query.executeQuery();

            while (rs.next()) {
                Long s3_id = rs.getLong("s3_id");
                Long s3_tmpl_id = rs.getLong("template_id");
                Date s3_created = rs.getDate("created");
                Long s3_size = rs.getObject("size") != null ? rs.getLong("size") : null;
                Long s3_psize = rs.getObject("physical_size") != null ? rs.getLong("physical_size") : null;
                Long account_id = rs.getLong("account_id");

                tmplStoreInsert.setLong(1, s3StoreMap.get(s3_id));
                tmplStoreInsert.setLong(2, s3_tmpl_id);
                tmplStoreInsert.setDate(3, s3_created);
                if (s3_size != null) {
                    tmplStoreInsert.setLong(4, s3_size);
                } else {
                    tmplStoreInsert.setNull(4, Types.BIGINT);
                }
                if (s3_psize != null) {
                    tmplStoreInsert.setLong(5, s3_psize);
                } else {
                    tmplStoreInsert.setNull(5, Types.BIGINT);
                }
                String path = "template/tmpl/" + account_id + "/" + s3_tmpl_id;
                tmplStoreInsert.setString(6,  path);
                tmplStoreInsert.setString(7,  path);
                tmplStoreInsert.executeUpdate();
            }
        }
        catch (SQLException e) {
            String msg = "Unable to migrate template_s3_ref." + e.getMessage();
            s_logger.error(msg);
            throw new CloudRuntimeException(msg, e);
        } finally {
            try {
                if (rs != null) {
                    rs.close();
                }
                if (tmplStoreInsert != null) {
                    tmplStoreInsert.close();
                }
                if (s3Query != null) {
                    s3Query.close();
                }
            } catch (SQLException e) {
            }
        }
        s_logger.debug("Completed migrating template_s3_ref table.");
    }

    // migrate some entry contents of snapshots to snapshot_store_ref
    private void migrateSnapshotS3Ref(Connection conn, Map<Long, Long> s3StoreMap) {
        PreparedStatement snapshotStoreInsert = null;
        PreparedStatement s3Query = null;
        ResultSet rs = null;


        s_logger.debug("Updating snapshot_store_ref table from snapshots table for s3");
        try {
            snapshotStoreInsert = conn
                    .prepareStatement("INSERT INTO `cloud`.`snapshot_store_ref` (store_id,  snapshot_id, created, size, parent_snapshot_id, install_path, volume_id, update_count, ref_cnt, store_role, state) values(?, ?, ?, ?, ?, ?, ?, 0, 0, 'Image', 'Ready')");
            s3Query = conn
                    .prepareStatement("select s3_id, id, created, size, prev_snap_id, CONCAT('snapshots', '/', account_id, '/', volume_id, '/', backup_snap_id), volume_id, 0, 0, 'Image', 'Ready' from `cloud`.`snapshots` where status = 'BackedUp' and hypervisor_type <> 'KVM' and s3_id is not null and removed is null");
            rs = s3Query.executeQuery();

            while (rs.next()) {
                Long s3_id = rs.getLong("s3_id");
                Long snapshot_id = rs.getLong("id");
                Date s3_created = rs.getDate("created");
                Long s3_size = rs.getObject("size") != null ? rs.getLong("size") : null;
                Long s3_prev_id = rs.getObject("prev_snap_id") != null ? rs.getLong("prev_snap_id") : null;
                String install_path = rs.getString(6);
                Long s3_vol_id = rs.getLong("volume_id");

                snapshotStoreInsert.setLong(1, s3StoreMap.get(s3_id));
                snapshotStoreInsert.setLong(2, snapshot_id);
                snapshotStoreInsert.setDate(3, s3_created);
                if (s3_size != null) {
                    snapshotStoreInsert.setLong(4, s3_size);
                } else {
                    snapshotStoreInsert.setNull(4, Types.BIGINT);
                }
                if (s3_prev_id != null) {
                    snapshotStoreInsert.setLong(5, s3_prev_id);
                } else {
                    snapshotStoreInsert.setNull(5, Types.BIGINT);
                }
                snapshotStoreInsert.setString(6, install_path);
                snapshotStoreInsert.setLong(7, s3_vol_id);
                snapshotStoreInsert.executeUpdate();
            }
        }
        catch (SQLException e) {
            String msg = "Unable to migrate s3 backedup snapshots to snapshot_store_ref." + e.getMessage();
            s_logger.error(msg);
            throw new CloudRuntimeException(msg, e);
        } finally {
            try{
                if (snapshotStoreInsert != null) {
                    snapshotStoreInsert.close();
                }
            } catch (SQLException e) {
            }
        }
        s_logger.debug("Completed updating snapshot_store_ref table from s3 snapshots entries");
    }

    // migrate secondary storages Swift from swift tables to image_store table
    private void migrateSwiftToImageStore(Connection conn) {
        PreparedStatement storeInsert = null;
        PreparedStatement storeDetailInsert = null;
        PreparedStatement storeQuery = null;
        PreparedStatement swiftQuery = null;
        ResultSet rs = null;
        ResultSet storeInfo = null;
        Long storeId = null;
        Map<Long, Long> swift_store_id_map = new HashMap<Long, Long>();

        s_logger.debug("Migrating Swift to image store");
        try {
            storeQuery = conn.prepareStatement("select id from `cloud`.`image_store` where uuid = ?");
            storeDetailInsert = conn
                    .prepareStatement("INSERT INTO `cloud`.`image_store_details` (store_id, name, value) values(?, ?, ?)");

            // migrate SWIFT secondary storage
            storeInsert = conn
                    .prepareStatement("INSERT INTO `cloud`.`image_store` (uuid, name, image_provider_name, protocol, url, scope, role, created) values(?, ?, 'Swift', 'http', ?, 'REGION', 'Image', ?)");
            swiftQuery = conn.prepareStatement("select id, uuid, url, account, username, swift.key, created from `cloud`.`swift`");
            rs = swiftQuery.executeQuery();

            while (rs.next()) {
                Long swift_id = rs.getLong("id");
                String swift_uuid = rs.getString("uuid");
                String swift_url = rs.getString("url");
                String swift_account = rs.getString("account");
                String swift_username = rs.getString("username");
                String swift_key = rs.getString("key");
                Date swift_created = rs.getDate("created");

                // insert entry in image_store table and image_store_details
                // table and store swift_id and store_id mapping
                storeInsert.setString(1, swift_uuid);
                storeInsert.setString(2, swift_uuid);
                storeInsert.setString(3, swift_url);
                storeInsert.setDate(4, swift_created);
                storeInsert.executeUpdate();

                storeQuery.setString(1, swift_uuid);
                storeInfo = storeQuery.executeQuery();
                if (storeInfo.next()) {
                    storeId = storeInfo.getLong("id");
                }

                Map<String, String> detailMap = new HashMap<String, String>();
                detailMap.put(ApiConstants.ACCOUNT, swift_account);
                detailMap.put(ApiConstants.USERNAME, swift_username);
                detailMap.put(ApiConstants.KEY, swift_key);

                Iterator<String> keyIt = detailMap.keySet().iterator();
                while (keyIt.hasNext()) {
                    String key = keyIt.next();
                    String val = detailMap.get(key);
                    storeDetailInsert.setLong(1, storeId);
                    storeDetailInsert.setString(2, key);
                    storeDetailInsert.setString(3, val);
                    storeDetailInsert.executeUpdate();
                }
                swift_store_id_map.put(swift_id, storeId);
            }
        }
        catch (SQLException e) {
            String msg = "Unable to migrate swift secondary storages." + e.getMessage();
            s_logger.error(msg);
            throw new CloudRuntimeException(msg, e);
        } finally {
            try {
                if (rs != null) {
                    rs.close();
                }
                if (storeInfo != null) {
                    storeInfo.close();
                }

                if (storeInsert != null) {
                    storeInsert.close();
                }
                if (storeDetailInsert != null) {
                    storeDetailInsert.close();
                }
                if (storeQuery != null) {
                    storeQuery.close();
                }
                if (swiftQuery != null) {
                    swiftQuery.close();
                }
            } catch (SQLException e) {
            }
        }

        s_logger.debug("Migrating template_swift_ref to template_store_ref");
        migrateTemplateSwiftRef(conn, swift_store_id_map);

        s_logger.debug("Migrating swift backedup snapshots to snapshot_store_ref");
        migrateSnapshotSwiftRef(conn, swift_store_id_map);

        s_logger.debug("Completed migrating Swift secondary storage to image store");
    }

    // migrate template_s3_ref to template_store_ref
    private void migrateTemplateSwiftRef(Connection conn, Map<Long, Long> swiftStoreMap) {
        PreparedStatement tmplStoreInsert = null;
        PreparedStatement s3Query = null;
        ResultSet rs = null;

        s_logger.debug("Updating template_store_ref table from template_swift_ref table");
        try {
            tmplStoreInsert = conn
                    .prepareStatement("INSERT INTO `cloud`.`template_store_ref` (store_id,  template_id, created, download_pct, size, physical_size, download_state, local_path, install_path, update_count, ref_cnt, store_role, state) values(?, ?, ?, 100, ?, ?, 'DOWNLOADED', '?', '?', 0, 0, 'Image', 'Ready')");
            s3Query = conn.prepareStatement("select swift_id, template_id, created, path, size, physical_size from `cloud`.`template_swift_ref`");
            rs = s3Query.executeQuery();

            while (rs.next()) {
                Long swift_id = rs.getLong("swift_id");
                Long tmpl_id = rs.getLong("template_id");
                Date created = rs.getDate("created");
                String path = rs.getString("path");
                Long size = rs.getObject("size") != null ? rs.getLong("size") : null;
                Long psize = rs.getObject("physical_size") != null ? rs.getLong("physical_size") : null;

                tmplStoreInsert.setLong(1, swiftStoreMap.get(swift_id));
                tmplStoreInsert.setLong(2, tmpl_id);
                tmplStoreInsert.setDate(3, created);
                if (size != null) {
                    tmplStoreInsert.setLong(4, size);
                } else {
                    tmplStoreInsert.setNull(4, Types.BIGINT);
                }
                if (psize != null) {
                    tmplStoreInsert.setLong(5, psize);
                } else {
                    tmplStoreInsert.setNull(5, Types.BIGINT);
                }
                tmplStoreInsert.setString(6, path);
                tmplStoreInsert.setString(7, path);
                tmplStoreInsert.executeUpdate();
            }
        } catch (SQLException e) {
            String msg = "Unable to migrate template_swift_ref." + e.getMessage();
            s_logger.error(msg);
            throw new CloudRuntimeException(msg, e);
        } finally {
            try {
                if (rs != null) {
                    rs.close();
                }
                if (tmplStoreInsert != null) {
                    tmplStoreInsert.close();
                }
                if (s3Query != null) {
                    s3Query.close();
                }
            } catch (SQLException e) {
            }
        }
        s_logger.debug("Completed migrating template_swift_ref table.");
    }

    // migrate some entry contents of snapshots to snapshot_store_ref
    private void migrateSnapshotSwiftRef(Connection conn, Map<Long, Long> swiftStoreMap) {
        PreparedStatement snapshotStoreInsert = null;
        PreparedStatement s3Query = null;
        ResultSet rs = null;

        s_logger.debug("Updating snapshot_store_ref table from snapshots table for swift");
        try {
            snapshotStoreInsert = conn
                    .prepareStatement("INSERT INTO `cloud`.`snapshot_store_ref` (store_id,  snapshot_id, created, size, parent_snapshot_id, install_path, volume_id, update_count, ref_cnt, store_role, state) values(?, ?, ?, ?, ?, ?, ?, 0, 0, 'Image', 'Ready')");
            s3Query = conn
                    .prepareStatement("select swift_id, id, created, size, prev_snap_id, CONCAT('snapshots', '/', account_id, '/', volume_id, '/', backup_snap_id), volume_id, 0, 0, 'Image', 'Ready' from `cloud`.`snapshots` where status = 'BackedUp' and hypervisor_type <> 'KVM' and swift_id is not null and removed is null");
            rs = s3Query.executeQuery();

            while (rs.next()) {
                Long swift_id = rs.getLong("swift_id");
                Long snapshot_id = rs.getLong("id");
                Date created = rs.getDate("created");
                Long size = rs.getLong("size");
                Long prev_id = rs.getLong("prev_snap_id");
                String install_path = rs.getString(6);
                Long vol_id = rs.getLong("volume_id");

                snapshotStoreInsert.setLong(1, swiftStoreMap.get(swift_id));
                snapshotStoreInsert.setLong(2, snapshot_id);
                snapshotStoreInsert.setDate(3, created);
                snapshotStoreInsert.setLong(4, size);
                snapshotStoreInsert.setLong(5, prev_id);
                snapshotStoreInsert.setString(6, install_path);
                snapshotStoreInsert.setLong(7, vol_id);
                snapshotStoreInsert.executeUpdate();
            }
        } catch (SQLException e) {
            String msg = "Unable to migrate swift backedup snapshots to snapshot_store_ref." + e.getMessage();
            s_logger.error(msg);
            throw new CloudRuntimeException(msg, e);
        } finally {
            try {
                if (snapshotStoreInsert != null) {
                    snapshotStoreInsert.close();
                }
            } catch (SQLException e) {
            }
        }
        s_logger.debug("Completed updating snapshot_store_ref table from swift snapshots entries");
    }

    private void fixNiciraKeys(Connection conn) {
        //First drop the key if it exists.
        List<String> keys = new ArrayList<String>();
        s_logger.debug("Dropping foreign key fk_nicira_nvp_nic_map__nic from the table nicira_nvp_nic_map if it exists");
        keys.add("fk_nicira_nvp_nic_map__nic");
        DbUpgradeUtils.dropKeysIfExist(conn, "nicira_nvp_nic_map", keys, true);

        //Now add foreign key.
        PreparedStatement pstmt = null;
        try {
            pstmt = conn.prepareStatement("ALTER TABLE `cloud`.`nicira_nvp_nic_map` ADD CONSTRAINT `fk_nicira_nvp_nic_map__nic` FOREIGN KEY (`nic`) REFERENCES `nics` (`uuid`) ON DELETE CASCADE");
            pstmt.executeUpdate();
            s_logger.debug("Added foreign key fk_nicira_nvp_nic_map__nic to the table nicira_nvp_nic_map");
        } catch (SQLException e) {
            throw new CloudRuntimeException("Unable to add foreign key fk_nicira_nvp_nic_map__nic to the table nicira_nvp_nic_map", e);
        } finally {
            try {
                if (pstmt != null) {
                    pstmt.close();
                }
            } catch (SQLException e) {
            }
        }
    }

    private void fixRouterKeys(Connection conn) {
        //First drop the key if it exists.
        List<String> keys = new ArrayList<String>();
        s_logger.debug("Dropping foreign key fk_router_network_ref__router_id from the table router_network_ref if it exists");
        keys.add("fk_router_network_ref__router_id");
        DbUpgradeUtils.dropKeysIfExist(conn, "router_network_ref", keys, true);

        //Now add foreign key.
        PreparedStatement pstmt = null;
        try {
            pstmt = conn.prepareStatement("ALTER TABLE `cloud`.`router_network_ref` ADD CONSTRAINT `fk_router_network_ref__router_id` FOREIGN KEY (`router_id`) REFERENCES `domain_router` (`id`) ON DELETE CASCADE");
            pstmt.executeUpdate();
            s_logger.debug("Added foreign key fk_router_network_ref__router_id to the table router_network_ref");
        } catch (SQLException e) {
            throw new CloudRuntimeException("Unable to add foreign key fk_router_network_ref__router_id to the table router_network_ref", e);
        } finally {
            try {
                if (pstmt != null) {
                    pstmt.close();
                }
            } catch (SQLException e) {
            }
        }
    }

    protected void updateConcurrentConnectionsInNetworkOfferings(Connection conn) {
        PreparedStatement pstmt = null;
        ResultSet rs = null;
        ResultSet rs1 = null;
        ResultSet rs2 = null;
        try {
            try {
                pstmt = conn.prepareStatement("SELECT *  FROM information_schema.COLUMNS WHERE TABLE_SCHEMA = 'cloud' AND TABLE_NAME = 'network_offerings' AND COLUMN_NAME = 'concurrent_connections'");
                rs = pstmt.executeQuery();
                if (!rs.next()) {
                    pstmt = conn.prepareStatement("ALTER TABLE `cloud`.`network_offerings` ADD COLUMN `concurrent_connections` int(10) unsigned COMMENT 'Load Balancer(haproxy) maximum number of concurrent connections(global max)'");
                    pstmt.executeUpdate();
                }
            }catch (SQLException e) {
                throw new CloudRuntimeException("migration of concurrent connections from network_detais failed");
            }



            pstmt = conn.prepareStatement("select network_id, value from `cloud`.`network_details` where name='maxconnections'");
            rs = pstmt.executeQuery();
            while (rs.next()) {
                long networkId = rs.getLong(1);
                int maxconnections = Integer.parseInt(rs.getString(2));
                pstmt = conn.prepareStatement("select network_offering_id from `cloud`.`networks` where id= ?");
                pstmt.setLong(1, networkId);
                rs1 = pstmt.executeQuery();
                if (rs1.next()) {
                    long network_offering_id = rs1.getLong(1);
                    pstmt = conn.prepareStatement("select concurrent_connections from `cloud`.`network_offerings` where id= ?");
                    pstmt.setLong(1,network_offering_id);
                    rs2 = pstmt.executeQuery();
                    if ((!rs2.next()) || (rs2.getInt(1) < maxconnections)) {
                        pstmt = conn.prepareStatement("update network_offerings set concurrent_connections=? where id=?");
                        pstmt.setInt(1, maxconnections);
                        pstmt.setLong(2, network_offering_id);
                        pstmt.executeUpdate();
                    }
                }
            }
        } catch (SQLException e) {
        }
        finally {
            try {
                if (rs != null) {
                    rs.close();
                }

                if (rs1 != null) {
                    rs1.close();
                }
                if (pstmt != null) {
                    pstmt.close();
                }
            } catch (SQLException e) {
            }
        }
    }

    private void migrateDatafromIsoIdInVolumesTable(Connection conn) {
        PreparedStatement pstmt = null;
        ResultSet rs = null;

        try {
            pstmt = conn.prepareStatement("SELECT iso_id1 From `cloud`.`volumes`");
            rs = pstmt.executeQuery();
            if (rs.next()) {
                pstmt = conn.prepareStatement("ALTER TABLE `cloud`.`volumes` DROP COLUMN `iso_id`");
                pstmt.executeUpdate();
                pstmt = conn.prepareStatement("ALTER TABLE `cloud`.`volumes` CHANGE COLUMN `iso_id1` `iso_id` bigint(20) unsigned COMMENT 'The id of the iso from which the volume was created'");
                pstmt.executeUpdate();
            }
        }catch (SQLException e) {
            //implies iso_id1 is not present, so do nothing.
        }
    }

    protected void setRAWformatForRBDVolumes(Connection conn) {
        PreparedStatement pstmt = null;
        try {
            s_logger.debug("Setting format to RAW for all volumes on RBD primary storage pools");
            pstmt = conn.prepareStatement("UPDATE volumes SET format = 'RAW' WHERE pool_id IN(SELECT id FROM storage_pool WHERE pool_type = 'RBD')");
            pstmt.executeUpdate();
        } catch (SQLException e) {
            throw new CloudRuntimeException("Failed to update volume format to RAW for volumes on RBD pools due to exception ", e);
        }
    }
    
    
    private void upgradeVpcServiceMap(Connection conn){
        s_logger.debug("Upgrading VPC service Map");
        PreparedStatement listVpc = null;
        PreparedStatement listServiceProviders = null;
        PreparedStatement insertProviders = null;
        ResultSet rs = null;
        ResultSet rs1 = null;
        try {
            //Get all vpc Ids along with vpc offering Id
            listVpc = conn.prepareStatement("SELECT id, vpc_offering_id FROM `cloud`.`vpc` where removed is NULL");
            rs = listVpc.executeQuery();
            while (rs.next()) {
                long vpc_id = rs.getLong(1);
                long offering_id = rs.getLong(2);
                //list all services and providers in offering
                listServiceProviders = conn.prepareStatement("SELECT service, provider FROM `cloud`.`vpc_offering_service_map` where vpc_offering_id = ?");
                listServiceProviders.setLong(1, offering_id);
                rs1 = listServiceProviders.executeQuery();
                //Insert entries in vpc_service_map
                while (rs1.next()) {
                    String service = rs1.getString(1);
                    String provider = rs1.getString(2);
                    insertProviders = conn.prepareStatement("INSERT INTO `cloud`.`vpc_service_map` (`vpc_id`, `service`, `provider`, `created`) VALUES (?, ?, ?, now());");
                    insertProviders.setLong(1, vpc_id);
                    insertProviders.setString(2, service);
                    insertProviders.setString(3, provider);
                    insertProviders.executeUpdate();
                }
                s_logger.debug("Upgraded service map for VPC: "+vpc_id);
            }
        }catch (SQLException e) {
            throw new CloudRuntimeException("Error during VPC service map upgrade", e);
        } finally {
            try {
                if (rs != null) {
                    rs.close();
                }
                if (rs1 != null) {
                    rs1.close();
                }
                if (listVpc != null) {
                    listVpc.close();
                }
                if (listServiceProviders != null) {
                    listServiceProviders.close();
                }
                if (insertProviders != null) {
                    insertProviders.close();
                }
            } catch (SQLException e) {
            }
        }
    }
<<<<<<< HEAD
=======

    private void upgradeResourceCount(Connection conn) {
        s_logger.debug("upgradeResourceCount start");
        PreparedStatement pstmt1 = null;
        PreparedStatement pstmt2 = null;
        PreparedStatement pstmt3 = null;
        PreparedStatement pstmt4 = null;
        PreparedStatement pstmt5 = null;
        ResultSet rs = null;
        ResultSet rsAccount = null;
        ResultSet rsCount = null;
        try {
            pstmt1 = conn.prepareStatement("select id, domain_id FROM `cloud`.`account` where removed is NULL ");
            rsAccount = pstmt1.executeQuery();
            while (rsAccount.next()) {
                long account_id = rsAccount.getLong(1);
                long domain_id = rsAccount.getLong(2);
                // 1. update cpu,memory for all accounts
                pstmt2 = conn.prepareStatement( "SELECT SUM(service_offering.cpu), SUM(service_offering.ram_size)" +
                            " FROM `cloud`.`vm_instance`, `cloud`.`service_offering`" +
                            " WHERE vm_instance.service_offering_id = service_offering.id AND vm_instance.account_id = ?" + " AND vm_instance.removed is NULL" +
                            " AND vm_instance.vm_type='User' AND state not in ('Destroyed', 'Error', 'Expunging')");
                pstmt2.setLong(1, account_id);
                rsCount = pstmt2.executeQuery();
                if (rsCount.next()) {
                    upgradeResourceCountforAccount(conn, account_id, domain_id, "cpu", rsCount.getLong(1));
                    upgradeResourceCountforAccount(conn, account_id, domain_id, "memory", rsCount.getLong(2));
                } else {
                    upgradeResourceCountforAccount(conn, account_id, domain_id, "cpu", 0L);
                    upgradeResourceCountforAccount(conn, account_id, domain_id, "memory", 0L);
                }
                // 2. update primary_storage for all accounts
                pstmt3 = conn.prepareStatement("SELECT sum(size) FROM `cloud`.`volumes` WHERE account_id= ?" +
                        " AND (path is not NULL OR state in ('Allocated')) AND removed is NULL" +
                        " AND instance_id IN (SELECT id FROM `cloud`.`vm_instance` WHERE vm_type='User')");
                pstmt3.setLong(1, account_id);
                rsCount = pstmt3.executeQuery();
                if (rsCount.next()) {
                    upgradeResourceCountforAccount(conn, account_id, domain_id, "primary_storage", rsCount.getLong(1));
                } else {
                    upgradeResourceCountforAccount(conn, account_id, domain_id, "primary_storage", 0L);
                }
                // 3. update secondary_storage for all accounts
                long totalVolumesSize = 0;
                long totalSnapshotsSize = 0;
                long totalTemplatesSize = 0;
                pstmt4 = conn.prepareStatement("SELECT sum(size) FROM `cloud`.`volumes` WHERE account_id= ?" +
                        " AND path is NULL AND state not in ('Allocated') AND removed is NULL");
                pstmt4.setLong(1, account_id);
                rsCount = pstmt4.executeQuery();
                if (rsCount.next()) {
                    totalVolumesSize = rsCount.getLong(1);
                }
                pstmt4 = conn.prepareStatement("SELECT sum(size) FROM `cloud`.`snapshots` WHERE account_id= ? AND removed is NULL");
                pstmt4.setLong(1, account_id);
                rsCount = pstmt4.executeQuery();
                if (rsCount.next()) {
                    totalSnapshotsSize = rsCount.getLong(1);
                }
                pstmt4 = conn.prepareStatement("SELECT sum(template_store_ref.size) FROM `cloud`.`template_store_ref`,`cloud`.`vm_template` WHERE account_id = ?" +
                		" AND template_store_ref.template_id = vm_template.id AND download_state = 'DOWNLOADED' AND destroyed = false AND removed is NULL");
                pstmt4.setLong(1, account_id);
                rsCount = pstmt4.executeQuery();
                if (rsCount.next()) {
                    totalTemplatesSize = rsCount.getLong(1);
                }
                upgradeResourceCountforAccount(conn, account_id, domain_id, "secondary_storage", totalVolumesSize + totalSnapshotsSize + totalTemplatesSize);
            }
            // 4. upgrade cpu,memory,primary_storage,secondary_storage for domains
            String resource_types[] = {"cpu","memory", "primary_storage", "secondary_storage"};
            pstmt5 = conn.prepareStatement("select id FROM `cloud`.`domain`");
            rsAccount = pstmt5.executeQuery();
            while (rsAccount.next()) {
                long domain_id = rsAccount.getLong(1);
                for(int count=0; count < resource_types.length; count++) {
                    String resource_type = resource_types[count];
                    upgradeResourceCountforDomain(conn, domain_id, resource_type, 0L); // reset value to 0 before statistics
                }
            }
            for(int count= 0; count < resource_types.length; count++) {
                String resource_type = resource_types[count];
                pstmt5 = conn.prepareStatement("select account.domain_id,sum(resource_count.count) from `cloud`.`account` left join `cloud`.`resource_count` on account.id=resource_count.account_id " +
                        "where resource_count.type=? group by account.domain_id;");
                pstmt5.setString(1, resource_type);
                rsCount = pstmt5.executeQuery();
                while (rsCount.next()) {
                    long domain_id = rsCount.getLong(1);
                    long resource_count = rsCount.getLong(2);
                    upgradeResourceCountforDomain(conn, domain_id, resource_type, resource_count);
                }
            }
            s_logger.debug("upgradeResourceCount finish");
        } catch (SQLException e) {
            throw new CloudRuntimeException("Unable to upgrade resource count (cpu,memory,primary_storage,secondary_storage) ", e);
        } finally {
            try {
                if (rs != null) {
                    rs.close();
                }
                if (rsAccount != null) {
                    rsAccount.close();
                }
                if (rsCount != null) {
                    rsCount.close();
                }
                if (pstmt1 != null) {
                    pstmt1.close();
                }
                if (pstmt2 != null) {
                    pstmt2.close();
                }
                if (pstmt3 != null) {
                    pstmt3.close();
                }
                if (pstmt4 != null) {
                    pstmt4.close();
                }
                if (pstmt5 != null) {
                    pstmt5.close();
                }
            } catch (SQLException e) {
            }
        }
    }

    private static void upgradeResourceCountforAccount(Connection conn, Long account_id, Long domain_id, String type, Long resource_count) throws SQLException {
        //update or insert into resource_count table.
        PreparedStatement pstmt = null;
        pstmt = conn.prepareStatement("INSERT INTO `cloud`.`resource_count` (account_id, type, count) VALUES (?,?,?) ON DUPLICATE KEY UPDATE id=LAST_INSERT_ID(id), count=?");
        pstmt.setLong(1, account_id);
        pstmt.setString(2, type);
        pstmt.setLong(3, resource_count);
        pstmt.setLong(4, resource_count);
        pstmt.executeUpdate();
        pstmt.close();
    }
    
    private static void upgradeResourceCountforDomain(Connection conn, Long domain_id, String type, Long resource_count) throws SQLException {
        //update or insert into resource_count table.
        PreparedStatement pstmt = null;
        pstmt = conn.prepareStatement("INSERT INTO `cloud`.`resource_count` (domain_id, type, count) VALUES (?,?,?) ON DUPLICATE KEY UPDATE id=LAST_INSERT_ID(id), count=?");
        pstmt.setLong(1, domain_id);
        pstmt.setString(2, type);
        pstmt.setLong(3, resource_count);
        pstmt.setLong(4, resource_count);
        pstmt.executeUpdate();
        pstmt.close();
    }
>>>>>>> 4533d2d8
}<|MERGE_RESOLUTION|>--- conflicted
+++ resolved
@@ -115,10 +115,7 @@
         migrateVolumeOnSecondaryStorage(conn);
         createFullCloneFlag(conn);
         upgradeVpcServiceMap(conn);
-<<<<<<< HEAD
-=======
         upgradeResourceCount(conn);
->>>>>>> 4533d2d8
     }
 
     private void createFullCloneFlag(Connection conn) {
@@ -912,11 +909,7 @@
         ResultSet rscpu_global = null;
         ResultSet rsmem_global = null;
         try {
-<<<<<<< HEAD
-            pstmt = conn.prepareStatement("select id, hypervisor_type from `cloud`.`cluster`");
-=======
             pstmt = conn.prepareStatement("select id, hypervisor_type from `cloud`.`cluster` WHERE removed IS NULL");
->>>>>>> 4533d2d8
             pstmt1=conn.prepareStatement("INSERT INTO `cloud`.`cluster_details` (cluster_id, name, value)  VALUES(?, 'cpuOvercommitRatio', ?)");
             pstmt2=conn.prepareStatement("INSERT INTO `cloud`.`cluster_details` (cluster_id, name, value)  VALUES(?, 'memoryOvercommitRatio', ?)");
             pstmt3=conn.prepareStatement("select value from `cloud`.`configuration` where name=?");
@@ -935,11 +928,7 @@
             while (rs1.next()) {
                 long id = rs1.getLong(1);
                 String hypervisor_type = rs1.getString(2);
-<<<<<<< HEAD
-                if (hypervisor_type.equalsIgnoreCase(HypervisorType.VMware.toString())) {
-=======
                 if (HypervisorType.VMware.toString().equalsIgnoreCase(hypervisor_type)) {
->>>>>>> 4533d2d8
                     pstmt1.setLong(1,id);
                     pstmt1.setString(2,global_cpu_overprovisioning_factor);
                     pstmt1.execute();
@@ -3024,8 +3013,6 @@
             }
         }
     }
-<<<<<<< HEAD
-=======
 
     private void upgradeResourceCount(Connection conn) {
         s_logger.debug("upgradeResourceCount start");
@@ -3174,5 +3161,4 @@
         pstmt.executeUpdate();
         pstmt.close();
     }
->>>>>>> 4533d2d8
 }