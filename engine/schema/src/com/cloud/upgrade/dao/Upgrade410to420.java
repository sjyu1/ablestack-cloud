--- conflicted
+++ resolved
@@ -17,25 +17,16 @@
 
 package com.cloud.upgrade.dao;
 
-<<<<<<< HEAD
 import com.cloud.deploy.DeploymentPlanner;
 import com.cloud.utils.exception.CloudRuntimeException;
 import com.cloud.utils.script.Script;
 import org.apache.log4j.Logger;
-
-=======
->>>>>>> 19f01458
 import java.io.File;
 import java.sql.Connection;
 import java.sql.PreparedStatement;
 import java.sql.ResultSet;
 import java.sql.SQLException;
 import java.util.UUID;
-
-import org.apache.log4j.Logger;
-
-import com.cloud.utils.exception.CloudRuntimeException;
-import com.cloud.utils.script.Script;
 
 public class Upgrade410to420 implements DbUpgrade {
 	final static Logger s_logger = Logger.getLogger(Upgrade410to420.class);
@@ -75,12 +66,9 @@
         updatePrimaryStore(conn);
         addEgressFwRulesForSRXGuestNw(conn);
         upgradeEIPNetworkOfferings(conn);
-<<<<<<< HEAD
         updateGlobalDeploymentPlanner(conn);
-=======
         upgradeDefaultVpcOffering(conn);
         upgradePhysicalNtwksWithInternalLbProvider(conn);
->>>>>>> 19f01458
     }
 
     private void updateSystemVmTemplates(Connection conn) {
@@ -414,20 +402,12 @@
             }
         }
     }
-<<<<<<< HEAD
 
     private void updateGlobalDeploymentPlanner(Connection conn) {
-=======
-    
-    
-    private void upgradeDefaultVpcOffering(Connection conn) {
-
->>>>>>> 19f01458
-        PreparedStatement pstmt = null;
-        ResultSet rs = null;
-
-        try {
-<<<<<<< HEAD
+        PreparedStatement pstmt = null;
+        ResultSet rs = null;
+
+        try {
             pstmt = conn
                     .prepareStatement("select value from `cloud`.`configuration` where name = 'vm.allocation.algorithm'");
             rs = pstmt.executeQuery();
@@ -457,7 +437,25 @@
             }
         } catch (SQLException e) {
             throw new CloudRuntimeException("Unable to set vm.deployment.planner global config", e);
-=======
+        } finally {
+            try {
+                if (rs != null) {
+                    rs.close();
+                }
+                if (pstmt != null) {
+                    pstmt.close();
+                }
+            } catch (SQLException e) {
+            }
+        }
+    }
+
+    private void upgradeDefaultVpcOffering(Connection conn) {
+
+        PreparedStatement pstmt = null;
+        ResultSet rs = null;
+
+        try {
             pstmt = conn.prepareStatement("select distinct map.vpc_offering_id from `cloud`.`vpc_offering_service_map` map, `cloud`.`vpc_offerings` off where off.id=map.vpc_offering_id AND service='Lb'");
             rs = pstmt.executeQuery();
             while (rs.next()) {
@@ -469,7 +467,7 @@
                 pstmt.setString(3, "InternalLbVm");
                 pstmt.executeUpdate();
             }
-            
+
         } catch (SQLException e) {
             throw new CloudRuntimeException("Unable update the default VPC offering with the internal lb service", e);
         } finally {
@@ -484,8 +482,8 @@
             }
         }
     }
-    
-    
+
+
     private void upgradePhysicalNtwksWithInternalLbProvider(Connection conn) {
 
         PreparedStatement pstmt = null;
@@ -504,7 +502,7 @@
                 pstmt.setString(1, uuid);
                 pstmt.setLong(2, pNtwkId);
                 pstmt.executeUpdate();
-                
+
                 //Add internal lb vm to the list of physical network elements
                 PreparedStatement pstmt1 = conn.prepareStatement("SELECT id FROM `cloud`.`physical_network_service_providers`" +
                 		" WHERE physical_network_id=? AND provider_name='InternalLbVm'");
@@ -518,24 +516,20 @@
                     pstmt1.executeUpdate();
                 }
             }
-            
+
         } catch (SQLException e) {
             throw new CloudRuntimeException("Unable existing physical networks with internal lb provider", e);
->>>>>>> 19f01458
-        } finally {
-            try {
-                if (rs != null) {
-                    rs.close();
-                }
-                if (pstmt != null) {
-                    pstmt.close();
-                }
-            } catch (SQLException e) {
-            }
-        }
-<<<<<<< HEAD
-=======
-        
->>>>>>> 19f01458
+        } finally {
+            try {
+                if (rs != null) {
+                    rs.close();
+                }
+                if (pstmt != null) {
+                    pstmt.close();
+                }
+            } catch (SQLException e) {
+            }
+        }
+
     }
 }