--- conflicted
+++ resolved
@@ -23,9 +23,9 @@
 import java.sql.ResultSet;
 import java.sql.SQLException;
 
+import org.apache.log4j.Logger;
+
 import com.cloud.network.Network;
-import org.apache.log4j.Logger;
-
 import com.cloud.utils.exception.CloudRuntimeException;
 import com.cloud.utils.script.Script;
 
@@ -59,8 +59,8 @@
 
     @Override
     public void performDataMigration(Connection conn) {
-<<<<<<< HEAD
         populateACLGroupAccountMap(conn);
+        secondaryIpsAccountAndDomainIdsUpdate(conn);
     }
 
     // populate acl_group_account_map table for existing accounts
@@ -106,9 +106,6 @@
             }
         }
         s_logger.debug("Completed populate acl_group_account_map for existing accounts.");
-=======
-        secondaryIpsAccountAndDomainIdsUpdate(conn);
->>>>>>> b5b4607f
     }
 
 
