--- conflicted
+++ resolved
@@ -120,8 +120,4 @@
     public IAMEntityType getEntityType() {
         return IAMEntityType.SSHKeyPair;
     }
-<<<<<<< HEAD
-
-=======
->>>>>>> 63e3eea7
 }