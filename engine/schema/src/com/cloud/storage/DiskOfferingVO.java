--- conflicted
+++ resolved
@@ -97,9 +97,6 @@
     @Column(name = "sort_key")
     int sortKey;
 
-<<<<<<< HEAD
-    @Column(name = "display_offering")
-=======
     @Column(name="bytes_read_rate")
     Long bytesReadRate;
 
@@ -113,7 +110,6 @@
     Long iopsWriteRate;
 
     @Column(name="display_offering")
->>>>>>> 0a4e6512
     boolean displayOffering;
 
     public DiskOfferingVO() {
