--- conflicted
+++ resolved
@@ -72,7 +72,7 @@
 import com.cloud.upgrade.dao.Upgrade41310to41400;
 import com.cloud.upgrade.dao.Upgrade41400to41500;
 import com.cloud.upgrade.dao.Upgrade41500to41510;
-import com.cloud.upgrade.dao.Upgrade41510to41600;
+import com.cloud.upgrade.dao.Upgrade41520to41600;
 import com.cloud.upgrade.dao.Upgrade420to421;
 import com.cloud.upgrade.dao.Upgrade421to430;
 import com.cloud.upgrade.dao.Upgrade430to440;
@@ -199,12 +199,8 @@
                 .next("4.14.0.0", new Upgrade41400to41500())
                 .next("4.14.1.0", new Upgrade41400to41500())
                 .next("4.15.0.0", new Upgrade41500to41510())
-<<<<<<< HEAD
-                .next("4.15.1.0", new Upgrade41510to41600())
-                .next("4.15.2.0", new Upgrade41510to41600())
-=======
                 .next("4.15.1.0", new Upgrade41510to41520())
->>>>>>> e507b57b
+                .next("4.15.2.0", new Upgrade41520to41600())
                 .build();
     }
 
