// Licensed to the Apache Software Foundation (ASF) under one
// or more contributor license agreements.  See the NOTICE file
// distributed with this work for additional information
// regarding copyright ownership.  The ASF licenses this file
// to you under the Apache License, Version 2.0 (the
// "License"); you may not use this file except in compliance
// with the License.  You may obtain a copy of the License at
//
//   http://www.apache.org/licenses/LICENSE-2.0
//
// Unless required by applicable law or agreed to in writing,
// software distributed under the License is distributed on an
// "AS IS" BASIS, WITHOUT WARRANTIES OR CONDITIONS OF ANY
// KIND, either express or implied.  See the License for the
// specific language governing permissions and limitations
// under the License.
package com.cloud.upgrade;

import static com.google.common.base.Preconditions.checkArgument;
import static com.google.common.collect.ObjectArrays.concat;

import java.io.IOException;
import java.io.InputStream;
import java.io.InputStreamReader;
import java.sql.Connection;
import java.sql.SQLException;
import java.util.Arrays;
import java.util.Date;

import javax.inject.Inject;

import org.apache.cloudstack.utils.CloudStackVersion;
import org.apache.commons.lang.StringUtils;
import org.apache.log4j.Logger;

import com.cloud.upgrade.dao.DbUpgrade;
import com.cloud.upgrade.dao.Upgrade217to218;
import com.cloud.upgrade.dao.Upgrade218to22;
import com.cloud.upgrade.dao.Upgrade218to224DomainVlans;
import com.cloud.upgrade.dao.Upgrade2210to2211;
import com.cloud.upgrade.dao.Upgrade2211to2212;
import com.cloud.upgrade.dao.Upgrade2212to2213;
import com.cloud.upgrade.dao.Upgrade2213to2214;
import com.cloud.upgrade.dao.Upgrade2214to30;
import com.cloud.upgrade.dao.Upgrade221to222;
import com.cloud.upgrade.dao.Upgrade222to224;
import com.cloud.upgrade.dao.Upgrade224to225;
import com.cloud.upgrade.dao.Upgrade225to226;
import com.cloud.upgrade.dao.Upgrade227to228;
import com.cloud.upgrade.dao.Upgrade228to229;
import com.cloud.upgrade.dao.Upgrade229to2210;
import com.cloud.upgrade.dao.Upgrade301to302;
import com.cloud.upgrade.dao.Upgrade302to303;
import com.cloud.upgrade.dao.Upgrade302to40;
import com.cloud.upgrade.dao.Upgrade303to304;
import com.cloud.upgrade.dao.Upgrade304to305;
import com.cloud.upgrade.dao.Upgrade305to306;
import com.cloud.upgrade.dao.Upgrade306to307;
import com.cloud.upgrade.dao.Upgrade307to410;
import com.cloud.upgrade.dao.Upgrade30to301;
import com.cloud.upgrade.dao.Upgrade40to41;
import com.cloud.upgrade.dao.Upgrade41000to41100;
import com.cloud.upgrade.dao.Upgrade410to420;
import com.cloud.upgrade.dao.Upgrade41100to41110;
import com.cloud.upgrade.dao.Upgrade41110to41120;
import com.cloud.upgrade.dao.Upgrade41120to41130;
import com.cloud.upgrade.dao.Upgrade41120to41200;
import com.cloud.upgrade.dao.Upgrade41200to41300;
import com.cloud.upgrade.dao.Upgrade420to421;
import com.cloud.upgrade.dao.Upgrade421to430;
import com.cloud.upgrade.dao.Upgrade430to440;
import com.cloud.upgrade.dao.Upgrade431to440;
import com.cloud.upgrade.dao.Upgrade432to440;
import com.cloud.upgrade.dao.Upgrade440to441;
import com.cloud.upgrade.dao.Upgrade441to442;
import com.cloud.upgrade.dao.Upgrade442to450;
import com.cloud.upgrade.dao.Upgrade443to444;
import com.cloud.upgrade.dao.Upgrade444to450;
import com.cloud.upgrade.dao.Upgrade450to451;
import com.cloud.upgrade.dao.Upgrade451to452;
import com.cloud.upgrade.dao.Upgrade452to453;
import com.cloud.upgrade.dao.Upgrade453to460;
import com.cloud.upgrade.dao.Upgrade460to461;
import com.cloud.upgrade.dao.Upgrade461to470;
import com.cloud.upgrade.dao.Upgrade470to471;
import com.cloud.upgrade.dao.Upgrade471to480;
import com.cloud.upgrade.dao.Upgrade480to481;
import com.cloud.upgrade.dao.Upgrade481to490;
import com.cloud.upgrade.dao.Upgrade490to4910;
import com.cloud.upgrade.dao.Upgrade4910to4920;
import com.cloud.upgrade.dao.Upgrade4920to4930;
import com.cloud.upgrade.dao.Upgrade4930to41000;
import com.cloud.upgrade.dao.UpgradeSnapshot217to224;
import com.cloud.upgrade.dao.UpgradeSnapshot223to224;
import com.cloud.upgrade.dao.VersionDao;
import com.cloud.upgrade.dao.VersionDaoImpl;
import com.cloud.upgrade.dao.VersionVO;
import com.cloud.upgrade.dao.VersionVO.Step;
import com.cloud.utils.component.SystemIntegrityChecker;
import com.cloud.utils.db.GlobalLock;
import com.cloud.utils.db.ScriptRunner;
import com.cloud.utils.db.TransactionLegacy;
import com.cloud.utils.exception.CloudRuntimeException;
import com.google.common.annotations.VisibleForTesting;

public class DatabaseUpgradeChecker implements SystemIntegrityChecker {
    private static final Logger s_logger = Logger.getLogger(DatabaseUpgradeChecker.class);
    private final DatabaseVersionHierarchy hierarchy;

    @Inject
    VersionDao _dao;

    public DatabaseUpgradeChecker() {
        _dao = new VersionDaoImpl();

        hierarchy = DatabaseVersionHierarchy.builder()
                // legacy
                .next("2.1.7"   , new Upgrade217to218())
                .next("2.1.7.1" , new UpgradeSnapshot217to224())
                .next("2.1.8"   , new Upgrade218to22())
                .next("2.1.8.1" , new Upgrade218to224DomainVlans())
                .next("2.1.9"   , new Upgrade218to22())
                .next("2.2.1"   , new Upgrade221to222())
                .next("2.2.2"   , new Upgrade222to224())
                .next("2.2.3"   , new Upgrade222to224())
                .next("2.2.3.1" , new UpgradeSnapshot223to224())
                .next("2.2.4"   , new Upgrade224to225())
                .next("2.2.5"   , new Upgrade225to226())
                .next("2.2.6"   , new Upgrade227to228())
                .next("2.2.7"   , new Upgrade227to228())
                .next("2.2.8"   , new Upgrade228to229())
                .next("2.2.9"   , new Upgrade229to2210())
                .next("2.2.10"  , new Upgrade2210to2211())
                .next("2.2.11"  , new Upgrade2211to2212())
                .next("2.2.12"  , new Upgrade2212to2213())
                .next("2.2.13"  , new Upgrade2213to2214())
                .next("2.2.14"  , new Upgrade2214to30())
                .next("2.2.15"  , new Upgrade2214to30())
                .next("2.2.16"  , new Upgrade2214to30())
                .next("3.0.0"   , new Upgrade30to301())
                .next("3.0.1"   , new Upgrade301to302())
                .next("3.0.2"   , new Upgrade302to303())
                .next("3.0.2.1" , new Upgrade302to40())
                .next("3.0.3"   , new Upgrade303to304())
                .next("3.0.4"   , new Upgrade304to305())
                .next("3.0.5"   , new Upgrade305to306())
                .next("3.0.6"   , new Upgrade306to307())
                .next("3.0.7"   , new Upgrade307to410())

                // recent
                .next("4.0.0"   , new Upgrade40to41())
                .next("4.0.1"   , new Upgrade40to41())
                .next("4.0.2"   , new Upgrade40to41())
                .next("4.1.0"   , new Upgrade410to420())
                .next("4.1.1"   , new Upgrade410to420())
                .next("4.2.0"   , new Upgrade420to421())
                .next("4.2.1"   , new Upgrade421to430())
                .next("4.3.0"   , new Upgrade430to440())
                .next("4.3.1"   , new Upgrade431to440())
                .next("4.3.2"   , new Upgrade432to440())
                .next("4.4.0"   , new Upgrade440to441())
                .next("4.4.1"   , new Upgrade441to442())
                .next("4.4.2"   , new Upgrade442to450())
                .next("4.4.3"   , new Upgrade443to444())
                .next("4.4.4"   , new Upgrade444to450())
                .next("4.5.0"   , new Upgrade450to451())
                .next("4.5.1"   , new Upgrade451to452())
                .next("4.5.2"   , new Upgrade452to453())
                .next("4.5.3"   , new Upgrade453to460())
                .next("4.6.0"   , new Upgrade460to461())
                .next("4.6.1"   , new Upgrade461to470())
                .next("4.6.2"   , new Upgrade461to470())
                .next("4.7.0"   , new Upgrade470to471())
                .next("4.7.1"   , new Upgrade471to480())
                .next("4.7.2"   , new Upgrade471to480())
                .next("4.8.0"   , new Upgrade480to481())
                .next("4.8.1"   , new Upgrade481to490())
                .next("4.8.2.0" , new Upgrade481to490())
                .next("4.9.0"   , new Upgrade490to4910())
                .next("4.9.1.0" , new Upgrade4910to4920())
                .next("4.9.2.0" , new Upgrade4920to4930())
                .next("4.9.3.0" , new Upgrade4930to41000())
                .next("4.9.3.1" , new Upgrade4930to41000())
                .next("4.10.0.0", new Upgrade41000to41100())
                .next("4.11.0.0", new Upgrade41100to41110())
                .next("4.11.1.0", new Upgrade41110to41120())
<<<<<<< HEAD
                .next("4.11.2.0", new Upgrade41120to41200())
                .next("4.12.0.0", new Upgrade41200to41300())
=======
                .next("4.11.2.0", new Upgrade41120to41130())
                .next("4.11.3.0", new Upgrade41120to41200())
>>>>>>> a91a88bb
                .build();
    }

    protected void runScript(Connection conn, InputStream file) {

        try (InputStreamReader reader = new InputStreamReader(file)) {
            ScriptRunner runner = new ScriptRunner(conn, false, true);
            runner.runScript(reader);
        } catch (IOException e) {
            s_logger.error("Unable to read upgrade script", e);
            throw new CloudRuntimeException("Unable to read upgrade script", e);
        } catch (SQLException e) {
            s_logger.error("Unable to execute upgrade script", e);
            throw new CloudRuntimeException("Unable to execute upgrade script", e);
        }

    }

    @VisibleForTesting
    DbUpgrade[] calculateUpgradePath(final CloudStackVersion dbVersion, final CloudStackVersion currentVersion) {

        checkArgument(dbVersion != null);
        checkArgument(currentVersion != null);
        checkArgument(currentVersion.compareTo(dbVersion) > 0);

        final DbUpgrade[] upgrades = hierarchy.getPath(dbVersion, currentVersion);

        // When there is no upgrade defined for the target version, we assume that there were no schema changes or
        // data migrations required.  Based on that assumption, we add a noop DbUpgrade to the end of the list ...
        final CloudStackVersion tailVersion = upgrades.length > 0 ? CloudStackVersion.parse(upgrades[upgrades.length - 1].getUpgradedVersion()) : dbVersion;

        if (currentVersion.compareTo(tailVersion) != 0) {
            return concat(upgrades, new NoopDbUpgrade(tailVersion, currentVersion));
        }

        return upgrades;

    }

    protected void upgrade(CloudStackVersion dbVersion, CloudStackVersion currentVersion) {
        s_logger.info("Database upgrade must be performed from " + dbVersion + " to " + currentVersion);

        final DbUpgrade[] upgrades = calculateUpgradePath(dbVersion, currentVersion);

        for (DbUpgrade upgrade : upgrades) {
            VersionVO version;
            s_logger.debug("Running upgrade " + upgrade.getClass().getSimpleName() + " to upgrade from " + upgrade.getUpgradableVersionRange()[0] + "-" + upgrade
                .getUpgradableVersionRange()[1] + " to " + upgrade.getUpgradedVersion());
            TransactionLegacy txn = TransactionLegacy.open("Upgrade");
            txn.start();
            try {
                Connection conn;
                try {
                    conn = txn.getConnection();
                } catch (SQLException e) {
                    String errorMessage = "Unable to upgrade the database";
                    s_logger.error(errorMessage, e);
                    throw new CloudRuntimeException(errorMessage, e);
                }
                InputStream[] scripts = upgrade.getPrepareScripts();
                if (scripts != null) {
                    for (InputStream script : scripts) {
                        runScript(conn, script);
                    }
                }

                upgrade.performDataMigration(conn);

                version = new VersionVO(upgrade.getUpgradedVersion());
                version = _dao.persist(version);

                txn.commit();
            } catch (CloudRuntimeException e) {
                String errorMessage = "Unable to upgrade the database";
                s_logger.error(errorMessage, e);
                throw new CloudRuntimeException(errorMessage, e);
            } finally {
                txn.close();
            }

            // Run the corresponding '-cleanup.sql' script
            txn = TransactionLegacy.open("Cleanup");
            try {
                s_logger.info("Cleanup upgrade " + upgrade.getClass().getSimpleName() + " to upgrade from " + upgrade.getUpgradableVersionRange()[0] + "-" + upgrade
                    .getUpgradableVersionRange()[1] + " to " + upgrade.getUpgradedVersion());

                txn.start();
                Connection conn;
                try {
                    conn = txn.getConnection();
                } catch (SQLException e) {
                    s_logger.error("Unable to cleanup the database", e);
                    throw new CloudRuntimeException("Unable to cleanup the database", e);
                }

                InputStream[] scripts = upgrade.getCleanupScripts();
                if (scripts != null) {
                    for (InputStream script : scripts) {
                        runScript(conn, script);
                        s_logger.debug("Cleanup script " + upgrade.getClass().getSimpleName() + " is executed successfully");
                    }
                }
                txn.commit();

                txn.start();
                version.setStep(Step.Complete);
                version.setUpdated(new Date());
                _dao.update(version.getId(), version);
                txn.commit();
                s_logger.debug("Upgrade completed for version " + version.getVersion());
            } finally {
                txn.close();
            }
        }
    }

    @Override
    public void check() {
        GlobalLock lock = GlobalLock.getInternLock("DatabaseUpgrade");
        try {
            s_logger.info("Grabbing lock to check for database upgrade.");
            if (!lock.lock(20 * 60)) {
                throw new CloudRuntimeException("Unable to acquire lock to check for database integrity.");
            }

            try {

                final CloudStackVersion dbVersion = CloudStackVersion.parse(_dao.getCurrentVersion());
                final String currentVersionValue = this.getClass().getPackage().getImplementationVersion();

                if (StringUtils.isBlank(currentVersionValue)) {
                    return;
                }

                final CloudStackVersion currentVersion = CloudStackVersion.parse(currentVersionValue);
                s_logger.info("DB version = " + dbVersion + " Code Version = " + currentVersion);

                if (dbVersion.compareTo(currentVersion) > 0) {
                    throw new CloudRuntimeException("Database version " + dbVersion + " is higher than management software version " + currentVersionValue);
                }

                if (dbVersion.compareTo(currentVersion) == 0) {
                    s_logger.info("DB version and code version matches so no upgrade needed.");
                    return;
                }

                upgrade(dbVersion, currentVersion);
            } finally {
                lock.unlock();
            }
        } finally {
            lock.releaseRef();
        }
    }

    @VisibleForTesting
    protected static final class NoopDbUpgrade implements DbUpgrade {

        private final String upgradedVersion;
        private final String[] upgradeRange;

        private NoopDbUpgrade(final CloudStackVersion fromVersion, final CloudStackVersion toVersion) {

            super();

            upgradedVersion = toVersion.toString();
            upgradeRange = new String[] {fromVersion.toString(), toVersion.toString()};

        }

        @Override
        public String[] getUpgradableVersionRange() {
            return Arrays.copyOf(upgradeRange, upgradeRange.length);
        }

        @Override
        public String getUpgradedVersion() {
            return upgradedVersion;
        }

        @Override
        public boolean supportsRollingUpgrade() {
            return false;
        }

        @Override
        public InputStream[] getPrepareScripts() {
            return new InputStream[0];
        }

        @Override
        public void performDataMigration(Connection conn) {

        }

        @Override
        public InputStream[] getCleanupScripts() {
            return new InputStream[0];
        }

    }
}<|MERGE_RESOLUTION|>--- conflicted
+++ resolved
@@ -184,13 +184,9 @@
                 .next("4.10.0.0", new Upgrade41000to41100())
                 .next("4.11.0.0", new Upgrade41100to41110())
                 .next("4.11.1.0", new Upgrade41110to41120())
-<<<<<<< HEAD
-                .next("4.11.2.0", new Upgrade41120to41200())
-                .next("4.12.0.0", new Upgrade41200to41300())
-=======
                 .next("4.11.2.0", new Upgrade41120to41130())
                 .next("4.11.3.0", new Upgrade41120to41200())
->>>>>>> a91a88bb
+                .next("4.12.0.0", new Upgrade41200to41300())
                 .build();
     }
 
