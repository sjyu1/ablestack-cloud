--- conflicted
+++ resolved
@@ -57,10 +57,9 @@
      * @return A list of snapshots filtered by ids.
      */
     List<SnapshotVO> listByIds(Object... ids);
-<<<<<<< HEAD
 
     List<SnapshotVO> listFullCloneVolumesToFlatten();
-=======
+
     List<SnapshotVO> searchByVolumes(List<Long> volumeIds);
->>>>>>> 94e48718
+
 }