--- conflicted
+++ resolved
@@ -182,7 +182,6 @@
     @Column(name = "encrypt_format")
     private String encryptFormat;
 
-<<<<<<< HEAD
     @Column(name = "compress")
     private boolean compress;
 
@@ -194,11 +193,9 @@
 
     @Column(name = "used_physical_size")
     private Long usedPhysicalSize;
-=======
+
     @Column(name = "delete_protection")
     private boolean deleteProtection;
-
->>>>>>> 28d774ec
 
     // Real Constructor
     public VolumeVO(Type type, String name, long dcId, long domainId,
@@ -700,7 +697,6 @@
 
     public void setEncryptFormat(String encryptFormat) { this.encryptFormat = encryptFormat; }
 
-<<<<<<< HEAD
     public boolean getCompress() { return compress; }
 
     public void setCompress(boolean compress) { this.compress = compress; }
@@ -716,7 +712,7 @@
     public Long getUsedPhysicalSize() { return usedPhysicalSize; }
 
     public void setUsedPhysicalSize(Long usedPhysicalSize) { this.usedPhysicalSize = usedPhysicalSize; }
-=======
+
     @Override
     public boolean isDeleteProtection() {
         return deleteProtection;
@@ -725,5 +721,4 @@
     public void setDeleteProtection(boolean deleteProtection) {
         this.deleteProtection = deleteProtection;
     }
->>>>>>> 28d774ec
 }