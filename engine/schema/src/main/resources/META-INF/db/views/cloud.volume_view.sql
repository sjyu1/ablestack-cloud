--- conflicted
+++ resolved
@@ -40,14 +40,11 @@
     `volumes`.`chain_info` AS `chain_info`,
     `volumes`.`external_uuid` AS `external_uuid`,
     `volumes`.`encrypt_format` AS `encrypt_format`,
-<<<<<<< HEAD
     `volumes`.`compress` AS `compress`,
     `volumes`.`dedup` AS `dedup`,
     `volumes`.`used_fs_bytes` AS `used_fs_bytes`,
     `volumes`.`used_physical_size` AS `used_physical_size`,
-=======
     `volumes`.`delete_protection` AS `delete_protection`,
->>>>>>> 28d774ec
     `account`.`id` AS `account_id`,
     `account`.`uuid` AS `account_uuid`,
     `account`.`account_name` AS `account_name`,
