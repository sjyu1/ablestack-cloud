-- Licensed to the Apache Software Foundation (ASF) under one
-- or more contributor license agreements.  See the NOTICE file
-- distributed with this work for additional information
-- regarding copyright ownership.  The ASF licenses this file
-- to you under the Apache License, Version 2.0 (the
-- "License"); you may not use this file except in compliance
-- with the License.  You may obtain a copy of the License at
--
--   http://www.apache.org/licenses/LICENSE-2.0
--
-- Unless required by applicable law or agreed to in writing,
-- software distributed under the License is distributed on an
-- "AS IS" BASIS, WITHOUT WARRANTIES OR CONDITIONS OF ANY
-- KIND, either express or implied.  See the License for the
-- specific language governing permissions and limitations
-- under the License.

--;
-- Schema upgrade from 4.18.0.0 to 4.18.1.0
--;

<<<<<<< HEAD
-- create_public_parameter_on_roles. #6960
ALTER TABLE `cloud`.`roles` ADD COLUMN `public_role` tinyint(1) NOT NULL DEFAULT '1' COMMENT 'Indicates whether the role will be visible to all users (public) or only to root admins (private). If this parameter is not specified during the creation of the role its value will be defaulted to true (public).';
=======
-- Add Windows Server 2022 guest OS and mappings
CALL ADD_GUEST_OS_AND_HYPERVISOR_MAPPING (6, 'Windows Server 2022 (64-bit)', 'KVM', 'default', 'Windows Server 2022 (64-bit)');
CALL ADD_GUEST_OS_AND_HYPERVISOR_MAPPING (6, 'Windows Server 2022 (64-bit)', 'VMware', '7.0', 'windows2019srvNext_64Guest');
CALL ADD_GUEST_OS_AND_HYPERVISOR_MAPPING (6, 'Windows Server 2022 (64-bit)', 'VMware', '7.0.1.0', 'windows2019srvNext_64Guest');
CALL ADD_GUEST_OS_AND_HYPERVISOR_MAPPING (6, 'Windows Server 2022 (64-bit)', 'VMware', '7.0.2.0', 'windows2019srvNext_64Guest');
CALL ADD_GUEST_OS_AND_HYPERVISOR_MAPPING (6, 'Windows Server 2022 (64-bit)', 'VMware', '7.0.3.0', 'windows2019srvNext_64Guest');
CALL ADD_GUEST_OS_AND_HYPERVISOR_MAPPING (6, 'Windows Server 2022 (64-bit)', 'VMware', '8.0', 'windows2019srvNext_64Guest');
CALL ADD_GUEST_OS_AND_HYPERVISOR_MAPPING (6, 'Windows Server 2022 (64-bit)', 'VMware', '8.0.0.1', 'windows2019srvNext_64Guest');
CALL ADD_GUEST_OS_AND_HYPERVISOR_MAPPING (6, 'Windows Server 2022 (64-bit)', 'Xenserver', '8.2.0', 'Windows Server 2022 (64-bit)');
>>>>>>> 0941d01e
<|MERGE_RESOLUTION|>--- conflicted
+++ resolved
@@ -19,10 +19,9 @@
 -- Schema upgrade from 4.18.0.0 to 4.18.1.0
 --;
 
-<<<<<<< HEAD
 -- create_public_parameter_on_roles. #6960
 ALTER TABLE `cloud`.`roles` ADD COLUMN `public_role` tinyint(1) NOT NULL DEFAULT '1' COMMENT 'Indicates whether the role will be visible to all users (public) or only to root admins (private). If this parameter is not specified during the creation of the role its value will be defaulted to true (public).';
-=======
+
 -- Add Windows Server 2022 guest OS and mappings
 CALL ADD_GUEST_OS_AND_HYPERVISOR_MAPPING (6, 'Windows Server 2022 (64-bit)', 'KVM', 'default', 'Windows Server 2022 (64-bit)');
 CALL ADD_GUEST_OS_AND_HYPERVISOR_MAPPING (6, 'Windows Server 2022 (64-bit)', 'VMware', '7.0', 'windows2019srvNext_64Guest');
@@ -31,5 +30,4 @@
 CALL ADD_GUEST_OS_AND_HYPERVISOR_MAPPING (6, 'Windows Server 2022 (64-bit)', 'VMware', '7.0.3.0', 'windows2019srvNext_64Guest');
 CALL ADD_GUEST_OS_AND_HYPERVISOR_MAPPING (6, 'Windows Server 2022 (64-bit)', 'VMware', '8.0', 'windows2019srvNext_64Guest');
 CALL ADD_GUEST_OS_AND_HYPERVISOR_MAPPING (6, 'Windows Server 2022 (64-bit)', 'VMware', '8.0.0.1', 'windows2019srvNext_64Guest');
-CALL ADD_GUEST_OS_AND_HYPERVISOR_MAPPING (6, 'Windows Server 2022 (64-bit)', 'Xenserver', '8.2.0', 'Windows Server 2022 (64-bit)');
->>>>>>> 0941d01e
+CALL ADD_GUEST_OS_AND_HYPERVISOR_MAPPING (6, 'Windows Server 2022 (64-bit)', 'Xenserver', '8.2.0', 'Windows Server 2022 (64-bit)');