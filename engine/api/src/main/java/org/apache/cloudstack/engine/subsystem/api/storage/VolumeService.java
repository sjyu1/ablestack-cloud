/*
 * Licensed to the Apache Software Foundation (ASF) under one
 * or more contributor license agreements.  See the NOTICE file
 * distributed with this work for additional information
 * regarding copyright ownership.  The ASF licenses this file
 * to you under the Apache License, Version 2.0 (the
 * "License"); you may not use this file except in compliance
 * with the License.  You may obtain a copy of the License at
 *
 *   http://www.apache.org/licenses/LICENSE-2.0
 *
 * Unless required by applicable law or agreed to in writing,
 * software distributed under the License is distributed on an
 * "AS IS" BASIS, WITHOUT WARRANTIES OR CONDITIONS OF ANY
 * KIND, either express or implied.  See the License for the
 * specific language governing permissions and limitations
 * under the License.
 */
package org.apache.cloudstack.engine.subsystem.api.storage;

import java.util.Map;

import org.apache.cloudstack.engine.cloud.entity.api.VolumeEntity;
import org.apache.cloudstack.framework.async.AsyncCallFuture;
import org.apache.cloudstack.storage.command.CommandResult;

import com.cloud.agent.api.Answer;
import com.cloud.agent.api.to.VirtualMachineTO;
import com.cloud.exception.StorageAccessException;
import com.cloud.host.Host;
import com.cloud.hypervisor.Hypervisor.HypervisorType;
import com.cloud.offering.DiskOffering;
import com.cloud.storage.Volume;
import com.cloud.user.Account;
import com.cloud.utils.Pair;

public interface VolumeService {

    String SNAPSHOT_ID = "SNAPSHOT_ID";

    class VolumeApiResult extends CommandResult {
        private final VolumeInfo volume;

        public VolumeApiResult(VolumeInfo volume) {
            super();
            this.volume = volume;
        }

        public VolumeInfo getVolume() {
            return this.volume;
        }
    }

    ChapInfo getChapInfo(DataObject dataObject, DataStore dataStore);

    boolean grantAccess(DataObject dataObject, Host host, DataStore dataStore);

    void revokeAccess(DataObject dataObject, Host host, DataStore dataStore);

    boolean requiresAccessForMigration(DataObject dataObject, DataStore dataStore);

    /**
     * Creates the volume based on the given criteria
     *
     * @return the volume object
     */
    AsyncCallFuture<VolumeApiResult> createVolumeAsync(VolumeInfo volume, DataStore store);

    /**
     * Delete volume
     */
    AsyncCallFuture<VolumeApiResult> expungeVolumeAsync(VolumeInfo volume);

    void ensureVolumeIsExpungeReady(long volumeId);

    boolean cloneVolume(long volumeId, long baseVolId);

    AsyncCallFuture<VolumeApiResult> createVolumeFromSnapshot(VolumeInfo volume, DataStore store, SnapshotInfo snapshot);

    VolumeEntity getVolumeEntity(long volumeId);

    TemplateInfo createManagedStorageTemplate(long srcTemplateId, long destDataStoreId, long destHostId) throws StorageAccessException;

    AsyncCallFuture<VolumeApiResult> createManagedStorageVolumeFromTemplateAsync(VolumeInfo volumeInfo, long destDataStoreId, TemplateInfo srcTemplateInfo, long destHostId) throws StorageAccessException;

    AsyncCallFuture<VolumeApiResult> createVolumeFromTemplateAsync(VolumeInfo volume, long dataStoreId, TemplateInfo template);

    AsyncCallFuture<VolumeApiResult> copyVolume(VolumeInfo srcVolume, DataStore destStore);

    AsyncCallFuture<VolumeApiResult> migrateVolume(VolumeInfo srcVolume, DataStore destStore);

    AsyncCallFuture<CommandResult> migrateVolumes(Map<VolumeInfo, DataStore> volumeMap, VirtualMachineTO vmTo, Host srcHost, Host destHost);

    void destroyVolume(long volumeId);

    AsyncCallFuture<VolumeApiResult> registerVolume(VolumeInfo volume, DataStore store);

    public Pair<EndPoint, DataObject> registerVolumeForPostUpload(VolumeInfo volume, DataStore store);

    AsyncCallFuture<VolumeApiResult> resize(VolumeInfo volume);

    void resizeVolumeOnHypervisor(long volumeId, long newSize, long destHostId, String instanceName);

    void handleVolumeSync(DataStore store);

    SnapshotInfo takeSnapshot(VolumeInfo volume);

    VolumeInfo updateHypervisorSnapshotReserveForVolume(DiskOffering diskOffering, long volumeId, HypervisorType hyperType);

    void unmanageVolume(long volumeId);

    /**
     * After volume migration, copies snapshot policies from the source volume to destination volume; then, it destroys and expunges the source volume.
     * @return If no exception happens, it will return false, otherwise true.
     */
    boolean copyPoliciesBetweenVolumesAndDestroySourceVolumeAfterMigration(ObjectInDataStoreStateMachine.Event destinationEvent, Answer destinationEventAnswer,
      VolumeInfo sourceVolume, VolumeInfo destinationVolume, boolean retryExpungeVolumeAsync);

    void moveVolumeOnSecondaryStorageToAnotherAccount(Volume volume, Account sourceAccount, Account destAccount);

    Pair<String, String> checkAndRepairVolume(VolumeInfo volume);

    void checkAndRepairVolumeBasedOnConfig(DataObject dataObject, Host host);

<<<<<<< HEAD
    AsyncCallFuture<VolumeApiResult> flattenVolumeAsync(SnapshotInfo snapshot, DataStore store);
=======
    void validateChangeDiskOfferingEncryptionType(long existingDiskOfferingId, long newDiskOfferingId);
>>>>>>> 7bf2e739
}<|MERGE_RESOLUTION|>--- conflicted
+++ resolved
@@ -122,9 +122,7 @@
 
     void checkAndRepairVolumeBasedOnConfig(DataObject dataObject, Host host);
 
-<<<<<<< HEAD
     AsyncCallFuture<VolumeApiResult> flattenVolumeAsync(SnapshotInfo snapshot, DataStore store);
-=======
+
     void validateChangeDiskOfferingEncryptionType(long existingDiskOfferingId, long newDiskOfferingId);
->>>>>>> 7bf2e739
 }