// Licensed to the Apache Software Foundation (ASF) under one
// or more contributor license agreements.  See the NOTICE file
// distributed with this work for additional information
// regarding copyright ownership.  The ASF licenses this file
// to you under the Apache License, Version 2.0 (the
// "License"); you may not use this file except in compliance
// with the License.  You may obtain a copy of the License at
//
//   http://www.apache.org/licenses/LICENSE-2.0
//
// Unless required by applicable law or agreed to in writing,
// software distributed under the License is distributed on an
// "AS IS" BASIS, WITHOUT WARRANTIES OR CONDITIONS OF ANY
// KIND, either express or implied.  See the License for the
// specific language governing permissions and limitations
// under the License.
package org.apache.cloudstack.engine.orchestration;

<<<<<<< HEAD
import java.net.URI;
import java.util.ArrayList;
import java.util.Arrays;
import java.util.Collections;
import java.util.Comparator;
import java.util.HashMap;
import java.util.HashSet;
import java.util.LinkedHashMap;
import java.util.List;
import java.util.Map;
import java.util.Set;
import java.util.UUID;
import java.util.concurrent.Executors;
import java.util.concurrent.ScheduledExecutorService;
import java.util.concurrent.TimeUnit;

import javax.ejb.Local;
import javax.inject.Inject;
import javax.naming.ConfigurationException;

import org.apache.cloudstack.acl.IAMEntityType;
import org.apache.cloudstack.acl.ControlledEntity.ACLType;
import org.apache.cloudstack.api.ApiConstants;
import org.apache.cloudstack.context.CallContext;
import org.apache.cloudstack.engine.orchestration.service.NetworkOrchestrationService;
import org.apache.cloudstack.framework.config.ConfigDepot;
import org.apache.cloudstack.framework.config.ConfigKey;
import org.apache.cloudstack.framework.config.Configurable;
import org.apache.cloudstack.framework.config.dao.ConfigurationDao;
import org.apache.cloudstack.framework.messagebus.MessageBus;
import org.apache.cloudstack.framework.messagebus.PublishScope;
import org.apache.cloudstack.managed.context.ManagedContextRunnable;
import org.apache.cloudstack.region.PortableIpDao;
import org.apache.log4j.Logger;

=======
>>>>>>> 5779292e
import com.cloud.agent.AgentManager;
import com.cloud.agent.Listener;
import com.cloud.agent.api.AgentControlAnswer;
import com.cloud.agent.api.AgentControlCommand;
import com.cloud.agent.api.Answer;
import com.cloud.agent.api.CheckNetworkAnswer;
import com.cloud.agent.api.CheckNetworkCommand;
import com.cloud.agent.api.Command;
import com.cloud.agent.api.StartupCommand;
import com.cloud.agent.api.StartupRoutingCommand;
import com.cloud.agent.api.to.NicTO;
import com.cloud.alert.AlertManager;
import com.cloud.configuration.ConfigurationManager;
import com.cloud.configuration.Resource.ResourceType;
import com.cloud.dc.DataCenter;
import com.cloud.dc.DataCenter.NetworkType;
import com.cloud.dc.DataCenterVO;
import com.cloud.dc.DataCenterVnetVO;
import com.cloud.dc.PodVlanMapVO;
import com.cloud.dc.Vlan;
import com.cloud.dc.VlanVO;
import com.cloud.dc.dao.DataCenterDao;
import com.cloud.dc.dao.DataCenterVnetDao;
import com.cloud.dc.dao.PodVlanMapDao;
import com.cloud.dc.dao.VlanDao;
import com.cloud.deploy.DataCenterDeployment;
import com.cloud.deploy.DeployDestination;
import com.cloud.deploy.DeploymentPlan;
import com.cloud.domain.Domain;
import com.cloud.event.dao.UsageEventDao;
import com.cloud.exception.ConcurrentOperationException;
import com.cloud.exception.ConnectionException;
import com.cloud.exception.InsufficientAddressCapacityException;
import com.cloud.exception.InsufficientCapacityException;
import com.cloud.exception.InsufficientVirtualNetworkCapcityException;
import com.cloud.exception.InvalidParameterValueException;
import com.cloud.exception.ResourceAllocationException;
import com.cloud.exception.ResourceUnavailableException;
import com.cloud.exception.UnsupportedServiceException;
import com.cloud.host.Host;
import com.cloud.host.Status;
import com.cloud.host.dao.HostDao;
import com.cloud.hypervisor.Hypervisor.HypervisorType;
import com.cloud.network.IpAddress;
import com.cloud.network.IpAddress.State;
import com.cloud.network.IpAddressManager;
import com.cloud.network.Network;
import com.cloud.network.Network.Capability;
import com.cloud.network.Network.Event;
import com.cloud.network.Network.GuestType;
import com.cloud.network.Network.Provider;
import com.cloud.network.Network.Service;
import com.cloud.network.NetworkMigrationResponder;
import com.cloud.network.NetworkModel;
import com.cloud.network.NetworkProfile;
import com.cloud.network.NetworkStateListener;
import com.cloud.network.Networks.BroadcastDomainType;
import com.cloud.network.Networks.TrafficType;
import com.cloud.network.PhysicalNetwork;
import com.cloud.network.PhysicalNetworkSetupInfo;
import com.cloud.network.RemoteAccessVpn;
import com.cloud.network.addr.PublicIp;
import com.cloud.network.dao.AccountGuestVlanMapDao;
import com.cloud.network.dao.AccountGuestVlanMapVO;
import com.cloud.network.dao.FirewallRulesDao;
import com.cloud.network.dao.IPAddressDao;
import com.cloud.network.dao.IPAddressVO;
import com.cloud.network.dao.NetworkAccountDao;
import com.cloud.network.dao.NetworkAccountVO;
import com.cloud.network.dao.NetworkDao;
import com.cloud.network.dao.NetworkDomainDao;
import com.cloud.network.dao.NetworkDomainVO;
import com.cloud.network.dao.NetworkServiceMapDao;
import com.cloud.network.dao.NetworkServiceMapVO;
import com.cloud.network.dao.NetworkVO;
import com.cloud.network.dao.PhysicalNetworkDao;
import com.cloud.network.dao.PhysicalNetworkServiceProviderDao;
import com.cloud.network.dao.PhysicalNetworkTrafficTypeDao;
import com.cloud.network.dao.PhysicalNetworkTrafficTypeVO;
import com.cloud.network.dao.PhysicalNetworkVO;
import com.cloud.network.element.AggregatedCommandExecutor;
import com.cloud.network.element.DhcpServiceProvider;
import com.cloud.network.element.IpDeployer;
import com.cloud.network.element.LoadBalancingServiceProvider;
import com.cloud.network.element.NetworkElement;
import com.cloud.network.element.StaticNatServiceProvider;
import com.cloud.network.element.UserDataServiceProvider;
import com.cloud.network.guru.NetworkGuru;
import com.cloud.network.lb.LoadBalancingRulesManager;
import com.cloud.network.rules.FirewallManager;
import com.cloud.network.rules.FirewallRule;
import com.cloud.network.rules.FirewallRule.Purpose;
import com.cloud.network.rules.FirewallRuleVO;
import com.cloud.network.rules.LoadBalancerContainer.Scheme;
import com.cloud.network.rules.PortForwardingRuleVO;
import com.cloud.network.rules.RulesManager;
import com.cloud.network.rules.StaticNatRule;
import com.cloud.network.rules.StaticNatRuleImpl;
import com.cloud.network.rules.dao.PortForwardingRulesDao;
import com.cloud.network.vpc.NetworkACLManager;
import com.cloud.network.vpc.Vpc;
import com.cloud.network.vpc.VpcManager;
import com.cloud.network.vpc.dao.PrivateIpDao;
import com.cloud.network.vpn.RemoteAccessVpnService;
import com.cloud.offering.NetworkOffering;
import com.cloud.offering.NetworkOffering.Availability;
import com.cloud.offerings.NetworkOfferingServiceMapVO;
import com.cloud.offerings.NetworkOfferingVO;
import com.cloud.offerings.dao.NetworkOfferingDao;
import com.cloud.offerings.dao.NetworkOfferingDetailsDao;
import com.cloud.offerings.dao.NetworkOfferingServiceMapDao;
import com.cloud.user.Account;
import com.cloud.user.ResourceLimitService;
import com.cloud.user.User;
import com.cloud.user.dao.AccountDao;
import com.cloud.utils.Pair;
import com.cloud.utils.component.AdapterBase;
import com.cloud.utils.component.ManagerBase;
import com.cloud.utils.concurrency.NamedThreadFactory;
import com.cloud.utils.db.DB;
import com.cloud.utils.db.EntityManager;
import com.cloud.utils.db.GlobalLock;
import com.cloud.utils.db.JoinBuilder.JoinType;
import com.cloud.utils.db.SearchBuilder;
import com.cloud.utils.db.SearchCriteria.Op;
import com.cloud.utils.db.Transaction;
import com.cloud.utils.db.TransactionCallback;
import com.cloud.utils.db.TransactionCallbackNoReturn;
import com.cloud.utils.db.TransactionCallbackWithExceptionNoReturn;
import com.cloud.utils.db.TransactionStatus;
import com.cloud.utils.exception.CloudRuntimeException;
import com.cloud.utils.fsm.NoTransitionException;
import com.cloud.utils.fsm.StateMachine2;
import com.cloud.utils.net.NetUtils;
import com.cloud.vm.Nic;
import com.cloud.vm.Nic.ReservationStrategy;
import com.cloud.vm.NicIpAlias;
import com.cloud.vm.NicProfile;
import com.cloud.vm.NicVO;
import com.cloud.vm.ReservationContext;
import com.cloud.vm.ReservationContextImpl;
import com.cloud.vm.UserVmVO;
import com.cloud.vm.VMInstanceVO;
import com.cloud.vm.VirtualMachine;
import com.cloud.vm.VirtualMachine.Type;
import com.cloud.vm.VirtualMachineProfile;
import com.cloud.vm.dao.NicDao;
import com.cloud.vm.dao.NicIpAliasDao;
import com.cloud.vm.dao.NicIpAliasVO;
import com.cloud.vm.dao.NicSecondaryIpDao;
import com.cloud.vm.dao.NicSecondaryIpVO;
import com.cloud.vm.dao.UserVmDao;
import com.cloud.vm.dao.VMInstanceDao;
import org.apache.cloudstack.acl.ControlledEntity.ACLType;
import org.apache.cloudstack.context.CallContext;
import org.apache.cloudstack.engine.orchestration.service.NetworkOrchestrationService;
import org.apache.cloudstack.framework.config.ConfigDepot;
import org.apache.cloudstack.framework.config.ConfigKey;
import org.apache.cloudstack.framework.config.Configurable;
import org.apache.cloudstack.framework.config.dao.ConfigurationDao;
import org.apache.cloudstack.managed.context.ManagedContextRunnable;
import org.apache.cloudstack.region.PortableIpDao;
import org.apache.log4j.Logger;

import javax.ejb.Local;
import javax.inject.Inject;
import javax.naming.ConfigurationException;
import java.net.URI;
import java.util.ArrayList;
import java.util.Arrays;
import java.util.Collections;
import java.util.Comparator;
import java.util.HashMap;
import java.util.HashSet;
import java.util.LinkedHashMap;
import java.util.List;
import java.util.Map;
import java.util.Set;
import java.util.UUID;
import java.util.concurrent.Executors;
import java.util.concurrent.ScheduledExecutorService;
import java.util.concurrent.TimeUnit;

/**
 * NetworkManagerImpl implements NetworkManager.
 */
@Local(value = {NetworkOrchestrationService.class})
public class NetworkOrchestrator extends ManagerBase implements NetworkOrchestrationService, Listener, Configurable {
    static final Logger s_logger = Logger.getLogger(NetworkOrchestrator.class);

    @Inject
    EntityManager _entityMgr;
    @Inject
    DataCenterDao _dcDao = null;
    @Inject
    VlanDao _vlanDao = null;
    @Inject
    IPAddressDao _ipAddressDao = null;
    @Inject
    AccountDao _accountDao = null;
    @Inject
    ConfigurationDao _configDao;
    @Inject
    UserVmDao _userVmDao = null;
    @Inject
    AlertManager _alertMgr;
    @Inject
    ConfigurationManager _configMgr;
    @Inject
    NetworkOfferingDao _networkOfferingDao = null;
    @Inject
    NetworkDao _networksDao = null;
    @Inject
    NicDao _nicDao = null;
    @Inject
    RulesManager _rulesMgr;
    @Inject
    LoadBalancingRulesManager _lbMgr;
    @Inject
    RemoteAccessVpnService _vpnMgr;
    @Inject
    PodVlanMapDao _podVlanMapDao;
    @Inject
    NetworkOfferingDetailsDao _ntwkOffDetailsDao;
    @Inject
    AccountGuestVlanMapDao _accountGuestVlanMapDao;
    @Inject
    DataCenterVnetDao _datacenterVnetDao;
    @Inject
    NetworkAccountDao _networkAccountDao;
    @Inject
    protected NicIpAliasDao _nicIpAliasDao;
    @Inject
    protected IPAddressDao _publicIpAddressDao;
    @Inject
    protected IpAddressManager _ipAddrMgr;
    @Inject
    MessageBus _messageBus;

    List<NetworkGuru> networkGurus;

    public List<NetworkGuru> getNetworkGurus() {
        return networkGurus;
    }

    public void setNetworkGurus(List<NetworkGuru> networkGurus) {
        this.networkGurus = networkGurus;
    }

    List<NetworkElement> networkElements;

    public List<NetworkElement> getNetworkElements() {
        return networkElements;
    }

    public void setNetworkElements(List<NetworkElement> networkElements) {
        this.networkElements = networkElements;
    }

    @Inject
    NetworkDomainDao _networkDomainDao;

    List<IpDeployer> ipDeployers;

    public List<IpDeployer> getIpDeployers() {
        return ipDeployers;
    }

    public void setIpDeployers(List<IpDeployer> ipDeployers) {
        this.ipDeployers = ipDeployers;
    }

    List<DhcpServiceProvider> _dhcpProviders;

    public List<DhcpServiceProvider> getDhcpProviders() {
        return _dhcpProviders;
    }

    public void setDhcpProviders(List<DhcpServiceProvider> dhcpProviders) {
        _dhcpProviders = dhcpProviders;
    }

    @Inject
    VMInstanceDao _vmDao;
    @Inject
    FirewallManager _firewallMgr;
    @Inject
    FirewallRulesDao _firewallDao;
    @Inject
    ResourceLimitService _resourceLimitMgr;

    @Inject
    NetworkOfferingServiceMapDao _ntwkOfferingSrvcDao;
    @Inject
    PhysicalNetworkDao _physicalNetworkDao;
    @Inject
    PhysicalNetworkServiceProviderDao _pNSPDao;
    @Inject
    PortForwardingRulesDao _portForwardingRulesDao;
    @Inject
    PhysicalNetworkTrafficTypeDao _pNTrafficTypeDao;
    @Inject
    AgentManager _agentMgr;
    @Inject
    HostDao _hostDao;
    @Inject
    NetworkServiceMapDao _ntwkSrvcDao;
    @Inject
    VpcManager _vpcMgr;
    @Inject
    PrivateIpDao _privateIpDao;
    @Inject
    NetworkACLManager _networkACLMgr;
    @Inject
    UsageEventDao _usageEventDao;
    @Inject
    NetworkModel _networkModel;
    @Inject
    NicSecondaryIpDao _nicSecondaryIpDao;
    @Inject
    PortableIpDao _portableIpDao;
    @Inject
    ConfigDepot _configDepot;

    protected StateMachine2<Network.State, Network.Event, Network> _stateMachine;
    ScheduledExecutorService _executor;

    SearchBuilder<IPAddressVO> AssignIpAddressSearch;
    SearchBuilder<IPAddressVO> AssignIpAddressFromPodVlanSearch;

    HashMap<Long, Long> _lastNetworkIdsToFree = new HashMap<Long, Long>();

    @Override
    @DB
    public boolean configure(final String name, final Map<String, Object> params) throws ConfigurationException {
        // populate providers
        final Map<Network.Service, Set<Network.Provider>> defaultSharedNetworkOfferingProviders = new HashMap<Network.Service, Set<Network.Provider>>();
        Set<Network.Provider> defaultProviders = new HashSet<Network.Provider>();

        defaultProviders.add(Network.Provider.VirtualRouter);
        defaultSharedNetworkOfferingProviders.put(Service.Dhcp, defaultProviders);
        defaultSharedNetworkOfferingProviders.put(Service.Dns, defaultProviders);
        defaultSharedNetworkOfferingProviders.put(Service.UserData, defaultProviders);

        final Map<Network.Service, Set<Network.Provider>> defaultIsolatedNetworkOfferingProviders = defaultSharedNetworkOfferingProviders;
        defaultIsolatedNetworkOfferingProviders.put(Service.Dhcp, defaultProviders);
        defaultIsolatedNetworkOfferingProviders.put(Service.Dns, defaultProviders);
        defaultIsolatedNetworkOfferingProviders.put(Service.UserData, defaultProviders);
        defaultIsolatedNetworkOfferingProviders.put(Service.Firewall, defaultProviders);
        defaultIsolatedNetworkOfferingProviders.put(Service.Gateway, defaultProviders);
        defaultIsolatedNetworkOfferingProviders.put(Service.Lb, defaultProviders);
        defaultIsolatedNetworkOfferingProviders.put(Service.StaticNat, defaultProviders);
        defaultIsolatedNetworkOfferingProviders.put(Service.PortForwarding, defaultProviders);
        defaultIsolatedNetworkOfferingProviders.put(Service.Vpn, defaultProviders);

        final Map<Network.Service, Set<Network.Provider>> defaultSharedSGEnabledNetworkOfferingProviders = new HashMap<Network.Service, Set<Network.Provider>>();
        defaultSharedSGEnabledNetworkOfferingProviders.put(Service.Dhcp, defaultProviders);
        defaultSharedSGEnabledNetworkOfferingProviders.put(Service.Dns, defaultProviders);
        defaultSharedSGEnabledNetworkOfferingProviders.put(Service.UserData, defaultProviders);
        Set<Provider> sgProviders = new HashSet<Provider>();
        sgProviders.add(Provider.SecurityGroupProvider);
        defaultSharedSGEnabledNetworkOfferingProviders.put(Service.SecurityGroup, sgProviders);

        final Map<Network.Service, Set<Network.Provider>> defaultIsolatedSourceNatEnabledNetworkOfferingProviders = new HashMap<Network.Service, Set<Network.Provider>>();
        defaultProviders.clear();
        defaultProviders.add(Network.Provider.VirtualRouter);
        defaultIsolatedSourceNatEnabledNetworkOfferingProviders.put(Service.Dhcp, defaultProviders);
        defaultIsolatedSourceNatEnabledNetworkOfferingProviders.put(Service.Dns, defaultProviders);
        defaultIsolatedSourceNatEnabledNetworkOfferingProviders.put(Service.UserData, defaultProviders);
        defaultIsolatedSourceNatEnabledNetworkOfferingProviders.put(Service.Firewall, defaultProviders);
        defaultIsolatedSourceNatEnabledNetworkOfferingProviders.put(Service.Gateway, defaultProviders);
        defaultIsolatedSourceNatEnabledNetworkOfferingProviders.put(Service.Lb, defaultProviders);
        defaultIsolatedSourceNatEnabledNetworkOfferingProviders.put(Service.SourceNat, defaultProviders);
        defaultIsolatedSourceNatEnabledNetworkOfferingProviders.put(Service.StaticNat, defaultProviders);
        defaultIsolatedSourceNatEnabledNetworkOfferingProviders.put(Service.PortForwarding, defaultProviders);
        defaultIsolatedSourceNatEnabledNetworkOfferingProviders.put(Service.Vpn, defaultProviders);

        final Map<Network.Service, Set<Network.Provider>> defaultVPCOffProviders = new HashMap<Network.Service, Set<Network.Provider>>();
        defaultProviders.clear();
        defaultProviders.add(Network.Provider.VPCVirtualRouter);
        defaultVPCOffProviders.put(Service.Dhcp, defaultProviders);
        defaultVPCOffProviders.put(Service.Dns, defaultProviders);
        defaultVPCOffProviders.put(Service.UserData, defaultProviders);
        defaultVPCOffProviders.put(Service.NetworkACL, defaultProviders);
        defaultVPCOffProviders.put(Service.Gateway, defaultProviders);
        defaultVPCOffProviders.put(Service.Lb, defaultProviders);
        defaultVPCOffProviders.put(Service.SourceNat, defaultProviders);
        defaultVPCOffProviders.put(Service.StaticNat, defaultProviders);
        defaultVPCOffProviders.put(Service.PortForwarding, defaultProviders);
        defaultVPCOffProviders.put(Service.Vpn, defaultProviders);

        Transaction.execute(new TransactionCallbackNoReturn() {
            @Override
            public void doInTransactionWithoutResult(TransactionStatus status) {
                NetworkOfferingVO offering = null;
                //#1 - quick cloud network offering
                if (_networkOfferingDao.findByUniqueName(NetworkOffering.QuickCloudNoServices) == null) {
                    offering = _configMgr.createNetworkOffering(NetworkOffering.QuickCloudNoServices, "Offering for QuickCloud with no services", TrafficType.Guest, null, true,
                            Availability.Optional, null, new HashMap<Network.Service, Set<Network.Provider>>(), true, Network.GuestType.Shared, false, null, true, null, true,
                            false, null, false, null, true);
                    offering.setState(NetworkOffering.State.Enabled);
                    _networkOfferingDao.update(offering.getId(), offering);
                }

                //#2 - SG enabled network offering
                if (_networkOfferingDao.findByUniqueName(NetworkOffering.DefaultSharedNetworkOfferingWithSGService) == null) {
                    offering = _configMgr.createNetworkOffering(NetworkOffering.DefaultSharedNetworkOfferingWithSGService, "Offering for Shared Security group enabled networks",
                            TrafficType.Guest, null, true, Availability.Optional, null, defaultSharedNetworkOfferingProviders, true, Network.GuestType.Shared, false, null, true,
                            null, true, false, null, false, null, true);
                    offering.setState(NetworkOffering.State.Enabled);
                    _networkOfferingDao.update(offering.getId(), offering);
                }

                //#3 - shared network offering with no SG service
                if (_networkOfferingDao.findByUniqueName(NetworkOffering.DefaultSharedNetworkOffering) == null) {
                    offering = _configMgr.createNetworkOffering(NetworkOffering.DefaultSharedNetworkOffering, "Offering for Shared networks", TrafficType.Guest, null, true,
                            Availability.Optional, null, defaultSharedNetworkOfferingProviders, true, Network.GuestType.Shared, false, null, true, null, true, false, null, false,
                            null, true);
                    offering.setState(NetworkOffering.State.Enabled);
                    _networkOfferingDao.update(offering.getId(), offering);
                }

                //#4 - default isolated offering with Source nat service
                if (_networkOfferingDao.findByUniqueName(NetworkOffering.DefaultIsolatedNetworkOfferingWithSourceNatService) == null) {
                    offering = _configMgr.createNetworkOffering(NetworkOffering.DefaultIsolatedNetworkOfferingWithSourceNatService,
                            "Offering for Isolated networks with Source Nat service enabled", TrafficType.Guest, null, false, Availability.Required, null,
                            defaultIsolatedSourceNatEnabledNetworkOfferingProviders, true, Network.GuestType.Isolated, false, null, true, null, false, false, null, false, null,
                            true);

                    offering.setState(NetworkOffering.State.Enabled);
                    _networkOfferingDao.update(offering.getId(), offering);
                }

                //#5 - default vpc offering with LB service
                if (_networkOfferingDao.findByUniqueName(NetworkOffering.DefaultIsolatedNetworkOfferingForVpcNetworks) == null) {
                    offering = _configMgr.createNetworkOffering(NetworkOffering.DefaultIsolatedNetworkOfferingForVpcNetworks,
                            "Offering for Isolated VPC networks with Source Nat service enabled", TrafficType.Guest, null, false, Availability.Optional, null,
                            defaultVPCOffProviders, true, Network.GuestType.Isolated, false, null, false, null, false, false, null, false, null, true);
                    offering.setState(NetworkOffering.State.Enabled);
                    _networkOfferingDao.update(offering.getId(), offering);
                }

                //#6 - default vpc offering with no LB service
                if (_networkOfferingDao.findByUniqueName(NetworkOffering.DefaultIsolatedNetworkOfferingForVpcNetworksNoLB) == null) {
                    //remove LB service
                    defaultVPCOffProviders.remove(Service.Lb);
                    offering = _configMgr.createNetworkOffering(NetworkOffering.DefaultIsolatedNetworkOfferingForVpcNetworksNoLB,
                            "Offering for Isolated VPC networks with Source Nat service enabled and LB service disabled", TrafficType.Guest, null, false, Availability.Optional,
                            null, defaultVPCOffProviders, true, Network.GuestType.Isolated, false, null, false, null, false, false, null, false, null, true);
                    offering.setState(NetworkOffering.State.Enabled);
                    _networkOfferingDao.update(offering.getId(), offering);
                }

                //#7 - isolated offering with source nat disabled
                if (_networkOfferingDao.findByUniqueName(NetworkOffering.DefaultIsolatedNetworkOffering) == null) {
                    offering = _configMgr.createNetworkOffering(NetworkOffering.DefaultIsolatedNetworkOffering, "Offering for Isolated networks with no Source Nat service",
                            TrafficType.Guest, null, true, Availability.Optional, null, defaultIsolatedNetworkOfferingProviders, true, Network.GuestType.Isolated, false, null,
                            true, null, true, false, null, false, null, true);
                    offering.setState(NetworkOffering.State.Enabled);
                    _networkOfferingDao.update(offering.getId(), offering);
                }

                //#8 - network offering with internal lb service
                Map<Network.Service, Set<Network.Provider>> internalLbOffProviders = new HashMap<Network.Service, Set<Network.Provider>>();
                Set<Network.Provider> defaultVpcProvider = new HashSet<Network.Provider>();
                defaultVpcProvider.add(Network.Provider.VPCVirtualRouter);

                Set<Network.Provider> defaultInternalLbProvider = new HashSet<Network.Provider>();
                defaultInternalLbProvider.add(Network.Provider.InternalLbVm);

                internalLbOffProviders.put(Service.Dhcp, defaultVpcProvider);
                internalLbOffProviders.put(Service.Dns, defaultVpcProvider);
                internalLbOffProviders.put(Service.UserData, defaultVpcProvider);
                internalLbOffProviders.put(Service.NetworkACL, defaultVpcProvider);
                internalLbOffProviders.put(Service.Gateway, defaultVpcProvider);
                internalLbOffProviders.put(Service.Lb, defaultInternalLbProvider);
                internalLbOffProviders.put(Service.SourceNat, defaultVpcProvider);

                if (_networkOfferingDao.findByUniqueName(NetworkOffering.DefaultIsolatedNetworkOfferingForVpcNetworksWithInternalLB) == null) {
                    offering = _configMgr.createNetworkOffering(NetworkOffering.DefaultIsolatedNetworkOfferingForVpcNetworksWithInternalLB,
                            "Offering for Isolated VPC networks with Internal Lb support", TrafficType.Guest, null, false, Availability.Optional, null, internalLbOffProviders,
                            true, Network.GuestType.Isolated, false, null, false, null, false, false, null, false, null, true);
                    offering.setState(NetworkOffering.State.Enabled);
                    offering.setInternalLb(true);
                    offering.setPublicLb(false);
                    _networkOfferingDao.update(offering.getId(), offering);
                }

                Map<Network.Service, Set<Network.Provider>> netscalerServiceProviders = new HashMap<Network.Service, Set<Network.Provider>>();
                Set<Network.Provider> vrProvider = new HashSet<Network.Provider>();
                vrProvider.add(Provider.VirtualRouter);
                Set<Network.Provider> sgProvider = new HashSet<Network.Provider>();
                sgProvider.add(Provider.SecurityGroupProvider);
                Set<Network.Provider> nsProvider = new HashSet<Network.Provider>();
                nsProvider.add(Provider.Netscaler);
                netscalerServiceProviders.put(Service.Dhcp, vrProvider);
                netscalerServiceProviders.put(Service.Dns, vrProvider);
                netscalerServiceProviders.put(Service.UserData, vrProvider);
                netscalerServiceProviders.put(Service.SecurityGroup, sgProvider);
                netscalerServiceProviders.put(Service.StaticNat, nsProvider);
                netscalerServiceProviders.put(Service.Lb, nsProvider);

                Map<Service, Map<Capability, String>> serviceCapabilityMap = new HashMap<Service, Map<Capability, String>>();
                Map<Capability, String> elb = new HashMap<Capability, String>();
                elb.put(Capability.ElasticLb, "true");
                Map<Capability, String> eip = new HashMap<Capability, String>();
                eip.put(Capability.ElasticIp, "true");
                serviceCapabilityMap.put(Service.Lb, elb);
                serviceCapabilityMap.put(Service.StaticNat, eip);

                if (_networkOfferingDao.findByUniqueName(NetworkOffering.DefaultSharedEIPandELBNetworkOffering) == null) {
                    offering = _configMgr.createNetworkOffering(NetworkOffering.DefaultSharedEIPandELBNetworkOffering,
                            "Offering for Shared networks with Elastic IP and Elastic LB capabilities", TrafficType.Guest, null, true, Availability.Optional, null,
                            netscalerServiceProviders, true, Network.GuestType.Shared, false, null, true, serviceCapabilityMap, true, false, null, false, null, true);
                    offering.setState(NetworkOffering.State.Enabled);
                    offering.setDedicatedLB(false);
                    _networkOfferingDao.update(offering.getId(), offering);
                }
            }
        });

        AssignIpAddressSearch = _ipAddressDao.createSearchBuilder();
        AssignIpAddressSearch.and("dc", AssignIpAddressSearch.entity().getDataCenterId(), Op.EQ);
        AssignIpAddressSearch.and("allocated", AssignIpAddressSearch.entity().getAllocatedTime(), Op.NULL);
        AssignIpAddressSearch.and("vlanId", AssignIpAddressSearch.entity().getVlanId(), Op.IN);
        SearchBuilder<VlanVO> vlanSearch = _vlanDao.createSearchBuilder();
        vlanSearch.and("type", vlanSearch.entity().getVlanType(), Op.EQ);
        vlanSearch.and("networkId", vlanSearch.entity().getNetworkId(), Op.EQ);
        AssignIpAddressSearch.join("vlan", vlanSearch, vlanSearch.entity().getId(), AssignIpAddressSearch.entity().getVlanId(), JoinType.INNER);
        AssignIpAddressSearch.done();

        AssignIpAddressFromPodVlanSearch = _ipAddressDao.createSearchBuilder();
        AssignIpAddressFromPodVlanSearch.and("dc", AssignIpAddressFromPodVlanSearch.entity().getDataCenterId(), Op.EQ);
        AssignIpAddressFromPodVlanSearch.and("allocated", AssignIpAddressFromPodVlanSearch.entity().getAllocatedTime(), Op.NULL);
        AssignIpAddressFromPodVlanSearch.and("vlanId", AssignIpAddressFromPodVlanSearch.entity().getVlanId(), Op.IN);

        SearchBuilder<VlanVO> podVlanSearch = _vlanDao.createSearchBuilder();
        podVlanSearch.and("type", podVlanSearch.entity().getVlanType(), Op.EQ);
        podVlanSearch.and("networkId", podVlanSearch.entity().getNetworkId(), Op.EQ);
        SearchBuilder<PodVlanMapVO> podVlanMapSB = _podVlanMapDao.createSearchBuilder();
        podVlanMapSB.and("podId", podVlanMapSB.entity().getPodId(), Op.EQ);
        AssignIpAddressFromPodVlanSearch.join("podVlanMapSB", podVlanMapSB, podVlanMapSB.entity().getVlanDbId(), AssignIpAddressFromPodVlanSearch.entity().getVlanId(),
                JoinType.INNER);
        AssignIpAddressFromPodVlanSearch.join("vlan", podVlanSearch, podVlanSearch.entity().getId(), AssignIpAddressFromPodVlanSearch.entity().getVlanId(), JoinType.INNER);

        AssignIpAddressFromPodVlanSearch.done();

        _executor = Executors.newScheduledThreadPool(1, new NamedThreadFactory("Network-Scavenger"));

        _agentMgr.registerForHostEvents(this, true, false, true);

        Network.State.getStateMachine().registerListener(new NetworkStateListener(_usageEventDao, _networksDao));

        s_logger.info("Network Manager is configured.");

        return true;
    }

    @Override
    public boolean start() {
        _executor.scheduleWithFixedDelay(new NetworkGarbageCollector(), NetworkGcInterval.value(), NetworkGcInterval.value(), TimeUnit.SECONDS);
        return true;
    }

    @Override
    public boolean stop() {
        return true;
    }

    protected NetworkOrchestrator() {
        setStateMachine();
    }

    @Override
    public List<? extends Network> setupNetwork(Account owner, NetworkOffering offering, DeploymentPlan plan, String name, String displayText, boolean isDefault)
            throws ConcurrentOperationException {
        return setupNetwork(owner, offering, null, plan, name, displayText, false, null, null, null, null, true);
    }

    @Override
    @DB
    public List<? extends Network> setupNetwork(final Account owner, final NetworkOffering offering, final Network predefined, final DeploymentPlan plan, final String name,
            final String displayText, boolean errorIfAlreadySetup, final Long domainId, final ACLType aclType, final Boolean subdomainAccess, final Long vpcId,
            final Boolean isDisplayNetworkEnabled) throws ConcurrentOperationException {

        Account locked = _accountDao.acquireInLockTable(owner.getId());
        if (locked == null) {
            throw new ConcurrentOperationException("Unable to acquire lock on " + owner);
        }

        try {
            if (predefined == null
                    || (offering.getTrafficType() != TrafficType.Guest && predefined.getCidr() == null && predefined.getBroadcastUri() == null && !(predefined
                            .getBroadcastDomainType() == BroadcastDomainType.Vlan || predefined.getBroadcastDomainType() == BroadcastDomainType.Lswitch || predefined
                            .getBroadcastDomainType() == BroadcastDomainType.Vxlan))) {
                List<NetworkVO> configs = _networksDao.listBy(owner.getId(), offering.getId(), plan.getDataCenterId());
                if (configs.size() > 0) {
                    if (s_logger.isDebugEnabled()) {
                        s_logger.debug("Found existing network configuration for offering " + offering + ": " + configs.get(0));
                    }

                    if (errorIfAlreadySetup) {
                        InvalidParameterValueException ex = new InvalidParameterValueException(
                                "Found existing network configuration (with specified id) for offering (with specified id)");
                        ex.addProxyObject(offering.getUuid(), "offeringId");
                        ex.addProxyObject(configs.get(0).getUuid(), "networkConfigId");
                        throw ex;
                    } else {
                        return configs;
                    }
                }
            }

            final List<NetworkVO> networks = new ArrayList<NetworkVO>();

            long related = -1;

            for (final NetworkGuru guru : networkGurus) {
                final Network network = guru.design(offering, plan, predefined, owner);
                if (network == null) {
                    continue;
                }

                if (network.getId() != -1) {
                    if (network instanceof NetworkVO) {
                        networks.add((NetworkVO)network);
                    } else {
                        networks.add(_networksDao.findById(network.getId()));
                    }
                    continue;
                }

                final long id = _networksDao.getNextInSequence(Long.class, "id");
                if (related == -1) {
                    related = id;
                }

                final long relatedFile = related;
                Transaction.execute(new TransactionCallbackNoReturn() {
                    @Override
                    public void doInTransactionWithoutResult(TransactionStatus status) {
                        NetworkVO vo = new NetworkVO(id, network, offering.getId(), guru.getName(), owner.getDomainId(), owner.getId(), relatedFile, name, displayText, predefined
                                .getNetworkDomain(), offering.getGuestType(), plan.getDataCenterId(), plan.getPhysicalNetworkId(), aclType, offering.getSpecifyIpRanges(), vpcId);
                        vo.setDisplayNetwork(isDisplayNetworkEnabled == null ? true : isDisplayNetworkEnabled);
                        networks.add(_networksDao.persist(vo, vo.getGuestType() == Network.GuestType.Isolated,
                                finalizeServicesAndProvidersForNetwork(offering, plan.getPhysicalNetworkId())));

                        if (domainId != null && aclType == ACLType.Domain) {
                            _networksDao.addDomainToNetwork(id, domainId, subdomainAccess == null ? true : subdomainAccess);
                            //send event for storing the domain wide resource access
                            Map<String, Object> params = new HashMap<String, Object>();
                            params.put(ApiConstants.ENTITY_TYPE, IAMEntityType.Network);
                            params.put(ApiConstants.ENTITY_ID, id);
                            params.put(ApiConstants.DOMAIN_ID, domainId);
                            params.put(ApiConstants.SUBDOMAIN_ACCESS, subdomainAccess == null ? true : subdomainAccess);
                            _messageBus.publish(_name, EntityManager.MESSAGE_ADD_DOMAIN_WIDE_ENTITY_EVENT,
                                    PublishScope.LOCAL, params);
                        }
                    }
                });
            }

            if (networks.size() < 1) {
                // see networkOfferingVO.java
                CloudRuntimeException ex = new CloudRuntimeException("Unable to convert network offering with specified id to network profile");
                ex.addProxyObject(offering.getUuid(), "offeringId");
                throw ex;
            }

            return networks;
        } finally {
            s_logger.debug("Releasing lock for " + locked);
            _accountDao.releaseFromLockTable(locked.getId());
        }
    }

    @Override
    @DB
    public void allocate(final VirtualMachineProfile vm, final LinkedHashMap<? extends Network, List<? extends NicProfile>> networks) throws InsufficientCapacityException,
            ConcurrentOperationException {

        Transaction.execute(new TransactionCallbackWithExceptionNoReturn<InsufficientCapacityException>() {
            @Override
            public void doInTransactionWithoutResult(TransactionStatus status) throws InsufficientCapacityException {
                int deviceId = 0;
                int size = 0;
                for (Network ntwk : networks.keySet()) {
                    List<? extends NicProfile> profiles = networks.get(ntwk);
                    if (profiles != null && !profiles.isEmpty()) {
                        size = size + profiles.size();
                    } else {
                        size = size + 1;
                    }
                }

                boolean[] deviceIds = new boolean[size];
                Arrays.fill(deviceIds, false);

                List<NicProfile> nics = new ArrayList<NicProfile>(size);
                NicProfile defaultNic = null;

                for (Map.Entry<? extends Network, List<? extends NicProfile>> network : networks.entrySet()) {
                    Network config = network.getKey();
                    List<? extends NicProfile> requestedProfiles = network.getValue();
                    if (requestedProfiles == null) {
                        requestedProfiles = new ArrayList<NicProfile>();
                    }
                    if (requestedProfiles.isEmpty()) {
                        requestedProfiles.add(null);
                    }

                    for (NicProfile requested : requestedProfiles) {
                    Boolean isDefaultNic = false;
                    if (vm != null && (requested != null && requested.isDefaultNic())) {
                        isDefaultNic = true;
                    }

                    while (deviceIds[deviceId] && deviceId < deviceIds.length) {
                        deviceId++;
                    }

                    Pair<NicProfile, Integer> vmNicPair = allocateNic(requested, config, isDefaultNic, deviceId, vm);

                    NicProfile vmNic = vmNicPair.first();
                    if (vmNic == null) {
                        continue;
                    }

                    deviceId = vmNicPair.second();

                    int devId = vmNic.getDeviceId();
                    if (devId > deviceIds.length) {
                        throw new IllegalArgumentException("Device id for nic is too large: " + vmNic);
                    }
                    if (deviceIds[devId]) {
                        throw new IllegalArgumentException("Conflicting device id for two different nics: " + vmNic);
                    }

                    deviceIds[devId] = true;

                    if (vmNic.isDefaultNic()) {
                        if (defaultNic != null) {
                            throw new IllegalArgumentException("You cannot specify two nics as default nics: nic 1 = " + defaultNic + "; nic 2 = " + vmNic);
                        }
                        defaultNic = vmNic;
                    }

                    nics.add(vmNic);
                    vm.addNic(vmNic);
                }
                }
                if (nics.size() != size) {
                    s_logger.warn("Number of nics " + nics.size() + " doesn't match number of requested nics " + size);
                    throw new CloudRuntimeException("Number of nics " + nics.size() + " doesn't match number of requested networks " + size);
                }

                if (nics.size() == 1) {
                    nics.get(0).setDefaultNic(true);
                }
            }
        });
    }

    @DB
    @Override
    public Pair<NicProfile, Integer> allocateNic(NicProfile requested, Network network, Boolean isDefaultNic, int deviceId, VirtualMachineProfile vm)
            throws InsufficientVirtualNetworkCapcityException, InsufficientAddressCapacityException, ConcurrentOperationException {

        NetworkVO ntwkVO = _networksDao.findById(network.getId());
        s_logger.debug("Allocating nic for vm " + vm.getVirtualMachine() + " in network " + network + " with requested profile " + requested);
        NetworkGuru guru = AdapterBase.getAdapterByName(networkGurus, ntwkVO.getGuruName());

        if (requested != null && requested.getMode() == null) {
            requested.setMode(network.getMode());
        }
        NicProfile profile = guru.allocate(network, requested, vm);
        if (profile == null) {
            return null;
        }

        if (isDefaultNic != null) {
            profile.setDefaultNic(isDefaultNic);
        }

        if (requested != null && requested.getMode() == null) {
            profile.setMode(requested.getMode());
        } else {
            profile.setMode(network.getMode());
        }

        NicVO vo = new NicVO(guru.getName(), vm.getId(), network.getId(), vm.getType());

        deviceId = applyProfileToNic(vo, profile, deviceId);

        vo = _nicDao.persist(vo);

        Integer networkRate = _networkModel.getNetworkRate(network.getId(), vm.getId());
        NicProfile vmNic = new NicProfile(vo, network, vo.getBroadcastUri(), vo.getIsolationUri(), networkRate, _networkModel.isSecurityGroupSupportedInNetwork(network),
                _networkModel.getNetworkTag(vm.getHypervisorType(), network));

        return new Pair<NicProfile, Integer>(vmNic, Integer.valueOf(deviceId));
    }

    protected Integer applyProfileToNic(NicVO vo, NicProfile profile, Integer deviceId) {
        if (profile.getDeviceId() != null) {
            vo.setDeviceId(profile.getDeviceId());
        } else if (deviceId != null) {
            vo.setDeviceId(deviceId++);
        }

        if (profile.getReservationStrategy() != null) {
            vo.setReservationStrategy(profile.getReservationStrategy());
        }

        vo.setDefaultNic(profile.isDefaultNic());

        vo.setIp4Address(profile.getIp4Address());
        vo.setAddressFormat(profile.getFormat());

        if (profile.getMacAddress() != null) {
            vo.setMacAddress(profile.getMacAddress());
        }

        vo.setMode(profile.getMode());
        vo.setNetmask(profile.getNetmask());
        vo.setGateway(profile.getGateway());

        if (profile.getBroadCastUri() != null) {
            vo.setBroadcastUri(profile.getBroadCastUri());
        }

        if (profile.getIsolationUri() != null) {
            vo.setIsolationUri(profile.getIsolationUri());
        }

        vo.setState(Nic.State.Allocated);

        vo.setIp6Address(profile.getIp6Address());
        vo.setIp6Gateway(profile.getIp6Gateway());
        vo.setIp6Cidr(profile.getIp6Cidr());

        return deviceId;
    }

    protected void applyProfileToNicForRelease(NicVO vo, NicProfile profile) {
        vo.setGateway(profile.getGateway());
        vo.setAddressFormat(profile.getFormat());
        vo.setIp4Address(profile.getIp4Address());
        vo.setIp6Address(profile.getIp6Address());
        vo.setMacAddress(profile.getMacAddress());
        if (profile.getReservationStrategy() != null) {
            vo.setReservationStrategy(profile.getReservationStrategy());
        }
        vo.setBroadcastUri(profile.getBroadCastUri());
        vo.setIsolationUri(profile.getIsolationUri());
        vo.setNetmask(profile.getNetmask());
    }

    protected void applyProfileToNetwork(NetworkVO network, NetworkProfile profile) {
        network.setBroadcastUri(profile.getBroadcastUri());
        network.setDns1(profile.getDns1());
        network.setDns2(profile.getDns2());
        network.setPhysicalNetworkId(profile.getPhysicalNetworkId());
    }

    protected NicTO toNicTO(NicVO nic, NicProfile profile, NetworkVO config) {
        NicTO to = new NicTO();
        to.setDeviceId(nic.getDeviceId());
        to.setBroadcastType(config.getBroadcastDomainType());
        to.setType(config.getTrafficType());
        to.setIp(nic.getIp4Address());
        to.setNetmask(nic.getNetmask());
        to.setMac(nic.getMacAddress());
        to.setDns1(profile.getDns1());
        to.setDns2(profile.getDns2());
        if (nic.getGateway() != null) {
            to.setGateway(nic.getGateway());
        } else {
            to.setGateway(config.getGateway());
        }
        to.setDefaultNic(nic.isDefaultNic());
        to.setBroadcastUri(nic.getBroadcastUri());
        to.setIsolationuri(nic.getIsolationUri());
        if (profile != null) {
            to.setDns1(profile.getDns1());
            to.setDns2(profile.getDns2());
        }

        Integer networkRate = _networkModel.getNetworkRate(config.getId(), null);
        to.setNetworkRateMbps(networkRate);

        to.setUuid(config.getUuid());

        return to;
    }

    boolean isNetworkImplemented(NetworkVO network) {
        Network.State state = network.getState();
        if (state == Network.State.Implemented || state == Network.State.Implementing) {
            return true;
        } else if (state == Network.State.Setup) {
            DataCenterVO zone = _dcDao.findById(network.getDataCenterId());
            if (!isSharedNetworkOfferingWithServices(network.getNetworkOfferingId()) || (zone.getNetworkType() == NetworkType.Basic)) {
                return true;
            }
        }
        return false;
    }

    @Override
    @DB
    public Pair<NetworkGuru, NetworkVO> implementNetwork(long networkId, DeployDestination dest, ReservationContext context) throws ConcurrentOperationException,
            ResourceUnavailableException, InsufficientCapacityException {
        Pair<NetworkGuru, NetworkVO> implemented = new Pair<NetworkGuru, NetworkVO>(null, null);

        NetworkVO network = _networksDao.findById(networkId);
        NetworkGuru guru = AdapterBase.getAdapterByName(networkGurus, network.getGuruName());
        if (isNetworkImplemented(network)) {
            s_logger.debug("Network id=" + networkId + " is already implemented");
            implemented.set(guru, network);
            return implemented;
        }

        // Acquire lock only when network needs to be implemented
        network = _networksDao.acquireInLockTable(networkId, NetworkLockTimeout.value());
        if (network == null) {
            // see NetworkVO.java
            ConcurrentOperationException ex = new ConcurrentOperationException("Unable to acquire network configuration");
            ex.addProxyObject(_entityMgr.findById(Network.class, networkId).getUuid());
            throw ex;
        }

        if (s_logger.isDebugEnabled()) {
            s_logger.debug("Lock is acquired for network id " + networkId + " as a part of network implement");
        }

        try {
            if (isNetworkImplemented(network)) {
                s_logger.debug("Network id=" + networkId + " is already implemented");
                implemented.set(guru, network);
                return implemented;
            }

            if (s_logger.isDebugEnabled()) {
                s_logger.debug("Asking " + guru.getName() + " to implement " + network);
            }

            NetworkOfferingVO offering = _networkOfferingDao.findById(network.getNetworkOfferingId());

            network.setReservationId(context.getReservationId());
            if (isSharedNetworkWithServices(network)) {
                network.setState(Network.State.Implementing);
            } else {
                stateTransitTo(network, Event.ImplementNetwork);
            }

            Network result = guru.implement(network, offering, dest, context);
            network.setCidr(result.getCidr());
            network.setBroadcastUri(result.getBroadcastUri());
            network.setGateway(result.getGateway());
            network.setMode(result.getMode());
            network.setPhysicalNetworkId(result.getPhysicalNetworkId());
            _networksDao.update(networkId, network);

            // implement network elements and re-apply all the network rules
            implementNetworkElementsAndResources(dest, context, network, offering);

            if (isSharedNetworkWithServices(network)) {
                network.setState(Network.State.Implemented);
            } else {
                stateTransitTo(network, Event.OperationSucceeded);
            }

            network.setRestartRequired(false);
            _networksDao.update(network.getId(), network);
            implemented.set(guru, network);
            return implemented;
        } catch (NoTransitionException e) {
            s_logger.error(e.getMessage());
            return null;
        } finally {
            if (implemented.first() == null) {
                s_logger.debug("Cleaning up because we're unable to implement the network " + network);
                try {
                    if (isSharedNetworkWithServices(network)) {
                        network.setState(Network.State.Shutdown);
                        _networksDao.update(networkId, network);
                    } else {
                        stateTransitTo(network, Event.OperationFailed);
                    }
                } catch (NoTransitionException e) {
                    s_logger.error(e.getMessage());
                }

                shutdownNetwork(networkId, context, false);
            }

            _networksDao.releaseFromLockTable(networkId);
            if (s_logger.isDebugEnabled()) {
                s_logger.debug("Lock is released for network id " + networkId + " as a part of network implement");
            }
        }
    }

    @Override
    public void implementNetworkElementsAndResources(DeployDestination dest, ReservationContext context, Network network, NetworkOffering offering)
            throws ConcurrentOperationException, InsufficientAddressCapacityException, ResourceUnavailableException, InsufficientCapacityException {

        // Associate a source NAT IP (if one isn't already associated with the network) if this is a
        //     1) 'Isolated' or 'Shared' guest virtual network in the advance zone
        //     2) network has sourceNat service
        //     3) network offering does not support a shared source NAT rule

        boolean sharedSourceNat = offering.getSharedSourceNat();
        DataCenter zone = _dcDao.findById(network.getDataCenterId());

        if (!sharedSourceNat && _networkModel.areServicesSupportedInNetwork(network.getId(), Service.SourceNat)
                && (network.getGuestType() == Network.GuestType.Isolated || (network.getGuestType() == Network.GuestType.Shared && zone.getNetworkType() == NetworkType.Advanced))) {

            List<IPAddressVO> ips = null;
            Account owner = _entityMgr.findById(Account.class, network.getAccountId());
            if (network.getVpcId() != null) {
                ips = _ipAddressDao.listByAssociatedVpc(network.getVpcId(), true);
                if (ips.isEmpty()) {
                    Vpc vpc = _vpcMgr.getActiveVpc(network.getVpcId());
                    s_logger.debug("Creating a source nat ip for vpc " + vpc);
                    _vpcMgr.assignSourceNatIpAddressToVpc(owner, vpc);
                }
            } else {
                ips = _ipAddressDao.listByAssociatedNetwork(network.getId(), true);
                if (ips.isEmpty()) {
                    s_logger.debug("Creating a source nat ip for network " + network);
                    _ipAddrMgr.assignSourceNatIpAddressToGuestNetwork(owner, network);
                }
            }
        }
        // get providers to implement
        List<Provider> providersToImplement = getNetworkProviders(network.getId());
        for (NetworkElement element : networkElements) {
            if (providersToImplement.contains(element.getProvider())) {
                if (!_networkModel.isProviderEnabledInPhysicalNetwork(_networkModel.getPhysicalNetworkId(network), element.getProvider().getName())) {
                    // The physicalNetworkId will not get translated into a uuid by the reponse serializer,
                    // because the serializer would look up the NetworkVO class's table and retrieve the
                    // network id instead of the physical network id.
                    // So just throw this exception as is. We may need to TBD by changing the serializer.
                    throw new CloudRuntimeException("Service provider " + element.getProvider().getName() + " either doesn't exist or is not enabled in physical network id: "
                            + network.getPhysicalNetworkId());
                }

                if (s_logger.isDebugEnabled()) {
                    s_logger.debug("Asking " + element.getName() + " to implemenet " + network);
                }

                if (!element.implement(network, offering, dest, context)) {
                    CloudRuntimeException ex = new CloudRuntimeException("Failed to implement provider " + element.getProvider().getName() + " for network with specified id");
                    ex.addProxyObject(network.getUuid(), "networkId");
                    throw ex;
                }
            }
        }

        for (NetworkElement element : networkElements) {
            if ((element instanceof AggregatedCommandExecutor) && (providersToImplement.contains(element.getProvider()))) {
                ((AggregatedCommandExecutor)element).prepareAggregatedExecution(network, dest);
            }
        }

        try {
            // reapply all the firewall/staticNat/lb rules
            s_logger.debug("Reprogramming network " + network + " as a part of network implement");
            if (!reprogramNetworkRules(network.getId(), CallContext.current().getCallingAccount(), network)) {
                s_logger.warn("Failed to re-program the network as a part of network " + network + " implement");
                // see DataCenterVO.java
                ResourceUnavailableException ex = new ResourceUnavailableException("Unable to apply network rules as a part of network " + network + " implement", DataCenter.class,
                        network.getDataCenterId());
                ex.addProxyObject(_entityMgr.findById(DataCenter.class, network.getDataCenterId()).getUuid());
                throw ex;
            }
            for (NetworkElement element : networkElements) {
                if ((element instanceof AggregatedCommandExecutor) && (providersToImplement.contains(element.getProvider()))) {
                    if (!((AggregatedCommandExecutor)element).completeAggregatedExecution(network, dest)) {
                        s_logger.warn("Failed to re-program the network as a part of network " + network + " implement due to aggregated commands execution failure!");
                        // see DataCenterVO.java
                        ResourceUnavailableException ex = new ResourceUnavailableException("Unable to apply network rules as a part of network " + network + " implement", DataCenter.class,
                                network.getDataCenterId());
                        ex.addProxyObject(_entityMgr.findById(DataCenter.class, network.getDataCenterId()).getUuid());
                        throw ex;
                    }
                }
            }
        } finally {
            for (NetworkElement element : networkElements) {
                if ((element instanceof AggregatedCommandExecutor) && (providersToImplement.contains(element.getProvider()))) {
                    ((AggregatedCommandExecutor)element).cleanupAggregatedExecution(network, dest);
                }
            }
        }
    }

    // This method re-programs the rules/ips for existing network
    protected boolean reprogramNetworkRules(long networkId, Account caller, Network network) throws ResourceUnavailableException {
        boolean success = true;
        // associate all ip addresses
        if (!_ipAddrMgr.applyIpAssociations(network, false)) {
            s_logger.warn("Failed to apply ip addresses as a part of network id" + networkId + " restart");
            success = false;
        }

        // apply static nat
        if (!_rulesMgr.applyStaticNatsForNetwork(networkId, false, caller)) {
            s_logger.warn("Failed to apply static nats a part of network id" + networkId + " restart");
            success = false;
        }

        // apply firewall rules
        List<FirewallRuleVO> firewallIngressRulesToApply = _firewallDao.listByNetworkPurposeTrafficType(networkId, Purpose.Firewall, FirewallRule.TrafficType.Ingress);
        if (!_firewallMgr.applyFirewallRules(firewallIngressRulesToApply, false, caller)) {
            s_logger.warn("Failed to reapply Ingress firewall rule(s) as a part of network id=" + networkId + " restart");
            success = false;
        }

        List<FirewallRuleVO> firewallEgressRulesToApply = _firewallDao.listByNetworkPurposeTrafficType(networkId, Purpose.Firewall, FirewallRule.TrafficType.Egress);
        NetworkOfferingVO offering = _networkOfferingDao.findById(network.getNetworkOfferingId());
        //there are no egress rules then apply the default egress rule
        DataCenter zone = _dcDao.findById(network.getDataCenterId());
        if (_networkModel.areServicesSupportedInNetwork(network.getId(), Service.Firewall) && _networkModel.areServicesSupportedInNetwork(network.getId(), Service.Firewall)
                && (network.getGuestType() == Network.GuestType.Isolated || (network.getGuestType() == Network.GuestType.Shared && zone.getNetworkType() == NetworkType.Advanced))) {
            // add default egress rule to accept the traffic
            _firewallMgr.applyDefaultEgressFirewallRule(network.getId(), offering.getEgressDefaultPolicy(), true);
        }
        if (!_firewallMgr.applyFirewallRules(firewallEgressRulesToApply, false, caller)) {
            s_logger.warn("Failed to reapply firewall Egress rule(s) as a part of network id=" + networkId + " restart");
            success = false;
        }

        // apply port forwarding rules
        if (!_rulesMgr.applyPortForwardingRulesForNetwork(networkId, false, caller)) {
            s_logger.warn("Failed to reapply port forwarding rule(s) as a part of network id=" + networkId + " restart");
            success = false;
        }

        // apply static nat rules
        if (!_rulesMgr.applyStaticNatRulesForNetwork(networkId, false, caller)) {
            s_logger.warn("Failed to reapply static nat rule(s) as a part of network id=" + networkId + " restart");
            success = false;
        }

        // apply public load balancer rules
        if (!_lbMgr.applyLoadBalancersForNetwork(networkId, Scheme.Public)) {
            s_logger.warn("Failed to reapply Public load balancer rules as a part of network id=" + networkId + " restart");
            success = false;
        }

        // apply internal load balancer rules
        if (!_lbMgr.applyLoadBalancersForNetwork(networkId, Scheme.Internal)) {
            s_logger.warn("Failed to reapply internal load balancer rules as a part of network id=" + networkId + " restart");
            success = false;
        }

        // apply vpn rules
        List<? extends RemoteAccessVpn> vpnsToReapply = _vpnMgr.listRemoteAccessVpns(networkId);
        if (vpnsToReapply != null) {
            for (RemoteAccessVpn vpn : vpnsToReapply) {
                // Start remote access vpn per ip
                if (_vpnMgr.startRemoteAccessVpn(vpn.getServerAddressId(), false) == null) {
                    s_logger.warn("Failed to reapply vpn rules as a part of network id=" + networkId + " restart");
                    success = false;
                }
            }
        }

        //apply network ACLs
        if (!_networkACLMgr.applyACLToNetwork(networkId)) {
            s_logger.warn("Failed to reapply network ACLs as a part of  of network id=" + networkId + " restart");
            success = false;
        }

        return success;
    }

    protected boolean prepareElement(NetworkElement element, Network network, NicProfile profile, VirtualMachineProfile vmProfile, DeployDestination dest,
            ReservationContext context) throws InsufficientCapacityException, ConcurrentOperationException, ResourceUnavailableException {
        element.prepare(network, profile, vmProfile, dest, context);
        if (vmProfile.getType() == Type.User && element.getProvider() != null) {
            if (_networkModel.areServicesSupportedInNetwork(network.getId(), Service.Dhcp)
                    && _networkModel.isProviderSupportServiceInNetwork(network.getId(), Service.Dhcp, element.getProvider()) && element instanceof DhcpServiceProvider) {
                DhcpServiceProvider sp = (DhcpServiceProvider)element;
                Map<Capability, String> dhcpCapabilities = element.getCapabilities().get(Service.Dhcp);
                String supportsMultipleSubnets = dhcpCapabilities.get(Capability.DhcpAccrossMultipleSubnets);
                if ((supportsMultipleSubnets != null && Boolean.valueOf(supportsMultipleSubnets)) && profile.getIp6Address() == null) {
                    if (!sp.configDhcpSupportForSubnet(network, profile, vmProfile, dest, context)) {
                        return false;
                    }
                }
                sp.addDhcpEntry(network, profile, vmProfile, dest, context);
            }
            if (_networkModel.areServicesSupportedInNetwork(network.getId(), Service.UserData)
                    && _networkModel.isProviderSupportServiceInNetwork(network.getId(), Service.UserData, element.getProvider()) && element instanceof UserDataServiceProvider) {
                UserDataServiceProvider sp = (UserDataServiceProvider)element;
                sp.addPasswordAndUserdata(network, profile, vmProfile, dest, context);
            }
        }
        return true;
    }

    @DB
    protected void updateNic(final NicVO nic, final long networkId, final int count) {
        Transaction.execute(new TransactionCallbackNoReturn() {
            @Override
            public void doInTransactionWithoutResult(TransactionStatus status) {
                _nicDao.update(nic.getId(), nic);

                if (nic.getVmType() == VirtualMachine.Type.User) {
                    s_logger.debug("Changing active number of nics for network id=" + networkId + " on " + count);
                    _networksDao.changeActiveNicsBy(networkId, count);
                }

                if (nic.getVmType() == VirtualMachine.Type.User
                        || (nic.getVmType() == VirtualMachine.Type.DomainRouter && _networksDao.findById(networkId).getTrafficType() == TrafficType.Guest)) {
                    _networksDao.setCheckForGc(networkId);
                }
            }
        });
    }

    @Override
    public void prepare(VirtualMachineProfile vmProfile, DeployDestination dest, ReservationContext context) throws InsufficientCapacityException, ConcurrentOperationException,
            ResourceUnavailableException {
        List<NicVO> nics = _nicDao.listByVmId(vmProfile.getId());

        // we have to implement default nics first - to ensure that default network elements start up first in multiple
        //nics case
        // (need for setting DNS on Dhcp to domR's Ip4 address)
        Collections.sort(nics, new Comparator<NicVO>() {

            @Override
            public int compare(NicVO nic1, NicVO nic2) {
                boolean isDefault1 = nic1.isDefaultNic();
                boolean isDefault2 = nic2.isDefaultNic();

                return (isDefault1 ^ isDefault2) ? ((isDefault1 ^ true) ? 1 : -1) : 0;
            }
        });

        for (NicVO nic : nics) {
            Pair<NetworkGuru, NetworkVO> implemented = implementNetwork(nic.getNetworkId(), dest, context);
            if (implemented.first() == null) {
                s_logger.warn("Failed to implement network id=" + nic.getNetworkId() + " as a part of preparing nic id=" + nic.getId());
                throw new CloudRuntimeException("Failed to implement network id=" + nic.getNetworkId() + " as a part preparing nic id=" + nic.getId());
            }

            NetworkVO network = implemented.second();
            NicProfile profile = prepareNic(vmProfile, dest, context, nic.getId(), network);
            vmProfile.addNic(profile);
        }
    }

    @Override
    public NicProfile prepareNic(VirtualMachineProfile vmProfile, DeployDestination dest, ReservationContext context, long nicId, Network network)
            throws InsufficientVirtualNetworkCapcityException, InsufficientAddressCapacityException, ConcurrentOperationException, InsufficientCapacityException,
            ResourceUnavailableException {

        Integer networkRate = _networkModel.getNetworkRate(network.getId(), vmProfile.getId());
        NetworkGuru guru = AdapterBase.getAdapterByName(networkGurus, network.getGuruName());
        NicVO nic = _nicDao.findById(nicId);

        NicProfile profile = null;
        if (nic.getReservationStrategy() == Nic.ReservationStrategy.Start) {
            nic.setState(Nic.State.Reserving);
            nic.setReservationId(context.getReservationId());
            _nicDao.update(nic.getId(), nic);
            URI broadcastUri = nic.getBroadcastUri();
            if (broadcastUri == null) {
                broadcastUri = network.getBroadcastUri();
            }

            URI isolationUri = nic.getIsolationUri();

            profile = new NicProfile(nic, network, broadcastUri, isolationUri,

            networkRate, _networkModel.isSecurityGroupSupportedInNetwork(network), _networkModel.getNetworkTag(vmProfile.getHypervisorType(), network));
            guru.reserve(profile, network, vmProfile, dest, context);
            nic.setIp4Address(profile.getIp4Address());
            nic.setAddressFormat(profile.getFormat());
            nic.setIp6Address(profile.getIp6Address());
            nic.setMacAddress(profile.getMacAddress());
            nic.setIsolationUri(profile.getIsolationUri());
            nic.setBroadcastUri(profile.getBroadCastUri());
            nic.setReserver(guru.getName());
            nic.setState(Nic.State.Reserved);
            nic.setNetmask(profile.getNetmask());
            nic.setGateway(profile.getGateway());

            if (profile.getStrategy() != null) {
                nic.setReservationStrategy(profile.getStrategy());
            }

            updateNic(nic, network.getId(), 1);
        } else {
            profile = new NicProfile(nic, network, nic.getBroadcastUri(), nic.getIsolationUri(), networkRate, _networkModel.isSecurityGroupSupportedInNetwork(network),
                    _networkModel.getNetworkTag(vmProfile.getHypervisorType(), network));
            guru.updateNicProfile(profile, network);
            nic.setState(Nic.State.Reserved);
            updateNic(nic, network.getId(), 1);
        }

        List<Provider> providersToImplement = getNetworkProviders(network.getId());
        for (NetworkElement element : networkElements) {
            if (providersToImplement.contains(element.getProvider())) {
                if (!_networkModel.isProviderEnabledInPhysicalNetwork(_networkModel.getPhysicalNetworkId(network), element.getProvider().getName())) {
                    throw new CloudRuntimeException("Service provider " + element.getProvider().getName() + " either doesn't exist or is not enabled in physical network id: "
                            + network.getPhysicalNetworkId());
                }
                if (s_logger.isDebugEnabled()) {
                    s_logger.debug("Asking " + element.getName() + " to prepare for " + nic);
                }
                if (!prepareElement(element, network, profile, vmProfile, dest, context)) {
                    throw new InsufficientAddressCapacityException("unable to configure the dhcp service, due to insufficiant address capacity", Network.class, network.getId());
                }
            }
        }

        profile.setSecurityGroupEnabled(_networkModel.isSecurityGroupSupportedInNetwork(network));
        guru.updateNicProfile(profile, network);
        return profile;
    }

    @Override
    public void prepareNicForMigration(VirtualMachineProfile vm, DeployDestination dest) {
        List<NicVO> nics = _nicDao.listByVmId(vm.getId());
        ReservationContext context = new ReservationContextImpl(UUID.randomUUID().toString(), null, null);
        for (NicVO nic : nics) {
            NetworkVO network = _networksDao.findById(nic.getNetworkId());
            Integer networkRate = _networkModel.getNetworkRate(network.getId(), vm.getId());

            NetworkGuru guru = AdapterBase.getAdapterByName(networkGurus, network.getGuruName());
            NicProfile profile = new NicProfile(nic, network, nic.getBroadcastUri(), nic.getIsolationUri(), networkRate, _networkModel.isSecurityGroupSupportedInNetwork(network),
                    _networkModel.getNetworkTag(vm.getHypervisorType(), network));
            if (guru instanceof NetworkMigrationResponder) {
                if (!((NetworkMigrationResponder)guru).prepareMigration(profile, network, vm, dest, context)) {
                    s_logger.error("NetworkGuru " + guru + " prepareForMigration failed."); // XXX: Transaction error
                }
            }
            List<Provider> providersToImplement = getNetworkProviders(network.getId());
            for (NetworkElement element : networkElements) {
                if (providersToImplement.contains(element.getProvider())) {
                    if (!_networkModel.isProviderEnabledInPhysicalNetwork(_networkModel.getPhysicalNetworkId(network), element.getProvider().getName())) {
                        throw new CloudRuntimeException("Service provider " + element.getProvider().getName() + " either doesn't exist or is not enabled in physical network id: "
                                + network.getPhysicalNetworkId());
                    }
                    if (element instanceof NetworkMigrationResponder) {
                        if (!((NetworkMigrationResponder)element).prepareMigration(profile, network, vm, dest, context)) {
                            s_logger.error("NetworkElement " + element + " prepareForMigration failed."); // XXX: Transaction error
                        }
                    }
                }
            }
            guru.updateNicProfile(profile, network);
            vm.addNic(profile);
        }
    }

    private NicProfile findNicProfileById(VirtualMachineProfile vm, long id) {
        for (NicProfile nic : vm.getNics()) {
            if (nic.getId() == id) {
                return nic;
            }
        }
        return null;
    }

    @Override
    public void commitNicForMigration(VirtualMachineProfile src, VirtualMachineProfile dst) {
        for (NicProfile nicSrc : src.getNics()) {
            NetworkVO network = _networksDao.findById(nicSrc.getNetworkId());
            NetworkGuru guru = AdapterBase.getAdapterByName(networkGurus, network.getGuruName());
            NicProfile nicDst = findNicProfileById(dst, nicSrc.getId());
            ReservationContext src_context = new ReservationContextImpl(nicSrc.getReservationId(), null, null);
            ReservationContext dst_context = new ReservationContextImpl(nicDst.getReservationId(), null, null);

            if (guru instanceof NetworkMigrationResponder) {
                ((NetworkMigrationResponder)guru).commitMigration(nicSrc, network, src, src_context, dst_context);
            }
            List<Provider> providersToImplement = getNetworkProviders(network.getId());
            for (NetworkElement element : networkElements) {
                if (providersToImplement.contains(element.getProvider())) {
                    if (!_networkModel.isProviderEnabledInPhysicalNetwork(_networkModel.getPhysicalNetworkId(network), element.getProvider().getName())) {
                        throw new CloudRuntimeException("Service provider " + element.getProvider().getName() + " either doesn't exist or is not enabled in physical network id: "
                                + network.getPhysicalNetworkId());
                    }
                    if (element instanceof NetworkMigrationResponder) {
                        ((NetworkMigrationResponder)element).commitMigration(nicSrc, network, src, src_context, dst_context);
                    }
                }
            }
            // update the reservation id
            NicVO nicVo = _nicDao.findById(nicDst.getId());
            nicVo.setReservationId(nicDst.getReservationId());
            _nicDao.persist(nicVo);
        }
    }

    @Override
    public void rollbackNicForMigration(VirtualMachineProfile src, VirtualMachineProfile dst) {
        for (NicProfile nicDst : dst.getNics()) {
            NetworkVO network = _networksDao.findById(nicDst.getNetworkId());
            NetworkGuru guru = AdapterBase.getAdapterByName(networkGurus, network.getGuruName());
            NicProfile nicSrc = findNicProfileById(src, nicDst.getId());
            ReservationContext src_context = new ReservationContextImpl(nicSrc.getReservationId(), null, null);
            ReservationContext dst_context = new ReservationContextImpl(nicDst.getReservationId(), null, null);

            if (guru instanceof NetworkMigrationResponder) {
                ((NetworkMigrationResponder)guru).rollbackMigration(nicDst, network, dst, src_context, dst_context);
            }
            List<Provider> providersToImplement = getNetworkProviders(network.getId());
            for (NetworkElement element : networkElements) {
                if (providersToImplement.contains(element.getProvider())) {
                    if (!_networkModel.isProviderEnabledInPhysicalNetwork(_networkModel.getPhysicalNetworkId(network), element.getProvider().getName())) {
                        throw new CloudRuntimeException("Service provider " + element.getProvider().getName() + " either doesn't exist or is not enabled in physical network id: "
                                + network.getPhysicalNetworkId());
                    }
                    if (element instanceof NetworkMigrationResponder) {
                        ((NetworkMigrationResponder)element).rollbackMigration(nicDst, network, dst, src_context, dst_context);
                    }
                }
            }
        }
    }

    @Override
    @DB
    public void release(VirtualMachineProfile vmProfile, boolean forced) throws ConcurrentOperationException, ResourceUnavailableException {
        List<NicVO> nics = _nicDao.listByVmId(vmProfile.getId());
        for (NicVO nic : nics) {
            releaseNic(vmProfile, nic.getId());
        }
    }

    @Override
    @DB
    public void releaseNic(VirtualMachineProfile vmProfile, Nic nic) throws ConcurrentOperationException, ResourceUnavailableException {
        releaseNic(vmProfile, nic.getId());
    }

    @DB
    protected void releaseNic(final VirtualMachineProfile vmProfile, final long nicId) throws ConcurrentOperationException, ResourceUnavailableException {
        Pair<Network, NicProfile> networkToRelease = Transaction.execute(new TransactionCallback<Pair<Network, NicProfile>>() {
            @Override
            public Pair<Network, NicProfile> doInTransaction(TransactionStatus status) {
                NicVO nic = _nicDao.lockRow(nicId, true);
                if (nic == null) {
                    throw new ConcurrentOperationException("Unable to acquire lock on nic " + nic);
                }

                Nic.State originalState = nic.getState();
                NetworkVO network = _networksDao.findById(nic.getNetworkId());

                if (originalState == Nic.State.Reserved || originalState == Nic.State.Reserving) {
                    if (nic.getReservationStrategy() == Nic.ReservationStrategy.Start) {
                        NetworkGuru guru = AdapterBase.getAdapterByName(networkGurus, network.getGuruName());
                        nic.setState(Nic.State.Releasing);
                        _nicDao.update(nic.getId(), nic);
                        NicProfile profile = new NicProfile(nic, network, nic.getBroadcastUri(), nic.getIsolationUri(), null, _networkModel
                                .isSecurityGroupSupportedInNetwork(network), _networkModel.getNetworkTag(vmProfile.getHypervisorType(), network));
                        if (guru.release(profile, vmProfile, nic.getReservationId())) {
                            applyProfileToNicForRelease(nic, profile);
                            nic.setState(Nic.State.Allocated);
                            if (originalState == Nic.State.Reserved) {
                                updateNic(nic, network.getId(), -1);
                            } else {
                                _nicDao.update(nic.getId(), nic);
                            }
                        }
                        // Perform release on network elements
                        return new Pair<Network, NicProfile>(network, profile);
                    } else {
                        nic.setState(Nic.State.Allocated);
                        updateNic(nic, network.getId(), -1);
                    }
                }

                return null;
            }
        });

        if (networkToRelease != null) {
            Network network = networkToRelease.first();
            NicProfile profile = networkToRelease.second();
            List<Provider> providersToImplement = getNetworkProviders(network.getId());
            for (NetworkElement element : networkElements) {
                if (providersToImplement.contains(element.getProvider())) {
                    if (!_networkModel.isProviderEnabledInPhysicalNetwork(_networkModel.getPhysicalNetworkId(network), element.getProvider().getName())) {
                        throw new CloudRuntimeException("Service provider " + element.getProvider().getName() + " either doesn't exist or is not enabled in physical network id: "
                                + network.getPhysicalNetworkId());
                    }
                    if (s_logger.isDebugEnabled()) {
                        s_logger.debug("Asking " + element.getName() + " to release " + profile);
                    }
                    //NOTE: Context appear to never be used in release method
                    //implementations. Consider removing it from interface Element
                    element.release(network, profile, vmProfile, null);
                }
            }
        }
    }

    @Override
    public void cleanupNics(VirtualMachineProfile vm) {
        if (s_logger.isDebugEnabled()) {
            s_logger.debug("Cleaning network for vm: " + vm.getId());
        }

        List<NicVO> nics = _nicDao.listByVmId(vm.getId());
        for (NicVO nic : nics) {
            removeNic(vm, nic);
        }
    }

    @Override
    public void removeNic(VirtualMachineProfile vm, Nic nic) {
        removeNic(vm, _nicDao.findById(nic.getId()));
    }

    protected void removeNic(VirtualMachineProfile vm, NicVO nic) {

        if (nic.getReservationStrategy() == Nic.ReservationStrategy.Start && nic.getState() != Nic.State.Allocated) {
            // Nics with reservation strategy 'Start' should go through release phase in the Nic life cycle.
            // Ensure that release is performed before Nic is to be removed to avoid resource leaks.
            try {
                releaseNic(vm, nic.getId());
            } catch (Exception ex) {
                s_logger.warn("Failed to release nic: " + nic.toString() + " as part of remove operation due to", ex);
            }
        }

        nic.setState(Nic.State.Deallocating);
        _nicDao.update(nic.getId(), nic);
        NetworkVO network = _networksDao.findById(nic.getNetworkId());
        NicProfile profile = new NicProfile(nic, network, null, null, null, _networkModel.isSecurityGroupSupportedInNetwork(network), _networkModel.getNetworkTag(
                vm.getHypervisorType(), network));

        /*
         * We need to release the nics with a Create ReservationStrategy here
         * because the nic is now being removed.
         */
        if (nic.getReservationStrategy() == Nic.ReservationStrategy.Create) {
            List<Provider> providersToImplement = getNetworkProviders(network.getId());
            for (NetworkElement element : networkElements) {
                if (providersToImplement.contains(element.getProvider())) {
                    if (!_networkModel.isProviderEnabledInPhysicalNetwork(_networkModel.getPhysicalNetworkId(network), element.getProvider().getName())) {
                        throw new CloudRuntimeException("Service provider " + element.getProvider().getName() + " either doesn't exist or is not enabled in physical network id: "
                                + network.getPhysicalNetworkId());
                    }
                    if (s_logger.isDebugEnabled()) {
                        s_logger.debug("Asking " + element.getName() + " to release " + nic);
                    }
                    try {
                        element.release(network, profile, vm, null);
                    } catch (ConcurrentOperationException ex) {
                        s_logger.warn("release failed during the nic " + nic.toString() + " removeNic due to ", ex);
                    } catch (ResourceUnavailableException ex) {
                        s_logger.warn("release failed during the nic " + nic.toString() + " removeNic due to ", ex);
                    }
                }
            }
        }

        if (vm.getType() == Type.User
                && _networkModel.areServicesSupportedInNetwork(network.getId(), Service.Dhcp)
                && network.getTrafficType() == TrafficType.Guest
                && network.getGuestType() == GuestType.Shared
                && isLastNicInSubnet(nic)) {
        // remove the dhcpservice ip if this is the last nic in subnet.
        DhcpServiceProvider dhcpServiceProvider = getDhcpServiceProvider(network);
        if (dhcpServiceProvider != null
                    && isDhcpAccrossMultipleSubnetsSupported(dhcpServiceProvider)) {
            removeDhcpServiceInSubnet(nic);
        }
        }

        NetworkGuru guru = AdapterBase.getAdapterByName(networkGurus, network.getGuruName());
        guru.deallocate(network, profile, vm);
        _nicDao.remove(nic.getId());
        s_logger.debug("Removed nic id=" + nic.getId());
        //remove the secondary ip addresses corresponding to to this nic
        if (!removeVmSecondaryIpsOfNic(nic.getId())) {
            s_logger.debug("Removing nic " + nic.getId() + " secondary ip addreses failed");
        }
    }

    public boolean isDhcpAccrossMultipleSubnetsSupported(DhcpServiceProvider dhcpServiceProvider) {

        Map<Network.Capability, String> capabilities = dhcpServiceProvider.getCapabilities().get(Network.Service.Dhcp);
        String supportsMultipleSubnets = capabilities.get(Network.Capability.DhcpAccrossMultipleSubnets);
        if (supportsMultipleSubnets != null && Boolean.valueOf(supportsMultipleSubnets)) {
            return true;
        }
        return false;
    }

    private boolean isLastNicInSubnet(NicVO nic) {
        if (_nicDao.listByNetworkIdTypeAndGatewayAndBroadcastUri(nic.getNetworkId(), VirtualMachine.Type.User, nic.getGateway(), nic.getBroadcastUri()).size() > 1) {
            return false;
        }
        return true;
    }

    @DB
    @Override
    public void removeDhcpServiceInSubnet(Nic nic) {
        Network network = _networksDao.findById(nic.getNetworkId());
        DhcpServiceProvider dhcpServiceProvider = getDhcpServiceProvider(network);
        try {
            final NicIpAliasVO ipAlias = _nicIpAliasDao.findByGatewayAndNetworkIdAndState(nic.getGateway(), network.getId(), NicIpAlias.state.active);
            if (ipAlias != null) {
                ipAlias.setState(NicIpAlias.state.revoked);
                Transaction.execute(new TransactionCallbackNoReturn() {
                    @Override
                    public void doInTransactionWithoutResult(TransactionStatus status) {
                        _nicIpAliasDao.update(ipAlias.getId(), ipAlias);
                        IPAddressVO aliasIpaddressVo = _publicIpAddressDao.findByIpAndSourceNetworkId(ipAlias.getNetworkId(), ipAlias.getIp4Address());
                        _publicIpAddressDao.unassignIpAddress(aliasIpaddressVo.getId());
                    }
                });
                if (!dhcpServiceProvider.removeDhcpSupportForSubnet(network)) {
                    s_logger.warn("Failed to remove the ip alias on the router, marking it as removed in db and freed the allocated ip " + ipAlias.getIp4Address());
                }
            }
        } catch (ResourceUnavailableException e) {
            //failed to remove the dhcpconfig on the router.
            s_logger.info("Unable to delete the ip alias due to unable to contact the virtualrouter.");
        }

    }

    @Override
    public void expungeNics(VirtualMachineProfile vm) {
        List<NicVO> nics = _nicDao.listByVmIdIncludingRemoved(vm.getId());
        for (NicVO nic : nics) {
            _nicDao.expunge(nic.getId());
        }
    }

    @Override
    @DB
    public Network createGuestNetwork(long networkOfferingId, final String name, final String displayText, final String gateway, final String cidr, String vlanId,
            String networkDomain, final Account owner, final Long domainId, final PhysicalNetwork pNtwk, final long zoneId, final ACLType aclType, Boolean subdomainAccess,
            final Long vpcId, final String ip6Gateway, final String ip6Cidr, final Boolean isDisplayNetworkEnabled, final String isolatedPvlan)
            throws ConcurrentOperationException, InsufficientCapacityException, ResourceAllocationException {

        final NetworkOfferingVO ntwkOff = _networkOfferingDao.findById(networkOfferingId);
        // this method supports only guest network creation
        if (ntwkOff.getTrafficType() != TrafficType.Guest) {
            s_logger.warn("Only guest networks can be created using this method");
            return null;
        }

        final boolean updateResourceCount = resourceCountNeedsUpdate(ntwkOff, aclType);
        //check resource limits
        if (updateResourceCount) {
            _resourceLimitMgr.checkResourceLimit(owner, ResourceType.network, isDisplayNetworkEnabled);
        }

        // Validate network offering
        if (ntwkOff.getState() != NetworkOffering.State.Enabled) {
            // see NetworkOfferingVO
            InvalidParameterValueException ex = new InvalidParameterValueException("Can't use specified network offering id as its stat is not " + NetworkOffering.State.Enabled);
            ex.addProxyObject(ntwkOff.getUuid(), "networkOfferingId");
            throw ex;
        }

        // Validate physical network
        if (pNtwk.getState() != PhysicalNetwork.State.Enabled) {
            // see PhysicalNetworkVO.java
            InvalidParameterValueException ex = new InvalidParameterValueException("Specified physical network id is" + " in incorrect state:" + pNtwk.getState());
            ex.addProxyObject(pNtwk.getUuid(), "physicalNetworkId");
            throw ex;
        }

        boolean ipv6 = false;

        if (ip6Gateway != null && ip6Cidr != null) {
            ipv6 = true;
        }
        // Validate zone
        final DataCenterVO zone = _dcDao.findById(zoneId);
        if (zone.getNetworkType() == NetworkType.Basic) {
            if (ipv6) {
                throw new InvalidParameterValueException("IPv6 is not supported in Basic zone");
            }

            // In Basic zone the network should have aclType=Domain, domainId=1, subdomainAccess=true
            if (aclType == null || aclType != ACLType.Domain) {
                throw new InvalidParameterValueException("Only AclType=Domain can be specified for network creation in Basic zone");
            }

            // Only one guest network is supported in Basic zone
            List<NetworkVO> guestNetworks = _networksDao.listByZoneAndTrafficType(zone.getId(), TrafficType.Guest);
            if (!guestNetworks.isEmpty()) {
                throw new InvalidParameterValueException("Can't have more than one Guest network in zone with network type " + NetworkType.Basic);
            }

            // if zone is basic, only Shared network offerings w/o source nat service are allowed
            if (!(ntwkOff.getGuestType() == GuestType.Shared && !_networkModel.areServicesSupportedByNetworkOffering(ntwkOff.getId(), Service.SourceNat))) {
                throw new InvalidParameterValueException("For zone of type " + NetworkType.Basic + " only offerings of " + "guestType " + GuestType.Shared + " with disabled "
                        + Service.SourceNat.getName() + " service are allowed");
            }

            if (domainId == null || domainId != Domain.ROOT_DOMAIN) {
                throw new InvalidParameterValueException("Guest network in Basic zone should be dedicated to ROOT domain");
            }

            if (subdomainAccess == null) {
                subdomainAccess = true;
            } else if (!subdomainAccess) {
                throw new InvalidParameterValueException("Subdomain access should be set to true for the" + " guest network in the Basic zone");
            }

            if (vlanId == null) {
                vlanId = Vlan.UNTAGGED;
            } else {
                if (!vlanId.equalsIgnoreCase(Vlan.UNTAGGED)) {
                    throw new InvalidParameterValueException("Only vlan " + Vlan.UNTAGGED + " can be created in " + "the zone of type " + NetworkType.Basic);
                }
            }

        } else if (zone.getNetworkType() == NetworkType.Advanced) {
            if (zone.isSecurityGroupEnabled()) {
                if (ipv6) {
                    throw new InvalidParameterValueException("IPv6 is not supported with security group!");
                }
                if (isolatedPvlan != null) {
                    throw new InvalidParameterValueException("Isolated Private VLAN is not supported with security group!");
                }
                // Only Account specific Isolated network with sourceNat service disabled are allowed in security group
                // enabled zone
                if (ntwkOff.getGuestType() != GuestType.Shared) {
                    throw new InvalidParameterValueException("Only shared guest network can be created in security group enabled zone");
                }
                if (_networkModel.areServicesSupportedByNetworkOffering(ntwkOff.getId(), Service.SourceNat)) {
                    throw new InvalidParameterValueException("Service SourceNat is not allowed in security group enabled zone");
                }
                if (!(_networkModel.areServicesSupportedByNetworkOffering(ntwkOff.getId(), Service.SecurityGroup))) {
                    throw new InvalidParameterValueException("network must have SecurityGroup provider in security group enabled zone");
                }
            }

            //don't allow eip/elb networks in Advance zone
            if (ntwkOff.getElasticIp() || ntwkOff.getElasticLb()) {
                throw new InvalidParameterValueException("Elastic IP and Elastic LB services are supported in zone of type " + NetworkType.Basic);
            }
        }

        //TODO(VXLAN): Support VNI specified
        // VlanId can be specified only when network offering supports it
        boolean vlanSpecified = (vlanId != null);
        if (vlanSpecified != ntwkOff.getSpecifyVlan()) {
            if (vlanSpecified) {
                throw new InvalidParameterValueException("Can't specify vlan; corresponding offering says specifyVlan=false");
            } else {
                throw new InvalidParameterValueException("Vlan has to be specified; corresponding offering says specifyVlan=true");
            }
        }

        if (vlanSpecified) {
            //don't allow to specify vlan tag used by physical network for dynamic vlan allocation
            if (_dcDao.findVnet(zoneId, pNtwk.getId(), vlanId).size() > 0) {
                throw new InvalidParameterValueException("The VLAN tag " + vlanId + " is already being used for dynamic vlan allocation for the guest network in zone "
                        + zone.getName());
            }
            String uri = BroadcastDomainType.fromString(vlanId).toString();
            // For Isolated networks, don't allow to create network with vlan that already exists in the zone
            if (ntwkOff.getGuestType() == GuestType.Isolated) {
                if (_networksDao.countByZoneAndUri(zoneId, uri) > 0) {
                    throw new InvalidParameterValueException("Network with vlan " + vlanId + " already exists in zone " + zoneId);
                } else {
                    List<DataCenterVnetVO> dcVnets = _datacenterVnetDao.findVnet(zoneId, vlanId.toString());
                    //for the network that is created as part of private gateway,
                    //the vnet is not coming from the data center vnet table, so the list can be empty
                    if (!dcVnets.isEmpty()) {
                        DataCenterVnetVO dcVnet = dcVnets.get(0);
                        // Fail network creation if specified vlan is dedicated to a different account
                        if (dcVnet.getAccountGuestVlanMapId() != null) {
                            Long accountGuestVlanMapId = dcVnet.getAccountGuestVlanMapId();
                            AccountGuestVlanMapVO map = _accountGuestVlanMapDao.findById(accountGuestVlanMapId);
                            if (map.getAccountId() != owner.getAccountId()) {
                                throw new InvalidParameterValueException("Vlan " + vlanId + " is dedicated to a different account");
                            }
                            // Fail network creation if owner has a dedicated range of vlans but the specified vlan belongs to the system pool
                        } else {
                            List<AccountGuestVlanMapVO> maps = _accountGuestVlanMapDao.listAccountGuestVlanMapsByAccount(owner.getAccountId());
                            if (maps != null && !maps.isEmpty()) {
                                int vnetsAllocatedToAccount = _datacenterVnetDao.countVnetsAllocatedToAccount(zoneId, owner.getAccountId());
                                int vnetsDedicatedToAccount = _datacenterVnetDao.countVnetsDedicatedToAccount(zoneId, owner.getAccountId());
                                if (vnetsAllocatedToAccount < vnetsDedicatedToAccount) {
                                    throw new InvalidParameterValueException("Specified vlan " + vlanId + " doesn't belong" + " to the vlan range dedicated to the owner "
                                            + owner.getAccountName());
                                }
                            }
                        }
                    }
                }
            } else {
                // don't allow to creating shared network with given Vlan ID, if there already exists a isolated network or
                // shared network with same Vlan ID in the zone
                if (_networksDao.countByZoneUriAndGuestType(zoneId, uri, GuestType.Isolated) > 0 || _networksDao.countByZoneUriAndGuestType(zoneId, uri, GuestType.Shared) > 0) {
                    throw new InvalidParameterValueException("There is a isolated/shared network with vlan id: " + vlanId + " already exists " + "in zone " + zoneId);
                }
            }

        }

        // If networkDomain is not specified, take it from the global configuration
        if (_networkModel.areServicesSupportedByNetworkOffering(networkOfferingId, Service.Dns)) {
            Map<Network.Capability, String> dnsCapabilities = _networkModel.getNetworkOfferingServiceCapabilities(_entityMgr.findById(NetworkOffering.class, networkOfferingId),
                    Service.Dns);
            String isUpdateDnsSupported = dnsCapabilities.get(Capability.AllowDnsSuffixModification);
            if (isUpdateDnsSupported == null || !Boolean.valueOf(isUpdateDnsSupported)) {
                if (networkDomain != null) {
                    // TBD: NetworkOfferingId and zoneId. Send uuids instead.
                    throw new InvalidParameterValueException("Domain name change is not supported by network offering id=" + networkOfferingId + " in zone id=" + zoneId);
                }
            } else {
                if (networkDomain == null) {
                    // 1) Get networkDomain from the corresponding account/domain/zone
                    if (aclType == ACLType.Domain) {
                        networkDomain = _networkModel.getDomainNetworkDomain(domainId, zoneId);
                    } else if (aclType == ACLType.Account) {
                        networkDomain = _networkModel.getAccountNetworkDomain(owner.getId(), zoneId);
                    }

                    // 2) If null, generate networkDomain using domain suffix from the global config variables
                    if (networkDomain == null) {
                        networkDomain = "cs" + Long.toHexString(owner.getId()) + GuestDomainSuffix.valueIn(zoneId);
                    }

                } else {
                    // validate network domain
                    if (!NetUtils.verifyDomainName(networkDomain)) {
                        throw new InvalidParameterValueException("Invalid network domain. Total length shouldn't exceed 190 chars. Each domain "
                                + "label must be between 1 and 63 characters long, can contain ASCII letters 'a' through 'z', the digits '0' through '9', "
                                + "and the hyphen ('-'); can't start or end with \"-\"");
                    }
                }
            }
        }

        // In Advance zone Cidr for Shared networks and Isolated networks w/o source nat service can't be NULL - 2.2.x
        // limitation, remove after we introduce support for multiple ip ranges
        // with different Cidrs for the same Shared network
        boolean cidrRequired = zone.getNetworkType() == NetworkType.Advanced
                && ntwkOff.getTrafficType() == TrafficType.Guest
                && (ntwkOff.getGuestType() == GuestType.Shared || (ntwkOff.getGuestType() == GuestType.Isolated && !_networkModel.areServicesSupportedByNetworkOffering(
                        ntwkOff.getId(), Service.SourceNat)));
        if (cidr == null && ip6Cidr == null && cidrRequired) {
            throw new InvalidParameterValueException("StartIp/endIp/gateway/netmask are required when create network of" + " type " + Network.GuestType.Shared
                    + " and network of type " + GuestType.Isolated + " with service " + Service.SourceNat.getName() + " disabled");
        }

        // No cidr can be specified in Basic zone
        if (zone.getNetworkType() == NetworkType.Basic && cidr != null) {
            throw new InvalidParameterValueException("StartIp/endIp/gateway/netmask can't be specified for zone of type " + NetworkType.Basic);
        }

        // Check if cidr is RFC1918 compliant if the network is Guest Isolated for IPv4
        if (cidr != null && ntwkOff.getGuestType() == Network.GuestType.Isolated && ntwkOff.getTrafficType() == TrafficType.Guest) {
            if (!NetUtils.validateGuestCidr(cidr)) {
                throw new InvalidParameterValueException("Virtual Guest Cidr " + cidr + " is not RFC1918 compliant");
            }
        }

        final String networkDomainFinal = networkDomain;
        final String vlanIdFinal = vlanId;
        final Boolean subdomainAccessFinal = subdomainAccess;
        Network network = Transaction.execute(new TransactionCallback<Network>() {
            @Override
            public Network doInTransaction(TransactionStatus status) {
                Long physicalNetworkId = null;
                if (pNtwk != null) {
                    physicalNetworkId = pNtwk.getId();
                }
                DataCenterDeployment plan = new DataCenterDeployment(zoneId, null, null, null, null, physicalNetworkId);
                NetworkVO userNetwork = new NetworkVO();
                userNetwork.setNetworkDomain(networkDomainFinal);

                if (cidr != null && gateway != null) {
                    userNetwork.setCidr(cidr);
                    userNetwork.setGateway(gateway);
                }

                if (ip6Cidr != null && ip6Gateway != null) {
                    userNetwork.setIp6Cidr(ip6Cidr);
                    userNetwork.setIp6Gateway(ip6Gateway);
                }

                if (vlanIdFinal != null) {
                    if (isolatedPvlan == null) {
                        URI uri = BroadcastDomainType.fromString(vlanIdFinal);
                        userNetwork.setBroadcastUri(uri);
                        if (!vlanIdFinal.equalsIgnoreCase(Vlan.UNTAGGED)) {
                            userNetwork.setBroadcastDomainType(BroadcastDomainType.Vlan);
                        } else {
                            userNetwork.setBroadcastDomainType(BroadcastDomainType.Native);
                        }
                    } else {
                        if (vlanIdFinal.equalsIgnoreCase(Vlan.UNTAGGED)) {
                            throw new InvalidParameterValueException("Cannot support pvlan with untagged primary vlan!");
                        }
                        userNetwork.setBroadcastUri(NetUtils.generateUriForPvlan(vlanIdFinal, isolatedPvlan));
                        userNetwork.setBroadcastDomainType(BroadcastDomainType.Pvlan);
                    }
                }

                List<? extends Network> networks = setupNetwork(owner, ntwkOff, userNetwork, plan, name, displayText, true, domainId, aclType, subdomainAccessFinal, vpcId,
                        isDisplayNetworkEnabled);

                Network network = null;
                if (networks == null || networks.isEmpty()) {
                    throw new CloudRuntimeException("Fail to create a network");
                } else {
                    if (networks.size() > 0 && networks.get(0).getGuestType() == Network.GuestType.Isolated && networks.get(0).getTrafficType() == TrafficType.Guest) {
                        Network defaultGuestNetwork = networks.get(0);
                        for (Network nw : networks) {
                            if (nw.getCidr() != null && nw.getCidr().equals(zone.getGuestNetworkCidr())) {
                                defaultGuestNetwork = nw;
                            }
                        }
                        network = defaultGuestNetwork;
                    } else {
                        // For shared network
                        network = networks.get(0);
                    }
                }

                if (updateResourceCount) {
                    _resourceLimitMgr.incrementResourceCount(owner.getId(), ResourceType.network, isDisplayNetworkEnabled);
                }

                return network;
            }
        });

        CallContext.current().setEventDetails("Network Id: " + network.getId());
        return network;
    }

    @Override
    @DB
    public boolean shutdownNetwork(final long networkId, ReservationContext context, boolean cleanupElements) {
        NetworkVO network = _networksDao.findById(networkId);
        if (network.getState() == Network.State.Allocated) {
            s_logger.debug("Network is already shutdown: " + network);
            return true;
        }

        if (network.getState() != Network.State.Implemented && network.getState() != Network.State.Shutdown) {
            s_logger.debug("Network is not implemented: " + network);
            return false;
        }

        try {
            //do global lock for the network
            network = _networksDao.acquireInLockTable(networkId, NetworkLockTimeout.value());
            if (network == null) {
                s_logger.warn("Unable to acquire lock for the network " + network + " as a part of network shutdown");
                return false;
            }
            if (s_logger.isDebugEnabled()) {
                s_logger.debug("Lock is acquired for network " + network + " as a part of network shutdown");
            }

            if (network.getState() == Network.State.Allocated) {
                s_logger.debug("Network is already shutdown: " + network);
                return true;
            }

            if (network.getState() != Network.State.Implemented && network.getState() != Network.State.Shutdown) {
                s_logger.debug("Network is not implemented: " + network);
                return false;
            }

            if (isSharedNetworkWithServices(network)) {
                network.setState(Network.State.Shutdown);
                _networksDao.update(network.getId(), network);
            } else {
                try {
                    stateTransitTo(network, Event.DestroyNetwork);
                } catch (NoTransitionException e) {
                    network.setState(Network.State.Shutdown);
                    _networksDao.update(network.getId(), network);
                }
            }

            final boolean success = shutdownNetworkElementsAndResources(context, cleanupElements, network);

            final NetworkVO networkFinal = network;
            boolean result = Transaction.execute(new TransactionCallback<Boolean>() {
                @Override
                public Boolean doInTransaction(TransactionStatus status) {
                    boolean result = false;

                    if (success) {
                        if (s_logger.isDebugEnabled()) {
                            s_logger.debug("Network id=" + networkId + " is shutdown successfully, cleaning up corresponding resources now.");
                        }
                        NetworkGuru guru = AdapterBase.getAdapterByName(networkGurus, networkFinal.getGuruName());
                        NetworkProfile profile = convertNetworkToNetworkProfile(networkFinal.getId());
                        guru.shutdown(profile, _networkOfferingDao.findById(networkFinal.getNetworkOfferingId()));

                        applyProfileToNetwork(networkFinal, profile);
                        DataCenterVO zone = _dcDao.findById(networkFinal.getDataCenterId());
                        if (isSharedNetworkOfferingWithServices(networkFinal.getNetworkOfferingId()) && (zone.getNetworkType() == NetworkType.Advanced)) {
                            networkFinal.setState(Network.State.Setup);
                        } else {
                            try {
                                stateTransitTo(networkFinal, Event.OperationSucceeded);
                            } catch (NoTransitionException e) {
                                networkFinal.setState(Network.State.Allocated);
                                networkFinal.setRestartRequired(false);
                            }
                        }
                        _networksDao.update(networkFinal.getId(), networkFinal);
                        _networksDao.clearCheckForGc(networkId);
                        result = true;
                    } else {
                        try {
                            stateTransitTo(networkFinal, Event.OperationFailed);
                        } catch (NoTransitionException e) {
                            networkFinal.setState(Network.State.Implemented);
                            _networksDao.update(networkFinal.getId(), networkFinal);
                        }
                        result = false;
                    }

                    return result;
                }
            });

            return result;
        } finally {
            if (network != null) {
                _networksDao.releaseFromLockTable(network.getId());
                if (s_logger.isDebugEnabled()) {
                    s_logger.debug("Lock is released for network " + network + " as a part of network shutdown");
                }
            }
        }
    }

    @Override
    public boolean shutdownNetworkElementsAndResources(ReservationContext context, boolean cleanupElements, Network network) {
        // 1) Cleanup all the rules for the network. If it fails, just log the failure and proceed with shutting down
        // the elements
        boolean cleanupResult = true;
        try {
            cleanupResult = shutdownNetworkResources(network.getId(), context.getAccount(), context.getCaller().getId());
        } catch (Exception ex) {
            s_logger.warn("shutdownNetworkRules failed during the network " + network + " shutdown due to ", ex);
        } finally {
            // just warn the administrator that the network elements failed to shutdown
            if (!cleanupResult) {
                s_logger.warn("Failed to cleanup network id=" + network.getId() + " resources as a part of shutdownNetwork");
            }
        }

        // 2) Shutdown all the network elements
        // get providers to shutdown
        List<Provider> providersToShutdown = getNetworkProviders(network.getId());
        boolean success = true;
        for (NetworkElement element : networkElements) {
            if (providersToShutdown.contains(element.getProvider())) {
                try {
                    if (!_networkModel.isProviderEnabledInPhysicalNetwork(_networkModel.getPhysicalNetworkId(network), element.getProvider().getName())) {
                        s_logger.warn("Unable to complete shutdown of the network elements due to element: " + element.getName()
                                + " either doesn't exist or not enabled in the physical network " + _networkModel.getPhysicalNetworkId(network));
                        success = false;
                    }
                    if (s_logger.isDebugEnabled()) {
                        s_logger.debug("Sending network shutdown to " + element.getName());
                    }
                    if (!element.shutdown(network, context, cleanupElements)) {
                        s_logger.warn("Unable to complete shutdown of the network elements due to element: " + element.getName());
                        success = false;
                    }
                } catch (ResourceUnavailableException e) {
                    s_logger.warn("Unable to complete shutdown of the network elements due to element: " + element.getName(), e);
                    success = false;
                } catch (ConcurrentOperationException e) {
                    s_logger.warn("Unable to complete shutdown of the network elements due to element: " + element.getName(), e);
                    success = false;
                } catch (Exception e) {
                    s_logger.warn("Unable to complete shutdown of the network elements due to element: " + element.getName(), e);
                    success = false;
                }
            }
        }
        return success;
    }

    @Override
    @DB
    public boolean destroyNetwork(long networkId, final ReservationContext context, boolean forced) {
        final Account callerAccount = context.getAccount();

        NetworkVO network = _networksDao.findById(networkId);
        if (network == null) {
            s_logger.debug("Unable to find network with id: " + networkId);
            return false;
        }

        // Make sure that there are no user vms in the network that are not Expunged/Error
        List<UserVmVO> userVms = _userVmDao.listByNetworkIdAndStates(networkId);

        for (UserVmVO vm : userVms) {
            if (!(vm.getState() == VirtualMachine.State.Expunging && vm.getRemoved() != null)) {
                s_logger.warn("Can't delete the network, not all user vms are expunged. Vm " + vm + " is in " + vm.getState() + " state");
                return false;
            }
        }

        // Don't allow to delete network via api call when it has vms assigned to it
        int nicCount = getActiveNicsInNetwork(networkId);
        if (nicCount > 0) {
            s_logger.debug("The network id=" + networkId + " has active Nics, but shouldn't.");
            // at this point we have already determined that there are no active user vms in network
            // if the op_networks table shows active nics, it's a bug in releasing nics updating op_networks
            _networksDao.changeActiveNicsBy(networkId, (-1 * nicCount));
        }

        //In Basic zone, make sure that there are no non-removed console proxies and SSVMs using the network
        DataCenter zone = _entityMgr.findById(DataCenter.class, network.getDataCenterId());
        if (zone.getNetworkType() == NetworkType.Basic) {
            List<VMInstanceVO> systemVms = _vmDao.listNonRemovedVmsByTypeAndNetwork(network.getId(), Type.ConsoleProxy, Type.SecondaryStorageVm);
            if (systemVms != null && !systemVms.isEmpty()) {
                s_logger.warn("Can't delete the network, not all consoleProxy/secondaryStorage vms are expunged");
                return false;
            }
        }

        // Shutdown network first
        shutdownNetwork(networkId, context, false);

        // get updated state for the network
        network = _networksDao.findById(networkId);
        if (network.getState() != Network.State.Allocated && network.getState() != Network.State.Setup && !forced) {
            s_logger.debug("Network is not not in the correct state to be destroyed: " + network.getState());
            return false;
        }

        boolean success = true;
        if (!cleanupNetworkResources(networkId, callerAccount, context.getCaller().getId())) {
            s_logger.warn("Unable to delete network id=" + networkId + ": failed to cleanup network resources");
            return false;
        }

        // get providers to destroy
        List<Provider> providersToDestroy = getNetworkProviders(network.getId());
        for (NetworkElement element : networkElements) {
            if (providersToDestroy.contains(element.getProvider())) {
                try {
                    if (!_networkModel.isProviderEnabledInPhysicalNetwork(_networkModel.getPhysicalNetworkId(network), element.getProvider().getName())) {
                        s_logger.warn("Unable to complete destroy of the network elements due to element: " + element.getName()
                                + " either doesn't exist or not enabled in the physical network " + _networkModel.getPhysicalNetworkId(network));
                        success = false;
                    }

                    if (s_logger.isDebugEnabled()) {
                        s_logger.debug("Sending destroy to " + element);
                    }

                    if (!element.destroy(network, context)) {
                        success = false;
                        s_logger.warn("Unable to complete destroy of the network: failed to destroy network element " + element.getName());
                    }
                } catch (ResourceUnavailableException e) {
                    s_logger.warn("Unable to complete destroy of the network due to element: " + element.getName(), e);
                    success = false;
                } catch (ConcurrentOperationException e) {
                    s_logger.warn("Unable to complete destroy of the network due to element: " + element.getName(), e);
                    success = false;
                } catch (Exception e) {
                    s_logger.warn("Unable to complete destroy of the network due to element: " + element.getName(), e);
                    success = false;
                }
            }
        }

        if (success) {
            if (s_logger.isDebugEnabled()) {
                s_logger.debug("Network id=" + networkId + " is destroyed successfully, cleaning up corresponding resources now.");
            }

            final NetworkVO networkFinal = network;
            try {
                Transaction.execute(new TransactionCallbackNoReturn() {
                    @Override
                    public void doInTransactionWithoutResult(TransactionStatus status) {
                        NetworkGuru guru = AdapterBase.getAdapterByName(networkGurus, networkFinal.getGuruName());

                        guru.trash(networkFinal, _networkOfferingDao.findById(networkFinal.getNetworkOfferingId()));

                        if (!deleteVlansInNetwork(networkFinal.getId(), context.getCaller().getId(), callerAccount)) {
                            s_logger.warn("Failed to delete network " + networkFinal + "; was unable to cleanup corresponding ip ranges");
                            throw new CloudRuntimeException("Failed to delete network " + networkFinal + "; was unable to cleanup corresponding ip ranges");
                        } else {
                            // commit transaction only when ips and vlans for the network are released successfully
                            try {
                                stateTransitTo(networkFinal, Event.DestroyNetwork);
                            } catch (NoTransitionException e) {
                                s_logger.debug(e.getMessage());
                            }
                            if (_networksDao.remove(networkFinal.getId())) {
                                NetworkDomainVO networkDomain = _networkDomainDao.getDomainNetworkMapByNetworkId(networkFinal.getId());
                                if (networkDomain != null)
                                    _networkDomainDao.remove(networkDomain.getId());

                                NetworkAccountVO networkAccount = _networkAccountDao.getAccountNetworkMapByNetworkId(networkFinal.getId());
                                if (networkAccount != null)
                                    _networkAccountDao.remove(networkAccount.getId());

                                // remove its related ACL permission
                                Pair<IAMEntityType, Long> networkMsg = new Pair<IAMEntityType, Long>(IAMEntityType.Network, networkFinal.getId());
                                _messageBus.publish(_name, EntityManager.MESSAGE_REMOVE_ENTITY_EVENT, PublishScope.LOCAL, networkMsg);
                            }

                            NetworkOffering ntwkOff = _entityMgr.findById(NetworkOffering.class, networkFinal.getNetworkOfferingId());
                            boolean updateResourceCount = resourceCountNeedsUpdate(ntwkOff, networkFinal.getAclType());
                            if (updateResourceCount) {
                                _resourceLimitMgr.decrementResourceCount(networkFinal.getAccountId(), ResourceType.network, networkFinal.getDisplayNetwork());
                            }
                        }
                    }
                });
                return true;
            } catch (CloudRuntimeException e) {
                s_logger.error("Failed to delete network", e);
                return false;
            }
        }

        return success;
    }

    @Override
    public boolean resourceCountNeedsUpdate(NetworkOffering ntwkOff, ACLType aclType) {
        //Update resource count only for Isolated account specific non-system networks
        boolean updateResourceCount = (ntwkOff.getGuestType() == GuestType.Isolated && !ntwkOff.isSystemOnly() && aclType == ACLType.Account);
        return updateResourceCount;
    }

    protected boolean deleteVlansInNetwork(long networkId, long userId, Account callerAccount) {

        //cleanup Public vlans
        List<VlanVO> publicVlans = _vlanDao.listVlansByNetworkId(networkId);
        boolean result = true;
        for (VlanVO vlan : publicVlans) {
            if (!_configMgr.deleteVlanAndPublicIpRange(userId, vlan.getId(), callerAccount)) {
                s_logger.warn("Failed to delete vlan " + vlan.getId() + ");");
                result = false;
            }
        }

        //cleanup private vlans
        int privateIpAllocCount = _privateIpDao.countAllocatedByNetworkId(networkId);
        if (privateIpAllocCount > 0) {
            s_logger.warn("Can't delete Private ip range for network " + networkId + " as it has allocated ip addresses");
            result = false;
        } else {
            _privateIpDao.deleteByNetworkId(networkId);
            s_logger.debug("Deleted ip range for private network id=" + networkId);
        }
        return result;
    }

    public class NetworkGarbageCollector extends ManagedContextRunnable {
        @Override
        protected void runInContext() {
            GlobalLock gcLock = GlobalLock.getInternLock("Network.GC.Lock");
            try {
                if (gcLock.lock(3)) {
                    try {
                        reallyRun();
                    } finally {
                        gcLock.unlock();
                    }
                }
            } finally {
                gcLock.releaseRef();
            }
        }

        public void reallyRun() {
            try {
                List<Long> shutdownList = new ArrayList<Long>();
                long currentTime = System.currentTimeMillis() / 1000;
                HashMap<Long, Long> stillFree = new HashMap<Long, Long>();

                List<Long> networkIds = _networksDao.findNetworksToGarbageCollect();
                for (Long networkId : networkIds) {

                    if (!_networkModel.isNetworkReadyForGc(networkId)) {
                        continue;
                    }

                    Long time = _lastNetworkIdsToFree.remove(networkId);
                    if (time == null) {
                        if (s_logger.isDebugEnabled()) {
                            s_logger.debug("We found network " + networkId + " to be free for the first time.  Adding it to the list: " + currentTime);
                        }
                        stillFree.put(networkId, currentTime);
                    } else if (time > (currentTime - NetworkGcWait.value())) {
                        if (s_logger.isDebugEnabled()) {
                            s_logger.debug("Network " + networkId + " is still free but it's not time to shutdown yet: " + time);
                        }
                        stillFree.put(networkId, time);
                    } else {
                        shutdownList.add(networkId);
                    }
                }

                _lastNetworkIdsToFree = stillFree;

                CallContext cctx = CallContext.current();

                for (Long networkId : shutdownList) {

                    // If network is removed, unset gc flag for it
                    if (_networksDao.findById(networkId) == null) {
                        s_logger.debug("Network id=" + networkId + " is removed, so clearing up corresponding gc check");
                        _networksDao.clearCheckForGc(networkId);
                    } else {
                        try {

                            User caller = cctx.getCallingUser();
                            Account owner = cctx.getCallingAccount();

                            ReservationContext context = new ReservationContextImpl(null, null, caller, owner);

                            shutdownNetwork(networkId, context, false);
                        } catch (Exception e) {
                            s_logger.warn("Unable to shutdown network: " + networkId);
                        }
                    }
                }
            } catch (Exception e) {
                s_logger.warn("Caught exception while running network gc: ", e);
            }
        }
    }

    @Override
    public boolean startNetwork(long networkId, DeployDestination dest, ReservationContext context) throws ConcurrentOperationException, ResourceUnavailableException,
            InsufficientCapacityException {

        // Check if network exists
        NetworkVO network = _networksDao.findById(networkId);
        if (network == null) {
            InvalidParameterValueException ex = new InvalidParameterValueException("Network with specified id doesn't exist");
            ex.addProxyObject(String.valueOf(networkId), "networkId");
            throw ex;
        }

        // implement the network
        s_logger.debug("Starting network " + network + "...");
        Pair<NetworkGuru, NetworkVO> implementedNetwork = implementNetwork(networkId, dest, context);
        if (implementedNetwork.first() == null) {
            s_logger.warn("Failed to start the network " + network);
            return false;
        } else {
            return true;
        }
    }

    @Override
    public boolean restartNetwork(Long networkId, Account callerAccount, User callerUser, boolean cleanup) throws ConcurrentOperationException, ResourceUnavailableException,
            InsufficientCapacityException {

        NetworkVO network = _networksDao.findById(networkId);

        s_logger.debug("Restarting network " + networkId + "...");

        ReservationContext context = new ReservationContextImpl(null, null, callerUser, callerAccount);

        if (cleanup) {
            // shutdown the network
            s_logger.debug("Shutting down the network id=" + networkId + " as a part of network restart");

            if (!shutdownNetworkElementsAndResources(context, true, network)) {
                s_logger.debug("Failed to shutdown the network elements and resources as a part of network restart: " + network.getState());
                setRestartRequired(network, true);
                return false;
            }
        } else {
            s_logger.debug("Skip the shutting down of network id=" + networkId);
        }

        // implement the network elements and rules again
        DeployDestination dest = new DeployDestination(_dcDao.findById(network.getDataCenterId()), null, null, null);

        s_logger.debug("Implementing the network " + network + " elements and resources as a part of network restart");
        NetworkOfferingVO offering = _networkOfferingDao.findById(network.getNetworkOfferingId());

        try {
            implementNetworkElementsAndResources(dest, context, network, offering);
            setRestartRequired(network, true);
        } catch (Exception ex) {
            s_logger.warn("Failed to implement network " + network + " elements and resources as a part of network restart due to ", ex);
            return false;
        }
        setRestartRequired(network, false);
        return true;
    }

    private void setRestartRequired(NetworkVO network, boolean restartRequired) {
        s_logger.debug("Marking network " + network + " with restartRequired=" + restartRequired);
        network.setRestartRequired(restartRequired);
        _networksDao.update(network.getId(), network);
    }

    protected int getActiveNicsInNetwork(long networkId) {
        return _networksDao.getActiveNicsIn(networkId);
    }

    @Override
    public NetworkProfile convertNetworkToNetworkProfile(long networkId) {
        NetworkVO network = _networksDao.findById(networkId);
        NetworkGuru guru = AdapterBase.getAdapterByName(networkGurus, network.getGuruName());
        NetworkProfile profile = new NetworkProfile(network);
        guru.updateNetworkProfile(profile);

        return profile;
    }

    @Override
    public UserDataServiceProvider getPasswordResetProvider(Network network) {
        String passwordProvider = _ntwkSrvcDao.getProviderForServiceInNetwork(network.getId(), Service.UserData);

        if (passwordProvider == null) {
            s_logger.debug("Network " + network + " doesn't support service " + Service.UserData.getName());
            return null;
        }

        return (UserDataServiceProvider)_networkModel.getElementImplementingProvider(passwordProvider);
    }

    @Override
    public UserDataServiceProvider getSSHKeyResetProvider(Network network) {
        String SSHKeyProvider = _ntwkSrvcDao.getProviderForServiceInNetwork(network.getId(), Service.UserData);

        if (SSHKeyProvider == null) {
            s_logger.debug("Network " + network + " doesn't support service " + Service.UserData.getName());
            return null;
        }

        return (UserDataServiceProvider)_networkModel.getElementImplementingProvider(SSHKeyProvider);
    }

    @Override
    public DhcpServiceProvider getDhcpServiceProvider(Network network) {
        String DhcpProvider = _ntwkSrvcDao.getProviderForServiceInNetwork(network.getId(), Service.Dhcp);

        if (DhcpProvider == null) {
            s_logger.debug("Network " + network + " doesn't support service " + Service.Dhcp.getName());
            return null;
        }

        NetworkElement element = _networkModel.getElementImplementingProvider(DhcpProvider);
        if ( element instanceof DhcpServiceProvider ) {
            return (DhcpServiceProvider)element;
        } else {
            return null;
        }
    }

    protected boolean isSharedNetworkWithServices(Network network) {
        assert (network != null);
        DataCenter zone = _entityMgr.findById(DataCenter.class, network.getDataCenterId());
        if (network.getGuestType() == Network.GuestType.Shared && zone.getNetworkType() == NetworkType.Advanced
                && isSharedNetworkOfferingWithServices(network.getNetworkOfferingId())) {
            return true;
        }
        return false;
    }

    protected boolean isSharedNetworkOfferingWithServices(long networkOfferingId) {
        NetworkOfferingVO networkOffering = _networkOfferingDao.findById(networkOfferingId);
        if ((networkOffering.getGuestType() == Network.GuestType.Shared)
                && (_networkModel.areServicesSupportedByNetworkOffering(networkOfferingId, Service.SourceNat)
                        || _networkModel.areServicesSupportedByNetworkOffering(networkOfferingId, Service.StaticNat)
                        || _networkModel.areServicesSupportedByNetworkOffering(networkOfferingId, Service.Firewall)
                        || _networkModel.areServicesSupportedByNetworkOffering(networkOfferingId, Service.PortForwarding) || _networkModel.areServicesSupportedByNetworkOffering(
                        networkOfferingId, Service.Lb))) {
            return true;
        }
        return false;
    }

    @Override
    public List<? extends Nic> listVmNics(long vmId, Long nicId, Long networkId) {
        List<NicVO> result = null;
        if (nicId == null && networkId == null) {
            result = _nicDao.listByVmId(vmId);
        } else {
            result = _nicDao.listByVmIdAndNicIdAndNtwkId(vmId, nicId, networkId);
        }
        return result;
    }

    @DB
    @Override
    public boolean reallocate(final VirtualMachineProfile vm, DataCenterDeployment dest) throws InsufficientCapacityException, ConcurrentOperationException {
        VMInstanceVO vmInstance = _vmDao.findById(vm.getId());
        DataCenterVO dc = _dcDao.findById(vmInstance.getDataCenterId());
        if (dc.getNetworkType() == NetworkType.Basic) {
            List<NicVO> nics = _nicDao.listByVmId(vmInstance.getId());
            NetworkVO network = _networksDao.findById(nics.get(0).getNetworkId());
            final LinkedHashMap<Network, List<? extends NicProfile>> profiles = new LinkedHashMap<Network, List<? extends NicProfile>>();
            profiles.put(network, new ArrayList<NicProfile>());

            Transaction.execute(new TransactionCallbackWithExceptionNoReturn<InsufficientCapacityException>() {
                @Override
                public void doInTransactionWithoutResult(TransactionStatus status) throws InsufficientCapacityException {
                    cleanupNics(vm);
                    allocate(vm, profiles);
                }
            });
        }
        return true;
    }

    private boolean cleanupNetworkResources(long networkId, Account caller, long callerUserId) {
        boolean success = true;
        Network network = _networksDao.findById(networkId);

        //remove all PF/Static Nat rules for the network
        try {
            if (_rulesMgr.revokeAllPFStaticNatRulesForNetwork(networkId, callerUserId, caller)) {
                s_logger.debug("Successfully cleaned up portForwarding/staticNat rules for network id=" + networkId);
            } else {
                success = false;
                s_logger.warn("Failed to release portForwarding/StaticNat rules as a part of network id=" + networkId + " cleanup");
            }
        } catch (ResourceUnavailableException ex) {
            success = false;
            // shouldn't even come here as network is being cleaned up after all network elements are shutdown
            s_logger.warn("Failed to release portForwarding/StaticNat rules as a part of network id=" + networkId + " cleanup due to resourceUnavailable ", ex);
        }

        //remove all LB rules for the network
        if (_lbMgr.removeAllLoadBalanacersForNetwork(networkId, caller, callerUserId)) {
            s_logger.debug("Successfully cleaned up load balancing rules for network id=" + networkId);
        } else {
            // shouldn't even come here as network is being cleaned up after all network elements are shutdown
            success = false;
            s_logger.warn("Failed to cleanup LB rules as a part of network id=" + networkId + " cleanup");
        }

        //revoke all firewall rules for the network
        try {
            if (_firewallMgr.revokeAllFirewallRulesForNetwork(networkId, callerUserId, caller)) {
                s_logger.debug("Successfully cleaned up firewallRules rules for network id=" + networkId);
            } else {
                success = false;
                s_logger.warn("Failed to cleanup Firewall rules as a part of network id=" + networkId + " cleanup");
            }
        } catch (ResourceUnavailableException ex) {
            success = false;
            // shouldn't even come here as network is being cleaned up after all network elements are shutdown
            s_logger.warn("Failed to cleanup Firewall rules as a part of network id=" + networkId + " cleanup due to resourceUnavailable ", ex);
        }

        //revoke all network ACLs for network
        try {
            if (_networkACLMgr.revokeACLItemsForNetwork(networkId)) {
                s_logger.debug("Successfully cleaned up NetworkACLs for network id=" + networkId);
            } else {
                success = false;
                s_logger.warn("Failed to cleanup NetworkACLs as a part of network id=" + networkId + " cleanup");
            }
        } catch (ResourceUnavailableException ex) {
            success = false;
            s_logger.warn("Failed to cleanup Network ACLs as a part of network id=" + networkId + " cleanup due to resourceUnavailable ", ex);
        }

        //release all ip addresses
        List<IPAddressVO> ipsToRelease = _ipAddressDao.listByAssociatedNetwork(networkId, null);
        for (IPAddressVO ipToRelease : ipsToRelease) {
            if (ipToRelease.getVpcId() == null) {
                if (!ipToRelease.isPortable()) {
                    IPAddressVO ip = _ipAddrMgr.markIpAsUnavailable(ipToRelease.getId());
                    assert (ip != null) : "Unable to mark the ip address id=" + ipToRelease.getId() + " as unavailable.";
                } else {
                    // portable IP address are associated with owner, until explicitly requested to be disassociated
                    // so as part of network clean up just break IP association with guest network
                    ipToRelease.setAssociatedWithNetworkId(null);
                    _ipAddressDao.update(ipToRelease.getId(), ipToRelease);
                    s_logger.debug("Portable IP address " + ipToRelease + " is no longer associated with any network");
                }
            } else {
                _vpcMgr.unassignIPFromVpcNetwork(ipToRelease.getId(), network.getId());
            }
        }

        try {
            if (!_ipAddrMgr.applyIpAssociations(network, true)) {
                s_logger.warn("Unable to apply ip address associations for " + network);
                success = false;
            }
        } catch (ResourceUnavailableException e) {
            throw new CloudRuntimeException("We should never get to here because we used true when applyIpAssociations", e);
        }

        return success;
    }

    private boolean shutdownNetworkResources(long networkId, Account caller, long callerUserId) {
        // This method cleans up network rules on the backend w/o touching them in the DB
        boolean success = true;
        Network network = _networksDao.findById(networkId);

        // Mark all PF rules as revoked and apply them on the backend (not in the DB)
        List<PortForwardingRuleVO> pfRules = _portForwardingRulesDao.listByNetwork(networkId);
        if (s_logger.isDebugEnabled()) {
            s_logger.debug("Releasing " + pfRules.size() + " port forwarding rules for network id=" + networkId + " as a part of shutdownNetworkRules");
        }

        for (PortForwardingRuleVO pfRule : pfRules) {
            s_logger.trace("Marking pf rule " + pfRule + " with Revoke state");
            pfRule.setState(FirewallRule.State.Revoke);
        }

        try {
            if (!_firewallMgr.applyRules(pfRules, true, false)) {
                s_logger.warn("Failed to cleanup pf rules as a part of shutdownNetworkRules");
                success = false;
            }
        } catch (ResourceUnavailableException ex) {
            s_logger.warn("Failed to cleanup pf rules as a part of shutdownNetworkRules due to ", ex);
            success = false;
        }

        // Mark all static rules as revoked and apply them on the backend (not in the DB)
        List<FirewallRuleVO> firewallStaticNatRules = _firewallDao.listByNetworkAndPurpose(networkId, Purpose.StaticNat);
        List<StaticNatRule> staticNatRules = new ArrayList<StaticNatRule>();
        if (s_logger.isDebugEnabled()) {
            s_logger.debug("Releasing " + firewallStaticNatRules.size() + " static nat rules for network id=" + networkId + " as a part of shutdownNetworkRules");
        }

        for (FirewallRuleVO firewallStaticNatRule : firewallStaticNatRules) {
            s_logger.trace("Marking static nat rule " + firewallStaticNatRule + " with Revoke state");
            IpAddress ip = _ipAddressDao.findById(firewallStaticNatRule.getSourceIpAddressId());
            FirewallRuleVO ruleVO = _firewallDao.findById(firewallStaticNatRule.getId());

            if (ip == null || !ip.isOneToOneNat() || ip.getAssociatedWithVmId() == null) {
                throw new InvalidParameterValueException("Source ip address of the rule id=" + firewallStaticNatRule.getId() + " is not static nat enabled");
            }

            //String dstIp = _networkModel.getIpInNetwork(ip.getAssociatedWithVmId(), firewallStaticNatRule.getNetworkId());
            ruleVO.setState(FirewallRule.State.Revoke);
            staticNatRules.add(new StaticNatRuleImpl(ruleVO, ip.getVmIp()));
        }

        try {
            if (!_firewallMgr.applyRules(staticNatRules, true, false)) {
                s_logger.warn("Failed to cleanup static nat rules as a part of shutdownNetworkRules");
                success = false;
            }
        } catch (ResourceUnavailableException ex) {
            s_logger.warn("Failed to cleanup static nat rules as a part of shutdownNetworkRules due to ", ex);
            success = false;
        }

        try {
            if (!_lbMgr.revokeLoadBalancersForNetwork(networkId, Scheme.Public)) {
                s_logger.warn("Failed to cleanup public lb rules as a part of shutdownNetworkRules");
                success = false;
            }
        } catch (ResourceUnavailableException ex) {
            s_logger.warn("Failed to cleanup public lb rules as a part of shutdownNetworkRules due to ", ex);
            success = false;
        }

        try {
            if (!_lbMgr.revokeLoadBalancersForNetwork(networkId, Scheme.Internal)) {
                s_logger.warn("Failed to cleanup internal lb rules as a part of shutdownNetworkRules");
                success = false;
            }
        } catch (ResourceUnavailableException ex) {
            s_logger.warn("Failed to cleanup public lb rules as a part of shutdownNetworkRules due to ", ex);
            success = false;
        }

        // revoke all firewall rules for the network w/o applying them on the DB
        List<FirewallRuleVO> firewallRules = _firewallDao.listByNetworkPurposeTrafficType(networkId, Purpose.Firewall, FirewallRule.TrafficType.Ingress);
        if (s_logger.isDebugEnabled()) {
            s_logger.debug("Releasing " + firewallRules.size() + " firewall ingress rules for network id=" + networkId + " as a part of shutdownNetworkRules");
        }

        for (FirewallRuleVO firewallRule : firewallRules) {
            s_logger.trace("Marking firewall ingress rule " + firewallRule + " with Revoke state");
            firewallRule.setState(FirewallRule.State.Revoke);
        }

        try {
            if (!_firewallMgr.applyRules(firewallRules, true, false)) {
                s_logger.warn("Failed to cleanup firewall ingress rules as a part of shutdownNetworkRules");
                success = false;
            }
        } catch (ResourceUnavailableException ex) {
            s_logger.warn("Failed to cleanup firewall ingress rules as a part of shutdownNetworkRules due to ", ex);
            success = false;
        }

        List<FirewallRuleVO> firewallEgressRules = _firewallDao.listByNetworkPurposeTrafficType(networkId, Purpose.Firewall, FirewallRule.TrafficType.Egress);
        if (s_logger.isDebugEnabled()) {
            s_logger.debug("Releasing " + firewallEgressRules.size() + " firewall egress rules for network id=" + networkId + " as a part of shutdownNetworkRules");
        }

        try {
            // delete default egress rule
            DataCenter zone = _dcDao.findById(network.getDataCenterId());
            if (_networkModel.areServicesSupportedInNetwork(network.getId(), Service.Firewall)
                    && (network.getGuestType() == Network.GuestType.Isolated || (network.getGuestType() == Network.GuestType.Shared && zone.getNetworkType() == NetworkType.Advanced))) {
                // add default egress rule to accept the traffic
                _firewallMgr.applyDefaultEgressFirewallRule(network.getId(), _networkModel.getNetworkEgressDefaultPolicy(networkId), false);
            }

        } catch (ResourceUnavailableException ex) {
            s_logger.warn("Failed to cleanup firewall default egress rule as a part of shutdownNetworkRules due to ", ex);
            success = false;
        }

        for (FirewallRuleVO firewallRule : firewallEgressRules) {
            s_logger.trace("Marking firewall egress rule " + firewallRule + " with Revoke state");
            firewallRule.setState(FirewallRule.State.Revoke);
        }

        try {
            if (!_firewallMgr.applyRules(firewallEgressRules, true, false)) {
                s_logger.warn("Failed to cleanup firewall egress rules as a part of shutdownNetworkRules");
                success = false;
            }
        } catch (ResourceUnavailableException ex) {
            s_logger.warn("Failed to cleanup firewall egress rules as a part of shutdownNetworkRules due to ", ex);
            success = false;
        }

        if (network.getVpcId() != null) {
            if (s_logger.isDebugEnabled()) {
                s_logger.debug("Releasing Network ACL Items for network id=" + networkId + " as a part of shutdownNetworkRules");
            }

            try {
                //revoke all Network ACLs for the network w/o applying them in the DB
                if (!_networkACLMgr.revokeACLItemsForNetwork(networkId)) {
                    s_logger.warn("Failed to cleanup network ACLs as a part of shutdownNetworkRules");
                    success = false;
                }
            } catch (ResourceUnavailableException ex) {
                s_logger.warn("Failed to cleanup network ACLs as a part of shutdownNetworkRules due to ", ex);
                success = false;
            }

        }

        //release all static nats for the network
        if (!_rulesMgr.applyStaticNatForNetwork(networkId, false, caller, true)) {
            s_logger.warn("Failed to disable static nats as part of shutdownNetworkRules for network id " + networkId);
            success = false;
        }

        // Get all ip addresses, mark as releasing and release them on the backend
        List<IPAddressVO> userIps = _ipAddressDao.listByAssociatedNetwork(networkId, null);
        List<PublicIp> publicIpsToRelease = new ArrayList<PublicIp>();
        if (userIps != null && !userIps.isEmpty()) {
            for (IPAddressVO userIp : userIps) {
                userIp.setState(State.Releasing);
                PublicIp publicIp = PublicIp.createFromAddrAndVlan(userIp, _vlanDao.findById(userIp.getVlanId()));
                publicIpsToRelease.add(publicIp);
            }
        }

        try {
            if (!_ipAddrMgr.applyIpAssociations(network, true, true, publicIpsToRelease)) {
                s_logger.warn("Unable to apply ip address associations for " + network + " as a part of shutdownNetworkRules");
                success = false;
            }
        } catch (ResourceUnavailableException e) {
            throw new CloudRuntimeException("We should never get to here because we used true when applyIpAssociations", e);
        }

        return success;
    }

    @Override
    public boolean processAnswers(long agentId, long seq, Answer[] answers) {
        return false;
    }

    @Override
    public boolean processCommands(long agentId, long seq, Command[] commands) {
        return false;
    }

    @Override
    public AgentControlAnswer processControlCommand(long agentId, AgentControlCommand cmd) {
        return null;
    }

    @Override
    public void processConnect(Host host, StartupCommand cmd, boolean forRebalance) throws ConnectionException {
        if (!(cmd instanceof StartupRoutingCommand)) {
            return;
        }
        long hostId = host.getId();
        StartupRoutingCommand startup = (StartupRoutingCommand)cmd;

        String dataCenter = startup.getDataCenter();

        long dcId = -1;
        DataCenterVO dc = _dcDao.findByName(dataCenter);
        if (dc == null) {
            try {
                dcId = Long.parseLong(dataCenter);
                dc = _dcDao.findById(dcId);
            } catch (final NumberFormatException e) {
            }
        }
        if (dc == null) {
            throw new IllegalArgumentException("Host " + startup.getPrivateIpAddress() + " sent incorrect data center: " + dataCenter);
        }
        dcId = dc.getId();
        HypervisorType hypervisorType = startup.getHypervisorType();

        if (s_logger.isDebugEnabled()) {
            s_logger.debug("Host's hypervisorType is: " + hypervisorType);
        }

        List<PhysicalNetworkSetupInfo> networkInfoList = new ArrayList<PhysicalNetworkSetupInfo>();

        // list all physicalnetworks in the zone & for each get the network names
        List<PhysicalNetworkVO> physicalNtwkList = _physicalNetworkDao.listByZone(dcId);
        for (PhysicalNetworkVO pNtwk : physicalNtwkList) {
            String publicName = _pNTrafficTypeDao.getNetworkTag(pNtwk.getId(), TrafficType.Public, hypervisorType);
            String privateName = _pNTrafficTypeDao.getNetworkTag(pNtwk.getId(), TrafficType.Management, hypervisorType);
            String guestName = _pNTrafficTypeDao.getNetworkTag(pNtwk.getId(), TrafficType.Guest, hypervisorType);
            String storageName = _pNTrafficTypeDao.getNetworkTag(pNtwk.getId(), TrafficType.Storage, hypervisorType);
            // String controlName = _pNTrafficTypeDao._networkModel.getNetworkTag(pNtwk.getId(), TrafficType.Control, hypervisorType);
            PhysicalNetworkSetupInfo info = new PhysicalNetworkSetupInfo();
            info.setPhysicalNetworkId(pNtwk.getId());
            info.setGuestNetworkName(guestName);
            info.setPrivateNetworkName(privateName);
            info.setPublicNetworkName(publicName);
            info.setStorageNetworkName(storageName);
            PhysicalNetworkTrafficTypeVO mgmtTraffic = _pNTrafficTypeDao.findBy(pNtwk.getId(), TrafficType.Management);
            if (mgmtTraffic != null) {
                String vlan = mgmtTraffic.getVlan();
                info.setMgmtVlan(vlan);
            }
            networkInfoList.add(info);
        }

        // send the names to the agent
        if (s_logger.isDebugEnabled()) {
            s_logger.debug("Sending CheckNetworkCommand to check the Network is setup correctly on Agent");
        }
        CheckNetworkCommand nwCmd = new CheckNetworkCommand(networkInfoList);

        CheckNetworkAnswer answer = (CheckNetworkAnswer)_agentMgr.easySend(hostId, nwCmd);

        if (answer == null) {
            s_logger.warn("Unable to get an answer to the CheckNetworkCommand from agent:" + host.getId());
            throw new ConnectionException(true, "Unable to get an answer to the CheckNetworkCommand from agent: " + host.getId());
        }

        if (!answer.getResult()) {
            s_logger.warn("Unable to setup agent " + hostId + " due to " + ((answer != null) ? answer.getDetails() : "return null"));
            String msg = "Incorrect Network setup on agent, Reinitialize agent after network names are setup, details : " + answer.getDetails();
            _alertMgr.sendAlert(AlertManager.AlertType.ALERT_TYPE_HOST, dcId, host.getPodId(), msg, msg);
            throw new ConnectionException(true, msg);
        } else {
            if (answer.needReconnect()) {
                throw new ConnectionException(false, "Reinitialize agent after network setup.");
            }
            if (s_logger.isDebugEnabled()) {
                s_logger.debug("Network setup is correct on Agent");
            }
            return;
        }
    }

    @Override
    public boolean processDisconnect(long agentId, Status state) {
        return false;
    }

    @Override
    public boolean isRecurring() {
        return false;
    }

    @Override
    public int getTimeout() {
        return 0;
    }

    @Override
    public boolean processTimeout(long agentId, long seq) {
        return false;
    }

    @Override
    public Map<String, String> finalizeServicesAndProvidersForNetwork(NetworkOffering offering, Long physicalNetworkId) {
        Map<String, String> svcProviders = new HashMap<String, String>();
        Map<String, List<String>> providerSvcs = new HashMap<String, List<String>>();
        List<NetworkOfferingServiceMapVO> servicesMap = _ntwkOfferingSrvcDao.listByNetworkOfferingId(offering.getId());

        boolean checkPhysicalNetwork = (physicalNetworkId != null) ? true : false;

        for (NetworkOfferingServiceMapVO serviceMap : servicesMap) {
            if (svcProviders.containsKey(serviceMap.getService())) {
                // FIXME - right now we pick up the first provider from the list, need to add more logic based on
                // provider load, etc
                continue;
            }

            String service = serviceMap.getService();
            String provider = serviceMap.getProvider();

            if (provider == null) {
                provider = _networkModel.getDefaultUniqueProviderForService(service).getName();
            }

            // check that provider is supported
            if (checkPhysicalNetwork) {
                if (!_pNSPDao.isServiceProviderEnabled(physicalNetworkId, provider, service)) {
                    throw new UnsupportedServiceException("Provider " + provider + " is either not enabled or doesn't " + "support service " + service + " in physical network id="
                            + physicalNetworkId);
                }
            }

            svcProviders.put(service, provider);
            List<String> l = providerSvcs.get(provider);
            if (l == null) {
                providerSvcs.put(provider, l = new ArrayList<String>());
            }
            l.add(service);
        }

        return svcProviders;
    }

    private List<Provider> getNetworkProviders(long networkId) {
        List<String> providerNames = _ntwkSrvcDao.getDistinctProviders(networkId);
        List<Provider> providers = new ArrayList<Provider>();
        for (String providerName : providerNames) {
            providers.add(Network.Provider.getProvider(providerName));
        }

        return providers;
    }

    @Override
    public boolean setupDns(Network network, Provider provider) {
        boolean dnsProvided = _networkModel.isProviderSupportServiceInNetwork(network.getId(), Service.Dns, provider);
        boolean dhcpProvided = _networkModel.isProviderSupportServiceInNetwork(network.getId(), Service.Dhcp, provider);

        boolean setupDns = dnsProvided || dhcpProvided;
        return setupDns;
    }

    protected NicProfile getNicProfileForVm(Network network, NicProfile requested, VirtualMachine vm) {
        NicProfile nic = null;
        if (requested != null && requested.getBroadCastUri() != null) {
            String broadcastUri = requested.getBroadCastUri().toString();
            String ipAddress = requested.getIp4Address();
            NicVO nicVO = _nicDao.findByNetworkIdInstanceIdAndBroadcastUri(network.getId(), vm.getId(), broadcastUri);
            if (nicVO != null) {
                if (ipAddress == null || nicVO.getIp4Address().equals(ipAddress)) {
                    nic = _networkModel.getNicProfile(vm, network.getId(), broadcastUri);
                }
            }
        } else {
            NicVO nicVO = _nicDao.findByNtwkIdAndInstanceId(network.getId(), vm.getId());
            if (nicVO != null) {
                nic = _networkModel.getNicProfile(vm, network.getId(), null);
            }
        }
        return nic;
    }

    @Override
    public NicProfile createNicForVm(Network network, NicProfile requested, ReservationContext context, VirtualMachineProfile vmProfile, boolean prepare)
            throws InsufficientVirtualNetworkCapcityException, InsufficientAddressCapacityException, ConcurrentOperationException, InsufficientCapacityException,
            ResourceUnavailableException {

        VirtualMachine vm = vmProfile.getVirtualMachine();
        DataCenter dc = _entityMgr.findById(DataCenter.class, network.getDataCenterId());
        Host host = _hostDao.findById(vm.getHostId());
        DeployDestination dest = new DeployDestination(dc, null, null, host);

        NicProfile nic = getNicProfileForVm(network, requested, vm);

        //1) allocate nic (if needed) Always allocate if it is a user vm
        if (nic == null || (vmProfile.getType() == VirtualMachine.Type.User)) {
            int deviceId = _nicDao.countNics(vm.getId());

            nic = allocateNic(requested, network, false, deviceId, vmProfile).first();

            if (nic == null) {
                throw new CloudRuntimeException("Failed to allocate nic for vm " + vm + " in network " + network);
            }

            s_logger.debug("Nic is allocated successfully for vm " + vm + " in network " + network);
        }

        //2) prepare nic
        if (prepare) {
            Pair<NetworkGuru, NetworkVO> implemented = implementNetwork(nic.getNetworkId(), dest, context);
            nic = prepareNic(vmProfile, dest, context, nic.getId(), implemented.second());
            s_logger.debug("Nic is prepared successfully for vm " + vm + " in network " + network);
        }

        return nic;
    }

    @Override
    public List<NicProfile> getNicProfiles(VirtualMachine vm) {
        List<NicVO> nics = _nicDao.listByVmId(vm.getId());
        List<NicProfile> profiles = new ArrayList<NicProfile>();

        if (nics != null) {
            for (Nic nic : nics) {
                NetworkVO network = _networksDao.findById(nic.getNetworkId());
                Integer networkRate = _networkModel.getNetworkRate(network.getId(), vm.getId());

                NetworkGuru guru = AdapterBase.getAdapterByName(networkGurus, network.getGuruName());
                NicProfile profile = new NicProfile(nic, network, nic.getBroadcastUri(), nic.getIsolationUri(), networkRate,
                        _networkModel.isSecurityGroupSupportedInNetwork(network), _networkModel.getNetworkTag(vm.getHypervisorType(), network));
                guru.updateNicProfile(profile, network);
                profiles.add(profile);
            }
        }
        return profiles;
    }

    protected boolean stateTransitTo(NetworkVO network, Network.Event e) throws NoTransitionException {
        return _stateMachine.transitTo(network, e, null, _networksDao);
    }

    private void setStateMachine() {
        _stateMachine = Network.State.getStateMachine();
    }

    private Map<Service, Set<Provider>> getServiceProvidersMap(long networkId) {
        Map<Service, Set<Provider>> map = new HashMap<Service, Set<Provider>>();
        List<NetworkServiceMapVO> nsms = _ntwkSrvcDao.getServicesInNetwork(networkId);
        for (NetworkServiceMapVO nsm : nsms) {
            Set<Provider> providers = map.get(Service.getService(nsm.getService()));
            if (providers == null) {
                providers = new HashSet<Provider>();
            }
            providers.add(Provider.getProvider(nsm.getProvider()));
            map.put(Service.getService(nsm.getService()), providers);
        }
        return map;
    }

    @Override
    public List<Provider> getProvidersForServiceInNetwork(Network network, Service service) {
        Map<Service, Set<Provider>> service2ProviderMap = getServiceProvidersMap(network.getId());
        if (service2ProviderMap.get(service) != null) {
            List<Provider> providers = new ArrayList<Provider>(service2ProviderMap.get(service));
            return providers;
        }
        return null;
    }

    protected List<NetworkElement> getElementForServiceInNetwork(Network network, Service service) {
        List<NetworkElement> elements = new ArrayList<NetworkElement>();
        List<Provider> providers = getProvidersForServiceInNetwork(network, service);
        //Only support one provider now
        if (providers == null) {
            s_logger.error("Cannot find " + service.getName() + " provider for network " + network.getId());
            return null;
        }
        if (providers.size() != 1 && service != Service.Lb) {
            //support more than one LB providers only
            s_logger.error("Found " + providers.size() + " " + service.getName() + " providers for network!" + network.getId());
            return null;
        }

        for (Provider provider : providers) {
            NetworkElement element = _networkModel.getElementImplementingProvider(provider.getName());
            s_logger.info("Let " + element.getName() + " handle " + service.getName() + " in network " + network.getId());
            elements.add(element);
        }
        return elements;
    }

    @Override
    public StaticNatServiceProvider getStaticNatProviderForNetwork(Network network) {
        //only one provider per Static nat service is supoprted
        NetworkElement element = getElementForServiceInNetwork(network, Service.StaticNat).get(0);
        assert element instanceof StaticNatServiceProvider;
        return (StaticNatServiceProvider)element;
    }

    @Override
    public LoadBalancingServiceProvider getLoadBalancingProviderForNetwork(Network network, Scheme lbScheme) {
        List<NetworkElement> lbElements = getElementForServiceInNetwork(network, Service.Lb);
        NetworkElement lbElement = null;
        if (lbElements.size() > 1) {
            String providerName = null;
            //get network offering details
            NetworkOffering off = _entityMgr.findById(NetworkOffering.class, network.getNetworkOfferingId());
            if (lbScheme == Scheme.Public) {
                providerName = _ntwkOffDetailsDao.getDetail(off.getId(), NetworkOffering.Detail.PublicLbProvider);
            } else {
                providerName = _ntwkOffDetailsDao.getDetail(off.getId(), NetworkOffering.Detail.InternalLbProvider);
            }
            if (providerName == null) {
                throw new InvalidParameterValueException("Can't find Lb provider supporting scheme " + lbScheme.toString() + " in network " + network);
            }
            lbElement = _networkModel.getElementImplementingProvider(providerName);
        } else if (lbElements.size() == 1) {
            lbElement = lbElements.get(0);
        }

        assert lbElement != null;
        assert lbElement instanceof LoadBalancingServiceProvider;
        return (LoadBalancingServiceProvider)lbElement;
    }

    @Override
    public boolean isNetworkInlineMode(Network network) {
        NetworkOfferingVO offering = _networkOfferingDao.findById(network.getNetworkOfferingId());
        return offering.isInline();
    }

    @Override
    public boolean isSecondaryIpSetForNic(long nicId) {
        NicVO nic = _nicDao.findById(nicId);
        return nic.getSecondaryIp();
    }

    private boolean removeVmSecondaryIpsOfNic(final long nicId) {
        Transaction.execute(new TransactionCallbackNoReturn() {
            @Override
            public void doInTransactionWithoutResult(TransactionStatus status) {
                List<NicSecondaryIpVO> ipList = _nicSecondaryIpDao.listByNicId(nicId);
                if (ipList != null) {
                    for (NicSecondaryIpVO ip : ipList) {
                        _nicSecondaryIpDao.remove(ip.getId());
                    }
                    s_logger.debug("Revoving nic secondary ip entry ...");
                }
            }
        });

        return true;
    }

    @Override
    public NicVO savePlaceholderNic(Network network, String ip4Address, String ip6Address, Type vmType) {
        NicVO nic = new NicVO(null, null, network.getId(), null);
        nic.setIp4Address(ip4Address);
        nic.setIp6Address(ip6Address);
        nic.setReservationStrategy(ReservationStrategy.PlaceHolder);
        nic.setState(Nic.State.Reserved);
        nic.setVmType(vmType);
        return _nicDao.persist(nic);
    }

    @Override
    public String getConfigComponentName() {
        return NetworkOrchestrationService.class.getSimpleName();
    }

    public static final ConfigKey<Integer> NetworkGcWait = new ConfigKey<Integer>(Integer.class, "network.gc.wait", "Advanced", "600",
            "Time (in seconds) to wait before shutting down a network that's not in used", false);
    public static final ConfigKey<Integer> NetworkGcInterval = new ConfigKey<Integer>(Integer.class, "network.gc.interval", "Advanced", "600",
            "Seconds to wait before checking for networks to shutdown", true);

    @Override
    public ConfigKey<?>[] getConfigKeys() {
        return new ConfigKey<?>[] {NetworkGcWait, NetworkGcInterval, NetworkLockTimeout, GuestDomainSuffix, NetworkThrottlingRate};
    }
}<|MERGE_RESOLUTION|>--- conflicted
+++ resolved
@@ -16,7 +16,7 @@
 // under the License.
 package org.apache.cloudstack.engine.orchestration;
 
-<<<<<<< HEAD
+
 import java.net.URI;
 import java.util.ArrayList;
 import java.util.Arrays;
@@ -37,8 +37,10 @@
 import javax.inject.Inject;
 import javax.naming.ConfigurationException;
 
+import org.apache.log4j.Logger;
+
+import org.apache.cloudstack.acl.ControlledEntity.ACLType;
 import org.apache.cloudstack.acl.IAMEntityType;
-import org.apache.cloudstack.acl.ControlledEntity.ACLType;
 import org.apache.cloudstack.api.ApiConstants;
 import org.apache.cloudstack.context.CallContext;
 import org.apache.cloudstack.engine.orchestration.service.NetworkOrchestrationService;
@@ -50,10 +52,7 @@
 import org.apache.cloudstack.framework.messagebus.PublishScope;
 import org.apache.cloudstack.managed.context.ManagedContextRunnable;
 import org.apache.cloudstack.region.PortableIpDao;
-import org.apache.log4j.Logger;
-
-=======
->>>>>>> 5779292e
+
 import com.cloud.agent.AgentManager;
 import com.cloud.agent.Listener;
 import com.cloud.agent.api.AgentControlAnswer;
@@ -207,35 +206,6 @@
 import com.cloud.vm.dao.NicSecondaryIpVO;
 import com.cloud.vm.dao.UserVmDao;
 import com.cloud.vm.dao.VMInstanceDao;
-import org.apache.cloudstack.acl.ControlledEntity.ACLType;
-import org.apache.cloudstack.context.CallContext;
-import org.apache.cloudstack.engine.orchestration.service.NetworkOrchestrationService;
-import org.apache.cloudstack.framework.config.ConfigDepot;
-import org.apache.cloudstack.framework.config.ConfigKey;
-import org.apache.cloudstack.framework.config.Configurable;
-import org.apache.cloudstack.framework.config.dao.ConfigurationDao;
-import org.apache.cloudstack.managed.context.ManagedContextRunnable;
-import org.apache.cloudstack.region.PortableIpDao;
-import org.apache.log4j.Logger;
-
-import javax.ejb.Local;
-import javax.inject.Inject;
-import javax.naming.ConfigurationException;
-import java.net.URI;
-import java.util.ArrayList;
-import java.util.Arrays;
-import java.util.Collections;
-import java.util.Comparator;
-import java.util.HashMap;
-import java.util.HashSet;
-import java.util.LinkedHashMap;
-import java.util.List;
-import java.util.Map;
-import java.util.Set;
-import java.util.UUID;
-import java.util.concurrent.Executors;
-import java.util.concurrent.ScheduledExecutorService;
-import java.util.concurrent.TimeUnit;
 
 /**
  * NetworkManagerImpl implements NetworkManager.
@@ -1122,16 +1092,16 @@
         }
 
         try {
-            // reapply all the firewall/staticNat/lb rules
-            s_logger.debug("Reprogramming network " + network + " as a part of network implement");
-            if (!reprogramNetworkRules(network.getId(), CallContext.current().getCallingAccount(), network)) {
-                s_logger.warn("Failed to re-program the network as a part of network " + network + " implement");
-                // see DataCenterVO.java
-                ResourceUnavailableException ex = new ResourceUnavailableException("Unable to apply network rules as a part of network " + network + " implement", DataCenter.class,
-                        network.getDataCenterId());
-                ex.addProxyObject(_entityMgr.findById(DataCenter.class, network.getDataCenterId()).getUuid());
-                throw ex;
-            }
+        // reapply all the firewall/staticNat/lb rules
+        s_logger.debug("Reprogramming network " + network + " as a part of network implement");
+        if (!reprogramNetworkRules(network.getId(), CallContext.current().getCallingAccount(), network)) {
+            s_logger.warn("Failed to re-program the network as a part of network " + network + " implement");
+            // see DataCenterVO.java
+            ResourceUnavailableException ex = new ResourceUnavailableException("Unable to apply network rules as a part of network " + network + " implement", DataCenter.class,
+                    network.getDataCenterId());
+            ex.addProxyObject(_entityMgr.findById(DataCenter.class, network.getDataCenterId()).getUuid());
+            throw ex;
+        }
             for (NetworkElement element : networkElements) {
                 if ((element instanceof AggregatedCommandExecutor) && (providersToImplement.contains(element.getProvider()))) {
                     if (!((AggregatedCommandExecutor)element).completeAggregatedExecution(network, dest)) {
