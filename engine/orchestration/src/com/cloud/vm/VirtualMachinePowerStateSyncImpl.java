// Licensed to the Apache Software Foundation (ASF) under one
// or more contributor license agreements.  See the NOTICE file
// distributed with this work for additional information
// regarding copyright ownership.  The ASF licenses this file
// to you under the Apache License, Version 2.0 (the
// "License"); you may not use this file except in compliance
// with the License.  You may obtain a copy of the License at
//
//   http://www.apache.org/licenses/LICENSE-2.0
//
// Unless required by applicable law or agreed to in writing,
// software distributed under the License is distributed on an
// "AS IS" BASIS, WITHOUT WARRANTIES OR CONDITIONS OF ANY
// KIND, either express or implied.  See the License for the
// specific language governing permissions and limitations
// under the License.
package com.cloud.vm;

import java.util.HashMap;
import java.util.Map;

import javax.inject.Inject;

import org.apache.log4j.Logger;

import org.apache.cloudstack.framework.messagebus.MessageBus;
import org.apache.cloudstack.framework.messagebus.PublishScope;

import com.cloud.agent.api.HostVmStateReportEntry;
import com.cloud.vm.dao.VMInstanceDao;

public class VirtualMachinePowerStateSyncImpl implements VirtualMachinePowerStateSync {
    private static final Logger s_logger = Logger.getLogger(VirtualMachinePowerStateSyncImpl.class);

    @Inject
    MessageBus _messageBus;
    @Inject
    VMInstanceDao _instanceDao;
    @Inject
    VirtualMachineManager _vmMgr;

    public VirtualMachinePowerStateSyncImpl() {
    }

    @Override
    public void resetHostSyncState(long hostId) {
        s_logger.info("Reset VM power state sync for host: " + hostId);
        _instanceDao.resetHostPowerStateTracking(hostId);
    }

    @Override
    public void processHostVmStateReport(long hostId, Map<String, HostVmStateReportEntry> report) {
        if (s_logger.isDebugEnabled())
            s_logger.debug("Process host VM state report from ping process. host: " + hostId);

        Map<Long, VirtualMachine.PowerState> translatedInfo = convertToInfos(report);
        processReport(hostId, translatedInfo);
    }

    @Override
<<<<<<< HEAD
	public void processHostVmStatePingReport(long hostId, Map<String, HostVmStateReportEntry> report) {
    	if(s_logger.isDebugEnabled())
    		s_logger.debug("Process host VM state report from ping process. host: " + hostId);
    	
    	Map<Long, VirtualMachine.PowerState> translatedInfo = convertToInfos(report);
    	processReport(hostId, translatedInfo);
=======
    public void processHostVmStatePingReport(long hostId, Map<String, PowerState> report) {
        if (s_logger.isDebugEnabled())
            s_logger.debug("Process host VM state report from ping process. host: " + hostId);

        Map<Long, VirtualMachine.PowerState> translatedInfo = convertHostPingInfos(report);
        processReport(hostId, translatedInfo);
>>>>>>> 170f32f1
    }

    private void processReport(long hostId, Map<Long, VirtualMachine.PowerState> translatedInfo) {

        for (Map.Entry<Long, VirtualMachine.PowerState> entry : translatedInfo.entrySet()) {

            if (s_logger.isDebugEnabled())
                s_logger.debug("VM state report. host: " + hostId + ", vm id: " + entry.getKey() + ", power state: " + entry.getValue());

            if (_instanceDao.updatePowerState(entry.getKey(), hostId, entry.getValue())) {

                if (s_logger.isDebugEnabled())
                    s_logger.debug("VM state report is updated. host: " + hostId + ", vm id: " + entry.getKey() + ", power state: " + entry.getValue());

                _messageBus.publish(null, VirtualMachineManager.Topics.VM_POWER_STATE, PublishScope.GLOBAL, entry.getKey());
            }
        }
    }
<<<<<<< HEAD
    	    
=======

    private Map<Long, VirtualMachine.PowerState> convertHostPingInfos(Map<String, PowerState> states) {
        final HashMap<Long, VirtualMachine.PowerState> map = new HashMap<Long, VirtualMachine.PowerState>();
        if (states == null) {
            return map;
        }

        for (Map.Entry<String, PowerState> entry : states.entrySet()) {
            VMInstanceVO vm = findVM(entry.getKey());
            if (vm != null) {
                map.put(vm.getId(), entry.getValue());
                break;
            } else {
                s_logger.info("Unable to find matched VM in CloudStack DB. name: " + entry.getKey());
            }
        }

        return map;
    }

>>>>>>> 170f32f1
    private Map<Long, VirtualMachine.PowerState> convertToInfos(Map<String, HostVmStateReportEntry> states) {
        final HashMap<Long, VirtualMachine.PowerState> map = new HashMap<Long, VirtualMachine.PowerState>();
        if (states == null) {
            return map;
        }

        for (Map.Entry<String, HostVmStateReportEntry> entry : states.entrySet()) {
            VMInstanceVO vm = findVM(entry.getKey());
            if (vm != null) {
                map.put(vm.getId(), entry.getValue().getState());
                break;
            } else {
                s_logger.info("Unable to find matched VM in CloudStack DB. name: " + entry.getKey());
            }
        }

        return map;
    }

    private VMInstanceVO findVM(String vmName) {
        return _instanceDao.findVMByInstanceName(vmName);
    }
}<|MERGE_RESOLUTION|>--- conflicted
+++ resolved
@@ -58,21 +58,12 @@
     }
 
     @Override
-<<<<<<< HEAD
-	public void processHostVmStatePingReport(long hostId, Map<String, HostVmStateReportEntry> report) {
-    	if(s_logger.isDebugEnabled())
-    		s_logger.debug("Process host VM state report from ping process. host: " + hostId);
-    	
-    	Map<Long, VirtualMachine.PowerState> translatedInfo = convertToInfos(report);
-    	processReport(hostId, translatedInfo);
-=======
-    public void processHostVmStatePingReport(long hostId, Map<String, PowerState> report) {
+    public void processHostVmStatePingReport(long hostId, Map<String, HostVmStateReportEntry> report) {
         if (s_logger.isDebugEnabled())
             s_logger.debug("Process host VM state report from ping process. host: " + hostId);
 
-        Map<Long, VirtualMachine.PowerState> translatedInfo = convertHostPingInfos(report);
+        Map<Long, VirtualMachine.PowerState> translatedInfo = convertToInfos(report);
         processReport(hostId, translatedInfo);
->>>>>>> 170f32f1
     }
 
     private void processReport(long hostId, Map<Long, VirtualMachine.PowerState> translatedInfo) {
@@ -91,30 +82,7 @@
             }
         }
     }
-<<<<<<< HEAD
-    	    
-=======
 
-    private Map<Long, VirtualMachine.PowerState> convertHostPingInfos(Map<String, PowerState> states) {
-        final HashMap<Long, VirtualMachine.PowerState> map = new HashMap<Long, VirtualMachine.PowerState>();
-        if (states == null) {
-            return map;
-        }
-
-        for (Map.Entry<String, PowerState> entry : states.entrySet()) {
-            VMInstanceVO vm = findVM(entry.getKey());
-            if (vm != null) {
-                map.put(vm.getId(), entry.getValue());
-                break;
-            } else {
-                s_logger.info("Unable to find matched VM in CloudStack DB. name: " + entry.getKey());
-            }
-        }
-
-        return map;
-    }
-
->>>>>>> 170f32f1
     private Map<Long, VirtualMachine.PowerState> convertToInfos(Map<String, HostVmStateReportEntry> states) {
         final HashMap<Long, VirtualMachine.PowerState> map = new HashMap<Long, VirtualMachine.PowerState>();
         if (states == null) {
