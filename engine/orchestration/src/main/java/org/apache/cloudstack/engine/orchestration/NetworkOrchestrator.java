// Licensed to the Apache Software Foundation (ASF) under one
// or more contributor license agreements.  See the NOTICE file
// distributed with this work for additional information
// regarding copyright ownership.  The ASF licenses this file
// to you under the Apache License, Version 2.0 (the
// "License"); you may not use this file except in compliance
// with the License.  You may obtain a copy of the License at
//
//   http://www.apache.org/licenses/LICENSE-2.0
//
// Unless required by applicable law or agreed to in writing,
// software distributed under the License is distributed on an
// "AS IS" BASIS, WITHOUT WARRANTIES OR CONDITIONS OF ANY
// KIND, either express or implied.  See the License for the
// specific language governing permissions and limitations
// under the License.
package org.apache.cloudstack.engine.orchestration;

import java.net.URI;
import java.util.ArrayList;
import java.util.Arrays;
import java.util.Collections;
import java.util.Comparator;
import java.util.Date;
import java.util.HashMap;
import java.util.HashSet;
import java.util.LinkedHashMap;
import java.util.LinkedList;
import java.util.List;
import java.util.Map;
import java.util.Set;
import java.util.UUID;
import java.util.concurrent.Executors;
import java.util.concurrent.ScheduledExecutorService;
import java.util.concurrent.TimeUnit;
import java.util.stream.Collectors;

import javax.inject.Inject;
import javax.naming.ConfigurationException;

import org.apache.cloudstack.acl.ControlledEntity.ACLType;
import org.apache.cloudstack.annotation.AnnotationService;
import org.apache.cloudstack.annotation.dao.AnnotationDao;
import org.apache.cloudstack.api.ApiConstants;
import org.apache.cloudstack.context.CallContext;
import org.apache.cloudstack.engine.cloud.entity.api.db.VMNetworkMapVO;
import org.apache.cloudstack.engine.cloud.entity.api.db.dao.VMNetworkMapDao;
import org.apache.cloudstack.engine.orchestration.service.NetworkOrchestrationService;
import org.apache.cloudstack.framework.config.ConfigKey;
import org.apache.cloudstack.framework.config.ConfigKey.Scope;
import org.apache.cloudstack.framework.config.Configurable;
import org.apache.cloudstack.framework.config.dao.ConfigurationDao;
import org.apache.cloudstack.framework.messagebus.MessageBus;
import org.apache.cloudstack.framework.messagebus.PublishScope;
import org.apache.cloudstack.managed.context.ManagedContextRunnable;
import org.apache.cloudstack.network.dao.NetworkPermissionDao;
import org.apache.commons.collections.CollectionUtils;
import org.apache.commons.lang3.BooleanUtils;
import org.apache.commons.lang3.StringUtils;
import org.apache.log4j.Logger;

import com.cloud.agent.AgentManager;
import com.cloud.agent.Listener;
import com.cloud.agent.api.AgentControlAnswer;
import com.cloud.agent.api.AgentControlCommand;
import com.cloud.agent.api.Answer;
import com.cloud.agent.api.CheckNetworkAnswer;
import com.cloud.agent.api.CheckNetworkCommand;
import com.cloud.agent.api.CleanupPersistentNetworkResourceAnswer;
import com.cloud.agent.api.CleanupPersistentNetworkResourceCommand;
import com.cloud.agent.api.Command;
import com.cloud.agent.api.SetupPersistentNetworkAnswer;
import com.cloud.agent.api.SetupPersistentNetworkCommand;
import com.cloud.agent.api.StartupCommand;
import com.cloud.agent.api.StartupRoutingCommand;
import com.cloud.agent.api.routing.NetworkElementCommand;
import com.cloud.agent.api.to.NicTO;
import com.cloud.agent.api.to.deployasis.OVFNetworkTO;
import com.cloud.alert.AlertManager;
import com.cloud.api.query.dao.DomainRouterJoinDao;
import com.cloud.api.query.vo.DomainRouterJoinVO;
import com.cloud.configuration.ConfigurationManager;
import com.cloud.configuration.Resource.ResourceType;
import com.cloud.dc.ClusterVO;
import com.cloud.dc.DataCenter;
import com.cloud.dc.DataCenter.NetworkType;
import com.cloud.dc.DataCenterVO;
import com.cloud.dc.DataCenterVnetVO;
import com.cloud.dc.PodVlanMapVO;
import com.cloud.dc.Vlan;
import com.cloud.dc.VlanVO;
import com.cloud.dc.dao.ClusterDao;
import com.cloud.dc.dao.DataCenterDao;
import com.cloud.dc.dao.DataCenterVnetDao;
import com.cloud.dc.dao.PodVlanMapDao;
import com.cloud.dc.dao.VlanDao;
import com.cloud.deploy.DataCenterDeployment;
import com.cloud.deploy.DeployDestination;
import com.cloud.deploy.DeploymentPlan;
import com.cloud.deployasis.dao.TemplateDeployAsIsDetailsDao;
import com.cloud.domain.Domain;
import com.cloud.event.EventTypes;
import com.cloud.event.UsageEventUtils;
import com.cloud.exception.AgentUnavailableException;
import com.cloud.exception.ConcurrentOperationException;
import com.cloud.exception.ConnectionException;
import com.cloud.exception.InsufficientAddressCapacityException;
import com.cloud.exception.InsufficientCapacityException;
import com.cloud.exception.InsufficientVirtualNetworkCapacityException;
import com.cloud.exception.InvalidParameterValueException;
import com.cloud.exception.OperationTimedoutException;
import com.cloud.exception.ResourceAllocationException;
import com.cloud.exception.ResourceUnavailableException;
import com.cloud.exception.UnsupportedServiceException;
import com.cloud.host.Host;
import com.cloud.host.HostVO;
import com.cloud.host.Status;
import com.cloud.host.dao.HostDao;
import com.cloud.hypervisor.Hypervisor.HypervisorType;
import com.cloud.network.IpAddress;
import com.cloud.network.IpAddressManager;
import com.cloud.network.Ipv6Service;
import com.cloud.network.Network;
import com.cloud.network.Network.Capability;
import com.cloud.network.Network.Event;
import com.cloud.network.Network.GuestType;
import com.cloud.network.Network.Provider;
import com.cloud.network.Network.Service;
import com.cloud.network.NetworkMigrationResponder;
import com.cloud.network.NetworkModel;
import com.cloud.network.NetworkProfile;
import com.cloud.network.NetworkService;
import com.cloud.network.NetworkStateListener;
import com.cloud.network.Networks;
import com.cloud.network.Networks.BroadcastDomainType;
import com.cloud.network.Networks.TrafficType;
import com.cloud.network.PhysicalNetwork;
import com.cloud.network.PhysicalNetworkSetupInfo;
import com.cloud.network.RemoteAccessVpn;
import com.cloud.network.VpcVirtualNetworkApplianceService;
import com.cloud.network.addr.PublicIp;
import com.cloud.network.dao.AccountGuestVlanMapDao;
import com.cloud.network.dao.AccountGuestVlanMapVO;
import com.cloud.network.dao.FirewallRulesDao;
import com.cloud.network.dao.IPAddressDao;
import com.cloud.network.dao.IPAddressVO;
import com.cloud.network.dao.NetworkAccountDao;
import com.cloud.network.dao.NetworkAccountVO;
import com.cloud.network.dao.NetworkDao;
import com.cloud.network.dao.NetworkDetailVO;
import com.cloud.network.dao.NetworkDetailsDao;
import com.cloud.network.dao.NetworkDomainDao;
import com.cloud.network.dao.NetworkDomainVO;
import com.cloud.network.dao.NetworkServiceMapDao;
import com.cloud.network.dao.NetworkServiceMapVO;
import com.cloud.network.dao.NetworkVO;
import com.cloud.network.dao.PhysicalNetworkDao;
import com.cloud.network.dao.PhysicalNetworkServiceProviderDao;
import com.cloud.network.dao.PhysicalNetworkTrafficTypeDao;
import com.cloud.network.dao.PhysicalNetworkTrafficTypeVO;
import com.cloud.network.dao.PhysicalNetworkVO;
import com.cloud.network.dao.RemoteAccessVpnDao;
import com.cloud.network.dao.RemoteAccessVpnVO;
import com.cloud.network.dao.RouterNetworkDao;
import com.cloud.network.element.AggregatedCommandExecutor;
import com.cloud.network.element.ConfigDriveNetworkElement;
import com.cloud.network.element.DhcpServiceProvider;
import com.cloud.network.element.DnsServiceProvider;
import com.cloud.network.element.IpDeployer;
import com.cloud.network.element.LoadBalancingServiceProvider;
import com.cloud.network.element.NetworkElement;
import com.cloud.network.element.RedundantResource;
import com.cloud.network.element.StaticNatServiceProvider;
import com.cloud.network.element.UserDataServiceProvider;
import com.cloud.network.element.VirtualRouterElement;
import com.cloud.network.guru.NetworkGuru;
import com.cloud.network.guru.NetworkGuruAdditionalFunctions;
import com.cloud.network.lb.LoadBalancingRulesManager;
import com.cloud.network.router.VirtualRouter;
import com.cloud.network.rules.FirewallManager;
import com.cloud.network.rules.FirewallRule;
import com.cloud.network.rules.FirewallRule.Purpose;
import com.cloud.network.rules.FirewallRuleVO;
import com.cloud.network.rules.LoadBalancerContainer.Scheme;
import com.cloud.network.rules.PortForwardingRuleVO;
import com.cloud.network.rules.RulesManager;
import com.cloud.network.rules.StaticNatRule;
import com.cloud.network.rules.StaticNatRuleImpl;
import com.cloud.network.rules.dao.PortForwardingRulesDao;
import com.cloud.network.vpc.NetworkACLManager;
import com.cloud.network.vpc.Vpc;
import com.cloud.network.vpc.VpcManager;
import com.cloud.network.vpc.VpcVO;
import com.cloud.network.vpc.dao.PrivateIpDao;
import com.cloud.network.vpn.RemoteAccessVpnService;
import com.cloud.offering.NetworkOffering;
import com.cloud.offering.NetworkOffering.Availability;
import com.cloud.offerings.NetworkOfferingServiceMapVO;
import com.cloud.offerings.NetworkOfferingVO;
import com.cloud.offerings.dao.NetworkOfferingDao;
import com.cloud.offerings.dao.NetworkOfferingDetailsDao;
import com.cloud.offerings.dao.NetworkOfferingServiceMapDao;
import com.cloud.resource.ResourceManager;
import com.cloud.server.ManagementServer;
import com.cloud.user.Account;
import com.cloud.user.ResourceLimitService;
import com.cloud.user.User;
import com.cloud.user.dao.AccountDao;
import com.cloud.utils.NumbersUtil;
import com.cloud.utils.Pair;
import com.cloud.utils.UuidUtils;
import com.cloud.utils.component.AdapterBase;
import com.cloud.utils.component.ManagerBase;
import com.cloud.utils.concurrency.NamedThreadFactory;
import com.cloud.utils.db.DB;
import com.cloud.utils.db.EntityManager;
import com.cloud.utils.db.GlobalLock;
import com.cloud.utils.db.JoinBuilder.JoinType;
import com.cloud.utils.db.SearchBuilder;
import com.cloud.utils.db.SearchCriteria.Op;
import com.cloud.utils.db.Transaction;
import com.cloud.utils.db.TransactionCallback;
import com.cloud.utils.db.TransactionCallbackNoReturn;
import com.cloud.utils.db.TransactionCallbackWithExceptionNoReturn;
import com.cloud.utils.db.TransactionStatus;
import com.cloud.utils.exception.CloudRuntimeException;
import com.cloud.utils.fsm.NoTransitionException;
import com.cloud.utils.fsm.StateMachine2;
import com.cloud.utils.net.Dhcp;
import com.cloud.utils.net.NetUtils;
import com.cloud.vm.DomainRouterVO;
import com.cloud.vm.Nic;
import com.cloud.vm.Nic.ReservationStrategy;
import com.cloud.vm.NicExtraDhcpOptionVO;
import com.cloud.vm.NicIpAlias;
import com.cloud.vm.NicProfile;
import com.cloud.vm.NicVO;
import com.cloud.vm.ReservationContext;
import com.cloud.vm.ReservationContextImpl;
import com.cloud.vm.UserVmManager;
import com.cloud.vm.UserVmVO;
import com.cloud.vm.VMInstanceVO;
import com.cloud.vm.VirtualMachine;
import com.cloud.vm.VirtualMachine.Type;
import com.cloud.vm.VirtualMachineProfile;
import com.cloud.vm.dao.DomainRouterDao;
import com.cloud.vm.dao.NicDao;
import com.cloud.vm.dao.NicExtraDhcpOptionDao;
import com.cloud.vm.dao.NicIpAliasDao;
import com.cloud.vm.dao.NicIpAliasVO;
import com.cloud.vm.dao.NicSecondaryIpDao;
import com.cloud.vm.dao.NicSecondaryIpVO;
import com.cloud.vm.dao.UserVmDao;
import com.cloud.vm.dao.VMInstanceDao;
import com.googlecode.ipv6.IPv6Address;

/**
 * NetworkManagerImpl implements NetworkManager.
 */
public class NetworkOrchestrator extends ManagerBase implements NetworkOrchestrationService, Listener, Configurable {
    static final Logger s_logger = Logger.getLogger(NetworkOrchestrator.class);

    @Inject
    EntityManager _entityMgr;
    @Inject
    DataCenterDao _dcDao;
    @Inject
    VlanDao _vlanDao;
    @Inject
    IPAddressDao _ipAddressDao;
    @Inject
    AccountDao _accountDao;
    @Inject
    ConfigurationDao _configDao;
    @Inject
    UserVmDao _userVmDao;
    @Inject
    AlertManager _alertMgr;
    @Inject
    ConfigurationManager _configMgr;
    @Inject
    NetworkOfferingDao _networkOfferingDao;
    @Inject
    NetworkDao _networksDao;
    @Inject
    NetworkDetailsDao networkDetailsDao;
    @Inject
    NicDao _nicDao;
    @Inject
    RulesManager _rulesMgr;
    @Inject
    LoadBalancingRulesManager _lbMgr;
    @Inject
    RemoteAccessVpnService _vpnMgr;
    @Inject
    PodVlanMapDao _podVlanMapDao;
    @Inject
    NetworkOfferingDetailsDao _ntwkOffDetailsDao;
    @Inject
    AccountGuestVlanMapDao _accountGuestVlanMapDao;
    @Inject
    DataCenterVnetDao _datacenterVnetDao;
    @Inject
    NetworkAccountDao _networkAccountDao;
    @Inject
    protected NicIpAliasDao _nicIpAliasDao;
    @Inject
    protected NicExtraDhcpOptionDao _nicExtraDhcpOptionDao;
    @Inject
    protected IPAddressDao _publicIpAddressDao;
    @Inject
    protected IpAddressManager _ipAddrMgr;
    @Inject
    MessageBus _messageBus;
    @Inject
    VMNetworkMapDao _vmNetworkMapDao;
    @Inject
    DomainRouterDao routerDao;
    @Inject
    DomainRouterJoinDao routerJoinDao;
    @Inject
    RemoteAccessVpnDao _remoteAccessVpnDao;
    @Inject
    VpcVirtualNetworkApplianceService _routerService;
    @Inject
    UserVmManager _userVmMgr;
    @Inject
    TemplateDeployAsIsDetailsDao templateDeployAsIsDetailsDao;
    @Inject
    ResourceManager resourceManager;
    @Inject
    private AnnotationDao annotationDao;
    @Inject
    public ManagementServer mgr;
    @Inject
    NetworkPermissionDao networkPermissionDao;
    @Inject
    Ipv6Service ipv6Service;
    @Inject
    RouterNetworkDao routerNetworkDao;

    List<NetworkGuru> networkGurus;

    @Override
    public List<NetworkGuru> getNetworkGurus() {
        return networkGurus;
    }

    public void setNetworkGurus(final List<NetworkGuru> networkGurus) {
        this.networkGurus = networkGurus;
    }

    List<NetworkElement> networkElements;

    public List<NetworkElement> getNetworkElements() {
        return networkElements;
    }

    public void setNetworkElements(final List<NetworkElement> networkElements) {
        this.networkElements = networkElements;
    }

    @Inject
    NetworkDomainDao _networkDomainDao;

    List<IpDeployer> ipDeployers;

    public List<IpDeployer> getIpDeployers() {
        return ipDeployers;
    }

    public void setIpDeployers(final List<IpDeployer> ipDeployers) {
        this.ipDeployers = ipDeployers;
    }

    List<DhcpServiceProvider> _dhcpProviders;

    public List<DhcpServiceProvider> getDhcpProviders() {
        return _dhcpProviders;
    }

    public void setDhcpProviders(final List<DhcpServiceProvider> dhcpProviders) {
        _dhcpProviders = dhcpProviders;
    }

    @Inject
    VMInstanceDao _vmDao;
    @Inject
    FirewallManager _firewallMgr;
    @Inject
    FirewallRulesDao _firewallDao;
    @Inject
    ResourceLimitService _resourceLimitMgr;

    @Inject
    NetworkOfferingServiceMapDao _ntwkOfferingSrvcDao;
    @Inject
    PhysicalNetworkDao _physicalNetworkDao;
    @Inject
    PhysicalNetworkServiceProviderDao _pNSPDao;
    @Inject
    PortForwardingRulesDao _portForwardingRulesDao;
    @Inject
    PhysicalNetworkTrafficTypeDao _pNTrafficTypeDao;
    @Inject
    AgentManager _agentMgr;
    @Inject
    HostDao _hostDao;
    @Inject
    NetworkServiceMapDao _ntwkSrvcDao;
    @Inject
    VpcManager _vpcMgr;
    @Inject
    PrivateIpDao _privateIpDao;
    @Inject
    NetworkACLManager _networkACLMgr;
    @Inject
    NetworkModel _networkModel;
    @Inject
    NicSecondaryIpDao _nicSecondaryIpDao;
    @Inject
    ClusterDao clusterDao;

    protected StateMachine2<Network.State, Network.Event, Network> _stateMachine;
    ScheduledExecutorService _executor;

    SearchBuilder<IPAddressVO> AssignIpAddressSearch;
    SearchBuilder<IPAddressVO> AssignIpAddressFromPodVlanSearch;

    HashMap<Long, Long> _lastNetworkIdsToFree = new HashMap<Long, Long>();

    private void updateRouterDefaultDns(final VirtualMachineProfile vmProfile, final NicProfile nicProfile) {
        if (!Type.DomainRouter.equals(vmProfile.getType()) || !nicProfile.isDefaultNic()) {
            return;
        }
        DomainRouterVO router = routerDao.findById(vmProfile.getId());
        if (router != null && router.getVpcId() != null) {
            final Vpc vpc = _vpcMgr.getActiveVpc(router.getVpcId());
            if (StringUtils.isNotBlank(vpc.getIp4Dns1())) {
                nicProfile.setIPv4Dns1(vpc.getIp4Dns1());
                nicProfile.setIPv4Dns2(vpc.getIp4Dns2());
            }
            if (StringUtils.isNotBlank(vpc.getIp6Dns1())) {
                nicProfile.setIPv6Dns1(vpc.getIp6Dns1());
                nicProfile.setIPv6Dns2(vpc.getIp6Dns2());
            }
            return;
        }
        List<Long> networkIds = routerNetworkDao.getRouterNetworks(vmProfile.getId());
        if (CollectionUtils.isEmpty(networkIds) || networkIds.size() > 1) {
            return;
        }
        final NetworkVO routerNetwork = _networksDao.findById(networkIds.get(0));
        if (StringUtils.isNotBlank(routerNetwork.getDns1())) {
            nicProfile.setIPv4Dns1(routerNetwork.getDns1());
            nicProfile.setIPv4Dns2(routerNetwork.getDns2());
        }
        if (StringUtils.isNotBlank(routerNetwork.getIp6Dns1())) {
            nicProfile.setIPv6Dns1(routerNetwork.getIp6Dns1());
            nicProfile.setIPv6Dns2(routerNetwork.getIp6Dns2());
        }
    }

    @Override
    @DB
    public boolean configure(final String name, final Map<String, Object> params) throws ConfigurationException {
        // populate providers
        final Map<Network.Service, Set<Network.Provider>> defaultSharedNetworkOfferingProviders = new HashMap<Network.Service, Set<Network.Provider>>();
        final Set<Network.Provider> defaultProviders = new HashSet<Network.Provider>();
        final Set<Network.Provider> tungstenProvider = new HashSet<>();

        defaultProviders.add(Network.Provider.VirtualRouter);
        defaultSharedNetworkOfferingProviders.put(Service.Dhcp, defaultProviders);
        defaultSharedNetworkOfferingProviders.put(Service.Dns, defaultProviders);
        defaultSharedNetworkOfferingProviders.put(Service.UserData, defaultProviders);

        final Map<Network.Service, Set<Network.Provider>> defaultIsolatedNetworkOfferingProviders = defaultSharedNetworkOfferingProviders;
        defaultIsolatedNetworkOfferingProviders.put(Service.Dhcp, defaultProviders);
        defaultIsolatedNetworkOfferingProviders.put(Service.Dns, defaultProviders);
        defaultIsolatedNetworkOfferingProviders.put(Service.UserData, defaultProviders);
        defaultIsolatedNetworkOfferingProviders.put(Service.Firewall, defaultProviders);
        defaultIsolatedNetworkOfferingProviders.put(Service.Gateway, defaultProviders);
        defaultIsolatedNetworkOfferingProviders.put(Service.Lb, defaultProviders);
        defaultIsolatedNetworkOfferingProviders.put(Service.StaticNat, defaultProviders);
        defaultIsolatedNetworkOfferingProviders.put(Service.PortForwarding, defaultProviders);
        defaultIsolatedNetworkOfferingProviders.put(Service.Vpn, defaultProviders);

        final Map<Network.Service, Set<Network.Provider>> defaultSharedSGEnabledNetworkOfferingProviders = new HashMap<Network.Service, Set<Network.Provider>>();
        defaultSharedSGEnabledNetworkOfferingProviders.put(Service.Dhcp, defaultProviders);
        defaultSharedSGEnabledNetworkOfferingProviders.put(Service.Dns, defaultProviders);
        defaultSharedSGEnabledNetworkOfferingProviders.put(Service.UserData, defaultProviders);
        final Set<Provider> sgProviders = new HashSet<Provider>();
        sgProviders.add(Provider.SecurityGroupProvider);
        defaultSharedSGEnabledNetworkOfferingProviders.put(Service.SecurityGroup, sgProviders);

        tungstenProvider.add(Provider.Tungsten);
        final Map<Network.Service, Set<Network.Provider>> defaultTungstenSharedSGEnabledNetworkOfferingProviders = new HashMap<>();
        defaultTungstenSharedSGEnabledNetworkOfferingProviders.put(Service.Connectivity, tungstenProvider);
        defaultTungstenSharedSGEnabledNetworkOfferingProviders.put(Service.Dhcp, tungstenProvider);
        defaultTungstenSharedSGEnabledNetworkOfferingProviders.put(Service.Dns, tungstenProvider);
        defaultTungstenSharedSGEnabledNetworkOfferingProviders.put(Service.UserData, tungstenProvider);
        defaultTungstenSharedSGEnabledNetworkOfferingProviders.put(Service.SecurityGroup, tungstenProvider);

        final Map<Network.Service, Set<Network.Provider>> defaultIsolatedSourceNatEnabledNetworkOfferingProviders = new HashMap<Network.Service, Set<Network.Provider>>();
        defaultProviders.clear();
        defaultProviders.add(Network.Provider.VirtualRouter);
        defaultIsolatedSourceNatEnabledNetworkOfferingProviders.put(Service.Dhcp, defaultProviders);
        defaultIsolatedSourceNatEnabledNetworkOfferingProviders.put(Service.Dns, defaultProviders);
        defaultIsolatedSourceNatEnabledNetworkOfferingProviders.put(Service.UserData, defaultProviders);
        defaultIsolatedSourceNatEnabledNetworkOfferingProviders.put(Service.Firewall, defaultProviders);
        defaultIsolatedSourceNatEnabledNetworkOfferingProviders.put(Service.Gateway, defaultProviders);
        defaultIsolatedSourceNatEnabledNetworkOfferingProviders.put(Service.Lb, defaultProviders);
        defaultIsolatedSourceNatEnabledNetworkOfferingProviders.put(Service.SourceNat, defaultProviders);
        defaultIsolatedSourceNatEnabledNetworkOfferingProviders.put(Service.StaticNat, defaultProviders);
        defaultIsolatedSourceNatEnabledNetworkOfferingProviders.put(Service.PortForwarding, defaultProviders);
        defaultIsolatedSourceNatEnabledNetworkOfferingProviders.put(Service.Vpn, defaultProviders);

        final Map<Network.Service, Set<Network.Provider>> defaultVPCOffProviders = new HashMap<Network.Service, Set<Network.Provider>>();
        defaultProviders.clear();
        defaultProviders.add(Network.Provider.VPCVirtualRouter);
        defaultVPCOffProviders.put(Service.Dhcp, defaultProviders);
        defaultVPCOffProviders.put(Service.Dns, defaultProviders);
        defaultVPCOffProviders.put(Service.UserData, defaultProviders);
        defaultVPCOffProviders.put(Service.NetworkACL, defaultProviders);
        defaultVPCOffProviders.put(Service.Gateway, defaultProviders);
        defaultVPCOffProviders.put(Service.Lb, defaultProviders);
        defaultVPCOffProviders.put(Service.SourceNat, defaultProviders);
        defaultVPCOffProviders.put(Service.StaticNat, defaultProviders);
        defaultVPCOffProviders.put(Service.PortForwarding, defaultProviders);
        defaultVPCOffProviders.put(Service.Vpn, defaultProviders);

        Transaction.execute(new TransactionCallbackNoReturn() {
            @Override
            public void doInTransactionWithoutResult(final TransactionStatus status) {
                NetworkOfferingVO offering = null;
                //#1 - quick cloud network offering
                /*if (_networkOfferingDao.findByUniqueName(NetworkOffering.QuickCloudNoServices) == null) {
                    offering = _configMgr.createNetworkOffering(NetworkOffering.QuickCloudNoServices, "Offering for QuickCloud with no services", TrafficType.Guest, null, true,
                            Availability.Optional, null, new HashMap<Network.Service, Set<Network.Provider>>(), true, Network.GuestType.Shared, false, null, true, null, true,
<<<<<<< HEAD
                            false, null, false, null, true, false, null, null, true, null);
                }*/
=======
                            false, null, false, null, true, false, false, null, null, true, null);
                }
>>>>>>> 2aa3f980

                //#2 - SG enabled network offering
                /*if (_networkOfferingDao.findByUniqueName(NetworkOffering.DefaultSharedNetworkOfferingWithSGService) == null) {
                    offering = _configMgr.createNetworkOffering(NetworkOffering.DefaultSharedNetworkOfferingWithSGService, "Offering for Shared Security group enabled networks",
                            TrafficType.Guest, null, true, Availability.Optional, null, defaultSharedNetworkOfferingProviders, true, Network.GuestType.Shared, false, null, true,
<<<<<<< HEAD
                            null, true, false, null, false, null, true, false, null, null, true, null);
                }*/
=======
                            null, true, false, null, false, null, true, false, false, null, null, true, null);
                }
>>>>>>> 2aa3f980

                //#3 - shared network offering with no SG service
                if (_networkOfferingDao.findByUniqueName(NetworkOffering.DefaultSharedNetworkOffering) == null && _networkOfferingDao.findByUniqueName("기본 공유 네트워크오퍼링") == null) {
                    offering = _configMgr.createNetworkOffering("기본 공유 네트워크오퍼링", "Offering for Shared networks", TrafficType.Guest, null, true,
                            Availability.Optional, null, defaultSharedNetworkOfferingProviders, true, Network.GuestType.Shared, false, null, true, null, true, false, null, false,
                            null, true, false, false, null, null, true, null);
                }

                if (_networkOfferingDao.findByUniqueName(NetworkOffering.DEFAULT_TUNGSTEN_SHARED_NETWORK_OFFERING_WITH_SGSERVICE) == null) {
                    offering = _configMgr.createNetworkOffering(NetworkOffering.DEFAULT_TUNGSTEN_SHARED_NETWORK_OFFERING_WITH_SGSERVICE, "Offering for Tungsten Shared Security group enabled networks",
                            TrafficType.Guest, null, true, Availability.Optional, null, defaultTungstenSharedSGEnabledNetworkOfferingProviders, true, Network.GuestType.Shared, false, null, true,
                            null, true, false, null, false, null, true, false, true,null, null, true, null);
                    offering.setState(NetworkOffering.State.Enabled);
                    _networkOfferingDao.update(offering.getId(), offering);
                }

                //#4 - default isolated offering with Source nat service
                if (_networkOfferingDao.findByUniqueName(NetworkOffering.DefaultIsolatedNetworkOfferingWithSourceNatService) == null && _networkOfferingDao.findByUniqueName("기본 격리 네트워크오퍼링(with SourceNat)") == null) {
                    offering = _configMgr.createNetworkOffering("기본 격리 네트워크오퍼링(with SourceNat)",
                            "Offering for Isolated networks with Source Nat service enabled", TrafficType.Guest, null, false, Availability.Required, null,
                            defaultIsolatedSourceNatEnabledNetworkOfferingProviders, true, Network.GuestType.Isolated, false, null, true, null, false, false, null, false, null,
                            true, false, false, null, null, true, null);
                }

                //#5 - default vpc offering with LB service
                if (_networkOfferingDao.findByUniqueName(NetworkOffering.DefaultIsolatedNetworkOfferingForVpcNetworks) == null && _networkOfferingDao.findByUniqueName("VPC 네트워크에 대한 기본 격리 네트워크오퍼링") == null) {
                    offering = _configMgr.createNetworkOffering("VPC 네트워크에 대한 기본 격리 네트워크오퍼링",
                            "Offering for Isolated VPC networks with Source Nat service enabled", TrafficType.Guest, null, false, Availability.Optional, null,
                            defaultVPCOffProviders, true, Network.GuestType.Isolated, false, null, false, null, false, false, null, false, null, true, true, false, null, null, true, null);
                }

                //#6 - default vpc offering with no LB service
                /*if (_networkOfferingDao.findByUniqueName(NetworkOffering.DefaultIsolatedNetworkOfferingForVpcNetworksNoLB) == null) {
                    //remove LB service
                    defaultVPCOffProviders.remove(Service.Lb);
                    offering = _configMgr.createNetworkOffering(NetworkOffering.DefaultIsolatedNetworkOfferingForVpcNetworksNoLB,
                            "Offering for Isolated VPC networks with Source Nat service enabled and LB service disabled", TrafficType.Guest, null, false, Availability.Optional,
<<<<<<< HEAD
                            null, defaultVPCOffProviders, true, Network.GuestType.Isolated, false, null, false, null, false, false, null, false, null, true, true, null, null, true, null);
                }*/
=======
                            null, defaultVPCOffProviders, true, Network.GuestType.Isolated, false, null, false, null, false, false, null, false, null, true, true, false, null, null, true, null);
                }
>>>>>>> 2aa3f980

                //#7 - isolated offering with source nat disabled
                /*if (_networkOfferingDao.findByUniqueName(NetworkOffering.DefaultIsolatedNetworkOffering) == null) {
                    offering = _configMgr.createNetworkOffering(NetworkOffering.DefaultIsolatedNetworkOffering, "Offering for Isolated networks with no Source Nat service",
                            TrafficType.Guest, null, true, Availability.Optional, null, defaultIsolatedNetworkOfferingProviders, true, Network.GuestType.Isolated, false, null,
<<<<<<< HEAD
                            true, null, true, false, null, false, null, true, false, null, null, true, null);
                }*/
=======
                            true, null, true, false, null, false, null, true, false, false, null, null, true, null);
                }
>>>>>>> 2aa3f980

                //#8 - network offering with internal lb service
                final Map<Network.Service, Set<Network.Provider>> internalLbOffProviders = new HashMap<Network.Service, Set<Network.Provider>>();
                final Set<Network.Provider> defaultVpcProvider = new HashSet<Network.Provider>();
                defaultVpcProvider.add(Network.Provider.VPCVirtualRouter);

                final Set<Network.Provider> defaultInternalLbProvider = new HashSet<Network.Provider>();
                defaultInternalLbProvider.add(Network.Provider.InternalLbVm);

                internalLbOffProviders.put(Service.Dhcp, defaultVpcProvider);
                internalLbOffProviders.put(Service.Dns, defaultVpcProvider);
                internalLbOffProviders.put(Service.UserData, defaultVpcProvider);
                internalLbOffProviders.put(Service.NetworkACL, defaultVpcProvider);
                internalLbOffProviders.put(Service.Gateway, defaultVpcProvider);
                internalLbOffProviders.put(Service.Lb, defaultInternalLbProvider);
                internalLbOffProviders.put(Service.SourceNat, defaultVpcProvider);

                if (_networkOfferingDao.findByUniqueName(NetworkOffering.DefaultIsolatedNetworkOfferingForVpcNetworksWithInternalLB) == null && _networkOfferingDao.findByUniqueName("VPC 네트워크에 대한 기본 격리 네트워크오퍼링(with 내부 LB)") == null) {
                    offering = _configMgr.createNetworkOffering("VPC 네트워크에 대한 기본 격리 네트워크오퍼링(with 내부 LB)",
                            "Offering for Isolated VPC networks with Internal Lb support", TrafficType.Guest, null, false, Availability.Optional, null, internalLbOffProviders,
                            true, Network.GuestType.Isolated, false, null, false, null, false, false, null, false, null, true, true, false, null, null, true, null);
                    offering.setInternalLb(true);
                    offering.setPublicLb(false);
                    _networkOfferingDao.update(offering.getId(), offering);
                }

                final Map<Network.Service, Set<Network.Provider>> netscalerServiceProviders = new HashMap<Network.Service, Set<Network.Provider>>();
                final Set<Network.Provider> vrProvider = new HashSet<Network.Provider>();
                vrProvider.add(Provider.VirtualRouter);
                final Set<Network.Provider> sgProvider = new HashSet<Network.Provider>();
                sgProvider.add(Provider.SecurityGroupProvider);
                final Set<Network.Provider> nsProvider = new HashSet<Network.Provider>();
                nsProvider.add(Provider.Netscaler);
                netscalerServiceProviders.put(Service.Dhcp, vrProvider);
                netscalerServiceProviders.put(Service.Dns, vrProvider);
                netscalerServiceProviders.put(Service.UserData, vrProvider);
                netscalerServiceProviders.put(Service.SecurityGroup, sgProvider);
                netscalerServiceProviders.put(Service.StaticNat, nsProvider);
                netscalerServiceProviders.put(Service.Lb, nsProvider);

                final Map<Service, Map<Capability, String>> serviceCapabilityMap = new HashMap<Service, Map<Capability, String>>();
                final Map<Capability, String> elb = new HashMap<Capability, String>();
                elb.put(Capability.ElasticLb, "true");
                final Map<Capability, String> eip = new HashMap<Capability, String>();
                eip.put(Capability.ElasticIp, "true");
                serviceCapabilityMap.put(Service.Lb, elb);
                serviceCapabilityMap.put(Service.StaticNat, eip);

                /*if (_networkOfferingDao.findByUniqueName(NetworkOffering.DefaultSharedEIPandELBNetworkOffering) == null) {
                    offering = _configMgr.createNetworkOffering(NetworkOffering.DefaultSharedEIPandELBNetworkOffering,
                            "Offering for Shared networks with Elastic IP and Elastic LB capabilities", TrafficType.Guest, null, true, Availability.Optional, null,
                            netscalerServiceProviders, true, Network.GuestType.Shared, false, null, true, serviceCapabilityMap, true, false, null, false, null, true, false, false, null, null, true, null);
                    offering.setDedicatedLB(false);
                    _networkOfferingDao.update(offering.getId(), offering);
                }*/

                _networkOfferingDao.persistDefaultL2NetworkOfferings();
            }
        });

        AssignIpAddressSearch = _ipAddressDao.createSearchBuilder();
        AssignIpAddressSearch.and("dc", AssignIpAddressSearch.entity().getDataCenterId(), Op.EQ);
        AssignIpAddressSearch.and("allocated", AssignIpAddressSearch.entity().getAllocatedTime(), Op.NULL);
        AssignIpAddressSearch.and("vlanId", AssignIpAddressSearch.entity().getVlanId(), Op.IN);
        final SearchBuilder<VlanVO> vlanSearch = _vlanDao.createSearchBuilder();
        vlanSearch.and("type", vlanSearch.entity().getVlanType(), Op.EQ);
        vlanSearch.and("networkId", vlanSearch.entity().getNetworkId(), Op.EQ);
        AssignIpAddressSearch.join("vlan", vlanSearch, vlanSearch.entity().getId(), AssignIpAddressSearch.entity().getVlanId(), JoinType.INNER);
        AssignIpAddressSearch.done();

        AssignIpAddressFromPodVlanSearch = _ipAddressDao.createSearchBuilder();
        AssignIpAddressFromPodVlanSearch.and("dc", AssignIpAddressFromPodVlanSearch.entity().getDataCenterId(), Op.EQ);
        AssignIpAddressFromPodVlanSearch.and("allocated", AssignIpAddressFromPodVlanSearch.entity().getAllocatedTime(), Op.NULL);
        AssignIpAddressFromPodVlanSearch.and("vlanId", AssignIpAddressFromPodVlanSearch.entity().getVlanId(), Op.IN);

        final SearchBuilder<VlanVO> podVlanSearch = _vlanDao.createSearchBuilder();
        podVlanSearch.and("type", podVlanSearch.entity().getVlanType(), Op.EQ);
        podVlanSearch.and("networkId", podVlanSearch.entity().getNetworkId(), Op.EQ);
        final SearchBuilder<PodVlanMapVO> podVlanMapSB = _podVlanMapDao.createSearchBuilder();
        podVlanMapSB.and("podId", podVlanMapSB.entity().getPodId(), Op.EQ);
        AssignIpAddressFromPodVlanSearch.join("podVlanMapSB", podVlanMapSB, podVlanMapSB.entity().getVlanDbId(), AssignIpAddressFromPodVlanSearch.entity().getVlanId(),
                JoinType.INNER);
        AssignIpAddressFromPodVlanSearch.join("vlan", podVlanSearch, podVlanSearch.entity().getId(), AssignIpAddressFromPodVlanSearch.entity().getVlanId(), JoinType.INNER);

        AssignIpAddressFromPodVlanSearch.done();

        _executor = Executors.newScheduledThreadPool(1, new NamedThreadFactory("Network-Scavenger"));

        _agentMgr.registerForHostEvents(this, true, false, true);

        Network.State.getStateMachine().registerListener(new NetworkStateListener(_configDao));

        s_logger.info("Network Manager is configured.");

        return true;
    }

    @Override
    public boolean start() {
        final int netGcInterval = NumbersUtil.parseInt(_configDao.getValue(NetworkGcInterval.key()), 60);
        s_logger.info("Network Manager will run the NetworkGarbageCollector every '" + netGcInterval + "' seconds.");

        _executor.scheduleWithFixedDelay(new NetworkGarbageCollector(), netGcInterval, netGcInterval, TimeUnit.SECONDS);
        return true;
    }

    @Override
    public boolean stop() {
        return true;
    }

    protected NetworkOrchestrator() {
        setStateMachine();
    }

    private void updateRouterIpInNetworkDetails(Long networkId, String routerIp, String routerIpv6) {
        if (StringUtils.isNotBlank(routerIp)) {
            networkDetailsDao.addDetail(networkId, ApiConstants.ROUTER_IP, routerIp, true);
        }
        if (StringUtils.isNotBlank(routerIpv6)) {
            networkDetailsDao.addDetail(networkId, ApiConstants.ROUTER_IPV6, routerIpv6, true);
        }
    }

    @Override
    public List<? extends Network> setupNetwork(final Account owner, final NetworkOffering offering, final DeploymentPlan plan, final String name, final String displayText, final boolean isDefault)
            throws ConcurrentOperationException {
        return setupNetwork(owner, offering, null, plan, name, displayText, false, null, null, null, null, true);
    }

    @Override
    @DB
    public List<? extends Network> setupNetwork(final Account owner, final NetworkOffering offering, final Network predefined, final DeploymentPlan plan, final String name,
                                                final String displayText, final boolean errorIfAlreadySetup, final Long domainId, final ACLType aclType, final Boolean subdomainAccess, final Long vpcId,
                                                final Boolean isDisplayNetworkEnabled) throws ConcurrentOperationException {

        final Account locked = _accountDao.acquireInLockTable(owner.getId());
        if (locked == null) {
            throw new ConcurrentOperationException("Unable to acquire lock on " + owner);
        }

        try {
            if (predefined == null
                    || offering.getTrafficType() != TrafficType.Guest && predefined.getCidr() == null && predefined.getBroadcastUri() == null && !(predefined
                    .getBroadcastDomainType() == BroadcastDomainType.Vlan || predefined.getBroadcastDomainType() == BroadcastDomainType.Lswitch || predefined
                    .getBroadcastDomainType() == BroadcastDomainType.Vxlan)) {
                final List<NetworkVO> configs = _networksDao.listBy(owner.getId(), offering.getId(), plan.getDataCenterId());
                if (configs.size() > 0) {
                    if (s_logger.isDebugEnabled()) {
                        s_logger.debug("Found existing network configuration for offering " + offering + ": " + configs.get(0));
                    }

                    if (errorIfAlreadySetup) {
                        final InvalidParameterValueException ex = new InvalidParameterValueException(
                                "Found existing network configuration (with specified id) for offering (with specified id)");
                        ex.addProxyObject(offering.getUuid(), "offeringId");
                        ex.addProxyObject(configs.get(0).getUuid(), "networkConfigId");
                        throw ex;
                    } else {
                        return configs;
                    }
                }
            }

            final List<NetworkVO> networks = new ArrayList<NetworkVO>();

            long related = -1;

            for (final NetworkGuru guru : networkGurus) {
                final Network network = guru.design(offering, plan, predefined, owner);
                if (network == null) {
                    continue;
                }

                if (network.getId() != -1) {
                    if (network instanceof NetworkVO) {
                        networks.add((NetworkVO) network);
                    } else {
                        networks.add(_networksDao.findById(network.getId()));
                    }
                    continue;
                }

                final long id = _networksDao.getNextInSequence(Long.class, "id");
                if (related == -1) {
                    related = id;
                }

                final long relatedFile = related;
                Transaction.execute(new TransactionCallbackNoReturn() {
                    @Override
                    public void doInTransactionWithoutResult(final TransactionStatus status) {
                        final NetworkVO vo = new NetworkVO(id, network, offering.getId(), guru.getName(), owner.getDomainId(), owner.getId(), relatedFile, name, displayText, predefined
                                .getNetworkDomain(), offering.getGuestType(), plan.getDataCenterId(), plan.getPhysicalNetworkId(), aclType, offering.isSpecifyIpRanges(),
                                vpcId, offering.isRedundantRouter(), predefined.getExternalId());
                        vo.setDisplayNetwork(isDisplayNetworkEnabled == null ? true : isDisplayNetworkEnabled);
                        vo.setStrechedL2Network(offering.isSupportingStrechedL2());
                        final NetworkVO networkPersisted = _networksDao.persist(vo, vo.getGuestType() == Network.GuestType.Isolated,
                                finalizeServicesAndProvidersForNetwork(offering, plan.getPhysicalNetworkId()));
                        networks.add(networkPersisted);
                        if (network.getPvlanType() != null) {
                            NetworkDetailVO detailVO = new NetworkDetailVO(networkPersisted.getId(), ApiConstants.ISOLATED_PVLAN_TYPE, network.getPvlanType().toString(), true);
                            networkDetailsDao.persist(detailVO);
                        }

                        updateRouterIpInNetworkDetails(networkPersisted.getId(), network.getRouterIp(), network.getRouterIpv6());

                        if (predefined instanceof NetworkVO && guru instanceof NetworkGuruAdditionalFunctions) {
                            final NetworkGuruAdditionalFunctions functions = (NetworkGuruAdditionalFunctions) guru;
                            functions.finalizeNetworkDesign(networkPersisted.getId(), ((NetworkVO) predefined).getVlanIdAsUUID());
                        }

                        if (domainId != null && aclType == ACLType.Domain) {
                            _networksDao.addDomainToNetwork(id, domainId, subdomainAccess == null ? true : subdomainAccess);
                        }
                    }
                });
            }

            if (networks.size() < 1) {
                // see networkOfferingVO.java
                final CloudRuntimeException ex = new CloudRuntimeException("Unable to convert network offering with specified id to network profile");
                ex.addProxyObject(offering.getUuid(), "offeringId");
                throw ex;
            }

            return networks;
        } finally {
            s_logger.debug("Releasing lock for " + locked);
            _accountDao.releaseFromLockTable(locked.getId());
        }
    }

    @Override
    @DB
    public void allocate(final VirtualMachineProfile vm, final LinkedHashMap<? extends Network, List<? extends NicProfile>> networks, final Map<String, Map<Integer, String>> extraDhcpOptions) throws InsufficientCapacityException,
            ConcurrentOperationException {

        Transaction.execute(new TransactionCallbackWithExceptionNoReturn<InsufficientCapacityException>() {
            @Override
            public void doInTransactionWithoutResult(final TransactionStatus status) throws InsufficientCapacityException {
                if (s_logger.isTraceEnabled()) {
                    s_logger.trace(String.format("allocating networks for %s(template %s); %d networks", vm.getInstanceName(), vm.getTemplate().getUuid(), networks.size()));
                }
                int deviceId = 0;
                int size;
                size = determineNumberOfNicsRequired();

                final boolean[] deviceIds = new boolean[size];
                Arrays.fill(deviceIds, false);

                List<Pair<Network, NicProfile>> profilesList = getOrderedNetworkNicProfileMapping(networks);
                final List<NicProfile> nics = new ArrayList<NicProfile>(size);
                NicProfile defaultNic = null;
                Network nextNetwork = null;
                for (Pair<Network, NicProfile> networkNicPair : profilesList) {
                    nextNetwork = networkNicPair.first();
                    Pair<NicProfile, Integer> newDeviceInfo = addRequestedNicToNicListWithDeviceNumberAndRetrieveDefaultDevice(networkNicPair.second(), deviceIds, deviceId, nextNetwork, nics, defaultNic);
                    defaultNic = newDeviceInfo.first();
                    deviceId = newDeviceInfo.second();
                }
                createExtraNics(size, nics, nextNetwork);

                if (nics.size() == 1) {
                    nics.get(0).setDefaultNic(true);
                }
            }

            /**
             * private transaction method to check and add devices to the nic list and update the info
             */
            Pair<NicProfile, Integer> addRequestedNicToNicListWithDeviceNumberAndRetrieveDefaultDevice(NicProfile requested, boolean[] deviceIds, int deviceId, Network nextNetwork, List<NicProfile> nics, NicProfile defaultNic)
                    throws InsufficientAddressCapacityException, InsufficientVirtualNetworkCapacityException {
                Pair<NicProfile, Integer> rc = new Pair<>(null, null);
                Boolean isDefaultNic = false;
                if (vm != null && requested != null && requested.isDefaultNic()) {
                    isDefaultNic = true;
                }

                while (deviceIds[deviceId] && deviceId < deviceIds.length) {
                    deviceId++;
                }

                final Pair<NicProfile, Integer> vmNicPair = allocateNic(requested, nextNetwork, isDefaultNic, deviceId, vm);
                NicProfile vmNic = null;
                if (vmNicPair != null) {
                    vmNic = vmNicPair.first();
                    if (vmNic == null) {
                        return rc;
                    }
                    deviceId = vmNicPair.second();
                }

                final int devId = vmNic.getDeviceId();
                if (devId >= deviceIds.length) {
                    throw new IllegalArgumentException("Device id for nic is too large: " + vmNic);
                }
                if (deviceIds[devId]) {
                    throw new IllegalArgumentException("Conflicting device id for two different nics: " + vmNic);
                }

                deviceIds[devId] = true;

                if (vmNic.isDefaultNic()) {
                    if (defaultNic != null) {
                        throw new IllegalArgumentException("You cannot specify two nics as default nics: nic 1 = " + defaultNic + "; nic 2 = " + vmNic);
                    }
                    defaultNic = vmNic;
                }

                nics.add(vmNic);
                vm.addNic(vmNic);
                saveExtraDhcpOptions(nextNetwork.getUuid(), vmNic.getId(), extraDhcpOptions);
                rc.first(defaultNic);
                rc.second(deviceId);
                return rc;
            }

            /**
             * private transaction method to get oredered list of Network and NicProfile pair
             * @return ordered list of Network and NicProfile pair
             * @param networks the map od networks to nic profiles list
             */
            private List<Pair<Network, NicProfile>> getOrderedNetworkNicProfileMapping(final LinkedHashMap<? extends Network, List<? extends NicProfile>> networks) {
                List<Pair<Network, NicProfile>> profilesList = new ArrayList<>();
                for (final Map.Entry<? extends Network, List<? extends NicProfile>> network : networks.entrySet()) {
                    List<? extends NicProfile> requestedProfiles = network.getValue();
                    if (requestedProfiles == null) {
                        requestedProfiles = new ArrayList<NicProfile>();
                    }
                    if (requestedProfiles.isEmpty()) {
                        requestedProfiles.add(null);
                    }
                    for (final NicProfile requested : requestedProfiles) {
                        profilesList.add(new Pair<Network, NicProfile>(network.getKey(), requested));
                    }
                }
                profilesList.sort(new Comparator<Pair<Network, NicProfile>>() {
                    @Override
                    public int compare(Pair<Network, NicProfile> pair1, Pair<Network, NicProfile> pair2) {
                        int profile1Order = Integer.MAX_VALUE;
                        int profile2Order = Integer.MAX_VALUE;
                        if (pair1 != null && pair1.second() != null && pair1.second().getOrderIndex() != null) {
                            profile1Order = pair1.second().getOrderIndex();
                        }
                        if (pair2 != null && pair2.second() != null && pair2.second().getOrderIndex() != null) {
                            profile2Order = pair2.second().getOrderIndex();
                        }
                        return profile1Order - profile2Order;
                    }
                });
                return profilesList;
            }

            /**
             * private transaction method to run over the objects and determine nic requirements
             * @return the total numer of nics required
             */
            private int determineNumberOfNicsRequired() {
                int size = 0;
                for (final Network ntwk : networks.keySet()) {
                    final List<? extends NicProfile> profiles = networks.get(ntwk);
                    if (profiles != null && !profiles.isEmpty()) {
                        size = size + profiles.size();
                    } else {
                        size = size + 1;
                    }
                }

                List<OVFNetworkTO> netprereqs = templateDeployAsIsDetailsDao.listNetworkRequirementsByTemplateId(vm.getTemplate().getId());
                if (size < netprereqs.size()) {
                    size = netprereqs.size();
                }
                return size;
            }

            /**
             * private transaction method to add nics as required
             * @param size the number needed
             * @param nics the list of nics present
             * @param finalNetwork the network to add the nics to
             * @throws InsufficientVirtualNetworkCapacityException great
             * @throws InsufficientAddressCapacityException also magnificent, as the name suggests
             */
            private void createExtraNics(int size, List<NicProfile> nics, Network finalNetwork) throws InsufficientVirtualNetworkCapacityException, InsufficientAddressCapacityException {
                if (nics.size() != size) {
                    s_logger.warn("Number of nics " + nics.size() + " doesn't match number of requested nics " + size);
                    if (nics.size() > size) {
                        throw new CloudRuntimeException("Number of nics " + nics.size() + " doesn't match number of requested networks " + size);
                    } else {
                        if (finalNetwork == null) {
                            throw new CloudRuntimeException(String.format("can not assign network to %d remaining required NICs", size - nics.size()));
                        }
                        // create extra
                        for (int extraNicNum = nics.size(); extraNicNum < size; extraNicNum++) {
                            final Pair<NicProfile, Integer> vmNicPair = allocateNic(new NicProfile(), finalNetwork, false, extraNicNum, vm);
                        }
                    }
                }
            }
        });
    }

    @Override
    public void saveExtraDhcpOptions(final String networkUuid, final Long nicId, final Map<String, Map<Integer, String>> extraDhcpOptionMap) {

        if (extraDhcpOptionMap != null) {
            Map<Integer, String> extraDhcpOption = extraDhcpOptionMap.get(networkUuid);
            if (extraDhcpOption != null) {
                List<NicExtraDhcpOptionVO> nicExtraDhcpOptionList = new LinkedList<>();

                for (Integer code : extraDhcpOption.keySet()) {
                    Dhcp.DhcpOptionCode.valueOfInt(code); //check if code is supported or not.
                    NicExtraDhcpOptionVO nicExtraDhcpOptionVO = new NicExtraDhcpOptionVO(nicId, code, extraDhcpOption.get(code));
                    nicExtraDhcpOptionList.add(nicExtraDhcpOptionVO);
                }
                _nicExtraDhcpOptionDao.saveExtraDhcpOptions(nicExtraDhcpOptionList);
            }
        }
    }

    @DB
    @Override
    public Pair<NicProfile, Integer> allocateNic(final NicProfile requested, final Network network, final Boolean isDefaultNic, int deviceId, final VirtualMachineProfile vm)
            throws InsufficientVirtualNetworkCapacityException, InsufficientAddressCapacityException, ConcurrentOperationException {

        final NetworkVO ntwkVO = _networksDao.findById(network.getId());
        s_logger.debug("Allocating nic for vm " + vm.getVirtualMachine() + " in network " + network + " with requested profile " + requested);
        final NetworkGuru guru = AdapterBase.getAdapterByName(networkGurus, ntwkVO.getGuruName());

        if (requested != null && requested.getMode() == null) {
            requested.setMode(network.getMode());
        }
        final NicProfile profile = guru.allocate(network, requested, vm);
        if (profile == null) {
            return null;
        }

        if (isDefaultNic != null) {
            profile.setDefaultNic(isDefaultNic);
        }

        if (requested != null && requested.getMode() == null) {
            profile.setMode(requested.getMode());
        } else {
            profile.setMode(network.getMode());
        }

        NicVO vo = new NicVO(guru.getName(), vm.getId(), network.getId(), vm.getType());

        DataCenterVO dcVo = _dcDao.findById(network.getDataCenterId());
        if (dcVo.getNetworkType() == NetworkType.Basic) {
            configureNicProfileBasedOnRequestedIp(requested, profile, network);
        }

        deviceId = applyProfileToNic(vo, profile, deviceId);
        vo = _nicDao.persist(vo);

        final Integer networkRate = _networkModel.getNetworkRate(network.getId(), vm.getId());
        final NicProfile vmNic = new NicProfile(vo, network, vo.getBroadcastUri(), vo.getIsolationUri(), networkRate, _networkModel.isSecurityGroupSupportedInNetwork(network),
                _networkModel.getNetworkTag(vm.getHypervisorType(), network));
        if (vm.getType() == Type.DomainRouter) {
            Pair<NetworkVO, VpcVO> networks = getGuestNetworkRouterAndVpcDetails(vm.getId());
            setMtuDetailsInVRNic(networks, network, vo);
            _nicDao.update(vo.getId(), vo);
            setMtuInVRNicProfile(networks, network.getTrafficType(), vmNic);
        }
        return new Pair<NicProfile, Integer>(vmNic, Integer.valueOf(deviceId));
    }

    private void setMtuDetailsInVRNic(final Pair<NetworkVO, VpcVO> networks, Network network, NicVO vo) {
        if (TrafficType.Public == network.getTrafficType()) {
            if (networks == null) {
                return;
            }
            NetworkVO networkVO = networks.first();
            VpcVO vpcVO = networks.second();
            if (vpcVO != null) {
                vo.setMtu(vpcVO.getPublicMtu());
            } else {
                vo.setMtu(networkVO.getPublicMtu());
            }
        } else if (TrafficType.Guest == network.getTrafficType()) {
            vo.setMtu(network.getPrivateMtu());
        }
    }

    private void setMtuInVRNicProfile(final Pair<NetworkVO, VpcVO> networks, TrafficType trafficType, NicProfile vmNic) {
        if (networks == null) {
            return;
        }
        NetworkVO networkVO = networks.first();
        VpcVO vpcVO = networks.second();
        if (networkVO != null) {
            if (TrafficType.Public == trafficType) {
                if (vpcVO != null) {
                    vmNic.setMtu(vpcVO.getPublicMtu());
                } else {
                    vmNic.setMtu(networkVO.getPublicMtu());
                }
            } else if (TrafficType.Guest == trafficType) {
                vmNic.setMtu(networkVO.getPrivateMtu());
            }
        }
    }

    private Pair<NetworkVO, VpcVO> getGuestNetworkRouterAndVpcDetails(long routerId) {
        List<DomainRouterJoinVO> routerVo = routerJoinDao.getRouterByIdAndTrafficType(routerId, TrafficType.Guest);
        if (routerVo.isEmpty()) {
            routerVo = routerJoinDao.getRouterByIdAndTrafficType(routerId, TrafficType.Public);
            if (routerVo.isEmpty()) {
                return null;
            }
        }
        DomainRouterJoinVO guestRouterDetails = routerVo.get(0);
        VpcVO vpc = null;
        if (guestRouterDetails.getVpcId() != 0)  {
            vpc = _entityMgr.findById(VpcVO.class, guestRouterDetails.getVpcId());
        }
        long networkId = guestRouterDetails.getNetworkId();
        return new Pair<>(_networksDao.findById(networkId), vpc);
    }

    /**
     * If the requested IPv4 address from the NicProfile was configured then it configures the IPv4 address, Netmask and Gateway to deploy the VM with the requested IP.
     */
    protected void configureNicProfileBasedOnRequestedIp(NicProfile requestedNicProfile, NicProfile nicProfile, Network network) {
        if (requestedNicProfile == null) {
            return;
        }
        String requestedIpv4Address = requestedNicProfile.getRequestedIPv4();
        if (requestedIpv4Address == null) {
            return;
        }
        if (!NetUtils.isValidIp4(requestedIpv4Address)) {
            throw new InvalidParameterValueException(String.format("The requested [IPv4 address='%s'] is not a valid IP address", requestedIpv4Address));
        }

        VlanVO vlanVo = _vlanDao.findByNetworkIdAndIpv4(network.getId(), requestedIpv4Address);
        if (vlanVo == null) {
            throw new InvalidParameterValueException(String.format("Trying to configure a Nic with the requested [IPv4='%s'] but cannot find a Vlan for the [network id='%s']",
                    requestedIpv4Address, network.getId()));
        }

        String ipv4Gateway = vlanVo.getVlanGateway();
        String ipv4Netmask = vlanVo.getVlanNetmask();

        if (!NetUtils.isValidIp4(ipv4Gateway)) {
            throw new InvalidParameterValueException(String.format("The [IPv4Gateway='%s'] from [VlanId='%s'] is not valid", ipv4Gateway, vlanVo.getId()));
        }
        if (!NetUtils.isValidIp4Netmask(ipv4Netmask)) {
            throw new InvalidParameterValueException(String.format("The [IPv4Netmask='%s'] from [VlanId='%s'] is not valid", ipv4Netmask, vlanVo.getId()));
        }

        acquireLockAndCheckIfIpv4IsFree(network, requestedIpv4Address);

        nicProfile.setIPv4Address(requestedIpv4Address);
        nicProfile.setIPv4Gateway(ipv4Gateway);
        nicProfile.setIPv4Netmask(ipv4Netmask);

        if (nicProfile.getMacAddress() == null) {
            try {
                String macAddress = _networkModel.getNextAvailableMacAddressInNetwork(network.getId());
                nicProfile.setMacAddress(macAddress);
            } catch (InsufficientAddressCapacityException e) {
                throw new CloudRuntimeException(String.format("Cannot get next available mac address in [network id='%s']", network.getId()), e);
            }
        }
    }

    /**
     * Acquires lock in "user_ip_address" and checks if the requested IPv4 address is Free.
     */
    protected void acquireLockAndCheckIfIpv4IsFree(Network network, String requestedIpv4Address) {
        IPAddressVO ipVO = _ipAddressDao.findByIpAndSourceNetworkId(network.getId(), requestedIpv4Address);
        if (ipVO == null) {
            throw new InvalidParameterValueException(
                    String.format("Cannot find IPAddressVO for guest [IPv4 address='%s'] and [network id='%s']", requestedIpv4Address, network.getId()));
        }
        try {
            IPAddressVO lockedIpVO = _ipAddressDao.acquireInLockTable(ipVO.getId());
            validateLockedRequestedIp(ipVO, lockedIpVO);
            lockedIpVO.setState(IPAddressVO.State.Allocated);
            _ipAddressDao.update(lockedIpVO.getId(), lockedIpVO);
        } finally {
            _ipAddressDao.releaseFromLockTable(ipVO.getId());
        }
    }

    /**
     * Validates the locked IP, throwing an exeption if the locked IP is null or the locked IP is not in 'Free' state.
     */
    protected void validateLockedRequestedIp(IPAddressVO ipVO, IPAddressVO lockedIpVO) {
        if (lockedIpVO == null) {
            throw new InvalidParameterValueException(String.format("Cannot acquire guest [IPv4 address='%s'] as it was removed while acquiring lock", ipVO.getAddress()));
        }
        if (lockedIpVO.getState() != IPAddressVO.State.Free) {
            throw new InvalidParameterValueException(
                    String.format("Cannot acquire guest [IPv4 address='%s']; The Ip address is in [state='%s']", ipVO.getAddress(), lockedIpVO.getState().toString()));
        }
    }

    protected Integer applyProfileToNic(final NicVO vo, final NicProfile profile, Integer deviceId) {
        if (profile.getDeviceId() != null) {
            vo.setDeviceId(profile.getDeviceId());
        } else if (deviceId != null) {
            vo.setDeviceId(deviceId++);
        }

        if (profile.getReservationStrategy() != null) {
            vo.setReservationStrategy(profile.getReservationStrategy());
        }

        vo.setDefaultNic(profile.isDefaultNic());

        vo.setIPv4Address(profile.getIPv4Address());
        vo.setAddressFormat(profile.getFormat());

        if (profile.getMacAddress() != null) {
            vo.setMacAddress(profile.getMacAddress());
        }

        vo.setMode(profile.getMode());
        vo.setIPv4Netmask(profile.getIPv4Netmask());
        vo.setIPv4Gateway(profile.getIPv4Gateway());

        if (profile.getBroadCastUri() != null) {
            vo.setBroadcastUri(profile.getBroadCastUri());
        }

        if (profile.getIsolationUri() != null) {
            vo.setIsolationUri(profile.getIsolationUri());
        }

        vo.setState(Nic.State.Allocated);

        vo.setIPv6Address(profile.getIPv6Address());
        vo.setIPv6Gateway(profile.getIPv6Gateway());
        vo.setIPv6Cidr(profile.getIPv6Cidr());

        return deviceId;
    }

    protected void applyProfileToNicForRelease(final NicVO vo, final NicProfile profile) {
        vo.setIPv4Gateway(profile.getIPv4Gateway());
        vo.setAddressFormat(profile.getFormat());
        vo.setIPv4Address(profile.getIPv4Address());
        vo.setIPv6Address(profile.getIPv6Address());
        vo.setMacAddress(profile.getMacAddress());
        if (profile.getReservationStrategy() != null) {
            vo.setReservationStrategy(profile.getReservationStrategy());
        }
        vo.setBroadcastUri(profile.getBroadCastUri());
        vo.setIsolationUri(profile.getIsolationUri());
        vo.setIPv4Netmask(profile.getIPv4Netmask());
    }

    protected void applyProfileToNetwork(final NetworkVO network, final NetworkProfile profile) {
        network.setBroadcastUri(profile.getBroadcastUri());
        network.setDns1(profile.getDns1());
        network.setDns2(profile.getDns2());
        network.setPhysicalNetworkId(profile.getPhysicalNetworkId());
    }

    protected NicTO toNicTO(final NicVO nic, final NicProfile profile, final NetworkVO config) {
        final NicTO to = new NicTO();
        to.setDeviceId(nic.getDeviceId());
        to.setBroadcastType(config.getBroadcastDomainType());
        to.setType(config.getTrafficType());
        to.setIp(nic.getIPv4Address());
        to.setNetmask(nic.getIPv4Netmask());
        to.setMac(nic.getMacAddress());
        to.setDns1(profile.getIPv4Dns1());
        to.setDns2(profile.getIPv4Dns2());
        if (nic.getIPv4Gateway() != null) {
            to.setGateway(nic.getIPv4Gateway());
        } else {
            to.setGateway(config.getGateway());
        }
        if (nic.getVmType() != VirtualMachine.Type.User) {
            to.setPxeDisable(true);
        }
        to.setDefaultNic(nic.isDefaultNic());
        to.setBroadcastUri(nic.getBroadcastUri());
        to.setIsolationuri(nic.getIsolationUri());
        if (profile != null) {
            to.setDns1(profile.getIPv4Dns1());
            to.setDns2(profile.getIPv4Dns2());
        }

        final Integer networkRate = _networkModel.getNetworkRate(config.getId(), null);
        to.setNetworkRateMbps(networkRate);

        to.setUuid(config.getUuid());

        return to;
    }

    boolean isNetworkImplemented(final NetworkVO network) {
        final Network.State state = network.getState();
        final NetworkOfferingVO offeringVO = _networkOfferingDao.findById(network.getNetworkOfferingId());
        if (state == Network.State.Implemented) {
            return true;
        } else if (state == Network.State.Setup) {
            final DataCenterVO zone = _dcDao.findById(network.getDataCenterId());
            if ((!isSharedNetworkOfferingWithServices(network.getNetworkOfferingId()) && !offeringVO.isPersistent()) || zone.getNetworkType() == NetworkType.Basic) {
                return true;
            }
        }
        return false;
    }

    Pair<NetworkGuru, NetworkVO> implementNetwork(final long networkId, final DeployDestination dest, final ReservationContext context, final boolean isRouter) throws ConcurrentOperationException,
            ResourceUnavailableException, InsufficientCapacityException {
        Pair<NetworkGuru, NetworkVO> implemented = null;
        if (!isRouter) {
            implemented = implementNetwork(networkId, dest, context);
        } else {
            // At the time of implementing network (using implementNetwork() method), if the VR needs to be deployed then
            // it follows the same path of regular VM deployment. This leads to a nested call to implementNetwork() while
            // preparing VR nics. This flow creates issues in dealing with network state transitions. The original call
            // puts network in "Implementing" state and then the nested call again tries to put it into same state resulting
            // in issues. In order to avoid it, implementNetwork() call for VR is replaced with below code.
            final NetworkVO network = _networksDao.findById(networkId);
            final NetworkGuru guru = AdapterBase.getAdapterByName(networkGurus, network.getGuruName());
            implemented = new Pair<NetworkGuru, NetworkVO>(guru, network);
        }
        return implemented;
    }

    /**
     * Creates a dummy NicTO object which is used by the respective hypervisors to setup network elements / resources
     * - bridges(KVM), VLANs(Xen) and portgroups(VMWare) for L2 network
     */
    private NicTO createNicTOFromNetworkAndOffering(NetworkVO networkVO, NetworkOfferingVO networkOfferingVO, HostVO hostVO) {
        NicTO to = new NicTO();
        to.setName(_networkModel.getNetworkTag(hostVO.getHypervisorType(), networkVO));
        to.setBroadcastType(networkVO.getBroadcastDomainType());
        to.setType(networkVO.getTrafficType());
        to.setBroadcastUri(networkVO.getBroadcastUri());
        to.setIsolationuri(networkVO.getBroadcastUri());
        to.setNetworkRateMbps(_configMgr.getNetworkOfferingNetworkRate(networkOfferingVO.getId(), networkVO.getDataCenterId()));
        to.setSecurityGroupEnabled(_networkModel.isSecurityGroupSupportedInNetwork(networkVO));
        return to;
    }

    private Pair<Boolean, NicTO> isNtwConfiguredInCluster(HostVO hostVO, Map<Long, List<Long>> clusterToHostsMap, NetworkVO networkVO, NetworkOfferingVO networkOfferingVO) {
        Long clusterId = hostVO.getClusterId();
        List<Long> hosts = clusterToHostsMap.get(clusterId);
        if (hosts == null) {
            hosts = new ArrayList<>();
        }
        if (hostVO.getHypervisorType() == HypervisorType.KVM || hostVO.getHypervisorType() == HypervisorType.XenServer) {
            hosts.add(hostVO.getId());
            clusterToHostsMap.put(clusterId, hosts);
            return new Pair<>(false, createNicTOFromNetworkAndOffering(networkVO, networkOfferingVO, hostVO));
        }
        if (hosts != null && !hosts.isEmpty()) {
            return new Pair<>(true, createNicTOFromNetworkAndOffering(networkVO, networkOfferingVO, hostVO));
        }
        hosts.add(hostVO.getId());
        clusterToHostsMap.put(clusterId, hosts);
        return new Pair<>(false, createNicTOFromNetworkAndOffering(networkVO, networkOfferingVO, hostVO));
    }

    private void setupPersistentNetwork(NetworkVO network, NetworkOfferingVO offering, Long dcId) throws AgentUnavailableException, OperationTimedoutException {
        List<ClusterVO> clusterVOs = clusterDao.listClustersByDcId(dcId);
        List<HostVO> hosts = resourceManager.listAllUpAndEnabledHostsInOneZoneByType(Host.Type.Routing, dcId);
        Map<Long, List<Long>> clusterToHostsMap = new HashMap<>();

        for (HostVO host : hosts) {
            try {
                Pair<Boolean, NicTO> networkCfgStateAndDetails = isNtwConfiguredInCluster(host, clusterToHostsMap, network, offering);
                if (networkCfgStateAndDetails.first()) {
                    continue;
                }
                NicTO to = networkCfgStateAndDetails.second();
                SetupPersistentNetworkCommand cmd = new SetupPersistentNetworkCommand(to);
                final SetupPersistentNetworkAnswer answer = (SetupPersistentNetworkAnswer) _agentMgr.send(host.getId(), cmd);

                if (answer == null) {
                    s_logger.warn("Unable to get an answer to the SetupPersistentNetworkCommand from agent:" + host.getId());
                    clusterToHostsMap.get(host.getClusterId()).remove(host.getId());
                    continue;
                }

                if (!answer.getResult()) {
                    s_logger.warn("Unable to setup agent " + host.getId() + " due to " + answer.getDetails());
                    clusterToHostsMap.get(host.getClusterId()).remove(host.getId());
                }
            } catch (Exception e) {
                s_logger.warn("Failed to connect to host: " + host.getName());
            }
        }
        if (clusterToHostsMap.keySet().size() != clusterVOs.size()) {
            s_logger.warn("Hosts on all clusters may not have been configured with network devices.");
        }
    }

    private boolean networkMeetsPersistenceCriteria(NetworkVO network, NetworkOfferingVO offering, boolean cleanup) {
        boolean criteriaMet = offering.isPersistent() &&
                (network.getBroadcastUri() != null && BroadcastDomainType.getSchemeValue(network.getBroadcastUri()) == BroadcastDomainType.Vlan);
        if (!cleanup) {
            return criteriaMet && network.getGuestType() == GuestType.L2;
        } else {
            return criteriaMet && (network.getGuestType() == GuestType.L2 || network.getGuestType() == GuestType.Isolated);
        }
    }

    @Override
    @DB
    public Pair<NetworkGuru, NetworkVO> implementNetwork(final long networkId, final DeployDestination dest, final ReservationContext context) throws ConcurrentOperationException,
            ResourceUnavailableException, InsufficientCapacityException {
        final Pair<NetworkGuru, NetworkVO> implemented = new Pair<NetworkGuru, NetworkVO>(null, null);

        NetworkVO network = _networksDao.findById(networkId);
        final NetworkGuru guru = AdapterBase.getAdapterByName(networkGurus, network.getGuruName());
        if (isNetworkImplemented(network)) {
            s_logger.debug("Network id=" + networkId + " is already implemented");
            implemented.set(guru, network);
            return implemented;
        }

        // Acquire lock only when network needs to be implemented
        network = _networksDao.acquireInLockTable(networkId, NetworkLockTimeout.value());
        if (network == null) {
            // see NetworkVO.java
            final ConcurrentOperationException ex = new ConcurrentOperationException("Unable to acquire network configuration");
            ex.addProxyObject(_entityMgr.findById(Network.class, networkId).getUuid());
            throw ex;
        }

        if (s_logger.isDebugEnabled()) {
            s_logger.debug("Lock is acquired for network id " + networkId + " as a part of network implement");
        }

        try {
            if (isNetworkImplemented(network)) {
                s_logger.debug("Network id=" + networkId + " is already implemented");
                implemented.set(guru, network);
                return implemented;
            }

            if (s_logger.isDebugEnabled()) {
                s_logger.debug("Asking " + guru.getName() + " to implement " + network);
            }

            final NetworkOfferingVO offering = _networkOfferingDao.findById(network.getNetworkOfferingId());

            network.setReservationId(context.getReservationId());
            if (isSharedNetworkWithServices(network)) {
                network.setState(Network.State.Implementing);
            } else {
                stateTransitTo(network, Event.ImplementNetwork);
            }

            final Network result = guru.implement(network, offering, dest, context);
            network.setCidr(result.getCidr());
            network.setBroadcastUri(result.getBroadcastUri());
            network.setGateway(result.getGateway());
            network.setMode(result.getMode());
            network.setPhysicalNetworkId(result.getPhysicalNetworkId());
            _networksDao.update(networkId, network);

            // implement network elements and re-apply all the network rules
            implementNetworkElementsAndResources(dest, context, network, offering);

            long dcId = dest.getDataCenter().getId();
            if (networkMeetsPersistenceCriteria(network, offering, false)) {
                setupPersistentNetwork(network, offering, dcId);
            }
            if (isSharedNetworkWithServices(network)) {
                network.setState(Network.State.Implemented);
            } else {
                stateTransitTo(network, Event.OperationSucceeded);
            }

            network.setRestartRequired(false);
            _networksDao.update(network.getId(), network);
            implemented.set(guru, network);
            return implemented;
        } catch (final NoTransitionException e) {
            s_logger.error(e.getMessage());
            return new Pair<NetworkGuru, NetworkVO>(null, null);
        } catch (final CloudRuntimeException | OperationTimedoutException e) {
            s_logger.error("Caught exception: " + e.getMessage());
            return new Pair<NetworkGuru, NetworkVO>(null, null);
        } finally {
            if (implemented.first() == null) {
                s_logger.debug("Cleaning up because we're unable to implement the network " + network);
                try {
                    if (isSharedNetworkWithServices(network)) {
                        network.setState(Network.State.Shutdown);
                        _networksDao.update(networkId, network);
                    } else {
                        stateTransitTo(network, Event.OperationFailed);
                    }
                } catch (final NoTransitionException e) {
                    s_logger.error(e.getMessage());
                }

                try {
                    shutdownNetwork(networkId, context, false);
                } catch (final Exception e) {
                    // Don't throw this exception as it would hide the original thrown exception, just log
                    s_logger.error("Exception caught while shutting down a network as part of a failed implementation", e);
                }
            }

            _networksDao.releaseFromLockTable(networkId);
            if (s_logger.isDebugEnabled()) {
                s_logger.debug("Lock is released for network id " + networkId + " as a part of network implement");
            }
        }
    }

    @Override
    public void implementNetworkElementsAndResources(final DeployDestination dest, final ReservationContext context, final Network network, final NetworkOffering offering)
            throws ConcurrentOperationException, InsufficientAddressCapacityException, ResourceUnavailableException, InsufficientCapacityException {

        // Associate a source NAT IP (if one isn't already associated with the network) if this is a
        //     1) 'Isolated' or 'Shared' guest virtual network in the advance zone
        //     2) network has sourceNat service
        //     3) network offering does not support a shared source NAT rule

        final boolean sharedSourceNat = offering.isSharedSourceNat();
        final DataCenter zone = _dcDao.findById(network.getDataCenterId());

        if (!sharedSourceNat && _networkModel.areServicesSupportedInNetwork(network.getId(), Service.SourceNat)
                && (network.getGuestType() == Network.GuestType.Isolated || network.getGuestType() == Network.GuestType.Shared && zone.getNetworkType() == NetworkType.Advanced)) {

            List<IPAddressVO> ips = null;
            final Account owner = _entityMgr.findById(Account.class, network.getAccountId());
            if (network.getVpcId() != null) {
                ips = _ipAddressDao.listByAssociatedVpc(network.getVpcId(), true);
                if (ips.isEmpty()) {
                    final Vpc vpc = _vpcMgr.getActiveVpc(network.getVpcId());
                    s_logger.debug("Creating a source nat ip for vpc " + vpc);
                    _vpcMgr.assignSourceNatIpAddressToVpc(owner, vpc);
                }
            } else {
                ips = _ipAddressDao.listByAssociatedNetwork(network.getId(), true);
                if (ips.isEmpty()) {
                    s_logger.debug("Creating a source nat ip for network " + network);
                    _ipAddrMgr.assignSourceNatIpAddressToGuestNetwork(owner, network);
                }
            }
        }
        // get providers to implement
        final List<Provider> providersToImplement = getNetworkProviders(network.getId());
        implementNetworkElements(dest, context, network, offering, providersToImplement);

        //Reset the extra DHCP option that may have been cleared per nic.
        List<NicVO> nicVOs = _nicDao.listByNetworkId(network.getId());
        for (NicVO nicVO : nicVOs) {
            if (nicVO.getState() == Nic.State.Reserved) {
                configureExtraDhcpOptions(network, nicVO.getId());
            }
        }

        for (final NetworkElement element : networkElements) {
            if (element instanceof AggregatedCommandExecutor && providersToImplement.contains(element.getProvider())) {
                ((AggregatedCommandExecutor) element).prepareAggregatedExecution(network, dest);
            }
        }

        try {
            // reapply all the firewall/staticNat/lb rules
            s_logger.debug("Reprogramming network " + network + " as a part of network implement");
            if (!reprogramNetworkRules(network.getId(), CallContext.current().getCallingAccount(), network)) {
                s_logger.warn("Failed to re-program the network as a part of network " + network + " implement");
                // see DataCenterVO.java
                final ResourceUnavailableException ex = new ResourceUnavailableException("Unable to apply network rules as a part of network " + network + " implement", DataCenter.class,
                        network.getDataCenterId());
                ex.addProxyObject(_entityMgr.findById(DataCenter.class, network.getDataCenterId()).getUuid());
                throw ex;
            }
            for (final NetworkElement element : networkElements) {
                if (element instanceof AggregatedCommandExecutor && providersToImplement.contains(element.getProvider())) {
                    if (!((AggregatedCommandExecutor) element).completeAggregatedExecution(network, dest)) {
                        s_logger.warn("Failed to re-program the network as a part of network " + network + " implement due to aggregated commands execution failure!");
                        // see DataCenterVO.java
                        final ResourceUnavailableException ex = new ResourceUnavailableException("Unable to apply network rules as a part of network " + network + " implement", DataCenter.class,
                                network.getDataCenterId());
                        ex.addProxyObject(_entityMgr.findById(DataCenter.class, network.getDataCenterId()).getUuid());
                        throw ex;
                    }
                }
            }
        } finally {
            for (final NetworkElement element : networkElements) {
                if (element instanceof AggregatedCommandExecutor && providersToImplement.contains(element.getProvider())) {
                    ((AggregatedCommandExecutor) element).cleanupAggregatedExecution(network, dest);
                }
            }
        }
    }

    private void implementNetworkElements(final DeployDestination dest, final ReservationContext context, final Network network, final NetworkOffering offering, final List<Provider> providersToImplement)
            throws ConcurrentOperationException, ResourceUnavailableException, InsufficientCapacityException {
        for (NetworkElement element : networkElements) {
            if (providersToImplement.contains(element.getProvider())) {
                if (!_networkModel.isProviderEnabledInPhysicalNetwork(_networkModel.getPhysicalNetworkId(network), element.getProvider().getName())) {
                    // The physicalNetworkId will not get translated into a uuid by the response serializer,
                    // because the serializer would look up the NetworkVO class's table and retrieve the
                    // network id instead of the physical network id.
                    // So just throw this exception as is. We may need to TBD by changing the serializer.
                    throw new CloudRuntimeException("Service provider " + element.getProvider().getName() + " either doesn't exist or is not enabled in physical network id: "
                            + network.getPhysicalNetworkId());
                }

                if (s_logger.isDebugEnabled()) {
                    s_logger.debug("Asking " + element.getName() + " to implemenet " + network);
                }

                if (!element.implement(network, offering, dest, context)) {
                    CloudRuntimeException ex = new CloudRuntimeException("Failed to implement provider " + element.getProvider().getName() + " for network with specified id");
                    ex.addProxyObject(network.getUuid(), "networkId");
                    throw ex;
                }
            }
        }
    }

    // This method re-programs the rules/ips for existing network
    protected boolean reprogramNetworkRules(final long networkId, final Account caller, final Network network) throws ResourceUnavailableException {
        boolean success = true;

        //Apply egress rules first to effect the egress policy early on the guest traffic
        final List<FirewallRuleVO> firewallEgressRulesToApply = _firewallDao.listByNetworkPurposeTrafficType(networkId, Purpose.Firewall, FirewallRule.TrafficType.Egress);
        final NetworkOfferingVO offering = _networkOfferingDao.findById(network.getNetworkOfferingId());
        final DataCenter zone = _dcDao.findById(network.getDataCenterId());
        if (_networkModel.areServicesSupportedInNetwork(network.getId(), Service.Firewall) && _networkModel.areServicesSupportedInNetwork(network.getId(), Service.Firewall)
                && (network.getGuestType() == Network.GuestType.Isolated || network.getGuestType() == Network.GuestType.Shared && zone.getNetworkType() == NetworkType.Advanced)) {
            // add default egress rule to accept the traffic
            _firewallMgr.applyDefaultEgressFirewallRule(network.getId(), offering.isEgressDefaultPolicy(), true);
        }
        if (!_firewallMgr.applyFirewallRules(firewallEgressRulesToApply, false, caller)) {
            s_logger.warn("Failed to reapply firewall Egress rule(s) as a part of network id=" + networkId + " restart");
            success = false;
        }

        // associate all ip addresses
        if (!_ipAddrMgr.applyIpAssociations(network, false)) {
            s_logger.warn("Failed to apply ip addresses as a part of network id" + networkId + " restart");
            success = false;
        }

        // apply static nat
        if (!_rulesMgr.applyStaticNatsForNetwork(networkId, false, caller)) {
            s_logger.warn("Failed to apply static nats a part of network id" + networkId + " restart");
            success = false;
        }

        // apply firewall rules
        final List<FirewallRuleVO> firewallIngressRulesToApply = _firewallDao.listByNetworkPurposeTrafficType(networkId, Purpose.Firewall, FirewallRule.TrafficType.Ingress);
        if (!_firewallMgr.applyFirewallRules(firewallIngressRulesToApply, false, caller)) {
            s_logger.warn("Failed to reapply Ingress firewall rule(s) as a part of network id=" + networkId + " restart");
            success = false;
        }

        // apply port forwarding rules
        if (!_rulesMgr.applyPortForwardingRulesForNetwork(networkId, false, caller)) {
            s_logger.warn("Failed to reapply port forwarding rule(s) as a part of network id=" + networkId + " restart");
            success = false;
        }

        // apply static nat rules
        if (!_rulesMgr.applyStaticNatRulesForNetwork(networkId, false, caller)) {
            s_logger.warn("Failed to reapply static nat rule(s) as a part of network id=" + networkId + " restart");
            success = false;
        }

        // apply public load balancer rules
        if (!_lbMgr.applyLoadBalancersForNetwork(networkId, Scheme.Public)) {
            s_logger.warn("Failed to reapply Public load balancer rules as a part of network id=" + networkId + " restart");
            success = false;
        }

        // apply internal load balancer rules
        if (!_lbMgr.applyLoadBalancersForNetwork(networkId, Scheme.Internal)) {
            s_logger.warn("Failed to reapply internal load balancer rules as a part of network id=" + networkId + " restart");
            success = false;
        }

        // apply vpn rules
        final List<? extends RemoteAccessVpn> vpnsToReapply = _vpnMgr.listRemoteAccessVpns(networkId);
        if (vpnsToReapply != null) {
            for (final RemoteAccessVpn vpn : vpnsToReapply) {
                // Start remote access vpn per ip
                if (_vpnMgr.startRemoteAccessVpn(vpn.getServerAddressId(), false) == null) {
                    s_logger.warn("Failed to reapply vpn rules as a part of network id=" + networkId + " restart");
                    success = false;
                }
            }
        }

        //apply network ACLs
        if (!_networkACLMgr.applyACLToNetwork(networkId)) {
            s_logger.warn("Failed to reapply network ACLs as a part of  of network id=" + networkId + " restart");
            success = false;
        }

        return success;
    }

    protected boolean prepareElement(final NetworkElement element, final Network network, final NicProfile profile, final VirtualMachineProfile vmProfile, final DeployDestination dest,
                                     final ReservationContext context) throws InsufficientCapacityException, ConcurrentOperationException, ResourceUnavailableException {
        element.prepare(network, profile, vmProfile, dest, context);
        if (vmProfile.getType() == Type.User && element.getProvider() != null) {
            if (_networkModel.areServicesSupportedInNetwork(network.getId(), Service.Dhcp)
                    && _networkModel.isProviderSupportServiceInNetwork(network.getId(), Service.Dhcp, element.getProvider()) && element instanceof DhcpServiceProvider) {
                final DhcpServiceProvider sp = (DhcpServiceProvider) element;
                if (isDhcpAccrossMultipleSubnetsSupported(sp)) {
                    if (!sp.configDhcpSupportForSubnet(network, profile, vmProfile, dest, context)) {
                        return false;
                    }
                }
                if (!sp.addDhcpEntry(network, profile, vmProfile, dest, context)) {
                    return false;
                }
            }
            if (_networkModel.areServicesSupportedInNetwork(network.getId(), Service.Dns)
                    && _networkModel.isProviderSupportServiceInNetwork(network.getId(), Service.Dns, element.getProvider()) && element instanceof DnsServiceProvider) {
                final DnsServiceProvider sp = (DnsServiceProvider) element;
                if (profile.getIPv6Address() == null) {
                    if (!sp.configDnsSupportForSubnet(network, profile, vmProfile, dest, context)) {
                        return false;
                    }
                }
                if (!sp.addDnsEntry(network, profile, vmProfile, dest, context)) {
                    return false;
                }
            }
            if (_networkModel.areServicesSupportedInNetwork(network.getId(), Service.UserData)
                    && _networkModel.isProviderSupportServiceInNetwork(network.getId(), Service.UserData, element.getProvider()) && element instanceof UserDataServiceProvider) {
                final UserDataServiceProvider sp = (UserDataServiceProvider) element;
                if (!sp.addPasswordAndUserdata(network, profile, vmProfile, dest, context)) {
                    return false;
                }
            }
        }
        return true;
    }

    @Override
    public boolean canUpdateInSequence(Network network, boolean forced) {
        List<Provider> providers = getNetworkProviders(network.getId());

        //check if the there are no service provider other than virtualrouter.
        for (Provider provider : providers) {
            if (provider != Provider.VirtualRouter)
                throw new UnsupportedOperationException("Cannot update the network resources in sequence when providers other than virtualrouter are used");
        }
        //check if routers are in correct state before proceeding with the update
        List<DomainRouterVO> routers = routerDao.listByNetworkAndRole(network.getId(), VirtualRouter.Role.VIRTUAL_ROUTER);
        for (DomainRouterVO router : routers){
            if (router.getRedundantState() == VirtualRouter.RedundantState.UNKNOWN) {
                if (!forced) {
                    throw new CloudRuntimeException("Domain router: " + router.getInstanceName() + " is in unknown state, Cannot update network. set parameter forced to true for forcing an update");
                }
            }
        }
        return true;
    }

    @Override
    public List<String> getServicesNotSupportedInNewOffering(Network network, long newNetworkOfferingId) {
        NetworkOffering offering = _networkOfferingDao.findById(newNetworkOfferingId);
        List<String> services = _ntwkOfferingSrvcDao.listServicesForNetworkOffering(offering.getId());
        List<NetworkServiceMapVO> serviceMap = _ntwkSrvcDao.getServicesInNetwork(network.getId());
        List<String> servicesNotInNewOffering = new ArrayList<>();
        for (NetworkServiceMapVO serviceVO : serviceMap) {
            boolean inlist = false;
            for (String service : services) {
                if (serviceVO.getService().equalsIgnoreCase(service)) {
                    inlist = true;
                    break;
                }
            }
            if (!inlist) {
                //ignore Gateway service as this has no effect on the
                //behaviour of network.
                if (!serviceVO.getService().equalsIgnoreCase(Service.Gateway.getName()))
                    servicesNotInNewOffering.add(serviceVO.getService());
            }
        }
        return servicesNotInNewOffering;
    }

    @Override
    public void cleanupConfigForServicesInNetwork(List<String> services, final Network network) {
        long networkId = network.getId();
        Account caller = _accountDao.findById(Account.ACCOUNT_ID_SYSTEM);
        long userId = User.UID_SYSTEM;
        //remove all PF/Static Nat rules for the network
        s_logger.info("Services:" + services + " are no longer supported in network:" + network.getUuid() +
                " after applying new network offering:" + network.getNetworkOfferingId() + " removing the related configuration");
        if (services.contains(Service.StaticNat.getName()) || services.contains(Service.PortForwarding.getName())) {
            try {
                if (_rulesMgr.revokeAllPFStaticNatRulesForNetwork(networkId, userId, caller)) {
                    s_logger.debug("Successfully cleaned up portForwarding/staticNat rules for network id=" + networkId);
                } else {
                    s_logger.warn("Failed to release portForwarding/StaticNat rules as a part of network id=" + networkId + " cleanup");
                }
                if (services.contains(Service.StaticNat.getName())) {
                    //removing static nat configured on ips.
                    //optimizing the db operations using transaction.
                    Transaction.execute(new TransactionCallbackNoReturn() {
                        @Override
                        public void doInTransactionWithoutResult(TransactionStatus status) {
                            List<IPAddressVO> ips = _ipAddressDao.listStaticNatPublicIps(network.getId());
                            for (IPAddressVO ip : ips) {
                                ip.setOneToOneNat(false);
                                ip.setAssociatedWithVmId(null);
                                ip.setVmIp(null);
                                _ipAddressDao.update(ip.getId(), ip);
                            }
                        }
                    });
                }
            } catch (ResourceUnavailableException ex) {
                s_logger.warn("Failed to release portForwarding/StaticNat rules as a part of network id=" + networkId + " cleanup due to resourceUnavailable ", ex);
            }
        }
        if (services.contains(Service.SourceNat.getName())) {
            Transaction.execute(new TransactionCallbackNoReturn() {
                @Override
                public void doInTransactionWithoutResult(TransactionStatus status) {
                    List<IPAddressVO> ips = _ipAddressDao.listByAssociatedNetwork(network.getId(), true);
                    //removing static nat configured on ips.
                    for (IPAddressVO ip : ips) {
                        ip.setSourceNat(false);
                        _ipAddressDao.update(ip.getId(), ip);
                    }
                }
            });
        }
        if (services.contains(Service.Lb.getName())) {
            //remove all LB rules for the network
            if (_lbMgr.removeAllLoadBalanacersForNetwork(networkId, caller, userId)) {
                s_logger.debug("Successfully cleaned up load balancing rules for network id=" + networkId);
            } else {
                s_logger.warn("Failed to cleanup LB rules as a part of network id=" + networkId + " cleanup");
            }
        }

        if (services.contains(Service.Firewall.getName())) {
            //revoke all firewall rules for the network
            try {
                if (_firewallMgr.revokeAllFirewallRulesForNetwork(networkId, userId, caller)) {
                    s_logger.debug("Successfully cleaned up firewallRules rules for network id=" + networkId);
                } else {
                    s_logger.warn("Failed to cleanup Firewall rules as a part of network id=" + networkId + " cleanup");
                }
            } catch (ResourceUnavailableException ex) {
                s_logger.warn("Failed to cleanup Firewall rules as a part of network id=" + networkId + " cleanup due to resourceUnavailable ", ex);
            }
        }

        //do not remove vpn service for vpc networks.
        if (services.contains(Service.Vpn.getName()) && network.getVpcId() == null) {
            RemoteAccessVpnVO vpn = _remoteAccessVpnDao.findByAccountAndNetwork(network.getAccountId(), networkId);
            try {
                _vpnMgr.destroyRemoteAccessVpnForIp(vpn.getServerAddressId(), caller, true);
            } catch (ResourceUnavailableException ex) {
                s_logger.warn("Failed to cleanup remote access vpn resources of network:" + network.getUuid() + " due to Exception: ", ex);
            }
        }
    }

    @Override
    public void configureUpdateInSequence(Network network) {
        List<Provider> providers = getNetworkProviders(network.getId());
        for (NetworkElement element : networkElements) {
            if (providers.contains(element.getProvider())) {
                if (element instanceof RedundantResource) {
                    ((RedundantResource) element).configureResource(network);
                }
            }
        }
    }

    @Override
    public int getResourceCount(Network network) {
        List<Provider> providers = getNetworkProviders(network.getId());
        int resourceCount = 0;
        for (NetworkElement element : networkElements) {
            if (providers.contains(element.getProvider())) {
                //currently only one element implements the redundant resource interface
                if (element instanceof RedundantResource) {
                    resourceCount = ((RedundantResource) element).getResourceCount(network);
                    break;
                }
            }
        }
        return resourceCount;
    }

    @Override
    public void configureExtraDhcpOptions(Network network, long nicId, Map<Integer, String> extraDhcpOptions) {
        if (_networkModel.areServicesSupportedInNetwork(network.getId(), Service.Dhcp)) {
            if (_networkModel.getNetworkServiceCapabilities(network.getId(), Service.Dhcp).containsKey(Capability.ExtraDhcpOptions)) {
                DhcpServiceProvider sp = getDhcpServiceProvider(network);
                sp.setExtraDhcpOptions(network, nicId, extraDhcpOptions);
            }
        }
    }

    @Override
    public void configureExtraDhcpOptions(Network network, long nicId) {
        Map<Integer, String> extraDhcpOptions = getExtraDhcpOptions(nicId);
        configureExtraDhcpOptions(network, nicId, extraDhcpOptions);
    }

    @Override
    public void finalizeUpdateInSequence(Network network, boolean success) {
        List<Provider> providers = getNetworkProviders(network.getId());
        for (NetworkElement element : networkElements) {
            if (providers.contains(element.getProvider())) {
                //currently only one element implements the redundant resource interface
                if (element instanceof RedundantResource) {
                    ((RedundantResource) element).finalize(network, success);
                    break;
                }
            }
        }
    }

    @Override
    public void setHypervisorHostname(VirtualMachineProfile vm, DeployDestination dest, boolean migrationSuccessful) throws ResourceUnavailableException {
        final List<NicVO> nics = _nicDao.listByVmId(vm.getId());
        for (final NicVO nic : nics) {
            final NetworkVO network = _networksDao.findById(nic.getNetworkId());
            final Integer networkRate = _networkModel.getNetworkRate(network.getId(), vm.getId());
            final NicProfile profile = new NicProfile(nic, network, nic.getBroadcastUri(), nic.getIsolationUri(), networkRate, _networkModel.isSecurityGroupSupportedInNetwork(network),
                    _networkModel.getNetworkTag(vm.getHypervisorType(), network));
            for (final NetworkElement element : networkElements) {
                if (_networkModel.areServicesSupportedInNetwork(network.getId(), Service.UserData) && element instanceof UserDataServiceProvider) {
                    if (element instanceof ConfigDriveNetworkElement && !migrationSuccessful || element instanceof VirtualRouterElement && migrationSuccessful) {
                        final UserDataServiceProvider sp = (UserDataServiceProvider) element;
                        if (!sp.saveHypervisorHostname(profile, network, vm, dest)) {
                            throw new CloudRuntimeException("Failed to Add hypervisor hostname");
                        }
                    }
                }
            }
        }
    }

    @DB
    protected void updateNic(final NicVO nic, final long networkId, final int count) {
        Transaction.execute(new TransactionCallbackNoReturn() {
            @Override
            public void doInTransactionWithoutResult(final TransactionStatus status) {
                _nicDao.update(nic.getId(), nic);

                if (nic.getVmType() == VirtualMachine.Type.User) {
                    s_logger.debug("Changing active number of nics for network id=" + networkId + " on " + count);
                    _networksDao.changeActiveNicsBy(networkId, count);
                }

                if (nic.getVmType() == VirtualMachine.Type.User
                        || nic.getVmType() == VirtualMachine.Type.DomainRouter && _networksDao.findById(networkId).getTrafficType() == TrafficType.Guest) {
                    _networksDao.setCheckForGc(networkId);
                }
            }
        });
    }

    @Override
    public void prepare(final VirtualMachineProfile vmProfile, final DeployDestination dest, final ReservationContext context) throws InsufficientCapacityException, ConcurrentOperationException,
            ResourceUnavailableException {
        final List<NicVO> nics = _nicDao.listByVmId(vmProfile.getId());
        // we have to implement default nics first - to ensure that default network elements start up first in multiple
        //nics case
        // (need for setting DNS on Dhcp to domR's Ip4 address)
        Collections.sort(nics, new Comparator<NicVO>() {

            @Override
            public int compare(final NicVO nic1, final NicVO nic2) {
                final boolean isDefault1 = nic1.isDefaultNic();
                final boolean isDefault2 = nic2.isDefaultNic();

                return isDefault1 ^ isDefault2 ? isDefault1 ^ true ? 1 : -1 : 0;
            }
        });

        for (final NicVO nic : nics) {
            final Pair<NetworkGuru, NetworkVO> implemented = implementNetwork(nic.getNetworkId(), dest, context, vmProfile.getVirtualMachine().getType() == Type.DomainRouter);
            if (implemented == null || implemented.first() == null) {
                s_logger.warn("Failed to implement network id=" + nic.getNetworkId() + " as a part of preparing nic id=" + nic.getId());
                throw new CloudRuntimeException("Failed to implement network id=" + nic.getNetworkId() + " as a part preparing nic id=" + nic.getId());
            }

            final NetworkVO network = implemented.second();
            final NicProfile profile = prepareNic(vmProfile, dest, context, nic.getId(), network);
            if (vmProfile.getType() == Type.DomainRouter) {
                Pair<NetworkVO, VpcVO> networks = getGuestNetworkRouterAndVpcDetails(vmProfile.getId());
                setMtuInVRNicProfile(networks, network.getTrafficType(), profile);
            }
            vmProfile.addNic(profile);
        }
    }

    @Override
    public NicProfile prepareNic(final VirtualMachineProfile vmProfile, final DeployDestination dest, final ReservationContext context, final long nicId, final Network network)
            throws InsufficientVirtualNetworkCapacityException, InsufficientAddressCapacityException, ConcurrentOperationException, InsufficientCapacityException,
            ResourceUnavailableException {

        final Integer networkRate = _networkModel.getNetworkRate(network.getId(), vmProfile.getId());
        final NetworkGuru guru = AdapterBase.getAdapterByName(networkGurus, network.getGuruName());
        final NicVO nic = _nicDao.findById(nicId);

        NicProfile profile = null;
        if (nic.getReservationStrategy() == Nic.ReservationStrategy.Start) {
            nic.setState(Nic.State.Reserving);
            nic.setReservationId(context.getReservationId());
            _nicDao.update(nic.getId(), nic);
            URI broadcastUri = nic.getBroadcastUri();
            if (broadcastUri == null) {
                broadcastUri = network.getBroadcastUri();
            }

            final URI isolationUri = nic.getIsolationUri();

            profile = new NicProfile(nic, network, broadcastUri, isolationUri,

                    networkRate, _networkModel.isSecurityGroupSupportedInNetwork(network), _networkModel.getNetworkTag(vmProfile.getHypervisorType(), network));
            guru.reserve(profile, network, vmProfile, dest, context);
            nic.setIPv4Address(profile.getIPv4Address());
            nic.setAddressFormat(profile.getFormat());
            nic.setIPv6Address(profile.getIPv6Address());
            nic.setIPv6Cidr(profile.getIPv6Cidr());
            nic.setIPv6Gateway(profile.getIPv6Gateway());
            nic.setMacAddress(profile.getMacAddress());
            nic.setIsolationUri(profile.getIsolationUri());
            nic.setBroadcastUri(profile.getBroadCastUri());
            nic.setReserver(guru.getName());
            nic.setState(Nic.State.Reserved);
            nic.setIPv4Netmask(profile.getIPv4Netmask());
            nic.setIPv4Gateway(profile.getIPv4Gateway());

            if (profile.getReservationStrategy() != null) {
                nic.setReservationStrategy(profile.getReservationStrategy());
            }
        } else {
            profile = new NicProfile(nic, network, nic.getBroadcastUri(), nic.getIsolationUri(), networkRate, _networkModel.isSecurityGroupSupportedInNetwork(network),
                    _networkModel.getNetworkTag(vmProfile.getHypervisorType(), network));
            guru.updateNicProfile(profile, network);
            nic.setState(Nic.State.Reserved);
        }

        if (vmProfile.getType() == Type.DomainRouter) {
            Pair<NetworkVO, VpcVO> networks = getGuestNetworkRouterAndVpcDetails(vmProfile.getId());
            setMtuDetailsInVRNic(networks, network, nic);
        }
        updateNic(nic, network.getId(), 1);

        final List<Provider> providersToImplement = getNetworkProviders(network.getId());
        for (final NetworkElement element : networkElements) {
            if (providersToImplement.contains(element.getProvider())) {
                if (!_networkModel.isProviderEnabledInPhysicalNetwork(_networkModel.getPhysicalNetworkId(network), element.getProvider().getName())) {
                    throw new CloudRuntimeException("Service provider " + element.getProvider().getName() + " either doesn't exist or is not enabled in physical network id: "
                            + network.getPhysicalNetworkId());
                }
                if (s_logger.isDebugEnabled()) {
                    s_logger.debug("Asking " + element.getName() + " to prepare for " + nic);
                }
                if (!prepareElement(element, network, profile, vmProfile, dest, context)) {
                    throw new InsufficientAddressCapacityException("unable to configure the dhcp service, due to insufficiant address capacity", Network.class, network.getId());
                }
            }
        }

        profile.setSecurityGroupEnabled(_networkModel.isSecurityGroupSupportedInNetwork(network));
        guru.updateNicProfile(profile, network);
        updateRouterDefaultDns(vmProfile, profile);
        configureExtraDhcpOptions(network, nicId);
        return profile;
    }

    @Override
    public Map<Integer, String> getExtraDhcpOptions(long nicId) {
        List<NicExtraDhcpOptionVO> nicExtraDhcpOptionVOList = _nicExtraDhcpOptionDao.listByNicId(nicId);
        return nicExtraDhcpOptionVOList
                .stream()
                .collect(Collectors.toMap(NicExtraDhcpOptionVO::getCode, NicExtraDhcpOptionVO::getValue));
    }

    @Override
    public void prepareNicForMigration(final VirtualMachineProfile vm, final DeployDestination dest) {
        if (vm.getType().equals(VirtualMachine.Type.DomainRouter) && (vm.getHypervisorType().equals(HypervisorType.KVM) || vm.getHypervisorType().equals(HypervisorType.VMware))) {
            //Include nics hot plugged and not stored in DB
            prepareAllNicsForMigration(vm, dest);
            return;
        }
        final List<NicVO> nics = _nicDao.listByVmId(vm.getId());
        final ReservationContext context = new ReservationContextImpl(UUID.randomUUID().toString(), null, null);
        for (final NicVO nic : nics) {
            final NetworkVO network = _networksDao.findById(nic.getNetworkId());
            final Integer networkRate = _networkModel.getNetworkRate(network.getId(), vm.getId());

            final NetworkGuru guru = AdapterBase.getAdapterByName(networkGurus, network.getGuruName());
            final NicProfile profile = new NicProfile(nic, network, nic.getBroadcastUri(), nic.getIsolationUri(), networkRate, _networkModel.isSecurityGroupSupportedInNetwork(network),
                    _networkModel.getNetworkTag(vm.getHypervisorType(), network));
            if (guru instanceof NetworkMigrationResponder) {
                if (!((NetworkMigrationResponder) guru).prepareMigration(profile, network, vm, dest, context)) {
                    s_logger.error("NetworkGuru " + guru + " prepareForMigration failed."); // XXX: Transaction error
                }
            }

            if (network.getGuestType() == Network.GuestType.L2 && vm.getType() == VirtualMachine.Type.User) {
                _userVmMgr.setupVmForPvlan(false, vm.getVirtualMachine().getHostId(), profile);
            }

            final List<Provider> providersToImplement = getNetworkProviders(network.getId());
            for (final NetworkElement element : networkElements) {
                if (providersToImplement.contains(element.getProvider())) {
                    if (!_networkModel.isProviderEnabledInPhysicalNetwork(_networkModel.getPhysicalNetworkId(network), element.getProvider().getName())) {
                        throw new CloudRuntimeException("Service provider " + element.getProvider().getName() + " either doesn't exist or is not enabled in physical network id: "
                                + network.getPhysicalNetworkId());
                    }
                    if (element instanceof NetworkMigrationResponder) {
                        if (!((NetworkMigrationResponder) element).prepareMigration(profile, network, vm, dest, context)) {
                            s_logger.error("NetworkElement " + element + " prepareForMigration failed."); // XXX: Transaction error
                        }
                    }
                }
            }
            guru.updateNicProfile(profile, network);
            vm.addNic(profile);
        }
    }

    /*
    Prepare All Nics for migration including the nics dynamically created and not stored in DB
    This is a temporary workaround work KVM migration
    Once clean fix is added by stored dynamically nics is DB, this workaround won't be needed
     */
    @Override
    public void prepareAllNicsForMigration(final VirtualMachineProfile vm, final DeployDestination dest) {
        final List<NicVO> nics = _nicDao.listByVmId(vm.getId());
        final ReservationContext context = new ReservationContextImpl(UUID.randomUUID().toString(), null, null);
        Long guestNetworkId = null;
        for (final NicVO nic : nics) {
            final NetworkVO network = _networksDao.findById(nic.getNetworkId());
            if (network.getTrafficType().equals(TrafficType.Guest) && network.getGuestType().equals(GuestType.Isolated)) {
                guestNetworkId = network.getId();
            }
            final Integer networkRate = _networkModel.getNetworkRate(network.getId(), vm.getId());

            final NetworkGuru guru = AdapterBase.getAdapterByName(networkGurus, network.getGuruName());
            final NicProfile profile = new NicProfile(nic, network, nic.getBroadcastUri(), nic.getIsolationUri(), networkRate,
                    _networkModel.isSecurityGroupSupportedInNetwork(network), _networkModel.getNetworkTag(vm.getHypervisorType(), network));
            if (guru instanceof NetworkMigrationResponder) {
                if (!((NetworkMigrationResponder) guru).prepareMigration(profile, network, vm, dest, context)) {
                    s_logger.error("NetworkGuru " + guru + " prepareForMigration failed."); // XXX: Transaction error
                }
            }
            final List<Provider> providersToImplement = getNetworkProviders(network.getId());
            for (final NetworkElement element : networkElements) {
                if (providersToImplement.contains(element.getProvider())) {
                    if (!_networkModel.isProviderEnabledInPhysicalNetwork(_networkModel.getPhysicalNetworkId(network), element.getProvider().getName())) {
                        throw new CloudRuntimeException("Service provider " + element.getProvider().getName() + " either doesn't exist or is not enabled in physical network id: " + network.getPhysicalNetworkId());
                    }
                    if (element instanceof NetworkMigrationResponder) {
                        if (!((NetworkMigrationResponder) element).prepareMigration(profile, network, vm, dest, context)) {
                            s_logger.error("NetworkElement " + element + " prepareForMigration failed."); // XXX: Transaction error
                        }
                    }
                }
            }
            guru.updateNicProfile(profile, network);
            vm.addNic(profile);
        }

        final List<String> addedURIs = new ArrayList<String>();
        if (guestNetworkId != null) {
            final List<IPAddressVO> publicIps = _ipAddressDao.listByAssociatedNetwork(guestNetworkId, null);
            for (final IPAddressVO userIp : publicIps) {
                final PublicIp publicIp = PublicIp.createFromAddrAndVlan(userIp, _vlanDao.findById(userIp.getVlanId()));
                final URI broadcastUri = BroadcastDomainType.Vlan.toUri(publicIp.getVlanTag());
                final long ntwkId = publicIp.getNetworkId();
                final Nic nic = _nicDao.findByNetworkIdInstanceIdAndBroadcastUri(ntwkId, vm.getId(),
                        broadcastUri.toString());
                if (nic == null && !addedURIs.contains(broadcastUri.toString())) {
                    //Nic details are not available in DB
                    //Create nic profile for migration
                    s_logger.debug("Creating nic profile for migration. BroadcastUri: " + broadcastUri.toString() + " NetworkId: " + ntwkId + " Vm: " + vm.getId());
                    final NetworkVO network = _networksDao.findById(ntwkId);
                    final NetworkGuru guru = AdapterBase.getAdapterByName(networkGurus, network.getGuruName());
                    final NicProfile profile = new NicProfile();
                    profile.setDeviceId(255); //dummyId
                    profile.setIPv4Address(userIp.getAddress().toString());
                    profile.setIPv4Netmask(publicIp.getNetmask());
                    profile.setIPv4Gateway(publicIp.getGateway());
                    profile.setMacAddress(publicIp.getMacAddress());
                    profile.setBroadcastType(network.getBroadcastDomainType());
                    profile.setTrafficType(network.getTrafficType());
                    profile.setBroadcastUri(broadcastUri);
                    profile.setIsolationUri(Networks.IsolationType.Vlan.toUri(publicIp.getVlanTag()));
                    profile.setSecurityGroupEnabled(_networkModel.isSecurityGroupSupportedInNetwork(network));
                    profile.setName(_networkModel.getNetworkTag(vm.getHypervisorType(), network));
                    profile.setNetworkRate(_networkModel.getNetworkRate(network.getId(), vm.getId()));
                    profile.setNetworkId(network.getId());

                    guru.updateNicProfile(profile, network);
                    vm.addNic(profile);
                    addedURIs.add(broadcastUri.toString());
                }
            }
        }
    }

    private NicProfile findNicProfileById(final VirtualMachineProfile vm, final long id) {
        for (final NicProfile nic : vm.getNics()) {
            if (nic.getId() == id) {
                return nic;
            }
        }
        return null;
    }

    @Override
    public void commitNicForMigration(final VirtualMachineProfile src, final VirtualMachineProfile dst) {
        for (final NicProfile nicSrc : src.getNics()) {
            final NetworkVO network = _networksDao.findById(nicSrc.getNetworkId());
            final NetworkGuru guru = AdapterBase.getAdapterByName(networkGurus, network.getGuruName());
            final NicProfile nicDst = findNicProfileById(dst, nicSrc.getId());
            final ReservationContext src_context = new ReservationContextImpl(nicSrc.getReservationId(), null, null);
            final ReservationContext dst_context = new ReservationContextImpl(nicDst.getReservationId(), null, null);

            if (guru instanceof NetworkMigrationResponder) {
                ((NetworkMigrationResponder) guru).commitMigration(nicSrc, network, src, src_context, dst_context);
            }

            if (network.getGuestType() == Network.GuestType.L2 && src.getType() == VirtualMachine.Type.User) {
                _userVmMgr.setupVmForPvlan(true, src.getVirtualMachine().getHostId(), nicSrc);
            }

            final List<Provider> providersToImplement = getNetworkProviders(network.getId());
            for (final NetworkElement element : networkElements) {
                if (providersToImplement.contains(element.getProvider())) {
                    if (!_networkModel.isProviderEnabledInPhysicalNetwork(_networkModel.getPhysicalNetworkId(network), element.getProvider().getName())) {
                        throw new CloudRuntimeException("Service provider " + element.getProvider().getName() + " either doesn't exist or is not enabled in physical network id: "
                                + network.getPhysicalNetworkId());
                    }
                    if (element instanceof NetworkMigrationResponder) {
                        ((NetworkMigrationResponder) element).commitMigration(nicSrc, network, src, src_context, dst_context);
                    }
                }
            }
            // update the reservation id
            final NicVO nicVo = _nicDao.findById(nicDst.getId());
            nicVo.setReservationId(nicDst.getReservationId());
            _nicDao.persist(nicVo);
        }
    }

    @Override
    public void rollbackNicForMigration(final VirtualMachineProfile src, final VirtualMachineProfile dst) {
        for (final NicProfile nicDst : dst.getNics()) {
            final NetworkVO network = _networksDao.findById(nicDst.getNetworkId());
            final NetworkGuru guru = AdapterBase.getAdapterByName(networkGurus, network.getGuruName());
            final NicProfile nicSrc = findNicProfileById(src, nicDst.getId());
            final ReservationContext src_context = new ReservationContextImpl(nicSrc.getReservationId(), null, null);
            final ReservationContext dst_context = new ReservationContextImpl(nicDst.getReservationId(), null, null);

            if (guru instanceof NetworkMigrationResponder) {
                ((NetworkMigrationResponder) guru).rollbackMigration(nicDst, network, dst, src_context, dst_context);
            }

            if (network.getGuestType() == Network.GuestType.L2 && src.getType() == VirtualMachine.Type.User) {
                _userVmMgr.setupVmForPvlan(true, dst.getVirtualMachine().getHostId(), nicDst);
            }

            final List<Provider> providersToImplement = getNetworkProviders(network.getId());
            for (final NetworkElement element : networkElements) {
                if (providersToImplement.contains(element.getProvider())) {
                    if (!_networkModel.isProviderEnabledInPhysicalNetwork(_networkModel.getPhysicalNetworkId(network), element.getProvider().getName())) {
                        throw new CloudRuntimeException("Service provider " + element.getProvider().getName() + " either doesn't exist or is not enabled in physical network id: "
                                + network.getPhysicalNetworkId());
                    }
                    if (element instanceof NetworkMigrationResponder) {
                        ((NetworkMigrationResponder) element).rollbackMigration(nicDst, network, dst, src_context, dst_context);
                    }
                }
            }
        }
    }

    @Override
    @DB
    public void release(final VirtualMachineProfile vmProfile, final boolean forced) throws ConcurrentOperationException, ResourceUnavailableException {
        final List<NicVO> nics = _nicDao.listByVmId(vmProfile.getId());
        for (final NicVO nic : nics) {
            releaseNic(vmProfile, nic.getId());
        }
    }

    @Override
    @DB
    public void releaseNic(final VirtualMachineProfile vmProfile, final Nic nic) throws ConcurrentOperationException, ResourceUnavailableException {
        releaseNic(vmProfile, nic.getId());
    }

    @DB
    protected void releaseNic(final VirtualMachineProfile vmProfile, final long nicId) throws ConcurrentOperationException, ResourceUnavailableException {
        final Pair<Network, NicProfile> networkToRelease = Transaction.execute(new TransactionCallback<Pair<Network, NicProfile>>() {
            @Override
            public Pair<Network, NicProfile> doInTransaction(final TransactionStatus status) {
                final NicVO nic = _nicDao.lockRow(nicId, true);
                if (nic == null) {
                    throw new ConcurrentOperationException("Unable to acquire lock on nic " + nic);
                }

                final Nic.State originalState = nic.getState();
                final NetworkVO network = _networksDao.findById(nic.getNetworkId());

                if (originalState == Nic.State.Reserved || originalState == Nic.State.Reserving) {
                    if (nic.getReservationStrategy() == Nic.ReservationStrategy.Start) {
                        final NetworkGuru guru = AdapterBase.getAdapterByName(networkGurus, network.getGuruName());
                        nic.setState(Nic.State.Releasing);
                        _nicDao.update(nic.getId(), nic);
                        final NicProfile profile = new NicProfile(nic, network, nic.getBroadcastUri(), nic.getIsolationUri(), null, _networkModel
                                .isSecurityGroupSupportedInNetwork(network), _networkModel.getNetworkTag(vmProfile.getHypervisorType(), network));
                        if (guru.release(profile, vmProfile, nic.getReservationId())) {
                            applyProfileToNicForRelease(nic, profile);
                            nic.setState(Nic.State.Allocated);
                            if (originalState == Nic.State.Reserved) {
                                updateNic(nic, network.getId(), -1);
                            } else {
                                _nicDao.update(nic.getId(), nic);
                            }
                        }
                        // Perform release on network elements
                        return new Pair<Network, NicProfile>(network, profile);
                    } else {
                        nic.setState(Nic.State.Allocated);
                        updateNic(nic, network.getId(), -1);
                    }
                }

                return null;
            }
        });

        // cleanup the entry in vm_network_map
        if (vmProfile.getType().equals(VirtualMachine.Type.User)) {
            final NicVO nic = _nicDao.findById(nicId);
            if (nic != null) {
                final NetworkVO vmNetwork = _networksDao.findById(nic.getNetworkId());
                final VMNetworkMapVO vno = _vmNetworkMapDao.findByVmAndNetworkId(vmProfile.getVirtualMachine().getId(), vmNetwork.getId());
                if (vno != null) {
                    _vmNetworkMapDao.remove(vno.getId());
                }
            }
        }

        if (networkToRelease != null) {
            final Network network = networkToRelease.first();
            final NicProfile profile = networkToRelease.second();
            final List<Provider> providersToImplement = getNetworkProviders(network.getId());
            for (final NetworkElement element : networkElements) {
                if (providersToImplement.contains(element.getProvider())) {
                    if (s_logger.isDebugEnabled()) {
                        s_logger.debug("Asking " + element.getName() + " to release " + profile);
                    }
                    //NOTE: Context appear to never be used in release method
                    //implementations. Consider removing it from interface Element
                    element.release(network, profile, vmProfile, null);
                }
            }
        }
    }

    @Override
    public void cleanupNics(final VirtualMachineProfile vm) {
        if (s_logger.isDebugEnabled()) {
            s_logger.debug("Cleaning network for vm: " + vm.getId());
        }

        final List<NicVO> nics = _nicDao.listByVmId(vm.getId());
        for (final NicVO nic : nics) {
            removeNic(vm, nic);
        }
    }

    @Override
    public void removeNic(final VirtualMachineProfile vm, final Nic nic) {
        removeNic(vm, _nicDao.findById(nic.getId()));
    }

    protected void removeNic(final VirtualMachineProfile vm, final NicVO nic) {

        if (nic.getReservationStrategy() == Nic.ReservationStrategy.Start && nic.getState() != Nic.State.Allocated) {
            // Nics with reservation strategy 'Start' should go through release phase in the Nic life cycle.
            // Ensure that release is performed before Nic is to be removed to avoid resource leaks.
            try {
                releaseNic(vm, nic.getId());
            } catch (final Exception ex) {
                s_logger.warn("Failed to release nic: " + nic.toString() + " as part of remove operation due to", ex);
            }
        }

        final NetworkVO network = _networksDao.findById(nic.getNetworkId());
        if (network != null && network.getTrafficType() == TrafficType.Guest) {
            final String nicIp = StringUtils.isEmpty(nic.getIPv4Address()) ? nic.getIPv6Address() : nic.getIPv4Address();
            if (StringUtils.isNotEmpty(nicIp)) {
                NicProfile nicProfile = new NicProfile(nic.getIPv4Address(), nic.getIPv6Address(), nic.getMacAddress());
                nicProfile.setId(nic.getId());
                cleanupNicDhcpDnsEntry(network, vm, nicProfile);
            }
        }

        Boolean preserveNics = (Boolean) vm.getParameter(VirtualMachineProfile.Param.PreserveNics);
        if (BooleanUtils.isNotTrue(preserveNics)) {
            nic.setState(Nic.State.Deallocating);
            _nicDao.update(nic.getId(), nic);
        }

        final NicProfile profile = new NicProfile(nic, network, null, null, null, _networkModel.isSecurityGroupSupportedInNetwork(network), _networkModel.getNetworkTag(
                vm.getHypervisorType(), network));

        /*
         * We need to release the nics with a Create ReservationStrategy here
         * because the nic is now being removed.
         */
        if (nic.getReservationStrategy() == Nic.ReservationStrategy.Create) {
            final List<Provider> providersToImplement = getNetworkProviders(network.getId());
            for (final NetworkElement element : networkElements) {
                if (providersToImplement.contains(element.getProvider())) {
                    if (s_logger.isDebugEnabled()) {
                        s_logger.debug("Asking " + element.getName() + " to release " + nic);
                    }
                    try {
                        element.release(network, profile, vm, null);
                    } catch (final ConcurrentOperationException ex) {
                        s_logger.warn("release failed during the nic " + nic.toString() + " removeNic due to ", ex);
                    } catch (final ResourceUnavailableException ex) {
                        s_logger.warn("release failed during the nic " + nic.toString() + " removeNic due to ", ex);
                    }
                }
            }
        }

        if (vm.getType() == Type.User
                && network.getTrafficType() == TrafficType.Guest
                && network.getGuestType() == GuestType.Shared
                && isLastNicInSubnet(nic)) {
            if (_networkModel.areServicesSupportedInNetwork(network.getId(), Service.Dhcp)) {
                // remove the dhcpservice ip if this is the last nic in subnet.
                final DhcpServiceProvider dhcpServiceProvider = getDhcpServiceProvider(network);
                if (dhcpServiceProvider != null
                        && isDhcpAccrossMultipleSubnetsSupported(dhcpServiceProvider)) {
                    removeDhcpServiceInSubnet(nic);
                }
            }
            if (_networkModel.areServicesSupportedInNetwork(network.getId(), Service.Dns)) {
                final DnsServiceProvider dnsServiceProvider = getDnsServiceProvider(network);
                if (dnsServiceProvider != null) {
                    try {
                        if (!dnsServiceProvider.removeDnsSupportForSubnet(network)) {
                            s_logger.warn("Failed to remove the ip alias on the dns server");
                        }
                    } catch (final ResourceUnavailableException e) {
                        //failed to remove the dnsconfig.
                        s_logger.info("Unable to delete the ip alias due to unable to contact the dns server.");
                    }
                }
            }
        }

        final NetworkGuru guru = AdapterBase.getAdapterByName(networkGurus, network.getGuruName());
        guru.deallocate(network, profile, vm);
        if (BooleanUtils.isNotTrue(preserveNics)) {
            _nicDao.remove(nic.getId());
        }

        s_logger.debug("Removed nic id=" + nic.getId());
        // release assigned IPv6 for Isolated Network VR NIC

        if (Type.User.equals(vm.getType()) && GuestType.Isolated.equals(network.getGuestType())
                && _networkOfferingDao.isIpv6Supported(network.getNetworkOfferingId()) && StringUtils.isNotEmpty(nic.getIPv6Address())) {
            final boolean usageHidden = networkDetailsDao.isNetworkUsageHidden(network.getId());
            UsageEventUtils.publishUsageEvent(EventTypes.EVENT_NET_IP6_RELEASE, network.getAccountId(), network.getDataCenterId(), 0L,
                    nic.getIPv6Address(), false, Vlan.VlanType.VirtualNetwork.toString(), false, usageHidden,
                    IPv6Address.class.getName(), null);
        }

        //remove the secondary ip addresses corresponding to to this nic
        if (!removeVmSecondaryIpsOfNic(nic.getId())) {
            s_logger.debug("Removing nic " + nic.getId() + " secondary ip addreses failed");
        }
    }

    public boolean isDhcpAccrossMultipleSubnetsSupported(final DhcpServiceProvider dhcpServiceProvider) {

        final Map<Network.Capability, String> capabilities = dhcpServiceProvider.getCapabilities().get(Network.Service.Dhcp);
        final String supportsMultipleSubnets = capabilities.get(Network.Capability.DhcpAccrossMultipleSubnets);
        if (supportsMultipleSubnets != null && Boolean.valueOf(supportsMultipleSubnets)) {
            return true;
        }
        return false;
    }

    private boolean isLastNicInSubnet(final NicVO nic) {
        if (_nicDao.listByNetworkIdTypeAndGatewayAndBroadcastUri(nic.getNetworkId(), VirtualMachine.Type.User, nic.getIPv4Gateway(), nic.getBroadcastUri()).size() > 1) {
            return false;
        }
        return true;
    }

    @DB
    @Override
    public void removeDhcpServiceInSubnet(final Nic nic) {
        final Network network = _networksDao.findById(nic.getNetworkId());
        final DhcpServiceProvider dhcpServiceProvider = getDhcpServiceProvider(network);
        try {
            final NicIpAliasVO ipAlias = _nicIpAliasDao.findByGatewayAndNetworkIdAndState(nic.getIPv4Gateway(), network.getId(), NicIpAlias.State.active);
            if (ipAlias != null) {
                ipAlias.setState(NicIpAlias.State.revoked);
                Transaction.execute(new TransactionCallbackNoReturn() {
                    @Override
                    public void doInTransactionWithoutResult(final TransactionStatus status) {
                        _nicIpAliasDao.update(ipAlias.getId(), ipAlias);
                        final IPAddressVO aliasIpaddressVo = _publicIpAddressDao.findByIpAndSourceNetworkId(ipAlias.getNetworkId(), ipAlias.getIp4Address());
                        _publicIpAddressDao.unassignIpAddress(aliasIpaddressVo.getId());
                    }
                });
                if (!dhcpServiceProvider.removeDhcpSupportForSubnet(network)) {
                    s_logger.warn("Failed to remove the ip alias on the router, marking it as removed in db and freed the allocated ip " + ipAlias.getIp4Address());
                }
            }
        } catch (final ResourceUnavailableException e) {
            //failed to remove the dhcpconfig on the router.
            s_logger.info("Unable to delete the ip alias due to unable to contact the virtualrouter.");
        }

    }

    @Override
    public void removeNics(final VirtualMachineProfile vm) {
        final List<NicVO> nics = _nicDao.listByVmId(vm.getId());
        for (final NicVO nic : nics) {
            _nicDao.remove(nic.getId());
        }
    }

    @Override
    @DB
    public Network createPrivateNetwork(final long networkOfferingId, final String name, final String displayText, final String gateway, final String cidr, final String vlanId, final boolean bypassVlanOverlapCheck, final Account owner, final PhysicalNetwork pNtwk, final Long vpcId) throws ConcurrentOperationException, InsufficientCapacityException, ResourceAllocationException {
        // create network for private gateway
        return createGuestNetwork(networkOfferingId, name, displayText, gateway, cidr, vlanId,
                bypassVlanOverlapCheck, null, owner, null, pNtwk, pNtwk.getDataCenterId(), ACLType.Account, null,
                vpcId, null, null, true, null, null, null, true, null, null,
                null, null, null, null, null);
    }

    @Override
    @DB
    public Network createGuestNetwork(final long networkOfferingId, final String name, final String displayText, final String gateway, final String cidr, String vlanId,
                                      boolean bypassVlanOverlapCheck, String networkDomain, final Account owner, final Long domainId, final PhysicalNetwork pNtwk,
                                      final long zoneId, final ACLType aclType, Boolean subdomainAccess, final Long vpcId, final String ip6Gateway, final String ip6Cidr,
                                      final Boolean isDisplayNetworkEnabled, final String isolatedPvlan, Network.PVlanType isolatedPvlanType, String externalId,
                                      String routerIp, String routerIpv6, String ip4Dns1, String ip4Dns2, String ip6Dns1, String ip6Dns2, Pair<Integer, Integer> vrIfaceMTUs) throws ConcurrentOperationException, InsufficientCapacityException, ResourceAllocationException {
        // create Isolated/Shared/L2 network
        return createGuestNetwork(networkOfferingId, name, displayText, gateway, cidr, vlanId, bypassVlanOverlapCheck,
                networkDomain, owner, domainId, pNtwk, zoneId, aclType, subdomainAccess, vpcId, ip6Gateway, ip6Cidr,
                isDisplayNetworkEnabled, isolatedPvlan, isolatedPvlanType, externalId, false, routerIp, routerIpv6, ip4Dns1, ip4Dns2, ip6Dns1, ip6Dns2, vrIfaceMTUs);
    }

    @DB
    private Network createGuestNetwork(final long networkOfferingId, final String name, final String displayText, final String gateway, final String cidr, String vlanId,
                                       boolean bypassVlanOverlapCheck, String networkDomain, final Account owner, final Long domainId, final PhysicalNetwork pNtwk,
                                       final long zoneId, final ACLType aclType, Boolean subdomainAccess, final Long vpcId, final String ip6Gateway, final String ip6Cidr,
                                       final Boolean isDisplayNetworkEnabled, final String isolatedPvlan, Network.PVlanType isolatedPvlanType, String externalId,
                                       final Boolean isPrivateNetwork, String routerIp, String routerIpv6, final String ip4Dns1, final String ip4Dns2,
                                       final String ip6Dns1, final String ip6Dns2, Pair<Integer, Integer> vrIfaceMTUs) throws ConcurrentOperationException, InsufficientCapacityException, ResourceAllocationException {

        final NetworkOfferingVO ntwkOff = _networkOfferingDao.findById(networkOfferingId);
        final DataCenterVO zone = _dcDao.findById(zoneId);
        // this method supports only guest network creation
        if (ntwkOff.getTrafficType() != TrafficType.Guest) {
            s_logger.warn("Only guest networks can be created using this method");
            return null;
        }

        final boolean updateResourceCount = resourceCountNeedsUpdate(ntwkOff, aclType);
        //check resource limits
        if (updateResourceCount) {
            _resourceLimitMgr.checkResourceLimit(owner, ResourceType.network, isDisplayNetworkEnabled);
        }

        // Validate network offering
        if (ntwkOff.getState() != NetworkOffering.State.Enabled) {
            // see NetworkOfferingVO
            final InvalidParameterValueException ex = new InvalidParameterValueException("Can't use specified network offering id as its state is not " + NetworkOffering.State.Enabled);
            ex.addProxyObject(ntwkOff.getUuid(), "networkOfferingId");
            throw ex;
        }

        // Validate physical network
        if (pNtwk.getState() != PhysicalNetwork.State.Enabled) {
            // see PhysicalNetworkVO.java
            final InvalidParameterValueException ex = new InvalidParameterValueException("Specified physical network id is" + " in incorrect state:" + pNtwk.getState());
            ex.addProxyObject(pNtwk.getUuid(), "physicalNetworkId");
            throw ex;
        }

        boolean ipv6 = false;

        if (StringUtils.isNoneBlank(ip6Gateway, ip6Cidr)) {
            ipv6 = true;
        }
        // Validate zone
        if (zone.getNetworkType() == NetworkType.Basic) {
            // In Basic zone the network should have aclType=Domain, domainId=1, subdomainAccess=true
            if (aclType == null || aclType != ACLType.Domain) {
                throw new InvalidParameterValueException("Only AclType=Domain can be specified for network creation in Basic zone");
            }

            // Only one guest network is supported in Basic zone
            final List<NetworkVO> guestNetworks = _networksDao.listByZoneAndTrafficType(zone.getId(), TrafficType.Guest);
            if (!guestNetworks.isEmpty()) {
                throw new InvalidParameterValueException("Can't have more than one Guest network in zone with network type " + NetworkType.Basic);
            }

            // if zone is basic, only Shared network offerings w/o source nat service are allowed
            if (!(ntwkOff.getGuestType() == GuestType.Shared && !_networkModel.areServicesSupportedByNetworkOffering(ntwkOff.getId(), Service.SourceNat))) {
                throw new InvalidParameterValueException("For zone of type " + NetworkType.Basic + " only offerings of " + "guestType " + GuestType.Shared + " with disabled "
                        + Service.SourceNat.getName() + " service are allowed");
            }

            if (domainId == null || domainId != Domain.ROOT_DOMAIN) {
                throw new InvalidParameterValueException("Guest network in Basic zone should be dedicated to ROOT domain");
            }

            if (subdomainAccess == null) {
                subdomainAccess = true;
            } else if (!subdomainAccess) {
                throw new InvalidParameterValueException("Subdomain access should be set to true for the" + " guest network in the Basic zone");
            }

            if (vlanId == null) {
                vlanId = Vlan.UNTAGGED;
            } else {
                if (!vlanId.equalsIgnoreCase(Vlan.UNTAGGED)) {
                    throw new InvalidParameterValueException("Only vlan " + Vlan.UNTAGGED + " can be created in " + "the zone of type " + NetworkType.Basic);
                }
            }

        } else if (zone.getNetworkType() == NetworkType.Advanced) {
            if (zone.isSecurityGroupEnabled()) {
                if (isolatedPvlan != null) {
                    throw new InvalidParameterValueException("Isolated Private VLAN is not supported with security group!");
                }
                // Only Account specific Isolated network with sourceNat service disabled are allowed in security group
                // enabled zone
                if (ntwkOff.getGuestType() != GuestType.Shared) {
                    throw new InvalidParameterValueException("Only shared guest network can be created in security group enabled zone");
                }
                if (_networkModel.areServicesSupportedByNetworkOffering(ntwkOff.getId(), Service.SourceNat)) {
                    throw new InvalidParameterValueException("Service SourceNat is not allowed in security group enabled zone");
                }
            }

            //don't allow eip/elb networks in Advance zone
            if (ntwkOff.isElasticIp() || ntwkOff.isElasticLb()) {
                throw new InvalidParameterValueException("Elastic IP and Elastic LB services are supported in zone of type " + NetworkType.Basic);
            }
        }

        if (ipv6 && NetUtils.getIp6CidrSize(ip6Cidr) != 64) {
            throw new InvalidParameterValueException("IPv6 subnet should be exactly 64-bits in size");
        }

        //TODO(VXLAN): Support VNI specified
        // VlanId can be specified only when network offering supports it
        final boolean vlanSpecified = vlanId != null;
        if (vlanSpecified != ntwkOff.isSpecifyVlan()) {
            if (vlanSpecified) {
                if (!isSharedNetworkWithoutSpecifyVlan(ntwkOff) && !isPrivateGatewayWithoutSpecifyVlan(ntwkOff)) {
                    throw new InvalidParameterValueException("Can't specify vlan; corresponding offering says specifyVlan=false");
                }
            } else {
                throw new InvalidParameterValueException("Vlan has to be specified; corresponding offering says specifyVlan=true");
            }
        }

        if (vlanSpecified) {
            URI uri = encodeVlanIdIntoBroadcastUri(vlanId, pNtwk);
            // Aux: generate secondary URI for secondary VLAN ID (if provided) for performing checks
            URI secondaryUri = StringUtils.isNotBlank(isolatedPvlan) ? BroadcastDomainType.fromString(isolatedPvlan) : null;
            if (isSharedNetworkWithoutSpecifyVlan(ntwkOff) || isPrivateGatewayWithoutSpecifyVlan(ntwkOff)) {
                bypassVlanOverlapCheck = true;
            }
            //don't allow to specify vlan tag used by physical network for dynamic vlan allocation
            if (!(bypassVlanOverlapCheck && (ntwkOff.getGuestType() == GuestType.Shared || isPrivateNetwork))
                    && _dcDao.findVnet(zoneId, pNtwk.getId(), BroadcastDomainType.getValue(uri)).size() > 0) {
                throw new InvalidParameterValueException("The VLAN tag to use for new guest network, " + vlanId + " is already being used for dynamic vlan allocation for the guest network in zone "
                        + zone.getName());
            }
            if (secondaryUri != null && !(bypassVlanOverlapCheck && ntwkOff.getGuestType() == GuestType.Shared) &&
                    _dcDao.findVnet(zoneId, pNtwk.getId(), BroadcastDomainType.getValue(secondaryUri)).size() > 0) {
                throw new InvalidParameterValueException("The VLAN tag for isolated PVLAN " + isolatedPvlan + " is already being used for dynamic vlan allocation for the guest network in zone "
                        + zone.getName());
            }
            if (!UuidUtils.isUuid(vlanId)) {
                // For Isolated and L2 networks, don't allow to create network with vlan that already exists in the zone
                if (!hasGuestBypassVlanOverlapCheck(bypassVlanOverlapCheck, ntwkOff, isPrivateNetwork)) {
                    if (_networksDao.listByZoneAndUriAndGuestType(zoneId, uri.toString(), null).size() > 0) {
                        throw new InvalidParameterValueException("Network with vlan " + vlanId + " already exists or overlaps with other network vlans in zone " + zoneId);
                    } else if (secondaryUri != null && _networksDao.listByZoneAndUriAndGuestType(zoneId, secondaryUri.toString(), null).size() > 0) {
                        throw new InvalidParameterValueException("Network with vlan " + isolatedPvlan + " already exists or overlaps with other network vlans in zone " + zoneId);
                    } else {
                        final List<DataCenterVnetVO> dcVnets = _datacenterVnetDao.findVnet(zoneId, BroadcastDomainType.getValue(uri));
                        //for the network that is created as part of private gateway,
                        //the vnet is not coming from the data center vnet table, so the list can be empty
                        if (!dcVnets.isEmpty()) {
                            final DataCenterVnetVO dcVnet = dcVnets.get(0);
                            // Fail network creation if specified vlan is dedicated to a different account
                            if (dcVnet.getAccountGuestVlanMapId() != null) {
                                final Long accountGuestVlanMapId = dcVnet.getAccountGuestVlanMapId();
                                final AccountGuestVlanMapVO map = _accountGuestVlanMapDao.findById(accountGuestVlanMapId);
                                if (map.getAccountId() != owner.getAccountId()) {
                                    throw new InvalidParameterValueException("Vlan " + vlanId + " is dedicated to a different account");
                                }
                                // Fail network creation if owner has a dedicated range of vlans but the specified vlan belongs to the system pool
                            } else {
                                final List<AccountGuestVlanMapVO> maps = _accountGuestVlanMapDao.listAccountGuestVlanMapsByAccount(owner.getAccountId());
                                if (maps != null && !maps.isEmpty()) {
                                    final int vnetsAllocatedToAccount = _datacenterVnetDao.countVnetsAllocatedToAccount(zoneId, owner.getAccountId());
                                    final int vnetsDedicatedToAccount = _datacenterVnetDao.countVnetsDedicatedToAccount(zoneId, owner.getAccountId());
                                    if (vnetsAllocatedToAccount < vnetsDedicatedToAccount) {
                                        throw new InvalidParameterValueException("Specified vlan " + vlanId + " doesn't belong" + " to the vlan range dedicated to the owner "
                                                + owner.getAccountName());
                                    }
                                }
                            }
                        }
                    }
                } else {
                    // don't allow to creating shared network with given Vlan ID, if there already exists a isolated network or
                    // shared network with same Vlan ID in the zone
                    if (!bypassVlanOverlapCheck && _networksDao.listByZoneAndUriAndGuestType(zoneId, uri.toString(), GuestType.Isolated).size() > 0) {
                        throw new InvalidParameterValueException("There is an existing isolated/shared network that overlaps with vlan id:" + vlanId + " in zone " + zoneId);
                    }
                }
            }

        }

        // If networkDomain is not specified, take it from the global configuration
        if (_networkModel.areServicesSupportedByNetworkOffering(networkOfferingId, Service.Dns)) {
            final Map<Network.Capability, String> dnsCapabilities = _networkModel.getNetworkOfferingServiceCapabilities(_entityMgr.findById(NetworkOffering.class, networkOfferingId),
                    Service.Dns);
            final String isUpdateDnsSupported = dnsCapabilities.get(Capability.AllowDnsSuffixModification);
            if (isUpdateDnsSupported == null || !Boolean.valueOf(isUpdateDnsSupported)) {
                if (networkDomain != null) {
                    // TBD: NetworkOfferingId and zoneId. Send uuids instead.
                    throw new InvalidParameterValueException("Domain name change is not supported by network offering id=" + networkOfferingId + " in zone id=" + zoneId);
                }
            } else {
                if (networkDomain == null) {
                    // 1) Get networkDomain from the corresponding account/domain/zone
                    if (aclType == ACLType.Domain) {
                        networkDomain = _networkModel.getDomainNetworkDomain(domainId, zoneId);
                    } else if (aclType == ACLType.Account) {
                        networkDomain = _networkModel.getAccountNetworkDomain(owner.getId(), zoneId);
                    }

                    // 2) If null, generate networkDomain using domain suffix from the global config variables
                    if (networkDomain == null) {
                        networkDomain = "cs" + Long.toHexString(owner.getId()) + GuestDomainSuffix.valueIn(zoneId);
                    }

                } else {
                    // validate network domain
                    if (!NetUtils.verifyDomainName(networkDomain)) {
                        throw new InvalidParameterValueException("Invalid network domain. Total length shouldn't exceed 190 chars. Each domain "
                                + "label must be between 1 and 63 characters long, can contain ASCII letters 'a' through 'z', the digits '0' through '9', "
                                + "and the hyphen ('-'); can't start or end with \"-\"");
                    }
                }
            }
        }

        // In Advance zone Cidr for Shared networks and Isolated networks w/o source nat service can't be NULL - 2.2.x
        // limitation, remove after we introduce support for multiple ip ranges
        // with different Cidrs for the same Shared network
        final boolean cidrRequired = zone.getNetworkType() == NetworkType.Advanced
                && ntwkOff.getTrafficType() == TrafficType.Guest
                && (ntwkOff.getGuestType() == GuestType.Shared || (ntwkOff.getGuestType() == GuestType.Isolated
                && !_networkModel.areServicesSupportedByNetworkOffering(ntwkOff.getId(), Service.SourceNat)));
        if (cidr == null && ip6Cidr == null && cidrRequired) {
            if (ntwkOff.getGuestType() == GuestType.Shared) {
                throw new InvalidParameterValueException(String.format("Gateway/netmask are required when creating %s networks.", Network.GuestType.Shared));
            } else {
                throw new InvalidParameterValueException("gateway/netmask are required when create network of" + " type " + GuestType.Isolated + " with service " + Service.SourceNat.getName() + " disabled");
            }
        }

        checkL2OfferingServices(ntwkOff);

        // No cidr can be specified in Basic zone
        if (zone.getNetworkType() == NetworkType.Basic && cidr != null) {
            throw new InvalidParameterValueException("StartIp/endIp/gateway/netmask can't be specified for zone of type " + NetworkType.Basic);
        }

        // Check if cidr is RFC1918 compliant if the network is Guest Isolated for IPv4
        if (cidr != null && ntwkOff.getGuestType() == Network.GuestType.Isolated && ntwkOff.getTrafficType() == TrafficType.Guest) {
            if (!NetUtils.validateGuestCidr(cidr)) {
                throw new InvalidParameterValueException("Virtual Guest Cidr " + cidr + " is not RFC 1918 or 6598 compliant");
            }
        }

        final String networkDomainFinal = networkDomain;
        final String vlanIdFinal = vlanId;
        final Boolean subdomainAccessFinal = subdomainAccess;
        final Network network = Transaction.execute(new TransactionCallback<Network>() {
            @Override
            public Network doInTransaction(final TransactionStatus status) {
                Long physicalNetworkId = null;
                if (pNtwk != null) {
                    physicalNetworkId = pNtwk.getId();
                }
                final DataCenterDeployment plan = new DataCenterDeployment(zoneId, null, null, null, null, physicalNetworkId);
                final NetworkVO userNetwork = new NetworkVO();
                userNetwork.setNetworkDomain(networkDomainFinal);

                if (cidr != null && gateway != null) {
                    userNetwork.setCidr(cidr);
                    userNetwork.setGateway(gateway);
                }

                if (StringUtils.isNoneBlank(ip6Gateway, ip6Cidr)) {
                    userNetwork.setIp6Cidr(ip6Cidr);
                    userNetwork.setIp6Gateway(ip6Gateway);
                }

                if (externalId != null) {
                    userNetwork.setExternalId(externalId);
                }

                if (StringUtils.isNotBlank(routerIp)) {
                    userNetwork.setRouterIp(routerIp);
                }

                if (StringUtils.isNotBlank(routerIpv6)) {
                    userNetwork.setRouterIpv6(routerIpv6);
                }

                if (vrIfaceMTUs != null) {
                    if (vrIfaceMTUs.first() != null && vrIfaceMTUs.first() > 0) {
                        userNetwork.setPublicMtu(vrIfaceMTUs.first());
                    } else {
                        userNetwork.setPublicMtu(Integer.valueOf(NetworkService.VRPublicInterfaceMtu.defaultValue()));
                    }

                    if (vrIfaceMTUs.second() != null && vrIfaceMTUs.second() > 0) {
                        userNetwork.setPrivateMtu(vrIfaceMTUs.second());
                    } else {
                        userNetwork.setPrivateMtu(Integer.valueOf(NetworkService.VRPrivateInterfaceMtu.defaultValue()));
                    }
                } else {
                    userNetwork.setPublicMtu(Integer.valueOf(NetworkService.VRPublicInterfaceMtu.defaultValue()));
                    userNetwork.setPrivateMtu(Integer.valueOf(NetworkService.VRPrivateInterfaceMtu.defaultValue()));
                }

                if (!GuestType.L2.equals(userNetwork.getGuestType())) {
                    if (StringUtils.isNotBlank(ip4Dns1)) {
                        userNetwork.setDns1(ip4Dns1);
                    }
                    if (StringUtils.isNotBlank(ip4Dns2)) {
                        userNetwork.setDns2(ip4Dns2);
                    }
                    if (StringUtils.isNotBlank(ip6Dns1)) {
                        userNetwork.setIp6Dns1(ip6Dns1);
                    }
                    if (StringUtils.isNotBlank(ip6Dns2)) {
                        userNetwork.setIp6Dns2(ip6Dns2);
                    }
                }

                if (vlanIdFinal != null) {
                    if (isolatedPvlan == null) {
                        URI uri = null;
                        if (UuidUtils.isUuid(vlanIdFinal)) {
                            //Logical router's UUID provided as VLAN_ID
                            userNetwork.setVlanIdAsUUID(vlanIdFinal); //Set transient field
                        } else {
                            uri = encodeVlanIdIntoBroadcastUri(vlanIdFinal, pNtwk);
                        }

                        if (_networksDao.listByPhysicalNetworkPvlan(physicalNetworkId, uri.toString()).size() > 0) {
                            throw new InvalidParameterValueException("Network with vlan " + vlanIdFinal +
                                    " already exists or overlaps with other network pvlans in zone " + zoneId);
                        }

                        userNetwork.setBroadcastUri(uri);
                        if (!vlanIdFinal.equalsIgnoreCase(Vlan.UNTAGGED)) {
                            userNetwork.setBroadcastDomainType(BroadcastDomainType.Vlan);
                        } else {
                            userNetwork.setBroadcastDomainType(BroadcastDomainType.Native);
                        }
                    } else {
                        if (vlanIdFinal.equalsIgnoreCase(Vlan.UNTAGGED)) {
                            throw new InvalidParameterValueException("Cannot support pvlan with untagged primary vlan!");
                        }
                        URI uri = NetUtils.generateUriForPvlan(vlanIdFinal, isolatedPvlan, isolatedPvlanType.toString());
                        if (_networksDao.listByPhysicalNetworkPvlan(physicalNetworkId, uri.toString(), isolatedPvlanType).size() > 0) {
                            throw new InvalidParameterValueException("Network with primary vlan " + vlanIdFinal +
                                    " and secondary vlan " + isolatedPvlan + " type " + isolatedPvlanType +
                                    " already exists or overlaps with other network pvlans in zone " + zoneId);
                        }
                        userNetwork.setBroadcastUri(uri);
                        userNetwork.setBroadcastDomainType(BroadcastDomainType.Pvlan);
                        userNetwork.setPvlanType(isolatedPvlanType);
                    }
                }
                final List<? extends Network> networks = setupNetwork(owner, ntwkOff, userNetwork, plan, name, displayText, true, domainId, aclType, subdomainAccessFinal, vpcId,
                        isDisplayNetworkEnabled);
                Network network = null;
                if (networks == null || networks.isEmpty()) {
                    throw new CloudRuntimeException("Fail to create a network");
                } else {
                    if (networks.size() > 0 && networks.get(0).getGuestType() == Network.GuestType.Isolated && networks.get(0).getTrafficType() == TrafficType.Guest) {
                        Network defaultGuestNetwork = networks.get(0);
                        for (final Network nw : networks) {
                            if (nw.getCidr() != null && nw.getCidr().equals(zone.getGuestNetworkCidr())) {
                                defaultGuestNetwork = nw;
                            }
                        }
                        network = defaultGuestNetwork;
                    } else {
                        // For shared network
                        network = networks.get(0);
                    }
                }

                if (updateResourceCount) {
                    _resourceLimitMgr.incrementResourceCount(owner.getId(), ResourceType.network, isDisplayNetworkEnabled);
                }

                return network;
            }
        });

        CallContext.current().setEventDetails("Network Id: " + network.getId());
        CallContext.current().putContextParameter(Network.class, network.getUuid());
        return network;
    }

    @Override
    public boolean isSharedNetworkWithoutSpecifyVlan(NetworkOffering offering) {
        if (offering == null || offering.getTrafficType() != TrafficType.Guest || offering.getGuestType() != GuestType.Shared) {
            return false;
        }
        return !offering.isSpecifyVlan();
    }

    private boolean isPrivateGatewayWithoutSpecifyVlan(NetworkOffering ntwkOff) {
        return ntwkOff.getId() == _networkOfferingDao.findByUniqueName(NetworkOffering.SystemPrivateGatewayNetworkOfferingWithoutVlan).getId();
    }

    /**
     * Encodes VLAN/VXLAN ID into a Broadcast URI according to the isolation method from the Physical Network.
     *
     * @return Broadcast URI, e.g. 'vlan://vlan_ID' or 'vxlan://vlxan_ID'
     */
    protected URI encodeVlanIdIntoBroadcastUri(String vlanId, PhysicalNetwork pNtwk) {
        if (pNtwk == null) {
            throw new InvalidParameterValueException(String.format("Failed to encode VLAN/VXLAN %s into a Broadcast URI. Physical Network cannot be null.", vlanId));
        }

        if (!pNtwk.getIsolationMethods().isEmpty() && StringUtils.isNotBlank(pNtwk.getIsolationMethods().get(0))) {
            String isolationMethod = pNtwk.getIsolationMethods().get(0).toLowerCase();
            String vxlan = BroadcastDomainType.Vxlan.toString().toLowerCase();
            if (isolationMethod.equals(vxlan)) {
                return BroadcastDomainType.encodeStringIntoBroadcastUri(vlanId, BroadcastDomainType.Vxlan);
            }
        }
        return BroadcastDomainType.fromString(vlanId);
    }

    /**
     * Checks bypass VLAN id/range overlap check during network creation for guest networks
     *
     * @param bypassVlanOverlapCheck bypass VLAN id/range overlap check
     * @param ntwkOff                network offering
     */
    private boolean hasGuestBypassVlanOverlapCheck(final boolean bypassVlanOverlapCheck, final NetworkOfferingVO ntwkOff, final boolean isPrivateNetwork) {
        return bypassVlanOverlapCheck && (ntwkOff.getGuestType() != GuestType.Isolated || isPrivateNetwork);
    }

    /**
     * Checks for L2 network offering services. Only 2 cases allowed:
     * - No services
     * - User Data service only, provided by ConfigDrive
     *
     * @param ntwkOff network offering
     */
    protected void checkL2OfferingServices(NetworkOfferingVO ntwkOff) {
        if (ntwkOff.getGuestType() == GuestType.L2 && !_networkModel.listNetworkOfferingServices(ntwkOff.getId()).isEmpty() &&
                (!_networkModel.areServicesSupportedByNetworkOffering(ntwkOff.getId(), Service.UserData) ||
                        (_networkModel.areServicesSupportedByNetworkOffering(ntwkOff.getId(), Service.UserData) &&
                                _networkModel.listNetworkOfferingServices(ntwkOff.getId()).size() > 1))) {
            throw new InvalidParameterValueException("For L2 networks, only UserData service is allowed");
        }
    }

    @Override
    @DB
    public boolean shutdownNetwork(final long networkId, final ReservationContext context, final boolean cleanupElements) {
        NetworkVO network = _networksDao.findById(networkId);
        if (network.getState() == Network.State.Allocated) {
            s_logger.debug("Network is already shutdown: " + network);
            return true;
        }

        if (network.getState() != Network.State.Implemented && network.getState() != Network.State.Shutdown) {
            s_logger.debug("Network is not implemented: " + network);
            return false;
        }

        try {
            //do global lock for the network
            network = _networksDao.acquireInLockTable(networkId, NetworkLockTimeout.value());
            if (network == null) {
                s_logger.warn("Unable to acquire lock for the network " + network + " as a part of network shutdown");
                return false;
            }
            if (s_logger.isDebugEnabled()) {
                s_logger.debug("Lock is acquired for network " + network + " as a part of network shutdown");
            }

            if (network.getState() == Network.State.Allocated) {
                s_logger.debug("Network is already shutdown: " + network);
                return true;
            }

            if (network.getState() != Network.State.Implemented && network.getState() != Network.State.Shutdown) {
                s_logger.debug("Network is not implemented: " + network);
                return false;
            }

            if (isSharedNetworkWithServices(network)) {
                network.setState(Network.State.Shutdown);
                _networksDao.update(network.getId(), network);
            } else {
                try {
                    stateTransitTo(network, Event.DestroyNetwork);
                } catch (final NoTransitionException e) {
                    network.setState(Network.State.Shutdown);
                    _networksDao.update(network.getId(), network);
                }
            }

            final boolean success = shutdownNetworkElementsAndResources(context, cleanupElements, network);

            final NetworkVO networkFinal = network;
            final boolean result = Transaction.execute(new TransactionCallback<Boolean>() {
                @Override
                public Boolean doInTransaction(final TransactionStatus status) {
                    boolean result = false;

                    if (success) {
                        if (s_logger.isDebugEnabled()) {
                            s_logger.debug("Network id=" + networkId + " is shutdown successfully, cleaning up corresponding resources now.");
                        }
                        final NetworkGuru guru = AdapterBase.getAdapterByName(networkGurus, networkFinal.getGuruName());
                        final NetworkProfile profile = convertNetworkToNetworkProfile(networkFinal.getId());
                        guru.shutdown(profile, _networkOfferingDao.findById(networkFinal.getNetworkOfferingId()));

                        applyProfileToNetwork(networkFinal, profile);
                        final DataCenterVO zone = _dcDao.findById(networkFinal.getDataCenterId());
                        if (isSharedNetworkOfferingWithServices(networkFinal.getNetworkOfferingId()) && zone.getNetworkType() == NetworkType.Advanced) {
                            networkFinal.setState(Network.State.Setup);
                        } else {
                            try {
                                stateTransitTo(networkFinal, Event.OperationSucceeded);
                            } catch (final NoTransitionException e) {
                                networkFinal.setState(Network.State.Allocated);
                                networkFinal.setRestartRequired(false);
                            }
                        }
                        _networksDao.update(networkFinal.getId(), networkFinal);
                        _networksDao.clearCheckForGc(networkId);
                        result = true;
                    } else {
                        try {
                            stateTransitTo(networkFinal, Event.OperationFailed);
                        } catch (final NoTransitionException e) {
                            networkFinal.setState(Network.State.Implemented);
                            _networksDao.update(networkFinal.getId(), networkFinal);
                        }
                        result = false;
                    }

                    return result;
                }
            });

            return result;
        } finally {
            if (network != null) {
                _networksDao.releaseFromLockTable(network.getId());
                if (s_logger.isDebugEnabled()) {
                    s_logger.debug("Lock is released for network " + network + " as a part of network shutdown");
                }
            }
        }
    }

    @Override
    public boolean shutdownNetworkElementsAndResources(final ReservationContext context, final boolean cleanupElements, final Network network) {

        // get providers to shutdown
        final List<Provider> providersToShutdown = getNetworkProviders(network.getId());

        // 1) Cleanup all the rules for the network. If it fails, just log the failure and proceed with shutting down
        // the elements
        boolean cleanupResult = true;
        boolean cleanupNeeded = false;
        try {
            for (final Provider provider : providersToShutdown) {
                if (provider.cleanupNeededOnShutdown()) {
                    cleanupNeeded = true;
                    break;
                }
            }
            if (cleanupNeeded) {
                cleanupResult = shutdownNetworkResources(network.getId(), context.getAccount(), context.getCaller().getId());
            }
        } catch (final Exception ex) {
            s_logger.warn("shutdownNetworkRules failed during the network " + network + " shutdown due to ", ex);
        } finally {
            // just warn the administrator that the network elements failed to shutdown
            if (!cleanupResult) {
                s_logger.warn("Failed to cleanup network id=" + network.getId() + " resources as a part of shutdownNetwork");
            }
        }

        // 2) Shutdown all the network elements
        boolean success = true;
        for (final NetworkElement element : networkElements) {
            if (providersToShutdown.contains(element.getProvider())) {
                try {
                    if (s_logger.isDebugEnabled()) {
                        s_logger.debug("Sending network shutdown to " + element.getName());
                    }
                    if (!element.shutdown(network, context, cleanupElements)) {
                        s_logger.warn("Unable to complete shutdown of the network elements due to element: " + element.getName());
                        success = false;
                    }
                } catch (final ResourceUnavailableException e) {
                    s_logger.warn("Unable to complete shutdown of the network elements due to element: " + element.getName(), e);
                    success = false;
                } catch (final ConcurrentOperationException e) {
                    s_logger.warn("Unable to complete shutdown of the network elements due to element: " + element.getName(), e);
                    success = false;
                } catch (final Exception e) {
                    s_logger.warn("Unable to complete shutdown of the network elements due to element: " + element.getName(), e);
                    success = false;
                }
            }
        }
        return success;
    }

    private void cleanupPersistentnNetworkResources(NetworkVO network) {
        long networkOfferingId = network.getNetworkOfferingId();
        NetworkOfferingVO offering = _networkOfferingDao.findById(networkOfferingId);
        if (offering != null) {
            if (networkMeetsPersistenceCriteria(network, offering, true) &&
                    _networksDao.getOtherPersistentNetworksCount(network.getId(), network.getBroadcastUri().toString(), offering.isPersistent()) == 0) {
                List<HostVO> hosts = resourceManager.listAllUpAndEnabledHostsInOneZoneByType(Host.Type.Routing, network.getDataCenterId());
                for (HostVO host : hosts) {
                    try {
                        NicTO to = createNicTOFromNetworkAndOffering(network, offering, host);
                        CleanupPersistentNetworkResourceCommand cmd = new CleanupPersistentNetworkResourceCommand(to);
                        CleanupPersistentNetworkResourceAnswer answer = (CleanupPersistentNetworkResourceAnswer) _agentMgr.send(host.getId(), cmd);
                        if (answer == null) {
                            s_logger.warn("Unable to get an answer to the CleanupPersistentNetworkResourceCommand from agent:" + host.getId());
                            continue;
                        }

                        if (!answer.getResult()) {
                            s_logger.warn("Unable to setup agent " + host.getId() + " due to " + answer.getDetails());
                        }
                    } catch (Exception e) {
                        s_logger.warn("Failed to cleanup network resources on host: " + host.getName());
                    }
                }
            }
        }
    }

    @Override
    @DB
    public boolean destroyNetwork(final long networkId, final ReservationContext context, final boolean forced) {
        final Account callerAccount = context.getAccount();

        NetworkVO network = _networksDao.findById(networkId);
        if (network == null) {
            s_logger.debug("Unable to find network with id: " + networkId);
            return false;
        }
        // Make sure that there are no user vms in the network that are not Expunged/Error
        final List<UserVmVO> userVms = _userVmDao.listByNetworkIdAndStates(networkId);

        for (final UserVmVO vm : userVms) {
            if (!(vm.getState() == VirtualMachine.State.Expunging && vm.getRemoved() != null)) {
                s_logger.warn("Can't delete the network, not all user vms are expunged. Vm " + vm + " is in " + vm.getState() + " state");
                return false;
            }
        }

        // Don't allow to delete network via api call when it has vms assigned to it
        final int nicCount = getActiveNicsInNetwork(networkId);
        if (nicCount > 0) {
            s_logger.debug("The network id=" + networkId + " has active Nics, but shouldn't.");
            // at this point we have already determined that there are no active user vms in network
            // if the op_networks table shows active nics, it's a bug in releasing nics updating op_networks
            _networksDao.changeActiveNicsBy(networkId, -1 * nicCount);
        }

        //In Basic zone, make sure that there are no non-removed console proxies and SSVMs using the network
        final DataCenter zone = _entityMgr.findById(DataCenter.class, network.getDataCenterId());
        if (zone.getNetworkType() == NetworkType.Basic) {
            final List<VMInstanceVO> systemVms = _vmDao.listNonRemovedVmsByTypeAndNetwork(network.getId(), Type.ConsoleProxy, Type.SecondaryStorageVm);
            if (systemVms != null && !systemVms.isEmpty()) {
                s_logger.warn("Can't delete the network, not all consoleProxy/secondaryStorage vms are expunged");
                return false;
            }
        }

        cleanupPersistentnNetworkResources(network);

        // Shutdown network first
        shutdownNetwork(networkId, context, false);

        // get updated state for the network
        network = _networksDao.findById(networkId);
        if (network.getState() != Network.State.Allocated && network.getState() != Network.State.Setup && !forced) {
            s_logger.debug("Network is not not in the correct state to be destroyed: " + network.getState());
            return false;
        }

        boolean success = true;
        if (!cleanupNetworkResources(networkId, callerAccount, context.getCaller().getId())) {
            s_logger.warn("Unable to delete network id=" + networkId + ": failed to cleanup network resources");
            return false;
        }

        // get providers to destroy
        final List<Provider> providersToDestroy = getNetworkProviders(network.getId());
        for (final NetworkElement element : networkElements) {
            if (providersToDestroy.contains(element.getProvider())) {
                try {
                    if (s_logger.isDebugEnabled()) {
                        s_logger.debug("Sending destroy to " + element);
                    }

                    if (!element.destroy(network, context)) {
                        success = false;
                        s_logger.warn("Unable to complete destroy of the network: failed to destroy network element " + element.getName());
                    }
                } catch (final ResourceUnavailableException e) {
                    s_logger.warn("Unable to complete destroy of the network due to element: " + element.getName(), e);
                    success = false;
                } catch (final ConcurrentOperationException e) {
                    s_logger.warn("Unable to complete destroy of the network due to element: " + element.getName(), e);
                    success = false;
                } catch (final Exception e) {
                    s_logger.warn("Unable to complete destroy of the network due to element: " + element.getName(), e);
                    success = false;
                }
            }
        }

        if (success) {
            if (s_logger.isDebugEnabled()) {
                s_logger.debug("Network id=" + networkId + " is destroyed successfully, cleaning up corresponding resources now.");
            }

            final NetworkVO networkFinal = network;
            try {
                Transaction.execute(new TransactionCallbackNoReturn() {
                    @Override
                    public void doInTransactionWithoutResult(final TransactionStatus status) {
                        final NetworkGuru guru = AdapterBase.getAdapterByName(networkGurus, networkFinal.getGuruName());

                        if (!guru.trash(networkFinal, _networkOfferingDao.findById(networkFinal.getNetworkOfferingId()))) {
                            throw new CloudRuntimeException("Failed to trash network.");
                        }

                        if (!deleteVlansInNetwork(networkFinal, context.getCaller().getId(), callerAccount)) {
                            s_logger.warn("Failed to delete network " + networkFinal + "; was unable to cleanup corresponding ip ranges");
                            throw new CloudRuntimeException("Failed to delete network " + networkFinal + "; was unable to cleanup corresponding ip ranges");
                        } else {
                            // commit transaction only when ips and vlans for the network are released successfully

                            ipv6Service.releaseIpv6SubnetForNetwork(networkId);
                            ipv6Service.removePublicIpv6PlaceholderNics(networkFinal);
                            try {
                                stateTransitTo(networkFinal, Event.DestroyNetwork);
                            } catch (final NoTransitionException e) {
                                s_logger.debug(e.getMessage());
                            }
                            if (_networksDao.remove(networkFinal.getId())) {
                                final NetworkDomainVO networkDomain = _networkDomainDao.getDomainNetworkMapByNetworkId(networkFinal.getId());
                                if (networkDomain != null) {
                                    _networkDomainDao.remove(networkDomain.getId());
                                }

                                final NetworkAccountVO networkAccount = _networkAccountDao.getAccountNetworkMapByNetworkId(networkFinal.getId());
                                if (networkAccount != null) {
                                    _networkAccountDao.remove(networkAccount.getId());
                                }

                                networkDetailsDao.removeDetails(networkFinal.getId());
                                networkPermissionDao.removeAllPermissions(networkFinal.getId());
                            }

                            final NetworkOffering ntwkOff = _entityMgr.findById(NetworkOffering.class, networkFinal.getNetworkOfferingId());
                            final boolean updateResourceCount = resourceCountNeedsUpdate(ntwkOff, networkFinal.getAclType());
                            if (updateResourceCount) {
                                _resourceLimitMgr.decrementResourceCount(networkFinal.getAccountId(), ResourceType.network, networkFinal.getDisplayNetwork());
                            }
                        }
                    }
                });
                if (_networksDao.findById(network.getId()) == null) {
                    // remove its related ACL permission
                    final Pair<Class<?>, Long> networkMsg = new Pair<Class<?>, Long>(Network.class, networkFinal.getId());
                    _messageBus.publish(_name, EntityManager.MESSAGE_REMOVE_ENTITY_EVENT, PublishScope.LOCAL, networkMsg);
                }
                return true;
            } catch (final CloudRuntimeException e) {
                s_logger.error("Failed to delete network", e);
                return false;
            }
        }

        return success;
    }

    @Override
    public boolean resourceCountNeedsUpdate(final NetworkOffering ntwkOff, final ACLType aclType) {
        //Update resource count only for Isolated account specific non-system networks
        final boolean updateResourceCount = ntwkOff.getGuestType() == GuestType.Isolated && !ntwkOff.isSystemOnly() && aclType == ACLType.Account;
        return updateResourceCount;
    }

    protected boolean deleteVlansInNetwork(final NetworkVO network, final long userId, final Account callerAccount) {
        final long networkId = network.getId();
        //cleanup Public vlans
        final List<VlanVO> publicVlans = _vlanDao.listVlansByNetworkId(networkId);
        boolean result = true;
        for (final VlanVO vlan : publicVlans) {
            if (!_configMgr.deleteVlanAndPublicIpRange(userId, vlan.getId(), callerAccount)) {
                s_logger.warn("Failed to delete vlan " + vlan.getId() + ");");
                result = false;
            }
        }

        //cleanup private vlans
        final int privateIpAllocCount = _privateIpDao.countAllocatedByNetworkId(networkId);
        if (privateIpAllocCount > 0) {
            s_logger.warn("Can't delete Private ip range for network " + networkId + " as it has allocated ip addresses");
            result = false;
        } else {
            _privateIpDao.deleteByNetworkId(networkId);
            s_logger.debug("Deleted ip range for private network id=" + networkId);
        }

        // release vlans of user-shared networks without specifyvlan
        if (isSharedNetworkWithoutSpecifyVlan(_networkOfferingDao.findById(network.getNetworkOfferingId()))) {
            s_logger.debug("Releasing vnet for the network id=" + network.getId());
            _dcDao.releaseVnet(BroadcastDomainType.getValue(network.getBroadcastUri()), network.getDataCenterId(),
                    network.getPhysicalNetworkId(), network.getAccountId(), network.getReservationId());
        }
        return result;
    }

    public class NetworkGarbageCollector extends ManagedContextRunnable {
        @Override
        protected void runInContext() {
            final GlobalLock gcLock = GlobalLock.getInternLock("Network.GC.Lock");
            try {
                if (gcLock.lock(3)) {
                    try {
                        reallyRun();
                    } finally {
                        gcLock.unlock();
                    }
                }
            } finally {
                gcLock.releaseRef();
            }
        }

        public void reallyRun() {
            try {
                final List<Long> shutdownList = new ArrayList<Long>();
                final long currentTime = System.currentTimeMillis() / 1000;
                final HashMap<Long, Long> stillFree = new HashMap<Long, Long>();

                final List<Long> networkIds = _networksDao.findNetworksToGarbageCollect();
                final int netGcWait = NumbersUtil.parseInt(_configDao.getValue(NetworkGcWait.key()), 60);
                s_logger.info("NetworkGarbageCollector uses '" + netGcWait + "' seconds for GC interval.");

                for (final Long networkId : networkIds) {
                    if (!_networkModel.isNetworkReadyForGc(networkId)) {
                        continue;
                    }

                    if (!networkDetailsDao.findDetails(Network.AssociatedNetworkId, String.valueOf(networkId), null).isEmpty()) {
                        s_logger.debug(String.format("Network %s is associated to a shared network, skipping", networkId));
                        continue;
                    }

                    final Long time = _lastNetworkIdsToFree.remove(networkId);
                    if (time == null) {
                        if (s_logger.isDebugEnabled()) {
                            s_logger.debug("We found network " + networkId + " to be free for the first time.  Adding it to the list: " + currentTime);
                        }
                        stillFree.put(networkId, currentTime);
                    } else if (time > currentTime - netGcWait) {
                        if (s_logger.isDebugEnabled()) {
                            s_logger.debug("Network " + networkId + " is still free but it's not time to shutdown yet: " + time);
                        }
                        stillFree.put(networkId, time);
                    } else {
                        shutdownList.add(networkId);
                    }
                }

                _lastNetworkIdsToFree = stillFree;

                final CallContext cctx = CallContext.current();

                for (final Long networkId : shutdownList) {

                    // If network is removed, unset gc flag for it
                    if (_networksDao.findById(networkId) == null) {
                        s_logger.debug("Network id=" + networkId + " is removed, so clearing up corresponding gc check");
                        _networksDao.clearCheckForGc(networkId);
                    } else {
                        try {

                            final User caller = cctx.getCallingUser();
                            final Account owner = cctx.getCallingAccount();

                            final ReservationContext context = new ReservationContextImpl(null, null, caller, owner);

                            shutdownNetwork(networkId, context, false);
                        } catch (final Exception e) {
                            s_logger.warn("Unable to shutdown network: " + networkId);
                        }
                    }
                }
            } catch (final Exception e) {
                s_logger.warn("Caught exception while running network gc: ", e);
            }
        }
    }

    @Override
    public boolean startNetwork(final long networkId, final DeployDestination dest, final ReservationContext context) throws ConcurrentOperationException, ResourceUnavailableException,
            InsufficientCapacityException {

        // Check if network exists
        final NetworkVO network = _networksDao.findById(networkId);
        if (network == null) {
            final InvalidParameterValueException ex = new InvalidParameterValueException("Network with specified id doesn't exist");
            ex.addProxyObject(String.valueOf(networkId), "networkId");
            throw ex;
        }

        // implement the network
        s_logger.debug("Starting network " + network + "...");
        final Pair<NetworkGuru, NetworkVO> implementedNetwork = implementNetwork(networkId, dest, context);
        if (implementedNetwork == null || implementedNetwork.first() == null) {
            s_logger.warn("Failed to start the network " + network);
            return false;
        } else {
            return true;
        }
    }

    @Override
    public boolean restartNetwork(final Long networkId, final Account callerAccount, final User callerUser, final boolean cleanup, final boolean livePatch) throws ConcurrentOperationException, ResourceUnavailableException,
            InsufficientCapacityException {
        boolean status = true;
        boolean restartRequired = false;
        final NetworkVO network = _networksDao.findById(networkId);

        s_logger.debug("Restarting network " + networkId + "...");

        final ReservationContext context = new ReservationContextImpl(null, null, callerUser, callerAccount);
        final NetworkOffering offering = _networkOfferingDao.findByIdIncludingRemoved(network.getNetworkOfferingId());
        final DeployDestination dest = new DeployDestination(_dcDao.findById(network.getDataCenterId()), null, null, null);

        if (cleanup) {
            if (!rollingRestartRouters(network, offering, dest, context)) {
                status = false;
                restartRequired = true;
            }
            setRestartRequired(network, restartRequired);
            return status;
        } else if (livePatch) {
            List<DomainRouterVO> domainRouters = routerDao.listByNetworkAndRole(network.getId(), VirtualRouter.Role.VIRTUAL_ROUTER, VirtualRouter.Role.INTERNAL_LB_VM);
            for (DomainRouterVO router: domainRouters) {
                try {
                    VMInstanceVO instanceVO = _vmDao.findById(router.getId());
                    if (instanceVO == null) {
                        s_logger.info("Did not find a virtual router instance for the network");
                        continue;
                    }
                    Pair<Boolean, String> patched = mgr.updateSystemVM(instanceVO, true);
                    if (patched.first()) {
                        s_logger.info(String.format("Successfully patched router %s", router));
                    }
                } catch (CloudRuntimeException e) {
                    throw new CloudRuntimeException(String.format("Failed to live patch router: %s", router), e);
                }

            }
        }

        s_logger.debug("Implementing the network " + network + " elements and resources as a part of network restart without cleanup");
        try {
            implementNetworkElementsAndResources(dest, context, network, offering);
            setRestartRequired(network, false);
            return true;
        } catch (final Exception ex) {
            s_logger.warn("Failed to implement network " + network + " elements and resources as a part of network restart due to ", ex);
            return false;
        }
    }

    @Override
    public void destroyExpendableRouters(final List<? extends VirtualRouter> routers, final ReservationContext context) throws ResourceUnavailableException {
        final List<VirtualRouter> remainingRouters = new ArrayList<>();
        for (final VirtualRouter router : routers) {
            if (router.getState() == VirtualMachine.State.Stopped ||
                    router.getState() == VirtualMachine.State.Error ||
                    router.getState() == VirtualMachine.State.Shutdown ||
                    router.getState() == VirtualMachine.State.Unknown) {
                s_logger.debug("Destroying old router " + router);
                _routerService.destroyRouter(router.getId(), context.getAccount(), context.getCaller().getId());
            } else {
                remainingRouters.add(router);
            }
        }

        if (remainingRouters.size() < 2) {
            return;
        }

        VirtualRouter backupRouter = null;
        for (final VirtualRouter router : remainingRouters) {
            if (router.getRedundantState() == VirtualRouter.RedundantState.BACKUP) {
                backupRouter = router;
            }
        }
        if (backupRouter == null) {
            backupRouter = routers.get(routers.size() - 1);
        }
        if (backupRouter != null) {
            _routerService.destroyRouter(backupRouter.getId(), context.getAccount(), context.getCaller().getId());
        }
    }

    @Override
    public boolean areRoutersRunning(final List<? extends VirtualRouter> routers) {
        for (final VirtualRouter router : routers) {
            if (router.getState() != VirtualMachine.State.Running) {
                s_logger.debug("Found new router " + router.getInstanceName() + " to be in non-Running state: " + router.getState() + ". Please try restarting network again.");
                return false;
            }
        }
        return true;
    }

    /**
     * Cleanup entry on VR file specified by type
     */
    @Override
    public void cleanupNicDhcpDnsEntry(Network network, VirtualMachineProfile vmProfile, NicProfile nicProfile) {

        final List<Provider> networkProviders = getNetworkProviders(network.getId());
        for (final NetworkElement element : networkElements) {
            if (networkProviders.contains(element.getProvider())) {
                if (!_networkModel.isProviderEnabledInPhysicalNetwork(_networkModel.getPhysicalNetworkId(network), element.getProvider().getName())) {
                    throw new CloudRuntimeException("Service provider " + element.getProvider().getName() + " either doesn't exist or is not enabled in physical network id: "
                            + network.getPhysicalNetworkId());
                }
                if (vmProfile.getType() == Type.User && element.getProvider() != null) {
                    if (_networkModel.areServicesSupportedInNetwork(network.getId(), Service.Dhcp)
                            && _networkModel.isProviderSupportServiceInNetwork(network.getId(), Service.Dhcp, element.getProvider()) && element instanceof DhcpServiceProvider) {
                        final DhcpServiceProvider sp = (DhcpServiceProvider) element;
                        try {
                            sp.removeDhcpEntry(network, nicProfile, vmProfile);
                        } catch (ResourceUnavailableException e) {
                            s_logger.error("Failed to remove dhcp-dns entry due to: ", e);
                        }
                    }
                }
            }
        }
    }

    /**
     * rollingRestartRouters performs restart of routers of a network by first
     * deploying a new VR and then destroying old VRs in rolling fashion. For
     * non-redundant network, it will re-program the new router as final step
     * otherwise deploys a backup router for the network.
     * @param network network to be restarted
     * @param offering network offering
     * @param dest deployment destination
     * @param context reservation context
     * @return returns true when the rolling restart operation succeeds
     * @throws ResourceUnavailableException
     * @throws ConcurrentOperationException
     * @throws InsufficientCapacityException
     */
    private boolean rollingRestartRouters(final NetworkVO network, final NetworkOffering offering, final DeployDestination dest, final ReservationContext context) throws ResourceUnavailableException, ConcurrentOperationException, InsufficientCapacityException {
        if (!NetworkOrchestrationService.RollingRestartEnabled.value()) {
            if (shutdownNetworkElementsAndResources(context, true, network)) {
                implementNetworkElementsAndResources(dest, context, network, offering);
                return true;
            }
            s_logger.debug("Failed to shutdown the network elements and resources as a part of network restart: " + network.getState());
            return false;
        }
        s_logger.debug("Performing rolling restart of routers of network " + network);
        destroyExpendableRouters(routerDao.findByNetwork(network.getId()), context);

        final List<Provider> providersToImplement = getNetworkProviders(network.getId());
        final List<DomainRouterVO> oldRouters = routerDao.findByNetwork(network.getId());

        // Deploy a new router
        if (oldRouters.size() > 0) {
            network.setRollingRestart(true);
        }
        implementNetworkElements(dest, context, network, offering, providersToImplement);
        if (oldRouters.size() > 0) {
            network.setRollingRestart(false);
        }

        // For redundant network wait for 3*advert_int+skew_seconds for VRRP to kick in
        if (network.isRedundant() || (oldRouters.size() == 1 && oldRouters.get(0).getIsRedundantRouter())) {
            try {
                Thread.sleep(NetworkOrchestrationService.RVRHandoverTime);
            } catch (final InterruptedException ignored) {
            }
        }

        // Destroy old routers
        for (final DomainRouterVO oldRouter : oldRouters) {
            _routerService.stopRouter(oldRouter.getId(), true);
            _routerService.destroyRouter(oldRouter.getId(), context.getAccount(), context.getCaller().getId());
        }

        if (network.isRedundant()) {
            // Add a new backup router for redundant network
            implementNetworkElements(dest, context, network, offering, providersToImplement);
        } else {
            // Re-apply rules for non-redundant network
            implementNetworkElementsAndResources(dest, context, network, offering);
        }

        return areRoutersRunning(routerDao.findByNetwork(network.getId()));
    }

    private void setRestartRequired(final NetworkVO network, final boolean restartRequired) {
        s_logger.debug("Marking network " + network + " with restartRequired=" + restartRequired);
        network.setRestartRequired(restartRequired);
        _networksDao.update(network.getId(), network);
    }

    protected int getActiveNicsInNetwork(final long networkId) {
        return _networksDao.getActiveNicsIn(networkId);
    }

    @Override
    public NetworkProfile convertNetworkToNetworkProfile(final long networkId) {
        final NetworkVO network = _networksDao.findById(networkId);
        final NetworkGuru guru = AdapterBase.getAdapterByName(networkGurus, network.getGuruName());
        final NetworkProfile profile = new NetworkProfile(network);
        guru.updateNetworkProfile(profile);

        return profile;
    }

    @Override
    public UserDataServiceProvider getPasswordResetProvider(final Network network) {
        final String passwordProvider = _ntwkSrvcDao.getProviderForServiceInNetwork(network.getId(), Service.UserData);

        if (passwordProvider == null) {
            s_logger.debug("Network " + network + " doesn't support service " + Service.UserData.getName());
            return null;
        }

        return (UserDataServiceProvider) _networkModel.getElementImplementingProvider(passwordProvider);
    }

    @Override
    public UserDataServiceProvider getSSHKeyResetProvider(final Network network) {
        final String SSHKeyProvider = _ntwkSrvcDao.getProviderForServiceInNetwork(network.getId(), Service.UserData);

        if (SSHKeyProvider == null) {
            s_logger.debug("Network " + network + " doesn't support service " + Service.UserData.getName());
            return null;
        }

        return (UserDataServiceProvider) _networkModel.getElementImplementingProvider(SSHKeyProvider);
    }

    @Override
    public DhcpServiceProvider getDhcpServiceProvider(final Network network) {
        final String DhcpProvider = _ntwkSrvcDao.getProviderForServiceInNetwork(network.getId(), Service.Dhcp);

        if (DhcpProvider == null) {
            s_logger.debug("Network " + network + " doesn't support service " + Service.Dhcp.getName());
            return null;
        }

        final NetworkElement element = _networkModel.getElementImplementingProvider(DhcpProvider);
        if (element instanceof DhcpServiceProvider) {
            return (DhcpServiceProvider) element;
        } else {
            return null;
        }
    }

    @Override
    public DnsServiceProvider getDnsServiceProvider(final Network network) {
        final String dnsProvider = _ntwkSrvcDao.getProviderForServiceInNetwork(network.getId(), Service.Dns);

        if (dnsProvider == null) {
            s_logger.debug("Network " + network + " doesn't support service " + Service.Dhcp.getName());
            return null;
        }

        return (DnsServiceProvider) _networkModel.getElementImplementingProvider(dnsProvider);
    }

    protected boolean isSharedNetworkWithServices(final Network network) {
        assert network != null;
        final DataCenter zone = _entityMgr.findById(DataCenter.class, network.getDataCenterId());
        if (network.getGuestType() == Network.GuestType.Shared && zone.getNetworkType() == NetworkType.Advanced
                && isSharedNetworkOfferingWithServices(network.getNetworkOfferingId())) {
            return true;
        }
        return false;
    }

    protected boolean isSharedNetworkOfferingWithServices(final long networkOfferingId) {
        final NetworkOfferingVO networkOffering = _networkOfferingDao.findById(networkOfferingId);
        if (networkOffering.getGuestType() == Network.GuestType.Shared
                && (_networkModel.areServicesSupportedByNetworkOffering(networkOfferingId, Service.SourceNat)
                || _networkModel.areServicesSupportedByNetworkOffering(networkOfferingId, Service.StaticNat)
                || _networkModel.areServicesSupportedByNetworkOffering(networkOfferingId, Service.Firewall)
                || _networkModel.areServicesSupportedByNetworkOffering(networkOfferingId, Service.PortForwarding) || _networkModel.areServicesSupportedByNetworkOffering(
                networkOfferingId, Service.Lb))) {
            return true;
        }
        return false;
    }

    @Override
    public List<? extends Nic> listVmNics(final long vmId, final Long nicId, final Long networkId, String keyword) {
        List<NicVO> result = null;

        if (keyword == null || keyword.isEmpty()) {
            if (nicId == null && networkId == null) {
                result = _nicDao.listByVmId(vmId);
            } else {
                result = _nicDao.listByVmIdAndNicIdAndNtwkId(vmId, nicId, networkId);
            }
        } else {
            result = _nicDao.listByVmIdAndKeyword(vmId, keyword);
        }

        for (final NicVO nic : result) {
            if (_networkModel.isProviderForNetwork(Provider.NiciraNvp, nic.getNetworkId())) {
                //For NSX Based networks, add nsxlogicalswitch, nsxlogicalswitchport to each result
                s_logger.info("Listing NSX logical switch and logical switch por for each nic");
                final NetworkVO network = _networksDao.findById(nic.getNetworkId());
                final NetworkGuru guru = AdapterBase.getAdapterByName(networkGurus, network.getGuruName());
                final NetworkGuruAdditionalFunctions guruFunctions = (NetworkGuruAdditionalFunctions) guru;

                final Map<String, ? extends Object> nsxParams = guruFunctions.listAdditionalNicParams(nic.getUuid());
                if (nsxParams != null) {
                    final String lswitchUuuid = nsxParams.containsKey(NetworkGuruAdditionalFunctions.NSX_LSWITCH_UUID)
                            ? (String) nsxParams.get(NetworkGuruAdditionalFunctions.NSX_LSWITCH_UUID) : null;
                    final String lswitchPortUuuid = nsxParams.containsKey(NetworkGuruAdditionalFunctions.NSX_LSWITCHPORT_UUID)
                            ? (String) nsxParams.get(NetworkGuruAdditionalFunctions.NSX_LSWITCHPORT_UUID) : null;
                    nic.setNsxLogicalSwitchUuid(lswitchUuuid);
                    nic.setNsxLogicalSwitchPortUuid(lswitchPortUuuid);
                }
            }
        }

        return result;
    }

    @DB
    @Override
    public boolean reallocate(final VirtualMachineProfile vm, final DataCenterDeployment dest) throws InsufficientCapacityException, ConcurrentOperationException {
        final VMInstanceVO vmInstance = _vmDao.findById(vm.getId());
        final DataCenterVO dc = _dcDao.findById(vmInstance.getDataCenterId());
        if (dc.getNetworkType() == NetworkType.Basic) {
            final List<NicVO> nics = _nicDao.listByVmId(vmInstance.getId());
            final NetworkVO network = _networksDao.findById(nics.get(0).getNetworkId());
            final LinkedHashMap<Network, List<? extends NicProfile>> profiles = new LinkedHashMap<Network, List<? extends NicProfile>>();
            profiles.put(network, new ArrayList<NicProfile>());

            Transaction.execute(new TransactionCallbackWithExceptionNoReturn<InsufficientCapacityException>() {
                @Override
                public void doInTransactionWithoutResult(final TransactionStatus status) throws InsufficientCapacityException {
                    cleanupNics(vm);
                    allocate(vm, profiles, null);
                }
            });
        }
        return true;
    }

    private boolean cleanupNetworkResources(final long networkId, final Account caller, final long callerUserId) {
        boolean success = true;
        final Network network = _networksDao.findById(networkId);

        //remove all PF/Static Nat rules for the network
        try {
            if (_rulesMgr.revokeAllPFStaticNatRulesForNetwork(networkId, callerUserId, caller)) {
                s_logger.debug("Successfully cleaned up portForwarding/staticNat rules for network id=" + networkId);
            } else {
                success = false;
                s_logger.warn("Failed to release portForwarding/StaticNat rules as a part of network id=" + networkId + " cleanup");
            }
        } catch (final ResourceUnavailableException ex) {
            success = false;
            // shouldn't even come here as network is being cleaned up after all network elements are shutdown
            s_logger.warn("Failed to release portForwarding/StaticNat rules as a part of network id=" + networkId + " cleanup due to resourceUnavailable ", ex);
        }

        //remove all LB rules for the network
        if (_lbMgr.removeAllLoadBalanacersForNetwork(networkId, caller, callerUserId)) {
            s_logger.debug("Successfully cleaned up load balancing rules for network id=" + networkId);
        } else {
            // shouldn't even come here as network is being cleaned up after all network elements are shutdown
            success = false;
            s_logger.warn("Failed to cleanup LB rules as a part of network id=" + networkId + " cleanup");
        }

        //revoke all firewall rules for the network
        try {
            if (_firewallMgr.revokeAllFirewallRulesForNetwork(networkId, callerUserId, caller)) {
                s_logger.debug("Successfully cleaned up firewallRules rules for network id=" + networkId);
            } else {
                success = false;
                s_logger.warn("Failed to cleanup Firewall rules as a part of network id=" + networkId + " cleanup");
            }
        } catch (final ResourceUnavailableException ex) {
            success = false;
            // shouldn't even come here as network is being cleaned up after all network elements are shutdown
            s_logger.warn("Failed to cleanup Firewall rules as a part of network id=" + networkId + " cleanup due to resourceUnavailable ", ex);
        }

        //revoke all network ACLs for network
        try {
            if (_networkACLMgr.revokeACLItemsForNetwork(networkId)) {
                s_logger.debug("Successfully cleaned up NetworkACLs for network id=" + networkId);
            } else {
                success = false;
                s_logger.warn("Failed to cleanup NetworkACLs as a part of network id=" + networkId + " cleanup");
            }
        } catch (final ResourceUnavailableException ex) {
            success = false;
            s_logger.warn("Failed to cleanup Network ACLs as a part of network id=" + networkId + " cleanup due to resourceUnavailable ", ex);
        }

        //release all ip addresses
        final List<IPAddressVO> ipsToRelease = _ipAddressDao.listByAssociatedNetwork(networkId, null);
        for (final IPAddressVO ipToRelease : ipsToRelease) {
            if (ipToRelease.getVpcId() == null) {
                if (!ipToRelease.isPortable()) {
                    final IPAddressVO ip = _ipAddrMgr.markIpAsUnavailable(ipToRelease.getId());
                    assert ip != null : "Unable to mark the ip address id=" + ipToRelease.getId() + " as unavailable.";
                } else {
                    // portable IP address are associated with owner, until explicitly requested to be disassociated
                    // so as part of network clean up just break IP association with guest network
                    ipToRelease.setAssociatedWithNetworkId(null);
                    _ipAddressDao.update(ipToRelease.getId(), ipToRelease);
                    s_logger.debug("Portable IP address " + ipToRelease + " is no longer associated with any network");
                }
            } else {
                _vpcMgr.unassignIPFromVpcNetwork(ipToRelease.getId(), network.getId());
            }
        }

        try {
            if (!_ipAddrMgr.applyIpAssociations(network, true)) {
                s_logger.warn("Unable to apply ip address associations for " + network);
                success = false;
            }
        } catch (final ResourceUnavailableException e) {
            throw new CloudRuntimeException("We should never get to here because we used true when applyIpAssociations", e);
        }

        annotationDao.removeByEntityType(AnnotationService.EntityType.NETWORK.name(), network.getUuid());

        return success;
    }

    private boolean shutdownNetworkResources(final long networkId, final Account caller, final long callerUserId) {
        // This method cleans up network rules on the backend w/o touching them in the DB
        boolean success = true;
        final Network network = _networksDao.findById(networkId);

        // Mark all PF rules as revoked and apply them on the backend (not in the DB)
        final List<PortForwardingRuleVO> pfRules = _portForwardingRulesDao.listByNetwork(networkId);
        if (s_logger.isDebugEnabled()) {
            s_logger.debug("Releasing " + pfRules.size() + " port forwarding rules for network id=" + networkId + " as a part of shutdownNetworkRules");
        }

        for (final PortForwardingRuleVO pfRule : pfRules) {
            s_logger.trace("Marking pf rule " + pfRule + " with Revoke state");
            pfRule.setState(FirewallRule.State.Revoke);
        }

        try {
            if (!_firewallMgr.applyRules(pfRules, true, false)) {
                s_logger.warn("Failed to cleanup pf rules as a part of shutdownNetworkRules");
                success = false;
            }
        } catch (final ResourceUnavailableException ex) {
            s_logger.warn("Failed to cleanup pf rules as a part of shutdownNetworkRules due to ", ex);
            success = false;
        }

        // Mark all static rules as revoked and apply them on the backend (not in the DB)
        final List<FirewallRuleVO> firewallStaticNatRules = _firewallDao.listByNetworkAndPurpose(networkId, Purpose.StaticNat);
        final List<StaticNatRule> staticNatRules = new ArrayList<StaticNatRule>();
        if (s_logger.isDebugEnabled()) {
            s_logger.debug("Releasing " + firewallStaticNatRules.size() + " static nat rules for network id=" + networkId + " as a part of shutdownNetworkRules");
        }

        for (final FirewallRuleVO firewallStaticNatRule : firewallStaticNatRules) {
            s_logger.trace("Marking static nat rule " + firewallStaticNatRule + " with Revoke state");
            final IpAddress ip = _ipAddressDao.findById(firewallStaticNatRule.getSourceIpAddressId());
            final FirewallRuleVO ruleVO = _firewallDao.findById(firewallStaticNatRule.getId());

            if (ip == null || !ip.isOneToOneNat() || ip.getAssociatedWithVmId() == null) {
                throw new InvalidParameterValueException("Source ip address of the rule id=" + firewallStaticNatRule.getId() + " is not static nat enabled");
            }

            //String dstIp = _networkModel.getIpInNetwork(ip.getAssociatedWithVmId(), firewallStaticNatRule.getNetworkId());
            ruleVO.setState(FirewallRule.State.Revoke);
            staticNatRules.add(new StaticNatRuleImpl(ruleVO, ip.getVmIp()));
        }

        try {
            if (!_firewallMgr.applyRules(staticNatRules, true, false)) {
                s_logger.warn("Failed to cleanup static nat rules as a part of shutdownNetworkRules");
                success = false;
            }
        } catch (final ResourceUnavailableException ex) {
            s_logger.warn("Failed to cleanup static nat rules as a part of shutdownNetworkRules due to ", ex);
            success = false;
        }

        try {
            if (!_lbMgr.revokeLoadBalancersForNetwork(networkId, Scheme.Public)) {
                s_logger.warn("Failed to cleanup public lb rules as a part of shutdownNetworkRules");
                success = false;
            }
        } catch (final ResourceUnavailableException ex) {
            s_logger.warn("Failed to cleanup public lb rules as a part of shutdownNetworkRules due to ", ex);
            success = false;
        }

        try {
            if (!_lbMgr.revokeLoadBalancersForNetwork(networkId, Scheme.Internal)) {
                s_logger.warn("Failed to cleanup internal lb rules as a part of shutdownNetworkRules");
                success = false;
            }
        } catch (final ResourceUnavailableException ex) {
            s_logger.warn("Failed to cleanup public lb rules as a part of shutdownNetworkRules due to ", ex);
            success = false;
        }

        // revoke all firewall rules for the network w/o applying them on the DB
        final List<FirewallRuleVO> firewallRules = _firewallDao.listByNetworkPurposeTrafficType(networkId, Purpose.Firewall, FirewallRule.TrafficType.Ingress);
        if (s_logger.isDebugEnabled()) {
            s_logger.debug("Releasing " + firewallRules.size() + " firewall ingress rules for network id=" + networkId + " as a part of shutdownNetworkRules");
        }

        for (final FirewallRuleVO firewallRule : firewallRules) {
            s_logger.trace("Marking firewall ingress rule " + firewallRule + " with Revoke state");
            firewallRule.setState(FirewallRule.State.Revoke);
        }

        try {
            if (!_firewallMgr.applyRules(firewallRules, true, false)) {
                s_logger.warn("Failed to cleanup firewall ingress rules as a part of shutdownNetworkRules");
                success = false;
            }
        } catch (final ResourceUnavailableException ex) {
            s_logger.warn("Failed to cleanup firewall ingress rules as a part of shutdownNetworkRules due to ", ex);
            success = false;
        }

        final List<FirewallRuleVO> firewallEgressRules = _firewallDao.listByNetworkPurposeTrafficType(networkId, Purpose.Firewall, FirewallRule.TrafficType.Egress);
        if (s_logger.isDebugEnabled()) {
            s_logger.debug("Releasing " + firewallEgressRules.size() + " firewall egress rules for network id=" + networkId + " as a part of shutdownNetworkRules");
        }

        try {
            // delete default egress rule
            final DataCenter zone = _dcDao.findById(network.getDataCenterId());
            if (_networkModel.areServicesSupportedInNetwork(network.getId(), Service.Firewall)
                    && (network.getGuestType() == Network.GuestType.Isolated || network.getGuestType() == Network.GuestType.Shared && zone.getNetworkType() == NetworkType.Advanced)) {
                // add default egress rule to accept the traffic
                _firewallMgr.applyDefaultEgressFirewallRule(network.getId(), _networkModel.getNetworkEgressDefaultPolicy(networkId), false);
            }

        } catch (final ResourceUnavailableException ex) {
            s_logger.warn("Failed to cleanup firewall default egress rule as a part of shutdownNetworkRules due to ", ex);
            success = false;
        }

        for (final FirewallRuleVO firewallRule : firewallEgressRules) {
            s_logger.trace("Marking firewall egress rule " + firewallRule + " with Revoke state");
            firewallRule.setState(FirewallRule.State.Revoke);
        }

        try {
            if (!_firewallMgr.applyRules(firewallEgressRules, true, false)) {
                s_logger.warn("Failed to cleanup firewall egress rules as a part of shutdownNetworkRules");
                success = false;
            }
        } catch (final ResourceUnavailableException ex) {
            s_logger.warn("Failed to cleanup firewall egress rules as a part of shutdownNetworkRules due to ", ex);
            success = false;
        }

        if (network.getVpcId() != null) {
            if (s_logger.isDebugEnabled()) {
                s_logger.debug("Releasing Network ACL Items for network id=" + networkId + " as a part of shutdownNetworkRules");
            }

            try {
                //revoke all Network ACLs for the network w/o applying them in the DB
                if (!_networkACLMgr.revokeACLItemsForNetwork(networkId)) {
                    s_logger.warn("Failed to cleanup network ACLs as a part of shutdownNetworkRules");
                    success = false;
                }
            } catch (final ResourceUnavailableException ex) {
                s_logger.warn("Failed to cleanup network ACLs as a part of shutdownNetworkRules due to ", ex);
                success = false;
            }

        }

        //release all static nats for the network
        if (!_rulesMgr.applyStaticNatForNetwork(networkId, false, caller, true)) {
            s_logger.warn("Failed to disable static nats as part of shutdownNetworkRules for network id " + networkId);
            success = false;
        }

        // Get all ip addresses, mark as releasing and release them on the backend
        final List<IPAddressVO> userIps = _ipAddressDao.listByAssociatedNetwork(networkId, null);
        final List<PublicIp> publicIpsToRelease = new ArrayList<PublicIp>();
        if (userIps != null && !userIps.isEmpty()) {
            for (final IPAddressVO userIp : userIps) {
                userIp.setState(IpAddress.State.Releasing);
                final PublicIp publicIp = PublicIp.createFromAddrAndVlan(userIp, _vlanDao.findById(userIp.getVlanId()));
                publicIpsToRelease.add(publicIp);
            }
        }

        try {
            if (!_ipAddrMgr.applyIpAssociations(network, true, true, publicIpsToRelease)) {
                s_logger.warn("Unable to apply ip address associations for " + network + " as a part of shutdownNetworkRules");
                success = false;
            }
        } catch (final ResourceUnavailableException e) {
            throw new CloudRuntimeException("We should never get to here because we used true when applyIpAssociations", e);
        }

        return success;
    }

    @Override
    public boolean processAnswers(final long agentId, final long seq, final Answer[] answers) {
        return false;
    }

    @Override
    public boolean processCommands(final long agentId, final long seq, final Command[] commands) {
        return false;
    }

    @Override
    public AgentControlAnswer processControlCommand(final long agentId, final AgentControlCommand cmd) {
        return null;
    }

    public void processHostAdded(long hostId) {
    }

    @Override
    public void processConnect(final Host host, final StartupCommand cmd, final boolean forRebalance) throws ConnectionException {
        if (!(cmd instanceof StartupRoutingCommand)) {
            return;
        }
        final long hostId = host.getId();
        final StartupRoutingCommand startup = (StartupRoutingCommand) cmd;

        final String dataCenter = startup.getDataCenter();

        long dcId = -1;
        DataCenterVO dc = _dcDao.findByName(dataCenter);
        if (dc == null) {
            try {
                dcId = Long.parseLong(dataCenter);
                dc = _dcDao.findById(dcId);
            } catch (final NumberFormatException e) {
            }
        }
        if (dc == null) {
            throw new IllegalArgumentException("Host " + startup.getPrivateIpAddress() + " sent incorrect data center: " + dataCenter);
        }
        dcId = dc.getId();
        final HypervisorType hypervisorType = startup.getHypervisorType();

        if (s_logger.isDebugEnabled()) {
            s_logger.debug("Host's hypervisorType is: " + hypervisorType);
        }

        final List<PhysicalNetworkSetupInfo> networkInfoList = new ArrayList<PhysicalNetworkSetupInfo>();

        // list all physicalnetworks in the zone & for each get the network names
        final List<PhysicalNetworkVO> physicalNtwkList = _physicalNetworkDao.listByZone(dcId);
        for (final PhysicalNetworkVO pNtwk : physicalNtwkList) {
            final String publicName = _pNTrafficTypeDao.getNetworkTag(pNtwk.getId(), TrafficType.Public, hypervisorType);
            final String privateName = _pNTrafficTypeDao.getNetworkTag(pNtwk.getId(), TrafficType.Management, hypervisorType);
            final String guestName = _pNTrafficTypeDao.getNetworkTag(pNtwk.getId(), TrafficType.Guest, hypervisorType);
            final String storageName = _pNTrafficTypeDao.getNetworkTag(pNtwk.getId(), TrafficType.Storage, hypervisorType);
            // String controlName = _pNTrafficTypeDao._networkModel.getNetworkTag(pNtwk.getId(), TrafficType.Control, hypervisorType);
            final PhysicalNetworkSetupInfo info = new PhysicalNetworkSetupInfo();
            info.setPhysicalNetworkId(pNtwk.getId());
            info.setGuestNetworkName(guestName);
            info.setPrivateNetworkName(privateName);
            info.setPublicNetworkName(publicName);
            info.setStorageNetworkName(storageName);
            final PhysicalNetworkTrafficTypeVO mgmtTraffic = _pNTrafficTypeDao.findBy(pNtwk.getId(), TrafficType.Management);
            if (mgmtTraffic != null) {
                final String vlan = mgmtTraffic.getVlan();
                info.setMgmtVlan(vlan);
            }
            networkInfoList.add(info);
        }

        // send the names to the agent
        if (s_logger.isDebugEnabled()) {
            s_logger.debug("Sending CheckNetworkCommand to check the Network is setup correctly on Agent");
        }
        final CheckNetworkCommand nwCmd = new CheckNetworkCommand(networkInfoList);

        final CheckNetworkAnswer answer = (CheckNetworkAnswer) _agentMgr.easySend(hostId, nwCmd);

        if (answer == null) {
            s_logger.warn("Unable to get an answer to the CheckNetworkCommand from agent:" + host.getId());
            throw new ConnectionException(true, "Unable to get an answer to the CheckNetworkCommand from agent: " + host.getId());
        }

        if (!answer.getResult()) {
            s_logger.warn("Unable to setup agent " + hostId + " due to " + answer.getDetails());
            final String msg = "Incorrect Network setup on agent, Reinitialize agent after network names are setup, details : " + answer.getDetails();
            _alertMgr.sendAlert(AlertManager.AlertType.ALERT_TYPE_HOST, dcId, host.getPodId(), msg, msg);
            throw new ConnectionException(true, msg);
        } else {
            if (answer.needReconnect()) {
                throw new ConnectionException(false, "Reinitialize agent after network setup.");
            }
            if (s_logger.isDebugEnabled()) {
                s_logger.debug("Network setup is correct on Agent");
            }
            return;
        }
    }

    @Override
    public boolean processDisconnect(final long agentId, final Status state) {
        return false;
    }

    @Override
    public void processHostAboutToBeRemoved(long hostId) {
    }

    @Override
    public void processHostRemoved(long hostId, long clusterId) {
    }

    @Override
    public boolean isRecurring() {
        return false;
    }

    @Override
    public int getTimeout() {
        return 0;
    }

    @Override
    public boolean processTimeout(final long agentId, final long seq) {
        return false;
    }

    @Override
    public Map<String, String> finalizeServicesAndProvidersForNetwork(final NetworkOffering offering, final Long physicalNetworkId) {
        final Map<String, String> svcProviders = new HashMap<String, String>();
        final Map<String, List<String>> providerSvcs = new HashMap<String, List<String>>();
        final List<NetworkOfferingServiceMapVO> servicesMap = _ntwkOfferingSrvcDao.listByNetworkOfferingId(offering.getId());

        final boolean checkPhysicalNetwork = physicalNetworkId != null ? true : false;

        for (final NetworkOfferingServiceMapVO serviceMap : servicesMap) {
            if (svcProviders.containsKey(serviceMap.getService())) {
                // FIXME - right now we pick up the first provider from the list, need to add more logic based on
                // provider load, etc
                continue;
            }

            final String service = serviceMap.getService();
            String provider = serviceMap.getProvider();

            if (provider == null) {
                provider = _networkModel.getDefaultUniqueProviderForService(service).getName();
            }

            // check that provider is supported
            if (checkPhysicalNetwork) {
                if (!_pNSPDao.isServiceProviderEnabled(physicalNetworkId, provider, service)) {
                    throw new UnsupportedServiceException("Provider " + provider + " is either not enabled or doesn't " + "support service " + service + " in physical network id="
                            + physicalNetworkId);
                }
            }

            svcProviders.put(service, provider);
            List<String> l = providerSvcs.get(provider);
            if (l == null) {
                providerSvcs.put(provider, l = new ArrayList<String>());
            }
            l.add(service);
        }

        return svcProviders;
    }

    private List<Provider> getNetworkProviders(final long networkId) {
        final List<String> providerNames = _ntwkSrvcDao.getDistinctProviders(networkId);
        final List<Provider> providers = new ArrayList<Provider>();
        for (final String providerName : providerNames) {
            providers.add(Network.Provider.getProvider(providerName));
        }

        return providers;
    }

    @Override
    public boolean setupDns(final Network network, final Provider provider) {
        final boolean dnsProvided = _networkModel.isProviderSupportServiceInNetwork(network.getId(), Service.Dns, provider);
        final boolean dhcpProvided = _networkModel.isProviderSupportServiceInNetwork(network.getId(), Service.Dhcp, provider);

        final boolean setupDns = dnsProvided || dhcpProvided;
        return setupDns;
    }

    protected NicProfile getNicProfileForVm(final Network network, final NicProfile requested, final VirtualMachine vm) {
        NicProfile nic = null;
        if (requested != null && requested.getBroadCastUri() != null) {
            final String broadcastUri = requested.getBroadCastUri().toString();
            final String ipAddress = requested.getIPv4Address();
            final NicVO nicVO = _nicDao.findByNetworkIdInstanceIdAndBroadcastUri(network.getId(), vm.getId(), broadcastUri);
            if (nicVO != null) {
                if (ipAddress == null || nicVO.getIPv4Address().equals(ipAddress)) {
                    nic = _networkModel.getNicProfile(vm, network.getId(), broadcastUri);
                }
            }
        } else {
            final NicVO nicVO = _nicDao.findByNtwkIdAndInstanceId(network.getId(), vm.getId());
            if (nicVO != null) {
                nic = _networkModel.getNicProfile(vm, network.getId(), null);
            }
        }
        return nic;
    }

    @Override
    public NicProfile createNicForVm(final Network network, final NicProfile requested, final ReservationContext context, final VirtualMachineProfile vmProfile, final boolean prepare)
            throws InsufficientVirtualNetworkCapacityException, InsufficientAddressCapacityException, ConcurrentOperationException, InsufficientCapacityException,
            ResourceUnavailableException {
        final VirtualMachine vm = vmProfile.getVirtualMachine();
        final DataCenter dc = _entityMgr.findById(DataCenter.class, network.getDataCenterId());
        final Host host = _hostDao.findById(vm.getHostId());
        final DeployDestination dest = new DeployDestination(dc, null, null, host);

        NicProfile nic = getNicProfileForVm(network, requested, vm);

        //1) allocate nic (if needed) Always allocate if it is a user vm
        if (nic == null || vmProfile.getType() == VirtualMachine.Type.User) {
            final int deviceId = _nicDao.getFreeDeviceId(vm.getId());

            nic = allocateNic(requested, network, false, deviceId, vmProfile).first();

            if (nic == null) {
                throw new CloudRuntimeException("Failed to allocate nic for vm " + vm + " in network " + network);
            }

            //Update vm_network_map table
            if (vmProfile.getType() == VirtualMachine.Type.User) {
                final VMNetworkMapVO vno = new VMNetworkMapVO(vm.getId(), network.getId());
                _vmNetworkMapDao.persist(vno);
            }
            s_logger.debug("Nic is allocated successfully for vm " + vm + " in network " + network);
        }

        //2) prepare nic
        if (prepare) {
            final Pair<NetworkGuru, NetworkVO> implemented = implementNetwork(nic.getNetworkId(), dest, context, vmProfile.getVirtualMachine().getType() == Type.DomainRouter);
            if (implemented == null || implemented.first() == null) {
                s_logger.warn("Failed to implement network id=" + nic.getNetworkId() + " as a part of preparing nic id=" + nic.getId());
                throw new CloudRuntimeException("Failed to implement network id=" + nic.getNetworkId() + " as a part preparing nic id=" + nic.getId());
            }
            nic = prepareNic(vmProfile, dest, context, nic.getId(), implemented.second());
            s_logger.debug("Nic is prepared successfully for vm " + vm + " in network " + network);
        }

        return nic;
    }

    @Override
    public List<NicProfile> getNicProfiles(final VirtualMachine vm) {
        final List<NicVO> nics = _nicDao.listByVmId(vm.getId());
        final List<NicProfile> profiles = new ArrayList<NicProfile>();

        if (nics != null) {
            for (final Nic nic : nics) {
                final NetworkVO network = _networksDao.findById(nic.getNetworkId());
                final Integer networkRate = _networkModel.getNetworkRate(network.getId(), vm.getId());

                final NetworkGuru guru = AdapterBase.getAdapterByName(networkGurus, network.getGuruName());
                final NicProfile profile = new NicProfile(nic, network, nic.getBroadcastUri(), nic.getIsolationUri(), networkRate,
                        _networkModel.isSecurityGroupSupportedInNetwork(network), _networkModel.getNetworkTag(vm.getHypervisorType(), network));
                guru.updateNicProfile(profile, network);
                profiles.add(profile);
            }
        }
        return profiles;
    }

    @Override
    public Map<String, String> getSystemVMAccessDetails(final VirtualMachine vm) {
        final Map<String, String> accessDetails = new HashMap<>();
        accessDetails.put(NetworkElementCommand.ROUTER_NAME, vm.getInstanceName());
        String privateIpAddress = null;
        for (final NicProfile profile : getNicProfiles(vm)) {
            if (profile == null) {
                continue;
            }
            final Network network = _networksDao.findById(profile.getNetworkId());
            if (network == null) {
                continue;
            }
            final String address = profile.getIPv4Address();
            if (network.getTrafficType() == Networks.TrafficType.Control) {
                accessDetails.put(NetworkElementCommand.ROUTER_IP, address);
            }
            if (network.getTrafficType() == Networks.TrafficType.Guest) {
                accessDetails.put(NetworkElementCommand.ROUTER_GUEST_IP, address);
            }
            if (network.getTrafficType() == Networks.TrafficType.Management) {
                privateIpAddress = address;
            }
            if (network.getTrafficType() != null && StringUtils.isNotEmpty(address)) {
                accessDetails.put(network.getTrafficType().name(), address);
            }
        }

        if (privateIpAddress != null && StringUtils.isEmpty(accessDetails.get(NetworkElementCommand.ROUTER_IP))) {
            accessDetails.put(NetworkElementCommand.ROUTER_IP,  privateIpAddress);
        }
        return accessDetails;
    }

    protected boolean stateTransitTo(final NetworkVO network, final Network.Event e) throws NoTransitionException {
        return _stateMachine.transitTo(network, e, null, _networksDao);
    }

    private void setStateMachine() {
        _stateMachine = Network.State.getStateMachine();
    }

    private Map<Service, Set<Provider>> getServiceProvidersMap(final long networkId) {
        final Map<Service, Set<Provider>> map = new HashMap<Service, Set<Provider>>();
        final List<NetworkServiceMapVO> nsms = _ntwkSrvcDao.getServicesInNetwork(networkId);
        for (final NetworkServiceMapVO nsm : nsms) {
            Set<Provider> providers = map.get(Service.getService(nsm.getService()));
            if (providers == null) {
                providers = new HashSet<Provider>();
            }
            providers.add(Provider.getProvider(nsm.getProvider()));
            map.put(Service.getService(nsm.getService()), providers);
        }
        return map;
    }

    @Override
    public List<Provider> getProvidersForServiceInNetwork(final Network network, final Service service) {
        final Map<Service, Set<Provider>> service2ProviderMap = getServiceProvidersMap(network.getId());
        if (service2ProviderMap.get(service) != null) {
            final List<Provider> providers = new ArrayList<Provider>(service2ProviderMap.get(service));
            return providers;
        }
        return null;
    }

    protected List<NetworkElement> getElementForServiceInNetwork(final Network network, final Service service) {
        final List<NetworkElement> elements = new ArrayList<NetworkElement>();
        final List<Provider> providers = getProvidersForServiceInNetwork(network, service);
        //Only support one provider now
        if (providers == null) {
            s_logger.error("Cannot find " + service.getName() + " provider for network " + network.getId());
            return null;
        }
        if (providers.size() != 1 && service != Service.Lb) {
            //support more than one LB providers only
            s_logger.error("Found " + providers.size() + " " + service.getName() + " providers for network!" + network.getId());
            return null;
        }

        for (final Provider provider : providers) {
            final NetworkElement element = _networkModel.getElementImplementingProvider(provider.getName());
            s_logger.info("Let " + element.getName() + " handle " + service.getName() + " in network " + network.getId());
            elements.add(element);
        }
        return elements;
    }

    @Override
    public StaticNatServiceProvider getStaticNatProviderForNetwork(final Network network) {
        //only one provider per Static nat service is supoprted
        final NetworkElement element = getElementForServiceInNetwork(network, Service.StaticNat).get(0);
        assert element instanceof StaticNatServiceProvider;
        return (StaticNatServiceProvider) element;
    }

    @Override
    public LoadBalancingServiceProvider getLoadBalancingProviderForNetwork(final Network network, final Scheme lbScheme) {
        final List<NetworkElement> lbElements = getElementForServiceInNetwork(network, Service.Lb);
        NetworkElement lbElement = null;
        if (lbElements.size() > 1) {
            String providerName = null;
            //get network offering details
            final NetworkOffering off = _entityMgr.findById(NetworkOffering.class, network.getNetworkOfferingId());
            if (lbScheme == Scheme.Public) {
                providerName = _ntwkOffDetailsDao.getDetail(off.getId(), NetworkOffering.Detail.PublicLbProvider);
            } else {
                providerName = _ntwkOffDetailsDao.getDetail(off.getId(), NetworkOffering.Detail.InternalLbProvider);
            }
            if (providerName == null) {
                throw new InvalidParameterValueException("Can't find Lb provider supporting scheme " + lbScheme.toString() + " in network " + network);
            }
            lbElement = _networkModel.getElementImplementingProvider(providerName);
        } else if (lbElements.size() == 1) {
            lbElement = lbElements.get(0);
        }

        assert lbElement != null;
        assert lbElement instanceof LoadBalancingServiceProvider;
        return (LoadBalancingServiceProvider) lbElement;
    }

    @Override
    public boolean isNetworkInlineMode(final Network network) {
        final NetworkOfferingVO offering = _networkOfferingDao.findById(network.getNetworkOfferingId());
        return offering.isInline();
    }

    @Override
    public boolean isSecondaryIpSetForNic(final long nicId) {
        final NicVO nic = _nicDao.findById(nicId);
        return nic.getSecondaryIp();
    }

    private boolean removeVmSecondaryIpsOfNic(final long nicId) {
        Transaction.execute(new TransactionCallbackNoReturn() {
            @Override
            public void doInTransactionWithoutResult(final TransactionStatus status) {
                final List<NicSecondaryIpVO> ipList = _nicSecondaryIpDao.listByNicId(nicId);
                if (ipList != null) {
                    for (final NicSecondaryIpVO ip : ipList) {
                        _nicSecondaryIpDao.remove(ip.getId());
                    }
                    s_logger.debug("Revoving nic secondary ip entry ...");
                }
            }
        });

        return true;
    }

    @Override
    public NicVO savePlaceholderNic(final Network network, final String ip4Address, final String ip6Address, final Type vmType) {
        return savePlaceholderNic(network, ip4Address, ip6Address, null, null, null, vmType);
    }

    @Override
    public NicVO savePlaceholderNic(final Network network, final String ip4Address, final String ip6Address, final String ip6Cidr, final String ip6Gateway, final String reserver, final Type vmType) {
        final NicVO nic = new NicVO(null, null, network.getId(), null);
        nic.setIPv4Address(ip4Address);
        nic.setIPv6Address(ip6Address);
        nic.setIPv6Cidr(ip6Cidr);
        nic.setIPv6Gateway(ip6Gateway);
        nic.setReservationStrategy(ReservationStrategy.PlaceHolder);
        if (reserver != null) {
            nic.setReserver(reserver);
        }
        nic.setState(Nic.State.Reserved);
        nic.setVmType(vmType);
        return _nicDao.persist(nic);
    }

    @DB
    @Override
    public Pair<NicProfile, Integer> importNic(final String macAddress, int deviceId, final Network network, final Boolean isDefaultNic, final VirtualMachine vm, final Network.IpAddresses ipAddresses, final boolean forced)
            throws ConcurrentOperationException, InsufficientVirtualNetworkCapacityException, InsufficientAddressCapacityException {
        s_logger.debug("Allocating nic for vm " + vm.getUuid() + " in network " + network + " during import");
        String guestIp = null;
        if (ipAddresses != null && StringUtils.isNotEmpty(ipAddresses.getIp4Address())) {
            if (ipAddresses.getIp4Address().equals("auto")) {
                ipAddresses.setIp4Address(null);
            }
            if (network.getGuestType() != GuestType.L2) {
                guestIp = _ipAddrMgr.acquireGuestIpAddress(network, ipAddresses.getIp4Address());
            } else {
                guestIp = null;
            }
            if (guestIp == null && network.getGuestType() != GuestType.L2 && !_networkModel.listNetworkOfferingServices(network.getNetworkOfferingId()).isEmpty()) {
                throw new InsufficientVirtualNetworkCapacityException("Unable to acquire Guest IP  address for network " + network, DataCenter.class,
                        network.getDataCenterId());
            }
        }
        final String finalGuestIp = guestIp;
        final NicVO vo = Transaction.execute(new TransactionCallback<NicVO>() {
            @Override
            public NicVO doInTransaction(TransactionStatus status) {
                NicVO existingNic = _nicDao.findByNetworkIdAndMacAddress(network.getId(), macAddress);
                if (existingNic != null) {
                    if (!forced) {
                        throw new CloudRuntimeException("NIC with MAC address = " + macAddress + " exists on network with ID = " + network.getId() +
                                " and forced flag is disabled");
                    }
                    s_logger.debug("Removing existing NIC with MAC address = " + macAddress + " on network with ID = " + network.getId());
                    existingNic.setState(Nic.State.Deallocating);
                    existingNic.setRemoved(new Date());
                    _nicDao.update(existingNic.getId(), existingNic);
                }
                NicVO vo = new NicVO(network.getGuruName(), vm.getId(), network.getId(), vm.getType());
                vo.setMacAddress(macAddress);
                vo.setAddressFormat(Networks.AddressFormat.Ip4);
                if (NetUtils.isValidIp4(finalGuestIp) && StringUtils.isNotEmpty(network.getGateway())) {
                    vo.setIPv4Address(finalGuestIp);
                    vo.setIPv4Gateway(network.getGateway());
                    if (StringUtils.isNotEmpty(network.getCidr())) {
                        vo.setIPv4Netmask(NetUtils.cidr2Netmask(network.getCidr()));
                    }
                }
                vo.setBroadcastUri(network.getBroadcastUri());
                vo.setMode(network.getMode());
                vo.setState(Nic.State.Reserved);
                vo.setReservationStrategy(ReservationStrategy.Start);
                vo.setReservationId(UUID.randomUUID().toString());
                vo.setIsolationUri(network.getBroadcastUri());
                vo.setDeviceId(deviceId);
                vo.setDefaultNic(isDefaultNic);
                vo = _nicDao.persist(vo);

                int count = 1;
                if (vo.getVmType() == VirtualMachine.Type.User) {
                    s_logger.debug("Changing active number of nics for network id=" + network.getUuid() + " on " + count);
                    _networksDao.changeActiveNicsBy(network.getId(), count);
                }
                if (vo.getVmType() == VirtualMachine.Type.User
                        || vo.getVmType() == VirtualMachine.Type.DomainRouter && _networksDao.findById(network.getId()).getTrafficType() == TrafficType.Guest) {
                    _networksDao.setCheckForGc(network.getId());
                }
                if (vm.getType() == Type.DomainRouter) {
                    Pair<NetworkVO, VpcVO> networks = getGuestNetworkRouterAndVpcDetails(vm.getId());
                    setMtuDetailsInVRNic(networks, network, vo);
                }

                return vo;
            }
        });

        final Integer networkRate = _networkModel.getNetworkRate(network.getId(), vm.getId());
        final NicProfile vmNic = new NicProfile(vo, network, vo.getBroadcastUri(), vo.getIsolationUri(), networkRate, _networkModel.isSecurityGroupSupportedInNetwork(network),
                _networkModel.getNetworkTag(vm.getHypervisorType(), network));

        return new Pair<NicProfile, Integer>(vmNic, Integer.valueOf(deviceId));
    }

    @Override
    public void unmanageNics(VirtualMachineProfile vm) {
        if (s_logger.isDebugEnabled()) {
            s_logger.debug("Unmanaging NICs for VM: " + vm.getId());
        }

        VirtualMachine virtualMachine = vm.getVirtualMachine();
        final List<NicVO> nics = _nicDao.listByVmId(vm.getId());
        for (final NicVO nic : nics) {
            removeNic(vm, nic);
            NetworkVO network = _networksDao.findById(nic.getNetworkId());
            if (virtualMachine.getState() != VirtualMachine.State.Stopped) {
                UsageEventUtils.publishUsageEvent(EventTypes.EVENT_NETWORK_OFFERING_REMOVE, virtualMachine.getAccountId(), virtualMachine.getDataCenterId(), virtualMachine.getId(),
                        Long.toString(nic.getId()), network.getNetworkOfferingId(), null, 0L, virtualMachine.getClass().getName(), virtualMachine.getUuid(), virtualMachine.isDisplay());
            }
        }
    }

    @Override
    public String getConfigComponentName() {
        return NetworkOrchestrationService.class.getSimpleName();
    }

    public static final ConfigKey<Integer> NetworkGcWait = new ConfigKey<Integer>(Integer.class, "network.gc.wait", "Advanced", "600",
            "Time (in seconds) to wait before shutting down a network that's not in used", false, Scope.Global, null);
    public static final ConfigKey<Integer> NetworkGcInterval = new ConfigKey<Integer>(Integer.class, "network.gc.interval", "Advanced", "600",
            "Seconds to wait before checking for networks to shutdown", true, Scope.Global, null);

    @Override
    public ConfigKey<?>[] getConfigKeys() {
        return new ConfigKey<?>[]{NetworkGcWait, NetworkGcInterval, NetworkLockTimeout,
                GuestDomainSuffix, NetworkThrottlingRate, MinVRVersion,
                PromiscuousMode, MacAddressChanges, ForgedTransmits, MacLearning, RollingRestartEnabled,
                TUNGSTEN_ENABLED };
    }
}<|MERGE_RESOLUTION|>--- conflicted
+++ resolved
@@ -537,25 +537,15 @@
                 /*if (_networkOfferingDao.findByUniqueName(NetworkOffering.QuickCloudNoServices) == null) {
                     offering = _configMgr.createNetworkOffering(NetworkOffering.QuickCloudNoServices, "Offering for QuickCloud with no services", TrafficType.Guest, null, true,
                             Availability.Optional, null, new HashMap<Network.Service, Set<Network.Provider>>(), true, Network.GuestType.Shared, false, null, true, null, true,
-<<<<<<< HEAD
-                            false, null, false, null, true, false, null, null, true, null);
+                            false, null, false, null, true, false, false, null, null, true, null);
                 }*/
-=======
-                            false, null, false, null, true, false, false, null, null, true, null);
-                }
->>>>>>> 2aa3f980
 
                 //#2 - SG enabled network offering
                 /*if (_networkOfferingDao.findByUniqueName(NetworkOffering.DefaultSharedNetworkOfferingWithSGService) == null) {
                     offering = _configMgr.createNetworkOffering(NetworkOffering.DefaultSharedNetworkOfferingWithSGService, "Offering for Shared Security group enabled networks",
                             TrafficType.Guest, null, true, Availability.Optional, null, defaultSharedNetworkOfferingProviders, true, Network.GuestType.Shared, false, null, true,
-<<<<<<< HEAD
-                            null, true, false, null, false, null, true, false, null, null, true, null);
+                            null, true, false, null, false, null, true, false, false, null, null, true, null);
                 }*/
-=======
-                            null, true, false, null, false, null, true, false, false, null, null, true, null);
-                }
->>>>>>> 2aa3f980
 
                 //#3 - shared network offering with no SG service
                 if (_networkOfferingDao.findByUniqueName(NetworkOffering.DefaultSharedNetworkOffering) == null && _networkOfferingDao.findByUniqueName("기본 공유 네트워크오퍼링") == null) {
@@ -593,25 +583,15 @@
                     defaultVPCOffProviders.remove(Service.Lb);
                     offering = _configMgr.createNetworkOffering(NetworkOffering.DefaultIsolatedNetworkOfferingForVpcNetworksNoLB,
                             "Offering for Isolated VPC networks with Source Nat service enabled and LB service disabled", TrafficType.Guest, null, false, Availability.Optional,
-<<<<<<< HEAD
-                            null, defaultVPCOffProviders, true, Network.GuestType.Isolated, false, null, false, null, false, false, null, false, null, true, true, null, null, true, null);
+                            null, defaultVPCOffProviders, true, Network.GuestType.Isolated, false, null, false, null, false, false, null, false, null, true, true, false, null, null, true, null);
                 }*/
-=======
-                            null, defaultVPCOffProviders, true, Network.GuestType.Isolated, false, null, false, null, false, false, null, false, null, true, true, false, null, null, true, null);
-                }
->>>>>>> 2aa3f980
 
                 //#7 - isolated offering with source nat disabled
                 /*if (_networkOfferingDao.findByUniqueName(NetworkOffering.DefaultIsolatedNetworkOffering) == null) {
                     offering = _configMgr.createNetworkOffering(NetworkOffering.DefaultIsolatedNetworkOffering, "Offering for Isolated networks with no Source Nat service",
                             TrafficType.Guest, null, true, Availability.Optional, null, defaultIsolatedNetworkOfferingProviders, true, Network.GuestType.Isolated, false, null,
-<<<<<<< HEAD
-                            true, null, true, false, null, false, null, true, false, null, null, true, null);
+                            true, null, true, false, null, false, null, true, false, false, null, null, true, null);
                 }*/
-=======
-                            true, null, true, false, null, false, null, true, false, false, null, null, true, null);
-                }
->>>>>>> 2aa3f980
 
                 //#8 - network offering with internal lb service
                 final Map<Network.Service, Set<Network.Provider>> internalLbOffProviders = new HashMap<Network.Service, Set<Network.Provider>>();
