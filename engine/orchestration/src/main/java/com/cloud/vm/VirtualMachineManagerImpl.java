--- conflicted
+++ resolved
@@ -1081,16 +1081,7 @@
                 }
 
                 final VirtualMachineProfileImpl vmProfile = new VirtualMachineProfileImpl(vm, template, offering, owner, params);
-<<<<<<< HEAD
                 logBootModeParameters(params);
-=======
-                if (params != null) {
-                    s_logger.info(" Uefi params " + "UefiFlag: " + params.get(VirtualMachineProfile.Param.UefiFlag)
-                            + " Boot Type: " + params.get(VirtualMachineProfile.Param.BootType)
-                            + " Boot Mode: " + params.get(VirtualMachineProfile.Param.BootMode)
-                    );
-                }
->>>>>>> cd8e28b2
                 DeployDestination dest = null;
                 try {
                     dest = _dpMgr.planDeployment(vmProfile, plan, avoids, planner);
