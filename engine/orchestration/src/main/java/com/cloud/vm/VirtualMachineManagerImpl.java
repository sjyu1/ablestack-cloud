--- conflicted
+++ resolved
@@ -3818,12 +3818,7 @@
 
         final AsyncJobExecutionContext jobContext = AsyncJobExecutionContext.getCurrentExecutionContext();
         if (jobContext.isJobDispatchedBy(VmWorkConstants.VM_WORK_JOB_DISPATCHER)) {
-<<<<<<< HEAD
-            VmWorkJobVO placeHolder = createPlaceHolderWork(vm.getId());
-
-=======
             VmWorkJobVO placeHolder = createPlaceHolderWork(vm.getId(), network.getUuid());
->>>>>>> 9293f5bd
             try {
                 return orchestrateAddVmToNetwork(vm, network, requested);
             } finally {
