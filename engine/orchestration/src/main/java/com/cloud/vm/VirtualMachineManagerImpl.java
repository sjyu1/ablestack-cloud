--- conflicted
+++ resolved
@@ -1202,11 +1202,7 @@
                     }
                     StartCommand command = command = new StartCommand(vmTO, dest.getHost(), getExecuteInSequence(vm.getHypervisorType()));
 
-<<<<<<< HEAD
-                    if ("ABLESTACK".equals(provider) && krbdpath.length() > 0) {
-=======
                     if (provider != null && !provider.isEmpty() && "ABLESTACK".equals(provider) && krbdpath != null && !krbdpath.isEmpty()) {
->>>>>>> 455d09b7
                         command.setProvider(provider);
                         command.setKrbdpath(krbdpath);
                     }
@@ -2641,11 +2637,8 @@
 
         final VirtualMachineTO to = toVmTO(profile);
         PrepareForMigrationCommand pfmc = new PrepareForMigrationCommand(to);
-<<<<<<< HEAD
-        if ("ABLESTACK".equals(provider)) {
-=======
+        
         if (provider != null && !provider.isEmpty() && "ABLESTACK".equals(provider)) {
->>>>>>> 455d09b7
             pfmc.setProvider(provider);
         }
 
