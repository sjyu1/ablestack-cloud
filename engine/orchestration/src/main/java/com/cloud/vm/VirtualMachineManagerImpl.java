// Licensed to the Apacohe Software Foundation (ASF) under one
// or more contributor license agreements.  See the NOTICE file
// distributed with this work for additional information
// regarding copyright ownership.  The ASF licenses this file
// to you under the Apache License, Version 2.0 (the
// "License"); you may not use this file except in compliance
// with the License.  You may obtain a copy of the License at
//
//   http://www.apache.org/licenses/LICENSE-2.0
//
// Unless required by applicable law or agreed to in writing,
// software distributed under the License is distributed on an
// "AS IS" BASIS, WITHOUT WARRANTIES OR CONDITIONS OF ANY
// KIND, either express or implied.  See the License for the
// specific language governing permissions and limitations
// under the License.

package com.cloud.vm;

import static com.cloud.configuration.ConfigurationManagerImpl.MIGRATE_VM_ACROSS_CLUSTERS;

import java.net.URI;
import java.sql.PreparedStatement;
import java.sql.ResultSet;
import java.sql.SQLException;
import java.util.ArrayList;
import java.util.Arrays;
import java.util.Collection;
import java.util.Collections;
import java.util.Comparator;
import java.util.Date;
import java.util.HashMap;
import java.util.HashSet;
import java.util.LinkedHashMap;
import java.util.List;
import java.util.Map;
import java.util.Map.Entry;
import java.util.Set;
import java.util.TimeZone;
import java.util.UUID;
import java.util.concurrent.Executors;
import java.util.concurrent.ScheduledExecutorService;
import java.util.concurrent.TimeUnit;
import java.util.stream.Collectors;

import javax.inject.Inject;
import javax.naming.ConfigurationException;
import javax.persistence.EntityExistsException;

import org.apache.cloudstack.affinity.dao.AffinityGroupVMMapDao;
import org.apache.cloudstack.annotation.AnnotationService;
import org.apache.cloudstack.annotation.dao.AnnotationDao;
import org.apache.cloudstack.api.ApiCommandResourceType;
import org.apache.cloudstack.api.ApiConstants;
import org.apache.cloudstack.api.command.admin.vm.MigrateVMCmd;
import org.apache.cloudstack.api.command.admin.volume.MigrateVolumeCmdByAdmin;
import org.apache.cloudstack.api.command.user.volume.MigrateVolumeCmd;
import org.apache.cloudstack.ca.CAManager;
import org.apache.cloudstack.context.CallContext;
import org.apache.cloudstack.engine.orchestration.service.NetworkOrchestrationService;
import org.apache.cloudstack.engine.orchestration.service.VolumeOrchestrationService;
import org.apache.cloudstack.engine.subsystem.api.storage.DataStoreManager;
import org.apache.cloudstack.engine.subsystem.api.storage.StoragePoolAllocator;
import org.apache.cloudstack.framework.ca.Certificate;
import org.apache.cloudstack.framework.config.ConfigKey;
import org.apache.cloudstack.framework.config.Configurable;
import org.apache.cloudstack.framework.jobs.AsyncJob;
import org.apache.cloudstack.framework.jobs.AsyncJobExecutionContext;
import org.apache.cloudstack.framework.jobs.AsyncJobManager;
import org.apache.cloudstack.framework.jobs.Outcome;
import org.apache.cloudstack.framework.jobs.dao.VmWorkJobDao;
import org.apache.cloudstack.framework.jobs.impl.AsyncJobVO;
import org.apache.cloudstack.framework.jobs.impl.JobSerializerHelper;
import org.apache.cloudstack.framework.jobs.impl.OutcomeImpl;
import org.apache.cloudstack.framework.jobs.impl.VmWorkJobVO;
import org.apache.cloudstack.framework.messagebus.MessageBus;
import org.apache.cloudstack.framework.messagebus.MessageDispatcher;
import org.apache.cloudstack.framework.messagebus.MessageHandler;
import org.apache.cloudstack.jobs.JobInfo;
import org.apache.cloudstack.managed.context.ManagedContextRunnable;
import org.apache.cloudstack.storage.datastore.db.PrimaryDataStoreDao;
import org.apache.cloudstack.storage.datastore.db.StoragePoolVO;
import org.apache.cloudstack.storage.to.VolumeObjectTO;
import org.apache.cloudstack.utils.identity.ManagementServerNode;
import org.apache.cloudstack.vm.UnmanagedVMsManager;
import org.apache.commons.collections.CollectionUtils;
import org.apache.commons.collections.MapUtils;
import org.apache.commons.lang.BooleanUtils;
import org.apache.log4j.Logger;

import com.cloud.agent.AgentManager;
import com.cloud.agent.Listener;
import com.cloud.agent.api.AgentControlAnswer;
import com.cloud.agent.api.AgentControlCommand;
import com.cloud.agent.api.Answer;
import com.cloud.agent.api.AttachOrDettachConfigDriveCommand;
import com.cloud.agent.api.CheckVirtualMachineAnswer;
import com.cloud.agent.api.CheckVirtualMachineCommand;
import com.cloud.agent.api.ClusterVMMetaDataSyncAnswer;
import com.cloud.agent.api.ClusterVMMetaDataSyncCommand;
import com.cloud.agent.api.Command;
import com.cloud.agent.api.GetVmDiskStatsAnswer;
import com.cloud.agent.api.GetVmDiskStatsCommand;
import com.cloud.agent.api.GetVmNetworkStatsAnswer;
import com.cloud.agent.api.GetVmNetworkStatsCommand;
import com.cloud.agent.api.GetVmStatsAnswer;
import com.cloud.agent.api.GetVmStatsCommand;
import com.cloud.agent.api.MigrateCommand;
import com.cloud.agent.api.MigrateVmToPoolAnswer;
import com.cloud.agent.api.ModifyTargetsCommand;
import com.cloud.agent.api.PingRoutingCommand;
import com.cloud.agent.api.PlugNicAnswer;
import com.cloud.agent.api.PlugNicCommand;
import com.cloud.agent.api.PrepareForMigrationAnswer;
import com.cloud.agent.api.PrepareForMigrationCommand;
import com.cloud.agent.api.RebootAnswer;
import com.cloud.agent.api.RebootCommand;
import com.cloud.agent.api.ReplugNicAnswer;
import com.cloud.agent.api.ReplugNicCommand;
import com.cloud.agent.api.RestoreVMSnapshotAnswer;
import com.cloud.agent.api.RestoreVMSnapshotCommand;
import com.cloud.agent.api.ScaleVmCommand;
import com.cloud.agent.api.StartAnswer;
import com.cloud.agent.api.StartCommand;
import com.cloud.agent.api.StartupCommand;
import com.cloud.agent.api.StartupRoutingCommand;
import com.cloud.agent.api.StopAnswer;
import com.cloud.agent.api.StopCommand;
import com.cloud.agent.api.UnPlugNicAnswer;
import com.cloud.agent.api.UnPlugNicCommand;
import com.cloud.agent.api.UnregisterVMCommand;
import com.cloud.agent.api.VmDiskStatsEntry;
import com.cloud.agent.api.VmNetworkStatsEntry;
import com.cloud.agent.api.VmStatsEntry;
import com.cloud.agent.api.routing.NetworkElementCommand;
import com.cloud.agent.api.to.DiskTO;
import com.cloud.agent.api.to.DpdkTO;
import com.cloud.agent.api.to.GPUDeviceTO;
import com.cloud.agent.api.to.NicTO;
import com.cloud.agent.api.to.VirtualMachineTO;
import com.cloud.agent.manager.Commands;
import com.cloud.agent.manager.allocator.HostAllocator;
import com.cloud.alert.AlertManager;
import com.cloud.api.ApiDBUtils;
import com.cloud.api.query.dao.DomainRouterJoinDao;
import com.cloud.api.query.dao.UserVmJoinDao;
import com.cloud.api.query.vo.DomainRouterJoinVO;
import com.cloud.api.query.vo.UserVmJoinVO;
import com.cloud.capacity.CapacityManager;
import com.cloud.configuration.Resource.ResourceType;
import com.cloud.dc.ClusterDetailsDao;
import com.cloud.dc.ClusterDetailsVO;
import com.cloud.dc.ClusterVO;
import com.cloud.dc.DataCenter;
import com.cloud.dc.DataCenterVO;
import com.cloud.dc.HostPodVO;
import com.cloud.dc.Pod;
import com.cloud.dc.dao.ClusterDao;
import com.cloud.dc.dao.DataCenterDao;
import com.cloud.dc.dao.HostPodDao;
import com.cloud.deploy.DataCenterDeployment;
import com.cloud.deploy.DeployDestination;
import com.cloud.deploy.DeploymentPlan;
import com.cloud.deploy.DeploymentPlanner;
import com.cloud.deploy.DeploymentPlanner.ExcludeList;
import com.cloud.deploy.DeploymentPlanningManager;
import com.cloud.deployasis.dao.UserVmDeployAsIsDetailsDao;
import com.cloud.event.EventTypes;
import com.cloud.event.UsageEventUtils;
import com.cloud.event.UsageEventVO;
import com.cloud.exception.AffinityConflictException;
import com.cloud.exception.AgentUnavailableException;
import com.cloud.exception.ConcurrentOperationException;
import com.cloud.exception.ConnectionException;
import com.cloud.exception.InsufficientCapacityException;
import com.cloud.exception.InsufficientServerCapacityException;
import com.cloud.exception.InvalidParameterValueException;
import com.cloud.exception.OperationTimedoutException;
import com.cloud.exception.ResourceUnavailableException;
import com.cloud.exception.StorageAccessException;
import com.cloud.exception.StorageUnavailableException;
import com.cloud.ha.HighAvailabilityManager;
import com.cloud.ha.HighAvailabilityManager.WorkType;
import com.cloud.host.Host;
import com.cloud.host.HostVO;
import com.cloud.host.Status;
import com.cloud.host.dao.HostDao;
import com.cloud.hypervisor.Hypervisor.HypervisorType;
import com.cloud.hypervisor.HypervisorGuru;
import com.cloud.hypervisor.HypervisorGuruBase;
import com.cloud.hypervisor.HypervisorGuruManager;
import com.cloud.network.Network;
import com.cloud.network.NetworkModel;
import com.cloud.network.Networks;
import com.cloud.network.dao.NetworkDao;
import com.cloud.network.dao.NetworkDetailVO;
import com.cloud.network.dao.NetworkDetailsDao;
import com.cloud.network.dao.NetworkVO;
import com.cloud.network.router.VirtualRouter;
import com.cloud.network.security.SecurityGroupManager;
import com.cloud.offering.DiskOffering;
import com.cloud.offering.DiskOfferingInfo;
import com.cloud.offering.NetworkOffering;
import com.cloud.offering.ServiceOffering;
import com.cloud.offerings.NetworkOfferingVO;
import com.cloud.offerings.dao.NetworkOfferingDao;
import com.cloud.org.Cluster;
import com.cloud.resource.ResourceManager;
import com.cloud.resource.ResourceState;
import com.cloud.service.ServiceOfferingVO;
import com.cloud.service.dao.ServiceOfferingDao;
import com.cloud.storage.DiskOfferingVO;
import com.cloud.storage.ScopeType;
import com.cloud.storage.Storage.ImageFormat;
import com.cloud.storage.StorageManager;
import com.cloud.storage.StoragePool;
import com.cloud.storage.VMTemplateVO;
import com.cloud.storage.VMTemplateZoneVO;
import com.cloud.storage.Volume;
import com.cloud.storage.Volume.Type;
import com.cloud.storage.VolumeApiService;
import com.cloud.storage.VolumeApiServiceImpl;
import com.cloud.storage.VolumeVO;
import com.cloud.storage.dao.DiskOfferingDao;
import com.cloud.storage.dao.GuestOSCategoryDao;
import com.cloud.storage.dao.GuestOSDao;
import com.cloud.storage.dao.StoragePoolHostDao;
import com.cloud.storage.dao.VMTemplateDao;
import com.cloud.storage.dao.VMTemplateZoneDao;
import com.cloud.storage.dao.VolumeDao;
import com.cloud.template.VirtualMachineTemplate;
import com.cloud.user.Account;
import com.cloud.user.ResourceLimitService;
import com.cloud.user.User;
import com.cloud.uservm.UserVm;
import com.cloud.utils.DateUtil;
import com.cloud.utils.Journal;
import com.cloud.utils.Pair;
import com.cloud.utils.Predicate;
import com.cloud.utils.ReflectionUse;
import com.cloud.utils.StringUtils;
import com.cloud.utils.Ternary;
import com.cloud.utils.component.ManagerBase;
import com.cloud.utils.concurrency.NamedThreadFactory;
import com.cloud.utils.db.DB;
import com.cloud.utils.db.EntityManager;
import com.cloud.utils.db.GlobalLock;
import com.cloud.utils.db.Transaction;
import com.cloud.utils.db.TransactionCallback;
import com.cloud.utils.db.TransactionCallbackWithException;
import com.cloud.utils.db.TransactionCallbackWithExceptionNoReturn;
import com.cloud.utils.db.TransactionLegacy;
import com.cloud.utils.db.TransactionStatus;
import com.cloud.utils.exception.CloudRuntimeException;
import com.cloud.utils.exception.ExecutionException;
import com.cloud.utils.fsm.NoTransitionException;
import com.cloud.utils.fsm.StateMachine2;
import com.cloud.vm.ItWorkVO.Step;
import com.cloud.vm.VirtualMachine.Event;
import com.cloud.vm.VirtualMachine.PowerState;
import com.cloud.vm.VirtualMachine.State;
import com.cloud.vm.dao.NicDao;
import com.cloud.vm.dao.UserVmDao;
import com.cloud.vm.dao.UserVmDetailsDao;
import com.cloud.vm.dao.VMInstanceDao;
import com.cloud.vm.snapshot.VMSnapshotManager;
import com.cloud.vm.snapshot.VMSnapshotVO;
import com.cloud.vm.snapshot.dao.VMSnapshotDao;

public class VirtualMachineManagerImpl extends ManagerBase implements VirtualMachineManager, VmWorkJobHandler, Listener, Configurable {
    private static final Logger s_logger = Logger.getLogger(VirtualMachineManagerImpl.class);

    public static final String VM_WORK_JOB_HANDLER = VirtualMachineManagerImpl.class.getSimpleName();

    private static final String VM_SYNC_ALERT_SUBJECT = "VM state sync alert";

    @Inject
    private UserVmManager _userVmMgr;
    @Inject
    private DataStoreManager dataStoreMgr;
    @Inject
    private NetworkOrchestrationService _networkMgr;
    @Inject
    private NetworkModel _networkModel;
    @Inject
    private AgentManager _agentMgr;
    @Inject
    private VMInstanceDao _vmDao;
    @Inject
    private ServiceOfferingDao _offeringDao;
    @Inject
    private DiskOfferingDao _diskOfferingDao;
    @Inject
    private VMTemplateDao _templateDao;
    @Inject
    private VMTemplateZoneDao templateZoneDao;
    @Inject
    private ItWorkDao _workDao;
    @Inject
    private UserVmDao _userVmDao;
    @Inject
    private UserVmService _userVmService;
    @Inject
    private CapacityManager _capacityMgr;
    @Inject
    private NicDao _nicsDao;
    @Inject
    private HostDao _hostDao;
    @Inject
    private AlertManager _alertMgr;
    @Inject
    private GuestOSCategoryDao _guestOsCategoryDao;
    @Inject
    private GuestOSDao _guestOsDao;
    @Inject
    private VolumeDao _volsDao;
    @Inject
    private HighAvailabilityManager _haMgr;
    @Inject
    private HostPodDao _podDao;
    @Inject
    private DataCenterDao _dcDao;
    @Inject
    private ClusterDao _clusterDao;
    @Inject
    private PrimaryDataStoreDao _storagePoolDao;
    @Inject
    private HypervisorGuruManager _hvGuruMgr;
    @Inject
    private NetworkDao _networkDao;
    @Inject
    private StoragePoolHostDao _poolHostDao;
    @Inject
    private VMSnapshotDao _vmSnapshotDao;
    @Inject
    private AffinityGroupVMMapDao _affinityGroupVMMapDao;
    @Inject
    private EntityManager _entityMgr;
    @Inject
    private GuestOSCategoryDao _guestOSCategoryDao;
    @Inject
    private GuestOSDao _guestOSDao;
    @Inject
    private ServiceOfferingDao _serviceOfferingDao;
    @Inject
    private CAManager caManager;
    @Inject
    private ResourceManager _resourceMgr;
    @Inject
    private ResourceLimitService _resourceLimitMgr;
    @Inject
    private VMSnapshotManager _vmSnapshotMgr;
    @Inject
    private ClusterDetailsDao _clusterDetailsDao;
    @Inject
    private UserVmDetailsDao userVmDetailsDao;
    @Inject
    private VolumeOrchestrationService volumeMgr;
    @Inject
    private DeploymentPlanningManager _dpMgr;
    @Inject
    private MessageBus _messageBus;
    @Inject
    private VirtualMachinePowerStateSync _syncMgr;
    @Inject
    private VmWorkJobDao _workJobDao;
    @Inject
    private AsyncJobManager _jobMgr;
    @Inject
    private StorageManager storageMgr;
    @Inject
    private NetworkDetailsDao networkDetailsDao;
    @Inject
    private SecurityGroupManager _securityGroupManager;
    @Inject
    private UserVmDeployAsIsDetailsDao userVmDeployAsIsDetailsDao;
    @Inject
    private UserVmJoinDao userVmJoinDao;
    @Inject
    private NetworkOfferingDao networkOfferingDao;
    @Inject
    private DomainRouterJoinDao domainRouterJoinDao;
    @Inject
    private AnnotationDao annotationDao;

    VmWorkJobHandlerProxy _jobHandlerProxy = new VmWorkJobHandlerProxy(this);

    Map<VirtualMachine.Type, VirtualMachineGuru> _vmGurus = new HashMap<>();
    protected StateMachine2<State, VirtualMachine.Event, VirtualMachine> _stateMachine;

    static final ConfigKey<Integer> StartRetry = new ConfigKey<Integer>("Advanced", Integer.class, "start.retry", "10",
            "Number of times to retry create and start commands", true);
    static final ConfigKey<Integer> VmOpWaitInterval = new ConfigKey<Integer>("Advanced", Integer.class, "vm.op.wait.interval", "120",
            "Time (in seconds) to wait before checking if a previous operation has succeeded", true);

    static final ConfigKey<Integer> VmOpLockStateRetry = new ConfigKey<Integer>("Advanced", Integer.class, "vm.op.lock.state.retry", "5",
            "Times to retry locking the state of a VM for operations, -1 means forever", true);
    static final ConfigKey<Long> VmOpCleanupInterval = new ConfigKey<Long>("Advanced", Long.class, "vm.op.cleanup.interval", "86400",
            "Interval to run the thread that cleans up the vm operations (in seconds)", false);
    static final ConfigKey<Long> VmOpCleanupWait = new ConfigKey<Long>("Advanced", Long.class, "vm.op.cleanup.wait", "3600",
            "Time (in seconds) to wait before cleanuping up any vm work items", true);
    static final ConfigKey<Long> VmOpCancelInterval = new ConfigKey<Long>("Advanced", Long.class, "vm.op.cancel.interval", "3600",
            "Time (in seconds) to wait before cancelling a operation", false);
    static final ConfigKey<Boolean> VmDestroyForcestop = new ConfigKey<Boolean>("Advanced", Boolean.class, "vm.destroy.forcestop", "false",
            "On destroy, force-stop takes this value ", true);
    static final ConfigKey<Integer> ClusterDeltaSyncInterval = new ConfigKey<Integer>("Advanced", Integer.class, "sync.interval", "60",
            "Cluster Delta sync interval in seconds",
            false);
    static final ConfigKey<Integer> ClusterVMMetaDataSyncInterval = new ConfigKey<Integer>("Advanced", Integer.class, "vmmetadata.sync.interval", "180", "Cluster VM metadata sync interval in seconds",
            false);

    static final ConfigKey<Long> VmJobCheckInterval = new ConfigKey<Long>("Advanced",
            Long.class, "vm.job.check.interval", "3000",
            "Interval in milliseconds to check if the job is complete", false);
    static final ConfigKey<Long> VmJobTimeout = new ConfigKey<Long>("Advanced",
            Long.class, "vm.job.timeout", "600000",
            "Time in milliseconds to wait before attempting to cancel a job", false);
    static final ConfigKey<Integer> VmJobStateReportInterval = new ConfigKey<Integer>("Advanced",
            Integer.class, "vm.job.report.interval", "60",
            "Interval to send application level pings to make sure the connection is still working", false);

    static final ConfigKey<Boolean> HaVmRestartHostUp = new ConfigKey<Boolean>("Advanced", Boolean.class, "ha.vm.restart.hostup", "true",
            "If an out-of-band stop of a VM is detected and its host is up, then power on the VM", true);

    static final ConfigKey<Long> SystemVmRootDiskSize = new ConfigKey<Long>("Advanced",
            Long.class, "systemvm.root.disk.size", "-1",
            "Size of root volume (in GB) of system VMs and virtual routers", true);

    ScheduledExecutorService _executor = null;

    private long _nodeId;

    private List<StoragePoolAllocator> _storagePoolAllocators;

    private List<HostAllocator> hostAllocators;

    public List<HostAllocator> getHostAllocators() {
        return hostAllocators;
    }

    public void setHostAllocators(final List<HostAllocator> hostAllocators) {
        this.hostAllocators = hostAllocators;
    }

    @Override
    public void registerGuru(final VirtualMachine.Type type, final VirtualMachineGuru guru) {
        synchronized (_vmGurus) {
            _vmGurus.put(type, guru);
        }
    }

    @Override
    @DB
    public void allocate(final String vmInstanceName, final VirtualMachineTemplate template, final ServiceOffering serviceOffering,
            final DiskOfferingInfo rootDiskOfferingInfo, final List<DiskOfferingInfo> dataDiskOfferings,
            final LinkedHashMap<? extends Network, List<? extends NicProfile>> auxiliaryNetworks, final DeploymentPlan plan, final HypervisorType hyperType, final Map<String, Map<Integer, String>> extraDhcpOptions, final Map<Long, DiskOffering> datadiskTemplateToDiskOfferingMap)
                    throws InsufficientCapacityException {

        s_logger.info(String.format("allocating virtual machine from template:%s with hostname:%s and %d networks", template.getUuid(), vmInstanceName, auxiliaryNetworks.size()));

        final VMInstanceVO vm = _vmDao.findVMByInstanceName(vmInstanceName);
        final Account owner = _entityMgr.findById(Account.class, vm.getAccountId());

        if (s_logger.isDebugEnabled()) {
            s_logger.debug("Allocating entries for VM: " + vm);
        }

        vm.setDataCenterId(plan.getDataCenterId());
        if (plan.getPodId() != null) {
            vm.setPodIdToDeployIn(plan.getPodId());
        }
        assert plan.getClusterId() == null && plan.getPoolId() == null : "We currently don't support cluster and pool preset yet";
        final VMInstanceVO vmFinal = _vmDao.persist(vm);

        final VirtualMachineProfileImpl vmProfile = new VirtualMachineProfileImpl(vmFinal, template, serviceOffering, null, null);

        Long rootDiskSize = rootDiskOfferingInfo.getSize();
        if (vm.getType().isUsedBySystem() && SystemVmRootDiskSize.value() != null && SystemVmRootDiskSize.value() > 0L) {
            rootDiskSize = SystemVmRootDiskSize.value();
        }
        final Long rootDiskSizeFinal = rootDiskSize;

        Transaction.execute(new TransactionCallbackWithExceptionNoReturn<InsufficientCapacityException>() {
            @Override
            public void doInTransactionWithoutResult(final TransactionStatus status) throws InsufficientCapacityException {
                if (s_logger.isDebugEnabled()) {
                    s_logger.debug("Allocating nics for " + vmFinal);
                }

                try {
                    if (!vmProfile.getBootArgs().contains("ExternalLoadBalancerVm")) {
                        _networkMgr.allocate(vmProfile, auxiliaryNetworks, extraDhcpOptions);
                    }
                } catch (final ConcurrentOperationException e) {
                    throw new CloudRuntimeException("Concurrent operation while trying to allocate resources for the VM", e);
                }

                if (s_logger.isDebugEnabled()) {
                    s_logger.debug("Allocating disks for " + vmFinal);
                }

                allocateRootVolume(vmFinal, template, rootDiskOfferingInfo, owner, rootDiskSizeFinal);

                if (dataDiskOfferings != null) {
                    for (final DiskOfferingInfo dataDiskOfferingInfo : dataDiskOfferings) {
                        volumeMgr.allocateRawVolume(Type.DATADISK, "DATA-" + vmFinal.getId(), dataDiskOfferingInfo.getDiskOffering(), dataDiskOfferingInfo.getSize(),
                                dataDiskOfferingInfo.getMinIops(), dataDiskOfferingInfo.getMaxIops(), vmFinal, template, owner, null);
                    }
                }
                if (datadiskTemplateToDiskOfferingMap != null && !datadiskTemplateToDiskOfferingMap.isEmpty()) {
                    int diskNumber = 1;
                    for (Entry<Long, DiskOffering> dataDiskTemplateToDiskOfferingMap : datadiskTemplateToDiskOfferingMap.entrySet()) {
                        DiskOffering diskOffering = dataDiskTemplateToDiskOfferingMap.getValue();
                        long diskOfferingSize = diskOffering.getDiskSize() / (1024 * 1024 * 1024);
                        VMTemplateVO dataDiskTemplate = _templateDao.findById(dataDiskTemplateToDiskOfferingMap.getKey());
                        volumeMgr.allocateRawVolume(Type.DATADISK, "DATA-" + vmFinal.getId() + "-" + String.valueOf(diskNumber), diskOffering, diskOfferingSize, null, null,
                                vmFinal, dataDiskTemplate, owner, Long.valueOf(diskNumber));
                        diskNumber++;
                    }
                }
            }
        });

        if (s_logger.isDebugEnabled()) {
            s_logger.debug("Allocation completed for VM: " + vmFinal);
        }
    }

    private void allocateRootVolume(VMInstanceVO vm, VirtualMachineTemplate template, DiskOfferingInfo rootDiskOfferingInfo, Account owner, Long rootDiskSizeFinal) {
        // Create new Volume context and inject event resource type, id and details to generate VOLUME.CREATE event for the ROOT disk.
        CallContext volumeContext = CallContext.register(CallContext.current(), ApiCommandResourceType.Volume);
        try {
            String rootVolumeName = String.format("ROOT-%s", vm.getId());
            if (template.getFormat() == ImageFormat.ISO) {
                volumeMgr.allocateRawVolume(Type.ROOT, rootVolumeName, rootDiskOfferingInfo.getDiskOffering(), rootDiskOfferingInfo.getSize(),
                        rootDiskOfferingInfo.getMinIops(), rootDiskOfferingInfo.getMaxIops(), vm, template, owner, null);
            } else if (template.getFormat() == ImageFormat.BAREMETAL) {
                s_logger.debug(String.format("%s has format [%s]. Skipping ROOT volume [%s] allocation.", template.toString(), ImageFormat.BAREMETAL, rootVolumeName));
            } else {
                volumeMgr.allocateTemplatedVolumes(Type.ROOT, rootVolumeName, rootDiskOfferingInfo.getDiskOffering(), rootDiskSizeFinal,
                        rootDiskOfferingInfo.getMinIops(), rootDiskOfferingInfo.getMaxIops(), template, vm, owner);
            }
        } finally {
            // Remove volumeContext and pop vmContext back
            CallContext.unregister();
        }
    }

    @Override
    public void allocate(final String vmInstanceName, final VirtualMachineTemplate template, final ServiceOffering serviceOffering,
            final LinkedHashMap<? extends Network, List<? extends NicProfile>> networks, final DeploymentPlan plan, final HypervisorType hyperType) throws InsufficientCapacityException {
        DiskOffering diskOffering = _diskOfferingDao.findById(serviceOffering.getDiskOfferingId());
        allocate(vmInstanceName, template, serviceOffering, new DiskOfferingInfo(diskOffering), new ArrayList<>(), networks, plan, hyperType, null, null);
    }

    private VirtualMachineGuru getVmGuru(final VirtualMachine vm) {
        if(vm != null) {
            return _vmGurus.get(vm.getType());
        }
        return null;
    }

    @Override
    public void expunge(final String vmUuid) throws ResourceUnavailableException {
        try {
            advanceExpunge(vmUuid);
        } catch (final OperationTimedoutException e) {
            throw new CloudRuntimeException("Operation timed out", e);
        } catch (final ConcurrentOperationException e) {
            throw new CloudRuntimeException("Concurrent operation ", e);
        }
    }

    @Override
    public void advanceExpunge(final String vmUuid) throws ResourceUnavailableException, OperationTimedoutException, ConcurrentOperationException {
        final VMInstanceVO vm = _vmDao.findByUuid(vmUuid);
        advanceExpunge(vm);
    }

    private boolean isValidSystemVMType(VirtualMachine vm) {
        return VirtualMachine.Type.SecondaryStorageVm.equals(vm.getType()) ||
                VirtualMachine.Type.ConsoleProxy.equals(vm.getType());
    }

    protected void advanceExpunge(VMInstanceVO vm) throws ResourceUnavailableException, OperationTimedoutException, ConcurrentOperationException {
        if (vm == null || vm.getRemoved() != null) {
            if (s_logger.isDebugEnabled()) {
                s_logger.debug("Unable to find vm or vm is destroyed: " + vm);
            }
            return;
        }

        advanceStop(vm.getUuid(), VmDestroyForcestop.value());
        vm = _vmDao.findByUuid(vm.getUuid());

        try {
            if (!stateTransitTo(vm, VirtualMachine.Event.ExpungeOperation, vm.getHostId())) {
                s_logger.debug("Unable to destroy the vm because it is not in the correct state: " + vm);
                throw new CloudRuntimeException("Unable to destroy " + vm);

            }
        } catch (final NoTransitionException e) {
            s_logger.debug("Unable to destroy the vm because it is not in the correct state: " + vm);
            throw new CloudRuntimeException("Unable to destroy " + vm, e);
        }

        if (s_logger.isDebugEnabled()) {
            s_logger.debug("Destroying vm " + vm);
        }

        final VirtualMachineProfile profile = new VirtualMachineProfileImpl(vm);

        final HypervisorGuru hvGuru = _hvGuruMgr.getGuru(vm.getHypervisorType());

        List<NicProfile> vmNics = profile.getNics();
        s_logger.debug(String.format("Cleaning up NICS [%s] of %s.", vmNics.stream().map(nic -> nic.toString()).collect(Collectors.joining(", ")),vm.toString()));
        final List<Command> nicExpungeCommands = hvGuru.finalizeExpungeNics(vm, profile.getNics());
        _networkMgr.cleanupNics(profile);

        s_logger.debug(String.format("Cleaning up hypervisor data structures (ex. SRs in XenServer) for managed storage. Data from %s.", vm.toString()));

        final List<Command> volumeExpungeCommands = hvGuru.finalizeExpungeVolumes(vm);

        final Long hostId = vm.getHostId() != null ? vm.getHostId() : vm.getLastHostId();

        List<Map<String, String>> targets = getTargets(hostId, vm.getId());

        if (CollectionUtils.isNotEmpty(volumeExpungeCommands) && hostId != null) {
            final Commands cmds = new Commands(Command.OnError.Stop);

            for (final Command volumeExpungeCommand : volumeExpungeCommands) {
                volumeExpungeCommand.setBypassHostMaintenance(isValidSystemVMType(vm));
                cmds.addCommand(volumeExpungeCommand);
            }

            _agentMgr.send(hostId, cmds);
            handleUnsuccessfulCommands(cmds, vm);
        }

        if (hostId != null) {
            volumeMgr.revokeAccess(vm.getId(), hostId);
        }

        volumeMgr.cleanupVolumes(vm.getId());

        if (hostId != null && CollectionUtils.isNotEmpty(targets)) {
            removeDynamicTargets(hostId, targets);
        }

        final VirtualMachineGuru guru = getVmGuru(vm);
        guru.finalizeExpunge(vm);

        userVmDeployAsIsDetailsDao.removeDetails(vm.getId());

        // Remove comments (if any)
        annotationDao.removeByEntityType(AnnotationService.EntityType.VM.name(), vm.getUuid());

        // send hypervisor-dependent commands before removing
        final List<Command> finalizeExpungeCommands = hvGuru.finalizeExpunge(vm);
        if (CollectionUtils.isNotEmpty(finalizeExpungeCommands) || CollectionUtils.isNotEmpty(nicExpungeCommands)) {
            if (hostId != null) {
                final Commands cmds = new Commands(Command.OnError.Stop);
                addAllExpungeCommandsFromList(finalizeExpungeCommands, cmds, vm);
                addAllExpungeCommandsFromList(nicExpungeCommands, cmds, vm);
                _agentMgr.send(hostId, cmds);
                if (!cmds.isSuccessful()) {
                    for (final Answer answer : cmds.getAnswers()) {
                        if (!answer.getResult()) {
                            s_logger.warn("Failed to expunge vm due to: " + answer.getDetails());
                            throw new CloudRuntimeException("Unable to expunge " + vm + " due to " + answer.getDetails());
                        }
                    }
                }
            }
        }

        if (s_logger.isDebugEnabled()) {
            s_logger.debug("Expunged " + vm);
        }
    }

    protected void handleUnsuccessfulCommands(Commands cmds, VMInstanceVO vm) throws CloudRuntimeException {
        String cmdsStr = cmds.toString();
        String vmToString = vm.toString();

        if (cmds.isSuccessful()) {
            s_logger.debug(String.format("The commands [%s] to %s were successful.", cmdsStr, vmToString));
            return;
        }

        s_logger.info(String.format("The commands [%s] to %s were unsuccessful. Handling answers.", cmdsStr, vmToString));

        Answer[] answers = cmds.getAnswers();
        if (answers == null) {
            s_logger.debug(String.format("There are no answers to commands [%s] to %s.", cmdsStr, vmToString));
            return;
        }

        for (Answer answer : answers) {
            String details = answer.getDetails();
            if (!answer.getResult()) {
                String message = String.format("Unable to expunge %s due to [%s].", vmToString, details);
                s_logger.error(message);
                throw new CloudRuntimeException(message);
            }

            s_logger.debug(String.format("Commands [%s] to %s got answer [%s].", cmdsStr, vmToString, details));
        }
    }

    private void addAllExpungeCommandsFromList(List<Command> cmdList, Commands cmds, VMInstanceVO vm) {
        if (CollectionUtils.isEmpty(cmdList)) {
            return;
        }
        for (final Command command : cmdList) {
            command.setBypassHostMaintenance(isValidSystemVMType(vm));
            if (s_logger.isTraceEnabled()) {
                s_logger.trace(String.format("Adding expunge command [%s] for VM [%s]", command.toString(), vm.toString()));
            }
            cmds.addCommand(command);
        }
    }

    private List<Map<String, String>> getTargets(Long hostId, long vmId) {
        List<Map<String, String>> targets = new ArrayList<>();

        HostVO hostVO = _hostDao.findById(hostId);

        if (hostVO == null || hostVO.getHypervisorType() != HypervisorType.VMware) {
            return targets;
        }

        List<VolumeVO> volumes = _volsDao.findByInstance(vmId);

        if (CollectionUtils.isEmpty(volumes)) {
            return targets;
        }

        for (VolumeVO volume : volumes) {
            StoragePoolVO storagePoolVO = _storagePoolDao.findById(volume.getPoolId());

            if (storagePoolVO != null && storagePoolVO.isManaged()) {
                Map<String, String> target = new HashMap<>();

                target.put(ModifyTargetsCommand.STORAGE_HOST, storagePoolVO.getHostAddress());
                target.put(ModifyTargetsCommand.STORAGE_PORT, String.valueOf(storagePoolVO.getPort()));
                target.put(ModifyTargetsCommand.IQN, volume.get_iScsiName());

                targets.add(target);
            }
        }

        return targets;
    }

    private void removeDynamicTargets(long hostId, List<Map<String, String>> targets) {
        ModifyTargetsCommand cmd = new ModifyTargetsCommand();

        cmd.setTargets(targets);
        cmd.setApplyToAllHostsInCluster(true);
        cmd.setAdd(false);
        cmd.setTargetTypeToRemove(ModifyTargetsCommand.TargetTypeToRemove.DYNAMIC);

        sendModifyTargetsCommand(cmd, hostId);
    }

    private void sendModifyTargetsCommand(ModifyTargetsCommand cmd, long hostId) {
        Answer answer = _agentMgr.easySend(hostId, cmd);

        if (answer == null) {
            s_logger.warn(String.format("Unable to get an answer to the modify targets command. Targets [%s].", cmd.getTargets().stream().map(target -> target.toString()).collect(Collectors.joining(", "))));
            return;
        }

        if (!answer.getResult()) {
            s_logger.warn(String.format("Unable to modify targets [%s] on the host [%s].", cmd.getTargets().stream().map(target -> target.toString()).collect(Collectors.joining(", ")), hostId));
        }
    }

    @Override
    public boolean start() {
        _executor.scheduleAtFixedRate(new CleanupTask(), 5, VmJobStateReportInterval.value(), TimeUnit.SECONDS);
        _executor.scheduleAtFixedRate(new TransitionTask(),  VmOpCleanupInterval.value(), VmOpCleanupInterval.value(), TimeUnit.SECONDS);
        cancelWorkItems(_nodeId);

        volumeMgr.cleanupStorageJobs();
        _workJobDao.expungeLeftoverWorkJobs(ManagementServerNode.getManagementServerId());
        return true;
    }

    @Override
    public boolean stop() {
        return true;
    }

    @Override
    public boolean configure(final String name, final Map<String, Object> xmlParams) throws ConfigurationException {
        ReservationContextImpl.init(_entityMgr);
        VirtualMachineProfileImpl.init(_entityMgr);
        VmWorkMigrate.init(_entityMgr);

        _executor = Executors.newScheduledThreadPool(1, new NamedThreadFactory("Vm-Operations-Cleanup"));
        _nodeId = ManagementServerNode.getManagementServerId();

        _agentMgr.registerForHostEvents(this, true, true, true);

        _messageBus.subscribe(VirtualMachineManager.Topics.VM_POWER_STATE, MessageDispatcher.getDispatcher(this));

        return true;
    }

    protected VirtualMachineManagerImpl() {
        setStateMachine();
    }

    @Override
    public void start(final String vmUuid, final Map<VirtualMachineProfile.Param, Object> params) {
        start(vmUuid, params, null, null);
    }

    @Override
    public void start(final String vmUuid, final Map<VirtualMachineProfile.Param, Object> params, final DeploymentPlan planToDeploy, final DeploymentPlanner planner) {
        try {
            advanceStart(vmUuid, params, planToDeploy, planner);
        } catch (ConcurrentOperationException | InsufficientCapacityException e) {
            throw new CloudRuntimeException(String.format("Unable to start a VM [%s] due to [%s].", vmUuid, e.getMessage()), e).add(VirtualMachine.class, vmUuid);
        } catch (final ResourceUnavailableException e) {
            if (e.getScope() != null && e.getScope().equals(VirtualRouter.class)){
                throw new CloudRuntimeException("Network is unavailable. Please contact administrator", e).add(VirtualMachine.class, vmUuid);
            }
            throw new CloudRuntimeException(String.format("Unable to start a VM [%s] due to [%s].", vmUuid, e.getMessage()), e).add(VirtualMachine.class, vmUuid);
        }
    }

    protected boolean checkWorkItems(final VMInstanceVO vm, final State state) throws ConcurrentOperationException {
        while (true) {
            final ItWorkVO vo = _workDao.findByOutstandingWork(vm.getId(), state);
            if (vo == null) {
                if (s_logger.isDebugEnabled()) {
                    s_logger.debug("Unable to find work for VM: " + vm + " and state: " + state);
                }
                return true;
            }

            if (vo.getStep() == Step.Done) {
                if (s_logger.isDebugEnabled()) {
                    s_logger.debug("Work for " + vm + " is " + vo.getStep());
                }
                return true;
            }

            final VMInstanceVO instance = _vmDao.findById(vm.getId());
            if (instance != null && instance.getState() == State.Running) {
                if (s_logger.isDebugEnabled()) {
                    s_logger.debug("VM is already started in DB: " + vm);
                }
                return true;
            }

            if (vo.getSecondsTaskIsInactive() > VmOpCancelInterval.value()) {
                s_logger.warn("The task item for vm " + vm + " has been inactive for " + vo.getSecondsTaskIsInactive());
                return false;
            }

            try {
                Thread.sleep(VmOpWaitInterval.value()*1000);
            } catch (final InterruptedException e) {
                s_logger.info("Waiting for " + vm + " but is interrupted");
                throw new ConcurrentOperationException("Waiting for " + vm + " but is interrupted");
            }
            s_logger.debug("Waiting some more to make sure there's no activity on " + vm);
        }

    }

    @DB
    protected Ternary<VMInstanceVO, ReservationContext, ItWorkVO> changeToStartState(final VirtualMachineGuru vmGuru, final VMInstanceVO vm, final User caller,
            final Account account) throws ConcurrentOperationException {
        final long vmId = vm.getId();

        ItWorkVO work = new ItWorkVO(UUID.randomUUID().toString(), _nodeId, State.Starting, vm.getType(), vm.getId());
        int retry = VmOpLockStateRetry.value();
        while (retry-- != 0) {
            try {
                final ItWorkVO workFinal = work;
                final Ternary<VMInstanceVO, ReservationContext, ItWorkVO> result =
                        Transaction.execute(new TransactionCallbackWithException<Ternary<VMInstanceVO, ReservationContext, ItWorkVO>, NoTransitionException>() {
                            @Override
                            public Ternary<VMInstanceVO, ReservationContext, ItWorkVO> doInTransaction(final TransactionStatus status) throws NoTransitionException {
                                final Journal journal = new Journal.LogJournal("Creating " + vm, s_logger);
                                final ItWorkVO work = _workDao.persist(workFinal);
                                final ReservationContextImpl context = new ReservationContextImpl(work.getId(), journal, caller, account);

                                if (stateTransitTo(vm, Event.StartRequested, null, work.getId())) {
                                    if (s_logger.isDebugEnabled()) {
                                        s_logger.debug("Successfully transitioned to start state for " + vm + " reservation id = " + work.getId());
                                    }
                                    return new Ternary<>(vm, context, work);
                                }

                                return new Ternary<>(null, null, work);
                            }
                        });

                work = result.third();
                if (result.first() != null) {
                    return result;
                }
            } catch (final NoTransitionException e) {
                if (s_logger.isDebugEnabled()) {
                    s_logger.debug("Unable to transition into Starting state due to " + e.getMessage());
                }
            }

            final VMInstanceVO instance = _vmDao.findById(vmId);
            if (instance == null) {
                throw new ConcurrentOperationException("Unable to acquire lock on " + vm);
            }

            if (s_logger.isDebugEnabled()) {
                s_logger.debug("Determining why we're unable to update the state to Starting for " + instance + ".  Retry=" + retry);
            }

            final State state = instance.getState();
            if (state == State.Running) {
                if (s_logger.isDebugEnabled()) {
                    s_logger.debug("VM is already started: " + vm);
                }
                return null;
            }

            if (state.isTransitional()) {
                if (!checkWorkItems(vm, state)) {
                    throw new ConcurrentOperationException("There are concurrent operations on " + vm);
                } else {
                    continue;
                }
            }

            if (state != State.Stopped) {
                String msg = String.format("Cannot start %s in %s state", vm, state);
                s_logger.warn(msg);
                throw new CloudRuntimeException(msg);
            }
        }

        throw new ConcurrentOperationException("Unable to change the state of " + vm);
    }

    protected <T extends VMInstanceVO> boolean changeState(final T vm, final Event event, final Long hostId, final ItWorkVO work, final Step step) throws NoTransitionException {
        Step previousStep = null;
        if (work != null) {
            previousStep = work.getStep();
            _workDao.updateStep(work, step);
        }
        boolean result = false;
        try {
            result = stateTransitTo(vm, event, hostId);
            return result;
        } finally {
            if (!result && work != null) {
                _workDao.updateStep(work, previousStep);
            }
        }
    }

    protected boolean areAffinityGroupsAssociated(final VirtualMachineProfile vmProfile) {
        final VirtualMachine vm = vmProfile.getVirtualMachine();
        final long vmGroupCount = _affinityGroupVMMapDao.countAffinityGroupsForVm(vm.getId());

        return vmGroupCount > 0;
    }

    @Override
    public void advanceStart(final String vmUuid, final Map<VirtualMachineProfile.Param, Object> params, final DeploymentPlanner planner)
            throws InsufficientCapacityException, ConcurrentOperationException, ResourceUnavailableException {
        advanceStart(vmUuid, params, null, planner);
    }

    @Override
    public void advanceStart(final String vmUuid, final Map<VirtualMachineProfile.Param, Object> params, final DeploymentPlan planToDeploy, final DeploymentPlanner planner)
            throws InsufficientCapacityException, ConcurrentOperationException, ResourceUnavailableException {

        final AsyncJobExecutionContext jobContext = AsyncJobExecutionContext.getCurrentExecutionContext();
        if ( jobContext.isJobDispatchedBy(VmWorkConstants.VM_WORK_JOB_DISPATCHER)) {
            if (s_logger.isDebugEnabled()) {
                s_logger.debug(String.format("start parameter value of %s == %s during dispatching",
                        VirtualMachineProfile.Param.BootIntoSetup.getName(),
                        (params == null?"<very null>":params.get(VirtualMachineProfile.Param.BootIntoSetup))));
            }

            final VirtualMachine vm = _vmDao.findByUuid(vmUuid);
            VmWorkJobVO placeHolder = createPlaceHolderWork(vm.getId());
            try {
                orchestrateStart(vmUuid, params, planToDeploy, planner);
            } finally {
                if (placeHolder != null) {
                    _workJobDao.expunge(placeHolder.getId());
                }
            }
        } else {
            if (s_logger.isDebugEnabled()) {
                s_logger.debug(String.format("start parameter value of %s == %s during processing of queued job",
                        VirtualMachineProfile.Param.BootIntoSetup.getName(),
                        (params == null?"<very null>":params.get(VirtualMachineProfile.Param.BootIntoSetup))));
            }
            final Outcome<VirtualMachine> outcome = startVmThroughJobQueue(vmUuid, params, planToDeploy, planner);

            retrieveVmFromJobOutcome(outcome, vmUuid, "startVm");

            retrieveResultFromJobOutcomeAndThrowExceptionIfNeeded(outcome);
        }
    }

    private void setupAgentSecurity(final Host vmHost, final Map<String, String> sshAccessDetails, final VirtualMachine vm) throws AgentUnavailableException, OperationTimedoutException {
        final String csr = caManager.generateKeyStoreAndCsr(vmHost, sshAccessDetails);
        if (org.apache.commons.lang3.StringUtils.isNotEmpty(csr)) {
            final Map<String, String> ipAddressDetails = new HashMap<>(sshAccessDetails);
            ipAddressDetails.remove(NetworkElementCommand.ROUTER_NAME);
            addHostIpToCertDetailsIfConfigAllows(vmHost, ipAddressDetails, CAManager.AllowHostIPInSysVMAgentCert);
            final Certificate certificate = caManager.issueCertificate(csr, Arrays.asList(vm.getHostName(), vm.getInstanceName()),
                    new ArrayList<>(ipAddressDetails.values()), CAManager.CertValidityPeriod.value(), null);
            final boolean result = caManager.deployCertificate(vmHost, certificate, false, sshAccessDetails);
            if (!result) {
                s_logger.error("Failed to setup certificate for system vm: " + vm.getInstanceName());
            }
        } else {
            s_logger.error("Failed to setup keystore and generate CSR for system vm: " + vm.getInstanceName());
        }
    }

<<<<<<< HEAD
    protected void addHostIpToCertDetailsIfConfigAllows(Host vmHost, Map<String, String> ipAddressDetails, ConfigKey<Boolean> configKey) {
        if (configKey.valueIn(vmHost.getDataCenterId())) {
            ipAddressDetails.put(NetworkElementCommand.HYPERVISOR_HOST_PRIVATE_IP, vmHost.getPrivateIpAddress());
=======
    protected void checkIfTemplateNeededForCreatingVmVolumes(VMInstanceVO vm) {
        final List<VolumeVO> existingRootVolumes = _volsDao.findReadyRootVolumesByInstance(vm.getId());
        if (CollectionUtils.isNotEmpty(existingRootVolumes)) {
            return;
        }
        final VMTemplateVO template = _templateDao.findById(vm.getTemplateId());
        if (template == null) {
            String msg = "Template for the VM instance can not be found, VM instance configuration needs to be updated";
            s_logger.error(String.format("%s. Template ID: %d seems to be removed", msg, vm.getTemplateId()));
            throw new CloudRuntimeException(msg);
        }
        final VMTemplateZoneVO templateZoneVO = templateZoneDao.findByZoneTemplate(vm.getDataCenterId(), template.getId());
        if (templateZoneVO == null) {
            String msg = "Template for the VM instance can not be found in the zone ID: %s, VM instance configuration needs to be updated";
            s_logger.error(String.format("%s. %s", msg, template));
            throw new CloudRuntimeException(msg);
>>>>>>> 9aee625a
        }
    }

    @Override
    public void orchestrateStart(final String vmUuid, final Map<VirtualMachineProfile.Param, Object> params, final DeploymentPlan planToDeploy, final DeploymentPlanner planner)
            throws InsufficientCapacityException, ConcurrentOperationException, ResourceUnavailableException {

        final CallContext cctxt = CallContext.current();
        final Account account = cctxt.getCallingAccount();
        final User caller = cctxt.getCallingUser();

        VMInstanceVO vm = _vmDao.findByUuid(vmUuid);

        final VirtualMachineGuru vmGuru = getVmGuru(vm);

        final Ternary<VMInstanceVO, ReservationContext, ItWorkVO> start = changeToStartState(vmGuru, vm, caller, account);
        if (start == null) {
            return;
        }

        vm = start.first();
        final ReservationContext ctx = start.second();
        ItWorkVO work = start.third();

        VMInstanceVO startedVm = null;
        final ServiceOfferingVO offering = _offeringDao.findById(vm.getId(), vm.getServiceOfferingId());
        final VirtualMachineTemplate template = _entityMgr.findByIdIncludingRemoved(VirtualMachineTemplate.class, vm.getTemplateId());

        DataCenterDeployment plan = new DataCenterDeployment(vm.getDataCenterId(), vm.getPodIdToDeployIn(), null, null, null, null, ctx);
        if (planToDeploy != null && planToDeploy.getDataCenterId() != 0) {
            if (s_logger.isDebugEnabled()) {
                s_logger.debug("advanceStart: DeploymentPlan is provided, using dcId:" + planToDeploy.getDataCenterId() + ", podId: " + planToDeploy.getPodId() +
                        ", clusterId: " + planToDeploy.getClusterId() + ", hostId: " + planToDeploy.getHostId() + ", poolId: " + planToDeploy.getPoolId());
            }
            plan =
                    new DataCenterDeployment(planToDeploy.getDataCenterId(), planToDeploy.getPodId(), planToDeploy.getClusterId(), planToDeploy.getHostId(),
                            planToDeploy.getPoolId(), planToDeploy.getPhysicalNetworkId(), ctx);
        }

        final HypervisorGuru hvGuru = _hvGuruMgr.getGuru(vm.getHypervisorType());

        // check resource count if ResourceCountRunningVMsonly.value() = true
        final Account owner = _entityMgr.findById(Account.class, vm.getAccountId());
        if (VirtualMachine.Type.User.equals(vm.type) && ResourceCountRunningVMsonly.value()) {
            resourceCountIncrement(owner.getAccountId(),new Long(offering.getCpu()), new Long(offering.getRamSize()));
        }

        boolean canRetry = true;
        ExcludeList avoids = null;
        try {
            final Journal journal = start.second().getJournal();

            if (planToDeploy != null) {
                avoids = planToDeploy.getAvoids();
            }
            if (avoids == null) {
                avoids = new ExcludeList();
            }
            if (s_logger.isDebugEnabled()) {
                s_logger.debug("Deploy avoids pods: " + avoids.getPodsToAvoid() + ", clusters: " + avoids.getClustersToAvoid() + ", hosts: " + avoids.getHostsToAvoid());
            }

            boolean planChangedByVolume = false;
            boolean reuseVolume = true;
            final DataCenterDeployment originalPlan = plan;

            checkIfTemplateNeededForCreatingVmVolumes(vm);

            int retry = StartRetry.value();
            while (retry-- != 0) {
                s_logger.debug("VM start attempt #" + (StartRetry.value() - retry));

                if (reuseVolume) {
                    final List<VolumeVO> vols = _volsDao.findReadyRootVolumesByInstance(vm.getId());
                    for (final VolumeVO vol : vols) {
                        final Long volTemplateId = vol.getTemplateId();
                        if (volTemplateId != null && volTemplateId != template.getId()) {
                            if (s_logger.isDebugEnabled()) {
                                s_logger.debug(vol + " of " + vm + " is READY, but template ids don't match, let the planner reassign a new pool");
                            }
                            continue;
                        }

                        final StoragePool pool = (StoragePool)dataStoreMgr.getPrimaryDataStore(vol.getPoolId());
                        if (!pool.isInMaintenance()) {
                            if (s_logger.isDebugEnabled()) {
                                s_logger.debug("Root volume is ready, need to place VM in volume's cluster");
                            }
                            final long rootVolDcId = pool.getDataCenterId();
                            final Long rootVolPodId = pool.getPodId();
                            final Long rootVolClusterId = pool.getClusterId();
                            if (planToDeploy != null && planToDeploy.getDataCenterId() != 0) {
                                final Long clusterIdSpecified = planToDeploy.getClusterId();
                                if (clusterIdSpecified != null && rootVolClusterId != null) {
                                    if (!rootVolClusterId.equals(clusterIdSpecified)) {
                                        if (s_logger.isDebugEnabled()) {
                                            s_logger.debug("Cannot satisfy the deployment plan passed in since the ready Root volume is in different cluster. volume's cluster: " +
                                                    rootVolClusterId + ", cluster specified: " + clusterIdSpecified);
                                        }
                                        throw new ResourceUnavailableException(
                                                "Root volume is ready in different cluster, Deployment plan provided cannot be satisfied, unable to create a deployment for " +
                                                        vm, Cluster.class, clusterIdSpecified);
                                    }
                                }
                                plan =
                                        new DataCenterDeployment(planToDeploy.getDataCenterId(), planToDeploy.getPodId(), planToDeploy.getClusterId(),
                                                planToDeploy.getHostId(), vol.getPoolId(), null, ctx);
                            } else {
                                plan = new DataCenterDeployment(rootVolDcId, rootVolPodId, rootVolClusterId, null, vol.getPoolId(), null, ctx);
                                if (s_logger.isDebugEnabled()) {
                                    s_logger.debug(vol + " is READY, changing deployment plan to use this pool's dcId: " + rootVolDcId + " , podId: " + rootVolPodId +
                                            " , and clusterId: " + rootVolClusterId);
                                }
                                planChangedByVolume = true;
                            }
                        }
                    }
                }

                final VirtualMachineProfileImpl vmProfile = new VirtualMachineProfileImpl(vm, template, offering, owner, params);
                logBootModeParameters(params);
                DeployDestination dest = null;
                try {
                    dest = _dpMgr.planDeployment(vmProfile, plan, avoids, planner);
                } catch (final AffinityConflictException e2) {
                    s_logger.warn("Unable to create deployment, affinity rules associated to the VM conflict", e2);
                    throw new CloudRuntimeException("Unable to create deployment, affinity rules associated to the VM conflict");
                }

                if (dest == null) {
                    if (planChangedByVolume) {
                        plan = originalPlan;
                        planChangedByVolume = false;
                        reuseVolume = false;
                        continue;
                    }
                    throw new InsufficientServerCapacityException("Unable to create a deployment for " + vmProfile, DataCenter.class, plan.getDataCenterId(),
                            areAffinityGroupsAssociated(vmProfile));
                }

                avoids.addHost(dest.getHost().getId());
                if (!template.isDeployAsIs()) {
                    journal.record("Deployment found - Attempt #" + (StartRetry.value() - retry), vmProfile, dest);
                }

                long destHostId = dest.getHost().getId();
                vm.setPodIdToDeployIn(dest.getPod().getId());
                final Long cluster_id = dest.getCluster().getId();
                final ClusterDetailsVO cluster_detail_cpu = _clusterDetailsDao.findDetail(cluster_id, VmDetailConstants.CPU_OVER_COMMIT_RATIO);
                final ClusterDetailsVO cluster_detail_ram = _clusterDetailsDao.findDetail(cluster_id, VmDetailConstants.MEMORY_OVER_COMMIT_RATIO);

                if (userVmDetailsDao.findDetail(vm.getId(), VmDetailConstants.CPU_OVER_COMMIT_RATIO) == null &&
                        (Float.parseFloat(cluster_detail_cpu.getValue()) > 1f || Float.parseFloat(cluster_detail_ram.getValue()) > 1f)) {
                    userVmDetailsDao.addDetail(vm.getId(), VmDetailConstants.CPU_OVER_COMMIT_RATIO, cluster_detail_cpu.getValue(), true);
                    userVmDetailsDao.addDetail(vm.getId(), VmDetailConstants.MEMORY_OVER_COMMIT_RATIO, cluster_detail_ram.getValue(), true);
                } else if (userVmDetailsDao.findDetail(vm.getId(), VmDetailConstants.CPU_OVER_COMMIT_RATIO) != null) {
                    userVmDetailsDao.addDetail(vm.getId(), VmDetailConstants.CPU_OVER_COMMIT_RATIO, cluster_detail_cpu.getValue(), true);
                    userVmDetailsDao.addDetail(vm.getId(), VmDetailConstants.MEMORY_OVER_COMMIT_RATIO, cluster_detail_ram.getValue(), true);
                }

                vmProfile.setCpuOvercommitRatio(Float.parseFloat(cluster_detail_cpu.getValue()));
                vmProfile.setMemoryOvercommitRatio(Float.parseFloat(cluster_detail_ram.getValue()));
                StartAnswer startAnswer = null;

                try {
                    if (!changeState(vm, Event.OperationRetry, destHostId, work, Step.Prepare)) {
                        throw new ConcurrentOperationException("Unable to update the state of the Virtual Machine "+vm.getUuid()+" oldstate: "+vm.getState()+ "Event :"+Event.OperationRetry);
                    }
                } catch (final NoTransitionException e1) {
                    throw new ConcurrentOperationException(e1.getMessage());
                }

                try {
                    resetVmNicsDeviceId(vm.getId());
                    _networkMgr.prepare(vmProfile, dest, ctx);
                    if (vm.getHypervisorType() != HypervisorType.BareMetal) {
                        volumeMgr.prepare(vmProfile, dest);
                    }

                    if (!reuseVolume) {
                        reuseVolume = true;
                    }

                    vmGuru.finalizeVirtualMachineProfile(vmProfile, dest, ctx);

                    final VirtualMachineTO vmTO = hvGuru.implement(vmProfile);

                    checkAndSetEnterSetupMode(vmTO, params);

                    handlePath(vmTO.getDisks(), vm.getHypervisorType());

                    Commands cmds = new Commands(Command.OnError.Stop);
                    final Map<String, String> sshAccessDetails = _networkMgr.getSystemVMAccessDetails(vm);
                    final Map<String, String> ipAddressDetails = new HashMap<>(sshAccessDetails);
                    ipAddressDetails.remove(NetworkElementCommand.ROUTER_NAME);

                    StartCommand command = new StartCommand(vmTO, dest.getHost(), getExecuteInSequence(vm.getHypervisorType()));
                    cmds.addCommand(command);

                    vmGuru.finalizeDeployment(cmds, vmProfile, dest, ctx);

                    addExtraConfig(vmTO);

                    work = _workDao.findById(work.getId());
                    if (work == null || work.getStep() != Step.Prepare) {
                        throw new ConcurrentOperationException("Work steps have been changed: " + work);
                    }

                    _workDao.updateStep(work, Step.Starting);

                    _agentMgr.send(destHostId, cmds);

                    _workDao.updateStep(work, Step.Started);

                    startAnswer = cmds.getAnswer(StartAnswer.class);
                    if (startAnswer != null && startAnswer.getResult()) {
                        handlePath(vmTO.getDisks(), startAnswer.getIqnToData());

                        final String host_guid = startAnswer.getHost_guid();

                        if (host_guid != null) {
                            final HostVO finalHost = _resourceMgr.findHostByGuid(host_guid);
                            if (finalHost == null) {
                                throw new CloudRuntimeException("Host Guid " + host_guid + " doesn't exist in DB, something went wrong while processing start answer: "+startAnswer);
                            }
                            destHostId = finalHost.getId();
                        }
                        if (vmGuru.finalizeStart(vmProfile, destHostId, cmds, ctx)) {
                            syncDiskChainChange(startAnswer);

                            if (!changeState(vm, Event.OperationSucceeded, destHostId, work, Step.Done)) {
                                s_logger.error("Unable to transition to a new state. VM uuid: "+vm.getUuid()+    "VM oldstate:"+vm.getState()+"Event:"+Event.OperationSucceeded);
                                throw new ConcurrentOperationException("Failed to deploy VM"+ vm.getUuid());
                            }

                            final GPUDeviceTO gpuDevice = startAnswer.getVirtualMachine().getGpuDevice();
                            if (gpuDevice != null) {
                                _resourceMgr.updateGPUDetails(destHostId, gpuDevice.getGroupDetails());
                            }

                            if (userVmDetailsDao.findDetail(vm.getId(), VmDetailConstants.DEPLOY_VM) != null) {
                                userVmDetailsDao.removeDetail(vm.getId(), VmDetailConstants.DEPLOY_VM);
                            }

                            startedVm = vm;
                            if (s_logger.isDebugEnabled()) {
                                s_logger.debug("Start completed for VM " + vm);
                            }
                            final Host vmHost = _hostDao.findById(destHostId);
                            if (vmHost != null && (VirtualMachine.Type.ConsoleProxy.equals(vm.getType()) ||
                                    VirtualMachine.Type.SecondaryStorageVm.equals(vm.getType())) && caManager.canProvisionCertificates()) {
                                for (int retries = 3; retries > 0; retries--) {
                                    try {
                                        final Certificate certificate = caManager.issueCertificate(null, Arrays.asList(vm.getHostName(), vm.getInstanceName()),
                                                new ArrayList<>(ipAddressDetails.values()), CAManager.CertValidityPeriod.value(), null);
                                        final boolean result = caManager.deployCertificate(vmHost, certificate, false, sshAccessDetails);
                                        if (!result) {
                                            s_logger.error("Failed to setup certificate for system vm: " + vm.getInstanceName());
                                        }
                                        return;
                                    } catch (final Exception e) {
                                        s_logger.error("Retrying after catching exception while trying to secure agent for systemvm id=" + vm.getId(), e);
                                    }
                                }
                                throw new CloudRuntimeException("Failed to setup and secure agent for systemvm id=" + vm.getId());
                            }
                            return;
                        } else {
                            if (s_logger.isDebugEnabled()) {
                                s_logger.info("The guru did not like the answers so stopping " + vm);
                            }
                            StopCommand stopCmd = new StopCommand(vm, getExecuteInSequence(vm.getHypervisorType()), false);
                            stopCmd.setControlIp(getControlNicIpForVM(vm));
                            Map<String, Boolean> vlanToPersistenceMap = getVlanToPersistenceMapForVM(vm.getId());
                            if (MapUtils.isNotEmpty(vlanToPersistenceMap)) {
                                stopCmd.setVlanToPersistenceMap(vlanToPersistenceMap);
                            }
                            final StopCommand cmd = stopCmd;
                            final Answer answer = _agentMgr.easySend(destHostId, cmd);
                            if (answer != null && answer instanceof StopAnswer) {
                                final StopAnswer stopAns = (StopAnswer)answer;
                                if (vm.getType() == VirtualMachine.Type.User) {
                                    final String platform = stopAns.getPlatform();
                                    if (platform != null) {
                                        final Map<String,String> vmmetadata = new HashMap<>();
                                        vmmetadata.put(vm.getInstanceName(), platform);
                                        syncVMMetaData(vmmetadata);
                                    }
                                }
                            }

                            if (answer == null || !answer.getResult()) {
                                s_logger.warn("Unable to stop " + vm + " due to " + (answer != null ? answer.getDetails() : "no answers"));
                                _haMgr.scheduleStop(vm, destHostId, WorkType.ForceStop);
                                throw new ExecutionException("Unable to stop this VM, "+vm.getUuid()+" so we are unable to retry the start operation");
                            }
                            throw new ExecutionException("Unable to start  VM:"+vm.getUuid()+" due to error in finalizeStart, not retrying");
                        }
                    }
                    s_logger.info("Unable to start VM on " + dest.getHost() + " due to " + (startAnswer == null ? " no start answer" : startAnswer.getDetails()));
                    if (startAnswer != null && startAnswer.getContextParam("stopRetry") != null) {
                        break;
                    }

                } catch (OperationTimedoutException e) {
                    s_logger.debug("Unable to send the start command to host " + dest.getHost()+" failed to start VM: "+vm.getUuid());
                    if (e.isActive()) {
                        _haMgr.scheduleStop(vm, destHostId, WorkType.CheckStop);
                    }
                    canRetry = false;
                    throw new AgentUnavailableException("Unable to start " + vm.getHostName(), destHostId, e);
                } catch (final ResourceUnavailableException e) {
                    s_logger.warn("Unable to contact resource.", e);
                    if (!avoids.add(e)) {
                        if (e.getScope() == Volume.class || e.getScope() == Nic.class) {
                            throw e;
                        } else {
                            s_logger.warn("unexpected ResourceUnavailableException : " + e.getScope().getName(), e);
                            throw e;
                        }
                    }
                } catch (final InsufficientCapacityException e) {
                    s_logger.warn("Insufficient capacity ", e);
                    if (!avoids.add(e)) {
                        if (e.getScope() == Volume.class || e.getScope() == Nic.class) {
                            throw e;
                        } else {
                            s_logger.warn("unexpected InsufficientCapacityException : " + e.getScope().getName(), e);
                        }
                    }
                } catch (ExecutionException | NoTransitionException e) {
                    s_logger.error("Failed to start instance " + vm, e);
                    throw new AgentUnavailableException("Unable to start instance due to " + e.getMessage(), destHostId, e);
                } catch (final StorageAccessException e) {
                    s_logger.warn("Unable to access storage on host", e);
                } finally {
                    if (startedVm == null && canRetry) {
                        final Step prevStep = work.getStep();
                        _workDao.updateStep(work, Step.Release);

                        if ((prevStep == Step.Started || prevStep == Step.Starting) && startAnswer != null && startAnswer.getResult()) {
                            cleanup(vmGuru, vmProfile, work, Event.OperationFailed, false);
                        } else {
                            cleanup(vmGuru, vmProfile, work, Event.OperationFailed, true);
                        }
                    }
                }
            }
        } finally {
            if (startedVm == null) {
                if (VirtualMachine.Type.User.equals(vm.type) && ResourceCountRunningVMsonly.value()) {
                    resourceCountDecrement(owner.getAccountId(),new Long(offering.getCpu()), new Long(offering.getRamSize()));
                }
                if (canRetry) {
                    try {
                        changeState(vm, Event.OperationFailed, null, work, Step.Done);
                    } catch (final NoTransitionException e) {
                        throw new ConcurrentOperationException(e.getMessage());
                    }
                }
            }

            if (planToDeploy != null) {
                planToDeploy.setAvoids(avoids);
            }
        }

        if (startedVm == null) {
            throw new CloudRuntimeException("Unable to start instance '" + vm.getHostName() + "' (" + vm.getUuid() + "), see management server log for details");
        }
    }

    private void logBootModeParameters(Map<VirtualMachineProfile.Param, Object> params) {
        if (params == null) {
          return;
        }

        StringBuilder msgBuf = new StringBuilder("Uefi params ");
        boolean log = false;
        if (params.get(VirtualMachineProfile.Param.UefiFlag) != null) {
            msgBuf.append(String.format("UefiFlag: %s ", params.get(VirtualMachineProfile.Param.UefiFlag)));
            log = true;
        }
        if (params.get(VirtualMachineProfile.Param.BootType) != null) {
            msgBuf.append(String.format("Boot Type: %s ", params.get(VirtualMachineProfile.Param.BootType)));
            log = true;
        }
        if (params.get(VirtualMachineProfile.Param.BootMode) != null) {
            msgBuf.append(String.format("Boot Mode: %s ", params.get(VirtualMachineProfile.Param.BootMode)));
            log = true;
        }
        if (params.get(VirtualMachineProfile.Param.BootIntoSetup) != null) {
            msgBuf.append(String.format("Boot into Setup: %s ", params.get(VirtualMachineProfile.Param.BootIntoSetup)));
            log = true;
        }
        if (params.get(VirtualMachineProfile.Param.ConsiderLastHost) != null) {
            msgBuf.append(String.format("Consider last host: %s ", params.get(VirtualMachineProfile.Param.ConsiderLastHost)));
            log = true;
        }
        if (log) {
            s_logger.info(msgBuf.toString());
        }
    }

    private void resetVmNicsDeviceId(Long vmId) {
        final List<NicVO> nics = _nicsDao.listByVmId(vmId);
        Collections.sort(nics, new Comparator<NicVO>() {
            @Override
            public int compare(NicVO nic1, NicVO nic2) {
                Long nicDevId1 = Long.valueOf(nic1.getDeviceId());
                Long nicDevId2 = Long.valueOf(nic2.getDeviceId());
                return nicDevId1.compareTo(nicDevId2);
            }
        });
        int deviceId = 0;
        for (final NicVO nic : nics) {
            if (nic.getDeviceId() != deviceId) {
                nic.setDeviceId(deviceId);
                _nicsDao.update(nic.getId(),nic);
            }
            deviceId ++;
        }
    }

    private void addExtraConfig(VirtualMachineTO vmTO) {
        Map<String, String> details = vmTO.getDetails();
        for (String key : details.keySet()) {
            if (key.startsWith(ApiConstants.EXTRA_CONFIG)) {
                vmTO.addExtraConfig(key, details.get(key));
            }
        }
    }

    private void handlePath(final DiskTO[] disks, final HypervisorType hypervisorType) {
        if (hypervisorType != HypervisorType.KVM) {
            return;
        }

        if (disks != null) {
            for (final DiskTO disk : disks) {
                final Map<String, String> details = disk.getDetails();
                final boolean isManaged = details != null && Boolean.parseBoolean(details.get(DiskTO.MANAGED));

                if (isManaged && disk.getPath() == null) {
                    final Long volumeId = disk.getData().getId();
                    final VolumeVO volume = _volsDao.findById(volumeId);

                    disk.setPath(volume.get_iScsiName());

                    if (disk.getData() instanceof VolumeObjectTO) {
                        final VolumeObjectTO volTo = (VolumeObjectTO)disk.getData();

                        volTo.setPath(volume.get_iScsiName());
                    }

                    volume.setPath(volume.get_iScsiName());

                    _volsDao.update(volumeId, volume);
                }
            }
        }
    }

    private void handlePath(final DiskTO[] disks, final Map<String, Map<String, String>> iqnToData) {
        if (disks != null && iqnToData != null) {
            for (final DiskTO disk : disks) {
                final Map<String, String> details = disk.getDetails();
                final boolean isManaged = details != null && Boolean.parseBoolean(details.get(DiskTO.MANAGED));

                if (isManaged) {
                    final Long volumeId = disk.getData().getId();
                    final VolumeVO volume = _volsDao.findById(volumeId);
                    final String iScsiName = volume.get_iScsiName();

                    boolean update = false;

                    final Map<String, String> data = iqnToData.get(iScsiName);

                    if (data != null) {
                        final String path = data.get(StartAnswer.PATH);

                        if (path != null) {
                            volume.setPath(path);

                            update = true;
                        }

                        final String imageFormat = data.get(StartAnswer.IMAGE_FORMAT);

                        if (imageFormat != null) {
                            volume.setFormat(ImageFormat.valueOf(imageFormat));

                            update = true;
                        }

                        if (update) {
                            _volsDao.update(volumeId, volume);
                        }
                    }
                }
            }
        }
    }

    private void syncDiskChainChange(final StartAnswer answer) {
        final VirtualMachineTO vmSpec = answer.getVirtualMachine();

        for (final DiskTO disk : vmSpec.getDisks()) {
            if (disk.getType() != Volume.Type.ISO) {
                final VolumeObjectTO vol = (VolumeObjectTO)disk.getData();
                final VolumeVO volume = _volsDao.findById(vol.getId());
                if (vmSpec.getDeployAsIsInfo() != null && org.apache.commons.lang3.StringUtils.isNotBlank(vol.getPath())) {
                    volume.setPath(vol.getPath());
                    _volsDao.update(volume.getId(), volume);
                }

                if(vol.getPath() != null) {
                    volumeMgr.updateVolumeDiskChain(vol.getId(), vol.getPath(), vol.getChainInfo(), vol.getUpdatedDataStoreUUID());
                } else {
                    volumeMgr.updateVolumeDiskChain(vol.getId(), volume.getPath(), vol.getChainInfo(), vol.getUpdatedDataStoreUUID());
                }
            }
        }
    }

    @Override
    public void stop(final String vmUuid) throws ResourceUnavailableException {
        try {
            advanceStop(vmUuid, false);
        } catch (final OperationTimedoutException e) {
            throw new AgentUnavailableException(String.format("Unable to stop vm [%s] because the operation to stop timed out", vmUuid), e.getAgentId(), e);
        } catch (final ConcurrentOperationException e) {
            throw new CloudRuntimeException(String.format("Unable to stop vm because of a concurrent operation", vmUuid), e);
        }

    }

    @Override
    public void stopForced(String vmUuid) throws ResourceUnavailableException {
        try {
            advanceStop(vmUuid, true);
        } catch (final OperationTimedoutException e) {
            throw new AgentUnavailableException(String.format("Unable to stop vm [%s] because the operation to stop timed out", vmUuid), e.getAgentId(), e);
        } catch (final ConcurrentOperationException e) {
            throw new CloudRuntimeException(String.format("Unable to stop vm [%s] because of a concurrent operation", vmUuid), e);
        }
    }

    @Override
    public boolean getExecuteInSequence(final HypervisorType hypervisorType) {
        if (null == hypervisorType) {
            return ExecuteInSequence.value();
        }

        switch (hypervisorType) {
            case KVM:
            case XenServer:
            case Hyperv:
            case LXC:
                return false;
            case VMware:
                return StorageManager.shouldExecuteInSequenceOnVmware();
            default:
                return ExecuteInSequence.value();
        }
    }

    @Override
    public boolean unmanage(String vmUuid) {
        VMInstanceVO vm = _vmDao.findByUuid(vmUuid);
        if (vm == null || vm.getRemoved() != null) {
            throw new CloudRuntimeException("Could not find VM with id = " + vmUuid);
        }

        final List<VmWorkJobVO> pendingWorkJobs = _workJobDao.listPendingWorkJobs(VirtualMachine.Type.Instance, vm.getId());
        if (CollectionUtils.isNotEmpty(pendingWorkJobs) || _haMgr.hasPendingHaWork(vm.getId())) {
            String msg = "There are pending jobs or HA tasks working on the VM with id: " + vm.getId() + ", can't unmanage the VM.";
            s_logger.info(msg);
            throw new ConcurrentOperationException(msg);
        }

        Boolean result = Transaction.execute(new TransactionCallback<Boolean>() {
            @Override
            public Boolean doInTransaction(TransactionStatus status) {

                if (s_logger.isDebugEnabled()) {
                    s_logger.debug("Unmanaging vm " + vm);
                }

                final VirtualMachineProfile profile = new VirtualMachineProfileImpl(vm);
                final VirtualMachineGuru guru = getVmGuru(vm);

                try {
                    unmanageVMSnapshots(vm);
                    unmanageVMNics(profile, vm);
                    unmanageVMVolumes(vm);

                    guru.finalizeUnmanage(vm);
                } catch (Exception e) {
                    s_logger.error("Error while unmanaging VM " + vm, e);
                    return false;
                }

                return true;
            }
        });

        return BooleanUtils.isTrue(result);
    }

    /**
     * Clean up VM snapshots (if any) from DB
     */
    private void unmanageVMSnapshots(VMInstanceVO vm) {
        _vmSnapshotMgr.deleteVMSnapshotsFromDB(vm.getId(), true);
    }

    /**
     * Clean up volumes for a VM to be unmanaged from CloudStack
     */
    private void unmanageVMVolumes(VMInstanceVO vm) {
        final Long hostId = vm.getHostId() != null ? vm.getHostId() : vm.getLastHostId();
        if (hostId != null) {
            volumeMgr.revokeAccess(vm.getId(), hostId);
        }
        volumeMgr.unmanageVolumes(vm.getId());

        List<Map<String, String>> targets = getTargets(hostId, vm.getId());
        if (hostId != null && CollectionUtils.isNotEmpty(targets)) {
            removeDynamicTargets(hostId, targets);
        }
    }

    /**
     * Clean up NICs for a VM to be unmanaged from CloudStack:
     * - If 'unmanage.vm.preserve.nics' = true: then the NICs are not removed but still Allocated, to preserve MAC addresses
     * - If 'unmanage.vm.preserve.nics' = false: then the NICs are removed while unmanaging
     */
    private void unmanageVMNics(VirtualMachineProfile profile, VMInstanceVO vm) {
        s_logger.debug(String.format("Cleaning up NICs of %s.", vm.toString()));
        Boolean preserveNics = UnmanagedVMsManager.UnmanageVMPreserveNic.valueIn(vm.getDataCenterId());
        if (BooleanUtils.isTrue(preserveNics)) {
            s_logger.debug("Preserve NICs configuration enabled");
            profile.setParameter(VirtualMachineProfile.Param.PreserveNics, true);
        }
        _networkMgr.unmanageNics(profile);
    }

    private List<Map<String, String>> getVolumesToDisconnect(VirtualMachine vm) {
        List<Map<String, String>> volumesToDisconnect = new ArrayList<>();

        List<VolumeVO> volumes = _volsDao.findByInstance(vm.getId());

        if (CollectionUtils.isEmpty(volumes)) {
            return volumesToDisconnect;
        }

        for (VolumeVO volume : volumes) {
            StoragePoolVO storagePool = _storagePoolDao.findById(volume.getPoolId());

            if (storagePool != null && storagePool.isManaged()) {
                Map<String, String> info = new HashMap<>();

                info.put(DiskTO.STORAGE_HOST, storagePool.getHostAddress());
                info.put(DiskTO.STORAGE_PORT, String.valueOf(storagePool.getPort()));
                info.put(DiskTO.IQN, volume.get_iScsiName());
                info.put(DiskTO.PROTOCOL_TYPE, (volume.getPoolType() != null) ? volume.getPoolType().toString() : null);

                volumesToDisconnect.add(info);
            }
        }

        return volumesToDisconnect;
    }

    protected boolean sendStop(final VirtualMachineGuru guru, final VirtualMachineProfile profile, final boolean force, final boolean checkBeforeCleanup) {
        final VirtualMachine vm = profile.getVirtualMachine();
        Map<String, Boolean> vlanToPersistenceMap = getVlanToPersistenceMapForVM(vm.getId());
        StopCommand stpCmd = new StopCommand(vm, getExecuteInSequence(vm.getHypervisorType()), checkBeforeCleanup);
        if (MapUtils.isNotEmpty(vlanToPersistenceMap)) {
            stpCmd.setVlanToPersistenceMap(vlanToPersistenceMap);
        }
        stpCmd.setControlIp(getControlNicIpForVM(vm));
        stpCmd.setVolumesToDisconnect(getVolumesToDisconnect(vm));
        final StopCommand stop = stpCmd;
        try {
            Answer answer = null;
            if(vm.getHostId() != null) {
                answer = _agentMgr.send(vm.getHostId(), stop);
            }
            if (answer != null && answer instanceof StopAnswer) {
                final StopAnswer stopAns = (StopAnswer)answer;
                if (vm.getType() == VirtualMachine.Type.User) {
                    final String platform = stopAns.getPlatform();
                    if (platform != null) {
                        final UserVmVO userVm = _userVmDao.findById(vm.getId());
                        _userVmDao.loadDetails(userVm);
                        userVm.setDetail(VmDetailConstants.PLATFORM, platform);
                        _userVmDao.saveDetails(userVm);
                    }
                }

                final GPUDeviceTO gpuDevice = stop.getGpuDevice();
                if (gpuDevice != null) {
                    _resourceMgr.updateGPUDetails(vm.getHostId(), gpuDevice.getGroupDetails());
                }
                if (!answer.getResult()) {
                    final String details = answer.getDetails();
                    s_logger.debug("Unable to stop VM due to " + details);
                    return false;
                }

                guru.finalizeStop(profile, answer);

                final UserVmVO userVm = _userVmDao.findById(vm.getId());
                if (vm.getType() == VirtualMachine.Type.User) {
                    if (userVm != null) {
                        userVm.setPowerState(PowerState.PowerOff);
                        _userVmDao.update(userVm.getId(), userVm);
                    }
                }
            } else {
                s_logger.error("Invalid answer received in response to a StopCommand for " + vm.getInstanceName());
                return false;
            }

        } catch (final AgentUnavailableException | OperationTimedoutException e) {
            s_logger.warn(String.format("Unable to stop %s due to [%s].", vm.toString(), e.getMessage()), e);
            if (!force) {
                return false;
            }
        }

        return true;
    }

    protected boolean cleanup(final VirtualMachineGuru guru, final VirtualMachineProfile profile, final ItWorkVO work, final Event event, final boolean cleanUpEvenIfUnableToStop) {
        final VirtualMachine vm = profile.getVirtualMachine();
        final State state = vm.getState();
        s_logger.debug("Cleaning up resources for the vm " + vm + " in " + state + " state");
        try {
            if (state == State.Starting) {
                if (work != null) {
                    final Step step = work.getStep();
                    if (step == Step.Starting && !cleanUpEvenIfUnableToStop) {
                        s_logger.warn("Unable to cleanup vm " + vm + "; work state is incorrect: " + step);
                        return false;
                    }

                    if (step == Step.Started || step == Step.Starting || step == Step.Release) {
                        if (vm.getHostId() != null) {
                            if (!sendStop(guru, profile, cleanUpEvenIfUnableToStop, false)) {
                                s_logger.warn("Failed to stop vm " + vm + " in " + State.Starting + " state as a part of cleanup process");
                                return false;
                            }
                        }
                    }

                    if (step != Step.Release && step != Step.Prepare && step != Step.Started && step != Step.Starting) {
                        s_logger.debug("Cleanup is not needed for vm " + vm + "; work state is incorrect: " + step);
                        return true;
                    }
                } else {
                    if (vm.getHostId() != null) {
                        if (!sendStop(guru, profile, cleanUpEvenIfUnableToStop, false)) {
                            s_logger.warn("Failed to stop vm " + vm + " in " + State.Starting + " state as a part of cleanup process");
                            return false;
                        }
                    }
                }

            } else if (state == State.Stopping) {
                if (vm.getHostId() != null) {
                    if (!sendStop(guru, profile, cleanUpEvenIfUnableToStop, false)) {
                        s_logger.warn("Failed to stop vm " + vm + " in " + State.Stopping + " state as a part of cleanup process");
                        return false;
                    }
                }
            } else if (state == State.Migrating) {
                if (vm.getHostId() != null) {
                    if (!sendStop(guru, profile, cleanUpEvenIfUnableToStop, false)) {
                        s_logger.warn("Failed to stop vm " + vm + " in " + State.Migrating + " state as a part of cleanup process");
                        return false;
                    }
                }
                if (vm.getLastHostId() != null) {
                    if (!sendStop(guru, profile, cleanUpEvenIfUnableToStop, false)) {
                        s_logger.warn("Failed to stop vm " + vm + " in " + State.Migrating + " state as a part of cleanup process");
                        return false;
                    }
                }
            } else if (state == State.Running) {
                if (!sendStop(guru, profile, cleanUpEvenIfUnableToStop, false)) {
                    s_logger.warn("Failed to stop vm " + vm + " in " + State.Running + " state as a part of cleanup process");
                    return false;
                }
            }
        } finally {
            releaseVmResources(profile, cleanUpEvenIfUnableToStop);
        }

        return true;
    }

    protected void releaseVmResources(final VirtualMachineProfile profile, final boolean forced) {
        final VirtualMachine vm = profile.getVirtualMachine();
        final State state = vm.getState();
        try {
            _networkMgr.release(profile, forced);
            s_logger.debug(String.format("Successfully released network resources for the VM %s in %s state", vm, state));
        } catch (final Exception e) {
            s_logger.warn(String.format("Unable to release some network resources for the VM %s in %s state", vm, state), e);
        }

        try {
            if (vm.getHypervisorType() != HypervisorType.BareMetal) {
                volumeMgr.release(profile);
                s_logger.debug(String.format("Successfully released storage resources for the VM %s in %s state", vm, state));
            }
        } catch (final Exception e) {
            s_logger.warn(String.format("Unable to release storage resources for the VM %s in %s state", vm, state), e);
        }

        s_logger.debug(String.format("Successfully cleaned up resources for the VM %s in %s state", vm, state));
    }

    @Override
    public void advanceStop(final String vmUuid, final boolean cleanUpEvenIfUnableToStop)
            throws AgentUnavailableException, OperationTimedoutException, ConcurrentOperationException {

        final AsyncJobExecutionContext jobContext = AsyncJobExecutionContext.getCurrentExecutionContext();
        if (jobContext.isJobDispatchedBy(VmWorkConstants.VM_WORK_JOB_DISPATCHER)) {

            VmWorkJobVO placeHolder = null;
            final VirtualMachine vm = _vmDao.findByUuid(vmUuid);
            placeHolder = createPlaceHolderWork(vm.getId());
            try {
                orchestrateStop(vmUuid, cleanUpEvenIfUnableToStop);
            } finally {
                if (placeHolder != null) {
                    _workJobDao.expunge(placeHolder.getId());
                }
            }

        } else {
            final Outcome<VirtualMachine> outcome = stopVmThroughJobQueue(vmUuid, cleanUpEvenIfUnableToStop);

            retrieveVmFromJobOutcome(outcome, vmUuid, "stopVm");

            try {
                retrieveResultFromJobOutcomeAndThrowExceptionIfNeeded(outcome);
            } catch (ResourceUnavailableException | InsufficientCapacityException ex) {
                throw new RuntimeException("Unexpected exception", ex);
            }
        }
    }

    private void orchestrateStop(final String vmUuid, final boolean cleanUpEvenIfUnableToStop) throws AgentUnavailableException, OperationTimedoutException, ConcurrentOperationException {
        final VMInstanceVO vm = _vmDao.findByUuid(vmUuid);

        advanceStop(vm, cleanUpEvenIfUnableToStop);
    }

    private void updatePersistenceMap(Map<String, Boolean> vlanToPersistenceMap, NetworkVO networkVO) {
        NetworkOfferingVO offeringVO = networkOfferingDao.findById(networkVO.getNetworkOfferingId());
        if (offeringVO != null) {
            Pair<String, Boolean> data = getVMNetworkDetails(networkVO, offeringVO.isPersistent());
            Boolean shouldDeleteNwResource = (MapUtils.isNotEmpty(vlanToPersistenceMap) && data != null) ? vlanToPersistenceMap.get(data.first()) : null;
            if (data != null && (shouldDeleteNwResource == null || shouldDeleteNwResource)) {
                vlanToPersistenceMap.put(data.first(), data.second());
            }
        }
    }

    private Map<String, Boolean> getVlanToPersistenceMapForVM(long vmId) {
        List<UserVmJoinVO> userVmJoinVOs = userVmJoinDao.searchByIds(vmId);
        Map<String, Boolean> vlanToPersistenceMap = new HashMap<>();
        if (userVmJoinVOs != null && !userVmJoinVOs.isEmpty()) {
            for (UserVmJoinVO userVmJoinVO : userVmJoinVOs) {
                NetworkVO networkVO = _networkDao.findById(userVmJoinVO.getNetworkId());
                updatePersistenceMap(vlanToPersistenceMap, networkVO);
            }
        } else {
            VMInstanceVO vmInstanceVO = _vmDao.findById(vmId);
            if (vmInstanceVO != null && vmInstanceVO.getType() == VirtualMachine.Type.DomainRouter) {
                DomainRouterJoinVO routerVO = domainRouterJoinDao.findById(vmId);
                NetworkVO networkVO = _networkDao.findById(routerVO.getNetworkId());
                updatePersistenceMap(vlanToPersistenceMap, networkVO);
            }
        }
        return vlanToPersistenceMap;
    }

    /**
     *
     * @param networkVO - the network object used to determine the vlanId from the broadcast URI
     * @param isPersistent - indicates if the corresponding network's network offering is Persistent
     *
     * @return <VlanId, ShouldKVMBridgeBeDeleted> - basically returns the vlan ID which is used to determine the
     * bridge name for KVM hypervisor and based on the network and isolation type and persistent setting of the offering
     * we decide whether the bridge is to be deleted (KVM) if the last VM in that host is destroyed / migrated
     */
    private Pair<String, Boolean> getVMNetworkDetails(NetworkVO networkVO, boolean isPersistent) {
        URI broadcastUri = networkVO.getBroadcastUri();
        if (broadcastUri != null) {
            String scheme = broadcastUri.getScheme();
            String vlanId = Networks.BroadcastDomainType.getValue(broadcastUri);
            boolean shouldDelete = !((networkVO.getGuestType() == Network.GuestType.L2 || networkVO.getGuestType() == Network.GuestType.Isolated) &&
                    (scheme != null && scheme.equalsIgnoreCase("vlan"))
                    && isPersistent);
            if (shouldDelete) {
                int persistentNetworksCount = _networkDao.getOtherPersistentNetworksCount(networkVO.getId(), networkVO.getBroadcastUri().toString(), true);
                if (persistentNetworksCount > 0) {
                    shouldDelete = false;
                }
            }
            return new Pair<>(vlanId, shouldDelete);
        }
        return null;
    }

    private void advanceStop(final VMInstanceVO vm, final boolean cleanUpEvenIfUnableToStop) throws AgentUnavailableException, OperationTimedoutException,
    ConcurrentOperationException {
        final State state = vm.getState();
        if (state == State.Stopped) {
            if (s_logger.isDebugEnabled()) {
                s_logger.debug("VM is already stopped: " + vm);
            }
            return;
        }

        if (state == State.Destroyed || state == State.Expunging || state == State.Error) {
            if (s_logger.isDebugEnabled()) {
                s_logger.debug("Stopped called on " + vm + " but the state is " + state);
            }
            return;
        }

        final ItWorkVO work = _workDao.findByOutstandingWork(vm.getId(), vm.getState());
        if (work != null) {
            if (s_logger.isDebugEnabled()) {
                s_logger.debug("Found an outstanding work item for this vm " + vm + " with state:" + vm.getState() + ", work id:" + work.getId());
            }
        }
        final Long hostId = vm.getHostId();
        if (hostId == null) {
            if (!cleanUpEvenIfUnableToStop) {
                if (s_logger.isDebugEnabled()) {
                    s_logger.debug("HostId is null but this is not a forced stop, cannot stop vm " + vm + " with state:" + vm.getState());
                }
                throw new CloudRuntimeException("Unable to stop " + vm);
            }
            try {
                stateTransitTo(vm, Event.AgentReportStopped, null, null);
            } catch (final NoTransitionException e) {
                s_logger.warn(e.getMessage());
            }

            if (work != null) {
                if (s_logger.isDebugEnabled()) {
                    s_logger.debug("Updating work item to Done, id:" + work.getId());
                }
                work.setStep(Step.Done);
                _workDao.update(work.getId(), work);
            }
            return;
        } else {
            HostVO host = _hostDao.findById(hostId);
            if (!cleanUpEvenIfUnableToStop && vm.getState() == State.Running && host.getResourceState() == ResourceState.PrepareForMaintenance) {
                s_logger.debug("Host is in PrepareForMaintenance state - Stop VM operation on the VM id: " + vm.getId() + " is not allowed");
                throw new CloudRuntimeException("Stop VM operation on the VM id: " + vm.getId() + " is not allowed as host is preparing for maintenance mode");
            }
        }

        final VirtualMachineGuru vmGuru = getVmGuru(vm);
        final VirtualMachineProfile profile = new VirtualMachineProfileImpl(vm);

        try {
            if (!stateTransitTo(vm, Event.StopRequested, vm.getHostId())) {
                throw new ConcurrentOperationException(String.format("%s is being operated on.", vm.toString()));
            }
        } catch (final NoTransitionException e1) {
            if (!cleanUpEvenIfUnableToStop) {
                throw new CloudRuntimeException("We cannot stop " + vm + " when it is in state " + vm.getState());
            }
            final boolean doCleanup = true;
            if (s_logger.isDebugEnabled()) {
                s_logger.warn("Unable to transition the state but we're moving on because it's forced stop", e1);
            }

            if (doCleanup) {
                if (cleanup(vmGuru, new VirtualMachineProfileImpl(vm), work, Event.StopRequested, cleanUpEvenIfUnableToStop)) {
                    try {
                        if (s_logger.isDebugEnabled() && work != null) {
                            s_logger.debug("Updating work item to Done, id:" + work.getId());
                        }
                        if (!changeState(vm, Event.AgentReportStopped, null, work, Step.Done)) {
                            throw new CloudRuntimeException("Unable to stop " + vm);
                        }

                    } catch (final NoTransitionException e) {
                        s_logger.warn("Unable to cleanup " + vm);
                        throw new CloudRuntimeException("Unable to stop " + vm, e);
                    }
                } else {
                    if (s_logger.isDebugEnabled()) {
                        s_logger.debug("Failed to cleanup VM: " + vm);
                    }
                    throw new CloudRuntimeException("Failed to cleanup " + vm + " , current state " + vm.getState());
                }
            }
        }

        if (vm.getState() != State.Stopping) {
            throw new CloudRuntimeException("We cannot proceed with stop VM " + vm + " since it is not in 'Stopping' state, current state: " + vm.getState());
        }

        vmGuru.prepareStop(profile);

        Map<String, Boolean> vlanToPersistenceMap = getVlanToPersistenceMapForVM(vm.getId());
        final StopCommand stop = new StopCommand(vm, getExecuteInSequence(vm.getHypervisorType()), false, cleanUpEvenIfUnableToStop);
        stop.setControlIp(getControlNicIpForVM(vm));
        if (MapUtils.isNotEmpty(vlanToPersistenceMap)) {
            stop.setVlanToPersistenceMap(vlanToPersistenceMap);
        }

        boolean stopped = false;
        Answer answer = null;
        try {
            answer = _agentMgr.send(vm.getHostId(), stop);
            if (answer != null) {
                if (answer instanceof StopAnswer) {
                    final StopAnswer stopAns = (StopAnswer)answer;
                    if (vm.getType() == VirtualMachine.Type.User) {
                        final String platform = stopAns.getPlatform();
                        if (platform != null) {
                            final UserVmVO userVm = _userVmDao.findById(vm.getId());
                            _userVmDao.loadDetails(userVm);
                            userVm.setDetail(VmDetailConstants.PLATFORM, platform);
                            _userVmDao.saveDetails(userVm);
                        }
                    }
                }
                stopped = answer.getResult();
                if (!stopped) {
                    throw new CloudRuntimeException("Unable to stop the virtual machine due to " + answer.getDetails());
                }
                vmGuru.finalizeStop(profile, answer);
                final GPUDeviceTO gpuDevice = stop.getGpuDevice();
                if (gpuDevice != null) {
                    _resourceMgr.updateGPUDetails(vm.getHostId(), gpuDevice.getGroupDetails());
                }
            } else {
                throw new CloudRuntimeException("Invalid answer received in response to a StopCommand on " + vm.instanceName);
            }

        } catch (AgentUnavailableException | OperationTimedoutException e) {
            s_logger.warn(String.format("Unable to stop %s due to [%s].", profile.toString(), e.toString()), e);
        } finally {
            if (!stopped) {
                if (!cleanUpEvenIfUnableToStop) {
                    s_logger.warn("Unable to stop vm " + vm);
                    try {
                        stateTransitTo(vm, Event.OperationFailed, vm.getHostId());
                    } catch (final NoTransitionException e) {
                        s_logger.warn("Unable to transition the state " + vm, e);
                    }
                    throw new CloudRuntimeException("Unable to stop " + vm);
                } else {
                    s_logger.warn("Unable to actually stop " + vm + " but continue with release because it's a force stop");
                    vmGuru.finalizeStop(profile, answer);
                }
            } else {
                if (VirtualMachine.systemVMs.contains(vm.getType())) {
                    HostVO systemVmHost = ApiDBUtils.findHostByTypeNameAndZoneId(vm.getDataCenterId(), vm.getHostName(),
                            VirtualMachine.Type.SecondaryStorageVm.equals(vm.getType()) ? Host.Type.SecondaryStorageVM : Host.Type.ConsoleProxy);
                    if (systemVmHost != null) {
                        _agentMgr.agentStatusTransitTo(systemVmHost, Status.Event.ShutdownRequested, _nodeId);
                    }
                }
            }
        }

        if (s_logger.isDebugEnabled()) {
            s_logger.debug(vm + " is stopped on the host.  Proceeding to release resource held.");
        }

        releaseVmResources(profile, cleanUpEvenIfUnableToStop);

        try {
            if (work != null) {
                if (s_logger.isDebugEnabled()) {
                    s_logger.debug("Updating the outstanding work item to Done, id:" + work.getId());
                }
                work.setStep(Step.Done);
                _workDao.update(work.getId(), work);
            }

            boolean result = stateTransitTo(vm, Event.OperationSucceeded, null);
            if (result) {
                if (VirtualMachine.Type.User.equals(vm.type) && ResourceCountRunningVMsonly.value()) {
                    ServiceOfferingVO offering = _offeringDao.findById(vm.getId(), vm.getServiceOfferingId());
                    resourceCountDecrement(vm.getAccountId(),new Long(offering.getCpu()), new Long(offering.getRamSize()));
                }
            } else {
                throw new CloudRuntimeException("unable to stop " + vm);
            }
        } catch (final NoTransitionException e) {
            String message = String.format("Unable to stop %s due to [%s].", vm.toString(), e.getMessage());
            s_logger.warn(message, e);
            throw new CloudRuntimeException(message, e);
        }
    }

    private void setStateMachine() {
        _stateMachine = VirtualMachine.State.getStateMachine();
    }

    protected boolean stateTransitTo(final VMInstanceVO vm, final VirtualMachine.Event e, final Long hostId, final String reservationId) throws NoTransitionException {
        vm.setReservationId(reservationId);
        return _stateMachine.transitTo(vm, e, new Pair<>(vm.getHostId(), hostId), _vmDao);
    }

    @Override
    public boolean stateTransitTo(final VirtualMachine vm1, final VirtualMachine.Event e, final Long hostId) throws NoTransitionException {
        final VMInstanceVO vm = (VMInstanceVO)vm1;

        final State oldState = vm.getState();
        if (oldState == State.Starting) {
            if (e == Event.OperationSucceeded) {
                vm.setLastHostId(hostId);
            }
        } else if (oldState == State.Stopping) {
            if (e == Event.OperationSucceeded) {
                vm.setLastHostId(vm.getHostId());
            }
        }
        return _stateMachine.transitTo(vm, e, new Pair<>(vm.getHostId(), hostId), _vmDao);
    }

    @Override
    public void destroy(final String vmUuid, final boolean expunge) throws AgentUnavailableException, OperationTimedoutException, ConcurrentOperationException {
        VMInstanceVO vm = _vmDao.findByUuid(vmUuid);
        if (vm == null || vm.getState() == State.Destroyed || vm.getState() == State.Expunging || vm.getRemoved() != null) {
            if (s_logger.isDebugEnabled()) {
                s_logger.debug("Unable to find vm or vm is destroyed: " + vm);
            }
            return;
        }

        if (s_logger.isDebugEnabled()) {
            s_logger.debug("Destroying vm " + vm + ", expunge flag " + (expunge ? "on" : "off"));
        }

        advanceStop(vmUuid, VmDestroyForcestop.value());

        deleteVMSnapshots(vm, expunge);

        Transaction.execute(new TransactionCallbackWithExceptionNoReturn<CloudRuntimeException>() {
            @Override
            public void doInTransactionWithoutResult(final TransactionStatus status) throws CloudRuntimeException {
                VMInstanceVO vm = _vmDao.findByUuid(vmUuid);
                try {
                    if (!stateTransitTo(vm, VirtualMachine.Event.DestroyRequested, vm.getHostId())) {
                        s_logger.debug("Unable to destroy the vm because it is not in the correct state: " + vm);
                        throw new CloudRuntimeException("Unable to destroy " + vm);
                    } else {
                        if (expunge) {
                            if (!stateTransitTo(vm, VirtualMachine.Event.ExpungeOperation, vm.getHostId())) {
                                s_logger.debug("Unable to expunge the vm because it is not in the correct state: " + vm);
                                throw new CloudRuntimeException("Unable to expunge " + vm);
                            }
                        }
                    }
                } catch (final NoTransitionException e) {
                    String message = String.format("Unable to destroy %s due to [%s].", vm.toString(), e.getMessage());
                    s_logger.debug(message, e);
                    throw new CloudRuntimeException(message, e);
                }
            }
        });
    }

    /**
     * Delete vm snapshots depending on vm's hypervisor type. For Vmware, vm snapshots removal is delegated to vm cleanup thread
     * to reduce tasks sent to hypervisor (one tasks to delete vm snapshots and vm itself
     * instead of one task for each vm snapshot plus another for the vm)
     * @param vm vm
     * @param expunge indicates if vm should be expunged
     */
    private void deleteVMSnapshots(VMInstanceVO vm, boolean expunge) {
        if (! vm.getHypervisorType().equals(HypervisorType.VMware)) {
            if (!_vmSnapshotMgr.deleteAllVMSnapshots(vm.getId(), null)) {
                s_logger.debug("Unable to delete all snapshots for " + vm);
                throw new CloudRuntimeException("Unable to delete vm snapshots for " + vm);
            }
        }
        else {
            if (expunge) {
                _vmSnapshotMgr.deleteVMSnapshotsFromDB(vm.getId(), false);
            }
        }
    }

    protected boolean checkVmOnHost(final VirtualMachine vm, final long hostId) throws AgentUnavailableException, OperationTimedoutException {
        final Answer answer = _agentMgr.send(hostId, new CheckVirtualMachineCommand(vm.getInstanceName()));
        if (answer == null || !answer.getResult()) {
            return false;
        }
        if (answer instanceof CheckVirtualMachineAnswer) {
            final CheckVirtualMachineAnswer vmAnswer = (CheckVirtualMachineAnswer)answer;
            if (vmAnswer.getState() == PowerState.PowerOff) {
                return false;
            }
        }

        UserVmVO userVm = _userVmDao.findById(vm.getId());
        if (userVm != null) {
            List<VMSnapshotVO> vmSnapshots = _vmSnapshotDao.findByVm(vm.getId());
            RestoreVMSnapshotCommand command = _vmSnapshotMgr.createRestoreCommand(userVm, vmSnapshots);
            if (command != null) {
                RestoreVMSnapshotAnswer restoreVMSnapshotAnswer = (RestoreVMSnapshotAnswer) _agentMgr.send(hostId, command);
                if (restoreVMSnapshotAnswer == null || !restoreVMSnapshotAnswer.getResult()) {
                    s_logger.warn("Unable to restore the vm snapshot from image file after live migration of vm with vmsnapshots: " + restoreVMSnapshotAnswer == null ? "null answer" : restoreVMSnapshotAnswer.getDetails());
                }
            }
        }

        return true;
    }

    @Override
    public void storageMigration(final String vmUuid, final Map<Long, Long> volumeToPool) {
        final AsyncJobExecutionContext jobContext = AsyncJobExecutionContext.getCurrentExecutionContext();
        if (jobContext.isJobDispatchedBy(VmWorkConstants.VM_WORK_JOB_DISPATCHER)) {

            final VirtualMachine vm = _vmDao.findByUuid(vmUuid);
            VmWorkJobVO placeHolder = createPlaceHolderWork(vm.getId());
            try {
                orchestrateStorageMigration(vmUuid, volumeToPool);
            } finally {
                if (placeHolder != null) {
                    _workJobDao.expunge(placeHolder.getId());
                }
            }
        } else {
            final Outcome<VirtualMachine> outcome = migrateVmStorageThroughJobQueue(vmUuid, volumeToPool);

            retrieveVmFromJobOutcome(outcome, vmUuid, "migrateVmStorage");

            try {
                retrieveResultFromJobOutcomeAndThrowExceptionIfNeeded(outcome);
            } catch (ResourceUnavailableException | InsufficientCapacityException ex) {
                throw new RuntimeException("Unexpected exception", ex);
            }
        }
    }

    private void orchestrateStorageMigration(final String vmUuid, final Map<Long, Long> volumeToPool) {
        final VMInstanceVO vm = _vmDao.findByUuid(vmUuid);

        Map<Volume, StoragePool> volumeToPoolMap = prepareVmStorageMigration(vm, volumeToPool);

        try {
            if(s_logger.isDebugEnabled()) {
                s_logger.debug(String.format("Offline migration of %s vm %s with volumes",
                                vm.getHypervisorType().toString(),
                                vm.getInstanceName()));
            }

            migrateThroughHypervisorOrStorage(vm, volumeToPoolMap);

        } catch (ConcurrentOperationException
                | InsufficientCapacityException
                | StorageUnavailableException e) {
            String msg = String.format("Failed to migrate VM: %s", vmUuid);
            s_logger.warn(msg, e);
            throw new CloudRuntimeException(msg, e);
        } finally {
            try {
                stateTransitTo(vm, Event.AgentReportStopped, null);
            } catch (final NoTransitionException e) {
                String anotherMEssage = String.format("failed to change vm state of VM: %s", vmUuid);
                s_logger.warn(anotherMEssage, e);
                throw new CloudRuntimeException(anotherMEssage, e);
            }
        }
    }

    private Answer[] attemptHypervisorMigration(VMInstanceVO vm, Map<Volume, StoragePool> volumeToPool, Long hostId) {
        if (hostId == null) {
            return null;
        }
        final HypervisorGuru hvGuru = _hvGuruMgr.getGuru(vm.getHypervisorType());

        List<Command> commandsToSend = hvGuru.finalizeMigrate(vm, volumeToPool);

        if (CollectionUtils.isNotEmpty(commandsToSend)) {
            Commands commandsContainer = new Commands(Command.OnError.Stop);
            commandsContainer.addCommands(commandsToSend);

            try {
                return  _agentMgr.send(hostId, commandsContainer);
            } catch (AgentUnavailableException | OperationTimedoutException e) {
                throw new CloudRuntimeException(String.format("Failed to migrate VM: %s", vm.getUuid()),e);
            }
        }
        return null;
    }

    private void afterHypervisorMigrationCleanup(VMInstanceVO vm, Map<Volume, StoragePool> volumeToPool, Long sourceClusterId, Answer[] hypervisorMigrationResults) throws InsufficientCapacityException {
        boolean isDebugEnabled = s_logger.isDebugEnabled();
        if(isDebugEnabled) {
            String msg = String.format("Cleaning up after hypervisor pool migration volumes for VM %s(%s)", vm.getInstanceName(), vm.getUuid());
            s_logger.debug(msg);
        }

        StoragePool rootVolumePool = null;
        if (MapUtils.isNotEmpty(volumeToPool)) {
            for (Map.Entry<Volume, StoragePool> entry : volumeToPool.entrySet()) {
                if (Type.ROOT.equals(entry.getKey().getVolumeType())) {
                    rootVolumePool = entry.getValue();
                    break;
                }
            }
        }
        setDestinationPoolAndReallocateNetwork(rootVolumePool, vm);
        Long destClusterId = rootVolumePool != null ? rootVolumePool.getClusterId() : null;
        if (destClusterId != null && !destClusterId.equals(sourceClusterId)) {
            if(isDebugEnabled) {
                String msg = String.format("Resetting lastHost for VM %s(%s)", vm.getInstanceName(), vm.getUuid());
                s_logger.debug(msg);
            }
            vm.setLastHostId(null);
            vm.setPodIdToDeployIn(rootVolumePool.getPodId());
        }

        markVolumesInPool(vm, hypervisorMigrationResults);
    }

    private void markVolumesInPool(VMInstanceVO vm, Answer[] hypervisorMigrationResults) {
        MigrateVmToPoolAnswer relevantAnswer = null;
        if (hypervisorMigrationResults.length == 1 && !hypervisorMigrationResults[0].getResult()) {
            throw new CloudRuntimeException(String.format("VM ID: %s migration failed. %s", vm.getUuid(), hypervisorMigrationResults[0].getDetails()));
        }
        for (Answer answer : hypervisorMigrationResults) {
            if (s_logger.isDebugEnabled()) {
                s_logger.debug(String.format("Received an %s: %s", answer.getClass().getSimpleName(), answer));
            }
            if (answer instanceof MigrateVmToPoolAnswer) {
                relevantAnswer = (MigrateVmToPoolAnswer) answer;
            }
        }
        if (relevantAnswer == null) {
            throw new CloudRuntimeException("No relevant migration results found");
        }
        List<VolumeObjectTO> results = relevantAnswer.getVolumeTos();
        if (results == null) {
            results = new ArrayList<>();
        }
        List<VolumeVO> volumes = _volsDao.findUsableVolumesForInstance(vm.getId());
        if(s_logger.isDebugEnabled()) {
            String msg = String.format("Found %d volumes for VM %s(uuid:%s, id:%d)", results.size(), vm.getInstanceName(), vm.getUuid(), vm.getId());
            s_logger.debug(msg);
        }
        for (VolumeObjectTO result : results ) {
            if(s_logger.isDebugEnabled()) {
                s_logger.debug(String.format("Updating volume (%d) with path '%s' on pool '%s'", result.getId(), result.getPath(), result.getDataStoreUuid()));
            }
            VolumeVO volume = _volsDao.findById(result.getId());
            StoragePool pool = _storagePoolDao.findPoolByUUID(result.getDataStoreUuid());
            if (volume == null || pool == null) {
                continue;
            }
            volume.setPath(result.getPath());
            volume.setPoolId(pool.getId());
            if (result.getChainInfo() != null) {
                volume.setChainInfo(result.getChainInfo());
            }
            _volsDao.update(volume.getId(), volume);
        }
    }

    private void migrateThroughHypervisorOrStorage(VMInstanceVO vm, Map<Volume, StoragePool> volumeToPool) throws StorageUnavailableException, InsufficientCapacityException {
        final VirtualMachineProfile profile = new VirtualMachineProfileImpl(vm);
        Pair<Long, Long> vmClusterAndHost = findClusterAndHostIdForVm(vm);
        final Long sourceClusterId = vmClusterAndHost.first();
        final Long sourceHostId = vmClusterAndHost.second();
        Answer[] hypervisorMigrationResults = attemptHypervisorMigration(vm, volumeToPool, sourceHostId);
        boolean migrationResult = false;
        if (hypervisorMigrationResults == null) {
            migrationResult = volumeMgr.storageMigration(profile, volumeToPool);
            if (migrationResult) {
                postStorageMigrationCleanup(vm, volumeToPool, _hostDao.findById(sourceHostId), sourceClusterId);
            } else {
                s_logger.debug("Storage migration failed");
            }
        } else {
            afterHypervisorMigrationCleanup(vm, volumeToPool, sourceClusterId, hypervisorMigrationResults);
        }
    }

    private Map<Volume, StoragePool> prepareVmStorageMigration(VMInstanceVO vm, Map<Long, Long> volumeToPool) {
        Map<Volume, StoragePool> volumeToPoolMap = new HashMap<>();
        if (MapUtils.isEmpty(volumeToPool)) {
            throw new CloudRuntimeException(String.format("Unable to migrate %s: missing volume to pool mapping.", vm.toString()));
        }
        Cluster cluster = null;
        Long dataCenterId = null;
        for (Map.Entry<Long, Long> entry: volumeToPool.entrySet()) {
            StoragePool pool = _storagePoolDao.findById(entry.getValue());
            if (pool.getClusterId() != null) {
                cluster = _clusterDao.findById(pool.getClusterId());
                break;
            }
            dataCenterId = pool.getDataCenterId();
        }
        Long podId = null;
        Long clusterId = null;
        if (cluster != null) {
            dataCenterId = cluster.getDataCenterId();
            podId = cluster.getPodId();
            clusterId = cluster.getId();
        }
        if (dataCenterId == null) {
            String msg = "Unable to migrate vm: failed to create deployment destination with given volume to pool map";
            s_logger.debug(msg);
            throw new CloudRuntimeException(msg);
        }
        final DataCenterDeployment destination = new DataCenterDeployment(dataCenterId, podId, clusterId, null, null, null);
        // Create a map of which volume should go in which storage pool.
        final VirtualMachineProfile profile = new VirtualMachineProfileImpl(vm);
        volumeToPoolMap = createMappingVolumeAndStoragePool(profile, destination, volumeToPool);
        try {
            stateTransitTo(vm, Event.StorageMigrationRequested, null);
        } catch (final NoTransitionException e) {
            String msg = String.format("Unable to migrate vm: %s", vm.getUuid());
            s_logger.warn(msg, e);
            throw new CloudRuntimeException(msg, e);
        }
        return volumeToPoolMap;
    }

    private void checkDestinationForTags(StoragePool destPool, VMInstanceVO vm) {
        List<VolumeVO> vols = _volsDao.findUsableVolumesForInstance(vm.getId());

        List<String> storageTags = storageMgr.getStoragePoolTagList(destPool.getId());
        for(Volume vol : vols) {
            DiskOfferingVO diskOffering = _diskOfferingDao.findById(vol.getDiskOfferingId());
            List<String> volumeTags = StringUtils.csvTagsToList(diskOffering.getTags());
            if(! matches(volumeTags, storageTags)) {
                String msg = String.format("destination pool '%s' with tags '%s', does not support the volume diskoffering for volume '%s' (tags: '%s') ",
                        destPool.getName(),
                        StringUtils.listToCsvTags(storageTags),
                        vol.getName(),
                        StringUtils.listToCsvTags(volumeTags)
                );
                throw new CloudRuntimeException(msg);
            }
        }
    }

    static boolean matches(List<String> volumeTags, List<String> storagePoolTags) {
        boolean result = true;
        if (volumeTags != null) {
            for (String tag : volumeTags) {
                if (storagePoolTags == null || !storagePoolTags.contains(tag)) {
                    result = false;
                    break;
                }
            }
        }
        return result;
    }

    private void postStorageMigrationCleanup(VMInstanceVO vm, Map<Volume, StoragePool> volumeToPool, HostVO srcHost, Long srcClusterId) throws InsufficientCapacityException {
        StoragePool rootVolumePool = null;
        if (MapUtils.isNotEmpty(volumeToPool)) {
            for (Map.Entry<Volume, StoragePool> entry : volumeToPool.entrySet()) {
                if (Type.ROOT.equals(entry.getKey().getVolumeType())) {
                    rootVolumePool = entry.getValue();
                    break;
                }
            }
        }
        setDestinationPoolAndReallocateNetwork(rootVolumePool, vm);

        vm.setLastHostId(null);
        if (rootVolumePool != null) {
            vm.setPodIdToDeployIn(rootVolumePool.getPodId());
        }

        if (vm.getHypervisorType().equals(HypervisorType.VMware)) {
            afterStorageMigrationVmwareVMCleanup(rootVolumePool, vm, srcHost, srcClusterId);
        }
    }

    private void setDestinationPoolAndReallocateNetwork(StoragePool destPool, VMInstanceVO vm) throws InsufficientCapacityException {
        if (destPool != null && destPool.getPodId() != null && !destPool.getPodId().equals(vm.getPodIdToDeployIn())) {
            if (s_logger.isDebugEnabled()) {
                String msg = String.format("as the pod for vm %s has changed we are reallocating its network", vm.getInstanceName());
                s_logger.debug(msg);
            }
            final DataCenterDeployment plan = new DataCenterDeployment(vm.getDataCenterId(), destPool.getPodId(), null, null, null, null);
            final VirtualMachineProfileImpl vmProfile = new VirtualMachineProfileImpl(vm, null, null, null, null);
            _networkMgr.reallocate(vmProfile, plan);
        }
    }

    private void afterStorageMigrationVmwareVMCleanup(StoragePool destPool, VMInstanceVO vm, HostVO srcHost, Long srcClusterId) {
        final Long destClusterId = destPool.getClusterId();
        if (srcClusterId != null && destClusterId != null && ! srcClusterId.equals(destClusterId) && srcHost != null) {
            final String srcDcName = _clusterDetailsDao.getVmwareDcName(srcClusterId);
            final String destDcName = _clusterDetailsDao.getVmwareDcName(destClusterId);
            if (srcDcName != null && destDcName != null && !srcDcName.equals(destDcName)) {
                removeStaleVmFromSource(vm, srcHost);
            }
        }
    }

    private void removeStaleVmFromSource(VMInstanceVO vm, HostVO srcHost) {
        s_logger.debug("Since VM's storage was successfully migrated across VMware Datacenters, unregistering VM: " + vm.getInstanceName() +
                " from source host: " + srcHost.getId());
        final UnregisterVMCommand uvc = new UnregisterVMCommand(vm.getInstanceName());
        uvc.setCleanupVmFiles(true);
        try {
            _agentMgr.send(srcHost.getId(), uvc);
        } catch (AgentUnavailableException | OperationTimedoutException e) {
            throw new CloudRuntimeException("Failed to unregister VM: " + vm.getInstanceName() + " from source host: " + srcHost.getId() +
                    " after successfully migrating VM's storage across VMware Datacenters", e);
        }
    }

    @Override
    public void migrate(final String vmUuid, final long srcHostId, final DeployDestination dest)
            throws ResourceUnavailableException, ConcurrentOperationException {

        final AsyncJobExecutionContext jobContext = AsyncJobExecutionContext.getCurrentExecutionContext();
        if (jobContext.isJobDispatchedBy(VmWorkConstants.VM_WORK_JOB_DISPATCHER)) {
            final VirtualMachine vm = _vmDao.findByUuid(vmUuid);
            VmWorkJobVO placeHolder = createPlaceHolderWork(vm.getId());
            try {
                orchestrateMigrate(vmUuid, srcHostId, dest);
            } finally {
                if (placeHolder != null) {
                    _workJobDao.expunge(placeHolder.getId());
                }
            }
        } else {
            final Outcome<VirtualMachine> outcome = migrateVmThroughJobQueue(vmUuid, srcHostId, dest);

            retrieveVmFromJobOutcome(outcome, vmUuid, "migrateVm");

            try {
                retrieveResultFromJobOutcomeAndThrowExceptionIfNeeded(outcome);
            } catch (InsufficientCapacityException ex) {
                throw new RuntimeException("Unexpected exception", ex);
            }
        }
    }

    private void orchestrateMigrate(final String vmUuid, final long srcHostId, final DeployDestination dest) throws ResourceUnavailableException, ConcurrentOperationException {
        final VMInstanceVO vm = _vmDao.findByUuid(vmUuid);
        if (vm == null) {
            if (s_logger.isDebugEnabled()) {
                s_logger.debug("Unable to find the vm " + vmUuid);
            }
            throw new CloudRuntimeException("Unable to find a virtual machine with id " + vmUuid);
        }
        migrate(vm, srcHostId, dest);
    }

    protected void migrate(final VMInstanceVO vm, final long srcHostId, final DeployDestination dest) throws ResourceUnavailableException, ConcurrentOperationException {
        s_logger.info("Migrating " + vm + " to " + dest);
        final long dstHostId = dest.getHost().getId();
        final Host fromHost = _hostDao.findById(srcHostId);
        if (fromHost == null) {
            s_logger.info("Unable to find the host to migrate from: " + srcHostId);
            throw new CloudRuntimeException("Unable to find the host to migrate from: " + srcHostId);
        }

        if (fromHost.getClusterId() != dest.getCluster().getId() && vm.getHypervisorType() != HypervisorType.VMware) {
            final List<VolumeVO> volumes = _volsDao.findCreatedByInstance(vm.getId());
            for (final VolumeVO volume : volumes) {
                if (!_storagePoolDao.findById(volume.getPoolId()).getScope().equals(ScopeType.ZONE)) {
                    s_logger.info("Source and destination host are not in same cluster and all volumes are not on zone wide primary store, unable to migrate to host: "
                            + dest.getHost().getId());
                    throw new CloudRuntimeException(
                            "Source and destination host are not in same cluster and all volumes are not on zone wide primary store, unable to migrate to host: "
                                    + dest.getHost().getId());
                }
            }
        }

        final VirtualMachineGuru vmGuru = getVmGuru(vm);

        if (vm.getState() != State.Running) {
            if (s_logger.isDebugEnabled()) {
                s_logger.debug("VM is not Running, unable to migrate the vm " + vm);
            }
            throw new CloudRuntimeException("VM is not Running, unable to migrate the vm currently " + vm + " , current state: " + vm.getState().toString());
        }

        AlertManager.AlertType alertType = AlertManager.AlertType.ALERT_TYPE_USERVM_MIGRATE;
        if (VirtualMachine.Type.DomainRouter.equals(vm.getType())) {
            alertType = AlertManager.AlertType.ALERT_TYPE_DOMAIN_ROUTER_MIGRATE;
        } else if (VirtualMachine.Type.ConsoleProxy.equals(vm.getType())) {
            alertType = AlertManager.AlertType.ALERT_TYPE_CONSOLE_PROXY_MIGRATE;
        }

        final VirtualMachineProfile vmSrc = new VirtualMachineProfileImpl(vm);
        vmSrc.setHost(fromHost);
        for (final NicProfile nic : _networkMgr.getNicProfiles(vm)) {
            vmSrc.addNic(nic);
        }

        final VirtualMachineProfile profile = new VirtualMachineProfileImpl(vm, null, _offeringDao.findById(vm.getId(), vm.getServiceOfferingId()), null, null);
        profile.setHost(dest.getHost());

        _networkMgr.prepareNicForMigration(profile, dest);
        volumeMgr.prepareForMigration(profile, dest);
        profile.setConfigDriveLabel(VmConfigDriveLabel.value());

        final VirtualMachineTO to = toVmTO(profile);
        final PrepareForMigrationCommand pfmc = new PrepareForMigrationCommand(to);

        ItWorkVO work = new ItWorkVO(UUID.randomUUID().toString(), _nodeId, State.Migrating, vm.getType(), vm.getId());
        work.setStep(Step.Prepare);
        work.setResourceType(ItWorkVO.ResourceType.Host);
        work.setResourceId(dstHostId);
        work = _workDao.persist(work);

        Answer pfma = null;
        try {
            pfma = _agentMgr.send(dstHostId, pfmc);
            if (pfma == null || !pfma.getResult()) {
                final String details = pfma != null ? pfma.getDetails() : "null answer returned";
                final String msg = "Unable to prepare for migration due to " + details;
                pfma = null;
                throw new AgentUnavailableException(msg, dstHostId);
            }
        } catch (final OperationTimedoutException e1) {
            throw new AgentUnavailableException("Operation timed out", dstHostId);
        } finally {
            if (pfma == null) {
                _networkMgr.rollbackNicForMigration(vmSrc, profile);
                volumeMgr.release(vm.getId(), dstHostId);
                work.setStep(Step.Done);
                _workDao.update(work.getId(), work);
            }
        }

        vm.setLastHostId(srcHostId);
        try {
            if (vm.getHostId() == null || vm.getHostId() != srcHostId || !changeState(vm, Event.MigrationRequested, dstHostId, work, Step.Migrating)) {
                _networkMgr.rollbackNicForMigration(vmSrc, profile);
                if (vm != null) {
                    volumeMgr.release(vm.getId(), dstHostId);
                }

                s_logger.info("Migration cancelled because state has changed: " + vm);
                throw new ConcurrentOperationException("Migration cancelled because state has changed: " + vm);
            }
        } catch (final NoTransitionException e1) {
            _networkMgr.rollbackNicForMigration(vmSrc, profile);
            volumeMgr.release(vm.getId(), dstHostId);
            s_logger.info("Migration cancelled because " + e1.getMessage());
            throw new ConcurrentOperationException("Migration cancelled because " + e1.getMessage());
        } catch (final CloudRuntimeException e2) {
            _networkMgr.rollbackNicForMigration(vmSrc, profile);
            volumeMgr.release(vm.getId(), dstHostId);
            s_logger.info("Migration cancelled because " + e2.getMessage());
            work.setStep(Step.Done);
            _workDao.update(work.getId(), work);
            try {
                stateTransitTo(vm, Event.OperationFailed, srcHostId);
            } catch (final NoTransitionException e3) {
                s_logger.warn(e3.getMessage());
            }
            throw new CloudRuntimeException("Migration cancelled because " + e2.getMessage());
        }

        boolean migrated = false;
        Map<String, DpdkTO> dpdkInterfaceMapping = null;
        try {
            final boolean isWindows = _guestOsCategoryDao.findById(_guestOsDao.findById(vm.getGuestOSId()).getCategoryId()).getName().equalsIgnoreCase("Windows");
            Map<String, Boolean> vlanToPersistenceMap = getVlanToPersistenceMapForVM(vm.getId());
            final MigrateCommand mc = new MigrateCommand(vm.getInstanceName(), dest.getHost().getPrivateIpAddress(), isWindows, to, getExecuteInSequence(vm.getHypervisorType()));
            if (MapUtils.isNotEmpty(vlanToPersistenceMap)) {
                mc.setVlanToPersistenceMap(vlanToPersistenceMap);
            }

            boolean kvmAutoConvergence = StorageManager.KvmAutoConvergence.value();
            mc.setAutoConvergence(kvmAutoConvergence);
            mc.setHostGuid(dest.getHost().getGuid());

            dpdkInterfaceMapping = ((PrepareForMigrationAnswer) pfma).getDpdkInterfaceMapping();
            if (MapUtils.isNotEmpty(dpdkInterfaceMapping)) {
                mc.setDpdkInterfaceMapping(dpdkInterfaceMapping);
            }

            try {
                final Answer ma = _agentMgr.send(vm.getLastHostId(), mc);
                if (ma == null || !ma.getResult()) {
                    final String details = ma != null ? ma.getDetails() : "null answer returned";
                    throw new CloudRuntimeException(details);
                }
            } catch (final OperationTimedoutException e) {
                if (e.isActive()) {
                    s_logger.warn("Active migration command so scheduling a restart for " + vm, e);
                    _haMgr.scheduleRestart(vm, true);
                }
                throw new AgentUnavailableException("Operation timed out on migrating " + vm, dstHostId);
            }

            try {
                if (!changeState(vm, VirtualMachine.Event.OperationSucceeded, dstHostId, work, Step.Started)) {
                    throw new ConcurrentOperationException("Unable to change the state for " + vm);
                }
            } catch (final NoTransitionException e1) {
                throw new ConcurrentOperationException("Unable to change state due to " + e1.getMessage());
            }

            try {
                if (!checkVmOnHost(vm, dstHostId)) {
                    s_logger.error("Unable to complete migration for " + vm);
                    try {
                        _agentMgr.send(srcHostId, new Commands(cleanup(vm, dpdkInterfaceMapping)), null);
                    } catch (final AgentUnavailableException e) {
                        s_logger.error("AgentUnavailableException while cleanup on source host: " + srcHostId, e);
                    }
                    cleanup(vmGuru, new VirtualMachineProfileImpl(vm), work, Event.AgentReportStopped, true);
                    throw new CloudRuntimeException("Unable to complete migration for " + vm);
                }
            } catch (final OperationTimedoutException e) {
                s_logger.warn("Error while checking the vm " + vm + " on host " + dstHostId, e);
            }
            migrated = true;
        } finally {
            if (!migrated) {
                s_logger.info("Migration was unsuccessful.  Cleaning up: " + vm);
                _networkMgr.rollbackNicForMigration(vmSrc, profile);
                volumeMgr.release(vm.getId(), dstHostId);

                _alertMgr.sendAlert(alertType, fromHost.getDataCenterId(), fromHost.getPodId(),
                        "Unable to migrate vm " + vm.getInstanceName() + " from host " + fromHost.getName() + " in zone " + dest.getDataCenter().getName() + " and pod " +
                                dest.getPod().getName(), "Migrate Command failed.  Please check logs.");
                try {
                    _agentMgr.send(dstHostId, new Commands(cleanup(vm, dpdkInterfaceMapping)), null);
                } catch (final AgentUnavailableException ae) {
                    s_logger.warn("Looks like the destination Host is unavailable for cleanup", ae);
                }
                _networkMgr.setHypervisorHostname(profile, dest, false);
                try {
                    stateTransitTo(vm, Event.OperationFailed, srcHostId);
                } catch (final NoTransitionException e) {
                    s_logger.warn(e.getMessage());
                }
            } else {
                _networkMgr.commitNicForMigration(vmSrc, profile);
                volumeMgr.release(vm.getId(), srcHostId);
                _networkMgr.setHypervisorHostname(profile, dest, true);

                updateVmPod(vm, dstHostId);
            }

            work.setStep(Step.Done);
            _workDao.update(work.getId(), work);
        }
    }

    private void updateVmPod(VMInstanceVO vm, long dstHostId) {
        // update the VMs pod
        HostVO host = _hostDao.findById(dstHostId);
        VMInstanceVO newVm = _vmDao.findById(vm.getId());
        newVm.setPodIdToDeployIn(host.getPodId());
        _vmDao.persist(newVm);
    }

    /**
     * We create the mapping of volumes and storage pool to migrate the VMs according to the information sent by the user.
     * If the user did not enter a complete mapping, the volumes that were left behind will be auto mapped using {@link #createStoragePoolMappingsForVolumes(VirtualMachineProfile, DataCenterDeployment, Map, List)}
     */
    protected Map<Volume, StoragePool> createMappingVolumeAndStoragePool(VirtualMachineProfile profile, Host targetHost, Map<Long, Long> userDefinedMapOfVolumesAndStoragePools) {
        return createMappingVolumeAndStoragePool(profile,
                new DataCenterDeployment(targetHost.getDataCenterId(), targetHost.getPodId(), targetHost.getClusterId(), targetHost.getId(), null, null),
                userDefinedMapOfVolumesAndStoragePools);
    }

    private Map<Volume, StoragePool> createMappingVolumeAndStoragePool(final VirtualMachineProfile profile, final DataCenterDeployment plan, final Map<Long, Long> userDefinedMapOfVolumesAndStoragePools) {
        Host targetHost = null;
        if (plan.getHostId() != null) {
            targetHost = _hostDao.findById(plan.getHostId());
        }
        Map<Volume, StoragePool> volumeToPoolObjectMap = buildMapUsingUserInformation(profile, targetHost, userDefinedMapOfVolumesAndStoragePools);

        List<Volume> volumesNotMapped = findVolumesThatWereNotMappedByTheUser(profile, volumeToPoolObjectMap);
        createStoragePoolMappingsForVolumes(profile, plan, volumeToPoolObjectMap, volumesNotMapped);
        return volumeToPoolObjectMap;
    }

    /**
     *  Given the map of volume to target storage pool entered by the user, we check for other volumes that the VM might have and were not configured.
     *  This map can be then used by CloudStack to find new target storage pools according to the target host.
     */
    protected List<Volume> findVolumesThatWereNotMappedByTheUser(VirtualMachineProfile profile, Map<Volume, StoragePool> volumeToStoragePoolObjectMap) {
        List<VolumeVO> allVolumes = _volsDao.findUsableVolumesForInstance(profile.getId());
        List<Volume> volumesNotMapped = new ArrayList<>();
        for (Volume volume : allVolumes) {
            if (!volumeToStoragePoolObjectMap.containsKey(volume)) {
                volumesNotMapped.add(volume);
            }
        }
        return volumesNotMapped;
    }

    /**
     *  Builds the map of storage pools and volumes with the information entered by the user. Before creating the an entry we validate if the migration is feasible checking if the migration is allowed and if the target host can access the defined target storage pool.
     */
    protected Map<Volume, StoragePool> buildMapUsingUserInformation(VirtualMachineProfile profile, Host targetHost, Map<Long, Long> userDefinedVolumeToStoragePoolMap) {
        Map<Volume, StoragePool> volumeToPoolObjectMap = new HashMap<>();
        if (MapUtils.isEmpty(userDefinedVolumeToStoragePoolMap)) {
            return volumeToPoolObjectMap;
        }
        for(Long volumeId: userDefinedVolumeToStoragePoolMap.keySet()) {
            VolumeVO volume = _volsDao.findById(volumeId);

            Long poolId = userDefinedVolumeToStoragePoolMap.get(volumeId);
            StoragePoolVO targetPool = _storagePoolDao.findById(poolId);
            StoragePoolVO currentPool = _storagePoolDao.findById(volume.getPoolId());

            executeManagedStorageChecksWhenTargetStoragePoolProvided(currentPool, volume, targetPool);
            if (targetHost != null && _poolHostDao.findByPoolHost(targetPool.getId(), targetHost.getId()) == null) {
                throw new CloudRuntimeException(
                        String.format("Cannot migrate the volume [%s] to the storage pool [%s] while migrating VM [%s] to target host [%s]. The host does not have access to the storage pool entered.",
                                volume.getUuid(), targetPool.getUuid(), profile.getUuid(), targetHost.getUuid()));
            }
            if (currentPool.getId() == targetPool.getId()) {
                s_logger.info(String.format("The volume [%s] is already allocated in storage pool [%s].", volume.getUuid(), targetPool.getUuid()));
            }
            volumeToPoolObjectMap.put(volume, targetPool);
        }
        return volumeToPoolObjectMap;
    }

    /**
     *  Executes the managed storage checks for the mapping<volume, storage pool> entered by the user. The checks execute by this method are the following.
     *  <ul>
     *      <li> If the current storage pool of the volume is not a managed storage, we do not need to validate anything here.
     *      <li> If the current storage pool is a managed storage and the target storage pool ID is different from the current one, we throw an exception.
     *  </ul>
     */
    protected void executeManagedStorageChecksWhenTargetStoragePoolProvided(StoragePoolVO currentPool, VolumeVO volume, StoragePoolVO targetPool) {
        if (!currentPool.isManaged()) {
            return;
        }
        if (currentPool.getId() == targetPool.getId()) {
            return;
        }
        throw new CloudRuntimeException(String.format("Currently, a volume on managed storage can only be 'migrated' to itself " + "[volumeId=%s, currentStoragePoolId=%s, targetStoragePoolId=%s].",
                volume.getUuid(), currentPool.getUuid(), targetPool.getUuid()));
    }

    /**
     * For each one of the volumes we will map it to a storage pool that is available via the target host.
     * An exception is thrown if we cannot find a storage pool that is accessible in the target host to migrate the volume to.
     */
    protected void createStoragePoolMappingsForVolumes(VirtualMachineProfile profile, DataCenterDeployment plan, Map<Volume, StoragePool> volumeToPoolObjectMap, List<Volume> volumesNotMapped) {
        for (Volume volume : volumesNotMapped) {
            StoragePoolVO currentPool = _storagePoolDao.findById(volume.getPoolId());

            Host targetHost = null;
            if (plan.getHostId() != null) {
                targetHost = _hostDao.findById(plan.getHostId());
            }
            executeManagedStorageChecksWhenTargetStoragePoolNotProvided(targetHost, currentPool, volume);
            if (ScopeType.HOST.equals(currentPool.getScope()) || isStorageCrossClusterMigration(plan.getClusterId(), currentPool)) {
                createVolumeToStoragePoolMappingIfPossible(profile, plan, volumeToPoolObjectMap, volume, currentPool);
            } else if (shouldMapVolume(profile, volume, currentPool)){
                volumeToPoolObjectMap.put(volume, currentPool);
            }
        }
    }

    /**
     * Returns true if it should map the volume for a storage pool to migrate.
     * <br><br>
     * Some context: VMware migration workflow requires all volumes to be mapped (even if volume stays on its current pool);
     *  however, this is not necessary/desirable for the KVM flow.
     */
    protected boolean shouldMapVolume(VirtualMachineProfile profile, Volume volume, StoragePoolVO currentPool) {
        boolean isManaged = currentPool.isManaged();
        boolean isNotKvm = HypervisorType.KVM != profile.getHypervisorType();
        boolean isNotDatadisk = Type.DATADISK != volume.getVolumeType();
        return isNotKvm || isNotDatadisk || isManaged;
    }

    /**
     *  Executes the managed storage checks for the volumes that the user has not entered a mapping of <volume, storage pool>. The following checks are performed.
     *   <ul>
     *      <li> If the current storage pool is not a managed storage, we do not need to proceed with this method;
     *      <li> We check if the target host has access to the current managed storage pool. If it does not have an exception will be thrown.
     *   </ul>
     */
    protected void executeManagedStorageChecksWhenTargetStoragePoolNotProvided(Host targetHost, StoragePoolVO currentPool, Volume volume) {
        if (!currentPool.isManaged()) {
            return;
        }
        if (targetHost != null && _poolHostDao.findByPoolHost(currentPool.getId(), targetHost.getId()) == null) {
            throw new CloudRuntimeException(String.format("The target host does not have access to the volume's managed storage pool. [volumeId=%s, storageId=%s, targetHostId=%s].", volume.getUuid(),
                    currentPool.getUuid(), targetHost.getUuid()));
        }
    }

    /**
     *  Return true if the VM migration is a cross cluster migration. To execute that, we check if the volume current storage pool cluster is different from the target cluster.
     */
    protected boolean isStorageCrossClusterMigration(Long clusterId, StoragePoolVO currentPool) {
        return clusterId != null && ScopeType.CLUSTER.equals(currentPool.getScope()) && !currentPool.getClusterId().equals(clusterId);
    }

    /**
     * We will add a mapping of volume to storage pool if needed. The conditions to add a mapping are the following:
     * <ul>
     *  <li> The candidate storage pool where the volume is to be allocated can be accessed by the target host
     *  <li> If no storage pool is found to allocate the volume we throw an exception.
     * </ul>
     *
     * Side note: this method should only be called if the volume is on local storage or if we are executing a cross cluster migration.
     */
    protected void createVolumeToStoragePoolMappingIfPossible(VirtualMachineProfile profile, DataCenterDeployment plan, Map<Volume, StoragePool> volumeToPoolObjectMap, Volume volume,
            StoragePoolVO currentPool) {
        List<StoragePool> storagePoolList = getCandidateStoragePoolsToMigrateLocalVolume(profile, plan, volume);

        if (CollectionUtils.isEmpty(storagePoolList)) {
            String msg;
            if (plan.getHostId() != null) {
                Host targetHost = _hostDao.findById(plan.getHostId());
                msg = String.format("There are no storage pools available at the target host [%s] to migrate volume [%s]", targetHost.getUuid(), volume.getUuid());
            } else {
                Cluster targetCluster = _clusterDao.findById(plan.getClusterId());
                msg = String.format("There are no storage pools available in the target cluster [%s] to migrate volume [%s]", targetCluster.getUuid(), volume.getUuid());
            }
            throw new CloudRuntimeException(msg);
        }

        Collections.shuffle(storagePoolList);
        boolean candidatePoolsListContainsVolumeCurrentStoragePool = false;
        for (StoragePool storagePool : storagePoolList) {
            if (storagePool.getId() == currentPool.getId()) {
                candidatePoolsListContainsVolumeCurrentStoragePool = true;
                break;
            }

        }
        if (!candidatePoolsListContainsVolumeCurrentStoragePool) {
            volumeToPoolObjectMap.put(volume, _storagePoolDao.findByUuid(storagePoolList.get(0).getUuid()));
        }
    }

    /**
     * We use {@link StoragePoolAllocator} objects to find storage pools for given DataCenterDeployment where we would be able to allocate the given volume.
     */
    protected List<StoragePool> getCandidateStoragePoolsToMigrateLocalVolume(VirtualMachineProfile profile, DataCenterDeployment plan, Volume volume) {
        List<StoragePool> poolList = new ArrayList<>();

        DiskOfferingVO diskOffering = _diskOfferingDao.findById(volume.getDiskOfferingId());
        DiskProfile diskProfile = new DiskProfile(volume, diskOffering, profile.getHypervisorType());
        ExcludeList avoid = new ExcludeList();

        StoragePoolVO volumeStoragePool = _storagePoolDao.findById(volume.getPoolId());
        if (volumeStoragePool.isLocal()) {
            diskProfile.setUseLocalStorage(true);
        }
        for (StoragePoolAllocator allocator : _storagePoolAllocators) {
            List<StoragePool> poolListFromAllocator = allocator.allocateToPool(diskProfile, profile, plan, avoid, StoragePoolAllocator.RETURN_UPTO_ALL);
            if (CollectionUtils.isEmpty(poolListFromAllocator)) {
                continue;
            }
            for (StoragePool pool : poolListFromAllocator) {
                if (pool.isLocal() || isStorageCrossClusterMigration(plan.getClusterId(), volumeStoragePool)) {
                    poolList.add(pool);
                }
            }
        }
        return poolList;
    }

    private <T extends VMInstanceVO> void moveVmToMigratingState(final T vm, final Long hostId, final ItWorkVO work) throws ConcurrentOperationException {
        try {
            if (!changeState(vm, Event.MigrationRequested, hostId, work, Step.Migrating)) {
                s_logger.error("Migration cancelled because state has changed: " + vm);
                throw new ConcurrentOperationException("Migration cancelled because state has changed: " + vm);
            }
        } catch (final NoTransitionException e) {
            s_logger.error("Migration cancelled because " + e.getMessage(), e);
            throw new ConcurrentOperationException("Migration cancelled because " + e.getMessage());
        }
    }

    private <T extends VMInstanceVO> void moveVmOutofMigratingStateOnSuccess(final T vm, final Long hostId, final ItWorkVO work) throws ConcurrentOperationException {
        try {
            if (!changeState(vm, Event.OperationSucceeded, hostId, work, Step.Started)) {
                s_logger.error("Unable to change the state for " + vm);
                throw new ConcurrentOperationException("Unable to change the state for " + vm);
            }
        } catch (final NoTransitionException e) {
            s_logger.error("Unable to change state due to " + e.getMessage(), e);
            throw new ConcurrentOperationException("Unable to change state due to " + e.getMessage());
        }
    }

    @Override
    public void migrateWithStorage(final String vmUuid, final long srcHostId, final long destHostId, final Map<Long, Long> volumeToPool)
            throws ResourceUnavailableException, ConcurrentOperationException {

        final AsyncJobExecutionContext jobContext = AsyncJobExecutionContext.getCurrentExecutionContext();
        if (jobContext.isJobDispatchedBy(VmWorkConstants.VM_WORK_JOB_DISPATCHER)) {
            final VirtualMachine vm = _vmDao.findByUuid(vmUuid);
            VmWorkJobVO placeHolder = createPlaceHolderWork(vm.getId());
            try {
                orchestrateMigrateWithStorage(vmUuid, srcHostId, destHostId, volumeToPool);
            } finally {
                if (placeHolder != null) {
                    _workJobDao.expunge(placeHolder.getId());
                }
            }
        } else {
            final Outcome<VirtualMachine> outcome = migrateVmWithStorageThroughJobQueue(vmUuid, srcHostId, destHostId, volumeToPool);

            retrieveVmFromJobOutcome(outcome, vmUuid, "migrateVmWithStorage");

            try {
                retrieveResultFromJobOutcomeAndThrowExceptionIfNeeded(outcome);
            } catch (InsufficientCapacityException ex) {
                throw new RuntimeException("Unexpected exception", ex);
            }
        }
    }

    private void orchestrateMigrateWithStorage(final String vmUuid, final long srcHostId, final long destHostId, final Map<Long, Long> volumeToPool) throws ResourceUnavailableException,
    ConcurrentOperationException {

        final VMInstanceVO vm = _vmDao.findByUuid(vmUuid);

        final HostVO srcHost = _hostDao.findById(srcHostId);
        final HostVO destHost = _hostDao.findById(destHostId);
        final VirtualMachineGuru vmGuru = getVmGuru(vm);

        final DataCenterVO dc = _dcDao.findById(destHost.getDataCenterId());
        final HostPodVO pod = _podDao.findById(destHost.getPodId());
        final Cluster cluster = _clusterDao.findById(destHost.getClusterId());
        final DeployDestination destination = new DeployDestination(dc, pod, cluster, destHost);

        final VirtualMachineProfile vmSrc = new VirtualMachineProfileImpl(vm);
        vmSrc.setHost(srcHost);
        for (final NicProfile nic : _networkMgr.getNicProfiles(vm)) {
            vmSrc.addNic(nic);
        }

        final VirtualMachineProfile profile = new VirtualMachineProfileImpl(vm, null, _offeringDao.findById(vm.getId(), vm.getServiceOfferingId()), null, null);
        profile.setHost(destHost);

        final Map<Volume, StoragePool> volumeToPoolMap = createMappingVolumeAndStoragePool(profile, destHost, volumeToPool);

        if (volumeToPoolMap == null || volumeToPoolMap.isEmpty()) {
            throw new InvalidParameterValueException("Migration of the vm " + vm + "from host " + srcHost + " to destination host " + destHost +
                    " doesn't involve migrating the volumes.");
        }

        AlertManager.AlertType alertType = AlertManager.AlertType.ALERT_TYPE_USERVM_MIGRATE;
        if (VirtualMachine.Type.DomainRouter.equals(vm.getType())) {
            alertType = AlertManager.AlertType.ALERT_TYPE_DOMAIN_ROUTER_MIGRATE;
        } else if (VirtualMachine.Type.ConsoleProxy.equals(vm.getType())) {
            alertType = AlertManager.AlertType.ALERT_TYPE_CONSOLE_PROXY_MIGRATE;
        }

        _networkMgr.prepareNicForMigration(profile, destination);
        volumeMgr.prepareForMigration(profile, destination);
        final HypervisorGuru hvGuru = _hvGuruMgr.getGuru(vm.getHypervisorType());
        final VirtualMachineTO to = hvGuru.implement(profile);

        ItWorkVO work = new ItWorkVO(UUID.randomUUID().toString(), _nodeId, State.Migrating, vm.getType(), vm.getId());
        work.setStep(Step.Prepare);
        work.setResourceType(ItWorkVO.ResourceType.Host);
        work.setResourceId(destHostId);
        work = _workDao.persist(work);

        vm.setLastHostId(srcHostId);
        vm.setPodIdToDeployIn(destHost.getPodId());
        moveVmToMigratingState(vm, destHostId, work);

        boolean migrated = false;
        try {
            Nic defaultNic = _networkModel.getDefaultNic(vm.getId());

            if (defaultNic != null && VirtualMachine.Type.User.equals(vm.getType())) {
                UserVmVO userVm = _userVmDao.findById(vm.getId());
                Map<String, String> details = userVmDetailsDao.listDetailsKeyPairs(vm.getId());
                userVm.setDetails(details);

                Network network = _networkModel.getNetwork(defaultNic.getNetworkId());
                if (_networkModel.isSharedNetworkWithoutServices(network.getId())) {
                    final String serviceOffering = _serviceOfferingDao.findByIdIncludingRemoved(vm.getId(), vm.getServiceOfferingId()).getDisplayText();
                    boolean isWindows = _guestOSCategoryDao.findById(_guestOSDao.findById(vm.getGuestOSId()).getCategoryId()).getName().equalsIgnoreCase("Windows");
                    List<String[]> vmData = _networkModel.generateVmData(userVm.getUserData(), userVm.getUserDataDetails(), serviceOffering, vm.getDataCenterId(), vm.getInstanceName(), vm.getHostName(), vm.getId(),
                            vm.getUuid(), defaultNic.getMacAddress(), userVm.getDetail("SSH.PublicKey"), (String) profile.getParameter(VirtualMachineProfile.Param.VmPassword), isWindows,
                            VirtualMachineManager.getHypervisorHostname(destination.getHost() != null ? destination.getHost().getName() : ""));
                    String vmName = vm.getInstanceName();
                    String configDriveIsoRootFolder = "/tmp";
                    String isoFile = configDriveIsoRootFolder + "/" + vmName + "/configDrive/" + vmName + ".iso";
                    profile.setVmData(vmData);
                    profile.setConfigDriveLabel(VmConfigDriveLabel.value());
                    profile.setConfigDriveIsoRootFolder(configDriveIsoRootFolder);
                    profile.setConfigDriveIsoFile(isoFile);

                    AttachOrDettachConfigDriveCommand dettachCommand = new AttachOrDettachConfigDriveCommand(vm.getInstanceName(), vmData, VmConfigDriveLabel.value(), false);
                    try {
                        _agentMgr.send(srcHost.getId(), dettachCommand);
                        s_logger.debug("Deleted config drive ISO for  vm " + vm.getInstanceName() + " In host " + srcHost);
                    } catch (OperationTimedoutException e) {
                        s_logger.error("TIme out occurred while exeuting command AttachOrDettachConfigDrive " + e.getMessage(), e);

                    }
                }
            }

            volumeMgr.migrateVolumes(vm, to, srcHost, destHost, volumeToPoolMap);

            moveVmOutofMigratingStateOnSuccess(vm, destHost.getId(), work);

            try {
                if (!checkVmOnHost(vm, destHostId)) {
                    s_logger.error("Vm not found on destination host. Unable to complete migration for " + vm);
                    try {
                        _agentMgr.send(srcHostId, new Commands(cleanup(vm.getInstanceName())), null);
                    } catch (final AgentUnavailableException e) {
                        s_logger.error("AgentUnavailableException while cleanup on source host: " + srcHostId, e);
                    }
                    cleanup(vmGuru, new VirtualMachineProfileImpl(vm), work, Event.AgentReportStopped, true);
                    throw new CloudRuntimeException("VM not found on destination host. Unable to complete migration for " + vm);
                }
            } catch (final OperationTimedoutException e) {
                s_logger.error("Error while checking the vm " + vm + " is on host " + destHost, e);
            }
            migrated = true;
        } finally {
            if (!migrated) {
                s_logger.info("Migration was unsuccessful.  Cleaning up: " + vm);
                _networkMgr.rollbackNicForMigration(vmSrc, profile);
                volumeMgr.release(vm.getId(), destHostId);

                _alertMgr.sendAlert(alertType, srcHost.getDataCenterId(), srcHost.getPodId(),
                        "Unable to migrate vm " + vm.getInstanceName() + " from host " + srcHost.getName() + " in zone " + dc.getName() + " and pod " + dc.getName(),
                        "Migrate Command failed.  Please check logs.");
                try {
                    _agentMgr.send(destHostId, new Commands(cleanup(vm.getInstanceName())), null);
                    vm.setPodIdToDeployIn(srcHost.getPodId());
                    stateTransitTo(vm, Event.OperationFailed, srcHostId);
                } catch (final AgentUnavailableException e) {
                    s_logger.warn("Looks like the destination Host is unavailable for cleanup.", e);
                } catch (final NoTransitionException e) {
                    s_logger.error("Error while transitioning vm from migrating to running state.", e);
                }
                _networkMgr.setHypervisorHostname(profile, destination, false);
            } else {
                _networkMgr.commitNicForMigration(vmSrc, profile);
                volumeMgr.release(vm.getId(), srcHostId);
                _networkMgr.setHypervisorHostname(profile, destination, true);
            }

            work.setStep(Step.Done);
            _workDao.update(work.getId(), work);
        }
    }

    @Override
    public VirtualMachineTO toVmTO(final VirtualMachineProfile profile) {
        final HypervisorGuru hvGuru = _hvGuruMgr.getGuru(profile.getVirtualMachine().getHypervisorType());
        final VirtualMachineTO to = hvGuru.implement(profile);
        return to;
    }

    protected void cancelWorkItems(final long nodeId) {
        final GlobalLock scanLock = GlobalLock.getInternLock("vmmgr.cancel.workitem");

        try {
            if (scanLock.lock(3)) {
                try {
                    final List<ItWorkVO> works = _workDao.listWorkInProgressFor(nodeId);
                    for (final ItWorkVO work : works) {
                        s_logger.info("Handling unfinished work item: " + work);
                        try {
                            final VMInstanceVO vm = _vmDao.findById(work.getInstanceId());
                            if (vm != null) {
                                if (work.getType() == State.Starting) {
                                    _haMgr.scheduleRestart(vm, true);
                                    work.setManagementServerId(_nodeId);
                                    work.setStep(Step.Done);
                                    _workDao.update(work.getId(), work);
                                } else if (work.getType() == State.Stopping) {
                                    _haMgr.scheduleStop(vm, vm.getHostId(), WorkType.CheckStop);
                                    work.setManagementServerId(_nodeId);
                                    work.setStep(Step.Done);
                                    _workDao.update(work.getId(), work);
                                } else if (work.getType() == State.Migrating) {
                                    _haMgr.scheduleMigration(vm);
                                    work.setStep(Step.Done);
                                    _workDao.update(work.getId(), work);
                                }
                            }
                        } catch (final Exception e) {
                            s_logger.error("Error while handling " + work, e);
                        }
                    }
                } finally {
                    scanLock.unlock();
                }
            }
        } finally {
            scanLock.releaseRef();
        }
    }

    @Override
    public void migrateAway(final String vmUuid, final long srcHostId) throws InsufficientServerCapacityException {
        final AsyncJobExecutionContext jobContext = AsyncJobExecutionContext.getCurrentExecutionContext();
        if (jobContext.isJobDispatchedBy(VmWorkConstants.VM_WORK_JOB_DISPATCHER)) {
            final VirtualMachine vm = _vmDao.findByUuid(vmUuid);
            VmWorkJobVO placeHolder = createPlaceHolderWork(vm.getId());
            try {
                try {
                    orchestrateMigrateAway(vmUuid, srcHostId, null);
                } catch (final InsufficientServerCapacityException e) {
                    s_logger.warn("Failed to deploy vm " + vmUuid + " with original planner, sending HAPlanner");
                    orchestrateMigrateAway(vmUuid, srcHostId, _haMgr.getHAPlanner());
                }
            } finally {
                _workJobDao.expunge(placeHolder.getId());
            }
        } else {
            final Outcome<VirtualMachine> outcome = migrateVmAwayThroughJobQueue(vmUuid, srcHostId);

            retrieveVmFromJobOutcome(outcome, vmUuid, "migrateVmAway");

            try {
                retrieveResultFromJobOutcomeAndThrowExceptionIfNeeded(outcome);
            } catch (ResourceUnavailableException | InsufficientCapacityException ex) {
                throw new RuntimeException("Unexpected exception", ex);
            }
        }
    }

    private void orchestrateMigrateAway(final String vmUuid, final long srcHostId, final DeploymentPlanner planner) throws InsufficientServerCapacityException {
        final VMInstanceVO vm = _vmDao.findByUuid(vmUuid);
        if (vm == null) {
            String message = String.format("Unable to find VM with uuid [%s].", vmUuid);
            s_logger.warn(message);
            throw new CloudRuntimeException(message);
        }

        ServiceOfferingVO offeringVO = _offeringDao.findById(vm.getId(), vm.getServiceOfferingId());
        final VirtualMachineProfile profile = new VirtualMachineProfileImpl(vm, null, offeringVO, null, null);

        final Long hostId = vm.getHostId();
        if (hostId == null) {
            String message = String.format("Unable to migrate %s due to it does not have a host id.", vm.toString());
            s_logger.warn(message);
            throw new CloudRuntimeException(message);
        }

        final Host host = _hostDao.findById(hostId);
        Long poolId = null;
        final List<VolumeVO> vols = _volsDao.findReadyRootVolumesByInstance(vm.getId());
        for (final VolumeVO rootVolumeOfVm : vols) {
            final StoragePoolVO rootDiskPool = _storagePoolDao.findById(rootVolumeOfVm.getPoolId());
            if (rootDiskPool != null) {
                poolId = rootDiskPool.getId();
            }
        }

        final ExcludeList excludes = new ExcludeList();
        excludes.addHost(hostId);
        DataCenterDeployment plan = getMigrationDeployment(vm, host, poolId, excludes);

        DeployDestination dest = null;
        while (true) {

            try {
                plan.setMigrationPlan(true);
                dest = _dpMgr.planDeployment(profile, plan, excludes, planner);
            } catch (final AffinityConflictException e2) {
                String message = String.format("Unable to create deployment, affinity rules associated to the %s conflict.", vm.toString());
                s_logger.warn(message, e2);
                throw new CloudRuntimeException(message, e2);
            }
            if (dest == null) {
                s_logger.warn("Unable to find destination for migrating the vm " + profile);
                throw new InsufficientServerCapacityException("Unable to find a server to migrate to.", DataCenter.class, host.getDataCenterId());
            }
            if (s_logger.isDebugEnabled()) {
                s_logger.debug("Found destination " + dest + " for migrating to.");
            }

            excludes.addHost(dest.getHost().getId());
            try {
                migrate(vm, srcHostId, dest);
                return;
            } catch (ResourceUnavailableException | ConcurrentOperationException e) {
                s_logger.warn(String.format("Unable to migrate %s to %s due to [%s]", vm.toString(), dest.getHost().toString(), e.getMessage()), e);
            }

            try {
                advanceStop(vmUuid, true);
                throw new CloudRuntimeException("Unable to migrate " + vm);
            } catch (final ResourceUnavailableException | ConcurrentOperationException | OperationTimedoutException e) {
                s_logger.error(String.format("Unable to stop %s due to [%s].", vm.toString(), e.getMessage()), e);
                throw new CloudRuntimeException("Unable to migrate " + vm);
            }
        }
    }

    /**
     * Check if the virtual machine has any volume in cluster-wide pool
     * @param vmId id of the virtual machine
     * @return true if volume exists on cluster-wide pool else false
     */
    @Override
    public boolean checkIfVmHasClusterWideVolumes(Long vmId) {
        final List<VolumeVO> volumesList = _volsDao.findCreatedByInstance(vmId);

        return volumesList.parallelStream()
                .anyMatch(vol -> _storagePoolDao.findById(vol.getPoolId()).getScope().equals(ScopeType.CLUSTER));

    }

    @Override
    public DataCenterDeployment getMigrationDeployment(final VirtualMachine vm, final Host host, final Long poolId, final ExcludeList excludes) {
        if (MIGRATE_VM_ACROSS_CLUSTERS.valueIn(host.getDataCenterId()) &&
                (HypervisorType.VMware.equals(host.getHypervisorType()) || !checkIfVmHasClusterWideVolumes(vm.getId()))) {
            s_logger.info("Searching for hosts in the zone for vm migration");
            List<Long> clustersToExclude = _clusterDao.listAllClusters(host.getDataCenterId());
            List<ClusterVO> clusterList = _clusterDao.listByDcHyType(host.getDataCenterId(), host.getHypervisorType().toString());
            for (ClusterVO cluster : clusterList) {
                clustersToExclude.remove(cluster.getId());
            }
            for (Long clusterId : clustersToExclude) {
                excludes.addCluster(clusterId);
            }
            if (VirtualMachine.systemVMs.contains(vm.getType())) {
                return new DataCenterDeployment(host.getDataCenterId(), host.getPodId(), null, null, poolId, null);
            }
            return new DataCenterDeployment(host.getDataCenterId(), null, null, null, poolId, null);
        }
        return new DataCenterDeployment(host.getDataCenterId(), host.getPodId(), host.getClusterId(), null, poolId, null);
    }

    protected class CleanupTask extends ManagedContextRunnable {
        @Override
        protected void runInContext() {
            s_logger.debug("VM Operation Thread Running");
            try {
                _workDao.cleanup(VmOpCleanupWait.value());
                final Date cutDate = new Date(DateUtil.currentGMTTime().getTime() - VmOpCleanupInterval.value() * 1000);
                _workJobDao.expungeCompletedWorkJobs(cutDate);
            } catch (final Exception e) {
                s_logger.error("VM Operations failed due to ", e);
            }
        }
    }

    @Override
    public boolean isVirtualMachineUpgradable(final VirtualMachine vm, final ServiceOffering offering) {
        boolean isMachineUpgradable = true;
        for (final HostAllocator allocator : hostAllocators) {
            isMachineUpgradable = allocator.isVirtualMachineUpgradable(vm, offering);
            if (!isMachineUpgradable) {
                break;
            }
        }

        return isMachineUpgradable;
    }

    @Override
    public void reboot(final String vmUuid, final Map<VirtualMachineProfile.Param, Object> params) throws InsufficientCapacityException, ResourceUnavailableException {
        try {
            advanceReboot(vmUuid, params);
        } catch (final ConcurrentOperationException e) {
            throw new CloudRuntimeException("Unable to reboot a VM due to concurrent operation", e);
        }
    }

    @Override
    public void advanceReboot(final String vmUuid, final Map<VirtualMachineProfile.Param, Object> params)
            throws InsufficientCapacityException, ConcurrentOperationException, ResourceUnavailableException {

        final AsyncJobExecutionContext jobContext = AsyncJobExecutionContext.getCurrentExecutionContext();
        if ( jobContext.isJobDispatchedBy(VmWorkConstants.VM_WORK_JOB_DISPATCHER)) {
            final VirtualMachine vm = _vmDao.findByUuid(vmUuid);
            VmWorkJobVO placeHolder = createPlaceHolderWork(vm.getId());
            try {
                if (s_logger.isDebugEnabled()) {
                    s_logger.debug(String.format("reboot parameter value of %s == %s at orchestration", VirtualMachineProfile.Param.BootIntoSetup.getName(),
                            (params == null? "<very null>":params.get(VirtualMachineProfile.Param.BootIntoSetup))));
                }
                orchestrateReboot(vmUuid, params);
            } finally {
                if (placeHolder != null) {
                    _workJobDao.expunge(placeHolder.getId());
                }
            }
        } else {
            if (s_logger.isDebugEnabled()) {
                s_logger.debug(String.format("reboot parameter value of %s == %s through job-queue", VirtualMachineProfile.Param.BootIntoSetup.getName(),
                        (params == null? "<very null>":params.get(VirtualMachineProfile.Param.BootIntoSetup))));
            }
            final Outcome<VirtualMachine> outcome = rebootVmThroughJobQueue(vmUuid, params);

            retrieveVmFromJobOutcome(outcome, vmUuid, "rebootVm");

            retrieveResultFromJobOutcomeAndThrowExceptionIfNeeded(outcome);
        }
    }

    private void orchestrateReboot(final String vmUuid, final Map<VirtualMachineProfile.Param, Object> params) throws InsufficientCapacityException, ConcurrentOperationException,
    ResourceUnavailableException {
        final VMInstanceVO vm = _vmDao.findByUuid(vmUuid);
        if (_vmSnapshotMgr.hasActiveVMSnapshotTasks(vm.getId())) {
            s_logger.error("Unable to reboot VM " + vm + " due to: " + vm.getInstanceName() + " has active VM snapshots tasks");
            throw new CloudRuntimeException("Unable to reboot VM " + vm + " due to: " + vm.getInstanceName() + " has active VM snapshots tasks");
        }
        final DataCenter dc = _entityMgr.findById(DataCenter.class, vm.getDataCenterId());
        final Host host = _hostDao.findById(vm.getHostId());
        if (host == null) {
            throw new CloudRuntimeException("Unable to retrieve host with id " + vm.getHostId());
        }
        final Cluster cluster = _entityMgr.findById(Cluster.class, host.getClusterId());
        final Pod pod = _entityMgr.findById(Pod.class, host.getPodId());
        final DeployDestination dest = new DeployDestination(dc, pod, cluster, host);

        try {
            final Commands cmds = new Commands(Command.OnError.Stop);
            RebootCommand rebootCmd = new RebootCommand(vm.getInstanceName(), getExecuteInSequence(vm.getHypervisorType()));
            VirtualMachineTO vmTo = getVmTO(vm.getId());
            checkAndSetEnterSetupMode(vmTo, params);
            rebootCmd.setVirtualMachine(vmTo);
            cmds.addCommand(rebootCmd);
            _agentMgr.send(host.getId(), cmds);

            final Answer rebootAnswer = cmds.getAnswer(RebootAnswer.class);
            if (rebootAnswer != null && rebootAnswer.getResult()) {
                boolean isVmSecurityGroupEnabled = _securityGroupManager.isVmSecurityGroupEnabled(vm.getId());
                if (isVmSecurityGroupEnabled && vm.getType() == VirtualMachine.Type.User) {
                    List<Long> affectedVms = new ArrayList<>();
                    affectedVms.add(vm.getId());
                    _securityGroupManager.scheduleRulesetUpdateToHosts(affectedVms, true, null);
                }
                return;
            }

            String errorMsg = "Unable to reboot VM " + vm + " on " + dest.getHost() + " due to " + (rebootAnswer == null ? "no reboot response" : rebootAnswer.getDetails());
            s_logger.info(errorMsg);
            throw new CloudRuntimeException(errorMsg);
        } catch (final OperationTimedoutException e) {
            s_logger.warn("Unable to send the reboot command to host " + dest.getHost() + " for the vm " + vm + " due to operation timeout", e);
            throw new CloudRuntimeException("Failed to reboot the vm on host " + dest.getHost(), e);
        }
    }

    private void checkAndSetEnterSetupMode(VirtualMachineTO vmTo, Map<VirtualMachineProfile.Param, Object> params) {
        Boolean enterSetup = null;
        if (params != null) {
            enterSetup = (Boolean) params.get(VirtualMachineProfile.Param.BootIntoSetup);
        }
        if (s_logger.isDebugEnabled()) {
            s_logger.debug(String.format("orchestrating VM reboot for '%s' %s set to %s", vmTo.getName(), VirtualMachineProfile.Param.BootIntoSetup, enterSetup));
        }
        vmTo.setEnterHardwareSetup(enterSetup == null ? false : enterSetup);
    }

    protected VirtualMachineTO getVmTO(Long vmId) {
        final VMInstanceVO vm = _vmDao.findById(vmId);
        final VirtualMachineProfile profile = new VirtualMachineProfileImpl(vm);
        final List<NicVO> nics = _nicsDao.listByVmId(profile.getId());
        Collections.sort(nics, new Comparator<NicVO>() {
            @Override
            public int compare(NicVO nic1, NicVO nic2) {
                Long nicId1 = Long.valueOf(nic1.getDeviceId());
                Long nicId2 = Long.valueOf(nic2.getDeviceId());
                return nicId1.compareTo(nicId2);
            }
        });

        for (final NicVO nic : nics) {
            final Network network = _networkModel.getNetwork(nic.getNetworkId());
            final NicProfile nicProfile =
                    new NicProfile(nic, network, nic.getBroadcastUri(), nic.getIsolationUri(), null, _networkModel.isSecurityGroupSupportedInNetwork(network),
                            _networkModel.getNetworkTag(profile.getHypervisorType(), network));
            profile.addNic(nicProfile);
        }
        final VirtualMachineTO to = toVmTO(profile);
        return to;
    }

    public Command cleanup(final VirtualMachine vm, Map<String, DpdkTO> dpdkInterfaceMapping) {
        StopCommand cmd = new StopCommand(vm, getExecuteInSequence(vm.getHypervisorType()), false);
        cmd.setControlIp(getControlNicIpForVM(vm));
        if (MapUtils.isNotEmpty(dpdkInterfaceMapping)) {
            cmd.setDpdkInterfaceMapping(dpdkInterfaceMapping);
        }
        Map<String, Boolean> vlanToPersistenceMap = getVlanToPersistenceMapForVM(vm.getId());
        if (MapUtils.isNotEmpty(vlanToPersistenceMap)) {
            cmd.setVlanToPersistenceMap(vlanToPersistenceMap);
        }
        return cmd;
    }

    private String getControlNicIpForVM(VirtualMachine vm) {
        if (null == vm.getType()) {
            return null;
        }

        switch (vm.getType()) {
            case ConsoleProxy:
            case SecondaryStorageVm:
                NicVO nic = _nicsDao.getControlNicForVM(vm.getId());
                return nic.getIPv4Address();
            case DomainRouter:
                return vm.getPrivateIpAddress();
            default:
                s_logger.debug(String.format("%s is a [%s], returning null for control Nic IP.", vm.toString(), vm.getType()));
                return null;
        }
    }
    public Command cleanup(final String vmName) {
        VirtualMachine vm = _vmDao.findVMByInstanceName(vmName);

        StopCommand cmd = new StopCommand(vmName, getExecuteInSequence(null), false);
        cmd.setControlIp(getControlNicIpForVM(vm));
        Map<String, Boolean> vlanToPersistenceMap = getVlanToPersistenceMapForVM(vm.getId());
        if (MapUtils.isNotEmpty(vlanToPersistenceMap)) {
            cmd.setVlanToPersistenceMap(vlanToPersistenceMap);
        }
        return cmd;
    }

    public void syncVMMetaData(final Map<String, String> vmMetadatum) {
        if (vmMetadatum == null || vmMetadatum.isEmpty()) {
            return;
        }
        List<Pair<Pair<String, VirtualMachine.Type>, Pair<Long, String>>> vmDetails = _userVmDao.getVmsDetailByNames(vmMetadatum.keySet(), "platform");
        for (final Map.Entry<String, String> entry : vmMetadatum.entrySet()) {
            final String name = entry.getKey();
            final String platform = entry.getValue();
            if (platform == null || platform.isEmpty()) {
                continue;
            }

            boolean found = false;
            for(Pair<Pair<String, VirtualMachine.Type>, Pair<Long, String>> vmDetail : vmDetails ) {
                Pair<String, VirtualMachine.Type> vmNameTypePair = vmDetail.first();
                if(vmNameTypePair.first().equals(name)) {
                    found = true;
                    if(vmNameTypePair.second() == VirtualMachine.Type.User) {
                        Pair<Long, String> detailPair = vmDetail.second();
                        String platformDetail = detailPair.second();

                        if (platformDetail != null && platformDetail.equals(platform)) {
                            break;
                        }
                        updateVmMetaData(detailPair.first(), platform);
                    }
                    break;
                }
            }

            if(!found) {
                VMInstanceVO vm = _vmDao.findVMByInstanceName(name);
                if(vm != null && vm.getType() == VirtualMachine.Type.User) {
                    updateVmMetaData(vm.getId(), platform);
                }
            }
        }
    }

    private void updateVmMetaData(Long vmId, String platform) {
        UserVmVO userVm = _userVmDao.findById(vmId);
        _userVmDao.loadDetails(userVm);
        if ( userVm.details.containsKey(VmDetailConstants.TIME_OFFSET)) {
            userVm.details.remove(VmDetailConstants.TIME_OFFSET);
        }
        userVm.setDetail(VmDetailConstants.PLATFORM,  platform);
        String pvdriver = "xenserver56";
        if ( platform.contains("device_id")) {
            pvdriver = "xenserver61";
        }
        if (!userVm.details.containsKey(VmDetailConstants.HYPERVISOR_TOOLS_VERSION) || !userVm.details.get(VmDetailConstants.HYPERVISOR_TOOLS_VERSION).equals(pvdriver)) {
            userVm.setDetail(VmDetailConstants.HYPERVISOR_TOOLS_VERSION, pvdriver);
        }
        _userVmDao.saveDetails(userVm);
    }

    @Override
    public boolean isRecurring() {
        return true;
    }

    @Override
    public boolean processAnswers(final long agentId, final long seq, final Answer[] answers) {
        for (final Answer answer : answers) {
            if ( answer instanceof ClusterVMMetaDataSyncAnswer) {
                final ClusterVMMetaDataSyncAnswer cvms = (ClusterVMMetaDataSyncAnswer)answer;
                if (!cvms.isExecuted()) {
                    syncVMMetaData(cvms.getVMMetaDatum());
                    cvms.setExecuted();
                }
            }
        }
        return true;
    }

    @Override
    public boolean processTimeout(final long agentId, final long seq) {
        return true;
    }

    @Override
    public int getTimeout() {
        return -1;
    }

    @Override
    public boolean processCommands(final long agentId, final long seq, final Command[] cmds) {
        boolean processed = false;
        for (final Command cmd : cmds) {
            if (cmd instanceof PingRoutingCommand) {
                final PingRoutingCommand ping = (PingRoutingCommand)cmd;
                if (ping.getHostVmStateReport() != null) {
                    _syncMgr.processHostVmStatePingReport(agentId, ping.getHostVmStateReport());
                }

                scanStalledVMInTransitionStateOnUpHost(agentId);
                processed = true;
            }
        }
        return processed;
    }

    @Override
    public AgentControlAnswer processControlCommand(final long agentId, final AgentControlCommand cmd) {
        return null;
    }

    @Override
    public boolean processDisconnect(final long agentId, final Status state) {
        return true;
    }

    @Override
    public void processHostAboutToBeRemoved(long hostId) {
    }

    @Override
    public void processHostRemoved(long hostId, long clusterId) {
    }

    @Override
    public void processHostAdded(long hostId) {
    }

    @Override
    public void processConnect(final Host agent, final StartupCommand cmd, final boolean forRebalance) throws ConnectionException {
        if (!(cmd instanceof StartupRoutingCommand)) {
            return;
        }

        if(s_logger.isDebugEnabled()) {
            s_logger.debug("Received startup command from hypervisor host. host id: " + agent.getId());
        }

        _syncMgr.resetHostSyncState(agent.getId());

        if (forRebalance) {
            s_logger.debug("Not processing listener " + this + " as connect happens on rebalance process");
            return;
        }
        final Long clusterId = agent.getClusterId();
        final long agentId = agent.getId();

        if (agent.getHypervisorType() == HypervisorType.XenServer) {
            final ClusterVMMetaDataSyncCommand syncVMMetaDataCmd = new ClusterVMMetaDataSyncCommand(ClusterVMMetaDataSyncInterval.value(), clusterId);
            try {
                final long seq_no = _agentMgr.send(agentId, new Commands(syncVMMetaDataCmd), this);
                s_logger.debug("Cluster VM metadata sync started with jobid " + seq_no);
            } catch (final AgentUnavailableException e) {
                s_logger.fatal("The Cluster VM metadata sync process failed for cluster id " + clusterId + " with ", e);
            }
        }
    }

    protected class TransitionTask extends ManagedContextRunnable {
        @Override
        protected void runInContext() {
            final GlobalLock lock = GlobalLock.getInternLock("TransitionChecking");
            if (lock == null) {
                s_logger.debug("Couldn't get the global lock");
                return;
            }

            if (!lock.lock(30)) {
                s_logger.debug("Couldn't lock the db");
                return;
            }
            try {
                scanStalledVMInTransitionStateOnDisconnectedHosts();

                final List<VMInstanceVO> instances = _vmDao.findVMInTransition(new Date(DateUtil.currentGMTTime().getTime() - AgentManager.Wait.value() * 1000), State.Starting, State.Stopping);
                for (final VMInstanceVO instance : instances) {
                    final State state = instance.getState();
                    if (state == State.Stopping) {
                        _haMgr.scheduleStop(instance, instance.getHostId(), WorkType.CheckStop);
                    } else if (state == State.Starting) {
                        _haMgr.scheduleRestart(instance, true);
                    }
                }
            } catch (final Exception e) {
                s_logger.warn("Caught the following exception on transition checking", e);
            } finally {
                lock.unlock();
            }
        }
    }

    @Override
    public VMInstanceVO findById(final long vmId) {
        return _vmDao.findById(vmId);
    }

    @Override
    public void checkIfCanUpgrade(final VirtualMachine vmInstance, final ServiceOffering newServiceOffering) {
        if (newServiceOffering == null) {
            throw new InvalidParameterValueException("Invalid parameter, newServiceOffering can't be null");
        }

        if (ServiceOffering.State.Inactive.equals(newServiceOffering.getState())) {
            throw new InvalidParameterValueException(String.format("New service offering is inactive: [%s].", newServiceOffering.getUuid()));
        }

        if (!(vmInstance.getState().equals(State.Stopped) || vmInstance.getState().equals(State.Running))) {
            s_logger.warn("Unable to upgrade virtual machine " + vmInstance.toString() + " in state " + vmInstance.getState());
            throw new InvalidParameterValueException("Unable to upgrade virtual machine " + vmInstance.toString() + " " + " in state " + vmInstance.getState() +
                    "; make sure the virtual machine is stopped/running");
        }

        if (!newServiceOffering.isDynamic() && vmInstance.getServiceOfferingId() == newServiceOffering.getId()) {
            if (s_logger.isInfoEnabled()) {
                s_logger.info("Not upgrading vm " + vmInstance.toString() + " since it already has the requested " + "service offering (" + newServiceOffering.getName() +
                        ")");
            }

            throw new InvalidParameterValueException("Not upgrading vm " + vmInstance.toString() + " since it already " + "has the requested service offering (" +
                    newServiceOffering.getName() + ")");
        }

        final ServiceOfferingVO currentServiceOffering = _offeringDao.findByIdIncludingRemoved(vmInstance.getId(), vmInstance.getServiceOfferingId());
        final DiskOfferingVO currentDiskOffering = _diskOfferingDao.findByIdIncludingRemoved(currentServiceOffering.getDiskOfferingId());
        final DiskOfferingVO newDiskOffering = _diskOfferingDao.findById(newServiceOffering.getDiskOfferingId());

        checkIfNewOfferingStorageScopeMatchesStoragePool(vmInstance, newDiskOffering);

        if (currentServiceOffering.isSystemUse() != newServiceOffering.isSystemUse()) {
            throw new InvalidParameterValueException("isSystem property is different for current service offering and new service offering");
        }

        if (!isVirtualMachineUpgradable(vmInstance, newServiceOffering)) {
            throw new InvalidParameterValueException("Unable to upgrade virtual machine, not enough resources available " + "for an offering of " +
                    newServiceOffering.getCpu() + " cpu(s) at " + newServiceOffering.getSpeed() + " Mhz, and " + newServiceOffering.getRamSize() + " MB of memory");
        }

        final List<String> currentTags = StringUtils.csvTagsToList(currentDiskOffering.getTags());
        final List<String> newTags = StringUtils.csvTagsToList(newDiskOffering.getTags());
        if (VolumeApiServiceImpl.MatchStoragePoolTagsWithDiskOffering.valueIn(vmInstance.getDataCenterId())) {
            if (!VolumeApiServiceImpl.doesNewDiskOfferingHasTagsAsOldDiskOffering(currentDiskOffering, newDiskOffering)) {
                    throw new InvalidParameterValueException("Unable to upgrade virtual machine; the current service offering " + " should have tags as subset of " +
                            "the new service offering tags. Current service offering tags: " + currentTags + "; " + "new service " + "offering tags: " + newTags);
            }
        }
    }

    /**
     * Throws an InvalidParameterValueException in case the new service offerings does not match the storage scope (e.g. local or shared).
     */
    protected void checkIfNewOfferingStorageScopeMatchesStoragePool(VirtualMachine vmInstance, DiskOffering newDiskOffering) {
        boolean isRootVolumeOnLocalStorage = isRootVolumeOnLocalStorage(vmInstance.getId());

        if (newDiskOffering.isUseLocalStorage() && !isRootVolumeOnLocalStorage) {
            String message = String .format("Unable to upgrade virtual machine %s, target offering use local storage but the storage pool where "
                    + "the volume is allocated is a shared storage.", vmInstance.toString());
            throw new InvalidParameterValueException(message);
        }

        if (!newDiskOffering.isUseLocalStorage() && isRootVolumeOnLocalStorage) {
            String message = String.format("Unable to upgrade virtual machine %s, target offering use shared storage but the storage pool where "
                    + "the volume is allocated is a local storage.", vmInstance.toString());
            throw new InvalidParameterValueException(message);
        }
    }

    public boolean isRootVolumeOnLocalStorage(long vmId) {
        ScopeType poolScope = ScopeType.ZONE;
        List<VolumeVO> volumes = _volsDao.findByInstanceAndType(vmId, Type.ROOT);
        if(CollectionUtils.isNotEmpty(volumes)) {
            VolumeVO rootDisk = volumes.get(0);
            Long poolId = rootDisk.getPoolId();
            if (poolId != null) {
                StoragePoolVO storagePoolVO = _storagePoolDao.findById(poolId);
                poolScope = storagePoolVO.getScope();
            }
        }
        return ScopeType.HOST == poolScope;
    }

    @Override
    public boolean upgradeVmDb(final long vmId, final ServiceOffering newServiceOffering, ServiceOffering currentServiceOffering) {

        final VMInstanceVO vmForUpdate = _vmDao.findById(vmId);
        vmForUpdate.setServiceOfferingId(newServiceOffering.getId());
        final ServiceOffering newSvcOff = _entityMgr.findById(ServiceOffering.class, newServiceOffering.getId());
        vmForUpdate.setHaEnabled(newSvcOff.isOfferHA());
        vmForUpdate.setLimitCpuUse(newSvcOff.getLimitCpuUse());
        vmForUpdate.setServiceOfferingId(newSvcOff.getId());
        if (newServiceOffering.isDynamic()) {
            saveCustomOfferingDetails(vmId, newServiceOffering);
        }
        if (currentServiceOffering.isDynamic() && !newServiceOffering.isDynamic()) {
            removeCustomOfferingDetails(vmId);
        }
        VMTemplateVO template = _templateDao.findByIdIncludingRemoved(vmForUpdate.getTemplateId());
        boolean dynamicScalingEnabled = _userVmMgr.checkIfDynamicScalingCanBeEnabled(vmForUpdate, newServiceOffering, template, vmForUpdate.getDataCenterId());
        vmForUpdate.setDynamicallyScalable(dynamicScalingEnabled);
        return _vmDao.update(vmId, vmForUpdate);
    }

    @Override
    public NicProfile addVmToNetwork(final VirtualMachine vm, final Network network, final NicProfile requested)
            throws ConcurrentOperationException, ResourceUnavailableException, InsufficientCapacityException {

        final AsyncJobExecutionContext jobContext = AsyncJobExecutionContext.getCurrentExecutionContext();
        if (jobContext.isJobDispatchedBy(VmWorkConstants.VM_WORK_JOB_DISPATCHER)) {
            VmWorkJobVO placeHolder = createPlaceHolderWork(vm.getId(), network.getUuid());
            try {
                return orchestrateAddVmToNetwork(vm, network, requested);
            } finally {
                if (placeHolder != null) {
                    _workJobDao.expunge(placeHolder.getId());
                }
            }
        } else {
            final Outcome<VirtualMachine> outcome = addVmToNetworkThroughJobQueue(vm, network, requested);

            retrieveVmFromJobOutcome(outcome, vm.getUuid(), "addVmToNetwork");

            Object jobResult = retrieveResultFromJobOutcomeAndThrowExceptionIfNeeded(outcome);

            if (jobResult != null && jobResult instanceof NicProfile) {
                return (NicProfile) jobResult;
            }

            throw new RuntimeException("null job execution result");
        }
    }

    /**
     * duplicated in {@see UserVmManagerImpl} for a {@see UserVmVO}
     */
    private void checkIfNetworkExistsForUserVM(VirtualMachine virtualMachine, Network network) {
        if (virtualMachine.getType() != VirtualMachine.Type.User) {
            return; // others may have multiple nics in the same network
        }
        List<NicVO> allNics = _nicsDao.listByVmId(virtualMachine.getId());
        for (NicVO nic : allNics) {
            if (nic.getNetworkId() == network.getId()) {
                throw new CloudRuntimeException("A NIC already exists for VM:" + virtualMachine.getInstanceName() + " in network: " + network.getUuid());
            }
        }
    }

    private NicProfile orchestrateAddVmToNetwork(final VirtualMachine vm, final Network network, final NicProfile requested) throws ConcurrentOperationException, ResourceUnavailableException,
    InsufficientCapacityException {
        final CallContext cctx = CallContext.current();

        checkIfNetworkExistsForUserVM(vm, network);
        s_logger.debug("Adding vm " + vm + " to network " + network + "; requested nic profile " + requested);
        final VMInstanceVO vmVO = _vmDao.findById(vm.getId());
        final ReservationContext context = new ReservationContextImpl(null, null, cctx.getCallingUser(), cctx.getCallingAccount());

        final VirtualMachineProfileImpl vmProfile = new VirtualMachineProfileImpl(vmVO, null, null, null, null);

        final DataCenter dc = _entityMgr.findById(DataCenter.class, network.getDataCenterId());
        final Host host = _hostDao.findById(vm.getHostId());
        final DeployDestination dest = new DeployDestination(dc, null, null, host);

        if (vm.getState() == State.Running) {
            final NicProfile nic = _networkMgr.createNicForVm(network, requested, context, vmProfile, true);

            final HypervisorGuru hvGuru = _hvGuruMgr.getGuru(vmProfile.getVirtualMachine().getHypervisorType());
            final VirtualMachineTO vmTO = hvGuru.implement(vmProfile);

            final NicTO nicTO = toNicTO(nic, vmProfile.getVirtualMachine().getHypervisorType());

            //4) plug the nic to the vm
            s_logger.debug("Plugging nic for vm " + vm + " in network " + network);

            boolean result = false;
            try {
                result = plugNic(network, nicTO, vmTO, context, dest);
                if (result) {
                    _userVmMgr.setupVmForPvlan(true, vm.getHostId(), nic);
                    s_logger.debug("Nic is plugged successfully for vm " + vm + " in network " + network + ". Vm  is a part of network now");
                    final long isDefault = nic.isDefaultNic() ? 1 : 0;

                    if(VirtualMachine.Type.User.equals(vmVO.getType())) {
                        UsageEventUtils.publishUsageEvent(EventTypes.EVENT_NETWORK_OFFERING_ASSIGN, vmVO.getAccountId(), vmVO.getDataCenterId(), vmVO.getId(),
                                Long.toString(nic.getId()), network.getNetworkOfferingId(), null, isDefault, VirtualMachine.class.getName(), vmVO.getUuid(), vm.isDisplay());
                    }
                    return nic;
                } else {
                    s_logger.warn("Failed to plug nic to the vm " + vm + " in network " + network);
                    return null;
                }
            } finally {
                if (!result) {
                    s_logger.debug("Removing nic " + nic + " from vm " + vmProfile.getVirtualMachine() + " as nic plug failed on the backend");
                    _networkMgr.removeNic(vmProfile, _nicsDao.findById(nic.getId()));
                }
            }
        } else if (vm.getState() == State.Stopped) {
            return _networkMgr.createNicForVm(network, requested, context, vmProfile, false);
        } else {
            s_logger.warn("Unable to add vm " + vm + " to network  " + network);
            throw new ResourceUnavailableException("Unable to add vm " + vm + " to network, is not in the right state", DataCenter.class, vm.getDataCenterId());
        }
    }

    @Override
    public NicTO toNicTO(final NicProfile nic, final HypervisorType hypervisorType) {
        final HypervisorGuru hvGuru = _hvGuruMgr.getGuru(hypervisorType);
        return hvGuru.toNicTO(nic);
    }

    @Override
    public boolean removeNicFromVm(final VirtualMachine vm, final Nic nic)
            throws ConcurrentOperationException, ResourceUnavailableException {

        final AsyncJobExecutionContext jobContext = AsyncJobExecutionContext.getCurrentExecutionContext();
        if (jobContext.isJobDispatchedBy(VmWorkConstants.VM_WORK_JOB_DISPATCHER)) {
            VmWorkJobVO placeHolder = createPlaceHolderWork(vm.getId());
            try {
                return orchestrateRemoveNicFromVm(vm, nic);
            } finally {
                if (placeHolder != null) {
                    _workJobDao.expunge(placeHolder.getId());
                }
            }

        } else {
            final Outcome<VirtualMachine> outcome = removeNicFromVmThroughJobQueue(vm, nic);

            retrieveVmFromJobOutcome(outcome, vm.getUuid(), "removeNicFromVm");

            try {
                Object jobResult = retrieveResultFromJobOutcomeAndThrowExceptionIfNeeded(outcome);
                if (jobResult != null && jobResult instanceof Boolean) {
                    return (Boolean) jobResult;
                }
            } catch (InsufficientCapacityException ex) {
                throw new RuntimeException("Unexpected exception", ex);
            }

            throw new RuntimeException("Job failed with un-handled exception");
        }
    }

    private boolean orchestrateRemoveNicFromVm(final VirtualMachine vm, final Nic nic) throws ConcurrentOperationException, ResourceUnavailableException {
        final CallContext cctx = CallContext.current();
        final VMInstanceVO vmVO = _vmDao.findById(vm.getId());
        final NetworkVO network = _networkDao.findById(nic.getNetworkId());
        final ReservationContext context = new ReservationContextImpl(null, null, cctx.getCallingUser(), cctx.getCallingAccount());

        final VirtualMachineProfileImpl vmProfile = new VirtualMachineProfileImpl(vmVO, null, null, null, null);

        final DataCenter dc = _entityMgr.findById(DataCenter.class, network.getDataCenterId());
        final Host host = _hostDao.findById(vm.getHostId());
        final DeployDestination dest = new DeployDestination(dc, null, null, host);
        final HypervisorGuru hvGuru = _hvGuruMgr.getGuru(vmProfile.getVirtualMachine().getHypervisorType());
        final VirtualMachineTO vmTO = hvGuru.implement(vmProfile);

        final NicProfile nicProfile =
                new NicProfile(nic, network, nic.getBroadcastUri(), nic.getIsolationUri(), _networkModel.getNetworkRate(network.getId(), vm.getId()),
                        _networkModel.isSecurityGroupSupportedInNetwork(network), _networkModel.getNetworkTag(vmProfile.getVirtualMachine().getHypervisorType(), network));

        if (vm.getState() == State.Running) {
            final NicTO nicTO = toNicTO(nicProfile, vmProfile.getVirtualMachine().getHypervisorType());
            s_logger.debug("Un-plugging nic " + nic + " for vm " + vm + " from network " + network);
            final boolean result = unplugNic(network, nicTO, vmTO, context, dest);
            if (result) {
                _userVmMgr.setupVmForPvlan(false, vm.getHostId(), nicProfile);
                s_logger.debug("Nic is unplugged successfully for vm " + vm + " in network " + network);
                final long isDefault = nic.isDefaultNic() ? 1 : 0;
                UsageEventUtils.publishUsageEvent(EventTypes.EVENT_NETWORK_OFFERING_REMOVE, vm.getAccountId(), vm.getDataCenterId(), vm.getId(),
                        Long.toString(nic.getId()), network.getNetworkOfferingId(), null, isDefault, VirtualMachine.class.getName(), vm.getUuid(), vm.isDisplay());
            } else {
                s_logger.warn("Failed to unplug nic for the vm " + vm + " from network " + network);
                return false;
            }
        } else if (vm.getState() != State.Stopped) {
            s_logger.warn("Unable to remove vm " + vm + " from network  " + network);
            throw new ResourceUnavailableException("Unable to remove vm " + vm + " from network, is not in the right state", DataCenter.class, vm.getDataCenterId());
        }

        _networkMgr.releaseNic(vmProfile, nic);
        s_logger.debug("Successfully released nic " + nic + "for vm " + vm);

        _networkMgr.removeNic(vmProfile, nic);
        _nicsDao.remove(nic.getId());
        return true;
    }

    @Override
    @DB
    public boolean removeVmFromNetwork(final VirtualMachine vm, final Network network, final URI broadcastUri) throws ConcurrentOperationException, ResourceUnavailableException {
        return orchestrateRemoveVmFromNetwork(vm, network, broadcastUri);
    }

    @DB
    private boolean orchestrateRemoveVmFromNetwork(final VirtualMachine vm, final Network network, final URI broadcastUri) throws ConcurrentOperationException, ResourceUnavailableException {
        final CallContext cctx = CallContext.current();
        final VMInstanceVO vmVO = _vmDao.findById(vm.getId());
        final ReservationContext context = new ReservationContextImpl(null, null, cctx.getCallingUser(), cctx.getCallingAccount());

        final VirtualMachineProfileImpl vmProfile = new VirtualMachineProfileImpl(vmVO, null, null, null, null);

        final DataCenter dc = _entityMgr.findById(DataCenter.class, network.getDataCenterId());
        final Host host = _hostDao.findById(vm.getHostId());
        final DeployDestination dest = new DeployDestination(dc, null, null, host);
        final HypervisorGuru hvGuru = _hvGuruMgr.getGuru(vmProfile.getVirtualMachine().getHypervisorType());
        final VirtualMachineTO vmTO = hvGuru.implement(vmProfile);

        Nic nic = null;
        if (broadcastUri != null) {
            nic = _nicsDao.findByNetworkIdInstanceIdAndBroadcastUri(network.getId(), vm.getId(), broadcastUri.toString());
        } else {
            nic = _networkModel.getNicInNetwork(vm.getId(), network.getId());
        }

        if (nic == null) {
            s_logger.warn("Could not get a nic with " + network);
            return false;
        }

        if (nic.isDefaultNic() && vm.getType() == VirtualMachine.Type.User) {
            s_logger.warn("Failed to remove nic from " + vm + " in " + network + ", nic is default.");
            throw new CloudRuntimeException("Failed to remove nic from " + vm + " in " + network + ", nic is default.");
        }

        final Nic lock = _nicsDao.acquireInLockTable(nic.getId());
        if (lock == null) {
            if (_nicsDao.findById(nic.getId()) == null) {
                if (s_logger.isDebugEnabled()) {
                    s_logger.debug("Not need to remove the vm " + vm + " from network " + network + " as the vm doesn't have nic in this network");
                }
                return true;
            }
            throw new ConcurrentOperationException("Unable to lock nic " + nic.getId());
        }

        if (s_logger.isDebugEnabled()) {
            s_logger.debug("Lock is acquired for nic id " + lock.getId() + " as a part of remove vm " + vm + " from network " + network);
        }

        try {
            final NicProfile nicProfile =
                    new NicProfile(nic, network, nic.getBroadcastUri(), nic.getIsolationUri(), _networkModel.getNetworkRate(network.getId(), vm.getId()),
                            _networkModel.isSecurityGroupSupportedInNetwork(network), _networkModel.getNetworkTag(vmProfile.getVirtualMachine().getHypervisorType(), network));

            if (vm.getState() == State.Running) {
                final NicTO nicTO = toNicTO(nicProfile, vmProfile.getVirtualMachine().getHypervisorType());
                s_logger.debug("Un-plugging nic for vm " + vm + " from network " + network);
                final boolean result = unplugNic(network, nicTO, vmTO, context, dest);
                if (result) {
                    s_logger.debug("Nic is unplugged successfully for vm " + vm + " in network " + network);
                } else {
                    s_logger.warn("Failed to unplug nic for the vm " + vm + " from network " + network);
                    return false;
                }
            } else if (vm.getState() != State.Stopped) {
                s_logger.warn("Unable to remove vm " + vm + " from network  " + network);
                throw new ResourceUnavailableException("Unable to remove vm " + vm + " from network, is not in the right state", DataCenter.class, vm.getDataCenterId());
            }

            _networkMgr.releaseNic(vmProfile, nic);
            s_logger.debug("Successfully released nic " + nic + "for vm " + vm);

            _networkMgr.removeNic(vmProfile, nic);
            return true;
        } finally {
            _nicsDao.releaseFromLockTable(lock.getId());
            if (s_logger.isDebugEnabled()) {
                s_logger.debug("Lock is released for nic id " + lock.getId() + " as a part of remove vm " + vm + " from network " + network);
            }
        }
    }

    @Override
    public void findHostAndMigrate(final String vmUuid, final Long newSvcOfferingId, final Map<String, String> customParameters, final ExcludeList excludes) throws InsufficientCapacityException, ConcurrentOperationException,
    ResourceUnavailableException {

        final VMInstanceVO vm = _vmDao.findByUuid(vmUuid);
        if (vm == null) {
            throw new CloudRuntimeException("Unable to find " + vmUuid);
        }
        ServiceOfferingVO newServiceOffering = _offeringDao.findById(newSvcOfferingId);
        if (newServiceOffering.isDynamic()) {
            newServiceOffering.setDynamicFlag(true);
            newServiceOffering = _offeringDao.getComputeOffering(newServiceOffering, customParameters);
        }
        final VirtualMachineProfile profile = new VirtualMachineProfileImpl(vm, null, newServiceOffering, null, null);

        final Long srcHostId = vm.getHostId();
        final Long oldSvcOfferingId = vm.getServiceOfferingId();
        if (srcHostId == null) {
            throw new CloudRuntimeException("Unable to scale the vm because it doesn't have a host id");
        }
        final Host host = _hostDao.findById(srcHostId);
        final DataCenterDeployment plan = new DataCenterDeployment(host.getDataCenterId(), host.getPodId(), host.getClusterId(), null, null, null);
        excludes.addHost(vm.getHostId());
        vm.setServiceOfferingId(newSvcOfferingId);

        DeployDestination dest = null;

        try {
            dest = _dpMgr.planDeployment(profile, plan, excludes, null);
        } catch (final AffinityConflictException e2) {
            String message = String.format("Unable to create deployment, affinity rules associated to the %s conflict.", vm.toString());
            s_logger.warn(message, e2);
            throw new CloudRuntimeException(message);
        }

        if (dest != null) {
            if (s_logger.isDebugEnabled()) {
                s_logger.debug(" Found " + dest + " for scaling the vm to.");
            }
        }

        if (dest == null) {
            throw new InsufficientServerCapacityException("Unable to find a server to scale the vm to.", host.getClusterId());
        }

        excludes.addHost(dest.getHost().getId());
        try {
            migrateForScale(vm.getUuid(), srcHostId, dest, oldSvcOfferingId);
        } catch (ResourceUnavailableException | ConcurrentOperationException e) {
            s_logger.warn(String.format("Unable to migrate %s to %s due to [%s]", vm.toString(), dest.getHost().toString(), e.getMessage()), e);
            throw e;
        }
    }

    @Override
    public void migrateForScale(final String vmUuid, final long srcHostId, final DeployDestination dest, final Long oldSvcOfferingId)
            throws ResourceUnavailableException, ConcurrentOperationException {
        final AsyncJobExecutionContext jobContext = AsyncJobExecutionContext.getCurrentExecutionContext();
        if (jobContext.isJobDispatchedBy(VmWorkConstants.VM_WORK_JOB_DISPATCHER)) {
            final VirtualMachine vm = _vmDao.findByUuid(vmUuid);
            VmWorkJobVO placeHolder = createPlaceHolderWork(vm.getId());
            try {
                orchestrateMigrateForScale(vmUuid, srcHostId, dest, oldSvcOfferingId);
            } finally {
                if (placeHolder != null) {
                    _workJobDao.expunge(placeHolder.getId());
                }
            }
        } else {
            final Outcome<VirtualMachine> outcome = migrateVmForScaleThroughJobQueue(vmUuid, srcHostId, dest, oldSvcOfferingId);

            retrieveVmFromJobOutcome(outcome, vmUuid, "migrateVmForScale");

            try {
                retrieveResultFromJobOutcomeAndThrowExceptionIfNeeded(outcome);
            } catch (InsufficientCapacityException ex) {
                throw new RuntimeException("Unexpected exception", ex);
            }
        }
    }

    private void orchestrateMigrateForScale(final String vmUuid, final long srcHostId, final DeployDestination dest, final Long oldSvcOfferingId)
            throws ResourceUnavailableException, ConcurrentOperationException {

        VMInstanceVO vm = _vmDao.findByUuid(vmUuid);
        s_logger.info(String.format("Migrating %s to %s", vm, dest));

        vm.getServiceOfferingId();
        final long dstHostId = dest.getHost().getId();
        final Host fromHost = _hostDao.findById(srcHostId);
        Host srcHost = _hostDao.findById(srcHostId);
        if (fromHost == null) {
            String logMessageUnableToFindHost = String.format("Unable to find host to migrate from %s.", srcHost);
            s_logger.info(logMessageUnableToFindHost);
            throw new CloudRuntimeException(logMessageUnableToFindHost);
        }

        Host dstHost = _hostDao.findById(dstHostId);
        long destHostClusterId = dest.getCluster().getId();
        long fromHostClusterId = fromHost.getClusterId();
        if (fromHostClusterId != destHostClusterId) {
            String logMessageHostsOnDifferentCluster = String.format("Source and destination host are not in same cluster, unable to migrate to %s", srcHost);
            s_logger.info(logMessageHostsOnDifferentCluster);
            throw new CloudRuntimeException(logMessageHostsOnDifferentCluster);
        }

        final VirtualMachineGuru vmGuru = getVmGuru(vm);

        vm = _vmDao.findByUuid(vmUuid);
        if (vm == null) {
            String message = String.format("Unable to find VM {\"uuid\": \"%s\"}.", vmUuid);
            s_logger.warn(message);
            throw new CloudRuntimeException(message);
        }

        if (vm.getState() != State.Running) {
            String message = String.format("%s is not in \"Running\" state, unable to migrate it. Current state [%s].", vm.toString(), vm.getState());
            s_logger.warn(message);
            throw new CloudRuntimeException(message);
        }

        AlertManager.AlertType alertType = AlertManager.AlertType.ALERT_TYPE_USERVM_MIGRATE;
        if (VirtualMachine.Type.DomainRouter.equals(vm.getType())) {
            alertType = AlertManager.AlertType.ALERT_TYPE_DOMAIN_ROUTER_MIGRATE;
        } else if (VirtualMachine.Type.ConsoleProxy.equals(vm.getType())) {
            alertType = AlertManager.AlertType.ALERT_TYPE_CONSOLE_PROXY_MIGRATE;
        }

        final VirtualMachineProfile profile = new VirtualMachineProfileImpl(vm);
        _networkMgr.prepareNicForMigration(profile, dest);

        volumeMgr.prepareForMigration(profile, dest);

        final VirtualMachineTO to = toVmTO(profile);
        final PrepareForMigrationCommand pfmc = new PrepareForMigrationCommand(to);

        ItWorkVO work = new ItWorkVO(UUID.randomUUID().toString(), _nodeId, State.Migrating, vm.getType(), vm.getId());
        work.setStep(Step.Prepare);
        work.setResourceType(ItWorkVO.ResourceType.Host);
        work.setResourceId(dstHostId);
        work = _workDao.persist(work);

        Answer pfma = null;
        try {
            pfma = _agentMgr.send(dstHostId, pfmc);
            if (pfma == null || !pfma.getResult()) {
                final String details = pfma != null ? pfma.getDetails() : "null answer returned";
                pfma = null;
                throw new AgentUnavailableException(String.format("Unable to prepare for migration to destination host [%s] due to [%s].", dstHostId, details), dstHostId);
            }
        } catch (final OperationTimedoutException e1) {
            throw new AgentUnavailableException("Operation timed out", dstHostId);
        } finally {
            if (pfma == null) {
                work.setStep(Step.Done);
                _workDao.update(work.getId(), work);
            }
        }

        vm.setLastHostId(srcHostId);
        try {
            if (vm.getHostId() == null || vm.getHostId() != srcHostId || !changeState(vm, Event.MigrationRequested, dstHostId, work, Step.Migrating)) {
                String message = String.format("Migration of %s cancelled because state has changed.", vm.toString());
                s_logger.warn(message);
                throw new ConcurrentOperationException(message);
            }
        } catch (final NoTransitionException e1) {
            String message = String.format("Migration of %s cancelled due to [%s].", vm.toString(), e1.getMessage());
            s_logger.error(message, e1);
            throw new ConcurrentOperationException(message);
        }

        boolean migrated = false;
        try {
            Map<String, Boolean> vlanToPersistenceMap = getVlanToPersistenceMapForVM(vm.getId());
            final boolean isWindows = _guestOsCategoryDao.findById(_guestOsDao.findById(vm.getGuestOSId()).getCategoryId()).getName().equalsIgnoreCase("Windows");
            final MigrateCommand mc = new MigrateCommand(vm.getInstanceName(), dest.getHost().getPrivateIpAddress(), isWindows, to, getExecuteInSequence(vm.getHypervisorType()));
            if (MapUtils.isNotEmpty(vlanToPersistenceMap)) {
                mc.setVlanToPersistenceMap(vlanToPersistenceMap);
            }

            boolean kvmAutoConvergence = StorageManager.KvmAutoConvergence.value();
            mc.setAutoConvergence(kvmAutoConvergence);
            mc.setHostGuid(dest.getHost().getGuid());

            try {
                final Answer ma = _agentMgr.send(vm.getLastHostId(), mc);
                if (ma == null || !ma.getResult()) {
                    String msg = String.format("Unable to migrate %s due to [%s].", vm.toString(), ma != null ? ma.getDetails() : "null answer returned");
                    s_logger.error(msg);
                    throw new CloudRuntimeException(msg);
                }
            } catch (final OperationTimedoutException e) {
                if (e.isActive()) {
                    s_logger.warn("Active migration command so scheduling a restart for " + vm, e);
                    _haMgr.scheduleRestart(vm, true);
                }
                throw new AgentUnavailableException("Operation timed out on migrating " + vm, dstHostId, e);
            }

            try {
                final long newServiceOfferingId = vm.getServiceOfferingId();
                vm.setServiceOfferingId(oldSvcOfferingId);
                if (!changeState(vm, VirtualMachine.Event.OperationSucceeded, dstHostId, work, Step.Started)) {
                    throw new ConcurrentOperationException("Unable to change the state for " + vm);
                }
                vm.setServiceOfferingId(newServiceOfferingId);
            } catch (final NoTransitionException e1) {
                throw new ConcurrentOperationException("Unable to change state due to " + e1.getMessage());
            }

            try {
                if (!checkVmOnHost(vm, dstHostId)) {
                    s_logger.error("Unable to complete migration for " + vm);
                    try {
                        _agentMgr.send(srcHostId, new Commands(cleanup(vm.getInstanceName())), null);
                    } catch (final AgentUnavailableException e) {
                        s_logger.error(String.format("Unable to cleanup source host [%s] due to [%s].", srcHostId, e.getMessage()), e);
                    }
                    cleanup(vmGuru, new VirtualMachineProfileImpl(vm), work, Event.AgentReportStopped, true);
                    throw new CloudRuntimeException("Unable to complete migration for " + vm);
                }
            } catch (final OperationTimedoutException e) {
                s_logger.debug(String.format("Error while checking the %s on %s", vm, dstHost), e);
            }

            migrated = true;
        } finally {
            if (!migrated) {
                s_logger.info("Migration was unsuccessful.  Cleaning up: " + vm);

                String alertSubject = String.format("Unable to migrate %s from %s in Zone [%s] and Pod [%s].",
                        vm.getInstanceName(), fromHost, dest.getDataCenter().getName(), dest.getPod().getName());
                String alertBody = "Migrate Command failed. Please check logs.";
                _alertMgr.sendAlert(alertType, fromHost.getDataCenterId(), fromHost.getPodId(), alertSubject, alertBody);
                try {
                    _agentMgr.send(dstHostId, new Commands(cleanup(vm.getInstanceName())), null);
                } catch (final AgentUnavailableException ae) {
                    s_logger.info("Looks like the destination Host is unavailable for cleanup");
                }
                _networkMgr.setHypervisorHostname(profile, dest, false);
                try {
                    stateTransitTo(vm, Event.OperationFailed, srcHostId);
                } catch (final NoTransitionException e) {
                    s_logger.warn(e.getMessage(), e);
                }
            } else {
                _networkMgr.setHypervisorHostname(profile, dest, true);

                updateVmPod(vm, dstHostId);
            }

            work.setStep(Step.Done);
            _workDao.update(work.getId(), work);
        }
    }

    @Override
    public boolean replugNic(final Network network, final NicTO nic, final VirtualMachineTO vm, final Host host) throws ConcurrentOperationException,
    ResourceUnavailableException, InsufficientCapacityException {
        boolean result = true;

        final VMInstanceVO router = _vmDao.findById(vm.getId());
        if (router.getState() == State.Running) {
            try {
                final ReplugNicCommand replugNicCmd = new ReplugNicCommand(nic, vm.getName(), vm.getType(), vm.getDetails());
                final Commands cmds = new Commands(Command.OnError.Stop);
                cmds.addCommand("replugnic", replugNicCmd);
                _agentMgr.send(host.getId(), cmds);
                final ReplugNicAnswer replugNicAnswer = cmds.getAnswer(ReplugNicAnswer.class);
                if (replugNicAnswer == null || !replugNicAnswer.getResult()) {
                    s_logger.warn("Unable to replug nic for vm " + vm.getName());
                    result = false;
                }
            } catch (final OperationTimedoutException e) {
                throw new AgentUnavailableException("Unable to plug nic for router " + vm.getName() + " in network " + network, host.getId(), e);
            }
        } else {
            String message = String.format("Unable to apply ReplugNic, VM [%s] is not in the right state (\"Running\"). VM state [%s].", router.toString(), router.getState());
            s_logger.warn(message);

            throw new ResourceUnavailableException(message, DataCenter.class, router.getDataCenterId());
        }

        return result;
    }

    public boolean plugNic(final Network network, final NicTO nic, final VirtualMachineTO vm, final ReservationContext context, final DeployDestination dest) throws ConcurrentOperationException,
    ResourceUnavailableException, InsufficientCapacityException {
        boolean result = true;

        final VMInstanceVO router = _vmDao.findById(vm.getId());
        if (router.getState() == State.Running) {
            try {
                NetworkDetailVO pvlanTypeDetail = networkDetailsDao.findDetail(network.getId(), ApiConstants.ISOLATED_PVLAN_TYPE);
                if (pvlanTypeDetail != null) {
                    Map<NetworkOffering.Detail, String> nicDetails = nic.getDetails() == null ? new HashMap<>() : nic.getDetails();
                    s_logger.debug("Found PVLAN type: " + pvlanTypeDetail.getValue() + " on network details, adding it as part of the PlugNicCommand");
                    nicDetails.putIfAbsent(NetworkOffering.Detail.pvlanType, pvlanTypeDetail.getValue());
                    nic.setDetails(nicDetails);
                }
                final PlugNicCommand plugNicCmd = new PlugNicCommand(nic, vm.getName(), vm.getType(), vm.getDetails());
                final Commands cmds = new Commands(Command.OnError.Stop);
                cmds.addCommand("plugnic", plugNicCmd);
                _agentMgr.send(dest.getHost().getId(), cmds);
                final PlugNicAnswer plugNicAnswer = cmds.getAnswer(PlugNicAnswer.class);
                if (plugNicAnswer == null || !plugNicAnswer.getResult()) {
                    s_logger.warn("Unable to plug nic for vm " + vm.getName());
                    result = false;
                }
            } catch (final OperationTimedoutException e) {
                throw new AgentUnavailableException("Unable to plug nic for router " + vm.getName() + " in network " + network, dest.getHost().getId(), e);
            }
        } else {
            String message = String.format("Unable to apply PlugNic, VM [%s] is not in the right state (\"Running\"). VM state [%s].", router.toString(), router.getState());
            s_logger.warn(message);

            throw new ResourceUnavailableException(message, DataCenter.class,
                    router.getDataCenterId());
        }

        return result;
    }

    public boolean unplugNic(final Network network, final NicTO nic, final VirtualMachineTO vm, final ReservationContext context, final DeployDestination dest) throws ConcurrentOperationException,
    ResourceUnavailableException {

        boolean result = true;
        final VMInstanceVO router = _vmDao.findById(vm.getId());

        if (router.getState() == State.Running) {
            UserVmVO userVm = _userVmDao.findById(vm.getId());
            if (userVm != null && userVm.getType() == VirtualMachine.Type.User) {
                _userVmService.collectVmNetworkStatistics(userVm);
            }
            try {
                final Commands cmds = new Commands(Command.OnError.Stop);
                final UnPlugNicCommand unplugNicCmd = new UnPlugNicCommand(nic, vm.getName());
                Map<String, Boolean> vlanToPersistenceMap = getVlanToPersistenceMapForVM(vm.getId());
                if (MapUtils.isNotEmpty(vlanToPersistenceMap)) {
                    unplugNicCmd.setVlanToPersistenceMap(vlanToPersistenceMap);
                }
                cmds.addCommand("unplugnic", unplugNicCmd);
                _agentMgr.send(dest.getHost().getId(), cmds);

                final UnPlugNicAnswer unplugNicAnswer = cmds.getAnswer(UnPlugNicAnswer.class);
                if (unplugNicAnswer == null || !unplugNicAnswer.getResult()) {
                    s_logger.warn("Unable to unplug nic from router " + router);
                    result = false;
                }
            } catch (final OperationTimedoutException e) {
                throw new AgentUnavailableException("Unable to unplug nic from rotuer " + router + " from network " + network, dest.getHost().getId(), e);
            }
        } else if (router.getState() == State.Stopped || router.getState() == State.Stopping) {
            s_logger.debug("Vm " + router.getInstanceName() + " is in " + router.getState() + ", so not sending unplug nic command to the backend");
        } else {
            String message = String.format("Unable to apply unplug nic, VM [%s] is not in the right state (\"Running\"). VM state [%s].", router.toString(), router.getState());
            s_logger.warn(message);

            throw new ResourceUnavailableException(message, DataCenter.class, router.getDataCenterId());
        }

        return result;
    }

    @Override
    public VMInstanceVO reConfigureVm(final String vmUuid, final ServiceOffering oldServiceOffering, final ServiceOffering newServiceOffering,
            Map<String, String> customParameters, final boolean reconfiguringOnExistingHost)
                    throws ResourceUnavailableException, InsufficientServerCapacityException, ConcurrentOperationException {

        final AsyncJobExecutionContext jobContext = AsyncJobExecutionContext.getCurrentExecutionContext();
        if (jobContext.isJobDispatchedBy(VmWorkConstants.VM_WORK_JOB_DISPATCHER)) {
            final VirtualMachine vm = _vmDao.findByUuid(vmUuid);
            VmWorkJobVO placeHolder = createPlaceHolderWork(vm.getId());
            try {
                return orchestrateReConfigureVm(vmUuid, oldServiceOffering, newServiceOffering, reconfiguringOnExistingHost);
            } finally {
                if (placeHolder != null) {
                    _workJobDao.expunge(placeHolder.getId());
                }
            }
        } else {
            final Outcome<VirtualMachine> outcome = reconfigureVmThroughJobQueue(vmUuid, oldServiceOffering, newServiceOffering, customParameters, reconfiguringOnExistingHost);

            VirtualMachine vm = retrieveVmFromJobOutcome(outcome, vmUuid, "reconfigureVm");

            Object result = null;
            try {
                result = retrieveResultFromJobOutcomeAndThrowExceptionIfNeeded(outcome);
            } catch (Exception ex) {
                throw new RuntimeException("Unhandled exception", ex);
            }

            if (result != null) {
                throw new RuntimeException(String.format("Unexpected job execution result [%s]", result));
            }

            return (VMInstanceVO)vm;
        }
    }

    private VMInstanceVO orchestrateReConfigureVm(String vmUuid, ServiceOffering oldServiceOffering, ServiceOffering newServiceOffering,
                                                  boolean reconfiguringOnExistingHost) throws ResourceUnavailableException, ConcurrentOperationException {
        final VMInstanceVO vm = _vmDao.findByUuid(vmUuid);

        HostVO hostVo = _hostDao.findById(vm.getHostId());

        Long clustedId = hostVo.getClusterId();
        Float memoryOvercommitRatio = CapacityManager.MemOverprovisioningFactor.valueIn(clustedId);
        Float cpuOvercommitRatio = CapacityManager.CpuOverprovisioningFactor.valueIn(clustedId);
        boolean divideMemoryByOverprovisioning = HypervisorGuruBase.VmMinMemoryEqualsMemoryDividedByMemOverprovisioningFactor.valueIn(clustedId);
        boolean divideCpuByOverprovisioning = HypervisorGuruBase.VmMinCpuSpeedEqualsCpuSpeedDividedByCpuOverprovisioningFactor.valueIn(clustedId);

        int minMemory = (int)(newServiceOffering.getRamSize() / (divideMemoryByOverprovisioning ? memoryOvercommitRatio : 1));
        int minSpeed = (int)(newServiceOffering.getSpeed() / (divideCpuByOverprovisioning ? cpuOvercommitRatio : 1));

        ScaleVmCommand scaleVmCommand =
                new ScaleVmCommand(vm.getInstanceName(), newServiceOffering.getCpu(), minSpeed,
                        newServiceOffering.getSpeed(), minMemory * 1024L * 1024L, newServiceOffering.getRamSize() * 1024L * 1024L, newServiceOffering.getLimitCpuUse());

        scaleVmCommand.getVirtualMachine().setId(vm.getId());
        scaleVmCommand.getVirtualMachine().setUuid(vm.getUuid());
        scaleVmCommand.getVirtualMachine().setType(vm.getType());

        Long dstHostId = vm.getHostId();

        if (vm.getHypervisorType().equals(HypervisorType.VMware)) {
            HypervisorGuru hvGuru = _hvGuruMgr.getGuru(vm.getHypervisorType());
            Map<String, String> details = hvGuru.getClusterSettings(vm.getId());
            scaleVmCommand.getVirtualMachine().setDetails(details);
        }

        ItWorkVO work = new ItWorkVO(UUID.randomUUID().toString(), _nodeId, State.Running, vm.getType(), vm.getId());

        work.setStep(Step.Prepare);
        work.setResourceType(ItWorkVO.ResourceType.Host);
        work.setResourceId(vm.getHostId());
        _workDao.persist(work);

        try {
            Answer reconfigureAnswer = _agentMgr.send(vm.getHostId(), scaleVmCommand);

            if (reconfigureAnswer == null || !reconfigureAnswer.getResult()) {
                s_logger.error("Unable to scale vm due to " + (reconfigureAnswer == null ? "" : reconfigureAnswer.getDetails()));
                throw new CloudRuntimeException("Unable to scale vm due to " + (reconfigureAnswer == null ? "" : reconfigureAnswer.getDetails()));
            }

            upgradeVmDb(vm.getId(), newServiceOffering, oldServiceOffering);

            if (vm.getType().equals(VirtualMachine.Type.User)) {
                _userVmMgr.generateUsageEvent(vm, vm.isDisplayVm(), EventTypes.EVENT_VM_DYNAMIC_SCALE);
            }

            if (reconfiguringOnExistingHost) {
                vm.setServiceOfferingId(oldServiceOffering.getId());
                _capacityMgr.releaseVmCapacity(vm, false, false, vm.getHostId());
                vm.setServiceOfferingId(newServiceOffering.getId());
                _capacityMgr.allocateVmCapacity(vm, false);
            }

        } catch (final OperationTimedoutException e) {
            throw new AgentUnavailableException("Operation timed out on reconfiguring " + vm, dstHostId);
        } catch (final AgentUnavailableException e) {
            throw e;
        }

        return vm;

    }

    private void removeCustomOfferingDetails(long vmId) {
        Map<String, String> details = userVmDetailsDao.listDetailsKeyPairs(vmId);
        details.remove(UsageEventVO.DynamicParameters.cpuNumber.name());
        details.remove(UsageEventVO.DynamicParameters.cpuSpeed.name());
        details.remove(UsageEventVO.DynamicParameters.memory.name());
        List<UserVmDetailVO> detailList = new ArrayList<>();
        for(Map.Entry<String, String> entry: details.entrySet()) {
            UserVmDetailVO detailVO = new UserVmDetailVO(vmId, entry.getKey(), entry.getValue(), true);
            detailList.add(detailVO);
        }
        userVmDetailsDao.saveDetails(detailList);
    }

    private void saveCustomOfferingDetails(long vmId, ServiceOffering serviceOffering) {
        Map<String, String> details = userVmDetailsDao.listDetailsKeyPairs(vmId);
        details.put(UsageEventVO.DynamicParameters.cpuNumber.name(), serviceOffering.getCpu().toString());
        details.put(UsageEventVO.DynamicParameters.cpuSpeed.name(), serviceOffering.getSpeed().toString());
        details.put(UsageEventVO.DynamicParameters.memory.name(), serviceOffering.getRamSize().toString());
        List<UserVmDetailVO> detailList = new ArrayList<>();
        for (Map.Entry<String, String> entry: details.entrySet()) {
            UserVmDetailVO detailVO = new UserVmDetailVO(vmId, entry.getKey(), entry.getValue(), true);
            detailList.add(detailVO);
        }
        userVmDetailsDao.saveDetails(detailList);
    }

    @Override
    public String getConfigComponentName() {
        return VirtualMachineManager.class.getSimpleName();
    }

    @Override
    public ConfigKey<?>[] getConfigKeys() {
        return new ConfigKey<?>[] { ClusterDeltaSyncInterval, StartRetry, VmDestroyForcestop, VmOpCancelInterval, VmOpCleanupInterval, VmOpCleanupWait,
                VmOpLockStateRetry, VmOpWaitInterval, ExecuteInSequence, VmJobCheckInterval, VmJobTimeout, VmJobStateReportInterval,
                VmConfigDriveLabel, VmConfigDriveOnPrimaryPool, VmConfigDriveForceHostCacheUse, VmConfigDriveUseHostCacheOnUnsupportedPool,
                HaVmRestartHostUp, ResourceCountRunningVMsonly, AllowExposeHypervisorHostname, AllowExposeHypervisorHostnameAccountLevel, SystemVmRootDiskSize,
                AllowExposeDomainInMetadata
        };
    }

    public List<StoragePoolAllocator> getStoragePoolAllocators() {
        return _storagePoolAllocators;
    }

    @Inject
    public void setStoragePoolAllocators(final List<StoragePoolAllocator> storagePoolAllocators) {
        _storagePoolAllocators = storagePoolAllocators;
    }

    /**
     * PowerState report handling for out-of-band changes and handling of left-over transitional VM states
     */

    @MessageHandler(topic = Topics.VM_POWER_STATE)
    protected void HandlePowerStateReport(final String subject, final String senderAddress, final Object args) {
        assert args != null;
        final Long vmId = (Long)args;

        final List<VmWorkJobVO> pendingWorkJobs = _workJobDao.listPendingWorkJobs(
                VirtualMachine.Type.Instance, vmId);
        if (CollectionUtils.isEmpty(pendingWorkJobs) && !_haMgr.hasPendingHaWork(vmId)) {
            final VMInstanceVO vm = _vmDao.findById(vmId);
            if (vm != null) {
                switch (vm.getPowerState()) {
                case PowerOn:
                    handlePowerOnReportWithNoPendingJobsOnVM(vm);
                    break;

                case PowerOff:
                case PowerReportMissing:
                    handlePowerOffReportWithNoPendingJobsOnVM(vm);
                    break;
                case PowerUnknown:
                default:
                    assert false;
                    break;
                }
            } else {
                s_logger.warn("VM " + vmId + " no longer exists when processing VM state report");
            }
        } else {
            s_logger.info("There is pending job or HA tasks working on the VM. vm id: " + vmId + ", postpone power-change report by resetting power-change counters");
            _vmDao.resetVmPowerStateTracking(vmId);
        }
    }

    private void handlePowerOnReportWithNoPendingJobsOnVM(final VMInstanceVO vm) {
        Host host = _hostDao.findById(vm.getHostId());
        Host poweredHost = _hostDao.findById(vm.getPowerHostId());

        switch (vm.getState()) {
        case Starting:
            s_logger.info("VM " + vm.getInstanceName() + " is at " + vm.getState() + " and we received a power-on report while there is no pending jobs on it");

            try {
                stateTransitTo(vm, VirtualMachine.Event.FollowAgentPowerOnReport, vm.getPowerHostId());
            } catch (final NoTransitionException e) {
                s_logger.warn("Unexpected VM state transition exception, race-condition?", e);
            }

            s_logger.info("VM " + vm.getInstanceName() + " is sync-ed to at Running state according to power-on report from hypervisor");

            _alertMgr.sendAlert(AlertManager.AlertType.ALERT_TYPE_SYNC, vm.getDataCenterId(), vm.getPodIdToDeployIn(),
                    VM_SYNC_ALERT_SUBJECT, "VM " + vm.getHostName() + "(" + vm.getInstanceName()
                    + ") state is sync-ed (Starting -> Running) from out-of-context transition. VM network environment may need to be reset");
            break;

        case Running:
            try {
                if (vm.getHostId() != null && !vm.getHostId().equals(vm.getPowerHostId())) {
                    s_logger.info("Detected out of band VM migration from host " + vm.getHostId() + " to host " + vm.getPowerHostId());
                }
                stateTransitTo(vm, VirtualMachine.Event.FollowAgentPowerOnReport, vm.getPowerHostId());
            } catch (final NoTransitionException e) {
                s_logger.warn("Unexpected VM state transition exception, race-condition?", e);
            }

            break;

        case Stopping:
        case Stopped:
            s_logger.info("VM " + vm.getInstanceName() + " is at " + vm.getState() + " and we received a power-on report while there is no pending jobs on it");

            try {
                stateTransitTo(vm, VirtualMachine.Event.FollowAgentPowerOnReport, vm.getPowerHostId());
            } catch (final NoTransitionException e) {
                s_logger.warn("Unexpected VM state transition exception, race-condition?", e);
            }
            _alertMgr.sendAlert(AlertManager.AlertType.ALERT_TYPE_SYNC, vm.getDataCenterId(), vm.getPodIdToDeployIn(),
                    VM_SYNC_ALERT_SUBJECT, "VM " + vm.getHostName() + "(" + vm.getInstanceName() + ") state is sync-ed (" + vm.getState()
                    + " -> Running) from out-of-context transition. VM network environment may need to be reset");

            s_logger.info("VM " + vm.getInstanceName() + " is sync-ed to at Running state according to power-on report from hypervisor");
            break;

        case Destroyed:
        case Expunging:
            s_logger.info("Receive power on report when VM is in destroyed or expunging state. vm: "
                    + vm.getId() + ", state: " + vm.getState());
            break;

        case Migrating:
            s_logger.info("VM " + vm.getInstanceName() + " is at " + vm.getState() + " and we received a power-on report while there is no pending jobs on it");
            try {
                stateTransitTo(vm, VirtualMachine.Event.FollowAgentPowerOnReport, vm.getPowerHostId());
            } catch (final NoTransitionException e) {
                s_logger.warn("Unexpected VM state transition exception, race-condition?", e);
            }
            s_logger.info("VM " + vm.getInstanceName() + " is sync-ed to at Running state according to power-on report from hypervisor");
            break;

        case Error:
        default:
            s_logger.info("Receive power on report when VM is in error or unexpected state. vm: "
                    + vm.getId() + ", state: " + vm.getState());
            break;
        }
    }

    private void handlePowerOffReportWithNoPendingJobsOnVM(final VMInstanceVO vm) {
        switch (vm.getState()) {
        case Starting:
        case Stopping:
        case Running:
        case Stopped:
        case Migrating:
            if (s_logger.isInfoEnabled()) {
                s_logger.info(
                        String.format("VM %s is at %s and we received a %s report while there is no pending jobs on it"
                                , vm.getInstanceName(), vm.getState(), vm.getPowerState()));
            }
            if((HighAvailabilityManager.ForceHA.value() || vm.isHaEnabled()) && vm.getState() == State.Running
                    && HaVmRestartHostUp.value()
                    && vm.getHypervisorType() != HypervisorType.VMware
                    && vm.getHypervisorType() != HypervisorType.Hyperv) {
                s_logger.info("Detected out-of-band stop of a HA enabled VM " + vm.getInstanceName() + ", will schedule restart");
                if (!_haMgr.hasPendingHaWork(vm.getId())) {
                    _haMgr.scheduleRestart(vm, true);
                } else {
                    s_logger.info("VM " + vm.getInstanceName() + " already has an pending HA task working on it");
                }
                return;
            }

            if (PowerState.PowerOff.equals(vm.getPowerState())) {
                final VirtualMachineGuru vmGuru = getVmGuru(vm);
                final VirtualMachineProfile profile = new VirtualMachineProfileImpl(vm);
                if (!sendStop(vmGuru, profile, true, true)) {
                    return;
                } else {
                    // Release resources on StopCommand success
                    releaseVmResources(profile, true);
                }
            } else if (PowerState.PowerReportMissing.equals(vm.getPowerState())) {
                final VirtualMachineProfile profile = new VirtualMachineProfileImpl(vm);
                // VM will be sync-ed to Stopped state, release the resources
                releaseVmResources(profile, true);
            }

            try {
                stateTransitTo(vm, VirtualMachine.Event.FollowAgentPowerOffReport, null);
            } catch (final NoTransitionException e) {
                s_logger.warn("Unexpected VM state transition exception, race-condition?", e);
            }

            _alertMgr.sendAlert(AlertManager.AlertType.ALERT_TYPE_SYNC, vm.getDataCenterId(), vm.getPodIdToDeployIn(),
                    VM_SYNC_ALERT_SUBJECT, "VM " + vm.getHostName() + "(" + vm.getInstanceName() + ") state is sync-ed (" + vm.getState()
                    + " -> Stopped) from out-of-context transition.");

            s_logger.info("VM " + vm.getInstanceName() + " is sync-ed to at Stopped state according to power-off report from hypervisor");

            break;

        case Destroyed:
        case Expunging:
            break;

        case Error:
        default:
            break;
        }
    }

    private void scanStalledVMInTransitionStateOnUpHost(final long hostId) {
        final long stallThresholdInMs = VmJobStateReportInterval.value() + (VmJobStateReportInterval.value() >> 1);
        final Date cutTime = new Date(DateUtil.currentGMTTime().getTime() - stallThresholdInMs);
        final List<Long> mostlikelyStoppedVMs = listStalledVMInTransitionStateOnUpHost(hostId, cutTime);
        for (final Long vmId : mostlikelyStoppedVMs) {
            final VMInstanceVO vm = _vmDao.findById(vmId);
            assert vm != null;
            handlePowerOffReportWithNoPendingJobsOnVM(vm);
        }

        final List<Long> vmsWithRecentReport = listVMInTransitionStateWithRecentReportOnUpHost(hostId, cutTime);
        for (final Long vmId : vmsWithRecentReport) {
            final VMInstanceVO vm = _vmDao.findById(vmId);
            assert vm != null;
            if (vm.getPowerState() == PowerState.PowerOn) {
                handlePowerOnReportWithNoPendingJobsOnVM(vm);
            } else {
                handlePowerOffReportWithNoPendingJobsOnVM(vm);
            }
        }
    }

    private void scanStalledVMInTransitionStateOnDisconnectedHosts() {
        final Date cutTime = new Date(DateUtil.currentGMTTime().getTime() - VmOpWaitInterval.value() * 1000);
        final List<Long> stuckAndUncontrollableVMs = listStalledVMInTransitionStateOnDisconnectedHosts(cutTime);
        for (final Long vmId : stuckAndUncontrollableVMs) {
            final VMInstanceVO vm = _vmDao.findById(vmId);

            _alertMgr.sendAlert(AlertManager.AlertType.ALERT_TYPE_SYNC, vm.getDataCenterId(), vm.getPodIdToDeployIn(),
                    VM_SYNC_ALERT_SUBJECT, "VM " + vm.getHostName() + "(" + vm.getInstanceName() + ") is stuck in " + vm.getState()
                    + " state and its host is unreachable for too long");
        }
    }

    private List<Long> listStalledVMInTransitionStateOnUpHost(final long hostId, final Date cutTime) {
        final String sql = "SELECT i.* FROM vm_instance as i, host as h WHERE h.status = 'UP' " +
                "AND h.id = ? AND i.power_state_update_time < ? AND i.host_id = h.id " +
                "AND (i.state ='Starting' OR i.state='Stopping' OR i.state='Migrating') " +
                "AND i.id NOT IN (SELECT w.vm_instance_id FROM vm_work_job AS w JOIN async_job AS j ON w.id = j.id WHERE j.job_status = ?)" +
                "AND i.removed IS NULL";

        final List<Long> l = new ArrayList<>();
        try (TransactionLegacy txn = TransactionLegacy.open(TransactionLegacy.CLOUD_DB)) {
            String cutTimeStr = DateUtil.getDateDisplayString(TimeZone.getTimeZone("GMT"), cutTime);

            try {
                PreparedStatement pstmt = txn.prepareAutoCloseStatement(sql);

                pstmt.setLong(1, hostId);
                pstmt.setString(2, cutTimeStr);
                pstmt.setInt(3, JobInfo.Status.IN_PROGRESS.ordinal());
                final ResultSet rs = pstmt.executeQuery();
                while (rs.next()) {
                    l.add(rs.getLong(1));
                }
            } catch (SQLException e) {
                s_logger.error(String.format("Unable to execute SQL [%s] with params {\"h.id\": %s, \"i.power_state_update_time\": \"%s\"} due to [%s].", sql, hostId, cutTimeStr, e.getMessage()), e);
            }
        }
        return l;
    }

    private List<Long> listVMInTransitionStateWithRecentReportOnUpHost(final long hostId, final Date cutTime) {
        final String sql = "SELECT i.* FROM vm_instance as i, host as h WHERE h.status = 'UP' " +
                "AND h.id = ? AND i.power_state_update_time > ? AND i.host_id = h.id " +
                "AND (i.state ='Starting' OR i.state='Stopping' OR i.state='Migrating') " +
                "AND i.id NOT IN (SELECT w.vm_instance_id FROM vm_work_job AS w JOIN async_job AS j ON w.id = j.id WHERE j.job_status = ?)" +
                "AND i.removed IS NULL";

        final List<Long> l = new ArrayList<>();
        try (TransactionLegacy txn = TransactionLegacy.open(TransactionLegacy.CLOUD_DB)) {
            String cutTimeStr = DateUtil.getDateDisplayString(TimeZone.getTimeZone("GMT"), cutTime);
            int jobStatusInProgress = JobInfo.Status.IN_PROGRESS.ordinal();

            try {
                PreparedStatement pstmt = txn.prepareAutoCloseStatement(sql);

                pstmt.setLong(1, hostId);
                pstmt.setString(2, cutTimeStr);
                pstmt.setInt(3, jobStatusInProgress);
                final ResultSet rs = pstmt.executeQuery();
                while (rs.next()) {
                    l.add(rs.getLong(1));
                }
            } catch (final SQLException e) {
                s_logger.error(String.format("Unable to execute SQL [%s] with params {\"h.id\": %s, \"i.power_state_update_time\": \"%s\", \"j.job_status\": %s} due to [%s].", sql, hostId, cutTimeStr, jobStatusInProgress, e.getMessage()), e);
            }
            return l;
        }
    }

    private List<Long> listStalledVMInTransitionStateOnDisconnectedHosts(final Date cutTime) {
        final String sql = "SELECT i.* FROM vm_instance as i, host as h WHERE h.status != 'UP' " +
                "AND i.power_state_update_time < ? AND i.host_id = h.id " +
                "AND (i.state ='Starting' OR i.state='Stopping' OR i.state='Migrating') " +
                "AND i.id NOT IN (SELECT w.vm_instance_id FROM vm_work_job AS w JOIN async_job AS j ON w.id = j.id WHERE j.job_status = ?)" +
                "AND i.removed IS NULL";

        final List<Long> l = new ArrayList<>();
        try (TransactionLegacy txn = TransactionLegacy.open(TransactionLegacy.CLOUD_DB)) {
            String cutTimeStr = DateUtil.getDateDisplayString(TimeZone.getTimeZone("GMT"), cutTime);
            int jobStatusInProgress = JobInfo.Status.IN_PROGRESS.ordinal();

            try {
                PreparedStatement pstmt = txn.prepareAutoCloseStatement(sql);

                pstmt.setString(1, cutTimeStr);
                pstmt.setInt(2, jobStatusInProgress);
                final ResultSet rs = pstmt.executeQuery();
                while (rs.next()) {
                    l.add(rs.getLong(1));
                }
            } catch (final SQLException e) {
                s_logger.error(String.format("Unable to execute SQL [%s] with params {\"i.power_state_update_time\": \"%s\", \"j.job_status\": %s} due to [%s].", sql, cutTimeStr, jobStatusInProgress, e.getMessage()), e);
            }
            return l;
        }
    }

    public class VmStateSyncOutcome extends OutcomeImpl<VirtualMachine> {
        private long _vmId;

        public VmStateSyncOutcome(final AsyncJob job, final PowerState desiredPowerState, final long vmId, final Long srcHostIdForMigration) {
            super(VirtualMachine.class, job, VmJobCheckInterval.value(), new Predicate() {
                @Override
                public boolean checkCondition() {
                    final AsyncJobVO jobVo = _entityMgr.findById(AsyncJobVO.class, job.getId());
                    return jobVo == null || jobVo.getStatus() != JobInfo.Status.IN_PROGRESS;
                }
            }, Topics.VM_POWER_STATE, AsyncJob.Topics.JOB_STATE);
            _vmId = vmId;
        }

        @Override
        protected VirtualMachine retrieve() {
            return _vmDao.findById(_vmId);
        }
    }

    public class VmJobVirtualMachineOutcome extends OutcomeImpl<VirtualMachine> {
        private long _vmId;

        public VmJobVirtualMachineOutcome(final AsyncJob job, final long vmId) {
            super(VirtualMachine.class, job, VmJobCheckInterval.value(), new Predicate() {
                @Override
                public boolean checkCondition() {
                    final AsyncJobVO jobVo = _entityMgr.findById(AsyncJobVO.class, job.getId());
                    return jobVo == null || jobVo.getStatus() != JobInfo.Status.IN_PROGRESS;
                }
            }, AsyncJob.Topics.JOB_STATE);
            _vmId = vmId;
        }

        @Override
        protected VirtualMachine retrieve() {
            return _vmDao.findById(_vmId);
        }
    }

    public Outcome<VirtualMachine> startVmThroughJobQueue(final String vmUuid,
            final Map<VirtualMachineProfile.Param, Object> params,
            final DeploymentPlan planToDeploy, final DeploymentPlanner planner) {
        String commandName = VmWorkStart.class.getName();
        Pair<VmWorkJobVO, Long> pendingWorkJob = retrievePendingWorkJob(vmUuid, commandName);

        VmWorkJobVO workJob = pendingWorkJob.first();
        Long vmId = pendingWorkJob.second();

        if (workJob == null) {
            Pair<VmWorkJobVO, VmWork> newVmWorkJobAndInfo = createWorkJobAndWorkInfo(commandName, VmWorkJobVO.Step.Starting, vmId);

            workJob = newVmWorkJobAndInfo.first();
            VmWorkStart workInfo = new VmWorkStart(newVmWorkJobAndInfo.second());

            workInfo.setPlan(planToDeploy);
            workInfo.setParams(params);
            if (planner != null) {
                workInfo.setDeploymentPlanner(planner.getName());
            }
            setCmdInfoAndSubmitAsyncJob(workJob, workInfo, vmId);
        }

        AsyncJobExecutionContext.getCurrentExecutionContext().joinJob(workJob.getId());

        return new VmStateSyncOutcome(workJob,
                VirtualMachine.PowerState.PowerOn, vmId, null);
    }

    public Outcome<VirtualMachine> stopVmThroughJobQueue(final String vmUuid, final boolean cleanup) {
        String commandName = VmWorkStop.class.getName();
        Pair<VmWorkJobVO, Long> pendingWorkJob = retrievePendingWorkJob(null, vmUuid, null, commandName);

        VmWorkJobVO workJob = pendingWorkJob.first();
        Long vmId = pendingWorkJob.second();

        if (workJob == null) {
            Pair<VmWorkJobVO, VmWork> newVmWorkJobAndInfo = createWorkJobAndWorkInfo(commandName, VmWorkJobVO.Step.Prepare, vmId);

            workJob = newVmWorkJobAndInfo.first();
            VmWorkStop workInfo = new VmWorkStop(newVmWorkJobAndInfo.second(), cleanup);

            setCmdInfoAndSubmitAsyncJob(workJob, workInfo, vmId);
        }

        AsyncJobExecutionContext.getCurrentExecutionContext().joinJob(workJob.getId());

        return new VmStateSyncOutcome(workJob,
                VirtualMachine.PowerState.PowerOff, vmId, null);
    }

    public Outcome<VirtualMachine> rebootVmThroughJobQueue(final String vmUuid,
            final Map<VirtualMachineProfile.Param, Object> params) {
        String commandName = VmWorkReboot.class.getName();
        Pair<VmWorkJobVO, Long> pendingWorkJob = retrievePendingWorkJob(vmUuid, commandName);

        VmWorkJobVO workJob = pendingWorkJob.first();
        Long vmId = pendingWorkJob.second();

        if (workJob == null) {
            Pair<VmWorkJobVO, VmWork> newVmWorkJobAndInfo = createWorkJobAndWorkInfo(commandName, VmWorkJobVO.Step.Prepare, vmId);

            workJob = newVmWorkJobAndInfo.first();
            VmWorkReboot workInfo = new VmWorkReboot(newVmWorkJobAndInfo.second(), params);

            setCmdInfoAndSubmitAsyncJob(workJob, workInfo, vmId);
        }

        AsyncJobExecutionContext.getCurrentExecutionContext().joinJob(workJob.getId());

        return new VmJobVirtualMachineOutcome(workJob,
                vmId);
    }

    public Outcome<VirtualMachine> migrateVmThroughJobQueue(final String vmUuid, final long srcHostId, final DeployDestination dest) {
        Map<Volume, StoragePool> volumeStorageMap = dest.getStorageForDisks();
        if (volumeStorageMap != null) {
            for (Volume vol : volumeStorageMap.keySet()) {
                checkConcurrentJobsPerDatastoreThreshhold(volumeStorageMap.get(vol));
            }
        }

        VMInstanceVO vm = _vmDao.findByUuid(vmUuid);
        Long vmId = vm.getId();

        String commandName = VmWorkMigrate.class.getName();
        Pair<VmWorkJobVO, Long> pendingWorkJob = retrievePendingWorkJob(vmId, vmUuid, VirtualMachine.Type.Instance, commandName);

        VmWorkJobVO workJob = pendingWorkJob.first();

        if (workJob == null) {
            Pair<VmWorkJobVO, VmWork> newVmWorkJobAndInfo = createWorkJobAndWorkInfo(commandName, vmId);

            workJob = newVmWorkJobAndInfo.first();
            VmWorkMigrate workInfo = new VmWorkMigrate(newVmWorkJobAndInfo.second(), srcHostId, dest);

            setCmdInfoAndSubmitAsyncJob(workJob, workInfo, vmId);
        }

        AsyncJobExecutionContext.getCurrentExecutionContext().joinJob(workJob.getId());

        return new VmStateSyncOutcome(workJob,
                VirtualMachine.PowerState.PowerOn, vmId, vm.getPowerHostId());
    }

    public Outcome<VirtualMachine> migrateVmAwayThroughJobQueue(final String vmUuid, final long srcHostId) {
        VMInstanceVO vm = _vmDao.findByUuid(vmUuid);
        Long vmId = vm.getId();

        String commandName = VmWorkMigrateAway.class.getName();
        Pair<VmWorkJobVO, Long> pendingWorkJob = retrievePendingWorkJob(vmId, vmUuid, VirtualMachine.Type.Instance, commandName);

        VmWorkJobVO workJob = pendingWorkJob.first();

        if (workJob == null) {
            Pair<VmWorkJobVO, VmWork> newVmWorkJobAndInfo = createWorkJobAndWorkInfo(commandName, vmId);

            workJob = newVmWorkJobAndInfo.first();
            VmWorkMigrateAway workInfo = new VmWorkMigrateAway(newVmWorkJobAndInfo.second(), srcHostId);

            workJob.setCmdInfo(VmWorkSerializer.serialize(workInfo));
        }

        _jobMgr.submitAsyncJob(workJob, VmWorkConstants.VM_WORK_QUEUE, vmId);

        AsyncJobExecutionContext.getCurrentExecutionContext().joinJob(workJob.getId());

        return new VmStateSyncOutcome(workJob, VirtualMachine.PowerState.PowerOn, vmId, vm.getPowerHostId());
    }

    public Outcome<VirtualMachine> migrateVmWithStorageThroughJobQueue(
            final String vmUuid, final long srcHostId, final long destHostId,
            final Map<Long, Long> volumeToPool) {
        String commandName = VmWorkMigrateWithStorage.class.getName();
        Pair<VmWorkJobVO, Long> pendingWorkJob = retrievePendingWorkJob(vmUuid, commandName);

        VmWorkJobVO workJob = pendingWorkJob.first();
        Long vmId = pendingWorkJob.second();

        if (workJob == null) {
            Pair<VmWorkJobVO, VmWork> newVmWorkJobAndInfo = createWorkJobAndWorkInfo(commandName, vmId);

            workJob = newVmWorkJobAndInfo.first();
            VmWorkMigrateWithStorage workInfo = new VmWorkMigrateWithStorage(newVmWorkJobAndInfo.second(), srcHostId, destHostId, volumeToPool);

            setCmdInfoAndSubmitAsyncJob(workJob, workInfo, vmId);
        }
        AsyncJobExecutionContext.getCurrentExecutionContext().joinJob(workJob.getId());

        return new VmStateSyncOutcome(workJob,
                VirtualMachine.PowerState.PowerOn, vmId, destHostId);
    }

    public Outcome<VirtualMachine> migrateVmForScaleThroughJobQueue(
            final String vmUuid, final long srcHostId, final DeployDestination dest, final Long newSvcOfferingId) {
        String commandName = VmWorkMigrateForScale.class.getName();
        Pair<VmWorkJobVO, Long> pendingWorkJob = retrievePendingWorkJob(vmUuid, commandName);

        VmWorkJobVO workJob = pendingWorkJob.first();
        Long vmId = pendingWorkJob.second();

        if (workJob == null) {
            Pair<VmWorkJobVO, VmWork> newVmWorkJobAndInfo = createWorkJobAndWorkInfo(commandName, vmId);

            workJob = newVmWorkJobAndInfo.first();
            VmWorkMigrateForScale workInfo = new VmWorkMigrateForScale(newVmWorkJobAndInfo.second(), srcHostId, dest, newSvcOfferingId);

            setCmdInfoAndSubmitAsyncJob(workJob, workInfo, vmId);
        }
        AsyncJobExecutionContext.getCurrentExecutionContext().joinJob(workJob.getId());

        return new VmJobVirtualMachineOutcome(workJob, vmId);
    }

    private void checkConcurrentJobsPerDatastoreThreshhold(final StoragePool destPool) {
        final Long threshold = VolumeApiService.ConcurrentMigrationsThresholdPerDatastore.value();
        if (threshold != null && threshold > 0) {
            long count = _jobMgr.countPendingJobs("\"storageid\":\"" + destPool.getUuid() + "\"", MigrateVMCmd.class.getName(), MigrateVolumeCmd.class.getName(), MigrateVolumeCmdByAdmin.class.getName());
            if (count > threshold) {
                throw new CloudRuntimeException("Number of concurrent migration jobs per datastore exceeded the threshold: " + threshold.toString() + ". Please try again after some time.");
            }
        }
    }

    public Outcome<VirtualMachine> migrateVmStorageThroughJobQueue(final String vmUuid, final Map<Long, Long> volumeToPool) {
        Collection<Long> poolIds = volumeToPool.values();
        Set<Long> uniquePoolIds = new HashSet<>(poolIds);
        for (Long poolId : uniquePoolIds) {
            StoragePoolVO pool = _storagePoolDao.findById(poolId);
            checkConcurrentJobsPerDatastoreThreshhold(pool);
        }

        String commandName = VmWorkStorageMigration.class.getName();
        Pair<VmWorkJobVO, Long> pendingWorkJob = retrievePendingWorkJob(vmUuid, commandName);

        VmWorkJobVO workJob = pendingWorkJob.first();
        Long vmId = pendingWorkJob.second();

        if (workJob == null) {
            Pair<VmWorkJobVO, VmWork> newVmWorkJobAndInfo = createWorkJobAndWorkInfo(commandName, vmId);

            workJob = newVmWorkJobAndInfo.first();
            VmWorkStorageMigration workInfo = new VmWorkStorageMigration(newVmWorkJobAndInfo.second(),  volumeToPool);

            setCmdInfoAndSubmitAsyncJob(workJob, workInfo, vmId);
        }
        AsyncJobExecutionContext.getCurrentExecutionContext().joinJob(workJob.getId());

        return new VmJobVirtualMachineOutcome(workJob, vmId);
    }

    public Outcome<VirtualMachine> addVmToNetworkThroughJobQueue(
            final VirtualMachine vm, final Network network, final NicProfile requested) {
        Long vmId = vm.getId();
        String commandName = VmWorkAddVmToNetwork.class.getName();
        Pair<VmWorkJobVO, Long> pendingWorkJob = retrievePendingWorkJob(vmId, commandName);

        final CallContext context = CallContext.current();
        final User user = context.getCallingUser();
        final Account account = context.getCallingAccount();

        final List<VmWorkJobVO> pendingWorkJobs = _workJobDao.listPendingWorkJobs(
                VirtualMachine.Type.Instance, vm.getId(),
                VmWorkAddVmToNetwork.class.getName(), network.getUuid());

        VmWorkJobVO workJob = null;
        if (pendingWorkJobs != null && pendingWorkJobs.size() > 0) {
            if (pendingWorkJobs.size() > 1) {
                throw new CloudRuntimeException(String.format("The number of jobs to add network %s to vm %s are %d", network.getUuid(), vm.getInstanceName(), pendingWorkJobs.size()));
            }
            workJob = pendingWorkJobs.get(0);
        } else {
            if (s_logger.isTraceEnabled()) {
                s_logger.trace(String.format("no jobs to add network %s for vm %s yet", network, vm));
            }

            workJob = createVmWorkJobToAddNetwork(vm, network, requested, context, user, account);
        }
        AsyncJobExecutionContext.getCurrentExecutionContext().joinJob(workJob.getId());

        return new VmJobVirtualMachineOutcome(workJob, vm.getId());
    }

    private VmWorkJobVO createVmWorkJobToAddNetwork(
            VirtualMachine vm,
            Network network,
            NicProfile requested,
            CallContext context,
            User user,
            Account account) {
        VmWorkJobVO workJob;
        workJob = new VmWorkJobVO(context.getContextId());

        workJob.setDispatcher(VmWorkConstants.VM_WORK_JOB_DISPATCHER);
        workJob.setCmd(VmWorkAddVmToNetwork.class.getName());

        workJob.setAccountId(account.getId());
        workJob.setUserId(user.getId());
        workJob.setVmType(VirtualMachine.Type.Instance);
        workJob.setVmInstanceId(vm.getId());
        workJob.setRelated(AsyncJobExecutionContext.getOriginJobId());
        workJob.setSecondaryObjectIdentifier(network.getUuid());

        // save work context info as there might be some duplicates
        final VmWorkAddVmToNetwork workInfo = new VmWorkAddVmToNetwork(user.getId(), account.getId(), vm.getId(),
                VirtualMachineManagerImpl.VM_WORK_JOB_HANDLER, network.getId(), requested);
        workJob.setCmdInfo(VmWorkSerializer.serialize(workInfo));

        try {
            _jobMgr.submitAsyncJob(workJob, VmWorkConstants.VM_WORK_QUEUE, vm.getId());
        } catch (CloudRuntimeException e) {
            if (e.getCause() instanceof EntityExistsException) {
                String msg = String.format("A job to add a nic for network %s to vm %s already exists", network.getUuid(), vm.getUuid());
                s_logger.warn(msg, e);
            }
            throw e;
        }

        return workJob;
    }

    public Outcome<VirtualMachine> removeNicFromVmThroughJobQueue(
            final VirtualMachine vm, final Nic nic) {
        Long vmId = vm.getId();
        String commandName = VmWorkRemoveNicFromVm.class.getName();
        Pair<VmWorkJobVO, Long> pendingWorkJob = retrievePendingWorkJob(vmId, commandName);

        VmWorkJobVO workJob = pendingWorkJob.first();

        if (workJob == null) {
            Pair<VmWorkJobVO, VmWork> newVmWorkJobAndInfo = createWorkJobAndWorkInfo(commandName, vmId);

            workJob = newVmWorkJobAndInfo.first();
            VmWorkRemoveNicFromVm workInfo = new VmWorkRemoveNicFromVm(newVmWorkJobAndInfo.second(), nic.getId());

            setCmdInfoAndSubmitAsyncJob(workJob, workInfo, vmId);
        }
        AsyncJobExecutionContext.getCurrentExecutionContext().joinJob(workJob.getId());

        return new VmJobVirtualMachineOutcome(workJob, vmId);
    }

    public Outcome<VirtualMachine> removeVmFromNetworkThroughJobQueue(
            final VirtualMachine vm, final Network network, final URI broadcastUri) {
        Long vmId = vm.getId();
        String commandName = VmWorkRemoveVmFromNetwork.class.getName();
        Pair<VmWorkJobVO, Long> pendingWorkJob = retrievePendingWorkJob(vmId, commandName);

        VmWorkJobVO workJob = pendingWorkJob.first();

        if (workJob == null) {
            Pair<VmWorkJobVO, VmWork> newVmWorkJobAndInfo = createWorkJobAndWorkInfo(commandName, vmId);

            workJob = newVmWorkJobAndInfo.first();
            VmWorkRemoveVmFromNetwork workInfo = new VmWorkRemoveVmFromNetwork(newVmWorkJobAndInfo.second(), network, broadcastUri);

            setCmdInfoAndSubmitAsyncJob(workJob, workInfo, vmId);
        }

        AsyncJobExecutionContext.getCurrentExecutionContext().joinJob(workJob.getId());

        return new VmJobVirtualMachineOutcome(workJob, vmId);
    }

    public Outcome<VirtualMachine> reconfigureVmThroughJobQueue(
            final String vmUuid, final ServiceOffering oldServiceOffering, final ServiceOffering newServiceOffering, Map<String, String> customParameters, final boolean reconfiguringOnExistingHost) {
        String commandName = VmWorkReconfigure.class.getName();
        Pair<VmWorkJobVO, Long> pendingWorkJob = retrievePendingWorkJob(vmUuid, commandName);

        VmWorkJobVO workJob = pendingWorkJob.first();
        Long vmId = pendingWorkJob.second();

        if (workJob == null) {
            Pair<VmWorkJobVO, VmWork> newVmWorkJobAndInfo = createWorkJobAndWorkInfo(commandName, vmId);

            workJob = newVmWorkJobAndInfo.first();
            VmWorkReconfigure workInfo = new VmWorkReconfigure(newVmWorkJobAndInfo.second(), oldServiceOffering.getId(), newServiceOffering.getId(), customParameters, reconfiguringOnExistingHost);

            setCmdInfoAndSubmitAsyncJob(workJob, workInfo, vmId);
        }
        AsyncJobExecutionContext.getCurrentExecutionContext().joinJob(workJob.getId());

        return new VmJobVirtualMachineOutcome(workJob, vmId);
    }

    @ReflectionUse
    private Pair<JobInfo.Status, String> orchestrateStart(final VmWorkStart work) throws Exception {
        VMInstanceVO vm = findVmById(work.getVmId());

        Boolean enterSetup = (Boolean)work.getParams().get(VirtualMachineProfile.Param.BootIntoSetup);
        if (s_logger.isDebugEnabled()) {
            s_logger.debug(String.format("orchestrating VM start for '%s' %s set to %s", vm.getInstanceName(), VirtualMachineProfile.Param.BootIntoSetup, enterSetup));
        }

        try {
            orchestrateStart(vm.getUuid(), work.getParams(), work.getPlan(), _dpMgr.getDeploymentPlannerByName(work.getDeploymentPlanner()));
        } catch (CloudRuntimeException e){
            String message = String.format("Unable to orchestrate start %s due to [%s].", vm.toString(), e.getMessage());
            s_logger.warn(message, e);
            CloudRuntimeException ex = new CloudRuntimeException(message);
            return new Pair<>(JobInfo.Status.FAILED, JobSerializerHelper.toObjectSerializedString(ex));
        }
        return new Pair<>(JobInfo.Status.SUCCEEDED, null);
    }

    @ReflectionUse
    private Pair<JobInfo.Status, String> orchestrateStop(final VmWorkStop work) throws Exception {
        final VMInstanceVO vm = _entityMgr.findById(VMInstanceVO.class, work.getVmId());
        if (vm == null) {
            String message = String.format("Unable to find VM [%s].", work.getVmId());
            s_logger.warn(message);
            throw new CloudRuntimeException(message);
        }

        orchestrateStop(vm.getUuid(), work.isCleanup());
        return new Pair<>(JobInfo.Status.SUCCEEDED, null);
    }

    @ReflectionUse
    private Pair<JobInfo.Status, String> orchestrateMigrate(final VmWorkMigrate work) throws Exception {
        VMInstanceVO vm = findVmById(work.getVmId());

        orchestrateMigrate(vm.getUuid(), work.getSrcHostId(), work.getDeployDestination());
        return new Pair<>(JobInfo.Status.SUCCEEDED, null);
    }

    @ReflectionUse
    private Pair<JobInfo.Status, String> orchestrateMigrateAway(final VmWorkMigrateAway work) throws Exception {
        VMInstanceVO vm = findVmById(work.getVmId());

        try {
            orchestrateMigrateAway(vm.getUuid(), work.getSrcHostId(), null);
        } catch (final InsufficientServerCapacityException e) {
            s_logger.warn("Failed to deploy vm " + vm.getId() + " with original planner, sending HAPlanner", e);
            orchestrateMigrateAway(vm.getUuid(), work.getSrcHostId(), _haMgr.getHAPlanner());
        }

        return new Pair<>(JobInfo.Status.SUCCEEDED, null);
    }

    @ReflectionUse
    private Pair<JobInfo.Status, String> orchestrateMigrateWithStorage(final VmWorkMigrateWithStorage work) throws Exception {
        VMInstanceVO vm = findVmById(work.getVmId());
        orchestrateMigrateWithStorage(vm.getUuid(),
                work.getSrcHostId(),
                work.getDestHostId(),
                work.getVolumeToPool());
        return new Pair<>(JobInfo.Status.SUCCEEDED, null);
    }

    @ReflectionUse
    private Pair<JobInfo.Status, String> orchestrateMigrateForScale(final VmWorkMigrateForScale work) throws Exception {
        VMInstanceVO vm = findVmById(work.getVmId());
        orchestrateMigrateForScale(vm.getUuid(),
                work.getSrcHostId(),
                work.getDeployDestination(),
                work.getNewServiceOfferringId());
        return new Pair<>(JobInfo.Status.SUCCEEDED, null);
    }

    @ReflectionUse
    private Pair<JobInfo.Status, String> orchestrateReboot(final VmWorkReboot work) throws Exception {
        VMInstanceVO vm = findVmById(work.getVmId());
        orchestrateReboot(vm.getUuid(), work.getParams());
        return new Pair<>(JobInfo.Status.SUCCEEDED, null);
    }

    @ReflectionUse
    private Pair<JobInfo.Status, String> orchestrateAddVmToNetwork(final VmWorkAddVmToNetwork work) throws Exception {
        VMInstanceVO vm = findVmById(work.getVmId());

        final Network network = _networkDao.findById(work.getNetworkId());
        final NicProfile nic = orchestrateAddVmToNetwork(vm, network,
                work.getRequestedNicProfile());

        return new Pair<>(JobInfo.Status.SUCCEEDED, _jobMgr.marshallResultObject(nic));
    }

    @ReflectionUse
    private Pair<JobInfo.Status, String> orchestrateRemoveNicFromVm(final VmWorkRemoveNicFromVm work) throws Exception {
        VMInstanceVO vm = findVmById(work.getVmId());
        final NicVO nic = _entityMgr.findById(NicVO.class, work.getNicId());
        final boolean result = orchestrateRemoveNicFromVm(vm, nic);
        return new Pair<>(JobInfo.Status.SUCCEEDED,
                _jobMgr.marshallResultObject(result));
    }

    @ReflectionUse
    private Pair<JobInfo.Status, String> orchestrateRemoveVmFromNetwork(final VmWorkRemoveVmFromNetwork work) throws Exception {
        VMInstanceVO vm = findVmById(work.getVmId());
        final boolean result = orchestrateRemoveVmFromNetwork(vm,
                work.getNetwork(), work.getBroadcastUri());
        return new Pair<>(JobInfo.Status.SUCCEEDED,
                _jobMgr.marshallResultObject(result));
    }

    @ReflectionUse
    private Pair<JobInfo.Status, String> orchestrateReconfigure(final VmWorkReconfigure work) throws Exception {
        VMInstanceVO vm = findVmById(work.getVmId());
        ServiceOfferingVO oldServiceOffering = _offeringDao.findById(work.getOldServiceOfferingId());
        ServiceOfferingVO newServiceOffering = _offeringDao.findById(work.getNewServiceOfferingId());
        if (newServiceOffering.isDynamic()) {
            newServiceOffering = _offeringDao.getComputeOffering(newServiceOffering, work.getCustomParameters());
        }

        reConfigureVm(vm.getUuid(), oldServiceOffering, newServiceOffering, work.getCustomParameters(),
                work.isSameHost());
        return new Pair<>(JobInfo.Status.SUCCEEDED, null);
    }

    @ReflectionUse
    private Pair<JobInfo.Status, String> orchestrateStorageMigration(final VmWorkStorageMigration work) throws Exception {
        VMInstanceVO vm = findVmById(work.getVmId());
        orchestrateStorageMigration(vm.getUuid(), work.getVolumeToPool());
        return new Pair<>(JobInfo.Status.SUCCEEDED, null);
    }

    @Override
    public Pair<JobInfo.Status, String> handleVmWorkJob(final VmWork work) throws Exception {
        return _jobHandlerProxy.handleVmWorkJob(work);
    }

    private VmWorkJobVO createPlaceHolderWork(final long instanceId) {
        return createPlaceHolderWork(instanceId, null);
    }

    private VmWorkJobVO createPlaceHolderWork(final long instanceId, String secondaryObjectIdentifier) {
        final VmWorkJobVO workJob = new VmWorkJobVO("");

        workJob.setDispatcher(VmWorkConstants.VM_WORK_JOB_PLACEHOLDER);
        workJob.setCmd("");
        workJob.setCmdInfo("");

        workJob.setAccountId(0);
        workJob.setUserId(0);
        workJob.setStep(VmWorkJobVO.Step.Starting);
        workJob.setVmType(VirtualMachine.Type.Instance);
        workJob.setVmInstanceId(instanceId);
        if(org.apache.commons.lang3.StringUtils.isNotBlank(secondaryObjectIdentifier)) {
            workJob.setSecondaryObjectIdentifier(secondaryObjectIdentifier);
        }
        workJob.setInitMsid(ManagementServerNode.getManagementServerId());

        _workJobDao.persist(workJob);

        return workJob;
    }

    protected void resourceCountIncrement (long accountId, Long cpu, Long memory) {
        _resourceLimitMgr.incrementResourceCount(accountId, ResourceType.user_vm);
        _resourceLimitMgr.incrementResourceCount(accountId, ResourceType.cpu, cpu);
        _resourceLimitMgr.incrementResourceCount(accountId, ResourceType.memory, memory);
    }

    protected void resourceCountDecrement (long accountId, Long cpu, Long memory) {
        _resourceLimitMgr.decrementResourceCount(accountId, ResourceType.user_vm);
        _resourceLimitMgr.decrementResourceCount(accountId, ResourceType.cpu, cpu);
        _resourceLimitMgr.decrementResourceCount(accountId, ResourceType.memory, memory);
    }

    @Override
    public UserVm restoreVirtualMachine(final long vmId, final Long newTemplateId) throws ResourceUnavailableException, InsufficientCapacityException {
        final AsyncJobExecutionContext jobContext = AsyncJobExecutionContext.getCurrentExecutionContext();
        if (jobContext.isJobDispatchedBy(VmWorkConstants.VM_WORK_JOB_DISPATCHER)) {
            VmWorkJobVO placeHolder = null;
            placeHolder = createPlaceHolderWork(vmId);
            try {
                return orchestrateRestoreVirtualMachine(vmId, newTemplateId);
            } finally {
                if (placeHolder != null) {
                    _workJobDao.expunge(placeHolder.getId());
                }
            }
        } else {
            final Outcome<VirtualMachine> outcome = restoreVirtualMachineThroughJobQueue(vmId, newTemplateId);

            retrieveVmFromJobOutcome(outcome, String.valueOf(vmId), "restoreVirtualMachine");

            Object jobResult = retrieveResultFromJobOutcomeAndThrowExceptionIfNeeded(outcome);

            if (jobResult != null && jobResult instanceof HashMap) {
                HashMap<Long, String> passwordMap = (HashMap<Long, String>)jobResult;
                UserVmVO userVm = _userVmDao.findById(vmId);
                userVm.setPassword(passwordMap.get(vmId));
                return userVm;
            }

            throw new RuntimeException("Unexpected job execution result");
        }
    }

    private UserVm orchestrateRestoreVirtualMachine(final long vmId, final Long newTemplateId) throws ResourceUnavailableException, InsufficientCapacityException {
        s_logger.debug("Restoring vm " + vmId + " with new templateId " + newTemplateId);
        final CallContext context = CallContext.current();
        final Account account = context.getCallingAccount();
        return _userVmService.restoreVirtualMachine(account, vmId, newTemplateId);
    }

    public Outcome<VirtualMachine> restoreVirtualMachineThroughJobQueue(final long vmId, final Long newTemplateId) {
        String commandName = VmWorkRestore.class.getName();
        Pair<VmWorkJobVO, Long> pendingWorkJob = retrievePendingWorkJob(vmId, commandName);

        VmWorkJobVO workJob = pendingWorkJob.first();

        if (workJob == null) {
            Pair<VmWorkJobVO, VmWork> newVmWorkJobAndInfo = createWorkJobAndWorkInfo(commandName, vmId);

            workJob = newVmWorkJobAndInfo.first();
            VmWorkRestore workInfo = new VmWorkRestore(newVmWorkJobAndInfo.second(), newTemplateId);

            setCmdInfoAndSubmitAsyncJob(workJob, workInfo, vmId);
        }
        AsyncJobExecutionContext.getCurrentExecutionContext().joinJob(workJob.getId());

        return new VmJobVirtualMachineOutcome(workJob, vmId);
    }

    @ReflectionUse
    private Pair<JobInfo.Status, String> orchestrateRestoreVirtualMachine(final VmWorkRestore work) throws Exception {
        VMInstanceVO vm = findVmById(work.getVmId());
        UserVm uservm = orchestrateRestoreVirtualMachine(vm.getId(), work.getTemplateId());
        HashMap<Long, String> passwordMap = new HashMap<>();
        passwordMap.put(uservm.getId(), uservm.getPassword());
        return new Pair<>(JobInfo.Status.SUCCEEDED, _jobMgr.marshallResultObject(passwordMap));
    }

    @Override
    public Boolean updateDefaultNicForVM(final VirtualMachine vm, final Nic nic, final Nic defaultNic) {

        final AsyncJobExecutionContext jobContext = AsyncJobExecutionContext.getCurrentExecutionContext();
        if (jobContext.isJobDispatchedBy(VmWorkConstants.VM_WORK_JOB_DISPATCHER)) {
            VmWorkJobVO placeHolder = createPlaceHolderWork(vm.getId());
            try {
                return orchestrateUpdateDefaultNicForVM(vm, nic, defaultNic);
            } finally {
                if (placeHolder != null) {
                    _workJobDao.expunge(placeHolder.getId());
                }
            }
        } else {
            final Outcome<VirtualMachine> outcome = updateDefaultNicForVMThroughJobQueue(vm, nic, defaultNic);

            retrieveVmFromJobOutcome(outcome, vm.getUuid(), "updateDefaultNicForVM");

            try {
                Object jobResult = retrieveResultFromJobOutcomeAndThrowExceptionIfNeeded(outcome);

                if (jobResult != null && jobResult instanceof Boolean) {
                    return (Boolean)jobResult;
                }
            } catch (ResourceUnavailableException | InsufficientCapacityException ex) {
                throw new RuntimeException("Unhandled exception", ex);
            }

            throw new RuntimeException("Unexpected job execution result");
        }
    }

    private Boolean orchestrateUpdateDefaultNicForVM(final VirtualMachine vm, final Nic nic, final Nic defaultNic) {

        s_logger.debug("Updating default nic of vm " + vm + " from nic " + defaultNic.getUuid() + " to nic " + nic.getUuid());
        Integer chosenID = nic.getDeviceId();
        Integer existingID = defaultNic.getDeviceId();
        NicVO nicVO = _nicsDao.findById(nic.getId());
        NicVO defaultNicVO = _nicsDao.findById(defaultNic.getId());

        nicVO.setDefaultNic(true);
        nicVO.setDeviceId(existingID);
        defaultNicVO.setDefaultNic(false);
        defaultNicVO.setDeviceId(chosenID);

        _nicsDao.persist(nicVO);
        _nicsDao.persist(defaultNicVO);
        return true;
    }

    public Outcome<VirtualMachine> updateDefaultNicForVMThroughJobQueue(final VirtualMachine vm, final Nic nic, final Nic defaultNic) {
        Long vmId = vm.getId();
        String commandName = VmWorkUpdateDefaultNic.class.getName();
        Pair<VmWorkJobVO, Long> pendingWorkJob = retrievePendingWorkJob(vmId, commandName);

        VmWorkJobVO workJob = pendingWorkJob.first();

        if (workJob == null) {
            Pair<VmWorkJobVO, VmWork> newVmWorkJobAndInfo = createWorkJobAndWorkInfo(commandName, vmId);

            workJob = newVmWorkJobAndInfo.first();
            VmWorkUpdateDefaultNic workInfo = new VmWorkUpdateDefaultNic(newVmWorkJobAndInfo.second(), nic.getId(), defaultNic.getId());

            setCmdInfoAndSubmitAsyncJob(workJob, workInfo, vmId);
        }
        AsyncJobExecutionContext.getCurrentExecutionContext().joinJob(workJob.getId());

        return new VmJobVirtualMachineOutcome(workJob, vmId);
    }

    @ReflectionUse
    private Pair<JobInfo.Status, String> orchestrateUpdateDefaultNic(final VmWorkUpdateDefaultNic work) throws Exception {
        VMInstanceVO vm = findVmById(work.getVmId());
        final NicVO nic = _entityMgr.findById(NicVO.class, work.getNicId());
        if (nic == null) {
            throw new CloudRuntimeException("Unable to find nic " + work.getNicId());
        }
        final NicVO defaultNic = _entityMgr.findById(NicVO.class, work.getDefaultNicId());
        if (defaultNic == null) {
            throw new CloudRuntimeException("Unable to find default nic " + work.getDefaultNicId());
        }
        final boolean result = orchestrateUpdateDefaultNicForVM(vm, nic, defaultNic);
        return new Pair<>(JobInfo.Status.SUCCEEDED,
                _jobMgr.marshallResultObject(result));
    }

    private Pair<Long, Long> findClusterAndHostIdForVmFromVolumes(long vmId) {
        Long clusterId = null;
        Long hostId = null;
        List<VolumeVO> volumes = _volsDao.findByInstance(vmId);
        for (VolumeVO volume : volumes) {
            if (Volume.State.Ready.equals(volume.getState()) &&
                    volume.getPoolId() != null) {
                StoragePoolVO pool = _storagePoolDao.findById(volume.getPoolId());
                if (pool != null && pool.getClusterId() != null) {
                    clusterId = pool.getClusterId();
                    // hostId to be used only for sending commands, capacity check skipped
                    List<HostVO> hosts = _hostDao.findHypervisorHostInCluster(pool.getClusterId());
                    if (CollectionUtils.isNotEmpty(hosts)) {
                        hostId = hosts.get(0).getId();
                        break;
                    }
                }
            }
        }
        return new Pair<>(clusterId, hostId);
    }

    private Pair<Long, Long> findClusterAndHostIdForVm(VirtualMachine vm) {
        Long hostId = vm.getHostId();
        Long clusterId = null;
        if(hostId == null) {
            hostId = vm.getLastHostId();
            if (s_logger.isDebugEnabled()) {
                s_logger.debug(String.format("host id is null, using last host id %d", hostId) );
            }
        }
        if (hostId == null) {
            return findClusterAndHostIdForVmFromVolumes(vm.getId());
        }
        HostVO host = _hostDao.findById(hostId);
        if (host != null) {
            clusterId = host.getClusterId();
        }
        return new Pair<>(clusterId, hostId);
    }

    @Override
    public Pair<Long, Long> findClusterAndHostIdForVm(long vmId) {
        VMInstanceVO vm = _vmDao.findById(vmId);
        if (vm == null) {
            return new Pair<>(null, null);
        }
        return findClusterAndHostIdForVm(vm);
    }

    protected VirtualMachine retrieveVmFromJobOutcome(Outcome<VirtualMachine> jobOutcome, String vmUuid, String jobName) {
        try {
            return jobOutcome.get();
        } catch (InterruptedException | java.util.concurrent.ExecutionException e) {
            throw new RuntimeException(String.format("Unable to retrieve result from job \"%s\" due to [%s]. VM {\"uuid\": \"%s\"}.", jobName, e.getMessage(), vmUuid), e);
        }
    }

    protected Object retrieveResultFromJobOutcomeAndThrowExceptionIfNeeded(Outcome<VirtualMachine> outcome) throws ResourceUnavailableException, InsufficientCapacityException{
        Object jobResult = _jobMgr.unmarshallResultObject(outcome.getJob());

        if (jobResult == null) {
            return null;
        }

        if (jobResult instanceof AgentUnavailableException) {
           throw (AgentUnavailableException) jobResult;
        }

        if (jobResult instanceof InsufficientServerCapacityException) {
           throw (InsufficientServerCapacityException) jobResult;
        }

        if (jobResult instanceof ResourceUnavailableException) {
           throw (ResourceUnavailableException) jobResult;
        }

        if (jobResult instanceof InsufficientCapacityException) {
           throw (InsufficientCapacityException) jobResult;
        }

        if (jobResult instanceof ConcurrentOperationException) {
           throw (ConcurrentOperationException) jobResult;
        }

        if (jobResult instanceof RuntimeException) {
           throw (RuntimeException) jobResult;
        }

        if (jobResult instanceof Throwable) {
           throw new RuntimeException("Unexpected exception", (Throwable)jobResult);
        }

        return jobResult;
    }

    protected Pair<VmWorkJobVO, Long> retrievePendingWorkJob(String vmUuid, String commandName) {
        return retrievePendingWorkJob(null, vmUuid, VirtualMachine.Type.Instance, commandName);
    }

    protected Pair<VmWorkJobVO, Long> retrievePendingWorkJob(Long id, String commandName) {
        return retrievePendingWorkJob(id, null, VirtualMachine.Type.Instance, commandName);
    }

    protected Pair<VmWorkJobVO, Long> retrievePendingWorkJob(Long vmId, String vmUuid, VirtualMachine.Type vmType, String commandName) {
        if (vmId == null) {
            VMInstanceVO vm = _vmDao.findByUuid(vmUuid);

            if (vm == null) {
                String message = String.format("Could not find a VM with the uuid [%s]. Unable to continue validations with command [%s] through job queue.", vmUuid, commandName);
                s_logger.error(message);
                throw new RuntimeException(message);
            }

            vmId = vm.getId();

            if (vmType == null) {
                vmType = vm.getType();
            }
        }

        List<VmWorkJobVO> pendingWorkJobs = _workJobDao.listPendingWorkJobs(vmType, vmId, commandName);

        if (CollectionUtils.isNotEmpty(pendingWorkJobs)) {
            return new Pair<>(pendingWorkJobs.get(0), vmId);
        }

        return new Pair<>(null, vmId);
    }

    protected Pair<VmWorkJobVO, VmWork> createWorkJobAndWorkInfo(String commandName, Long vmId) {
        return createWorkJobAndWorkInfo(commandName, null, vmId);
    }

    protected Pair<VmWorkJobVO, VmWork> createWorkJobAndWorkInfo(String commandName, VmWorkJobVO.Step step, Long vmId) {
        CallContext context = CallContext.current();
        long userId = context.getCallingUser().getId();
        long accountId = context.getCallingAccount().getId();

        VmWorkJobVO workJob = new VmWorkJobVO(context.getContextId());
        workJob.setDispatcher(VmWorkConstants.VM_WORK_JOB_DISPATCHER);
        workJob.setCmd(commandName);
        workJob.setAccountId(accountId);
        workJob.setUserId(userId);

        if (step != null) {
            workJob.setStep(step);
        }

        workJob.setVmType(VirtualMachine.Type.Instance);
        workJob.setVmInstanceId(vmId);
        workJob.setRelated(AsyncJobExecutionContext.getOriginJobId());

        VmWork workInfo = new VmWork(userId,  accountId, vmId, VirtualMachineManagerImpl.VM_WORK_JOB_HANDLER);

        return new Pair<>(workJob, workInfo);
    }

    protected void setCmdInfoAndSubmitAsyncJob(VmWorkJobVO workJob, VmWork workInfo, Long vmId) {
        workJob.setCmdInfo(VmWorkSerializer.serialize(workInfo));
        _jobMgr.submitAsyncJob(workJob, VmWorkConstants.VM_WORK_QUEUE, vmId);
    }

    protected VMInstanceVO findVmById(Long vmId) {
        VMInstanceVO vm = _entityMgr.findById(VMInstanceVO.class, vmId);

        if (vm == null) {
            s_logger.warn(String.format("Could not find VM [%s].", vmId));
        }

        assert vm != null;
        return vm;
    }

    @Override
    public HashMap<Long, ? extends VmStats> getVirtualMachineStatistics(long hostId, String hostName, List<Long> vmIds) {
        HashMap<Long, VmStatsEntry> vmStatsById = new HashMap<>();
        if (CollectionUtils.isEmpty(vmIds)) {
            return vmStatsById;
        }
        Map<Long, VMInstanceVO> vmMap = new HashMap<>();
        for (Long vmId : vmIds) {
            vmMap.put(vmId, _vmDao.findById(vmId));
        }
        return getVirtualMachineStatistics(hostId, hostName, vmMap);
    }

    @Override
    public HashMap<Long, ? extends VmStats> getVirtualMachineStatistics(long hostId, String hostName, Map<Long, ? extends VirtualMachine> vmMap) {
        HashMap<Long, VmStatsEntry> vmStatsById = new HashMap<>();
        if (MapUtils.isEmpty(vmMap)) {
            return vmStatsById;
        }
        Map<String, Long> vmNames = new HashMap<>();
        for (Map.Entry<Long, ? extends VirtualMachine> vmEntry : vmMap.entrySet()) {
            vmNames.put(vmEntry.getValue().getInstanceName(), vmEntry.getKey());
        }
        Answer answer = _agentMgr.easySend(hostId, new GetVmStatsCommand(new ArrayList<>(vmNames.keySet()), _hostDao.findById(hostId).getGuid(), hostName));
        if (answer == null || !answer.getResult()) {
            s_logger.warn("Unable to obtain VM statistics.");
            return vmStatsById;
        } else {
            HashMap<String, VmStatsEntry> vmStatsByName = ((GetVmStatsAnswer)answer).getVmStatsMap();
            if (vmStatsByName == null) {
                s_logger.warn("Unable to obtain VM statistics.");
                return vmStatsById;
            }
            for (Map.Entry<String, VmStatsEntry> entry : vmStatsByName.entrySet()) {
                vmStatsById.put(vmNames.get(entry.getKey()), entry.getValue());
            }
        }
        return vmStatsById;
    }

    @Override
    public HashMap<Long, List<? extends VmDiskStats>> getVmDiskStatistics(long hostId, String hostName, Map<Long, ? extends VirtualMachine> vmMap) {
        HashMap<Long, List<? extends  VmDiskStats>> vmDiskStatsById = new HashMap<>();
        if (MapUtils.isEmpty(vmMap)) {
            return vmDiskStatsById;
        }
        Map<String, Long> vmNames = new HashMap<>();
        for (Map.Entry<Long, ? extends VirtualMachine> vmEntry : vmMap.entrySet()) {
            vmNames.put(vmEntry.getValue().getInstanceName(), vmEntry.getKey());
        }
        Answer answer = _agentMgr.easySend(hostId, new GetVmDiskStatsCommand(new ArrayList<>(vmNames.keySet()), _hostDao.findById(hostId).getGuid(), hostName));
        if (answer == null || !answer.getResult()) {
            s_logger.warn("Unable to obtain VM disk statistics.");
            return vmDiskStatsById;
        } else {
            HashMap<String, List<VmDiskStatsEntry>> vmDiskStatsByName = ((GetVmDiskStatsAnswer)answer).getVmDiskStatsMap();
            if (vmDiskStatsByName == null) {
                s_logger.warn("Unable to obtain VM disk statistics.");
                return vmDiskStatsById;
            }
            for (Map.Entry<String, List<VmDiskStatsEntry>> entry: vmDiskStatsByName.entrySet()) {
                vmDiskStatsById.put(vmNames.get(entry.getKey()), entry.getValue());
            }
        }
        return vmDiskStatsById;
    }

    @Override
    public HashMap<Long, List<? extends VmNetworkStats>> getVmNetworkStatistics(long hostId, String hostName, Map<Long, ? extends VirtualMachine> vmMap) {
        HashMap<Long, List<? extends VmNetworkStats>> vmNetworkStatsById = new HashMap<>();
        if (MapUtils.isEmpty(vmMap)) {
            return vmNetworkStatsById;
        }
        Map<String, Long> vmNames = new HashMap<>();
        for (Map.Entry<Long, ? extends VirtualMachine> vmEntry : vmMap.entrySet()) {
            vmNames.put(vmEntry.getValue().getInstanceName(), vmEntry.getKey());
        }
        Answer answer = _agentMgr.easySend(hostId, new GetVmNetworkStatsCommand(new ArrayList<>(vmNames.keySet()), _hostDao.findById(hostId).getGuid(), hostName));
        if (answer == null || !answer.getResult()) {
            s_logger.warn("Unable to obtain VM network statistics.");
            return vmNetworkStatsById;
        } else {
            HashMap<String, List<VmNetworkStatsEntry>> vmNetworkStatsByName = ((GetVmNetworkStatsAnswer)answer).getVmNetworkStatsMap();
            if (vmNetworkStatsByName == null) {
                s_logger.warn("Unable to obtain VM network statistics.");
                return vmNetworkStatsById;
            }
            for (Map.Entry<String, List<VmNetworkStatsEntry>> entry: vmNetworkStatsByName.entrySet()) {
                vmNetworkStatsById.put(vmNames.get(entry.getKey()), entry.getValue());
            }
        }
        return vmNetworkStatsById;
    }
}<|MERGE_RESOLUTION|>--- conflicted
+++ resolved
@@ -1029,11 +1029,12 @@
         }
     }
 
-<<<<<<< HEAD
     protected void addHostIpToCertDetailsIfConfigAllows(Host vmHost, Map<String, String> ipAddressDetails, ConfigKey<Boolean> configKey) {
         if (configKey.valueIn(vmHost.getDataCenterId())) {
             ipAddressDetails.put(NetworkElementCommand.HYPERVISOR_HOST_PRIVATE_IP, vmHost.getPrivateIpAddress());
-=======
+        }
+    }
+
     protected void checkIfTemplateNeededForCreatingVmVolumes(VMInstanceVO vm) {
         final List<VolumeVO> existingRootVolumes = _volsDao.findReadyRootVolumesByInstance(vm.getId());
         if (CollectionUtils.isNotEmpty(existingRootVolumes)) {
@@ -1050,7 +1051,6 @@
             String msg = "Template for the VM instance can not be found in the zone ID: %s, VM instance configuration needs to be updated";
             s_logger.error(String.format("%s. %s", msg, template));
             throw new CloudRuntimeException(msg);
->>>>>>> 9aee625a
         }
     }
 
