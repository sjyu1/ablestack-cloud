--- conflicted
+++ resolved
@@ -1409,13 +1409,13 @@
             msgBuf.append(String.format("Boot into Setup: %s ", params.get(VirtualMachineProfile.Param.BootIntoSetup)));
             log = true;
         }
-<<<<<<< HEAD
         if (params.get(VirtualMachineProfile.Param.TpmVersion) != null) {
             msgBuf.append(String.format("TpmVersion: %s ", params.get(VirtualMachineProfile.Param.TpmVersion)));
-=======
+            log = true;
+        }
+        
         if (params.get(VirtualMachineProfile.Param.ConsiderLastHost) != null) {
             msgBuf.append(String.format("Consider last host: %s ", params.get(VirtualMachineProfile.Param.ConsiderLastHost)));
->>>>>>> cdaad257
             log = true;
         }
         if (log) {
