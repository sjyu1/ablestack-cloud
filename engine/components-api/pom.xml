--- conflicted
+++ resolved
@@ -24,11 +24,7 @@
   <parent>
     <groupId>org.apache.cloudstack</groupId>
     <artifactId>cloud-engine</artifactId>
-<<<<<<< HEAD
-    <version>4.10.0-SNAPSHOT</version>
-=======
-    <version>4.9.1.0-SNAPSHOT</version>
->>>>>>> e49ca1ec
+    <version>4.10.0.0-SNAPSHOT</version>
     <relativePath>../pom.xml</relativePath>
   </parent>
   <dependencies>
