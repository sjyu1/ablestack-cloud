--- conflicted
+++ resolved
@@ -48,10 +48,7 @@
         networkId = rule.getNetworkId();
         sourceIpAddressId = rule.getSourceIpAddressId();
         destIpAddress = dstIp;
-<<<<<<< HEAD
-=======
         forDisplay = rule.isDisplay();
->>>>>>> 63e3eea7
     }
 
     @Override
@@ -150,12 +147,6 @@
     }
 
     @Override
-<<<<<<< HEAD
-    public IAMEntityType getEntityType() {
-        return IAMEntityType.FirewallRule;
-    }
-
-=======
     public boolean isDisplay() {
         return forDisplay;
     }
@@ -164,5 +155,4 @@
     public IAMEntityType getEntityType() {
         return IAMEntityType.FirewallRule;
     }
->>>>>>> 63e3eea7
 }