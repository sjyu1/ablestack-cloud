--- conflicted
+++ resolved
@@ -2,19 +2,11 @@
   "messages": {
     "en": {
       "label.action": "action-en",
-<<<<<<< HEAD
       "label.view.console": "view console"
     },
     "de": {
       "label.action": "action-de",
       "label.view.console": "view console"
-=======
-      "label.view.console": "Console-en"
-    },
-    "de": {
-      "label.action": "action-de",
-      "label.view.console": "Console-de"
->>>>>>> 1ccd61cb
     }
   },
   "apis": {
