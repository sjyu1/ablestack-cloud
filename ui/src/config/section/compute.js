--- conflicted
+++ resolved
@@ -406,7 +406,6 @@
           },
           popup: true,
           groupMap: (selection, values) => { return selection.map(x => { return { id: x, expunge: values.expunge } }) },
-<<<<<<< HEAD
           show: (record) => {
             var controlVm = []
             if (record.name !== undefined && (record.name.slice(-3) === '-dc' || record.name.slice(-6) === '-works')) {
@@ -419,10 +418,6 @@
             }
           },
           component: () => import('@/views/compute/DestroyVM.vue')
-=======
-          show: (record) => { return ['Running', 'Stopped', 'Error'].includes(record.state) },
-          component: shallowRef(defineAsyncComponent(() => import('@/views/compute/DestroyVM.vue')))
->>>>>>> 71056191
         }
       ]
     },
