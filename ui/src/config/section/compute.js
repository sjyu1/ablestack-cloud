// Licensed to the Apache Software Foundation (ASF) under one
// or more contributor license agreements.  See the NOTICE file
// distributed with this work for additional information
// regarding copyright ownership.  The ASF licenses this file
// to you under the Apache License, Version 2.0 (the
// "License"); you may not use this file except in compliance
// with the License.  You may obtain a copy of the License at
//
//   http://www.apache.org/licenses/LICENSE-2.0
//
// Unless required by applicable law or agreed to in writing,
// software distributed under the License is distributed on an
// "AS IS" BASIS, WITHOUT WARRANTIES OR CONDITIONS OF ANY
// KIND, either express or implied.  See the License for the
// specific language governing permissions and limitations
// under the License.

import { shallowRef, defineAsyncComponent } from 'vue'
import kubernetes from '@/assets/icons/kubernetes.svg?inline'
import store from '@/store'

export default {
  name: 'compute',
  title: 'label.compute',
  icon: 'cloud-outlined',
  children: [
    {
      name: 'vm',
      title: 'label.instances',
      icon: 'desktop-outlined',
      docHelp: 'adminguide/virtual_machines.html',
      permission: ['listVirtualMachinesMetrics'],
      resourceType: 'UserVm',
      params: () => {
        var params = {}
        if (store.getters.metrics) {
          params = { state: 'running' }
        }
        return params
      },
      filters: () => {
        const filters = ['running', 'stopped']
        if (!(store.getters.project && store.getters.project.id)) {
          filters.unshift('self')
        }
        return filters
      },
      columns: () => {
        const fields = ['name', 'state', 'ipaddress']
        const metricsFields = ['cpunumber', 'cputotal', 'cpuused', 'memorytotal',
          {
            memoryused: (record) => {
              if (record.memoryintfreekbs <= 0 || record.memorykbs <= 0) {
                return '-'
              }
              return parseFloat(100.0 * (record.memorykbs - record.memoryintfreekbs) / record.memorykbs).toFixed(2) + '%'
            }
          },
          'networkread', 'networkwrite', 'diskread', 'diskwrite', 'diskiopstotal']

        if (store.getters.metrics) {
          fields.push(...metricsFields)
        }

        if (store.getters.userInfo.roletype === 'Admin') {
          fields.splice(2, 0, 'instancename')
          fields.push('account')
          fields.push('hostname')
        } else if (store.getters.userInfo.roletype === 'DomainAdmin') {
          fields.push('account')
        } else {
          fields.push('serviceofferingname')
        }
        fields.push('zonename')
        return fields
      },
      searchFilters: ['name', 'zoneid', 'domainid', 'account', 'groupid', 'tags'],
      details: () => {
        var fields = ['name', 'displayname', 'id', 'state', 'ipaddress', 'ip6address', 'templatename', 'ostypename',
          'serviceofferingname', 'isdynamicallyscalable', 'haenable', 'hypervisor', 'boottype', 'bootmode', 'account',
          'domain', 'zonename', 'userdataid', 'userdataname', 'userdataparams', 'userdatadetails', 'userdatapolicy', 'hostcontrolstate']
        const listZoneHaveSGEnabled = store.getters.zones.filter(zone => zone.securitygroupsenabled === true)
        if (!listZoneHaveSGEnabled || listZoneHaveSGEnabled.length === 0) {
          return fields
        }
        fields.push('securitygroup')
        return fields
      },
      tabs: [{
        component: shallowRef(defineAsyncComponent(() => import('@/views/compute/InstanceTab.vue')))
      }],
      actions: [
        {
          api: 'deployVirtualMachine',
          icon: 'plus-outlined',
          label: 'label.vm.add',
          docHelp: 'adminguide/virtual_machines.html#creating-vms',
          listView: true,
          component: () => import('@/views/compute/DeployVM.vue')
        },
        {
          api: 'updateVirtualMachine',
          icon: 'edit-outlined',
          label: 'label.action.edit.instance',
          docHelp: 'adminguide/virtual_machines.html#changing-the-vm-name-os-or-group',
          dataView: true,
          popup: true,
          component: shallowRef(defineAsyncComponent(() => import('@/views/compute/EditVM.vue')))
        },
        {
          api: 'startVirtualMachine',
          icon: 'caret-right-outlined',
          label: 'label.action.start.instance',
          message: 'message.action.start.instance',
          docHelp: 'adminguide/virtual_machines.html#stopping-and-starting-vms',
          dataView: true,
          groupAction: true,
          popup: true,
          groupMap: (selection, values) => { return selection.map(x => { return { id: x, considerlasthost: values.considerlasthost } }) },
          args: ['considerlasthost'],
          show: (record) => { return ['Stopped'].includes(record.state) },
          component: shallowRef(defineAsyncComponent(() => import('@/views/compute/StartVirtualMachine.vue')))
        },
        {
          api: 'stopVirtualMachine',
          icon: 'poweroff-outlined',
          label: 'label.action.stop.instance',
          message: 'message.action.stop.instance',
          docHelp: 'adminguide/virtual_machines.html#stopping-and-starting-vms',
          dataView: true,
          groupAction: true,
          groupMap: (selection, values) => { return selection.map(x => { return { id: x, forced: values.forced } }) },
          args: ['forced'],
          show: (record) => { return ['Running'].includes(record.state) }
        },
        {
          api: 'rebootVirtualMachine',
          icon: 'reload-outlined',
          label: 'label.action.reboot.instance',
          message: 'message.action.reboot.instance',
          docHelp: 'adminguide/virtual_machines.html#stopping-and-starting-vms',
          dataView: true,
          show: (record) => { return ['Running'].includes(record.state) },
          disabled: (record) => { return record.hostcontrolstate === 'Offline' },
          args: (record, store) => {
            var fields = []
            fields.push('forced')
            if (record.hypervisor === 'VMware') {
              if (store.apis.rebootVirtualMachine.params.filter(x => x.name === 'bootintosetup').length > 0) {
                fields.push('bootintosetup')
              }
            }
            return fields
          },
          groupAction: true,
          popup: true,
          groupMap: (selection, values) => { return selection.map(x => { return { id: x, forced: values.forced } }) }
        },
        {
          api: 'restoreVirtualMachine',
          icon: 'sync-outlined',
          label: 'label.reinstall.vm',
          message: 'message.reinstall.vm',
          dataView: true,
          args: ['virtualmachineid', 'templateid'],
          filters: (record) => {
            var filters = {}
            var filterParams = {}
            filterParams.hypervisortype = record.hypervisor
            filterParams.zoneid = record.zoneid
            filters.templateid = filterParams
            return filters
          },
          show: (record) => { return ['Running', 'Stopped'].includes(record.state) },
          mapping: {
            virtualmachineid: {
              value: (record) => { return record.id }
            }
          },
          disabled: (record) => { return record.hostcontrolstate === 'Offline' },
          successMethod: (obj, result) => {
            const vm = result.jobresult.virtualmachine || {}
            if (result.jobstatus === 1 && vm.password) {
              const name = vm.displayname || vm.name || vm.id
              obj.$notification.success({
                message: `${obj.$t('label.reinstall.vm')}: ` + name,
                description: `${obj.$t('label.password.reset.confirm')}: ` + vm.password,
                duration: 0
              })
            }
          }
        },
        {
          api: 'createVMSnapshot',
          icon: 'camera-outlined',
          label: 'label.action.vmsnapshot.create',
          docHelp: 'adminguide/virtual_machines.html#virtual-machine-snapshots',
          dataView: true,
          args: ['virtualmachineid', 'name', 'description', 'snapshotmemory', 'quiescevm'],
          show: (record) => {
            return ((['Running'].includes(record.state) && record.hypervisor !== 'LXC') ||
              (['Stopped'].includes(record.state) && ((record.hypervisor !== 'KVM' && record.hypervisor !== 'LXC') ||
              (record.hypervisor === 'KVM' && record.pooltype === 'PowerFlex'))))
          },
          disabled: (record) => { return record.hostcontrolstate === 'Offline' && record.hypervisor === 'KVM' },
          mapping: {
            virtualmachineid: {
              value: (record, params) => { return record.id }
            }
          }
        },
        {
          api: 'createSnapshot',
          icon: ['fas', 'camera-retro'],
          label: 'label.action.vmstoragesnapshot.create',
          docHelp: 'adminguide/virtual_machines.html#virtual-machine-snapshots',
          dataView: true,
          popup: true,
          show: (record) => {
            return ((['Running'].includes(record.state) && record.hypervisor !== 'LXC') ||
              (['Stopped'].includes(record.state) && !['KVM', 'LXC'].includes(record.hypervisor)))
          },
          disabled: (record) => { return record.hostcontrolstate === 'Offline' && record.hypervisor === 'KVM' },
          component: shallowRef(defineAsyncComponent(() => import('@/views/compute/CreateSnapshotWizard.vue')))
        },
        {
          api: 'assignVirtualMachineToBackupOffering',
          icon: 'folder-add-outlined',
          label: 'label.backup.offering.assign',
          message: 'label.backup.offering.assign',
          docHelp: 'adminguide/virtual_machines.html#backup-offerings',
          dataView: true,
          args: ['virtualmachineid', 'backupofferingid'],
          show: (record) => { return !record.backupofferingid },
          mapping: {
            virtualmachineid: {
              value: (record, params) => { return record.id }
            }
          }
        },
        {
          api: 'createBackup',
          icon: 'cloud-upload-outlined',
          label: 'label.create.backup',
          message: 'message.backup.create',
          docHelp: 'adminguide/virtual_machines.html#creating-vm-backups',
          dataView: true,
          args: ['virtualmachineid'],
          show: (record) => { return record.backupofferingid },
          mapping: {
            virtualmachineid: {
              value: (record, params) => { return record.id }
            }
          }
        },
        {
          api: 'createBackupSchedule',
          icon: 'schedule-outlined',
          label: 'Configure Backup Schedule',
          docHelp: 'adminguide/virtual_machines.html#creating-vm-backups',
          dataView: true,
          popup: true,
          show: (record) => { return record.backupofferingid },
          component: shallowRef(defineAsyncComponent(() => import('@/views/compute/BackupScheduleWizard.vue'))),
          mapping: {
            virtualmachineid: {
              value: (record, params) => { return record.id }
            },
            intervaltype: {
              options: ['HOURLY', 'DAILY', 'WEEKLY', 'MONTHLY']
            }
          }
        },
        {
          api: 'removeVirtualMachineFromBackupOffering',
          icon: 'scissor-outlined',
          label: 'label.backup.offering.remove',
          message: 'label.backup.offering.remove',
          docHelp: 'adminguide/virtual_machines.html#restoring-vm-backups',
          dataView: true,
          args: ['virtualmachineid', 'forced'],
          show: (record) => { return record.backupofferingid },
          mapping: {
            virtualmachineid: {
              value: (record, params) => { return record.id }
            }
          }
        },
        {
          api: 'attachIso',
          icon: 'paper-clip-outlined',
          label: 'label.action.attach.iso',
          docHelp: 'adminguide/templates.html#attaching-an-iso-to-a-vm',
          dataView: true,
          popup: true,
          show: (record) => { return ['Running', 'Stopped'].includes(record.state) && !record.isoid },
          disabled: (record) => { return record.hostcontrolstate === 'Offline' || record.hostcontrolstate === 'Maintenance' },
          component: shallowRef(defineAsyncComponent(() => import('@/views/compute/AttachIso.vue')))
        },
        {
          api: 'detachIso',
          icon: 'link-outlined',
          label: 'label.action.detach.iso',
          message: 'message.detach.iso.confirm',
          dataView: true,
          args: (record, store) => {
            var args = ['virtualmachineid']
            if (record && record.hypervisor && record.hypervisor === 'VMware') {
              args.push('forced')
            }
            return args
          },
          show: (record) => { return ['Running', 'Stopped'].includes(record.state) && 'isoid' in record && record.isoid },
          disabled: (record) => { return record.hostcontrolstate === 'Offline' || record.hostcontrolstate === 'Maintenance' },
          mapping: {
            virtualmachineid: {
              value: (record, params) => { return record.id }
            }
          }
        },
        {
          api: 'updateVMAffinityGroup',
          icon: 'swap-outlined',
          label: 'label.change.affinity',
          docHelp: 'adminguide/virtual_machines.html#change-affinity-group-for-an-existing-vm',
          dataView: true,
          args: ['affinitygroupids'],
          show: (record) => { return ['Stopped'].includes(record.state) },
          component: shallowRef(defineAsyncComponent(() => import('@/views/compute/ChangeAffinity'))),
          popup: true
        },
        {
          api: 'scaleVirtualMachine',
          icon: 'arrows-alt-outlined',
          label: 'label.scale.vm',
          docHelp: 'adminguide/virtual_machines.html#how-to-dynamically-scale-cpu-and-ram',
          dataView: true,
          show: (record) => { return ['Stopped'].includes(record.state) || (['Running'].includes(record.state) && record.hypervisor !== 'LXC') },
          disabled: (record) => { return record.state === 'Running' && !record.isdynamicallyscalable },
          popup: true,
          component: shallowRef(defineAsyncComponent(() => import('@/views/compute/ScaleVM.vue')))
        },
        {
          api: 'migrateVirtualMachine',
          icon: 'drag-outlined',
          label: 'label.migrate.instance.to.host',
          docHelp: 'adminguide/virtual_machines.html#moving-vms-between-hosts-manual-live-migration',
          dataView: true,
          show: (record, store) => { return ['Running'].includes(record.state) && ['Admin'].includes(store.userInfo.roletype) },
          disabled: (record) => { return record.hostcontrolstate === 'Offline' },
          popup: true,
          component: shallowRef(defineAsyncComponent(() => import('@/views/compute/MigrateWizard.vue')))
        },
        {
          api: 'migrateVirtualMachine',
          icon: 'drag-outlined',
          label: 'label.migrate.instance.to.ps',
          message: 'message.migrate.instance.to.ps',
          docHelp: 'adminguide/virtual_machines.html#moving-vms-between-hosts-manual-live-migration',
          dataView: true,
          show: (record, store) => { return ['Stopped'].includes(record.state) && ['Admin'].includes(store.userInfo.roletype) },
          disabled: (record) => { return record.hostcontrolstate === 'Offline' },
          component: shallowRef(defineAsyncComponent(() => import('@/views/compute/MigrateVMStorage'))),
          popup: true
        },
        {
          api: 'resetPasswordForVirtualMachine',
          icon: 'key-outlined',
          label: 'label.action.reset.password',
          message: 'message.action.instance.reset.password',
          dataView: true,
          show: (record) => { return ['Stopped'].includes(record.state) && record.passwordenabled },
          response: (result) => { return result.virtualmachine && result.virtualmachine.password ? `The password of VM <b>${result.virtualmachine.displayname}</b> is <b>${result.virtualmachine.password}</b>` : null }
        },
        {
          api: 'resetSSHKeyForVirtualMachine',
          icon: 'lock-outlined',
          label: 'label.reset.ssh.key.pair',
          message: 'message.desc.reset.ssh.key.pair',
          docHelp: 'adminguide/virtual_machines.html#resetting-ssh-keys',
          dataView: true,
          show: (record) => { return ['Stopped'].includes(record.state) },
          popup: true,
          component: shallowRef(defineAsyncComponent(() => import('@/views/compute/ResetSshKeyPair')))
        },
        {
          api: 'resetUserDataForVirtualMachine',
          icon: 'solution-outlined',
          label: 'label.reset.userdata.on.vm',
          message: 'message.desc.reset.userdata',
          docHelp: 'adminguide/virtual_machines.html#resetting-userdata',
          dataView: true,
          show: (record) => { return ['Stopped'].includes(record.state) },
          popup: true,
          component: shallowRef(defineAsyncComponent(() => import('@/views/compute/ResetUserData')))
        },
        {
          api: 'assignVirtualMachine',
          icon: 'user-add-outlined',
          label: 'label.assign.instance.another',
          dataView: true,
          component: shallowRef(defineAsyncComponent(() => import('@/views/compute/AssignInstance'))),
          popup: true,
          show: (record) => { return ['Stopped'].includes(record.state) }
        },
        {
          api: 'recoverVirtualMachine',
          icon: 'medicine-box-outlined',
          label: 'label.recover.vm',
          message: 'message.recover.vm',
          dataView: true,
          show: (record, store) => { return ['Destroyed'].includes(record.state) && store.features.allowuserexpungerecovervm }
        },
        {
          api: 'unmanageVirtualMachine',
          icon: 'disconnect-outlined',
          label: 'label.action.unmanage.virtualmachine',
          message: 'message.action.unmanage.virtualmachine',
          dataView: true,
          show: (record) => { return ['Running', 'Stopped'].includes(record.state) && record.hypervisor === 'VMware' }
        },
        {
          api: 'expungeVirtualMachine',
          icon: 'delete-outlined',
          label: 'label.action.expunge.instance',
          message: (record) => { return record.backupofferingid ? 'message.action.expunge.instance.with.backups' : 'message.action.expunge.instance' },
          docHelp: 'adminguide/virtual_machines.html#deleting-vms',
          dataView: true,
          show: (record, store) => { return ['Destroyed', 'Expunging'].includes(record.state) && store.features.allowuserexpungerecovervm }
        },
        {
          api: 'destroyVirtualMachine',
          icon: 'delete-outlined',
          label: 'label.action.destroy.instance',
          message: 'message.action.destroy.instance',
          docHelp: 'adminguide/virtual_machines.html#deleting-vms',
          dataView: true,
          groupAction: true,
          args: (record, store, group) => {
            return (['Admin'].includes(store.userInfo.roletype) || store.features.allowuserexpungerecovervm)
              ? ['expunge'] : []
          },
          popup: true,
          groupMap: (selection, values) => { return selection.map(x => { return { id: x, expunge: values.expunge } }) },
          show: (record) => { return ['Running', 'Stopped', 'Error'].includes(record.state) },
          component: shallowRef(defineAsyncComponent(() => import('@/views/compute/DestroyVM.vue')))
        }
      ]
    },
    {
      name: 'kubernetes',
      title: 'label.kubernetes',
      icon: shallowRef(kubernetes),
      docHelp: 'plugins/cloudstack-kubernetes-service.html',
      permission: ['listKubernetesClusters'],
      columns: (store) => {
<<<<<<< HEAD
        var fields = ['name', 'state', 'clustertype', 'size', 'cpunumber', 'memory']
=======
        var fields = ['name', 'state', 'size', 'cpunumber', 'memory', 'kubernetesversionname']
>>>>>>> feb95095
        if (['Admin', 'DomainAdmin'].includes(store.userInfo.roletype)) {
          fields.push('account')
        }
        if (store.apis.scaleKubernetesCluster.params.filter(x => x.name === 'autoscalingenabled').length > 0) {
          fields.splice(2, 0, 'autoscalingenabled')
        }
        fields.push('zonename')
        return fields
      },
      filters: () => {
        const filters = ['cloud.managed', 'external.managed']
        return filters
      },
      details: ['name', 'description', 'zonename', 'kubernetesversionname', 'autoscalingenabled', 'minsize', 'maxsize', 'size', 'controlnodes', 'cpunumber', 'memory', 'keypair', 'associatednetworkname', 'account', 'domain', 'zonename', 'clustertype', 'created'],
      tabs: [{
        name: 'k8s',
        component: shallowRef(defineAsyncComponent(() => import('@/views/compute/KubernetesServiceTab.vue')))
      }],
      resourceType: 'KubernetesCluster',
      actions: [
        {
          api: 'createKubernetesCluster',
          icon: 'plus-outlined',
          label: 'label.kubernetes.cluster.create',
          docHelp: 'plugins/cloudstack-kubernetes-service.html#creating-a-new-kubernetes-cluster',
          listView: true,
          popup: true,
          component: shallowRef(defineAsyncComponent(() => import('@/views/compute/CreateKubernetesCluster.vue')))
        },
        {
          api: 'startKubernetesCluster',
          icon: 'caret-right-outlined',
          label: 'label.kubernetes.cluster.start',
          message: 'message.kubernetes.cluster.start',
          docHelp: 'plugins/cloudstack-kubernetes-service.html#starting-a-stopped-kubernetes-cluster',
          dataView: true,
          show: (record) => { return ['Stopped'].includes(record.state) && record.clustertype === 'CloudManaged' },
          groupAction: true,
          popup: true,
          groupMap: (selection) => { return selection.map(x => { return { id: x } }) }
        },
        {
          api: 'stopKubernetesCluster',
          icon: 'poweroff-outlined',
          label: 'label.kubernetes.cluster.stop',
          message: 'message.kubernetes.cluster.stop',
          docHelp: 'plugins/cloudstack-kubernetes-service.html#stopping-kubernetes-cluster',
          dataView: true,
          show: (record) => { return !['Stopped', 'Destroyed', 'Destroying'].includes(record.state) && record.clustertype === 'CloudManaged' },
          groupAction: true,
          popup: true,
          groupMap: (selection) => { return selection.map(x => { return { id: x } }) }
        },
        {
          api: 'scaleKubernetesCluster',
          icon: 'swap-outlined',
          label: 'label.kubernetes.cluster.scale',
          message: 'message.kubernetes.cluster.scale',
          docHelp: 'plugins/cloudstack-kubernetes-service.html#scaling-kubernetes-cluster',
          dataView: true,
          show: (record) => { return ['Created', 'Running', 'Stopped'].includes(record.state) && record.clustertype === 'CloudManaged' },
          popup: true,
          component: shallowRef(defineAsyncComponent(() => import('@/views/compute/ScaleKubernetesCluster.vue')))
        },
        {
          api: 'upgradeKubernetesCluster',
          icon: 'plus-circle-outlined',
          label: 'label.kubernetes.cluster.upgrade',
          message: 'message.kubernetes.cluster.upgrade',
          docHelp: 'plugins/cloudstack-kubernetes-service.html#upgrading-kubernetes-cluster',
          dataView: true,
          show: (record) => { return ['Created', 'Running'].includes(record.state) && record.clustertype === 'CloudManaged' },
          popup: true,
          component: shallowRef(defineAsyncComponent(() => import('@/views/compute/UpgradeKubernetesCluster.vue')))
        },
        {
          api: 'deleteKubernetesCluster',
          icon: 'delete-outlined',
          label: 'label.kubernetes.cluster.delete',
          message: 'message.kubernetes.cluster.delete',
          docHelp: 'plugins/cloudstack-kubernetes-service.html#deleting-kubernetes-cluster',
          dataView: true,
          show: (record) => { return !['Destroyed', 'Destroying'].includes(record.state) },
          groupAction: true,
          popup: true,
          args: (record, store, group) => {
            return (['Admin'].includes(store.userInfo.roletype) || store.features.allowuserexpungerecovervm)
              ? ['cleanup', 'expunge'] : ['cleanup']
          },
          groupMap: (selection, values) => { return selection.map(x => { return { id: x, expunge: values.expunge, cleanup: values.cleanup } }) }
        }
      ]
    },
    {
      name: 'autoscalevmgroup',
      title: 'label.autoscale.vm.groups',
      icon: 'ordered-list-outlined',
      docHelp: 'adminguide/autoscale_without_netscaler.html',
      resourceType: 'AutoScaleVmGroup',
      permission: ['listAutoScaleVmGroups'],
      columns: ['name', 'state', 'associatednetworkname', 'publicip', 'publicport', 'privateport', 'minmembers', 'maxmembers', 'availablevirtualmachinecount', 'account'],
      details: ['name', 'id', 'account', 'domain', 'associatednetworkname', 'associatednetworkid', 'lbruleid', 'lbprovider', 'publicip', 'publicipid', 'publicport', 'privateport', 'minmembers', 'maxmembers', 'availablevirtualmachinecount', 'interval', 'state', 'created'],
      related: [{
        name: 'vm',
        title: 'label.instances',
        param: 'autoscalevmgroupid'
      }],
      tabs: [
        {
          name: 'details',
          component: shallowRef(defineAsyncComponent(() => import('@/components/view/DetailsTab.vue')))
        },
        {
          name: 'autoscale.vm.profile',
          component: shallowRef(defineAsyncComponent(() => import('@/views/compute/AutoScaleVmProfile.vue')))
        },
        {
          name: 'loadbalancerrule',
          component: shallowRef(defineAsyncComponent(() => import('@/views/compute/AutoScaleLoadBalancing.vue')))
        },
        {
          name: 'scaleup.policy',
          component: shallowRef(defineAsyncComponent(() => import('@/views/compute/AutoScaleUpPolicyTab.vue')))
        },
        {
          name: 'scaledown.policy',
          component: shallowRef(defineAsyncComponent(() => import('@/views/compute/AutoScaleDownPolicyTab.vue')))
        },
        {
          name: 'events',
          resourceType: 'AutoScaleVmGroup',
          component: shallowRef(defineAsyncComponent(() => import('@/components/view/EventsTab.vue'))),
          show: () => { return 'listEvents' in store.getters.apis }
        },
        {
          name: 'comments',
          component: shallowRef(defineAsyncComponent(() => import('@/components/view/AnnotationsTab.vue')))
        }
      ],
      actions: [
        {
          api: 'createAutoScaleVmGroup',
          icon: 'plus-outlined',
          label: 'label.new.autoscale.vmgroup',
          listView: true,
          component: () => import('@/views/compute/CreateAutoScaleVmGroup.vue')
        },
        {
          api: 'enableAutoScaleVmGroup',
          icon: 'play-circle-outlined',
          label: 'label.enable.autoscale.vmgroup',
          message: 'message.confirm.enable.autoscale.vmgroup',
          dataView: true,
          groupAction: true,
          popup: true,
          groupMap: (selection) => { return selection.map(x => { return { id: x } }) },
          show: (record) => { return record.state === 'DISABLED' }
        },
        {
          api: 'disableAutoScaleVmGroup',
          icon: 'pause-circle-outlined',
          label: 'label.disable.autoscale.vmgroup',
          message: 'message.confirm.disable.autoscale.vmgroup',
          dataView: true,
          groupAction: true,
          popup: true,
          groupMap: (selection) => { return selection.map(x => { return { id: x } }) },
          show: (record) => { return ['ENABLED', 'SCALING'].includes(record.state) }
        },
        {
          api: 'updateAutoScaleVmGroup',
          icon: 'edit-outlined',
          label: 'label.update.autoscale.vmgroup',
          dataView: true,
          args: (record, store) => {
            var args = ['name']
            if (record.state === 'DISABLED') {
              args.push('maxmembers')
              args.push('minmembers')
              args.push('interval')
            }
            return args
          }
        },
        {
          api: 'deleteAutoScaleVmGroup',
          icon: 'delete-outlined',
          label: 'label.delete.autoscale.vmgroup',
          message: 'message.action.delete.autoscale.vmgroup',
          dataView: true,
          args: ['cleanup'],
          groupAction: true,
          popup: true,
          groupMap: (selection, values) => { return selection.map(x => { return { id: x, cleanup: values.cleanup || null } }) }
        }
      ]
    },
    {
      name: 'vmgroup',
      title: 'label.instance.groups',
      icon: 'gold-outlined',
      docHelp: 'adminguide/virtual_machines.html#changing-the-vm-name-os-or-group',
      resourceType: 'VMInstanceGroup',
      permission: ['listInstanceGroups'],
      columns: ['name', 'account', 'domain'],
      details: ['name', 'id', 'account', 'domain', 'created'],
      related: [{
        name: 'vm',
        title: 'label.instances',
        param: 'groupid'
      }],
      tabs: [
        {
          name: 'details',
          component: shallowRef(defineAsyncComponent(() => import('@/components/view/DetailsTab.vue')))
        },
        {
          name: 'comments',
          component: shallowRef(defineAsyncComponent(() => import('@/components/view/AnnotationsTab.vue')))
        }
      ],
      actions: [
        {
          api: 'createInstanceGroup',
          icon: 'plus-outlined',
          label: 'label.new.instance.group',
          listView: true,
          args: ['name']
        },
        {
          api: 'updateInstanceGroup',
          icon: 'edit-outlined',
          label: 'label.update.instance.group',
          dataView: true,
          args: ['name']
        },
        {
          api: 'deleteInstanceGroup',
          icon: 'delete-outlined',
          label: 'label.delete.instance.group',
          message: 'message.action.delete.instance.group',
          dataView: true,
          groupAction: true,
          popup: true,
          groupMap: (selection) => { return selection.map(x => { return { id: x } }) }
        }
      ]
    },
    {
      name: 'ssh',
      title: 'label.ssh.key.pairs',
      icon: 'key-outlined',
      docHelp: 'adminguide/virtual_machines.html#using-ssh-keys-for-authentication',
      permission: ['listSSHKeyPairs'],
      columns: () => {
        var fields = ['name', 'fingerprint']
        if (['Admin', 'DomainAdmin'].includes(store.getters.userInfo.roletype)) {
          fields.push('account')
          fields.push('domain')
        }
        return fields
      },
      resourceType: 'SSHKeyPair',
      details: ['id', 'name', 'fingerprint', 'account', 'domain', 'project'],
      related: [{
        name: 'vm',
        title: 'label.instances',
        param: 'keypair'
      }],
      tabs: [
        {
          name: 'details',
          component: shallowRef(defineAsyncComponent(() => import('@/components/view/DetailsTab.vue')))
        },
        {
          name: 'comments',
          component: shallowRef(defineAsyncComponent(() => import('@/components/view/AnnotationsTab.vue')))
        }
      ],
      actions: [
        {
          api: 'createSSHKeyPair',
          icon: 'plus-outlined',
          label: 'label.create.ssh.key.pair',
          docHelp: 'adminguide/virtual_machines.html#creating-the-ssh-keypair',
          listView: true,
          popup: true,
          component: shallowRef(defineAsyncComponent(() => import('@/views/compute/CreateSSHKeyPair.vue')))
        },
        {
          api: 'deleteSSHKeyPair',
          icon: 'delete-outlined',
          label: 'label.remove.ssh.key.pair',
          message: 'message.please.confirm.remove.ssh.key.pair',
          dataView: true,
          args: ['name', 'account', 'domainid', 'projectid'],
          mapping: {
            name: {
              value: (record, params) => { return record.name }
            },
            projectid: {
              value: (record, params) => { return record.projectid }
            },
            account: {
              value: (record, params) => { return record.account }
            },
            domainid: {
              value: (record, params) => { return record.domainid }
            }
          },
          groupAction: true,
          popup: true,
          groupMap: (selection, values, record) => {
            return selection.map(x => {
              const data = record.filter(y => { return y.id === x })
              return {
                name: data[0].name,
                account: data[0].account,
                domainid: data[0].domainid,
                projectid: data[0].projectid
              }
            })
          }
        }
      ]
    },
    {
      name: 'userdata',
      title: 'label.user.data',
      icon: 'solution-outlined',
      docHelp: 'adminguide/virtual_machines.html#user-data-and-meta-data',
      permission: ['listUserData'],
      columns: () => {
        var fields = ['name', 'id']
        if (['Admin', 'DomainAdmin'].includes(store.getters.userInfo.roletype)) {
          fields.push('account')
          fields.push('domain')
        }
        return fields
      },
      resourceType: 'UserData',
      details: ['id', 'name', 'userdata', 'account', 'domain', 'params'],
      related: [{
        name: 'vm',
        title: 'label.instances',
        param: 'userdata'
      }],
      tabs: [
        {
          name: 'details',
          component: shallowRef(defineAsyncComponent(() => import('@/components/view/DetailsTab.vue')))
        },
        {
          name: 'comments',
          component: shallowRef(defineAsyncComponent(() => import('@/components/view/AnnotationsTab.vue')))
        }
      ],
      actions: [
        {
          api: 'registerUserData',
          icon: 'plus-outlined',
          label: 'label.register.user.data',
          docHelp: 'adminguide/virtual_machines.html#creating-the-ssh-keypair',
          listView: true,
          popup: true,
          component: shallowRef(defineAsyncComponent(() => import('@/views/compute/RegisterUserData.vue')))
        },
        {
          api: 'deleteUserData',
          icon: 'delete-outlined',
          label: 'label.remove.user.data',
          message: 'message.please.confirm.remove.user.data',
          dataView: true,
          args: ['id', 'account', 'domainid'],
          mapping: {
            id: {
              value: (record, params) => { return record.id }
            },
            account: {
              value: (record, params) => { return record.account }
            },
            domainid: {
              value: (record, params) => { return record.domainid }
            }
          },
          groupAction: true,
          popup: true,
          groupMap: (selection, values, record) => {
            return selection.map(x => {
              const data = record.filter(y => { return y.id === x })
              return {
                id: x, account: data[0].account, domainid: data[0].domainid
              }
            })
          }
        }
      ]
    },
    {
      name: 'affinitygroup',
      title: 'label.affinity.groups',
      icon: 'swap-outlined',
      docHelp: 'adminguide/virtual_machines.html#affinity-groups',
      permission: ['listAffinityGroups'],
      columns: () => {
        var fields = ['name', 'type', 'description']
        if (['Admin', 'DomainAdmin'].includes(store.getters.userInfo.roletype)) {
          fields.push('account')
          fields.push('domain')
        }
        return fields
      },
      details: ['name', 'id', 'description', 'type', 'account', 'domain'],
      related: [{
        name: 'vm',
        title: 'label.instances',
        param: 'affinitygroupid'
      }],
      actions: [
        {
          api: 'createAffinityGroup',
          icon: 'plus-outlined',
          label: 'label.add.affinity.group',
          docHelp: 'adminguide/virtual_machines.html#creating-a-new-affinity-group',
          listView: true,
          args: ['name', 'description', 'type'],
          mapping: {
            type: {
              options: ['host anti-affinity (Strict)', 'host affinity (Strict)', 'host anti-affinity (Non-Strict)', 'host affinity (Non-Strict)']
            }
          }
        },
        {
          api: 'deleteAffinityGroup',
          icon: 'delete-outlined',
          label: 'label.delete.affinity.group',
          docHelp: 'adminguide/virtual_machines.html#delete-an-affinity-group',
          message: 'message.delete.affinity.group',
          dataView: true,
          groupAction: true,
          popup: true,
          groupMap: (selection) => { return selection.map(x => { return { id: x } }) }
        }
      ]
    }
  ]
}<|MERGE_RESOLUTION|>--- conflicted
+++ resolved
@@ -454,11 +454,7 @@
       docHelp: 'plugins/cloudstack-kubernetes-service.html',
       permission: ['listKubernetesClusters'],
       columns: (store) => {
-<<<<<<< HEAD
-        var fields = ['name', 'state', 'clustertype', 'size', 'cpunumber', 'memory']
-=======
-        var fields = ['name', 'state', 'size', 'cpunumber', 'memory', 'kubernetesversionname']
->>>>>>> feb95095
+        var fields = ['name', 'state', 'clustertype', 'size', 'cpunumber', 'memory', 'kubernetesversionname']
         if (['Admin', 'DomainAdmin'].includes(store.userInfo.roletype)) {
           fields.push('account')
         }
