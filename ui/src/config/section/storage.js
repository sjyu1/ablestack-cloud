// Licensed to the Apache Software Foundation (ASF) under one
// or more contributor license agreements.  See the NOTICE file
// distributed with this work for additional information
// regarding copyright ownership.  The ASF licenses this file
// to you under the Apache License, Version 2.0 (the
// "License"); you may not use this file except in compliance
// with the License.  You may obtain a copy of the License at
//
//   http://www.apache.org/licenses/LICENSE-2.0
//
// Unless required by applicable law or agreed to in writing,
// software distributed under the License is distributed on an
// "AS IS" BASIS, WITHOUT WARRANTIES OR CONDITIONS OF ANY
// KIND, either express or implied.  See the License for the
// specific language governing permissions and limitations
// under the License.

import { shallowRef, defineAsyncComponent } from 'vue'
import store from '@/store'

export default {
  name: 'storage',
  title: 'label.storage',
  icon: 'hdd-outlined',
  children: [
    {
      name: 'volume',
      title: 'label.volumes',
      icon: 'hdd-outlined',
      docHelp: 'adminguide/storage.html#working-with-volumes',
      permission: ['listVolumesMetrics'],
      resourceType: 'Volume',
      filters: () => {
        if (store.getters.userInfo.roletype === 'Admin') {
          return ['user', 'all']
        } else {
          return []
        }
      },
      columns: () => {
        const fields = ['name', 'state', 'sizegb', 'type', 'vmname']
        const metricsFields = ['diskkbsread', 'diskkbswrite', 'diskiopstotal']

        if (store.getters.userInfo.roletype === 'Admin') {
          metricsFields.push('physicalsize')
        }
        metricsFields.push('utilization')

        if (store.getters.metrics) {
          fields.push(...metricsFields)
        }
        if (store.getters.userInfo.roletype === 'Admin') {
          fields.push('storage')
          fields.push('account')
        } else if (store.getters.userInfo.roletype === 'DomainAdmin') {
          fields.push('account')
        }
        if (store.getters.listAllProjects) {
          fields.push('project')
        }
        fields.push('zonename')
        fields.push('usedfsbytes')
        fields.push('kvdoenable')

        return fields
      },
<<<<<<< HEAD
      details: ['name', 'id', 'type', 'storagetype', 'diskofferingdisplaytext', 'deviceid', 'sizegb', 'physicalsize', 'provisioningtype', 'utilization', 'usedfsbytes', 'kvdoenable', 'compress', 'dedup', 'savingrate', 'diskkbsread', 'diskkbswrite', 'diskioread', 'diskiowrite', 'diskiopstotal', 'miniops', 'maxiops', 'path'],
=======
      details: ['name', 'id', 'type', 'storagetype', 'diskofferingdisplaytext', 'deviceid', 'sizegb', 'physicalsize', 'provisioningtype', 'utilization', 'diskkbsread', 'diskkbswrite', 'diskioread', 'diskiowrite', 'diskiopstotal', 'miniops', 'maxiops', 'path', 'deleteprotection'],
>>>>>>> 28d774ec
      related: [{
        name: 'snapshot',
        title: 'label.snapshots',
        param: 'volumeid'
      }],
      tabs: [
        {
          name: 'details',
          component: shallowRef(defineAsyncComponent(() => import('@/components/view/DetailsTab.vue')))
        },
        {
          name: 'metrics',
          resourceType: 'Volume',
          component: shallowRef(defineAsyncComponent(() => import('@/components/view/StatsTab.vue'))),
          show: (record) => { return store.getters.features.instancesdisksstatsretentionenabled }
        },
        {
          name: 'events',
          resourceType: 'Volume',
          component: shallowRef(defineAsyncComponent(() => import('@/components/view/EventsTab.vue'))),
          show: () => { return 'listEvents' in store.getters.apis }
        },
        {
          name: 'comments',
          component: shallowRef(defineAsyncComponent(() => import('@/components/view/AnnotationsTab.vue')))
        }
      ],
      searchFilters: () => {
        var filters = ['name', 'zoneid', 'domainid', 'account', 'state', 'tags', 'serviceofferingid', 'diskofferingid', 'isencrypted']
        if (['Admin', 'DomainAdmin'].includes(store.getters.userInfo.roletype)) {
          filters.push('storageid')
        }
        return filters
      },
      actions: [
        {
          api: 'createVolume',
          icon: 'plus-outlined',
          docHelp: 'adminguide/storage.html#creating-a-new-volume',
          label: 'label.action.create.volume',
          listView: true,
          popup: true,
          component: shallowRef(defineAsyncComponent(() => import('@/views/storage/CreateVolume.vue')))
        },
        {
          api: 'createVolume',
          icon: 'cloud-upload-outlined',
          docHelp: 'adminguide/storage.html#uploading-an-existing-volume-to-a-virtual-machine',
          label: 'label.upload.volume.from.local',
          show: () => { return 'getUploadParamsForVolume' in store.getters.apis },
          listView: true,
          popup: true,
          component: shallowRef(defineAsyncComponent(() => import('@/views/storage/UploadLocalVolume.vue')))
        },
        {
          api: 'uploadVolume',
          icon: 'link-outlined',
          docHelp: 'adminguide/storage.html#uploading-an-existing-volume-to-a-virtual-machine',
          label: 'label.upload.volume.from.url',
          listView: true,
          popup: true,
          component: shallowRef(defineAsyncComponent(() => import('@/views/storage/UploadVolume.vue')))
        },
        {
          api: 'attachVolume',
          icon: 'paper-clip-outlined',
          label: 'label.action.attach.disk',
          dataView: true,
          show: (record) => { return ['Allocated', 'Ready', 'Uploaded'].includes(record.state) && !('virtualmachineid' in record) },
          popup: true,
          component: shallowRef(defineAsyncComponent(() => import('@/views/storage/AttachVolume.vue')))
        },
        {
          api: 'detachVolume',
          icon: 'link-outlined',
          label: 'label.action.detach.disk',
          message: 'message.detach.disk',
          dataView: true,
          show: (record) => { return record.virtualmachineid && ['Running', 'Stopped', 'Destroyed'].includes(record.vmstate) }
        },
        {
          api: 'updateVolume',
          icon: 'edit-outlined',
          label: 'label.edit',
          dataView: true,
          popup: true,
          component: shallowRef(defineAsyncComponent(() => import('@/views/storage/UpdateVolume.vue'))),
          args: ['name', 'deleteprotection'],
          mapping: {
            account: {
              value: (record) => { return record.account }
            },
            domainid: {
              value: (record) => { return record.domainid }
            }
          }
        },
        {
          api: 'updateCompressDedup',
          icon: 'clear-outlined',
          label: 'label.action.update.compress.dedup',
          message: 'message.enable.compress.dedup',
          dataView: true,
          show: (record) => { return record.virtualmachineid && ['Running'].includes(record.vmstate) && record.kvdoenable },
          popup: true,
          component: shallowRef(defineAsyncComponent(() => import('@/views/storage/UpdateCompressDedup.vue')))
        },
        {
          api: 'createSnapshot',
          icon: 'camera-outlined',
          docHelp: 'adminguide/storage.html#working-with-volume-snapshots',
          label: 'label.action.take.snapshot',
          dataView: true,
          show: (record, store) => {
            return record.state === 'Ready' && (record.hypervisor !== 'KVM' ||
                record.hypervisor === 'KVM' && record.vmstate === 'Running' && store.features.kvmsnapshotenabled ||
                record.hypervisor === 'KVM' && record.vmstate !== 'Running')
          },
          popup: true,
          component: shallowRef(defineAsyncComponent(() => import('@/views/storage/TakeSnapshot.vue')))
        },
        {
          api: 'createSnapshotPolicy',
          icon: 'clock-circle-outlined',
          docHelp: 'adminguide/storage.html#working-with-volume-snapshots',
          label: 'label.action.recurring.snapshot',
          dataView: true,
          show: (record, store) => {
            return record.state === 'Ready' && (record.hypervisor !== 'KVM' ||
                record.hypervisor === 'KVM' && record.vmstate === 'Running' && store.features.kvmsnapshotenabled ||
                record.hypervisor === 'KVM' && record.vmstate !== 'Running')
          },
          popup: true,
          component: shallowRef(defineAsyncComponent(() => import('@/views/storage/RecurringSnapshotVolume.vue'))),
          mapping: {
            volumeid: {
              value: (record) => { return record.id }
            },
            intervaltype: {
              options: ['HOURLY', 'DAILY', 'WEEKLY', 'MONTHLY']
            }
          }
        },
        {
          api: 'resizeVolume',
          icon: 'fullscreen-outlined',
          docHelp: 'adminguide/storage.html#resizing-volumes',
          label: 'label.action.resize.volume',
          dataView: true,
          popup: true,
          show: (record) => { return ['Allocated', 'Ready'].includes(record.state) },
          component: shallowRef(defineAsyncComponent(() => import('@/views/storage/ResizeVolume.vue')))
        },
        {
          api: 'migrateVolume',
          permission: ['migrateVolume', 'findStoragePoolsForMigration', 'listStoragePools', 'listDiskOfferings'],
          icon: 'drag-outlined',
          docHelp: 'adminguide/storage.html#id2',
          label: 'label.migrate.volume',
          args: ['volumeid', 'storageid', 'livemigrate'],
          dataView: true,
          show: (record, store) => { return record.state === 'Ready' },
          popup: true,
          component: shallowRef(defineAsyncComponent(() => import('@/views/storage/MigrateVolume.vue')))
        },
        {
          api: 'changeOfferingForVolume',
          icon: 'swap-outlined',
          docHelp: 'adminguide/storage.html#id2',
          label: 'label.change.offering.for.volume',
          args: ['id', 'diskofferingid', 'size', 'miniops', 'maxiops', 'automigrate'],
          dataView: true,
          show: (record, store) => { return ['Allocated', 'Ready'].includes(record.state) && ['Admin'].includes(store.userInfo.roletype) },
          popup: true,
          component: shallowRef(defineAsyncComponent(() => import('@/views/storage/ChangeOfferingForVolume.vue')))
        },
        {
          api: 'extractVolume',
          icon: 'cloud-download-outlined',
          label: 'label.action.download.volume',
          message: 'message.download.volume.confirm',
          dataView: true,
          show: (record) => { return record.state === 'Ready' && (record.vmstate === 'Stopped' || !record.virtualmachineid) },
          args: ['zoneid', 'mode'],
          mapping: {
            zoneid: {
              value: (record) => { return record.zoneid }
            },
            mode: {
              value: (record) => { return 'HTTP_DOWNLOAD' }
            }
          },
          response: (result) => { return `Please click <a href="${result.volume.url}" target="_blank">${result.volume.url}</a> to download.` }
        },
        {
          api: 'createTemplate',
          icon: 'picture-outlined',
          label: 'label.action.create.template.from.volume',
          dataView: true,
          show: (record) => {
            return !['Destroy', 'Destroyed', 'Expunging', 'Expunged', 'Migrating', 'Uploading', 'UploadError', 'Creating'].includes(record.state) &&
                ((record.type === 'ROOT' && record.vmstate === 'Stopped') ||
                    (record.type !== 'ROOT' && !record.virtualmachineid && !['Allocated', 'Uploaded'].includes(record.state)))
          },
          args: (record, store) => {
            var fields = ['volumeid', 'name', 'displaytext', 'ostypeid', 'isdynamicallyscalable', 'requireshvm', 'passwordenabled']
            if (['Admin', 'DomainAdmin'].includes(store.userInfo.roletype)) {
              fields.push('domainid')
              fields.push('account')
            }
            if (['Admin'].includes(store.userInfo.roletype) || store.features.userpublictemplateenabled) {
              fields.push('ispublic')
            }
            if (['Admin'].includes(store.userInfo.roletype)) {
              fields.push('isfeatured')
            }
            return fields
          },
          mapping: {
            volumeid: {
              value: (record) => { return record.id }
            }
          }
        },
        {
          api: 'recoverVolume',
          icon: 'medicine-box-outlined',
          label: 'label.action.recover.volume',
          message: 'message.action.recover.volume',
          dataView: true,
          show: (record, store) => {
            return (['Admin', 'DomainAdmin'].includes(store.userInfo.roletype) || store.features.allowuserexpungerecovervolume) && record.state === 'Destroy'
          }
        },
        {
          api: 'deleteVolume',
          icon: 'delete-outlined',
          label: 'label.action.delete.volume',
          message: 'message.action.delete.volume',
          dataView: true,
          show: (record, store) => {
            return ['Expunging', 'Expunged', 'UploadError'].includes(record.state) ||
                ['Allocated', 'Uploaded'].includes(record.state) && record.type !== 'ROOT' && !record.virtualmachineid ||
                ((['Admin', 'DomainAdmin'].includes(store.userInfo.roletype) || store.features.allowuserexpungerecovervolume) && record.state === 'Destroy')
          },
          groupAction: true,
          popup: true,
          groupMap: (selection) => { return selection.map(x => { return { id: x } }) }
        },
        {
          api: 'destroyVolume',
          icon: 'delete-outlined',
          label: 'label.action.destroy.volume',
          message: 'message.action.destroy.volume',
          dataView: true,
          args: (record, store) => {
            return (['Admin'].includes(store.userInfo.roletype) || store.features.allowuserexpungerecovervolume)
              ? ['expunge'] : []
          },
          show: (record, store) => {
            return !['Destroy', 'Destroyed', 'Expunging', 'Expunged', 'Migrating', 'Uploading', 'UploadError', 'Creating', 'Allocated', 'Uploaded'].includes(record.state) &&
              record.type !== 'ROOT' && !record.virtualmachineid
          }
        }
      ]
    },
    {
      name: 'snapshot',
      title: 'label.snapshots',
      icon: 'build-outlined',
      docHelp: 'adminguide/storage.html#working-with-volume-snapshots',
      permission: ['listSnapshots'],
      resourceType: 'Snapshot',
      columns: () => {
        var fields = ['name', 'state', 'volumename', 'intervaltype', 'physicalsize', 'created']
        if (['Admin', 'DomainAdmin'].includes(store.getters.userInfo.roletype)) {
          fields.push('account')
          if (store.getters.listAllProjects) {
            fields.push('project')
          }
          fields.push('domain')
        } else if (store.getters.listAllProjects) {
          fields.push('project')
        }
        fields.push('zonename')
        return fields
      },
      details: ['name', 'id', 'volumename', 'volumetype', 'snapshottype', 'intervaltype', 'physicalsize', 'virtualsize', 'account', 'domain', 'created'],
      tabs: [
        {
          name: 'details',
          component: shallowRef(defineAsyncComponent(() => import('@/components/view/DetailsTab.vue')))
        },
        {
          name: 'zones',
          component: shallowRef(defineAsyncComponent(() => import('@/views/storage/SnapshotZones.vue')))
        },
        {
          name: 'events',
          resourceType: 'Snapshot',
          component: shallowRef(defineAsyncComponent(() => import('@/components/view/EventsTab.vue'))),
          show: () => { return 'listEvents' in store.getters.apis }
        },
        {
          name: 'comments',
          component: shallowRef(defineAsyncComponent(() => import('@/components/view/AnnotationsTab.vue')))
        }
      ],
      searchFilters: () => {
        var filters = ['name', 'domainid', 'account', 'tags', 'zoneid']
        if (['Admin', 'DomainAdmin'].includes(store.getters.userInfo.roletype)) {
          filters.push('storageid')
          filters.push('imagestoreid')
        }
        return filters
      },
      actions: [
        {
          api: 'createTemplate',
          icon: 'picture-outlined',
          label: 'label.create.template',
          dataView: true,
          show: (record) => { return record.state === 'BackedUp' },
          popup: true,
          component: shallowRef(defineAsyncComponent(() => import('@/views/storage/CreateTemplate.vue')))
        },
        {
          api: 'createVolume',
          icon: 'hdd-outlined',
          label: 'label.action.create.volume',
          dataView: true,
          show: (record) => { return record.state === 'BackedUp' },
          popup: true,
          component: shallowRef(defineAsyncComponent(() => import('@/views/storage/CreateVolume.vue')))
        },
        {
          api: 'revertSnapshot',
          icon: 'sync-outlined',
          label: 'label.action.revert.snapshot',
          message: 'message.action.revert.snapshot',
          dataView: true,
          show: (record) => { return record.state === 'BackedUp' && record.revertable }
        },
        {
          api: 'extractSnapshot',
          icon: 'cloud-download-outlined',
          label: 'label.action.download.snapshot',
          message: 'message.action.download.snapshot',
          dataView: true,
          show: (record, store) => {
            return (['Admin'].includes(store.userInfo.roletype) || // If admin or owner or belongs to current project
                ((record.domainid === store.userInfo.domainid && record.account === store.userInfo.account) ||
                  (record.domainid === store.userInfo.domainid && record.projectid && store.project && store.project.id && record.projectid === store.project.id))) &&
                    record.state === 'BackedUp'
          },
          args: ['zoneid'],
          mapping: {
            zoneid: {
              value: (record) => { return record.zoneid }
            }
          },
          response: (result) => { return `Please click <a href="${result.snapshot.url}" target="_blank">${result.snapshot.url}</a> to download.` }
        },
        {
          api: 'deleteSnapshot',
          icon: 'delete-outlined',
          label: 'label.action.delete.snapshot',
          message: 'message.action.delete.snapshot',
          dataView: true,
          show: (record) => { return record.state !== 'Destroyed' },
          groupAction: true,
          popup: true,
          groupMap: (selection) => { return selection.map(x => { return { id: x } }) }
        }
      ]
    },
    {
      name: 'backup',
      title: 'label.backup',
      icon: 'cloud-upload-outlined',
      permission: ['listBackups'],
      columns: [{ name: (record) => { return record.virtualmachinename } }, 'status', 'size', 'virtualsize', 'type', 'created', 'account', 'domain', 'zone'],
      details: ['virtualmachinename', 'id', 'type', 'externalid', 'size', 'virtualsize', 'volumes', 'backupofferingname', 'zone', 'account', 'domain', 'created'],
      actions: [
        {
          api: 'restoreBackup',
          icon: 'sync-outlined',
          docHelp: 'adminguide/virtual_machines.html#restoring-vm-backups',
          label: 'label.backup.restore',
          message: 'message.backup.restore',
          dataView: true,
          show: (record) => { return record.state !== 'Destroyed' }
        },
        {
          api: 'restoreVolumeFromBackupAndAttachToVM',
          icon: 'paper-clip-outlined',
          label: 'label.backup.attach.restore',
          message: 'message.backup.attach.restore',
          dataView: true,
          show: (record) => { return record.state !== 'Destroyed' },
          popup: true,
          component: shallowRef(defineAsyncComponent(() => import('@/views/storage/RestoreAttachBackupVolume.vue')))
        },
        {
          api: 'removeVirtualMachineFromBackupOffering',
          icon: 'scissor-outlined',
          label: 'label.backup.offering.remove',
          message: 'message.backup.offering.remove',
          dataView: true,
          show: (record) => { return record.state !== 'Destroyed' },
          args: ['forced', 'virtualmachineid'],
          mapping: {
            forced: {
              value: (record) => { return true }
            },
            virtualmachineid: {
              value: (record) => { return record.virtualmachineid }
            }
          }
        },
        {
          api: 'deleteBackup',
          icon: 'delete-outlined',
          label: 'label.delete.backup',
          message: 'message.delete.backup',
          dataView: true,
          show: (record) => { return record.state !== 'Destroyed' },
          groupAction: true,
          popup: true,
          groupMap: (selection, values) => { return selection.map(x => { return { id: x, forced: values.forced } }) },
          args: ['forced']
        }
      ]
    },
    {
      name: 'buckets',
      title: 'label.buckets',
      icon: 'funnel-plot-outlined',
      permission: ['listBuckets'],
      columns: ['name', 'state', 'objectstore', 'size', 'account'],
      details: ['id', 'name', 'state', 'objectstore', 'size', 'url', 'accesskey', 'usersecretkey', 'account', 'domain', 'created', 'quota', 'encryption', 'versioning', 'objectlocking', 'policy'],
      tabs: [
        {
          name: 'details',
          component: shallowRef(defineAsyncComponent(() => import('@/components/view/DetailsTab.vue')))
        },
        {
          name: 'browser',
          resourceType: 'Bucket',
          component: shallowRef(defineAsyncComponent(() => import('@/components/view/ObjectStoreBrowser.vue'))),
          show: (record) => { return record.provider !== 'Simulator' }

        },
        {
          name: 'events',
          resourceType: 'Bucket',
          component: shallowRef(defineAsyncComponent(() => import('@/components/view/EventsTab.vue'))),
          show: () => { return 'listEvents' in store.getters.apis }
        }
      ],
      actions: [
        {
          api: 'createBucket',
          icon: 'plus-outlined',
          docHelp: 'installguide/configuration.html#create-bucket',
          label: 'label.create.bucket',
          listView: true,
          popup: true,
          component: shallowRef(defineAsyncComponent(() => import('@/views/storage/CreateBucket.vue')))
        },
        {
          api: 'updateBucket',
          icon: 'edit-outlined',
          docHelp: 'adminguide/object_storage.html#update-bucket',
          label: 'label.bucket.update',
          dataView: true,
          popup: true,
          component: shallowRef(defineAsyncComponent(() => import('@/views/storage/UpdateBucket.vue'))),
          show: (record) => { return record.state !== 'Destroyed' }
        },
        {
          api: 'deleteBucket',
          icon: 'delete-outlined',
          label: 'label.bucket.delete',
          message: 'message.bucket.delete',
          dataView: true,
          show: (record) => { return record.state !== 'Destroyed' },
          groupAction: true,
          popup: true,
          groupMap: (selection) => { return selection.map(x => { return { id: x } }) }
        }
      ]
    },
    {
      name: 'sharedfs',
      title: 'label.shared.filesystems',
      icon: 'file-text-outlined',
      permission: ['listSharedFileSystems'],
      resourceType: 'SharedFS',
      columns: () => {
        const fields = ['name', 'state', 'sizegb']
        const metricsFields = ['diskkbsread', 'diskkbswrite', 'utilization', 'physicalsize']

        if (store.getters.metrics) {
          fields.push(...metricsFields)
        }
        if (store.getters.userInfo.roletype === 'Admin') {
          fields.push('storage')
          fields.push('account')
        } else if (store.getters.userInfo.roletype === 'DomainAdmin') {
          fields.push('account')
        }
        if (store.getters.listAllProjects) {
          fields.push('project')
        }
        fields.push('zonename')

        return fields
      },
      details: ['id', 'name', 'description', 'state', 'filesystem', 'diskofferingdisplaytext', 'ipaddress', 'sizegb', 'provider', 'protocol', 'provisioningtype', 'utilization', 'diskkbsread', 'diskkbswrite', 'diskioread', 'diskiowrite', 'account', 'domain', 'created'],
      tabs: [{
        component: shallowRef(defineAsyncComponent(() => import('@/views/storage/SharedFSTab.vue')))
      }],
      searchFilters: () => {
        var filters = ['name', 'zoneid', 'domainid', 'account', 'networkid', 'serviceofferingid', 'diskofferingid']
        return filters
      },
      actions: [
        {
          api: 'createSharedFileSystem',
          icon: 'plus-outlined',
          docHelp: 'adminguide/storage.html#creating-a-new-file-share',
          label: 'label.create.sharedfs',
          listView: true,
          popup: true,
          component: shallowRef(defineAsyncComponent(() => import('@/views/storage/CreateSharedFS.vue')))
        },
        {
          api: 'updateSharedFileSystem',
          icon: 'edit-outlined',
          docHelp: 'adminguide/storage.html#lifecycle-operations',
          label: 'label.update.sharedfs',
          dataView: true,
          popup: true,
          component: shallowRef(defineAsyncComponent(() => import('@/views/storage/UpdateSharedFS.vue')))
        },
        {
          api: 'startSharedFileSystem',
          icon: 'caret-right-outlined',
          label: 'label.action.start.sharedfs',
          message: 'message.action.start.sharedfs',
          docHelp: 'adminguide/storage.html#lifecycle-operations',
          dataView: true,
          popup: true,
          groupAction: true,
          groupMap: (selection) => { return selection.map(x => { return { id: x } }) },
          show: (record) => { return ['Stopped'].includes(record.state) }
        },
        {
          api: 'stopSharedFileSystem',
          icon: 'poweroff-outlined',
          label: 'label.action.stop.sharedfs',
          message: 'message.action.stop.sharedfs',
          docHelp: 'adminguide/storage.html#lifecycle-operations',
          dataView: true,
          popup: true,
          groupAction: true,
          groupMap: (selection, values) => { return selection.map(x => { return { id: x, forced: values.forced } }) },
          args: ['forced'],
          show: (record) => { return ['Ready'].includes(record.state) }
        },
        {
          api: 'restartSharedFileSystem',
          icon: 'reload-outlined',
          docHelp: 'adminguide/storage.html#lifecycle-operations',
          label: 'label.action.restart.sharedfs',
          message: 'message.action.restart.sharedfs',
          dataView: true,
          popup: true,
          args: ['cleanup'],
          show: (record) => { return ['Stopped', 'Ready', 'Detached'].includes(record.state) }
        },
        {
          api: 'changeSharedFileSystemDiskOffering',
          icon: 'swap-outlined',
          docHelp: 'adminguide/storage.html#lifecycle-operations',
          label: 'label.change.disk.offering',
          dataView: true,
          popup: true,
          component: shallowRef(defineAsyncComponent(() => import('@/views/storage/ChangeSharedFSDiskOffering.vue'))),
          show: (record) => { return ['Stopped', 'Ready'].includes(record.state) }
        },
        {
          api: 'changeSharedFileSystemServiceOffering',
          icon: 'arrows-alt-outlined',
          docHelp: 'adminguide/storage.html#lifecycle-operations',
          label: 'label.change.service.offering',
          dataView: true,
          popup: true,
          component: shallowRef(defineAsyncComponent(() => import('@/views/storage/ChangeSharedFSServiceOffering.vue'))),
          show: (record) => { return ['Stopped'].includes(record.state) }
        },
        {
          api: 'destroySharedFileSystem',
          icon: 'delete-outlined',
          docHelp: 'adminguide/storage.html#lifecycle-operations',
          label: 'label.destroy.sharedfs',
          message: 'message.action.destroy.sharedfs',
          dataView: true,
          popup: true,
          groupAction: true,
          groupMap: (selection, values) => { return selection.map(x => { return { id: x, expunge: values.expunge, forced: values.forced } }) },
          args: ['expunge', 'forced'],
          show: (record) => { return !['Destroyed', 'Expunging', 'Error'].includes(record.state) }
        },
        {
          api: 'recoverSharedFileSystem',
          icon: 'medicine-box-outlined',
          docHelp: 'adminguide/storage.html#lifecycle-operations',
          label: 'label.recover.sharedfs',
          message: 'message.action.recover.sharedfs',
          dataView: true,
          show: (record) => { return record.state === 'Destroyed' }
        },
        {
          api: 'expungeSharedFileSystem',
          icon: 'delete-outlined',
          docHelp: 'adminguide/storage.html#lifecycle-operations',
          label: 'label.expunge.sharedfs',
          message: 'message.action.expunge.sharedfs',
          dataView: true,
          popup: true,
          show: (record) => { return ['Destroyed', 'Expunging', 'Error'].includes(record.state) }
        }
      ]
    }
  ]
}<|MERGE_RESOLUTION|>--- conflicted
+++ resolved
@@ -64,11 +64,7 @@
 
         return fields
       },
-<<<<<<< HEAD
-      details: ['name', 'id', 'type', 'storagetype', 'diskofferingdisplaytext', 'deviceid', 'sizegb', 'physicalsize', 'provisioningtype', 'utilization', 'usedfsbytes', 'kvdoenable', 'compress', 'dedup', 'savingrate', 'diskkbsread', 'diskkbswrite', 'diskioread', 'diskiowrite', 'diskiopstotal', 'miniops', 'maxiops', 'path'],
-=======
-      details: ['name', 'id', 'type', 'storagetype', 'diskofferingdisplaytext', 'deviceid', 'sizegb', 'physicalsize', 'provisioningtype', 'utilization', 'diskkbsread', 'diskkbswrite', 'diskioread', 'diskiowrite', 'diskiopstotal', 'miniops', 'maxiops', 'path', 'deleteprotection'],
->>>>>>> 28d774ec
+      details: ['name', 'id', 'type', 'storagetype', 'diskofferingdisplaytext', 'deviceid', 'sizegb', 'physicalsize', 'provisioningtype', 'utilization', 'usedfsbytes', 'kvdoenable', 'compress', 'dedup', 'savingrate', 'diskkbsread', 'diskkbswrite', 'diskioread', 'diskiowrite', 'diskiopstotal', 'miniops', 'maxiops', 'path', 'deleteprotection'],
       related: [{
         name: 'snapshot',
         title: 'label.snapshots',
