--- conflicted
+++ resolved
@@ -126,7 +126,6 @@
       vueProps.$localStorage.set(CUSTOM_COLUMNS, customColumns)
       state.customColumns = customColumns
     },
-<<<<<<< HEAD
     SET_FAVICON_STATE_INTERVAL: (state, faviconStateInterval) => {
       vueProps.$localStorage.set(FAVICON_STATE_INTERVAL, faviconStateInterval)
       state.faviconStateInterval = faviconStateInterval
@@ -134,10 +133,9 @@
     SET_FAVICON_STATE_CAPACITY: (state, faviconStateCapacity) => {
       vueProps.$localStorage.set(FAVICON_STATE_CAPACITY, faviconStateCapacity)
       state.faviconStateCapacity = faviconStateCapacity
-=======
+    },
     SET_SHUTDOWN_TRIGGERED: (state, shutdownTriggered) => {
       state.shutdownTriggered = shutdownTriggered
->>>>>>> 5fa9b8f6
     }
   },
   actions: {
@@ -195,16 +193,14 @@
     SetCustomColumns ({ commit }, bool) {
       commit('SET_CUSTOM_COLUMNS', bool)
     },
-<<<<<<< HEAD
     SetFaviconStateInterval ({ commit }, faviconStateInterval) {
       commit('SET_FAVICON_STATE_INTERVAL', faviconStateInterval)
     },
     SetFaviconStateCapacity ({ commit }, faviconStateCapacity) {
       commit('SET_FAVICON_STATE_CAPACITY', faviconStateCapacity)
-=======
+    },
     SetShutdownTriggered ({ commit }, bool) {
       commit('SET_SHUTDOWN_TRIGGERED', bool)
->>>>>>> 5fa9b8f6
     }
   }
 }
