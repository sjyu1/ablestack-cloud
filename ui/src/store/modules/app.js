--- conflicted
+++ resolved
@@ -124,14 +124,12 @@
       vueProps.$localStorage.set(CUSTOM_COLUMNS, customColumns)
       state.customColumns = customColumns
     },
-<<<<<<< HEAD
-    SET_SHUTDOWN_TRIGGERED: (state, shutdownTriggered) => {
-      state.shutdownTriggered = shutdownTriggered
-=======
     RELOAD_ALL_PROJECTS: (state, allProjects = []) => {
       vueProps.$localStorage.set(RELOAD_ALL_PROJECTS, allProjects)
       state.allProjects = allProjects
->>>>>>> 3c38ed7a
+    },
+    SET_SHUTDOWN_TRIGGERED: (state, shutdownTriggered) => {
+      state.shutdownTriggered = shutdownTriggered
     }
   },
   actions: {
@@ -189,13 +187,11 @@
     SetCustomColumns ({ commit }, bool) {
       commit('SET_CUSTOM_COLUMNS', bool)
     },
-<<<<<<< HEAD
+    ReloadAllProjects ({ commit, allProjects }) {
+      commit('RELOAD_ALL_PROJECTS', allProjects)
+    },
     SetShutdownTriggered ({ commit }, bool) {
       commit('SET_SHUTDOWN_TRIGGERED', bool)
-=======
-    ReloadAllProjects ({ commit, allProjects }) {
-      commit('RELOAD_ALL_PROJECTS', allProjects)
->>>>>>> 3c38ed7a
     }
   }
 }
