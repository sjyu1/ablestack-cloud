// Licensed to the Apache Software Foundation (ASF) under one
// or more contributor license agreements.  See the NOTICE file
// distributed with this work for additional information
// regarding copyright ownership.  The ASF licenses this file
// to you under the Apache License, Version 2.0 (the
// "License"); you may not use this file except in compliance
// with the License.  You may obtain a copy of the License at
//
//   http://www.apache.org/licenses/LICENSE-2.0
//
// Unless required by applicable law or agreed to in writing,
// software distributed under the License is distributed on an
// "AS IS" BASIS, WITHOUT WARRANTIES OR CONDITIONS OF ANY
// KIND, either express or implied.  See the License for the
// specific language governing permissions and limitations
// under the License.

import Cookies from 'js-cookie'
import message from 'ant-design-vue/es/message'
import notification from 'ant-design-vue/es/notification'

import { vueProps } from '@/vue-app'
import router from '@/router'
import store from '@/store'
import { login, logout, api } from '@/api'
import { i18n } from '@/locales'

import {
  ACCESS_TOKEN,
  CURRENT_PROJECT,
  DEFAULT_THEME,
  APIS,
  ZONES,
  TIMEZONE_OFFSET,
  USE_BROWSER_TIMEZONE,
  HEADER_NOTICES,
  DOMAIN_STORE,
  DARK_MODE,
  CUSTOM_COLUMNS
} from '@/store/mutation-types'

const user = {
  state: {
    token: '',
    name: '',
    avatar: '',
    info: {},
    apis: {},
    features: {},
    project: {},
    headerNotices: [],
    isLdapEnabled: false,
    cloudian: {},
    zones: {},
    timezoneoffset: 0.0,
    usebrowsertimezone: false,
    domainStore: {},
    darkMode: false,
    defaultListViewPageSize: 20,
    countNotify: 0,
    loginFlag: false,
    logoutFlag: false,
    customColumns: {},
    shutdownTriggered: false,
    twoFaEnabled: false,
    twoFaProvider: '',
    twoFaIssuer: '',
<<<<<<< HEAD
    firstLogin: ''
=======
    customHypervisorName: 'Custom'
>>>>>>> 2e6100d8
  },

  mutations: {
    SET_TOKEN: (state, token) => {
      state.token = token
    },
    SET_TIMEZONE_OFFSET: (state, timezoneoffset) => {
      vueProps.$localStorage.set(TIMEZONE_OFFSET, timezoneoffset)
      state.timezoneoffset = timezoneoffset
    },
    SET_USE_BROWSER_TIMEZONE: (state, bool) => {
      vueProps.$localStorage.set(USE_BROWSER_TIMEZONE, bool)
      state.usebrowsertimezone = bool
    },
    SET_PROJECT: (state, project = {}) => {
      vueProps.$localStorage.set(CURRENT_PROJECT, project)
      state.project = project
    },
    SET_NAME: (state, name) => {
      state.name = name
    },
    SET_AVATAR: (state, avatar) => {
      state.avatar = avatar
    },
    SET_INFO: (state, info) => {
      state.info = info
    },
    SET_APIS: (state, apis) => {
      state.apis = apis
      vueProps.$localStorage.set(APIS, apis)
    },
    SET_FEATURES: (state, features) => {
      state.features = features
    },
    SET_HEADER_NOTICES: (state, noticeJsonArray) => {
      vueProps.$localStorage.set(HEADER_NOTICES, noticeJsonArray)
      state.headerNotices = noticeJsonArray
    },
    SET_LDAP: (state, isLdapEnabled) => {
      state.isLdapEnabled = isLdapEnabled
    },
    SET_CLOUDIAN: (state, cloudian) => {
      state.cloudian = cloudian
    },
    RESET_THEME: (state) => {
      vueProps.$localStorage.set(DEFAULT_THEME, 'light')
    },
    SET_ZONES: (state, zones) => {
      state.zones = zones
      vueProps.$localStorage.set(ZONES, zones)
    },
    SET_DOMAIN_STORE (state, domainStore) {
      state.domainStore = domainStore
      vueProps.$localStorage.set(DOMAIN_STORE, domainStore)
    },
    SET_DARK_MODE (state, darkMode) {
      state.darkMode = darkMode
      vueProps.$localStorage.set(DARK_MODE, darkMode)
    },
    SET_DEFAULT_LISTVIEW_PAGE_SIZE: (state, defaultListViewPageSize) => {
      state.defaultListViewPageSize = defaultListViewPageSize
    },
    SET_COUNT_NOTIFY (state, number) {
      state.countNotify = number
    },
    SET_CUSTOM_COLUMNS: (state, customColumns) => {
      vueProps.$localStorage.set(CUSTOM_COLUMNS, customColumns)
      state.customColumns = customColumns
    },
    SET_SHUTDOWN_TRIGGERED: (state, shutdownTriggered) => {
      state.shutdownTriggered = shutdownTriggered
    },
    SET_LOGOUT_FLAG: (state, flag) => {
      state.logoutFlag = flag
    },
    SET_2FA_ENABLED: (state, flag) => {
      state.twoFaEnabled = flag
    },
    SET_2FA_PROVIDER: (state, flag) => {
      state.twoFaProvider = flag
    },
    SET_2FA_ISSUER: (state, flag) => {
      state.twoFaIssuer = flag
    },
    SET_LOGIN_FLAG: (state, flag) => {
      state.loginFlag = flag
    },
<<<<<<< HEAD
    SET_FIRST_LOGIN: (state, flag) => {
      state.firstLogin = flag
=======
    SET_CUSTOM_HYPERVISOR_NAME (state, name) {
      state.customHypervisorName = name
>>>>>>> 2e6100d8
    }
  },

  actions: {
    SetProject ({ commit }, project) {
      commit('SET_PROJECT', project)
    },
    Login ({ commit }, userInfo) {
      return new Promise((resolve, reject) => {
        login(userInfo).then(response => {
          const result = response.loginresponse || {}
          Cookies.set('account', result.account, { expires: 1 })
          Cookies.set('domainid', result.domainid, { expires: 1 })
          Cookies.set('role', result.type, { expires: 1 })
          Cookies.set('timezone', result.timezone, { expires: 1 })
          Cookies.set('timezoneoffset', result.timezoneoffset, { expires: 1 })
          Cookies.set('userfullname', result.firstname + ' ' + result.lastname, { expires: 1 })
          Cookies.set('userid', result.userid, { expires: 1 })
          Cookies.set('username', result.username, { expires: 1 })
          Cookies.set('firstlogin', result.firstlogin)
          vueProps.$localStorage.set(ACCESS_TOKEN, result.sessionkey, 24 * 60 * 60 * 1000)
          commit('SET_TOKEN', result.sessionkey)
          commit('SET_TIMEZONE_OFFSET', result.timezoneoffset)

          const cachedUseBrowserTimezone = vueProps.$localStorage.get(USE_BROWSER_TIMEZONE, false)
          commit('SET_USE_BROWSER_TIMEZONE', cachedUseBrowserTimezone)
          const darkMode = vueProps.$localStorage.get(DARK_MODE, false)
          commit('SET_DARK_MODE', darkMode)
          const cachedCustomColumns = vueProps.$localStorage.get(CUSTOM_COLUMNS, {})
          commit('SET_CUSTOM_COLUMNS', cachedCustomColumns)

          commit('SET_APIS', {})
          commit('SET_NAME', '')
          commit('SET_AVATAR', '')
          commit('SET_INFO', {})
          commit('SET_PROJECT', {})
          commit('SET_HEADER_NOTICES', [])
          commit('SET_FEATURES', {})
          commit('SET_LDAP', {})
          commit('SET_CLOUDIAN', {})
          commit('SET_DOMAIN_STORE', {})
          commit('SET_LOGOUT_FLAG', false)
          commit('SET_2FA_ENABLED', (result.is2faenabled === 'true'))
          commit('SET_2FA_PROVIDER', result.providerfor2fa)
          commit('SET_2FA_ISSUER', result.issuerfor2fa)
          commit('SET_FIRST_LOGIN', (result.firstlogin === 'true'))
          commit('SET_LOGIN_FLAG', false)
          notification.destroy()

          resolve()
        }).catch(error => {
          reject(error)
        })
      })
    },

    GetInfo ({ commit }, switchDomain) {
      return new Promise((resolve, reject) => {
        const cachedApis = switchDomain ? {} : vueProps.$localStorage.get(APIS, {})
        const cachedZones = vueProps.$localStorage.get(ZONES, [])
        const cachedTimezoneOffset = vueProps.$localStorage.get(TIMEZONE_OFFSET, 0.0)
        const cachedUseBrowserTimezone = vueProps.$localStorage.get(USE_BROWSER_TIMEZONE, false)
        const cachedCustomColumns = vueProps.$localStorage.get(CUSTOM_COLUMNS, {})
        const domainStore = vueProps.$localStorage.get(DOMAIN_STORE, {})
        const darkMode = vueProps.$localStorage.get(DARK_MODE, false)
        const hasAuth = Object.keys(cachedApis).length > 0

        commit('SET_DOMAIN_STORE', domainStore)
        commit('SET_DARK_MODE', darkMode)
        if (hasAuth) {
          console.log('Login detected, using cached APIs')
          commit('SET_ZONES', cachedZones)
          commit('SET_APIS', cachedApis)
          commit('SET_TIMEZONE_OFFSET', cachedTimezoneOffset)
          commit('SET_USE_BROWSER_TIMEZONE', cachedUseBrowserTimezone)
          commit('SET_CUSTOM_COLUMNS', cachedCustomColumns)

          // Ensuring we get the user info so that store.getters.user is never empty when the page is freshly loaded
          api('listUsers', { username: Cookies.get('username'), listall: true }).then(response => {
            const result = response.listusersresponse.user[0]
            commit('SET_INFO', result)
            commit('SET_NAME', result.firstname + ' ' + result.lastname)
            resolve(cachedApis)
          }).catch(error => {
            reject(error)
          })
        } else if (store.getters.loginFlag) {
          const hide = message.loading(i18n.global.t('message.discovering.feature'), 0)
          api('listZones').then(json => {
            const zones = json.listzonesresponse.zone || []
            commit('SET_ZONES', zones)
          }).catch(error => {
            reject(error)
          })
          api('listApis').then(response => {
            const apis = {}
            const apiList = response.listapisresponse.api
            for (var idx = 0; idx < apiList.length; idx++) {
              const api = apiList[idx]
              const apiName = api.name
              apis[apiName] = {
                params: api.params,
                response: api.response
              }
            }
            commit('SET_APIS', apis)
            resolve(apis)
            store.dispatch('GenerateRoutes', { apis }).then(() => {
              store.getters.addRouters.map(route => {
                router.addRoute(route)
              })
            })
            hide()
            message.success(i18n.global.t('message.sussess.discovering.feature'))
          }).catch(error => {
            reject(error)
          })
        }

        api('listUsers', { username: Cookies.get('username') }).then(response => {
          const result = response.listusersresponse.user[0]
          commit('SET_INFO', result)
          commit('SET_NAME', result.firstname + ' ' + result.lastname)
        }).catch(error => {
          reject(error)
        })

        api('listCapabilities').then(response => {
          const result = response.listcapabilitiesresponse.capability
          commit('SET_FEATURES', result)
          if (result && result.defaultuipagesize) {
            commit('SET_DEFAULT_LISTVIEW_PAGE_SIZE', result.defaultuipagesize)
          }
        }).catch(error => {
          reject(error)
        })

        api('listLdapConfigurations').then(response => {
          const ldapEnable = (response.ldapconfigurationresponse.count > 0)
          commit('SET_LDAP', ldapEnable)
        }).catch(error => {
          reject(error)
        })

        api('cloudianIsEnabled').then(response => {
          const cloudian = response.cloudianisenabledresponse.cloudianisenabled || {}
          commit('SET_CLOUDIAN', cloudian)
        }).catch(ignored => {
        })

        api('listConfigurations', { name: 'hypervisor.custom.display.name' }).then(json => {
          if (json.listconfigurationsresponse.configuration !== null) {
            const config = json.listconfigurationsresponse.configuration[0]
            commit('SET_CUSTOM_HYPERVISOR_NAME', config.value)
          }
        }).catch(error => {
          reject(error)
        })
      })
    },

    Logout ({ commit, state }) {
      return new Promise((resolve) => {
        var cloudianUrl = null
        if (state.cloudian.url && state.cloudian.enabled) {
          cloudianUrl = state.cloudian.url + 'logout.htm?redirect=' + encodeURIComponent(window.location.href)
        }

        logout(state.token).then(() => {
          message.destroy()
          if (cloudianUrl) {
            window.location.href = cloudianUrl
          } else {
            resolve()
          }
        }).catch(() => {
          resolve()
        }).finally(() => {
          Object.keys(Cookies.get()).forEach(cookieName => {
            Cookies.remove(cookieName)
            Cookies.remove(cookieName, { path: '/client' })
          })

          commit('SET_TOKEN', '')
          commit('SET_APIS', {})
          commit('SET_PROJECT', {})
          commit('SET_HEADER_NOTICES', [])
          commit('SET_FEATURES', {})
          commit('SET_LDAP', {})
          commit('SET_CLOUDIAN', {})
          commit('RESET_THEME')
          commit('SET_DOMAIN_STORE', {})
          commit('SET_LOGOUT_FLAG', true)
          commit('SET_2FA_ENABLED', false)
          commit('SET_2FA_PROVIDER', '')
          commit('SET_2FA_ISSUER', '')
          commit('SET_LOGIN_FLAG', false)
          commit('SET_FIRST_LOGIN', '')
          vueProps.$localStorage.remove(CURRENT_PROJECT)
          vueProps.$localStorage.remove(ACCESS_TOKEN)
          vueProps.$localStorage.remove(HEADER_NOTICES)
        })
      })
    },
    AddHeaderNotice ({ commit }, noticeJson) {
      if (!noticeJson || !noticeJson.title) {
        return
      }
      const noticeArray = vueProps.$localStorage.get(HEADER_NOTICES, [])
      const noticeIdx = noticeArray.findIndex(notice => notice.key === noticeJson.key)
      if (noticeIdx === -1) {
        noticeArray.push(noticeJson)
      } else {
        const existingNotice = noticeArray[noticeIdx]
        noticeJson.timestamp = existingNotice.timestamp
        noticeArray[noticeIdx] = noticeJson
      }
      noticeArray.sort(function (a, b) {
        return new Date(b.timestamp) - new Date(a.timestamp)
      })
      commit('SET_HEADER_NOTICES', noticeArray)
    },
    ProjectView ({ commit }, projectid) {
      return new Promise((resolve, reject) => {
        api('listApis', { projectid: projectid }).then(response => {
          const apis = {}
          const apiList = response.listapisresponse.api
          for (var idx = 0; idx < apiList.length; idx++) {
            const api = apiList[idx]
            const apiName = api.name
            apis[apiName] = {
              params: api.params,
              response: api.response
            }
          }
          commit('SET_APIS', apis)
          resolve(apis)
          store.dispatch('GenerateRoutes', { apis }).then(() => {
            store.getters.addRouters.map(route => {
              router.addRoute(route)
            })
          })
        }).catch(error => {
          reject(error)
        })
      })
    },
    RefreshFeatures ({ commit }) {
      return new Promise((resolve, reject) => {
        api('listCapabilities').then(response => {
          const result = response.listcapabilitiesresponse.capability
          resolve(result)
          commit('SET_FEATURES', result)
        }).catch(error => {
          reject(error)
        })

        api('listConfigurations', { name: 'hypervisor.custom.display.name' }).then(json => {
          if (json.listconfigurationsresponse.configuration !== null) {
            const config = json.listconfigurationsresponse.configuration[0]
            commit('SET_CUSTOM_HYPERVISOR_NAME', config.value)
          }
        }).catch(error => {
          reject(error)
        })
      })
    },
    UpdateConfiguration ({ commit }) {
      return new Promise((resolve, reject) => {
        api('listLdapConfigurations').then(response => {
          const ldapEnable = (response.ldapconfigurationresponse.count > 0)
          commit('SET_LDAP', ldapEnable)
        }).catch(error => {
          reject(error)
        })
      })
    },
    SetDomainStore ({ commit }, domainStore) {
      commit('SET_DOMAIN_STORE', domainStore)
    },
    SetDarkMode ({ commit }, darkMode) {
      commit('SET_DARK_MODE', darkMode)
    },
    SetLoginFlag ({ commit }, loggedIn) {
      commit('SET_LOGIN_FLAG', loggedIn)
    },
    SetCustomHypervisorName ({ commit }, name) {
      commit('SET_CUSTOM_HYPERVISOR_NAME', name)
    }
  }
}

export default user<|MERGE_RESOLUTION|>--- conflicted
+++ resolved
@@ -65,11 +65,8 @@
     twoFaEnabled: false,
     twoFaProvider: '',
     twoFaIssuer: '',
-<<<<<<< HEAD
-    firstLogin: ''
-=======
+    firstLogin: '',
     customHypervisorName: 'Custom'
->>>>>>> 2e6100d8
   },
 
   mutations: {
@@ -157,13 +154,11 @@
     SET_LOGIN_FLAG: (state, flag) => {
       state.loginFlag = flag
     },
-<<<<<<< HEAD
     SET_FIRST_LOGIN: (state, flag) => {
       state.firstLogin = flag
-=======
+    },
     SET_CUSTOM_HYPERVISOR_NAME (state, name) {
       state.customHypervisorName = name
->>>>>>> 2e6100d8
     }
   },
 
