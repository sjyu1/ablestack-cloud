// Licensed to the Apache Software Foundation (ASF) under one
// or more contributor license agreements.  See the NOTICE file
// distributed with this work for additional information
// regarding copyright ownership.  The ASF licenses this file
// to you under the Apache License, Version 2.0 (the
// "License"); you may not use this file except in compliance
// with the License.  You may obtain a copy of the License at
//
//   http://www.apache.org/licenses/LICENSE-2.0
//
// Unless required by applicable law or agreed to in writing,
// software distributed under the License is distributed on an
// "AS IS" BASIS, WITHOUT WARRANTIES OR CONDITIONS OF ANY
// KIND, either express or implied.  See the License for the
// specific language governing permissions and limitations
// under the License.

import Cookies from 'js-cookie'
import message from 'ant-design-vue/es/message'
import notification from 'ant-design-vue/es/notification'

import { vueProps } from '@/vue-app'
import router from '@/router'
import store from '@/store'
import { login, logout, api } from '@/api'
import { i18n } from '@/locales'

import {
  ACCESS_TOKEN,
  CURRENT_PROJECT,
  DEFAULT_THEME,
  APIS,
  ZONES,
  TIMEZONE_OFFSET,
  USE_BROWSER_TIMEZONE,
  HEADER_NOTICES,
  DOMAIN_STORE,
  DARK_MODE,
  CUSTOM_COLUMNS
} from '@/store/mutation-types'

const user = {
  state: {
    token: '',
    name: '',
    avatar: '',
    info: {},
    apis: {},
    features: {},
    project: {},
    headerNotices: [],
    isLdapEnabled: false,
    cloudian: {},
    zones: {},
    timezoneoffset: 0.0,
    usebrowsertimezone: false,
    domainStore: {},
    darkMode: false,
    defaultListViewPageSize: 20,
    countNotify: 0,
    loginFlag: false,
    logoutFlag: false,
    customColumns: {},
    shutdownTriggered: false,
    twoFaEnabled: false,
    twoFaProvider: '',
    twoFaIssuer: '',
<<<<<<< HEAD
    firstLogin: '',
    customHypervisorName: 'Custom'
=======
    customHypervisorName: 'Custom',
    readyForShutdownPollingJob: ''
>>>>>>> 8a34afa8
  },

  mutations: {
    SET_TOKEN: (state, token) => {
      state.token = token
    },
    SET_TIMEZONE_OFFSET: (state, timezoneoffset) => {
      vueProps.$localStorage.set(TIMEZONE_OFFSET, timezoneoffset)
      state.timezoneoffset = timezoneoffset
    },
    SET_USE_BROWSER_TIMEZONE: (state, bool) => {
      vueProps.$localStorage.set(USE_BROWSER_TIMEZONE, bool)
      state.usebrowsertimezone = bool
    },
    SET_PROJECT: (state, project = {}) => {
      vueProps.$localStorage.set(CURRENT_PROJECT, project)
      state.project = project
    },
    SET_NAME: (state, name) => {
      state.name = name
    },
    SET_AVATAR: (state, avatar) => {
      state.avatar = avatar
    },
    SET_INFO: (state, info) => {
      state.info = info
    },
    SET_APIS: (state, apis) => {
      state.apis = apis
      vueProps.$localStorage.set(APIS, apis)
    },
    SET_FEATURES: (state, features) => {
      state.features = features
    },
    SET_HEADER_NOTICES: (state, noticeJsonArray) => {
      vueProps.$localStorage.set(HEADER_NOTICES, noticeJsonArray)
      state.headerNotices = noticeJsonArray
    },
    SET_LDAP: (state, isLdapEnabled) => {
      state.isLdapEnabled = isLdapEnabled
    },
    SET_CLOUDIAN: (state, cloudian) => {
      state.cloudian = cloudian
    },
    RESET_THEME: (state) => {
      vueProps.$localStorage.set(DEFAULT_THEME, 'light')
    },
    SET_ZONES: (state, zones) => {
      state.zones = zones
      vueProps.$localStorage.set(ZONES, zones)
    },
    SET_DOMAIN_STORE (state, domainStore) {
      state.domainStore = domainStore
      vueProps.$localStorage.set(DOMAIN_STORE, domainStore)
    },
    SET_DARK_MODE (state, darkMode) {
      state.darkMode = darkMode
      vueProps.$localStorage.set(DARK_MODE, darkMode)
    },
    SET_DEFAULT_LISTVIEW_PAGE_SIZE: (state, defaultListViewPageSize) => {
      state.defaultListViewPageSize = defaultListViewPageSize
    },
    SET_COUNT_NOTIFY (state, number) {
      state.countNotify = number
    },
    SET_CUSTOM_COLUMNS: (state, customColumns) => {
      vueProps.$localStorage.set(CUSTOM_COLUMNS, customColumns)
      state.customColumns = customColumns
    },
    SET_SHUTDOWN_TRIGGERED: (state, shutdownTriggered) => {
      state.shutdownTriggered = shutdownTriggered
    },
    SET_LOGOUT_FLAG: (state, flag) => {
      state.logoutFlag = flag
    },
    SET_2FA_ENABLED: (state, flag) => {
      state.twoFaEnabled = flag
    },
    SET_2FA_PROVIDER: (state, flag) => {
      state.twoFaProvider = flag
    },
    SET_2FA_ISSUER: (state, flag) => {
      state.twoFaIssuer = flag
    },
    SET_LOGIN_FLAG: (state, flag) => {
      state.loginFlag = flag
    },
    SET_FIRST_LOGIN: (state, flag) => {
      state.firstLogin = flag
    },
    SET_CUSTOM_HYPERVISOR_NAME (state, name) {
      state.customHypervisorName = name
    },
    SET_READY_FOR_SHUTDOWN_POLLING_JOB: (state, job) => {
      state.readyForShutdownPollingJob = job
    }
  },

  actions: {
    SetProject ({ commit }, project) {
      commit('SET_PROJECT', project)
    },
    Login ({ commit }, userInfo) {
      return new Promise((resolve, reject) => {
        login(userInfo).then(response => {
          const result = response.loginresponse || {}
          Cookies.set('account', result.account, { expires: 1 })
          Cookies.set('domainid', result.domainid, { expires: 1 })
          Cookies.set('role', result.type, { expires: 1 })
          Cookies.set('timezone', result.timezone, { expires: 1 })
          Cookies.set('timezoneoffset', result.timezoneoffset, { expires: 1 })
          Cookies.set('userfullname', result.firstname + ' ' + result.lastname, { expires: 1 })
          Cookies.set('userid', result.userid, { expires: 1 })
          Cookies.set('username', result.username, { expires: 1 })
          Cookies.set('firstlogin', result.firstlogin)
          vueProps.$localStorage.set(ACCESS_TOKEN, result.sessionkey, 24 * 60 * 60 * 1000)
          commit('SET_TOKEN', result.sessionkey)
          commit('SET_TIMEZONE_OFFSET', result.timezoneoffset)

          const cachedUseBrowserTimezone = vueProps.$localStorage.get(USE_BROWSER_TIMEZONE, false)
          commit('SET_USE_BROWSER_TIMEZONE', cachedUseBrowserTimezone)
          const darkMode = vueProps.$localStorage.get(DARK_MODE, false)
          commit('SET_DARK_MODE', darkMode)
          const cachedCustomColumns = vueProps.$localStorage.get(CUSTOM_COLUMNS, {})
          commit('SET_CUSTOM_COLUMNS', cachedCustomColumns)

          commit('SET_APIS', {})
          commit('SET_NAME', '')
          commit('SET_AVATAR', '')
          commit('SET_INFO', {})
          commit('SET_PROJECT', {})
          commit('SET_HEADER_NOTICES', [])
          commit('SET_FEATURES', {})
          commit('SET_LDAP', {})
          commit('SET_CLOUDIAN', {})
          commit('SET_DOMAIN_STORE', {})
          commit('SET_LOGOUT_FLAG', false)
          commit('SET_2FA_ENABLED', (result.is2faenabled === 'true'))
          commit('SET_2FA_PROVIDER', result.providerfor2fa)
          commit('SET_2FA_ISSUER', result.issuerfor2fa)
          commit('SET_FIRST_LOGIN', (result.firstlogin === 'true'))
          commit('SET_LOGIN_FLAG', false)
          notification.destroy()

          resolve()
        }).catch(error => {
          reject(error)
        })
      })
    },

    GetInfo ({ commit }, switchDomain) {
      return new Promise((resolve, reject) => {
        const cachedApis = switchDomain ? {} : vueProps.$localStorage.get(APIS, {})
        const cachedZones = vueProps.$localStorage.get(ZONES, [])
        const cachedTimezoneOffset = vueProps.$localStorage.get(TIMEZONE_OFFSET, 0.0)
        const cachedUseBrowserTimezone = vueProps.$localStorage.get(USE_BROWSER_TIMEZONE, false)
        const cachedCustomColumns = vueProps.$localStorage.get(CUSTOM_COLUMNS, {})
        const domainStore = vueProps.$localStorage.get(DOMAIN_STORE, {})
        const darkMode = vueProps.$localStorage.get(DARK_MODE, false)
        const hasAuth = Object.keys(cachedApis).length > 0

        commit('SET_DOMAIN_STORE', domainStore)
        commit('SET_DARK_MODE', darkMode)
        if (hasAuth) {
          console.log('Login detected, using cached APIs')
          commit('SET_ZONES', cachedZones)
          commit('SET_APIS', cachedApis)
          commit('SET_TIMEZONE_OFFSET', cachedTimezoneOffset)
          commit('SET_USE_BROWSER_TIMEZONE', cachedUseBrowserTimezone)
          commit('SET_CUSTOM_COLUMNS', cachedCustomColumns)

          // Ensuring we get the user info so that store.getters.user is never empty when the page is freshly loaded
          api('listUsers', { username: Cookies.get('username'), listall: true }).then(response => {
            const result = response.listusersresponse.user[0]
            commit('SET_INFO', result)
            commit('SET_NAME', result.firstname + ' ' + result.lastname)
            resolve(cachedApis)
          }).catch(error => {
            reject(error)
          })
        } else if (store.getters.loginFlag) {
          const hide = message.loading(i18n.global.t('message.discovering.feature'), 0)
          api('listZones').then(json => {
            const zones = json.listzonesresponse.zone || []
            commit('SET_ZONES', zones)
          }).catch(error => {
            reject(error)
          })
          api('listApis').then(response => {
            const apis = {}
            const apiList = response.listapisresponse.api
            for (var idx = 0; idx < apiList.length; idx++) {
              const api = apiList[idx]
              const apiName = api.name
              apis[apiName] = {
                params: api.params,
                response: api.response
              }
            }
            commit('SET_APIS', apis)
            resolve(apis)
            store.dispatch('GenerateRoutes', { apis }).then(() => {
              store.getters.addRouters.map(route => {
                router.addRoute(route)
              })
            })
            hide()
            message.success(i18n.global.t('message.sussess.discovering.feature'))
          }).catch(error => {
            reject(error)
          })
        }

        api('listUsers', { username: Cookies.get('username') }).then(response => {
          const result = response.listusersresponse.user[0]
          commit('SET_INFO', result)
          commit('SET_NAME', result.firstname + ' ' + result.lastname)
        }).catch(error => {
          reject(error)
        })

        api('listCapabilities').then(response => {
          const result = response.listcapabilitiesresponse.capability
          commit('SET_FEATURES', result)
          if (result && result.defaultuipagesize) {
            commit('SET_DEFAULT_LISTVIEW_PAGE_SIZE', result.defaultuipagesize)
          }
          if (result && result.customhypervisordisplayname) {
            commit('SET_CUSTOM_HYPERVISOR_NAME', result.customhypervisordisplayname)
          }
        }).catch(error => {
          reject(error)
        })

        api('listLdapConfigurations').then(response => {
          const ldapEnable = (response.ldapconfigurationresponse.count > 0)
          commit('SET_LDAP', ldapEnable)
        }).catch(error => {
          reject(error)
        })

        api('cloudianIsEnabled').then(response => {
          const cloudian = response.cloudianisenabledresponse.cloudianisenabled || {}
          commit('SET_CLOUDIAN', cloudian)
        }).catch(ignored => {
        })
      })
    },

    Logout ({ commit, state }) {
      return new Promise((resolve) => {
        var cloudianUrl = null
        if (state.cloudian.url && state.cloudian.enabled) {
          cloudianUrl = state.cloudian.url + 'logout.htm?redirect=' + encodeURIComponent(window.location.href)
        }

        logout(state.token).then(() => {
          message.destroy()
          if (cloudianUrl) {
            window.location.href = cloudianUrl
          } else {
            resolve()
          }
        }).catch(() => {
          resolve()
        }).finally(() => {
          Object.keys(Cookies.get()).forEach(cookieName => {
            Cookies.remove(cookieName)
            Cookies.remove(cookieName, { path: '/client' })
          })

          commit('SET_TOKEN', '')
          commit('SET_APIS', {})
          commit('SET_PROJECT', {})
          commit('SET_HEADER_NOTICES', [])
          commit('SET_FEATURES', {})
          commit('SET_LDAP', {})
          commit('SET_CLOUDIAN', {})
          commit('RESET_THEME')
          commit('SET_DOMAIN_STORE', {})
          commit('SET_LOGOUT_FLAG', true)
          commit('SET_2FA_ENABLED', false)
          commit('SET_2FA_PROVIDER', '')
          commit('SET_2FA_ISSUER', '')
          commit('SET_LOGIN_FLAG', false)
          commit('SET_FIRST_LOGIN', '')
          vueProps.$localStorage.remove(CURRENT_PROJECT)
          vueProps.$localStorage.remove(ACCESS_TOKEN)
          vueProps.$localStorage.remove(HEADER_NOTICES)
        })
      })
    },
    AddHeaderNotice ({ commit }, noticeJson) {
      if (!noticeJson || !noticeJson.title) {
        return
      }
      const noticeArray = vueProps.$localStorage.get(HEADER_NOTICES, [])
      const noticeIdx = noticeArray.findIndex(notice => notice.key === noticeJson.key)
      if (noticeIdx === -1) {
        noticeArray.push(noticeJson)
      } else {
        const existingNotice = noticeArray[noticeIdx]
        noticeJson.timestamp = existingNotice.timestamp
        noticeArray[noticeIdx] = noticeJson
      }
      noticeArray.sort(function (a, b) {
        return new Date(b.timestamp) - new Date(a.timestamp)
      })
      commit('SET_HEADER_NOTICES', noticeArray)
    },
    ProjectView ({ commit }, projectid) {
      return new Promise((resolve, reject) => {
        api('listApis', { projectid: projectid }).then(response => {
          const apis = {}
          const apiList = response.listapisresponse.api
          for (var idx = 0; idx < apiList.length; idx++) {
            const api = apiList[idx]
            const apiName = api.name
            apis[apiName] = {
              params: api.params,
              response: api.response
            }
          }
          commit('SET_APIS', apis)
          resolve(apis)
          store.dispatch('GenerateRoutes', { apis }).then(() => {
            store.getters.addRouters.map(route => {
              router.addRoute(route)
            })
          })
        }).catch(error => {
          reject(error)
        })
      })
    },
    RefreshFeatures ({ commit }) {
      return new Promise((resolve, reject) => {
        api('listCapabilities').then(response => {
          const result = response.listcapabilitiesresponse.capability
          resolve(result)
          commit('SET_FEATURES', result)
        }).catch(error => {
          reject(error)
        })

        api('listConfigurations', { name: 'hypervisor.custom.display.name' }).then(json => {
          if (json.listconfigurationsresponse.configuration !== null) {
            const config = json.listconfigurationsresponse.configuration[0]
            commit('SET_CUSTOM_HYPERVISOR_NAME', config.value)
          }
        }).catch(error => {
          reject(error)
        })
      })
    },
    UpdateConfiguration ({ commit }) {
      return new Promise((resolve, reject) => {
        api('listLdapConfigurations').then(response => {
          const ldapEnable = (response.ldapconfigurationresponse.count > 0)
          commit('SET_LDAP', ldapEnable)
        }).catch(error => {
          reject(error)
        })
      })
    },
    SetDomainStore ({ commit }, domainStore) {
      commit('SET_DOMAIN_STORE', domainStore)
    },
    SetDarkMode ({ commit }, darkMode) {
      commit('SET_DARK_MODE', darkMode)
    },
    SetLoginFlag ({ commit }, loggedIn) {
      commit('SET_LOGIN_FLAG', loggedIn)
    },
    SetCustomHypervisorName ({ commit }, name) {
      commit('SET_CUSTOM_HYPERVISOR_NAME', name)
    }
  }
}

export default user<|MERGE_RESOLUTION|>--- conflicted
+++ resolved
@@ -65,13 +65,9 @@
     twoFaEnabled: false,
     twoFaProvider: '',
     twoFaIssuer: '',
-<<<<<<< HEAD
     firstLogin: '',
-    customHypervisorName: 'Custom'
-=======
     customHypervisorName: 'Custom',
     readyForShutdownPollingJob: ''
->>>>>>> 8a34afa8
   },
 
   mutations: {
