--- conflicted
+++ resolved
@@ -298,11 +298,7 @@
             <a-input v-model:value="form.radossecret" :placeholder="$t('label.rados.secret')" />
           </a-form-item>
         </div>
-<<<<<<< HEAD
-        <div v-if="form.protocol === 'Glue' || form.provider === 'ABLESTACK'">
-=======
         <div v-if="form.protocol === 'Glue Block' && form.provider === 'ABLESTACK'">
->>>>>>> 455d09b7
           <a-form-item name="kradosmonitor" ref="kradosmonitor" :label="$t('label.rados.monitor')">
             <a-input v-model:value="form.kradosmonitor" :placeholder="$t('label.rados.monitor')" />
           </a-form-item>
@@ -319,8 +315,6 @@
             <a-input v-model:value="form.kradospath" :placeholder="$t('label.rados.path')" />
           </a-form-item>
         </div>
-<<<<<<< HEAD
-=======
         <div v-if="form.protocol === 'Glue FileSystem' && form.provider === 'ABLESTACK'">
           <a-form-item name="gluefsserver" ref="gluefsserver">
             <template #label>
@@ -344,7 +338,6 @@
             <a-input v-model:value="form.gluefssecret" :placeholder="$t('label.gluefs.secret')" />
           </a-form-item>
         </div>
->>>>>>> 455d09b7
         <div v-if="form.protocol === 'CLVM'">
           <a-form-item name="volumegroup" ref="volumegroup" :label="$t('label.volumegroup')">
             <a-input v-model:value="form.volumegroup" :placeholder="$t('label.volumegroup')" />
@@ -542,11 +535,7 @@
       const cluster = this.clusters.find(cluster => cluster.id === this.form.cluster)
       this.hypervisorType = cluster.hypervisortype
       if (this.hypervisorType === 'KVM') {
-<<<<<<< HEAD
-        this.protocols = ['Glue', 'nfs', 'SharedMountPoint', 'RBD', 'CLVM', 'Gluster', 'Linstor', 'custom']
-=======
         this.protocols = ['Glue Block', 'Glue FileSystem', 'nfs', 'SharedMountPoint', 'RBD', 'CLVM', 'Gluster', 'Linstor', 'custom']
->>>>>>> 455d09b7
       } else if (this.hypervisorType === 'XenServer') {
         this.protocols = ['nfs', 'PreSetup', 'iscsi', 'custom']
       } else if (this.hypervisorType === 'VMware') {
@@ -803,11 +792,6 @@
           url = this.clvmURL(vg)
         } else if (values.protocol === 'RBD') {
           url = this.rbdURL(values.radosmonitor, values.radospool, values.radosuser, values.radossecret)
-<<<<<<< HEAD
-        } else if (values.protocol === 'Glue') {
-          url = this.rbdURL(values.kradosmonitor, values.kradospool, values.kradosuser, values.kradossecret)
-          params.krbdPath = values.kradospath
-=======
         } else if (values.protocol === 'Glue Block') {
           url = this.rbdURL(values.kradosmonitor, values.kradospool, values.kradosuser, values.kradossecret)
           params.krbdPath = values.kradospath
@@ -815,7 +799,6 @@
           url = this.gluefsURL(values.gluefsserver, values.gluefstargetpath, values.gluefsuser, values.gluefssecret)
           params['details[0].gluefsname'] = values.gluefsname
           params['details[0].provider'] = 'ABLESTACK'
->>>>>>> 455d09b7
         } else if (values.protocol === 'vmfs') {
           path = values.vCenterDataCenter
           if (path.substring(0, 1) !== '/') {
