// Licensed to the Apache Software Foundation (ASF) under one
// or more contributor license agreements.  See the NOTICE file
// distributed with this work for additional information
// regarding copyright ownership.  The ASF licenses this file
// to you under the Apache License, Version 2.0 (the
// "License"); you may not use this file except in compliance
// with the License.  You may obtain a copy of the License at
//
//   http://www.apache.org/licenses/LICENSE-2.0
//
// Unless required by applicable law or agreed to in writing,
// software distributed under the License is distributed on an
// "AS IS" BASIS, WITHOUT WARRANTIES OR CONDITIONS OF ANY
// KIND, either express or implied.  See the License for the
// specific language governing permissions and limitations
// under the License.

<template>
  <div>
    <a-card class="breadcrumb-card">
      <a-row>
        <a-col :span="24" style="padding-left: 12px">
          <a-breadcrumb :routes="getRoutes()">
            <template #itemRender="{ route }">
              <span v-if="['/', ''].includes(route.path) && route.breadcrumbName === 'root'">
                <a @click="openDir('')">
                  <home-outlined/>
                </a>
              </span>
              <span v-else>
                <a @click="openDir(route.path)">
                {{ route.breadcrumbName }}
                </a>
              </span>
            </template>
          </a-breadcrumb>
          </a-col>
          <a-divider/>
          <template v-if="resourceType === 'PrimaryStorage'">
          <a-col flex="75%">
            <a-input-search
              allowClear
              size="medium"
              v-model:value="keyword"
              :placeholder="$t('label.objectstore.search')"
              :loading="loading"
              @search="fetchData()"
              :enter-button="$t('label.search')"/>
          </a-col>
        </template>
          <a-col>
            <a-tooltip placement="bottom">
              <template #title>{{ $t('label.refresh') }}</template>
              <a-button
                style="margin-top: 1px; left: 10px;"
                :loading="loading"
                shape="round"
                size="medium"
                @click="fetchData()"
              >
                <template #icon><ReloadOutlined /></template>
                {{ $t('label.refresh') }}
              </a-button>
            </a-tooltip>
            <template v-if="resource.type === 'RBD'">
              <a-button
                type="primary"
                style="width: auto%; margin-top: 1px; left: 20px;"
                shape="round"
                @click="showAddVolModal"
                :loading="loading"
                :disabled="('CreateRbdImage' in $store.getters.apis)">
                <template #icon><plus-outlined /></template> {{ $t('label.create.rbd.image') }}
              </a-button>
            </template>
          </a-col>
      </a-row>
      <a-modal
        :visible="showAddVolumeModal"
        :title="$t('label.create.rbd.image')"
        :maskClosable="false"
        :closable="true"
        :footer="null"
        @click="fetchData()"
        @cancel="closeModals">
          <CreateRbdImage :resource="resource" @close-action="closeModals" />
      </a-modal>
    </a-card>

    <a-modal
      :title="$t('message.data.migration')"
      :visible="showMigrateModal"
      :maskClosable="true"
      :confirmLoading="migrateModalLoading"
      @cancel="showMigrateModal = false"
      :footer="null"
      width="50%"
      :okText="$t('label.ok')"
      :cancelText="$t('label.cancel')">
      <div>
        <migrate-image-store-resource
          :sourceImageStore="resource"
          :templateIdsToMigrate="templateIdsToMigrate"
          :snapshotIdsToMigrate="snapshotIdsToMigrate"
          @close-action="showMigrateModal = false"
        />
      </div>
    </a-modal>

    <div>
      <a-table
        :columns="columns"
        :row-key="record => record.name"
        :data-source="dataSource"
        :pagination="{ current: page, pageSize: pageSize, total: total }"
        @change="handleTableChange">
        <template #bodyCell="{ column, record }">
          <template v-if="column.key == 'name'">
            <template v-if="record.isdirectory">
              <a @click="openDir(`${this.browserPath}${record.name}/`)">
                <folder-outlined /> {{ record.name }}
              </a>
            </template>
            <template v-else-if="resourceType === 'ImageStore'">
              <a @click="downloadFile(record)">
                <template v-if="record.snapshotid">
                  <build-outlined/>
                </template>
                <template v-else-if="record.volumeid">
                    <hdd-outlined/>
                </template>
                <template v-else-if="record.templateid">
                    <usb-outlined v-if="record.format === 'ISO'"/>
                    <save-outlined v-else />
                </template>
                {{ record.name }}
              </a>
            </template>
            <template v-else>
              <template v-if="record.snapshotid">
                  <build-outlined/>
                </template>
                <template v-else-if="record.volumeid">
                    <hdd-outlined/>
                </template>
                <template v-else-if="record.templateid">
                    <usb-outlined v-if="record.format === 'ISO'"/>
                    <save-outlined v-else />
                </template>
                {{ record.name }}
            </template>
          </template>
          <template v-if="column.key == 'size'">
            <template v-if="!record.isdirectory">
            {{ convertBytes(record.size) }}
            </template>
          </template>
          <template v-if="column.key == 'lastupdated'">
            {{ $toLocaleDate(record.lastupdated) }}
          </template>
          <template v-if="column.key == 'associatedResource'">
            <template v-if="record.snapshotid">
              <router-link :to="{ path: '/snapshot/' + record.snapshotid }" target='_blank' >
                {{ $t('label.snapshot') }}
              </router-link>
            </template>
            <template v-else-if="record.volumeid">
              <router-link :to="{ path: '/volume/' + record.volumeid }" target='_blank' >
                {{ $t('label.volume') }}
              </router-link>
            </template>
            <template v-else-if="record.templateid">
              <router-link v-if="record.format === 'ISO'" :to="{ path: '/iso/' + record.templateid }" target='_blank' >
                {{ $t('label.iso') }}
              </router-link>
              <router-link v-else :to="{ path: '/template/' + record.templateid }" target='_blank'>
                {{ $t('label.templatename') }}
              </router-link>
            </template>
            <template v-else>
              {{ $t('label.unknown') }}
            </template>
          </template>
          <template v-else-if="column.key === 'actions' && (record.templateid || record.snapshotid)">
              <tooltip-button
              tooltipPlacement="top"
              :tooltip="$t('label.migrate.data.from.image.store')"
              icon="arrows-alt-outlined"
              :copyResource="String(resource.id)"
              @onClick="openMigrationModal(record)" />
            </template>
            <template v-else-if="column.key == 'deleteactions' && (record.templateid || record.volumeid) == null && !['MOLD-AC', 'MOLD-HB','ccvm'].some(forbiddenName => record.name.includes(forbiddenName))">
              <a-col flex="auto">
<<<<<<< HEAD
                <a-tooltip
                :title="$t('label.action.create.volume')">
                  <a-button
                    type="primary"
                    size="medium"
                    shape="circle"
                    @click="showAddTyModal(record.name, record.size)"
                    :loading="loading">
                  <template #icon><plus-outlined /></template>
                </a-button>
              </a-tooltip>
=======
                <a-button
                  type="primary"
                  size="medium"
                  shape="circle"
                  :tooltip="$t('label.create')"
                  @click="showAddTyModal(record.name, record.size)"
                  :loading="loading"
                  >
                    <template #icon><plus-outlined /></template>
                </a-button>
>>>>>>> 58a19e5a
                <a-popconfirm
                  :title="`${$t('label.delete.rbd.image')}?`"
                  @confirm="deleteRbdImage(record.name)"
                  :okText="$t('label.yes')"
                  :cancelText="$t('label.no')"
                  placement="left">
<<<<<<< HEAD
                  <a-tooltip
                  :title="$t('label.delete')">
                  <a-button
                    type="primary"
                    size="medium"
                    shape="circle"
                    danger="true">
                      <template #icon><delete-outlined /></template>
                    </a-button>
                  </a-tooltip>
=======
                  <tooltip-button
                    tooltipPlacement="bottom"
                    type="primary"
                    size="medium"
                    icon="delete-outlined"
                    :tooltip="$t('label.delete')"
                    :danger="true"
                  />
>>>>>>> 58a19e5a
                </a-popconfirm>
              </a-col>
            </template>
          </template>
      </a-table>
      <a-modal
        :visible="showAddTypeModal"
        :title="$t('label.volumetype')"
        @cancel="closeModals"
        @ok="createVolume()">
        <div class="title">{{ $t('label.create.type.rbd.image') }}</div>
        <a-form-item ref="volumetype" name="volumetype">
          <a-select v-model:value="volumetype" @change="volumeTypeChange">
            <a-select-option value='ROOT'>{{ $t('label.rootdisk') }}</a-select-option>
            <a-select-option value='DATADISK'>{{ $t('label.data.disk') }}</a-select-option>
          </a-select>
        </a-form-item>
      </a-modal>
    </div>
  </div>

</template>

<script>
import { api } from '@/api'
import { ref, reactive } from 'vue'
import InfoCard from '@/components/view/InfoCard'
import TooltipButton from '@/components/widgets/TooltipButton'
import MigrateImageStoreResource from '@/views/storage/MigrateImageStoreResource'
import CreateRbdImage from '@/views/storage/CreateRbdImage'

export default {
  name: 'StorageBrowser',
  components: {
    InfoCard,
    MigrateImageStoreResource,
    TooltipButton,
    CreateRbdImage
  },
  props: {
    resource: {
      type: Object,
      required: true
    },
    resourceType: {
      type: String,
      required: true
    }
  },
  data () {
    var columns = [
      {
        key: 'name',
        title: this.$t('label.name')
      },
      {
        key: 'size',
        title: this.$t('label.size')
      },
      {
        key: 'lastupdated',
        title: this.$t('label.last.updated')
      },
      {
        key: 'associatedResource',
        title: this.$t('label.associated.resource')
      }
    ]
    if (this.resourceType === 'ImageStore') {
      columns.push({
        key: 'actions',
        title: this.$t('label.actions')
      })
    }
    if (this.resourceType === 'PrimaryStorage' && this.resource.type === 'RBD') {
      columns.push({
        key: 'deleteactions',
        title: this.$t('label.actions')
      })
    }
    return {
      loading: false,
      dataSource: [],
      browserPath: this.$route.query.browserPath || '',
      page: parseInt(this.$route.query.browserPage) || 1,
      pageSize: parseInt(this.$route.query.browserPageSize) || 10,
      total: 0,
      columns: columns,
      migrateModalLoading: false,
      showMigrateModal: false,
      templateIdsToMigrate: [],
      snapshotIdsToMigrate: [],
      showAddVolumeModal: false,
      showAddTypeModal: false,
      rootSwitch: true,
      dataDiskSwitch: false,
      volumetype: 'ROOT',
      keyword: '',
      targetName: '',
      targetSize: ''
    }
  },
  created () {
    this.initForm()
    this.fetchData()
  },
  methods: {
    initForm () {
      this.formRef = ref()
      this.form = reactive({
      })
      this.rules = reactive({})
    },
    openMigrationModal (record) {
      if (record.snapshotid) {
        this.snapshotIdsToMigrate.push(record.snapshotid)
      } else if (record.templateid) {
        this.templateIdsToMigrate.push(record.templateid)
      }
      this.showMigrateModal = true
    },
    handleTableChange (pagination, filters, sorter) {
      this.page = pagination.current
      this.pageSize = pagination.pageSize
      this.fetchData()
    },
    volumeTypeChange (val) {
      this.volumetype = val
    },
    createVolume () {
      api('listDiskOfferings', { listall: true }).then(json => {
        this.offerings = json.listdiskofferingsresponse.diskoffering || []
        this.customDiskOffering = this.offerings.filter(x => x.iscustomized === true)
        api('createVolume', {
          diskofferingid: this.customDiskOffering[0].id,
          size: this.targetSize / (1024 * 1024 * 1024),
          name: this.targetName,
          zoneid: this.resource.zoneid
        }).then(response => {
          this.$pollJob({
            jobId: response.createvolumeresponse.jobid,
            title: this.$t('message.success.create.volume'),
            successMessage: this.$t('message.success.create.volume'),
            successMethod: (result) => {
              api('updateVolume', {
                id: result.jobresult.volume.id,
                path: this.targetName,
                storageid: this.resource.id,
                state: 'Ready',
                type: this.volumetype
              }).then(json => {
              }).catch(error => {
                this.$notifyError(error)
              }).finally(() => {
                this.fetchData()
                this.loading = false
              })
            },
            errorMessage: this.$t('message.create.volume.failed'),
            loadingMessage: this.$t('message.create.volume.processing'),
            catchMessage: this.$t('error.fetching.async.job.result')
          })
        }).catch(error => {
          this.$notifyError(error)
        })
      }).catch(error => {
        this.$notifyError(error)
      })
    },
    deleteRbdImage (name) {
      api('deleteRbdImage', {
        name: name,
        id: this.resource.id
      }).then(json => {
        this.dataSource = json.liststoragepoolobjectsresponse.datastoreobject
        this.total = json.liststoragepoolobjectsresponse.count
      }).finally(() => {
        this.fetchData()
        this.loading = false
      })
    },
    fetchImageStoreObjects () {
      this.loading = true
      api('listImageStoreObjects', {
        path: this.browserPath,
        id: this.resource.id,
        page: this.page,
        pagesize: this.pageSize
      }).then(json => {
        this.dataSource = json.listimagestoreobjectsresponse.datastoreobject
        this.total = json.listimagestoreobjectsresponse.count
      }).finally(() => {
        this.loading = false
      })
    },
    fetchPrimaryStoreObjects () {
      this.loading = true
      api('listStoragePoolObjects', {
        path: this.browserPath,
        id: this.resource.id,
        page: this.page,
        pagesize: this.pageSize,
        keyword: this.keyword
      }).then(json => {
        this.dataSource = json.liststoragepoolobjectsresponse.datastoreobject
        this.total = json.liststoragepoolobjectsresponse.count
      }).finally(() => {
        this.loading = false
      })
    },
    deleteDetail (index) {
      this.details.splice(index, 1)
      this.runApi()
    },
    showAddVolModal () {
      this.showAddVolumeModal = true
    },
    showAddTyModal (name, size) {
      this.showAddTypeModal = true
      this.targetName = name
      this.targetSize = size
    },
    closeModals () {
      this.showAddVolumeModal = false
      this.showAddTypeModal = false
      this.fetchData()
    },
    fetchData () {
      this.dataSource = []
      this.$router.replace(
        {
          path: this.$route.path,
          query: {
            ...this.$route.query,
            browserPath: this.browserPath,
            browserPage: this.page,
            browserPageSize: this.browserPageSize
          }
        }
      )
      if (this.resourceType === 'ImageStore') {
        this.fetchImageStoreObjects()
      } else if (this.resourceType === 'PrimaryStorage') {
        this.fetchPrimaryStoreObjects()
      }
    },
    getRoutes () {
      let path = ''
      const routeList = [{
        path: path,
        breadcrumbName: 'root'
      }]
      for (const route of this.browserPath.split('/')) {
        if (route) {
          path = `${path}${route}/`
          routeList.push({
            path: path,
            breadcrumbName: route
          })
        }
      }
      return routeList
    },
    convertBytes (val) {
      if (val < 1024 * 1024) return `${(val / 1024).toFixed(2)} KB`
      if (val < 1024 * 1024 * 1024) return `${(val / 1024 / 1024).toFixed(2)} MB`
      if (val < 1024 * 1024 * 1024 * 1024) return `${(val / 1024 / 1024 / 1024).toFixed(2)} GB`
      if (val < 1024 * 1024 * 1024 * 1024 * 1024) return `${(val / 1024 / 1024 / 1024 / 1024).toFixed(2)} TB`
      return val
    },
    openDir (name) {
      this.browserPath = name
      this.page = 1
      this.pageSize = 10
      this.fetchData()
    },
    downloadFile (record) {
      this.loading = true
      const params = {
        id: this.resource.id,
        path: `${this.browserPath}${record.name}`
      }
      api('downloadImageStoreObject', params).then(response => {
        const jobId = response.downloadimagestoreobjectresponse.jobid
        this.$pollJob({
          jobId: jobId,
          successMethod: (result) => {
            const url = result.jobresult.downloadimagestoreobjectresponse.url
            const name = result.jobresult.downloadimagestoreobjectresponse.name
            var elem = window.document.createElement('a')
            elem.setAttribute('href', new URL(url))
            elem.setAttribute('download', name)
            elem.setAttribute('target', '_blank')
            document.body.appendChild(elem)
            elem.click()
            document.body.removeChild(elem)
            this.loading = false
          },
          errorMethod: () => {
            this.loading = false
          },
          catchMessage: this.$t('error.fetching.async.job.result'),
          catchMethod: () => {
            this.loading = false
          }
        })
      }).catch(error => {
        console.error(error)
        this.$message.error(error)
        this.loading = false
      })
    }
  }
}
</script><|MERGE_RESOLUTION|>--- conflicted
+++ resolved
@@ -191,57 +191,51 @@
             </template>
             <template v-else-if="column.key == 'deleteactions' && (record.templateid || record.volumeid) == null && !['MOLD-AC', 'MOLD-HB','ccvm'].some(forbiddenName => record.name.includes(forbiddenName))">
               <a-col flex="auto">
-<<<<<<< HEAD
-                <a-tooltip
-                :title="$t('label.action.create.volume')">
-                  <a-button
-                    type="primary"
-                    size="medium"
-                    shape="circle"
-                    @click="showAddTyModal(record.name, record.size)"
-                    :loading="loading">
-                  <template #icon><plus-outlined /></template>
-                </a-button>
-              </a-tooltip>
-=======
+              <a-tooltip
+              :title="$t('label.action.create.volume')">
                 <a-button
                   type="primary"
                   size="medium"
                   shape="circle"
-                  :tooltip="$t('label.create')"
                   @click="showAddTyModal(record.name, record.size)"
-                  :loading="loading"
-                  >
-                    <template #icon><plus-outlined /></template>
-                </a-button>
->>>>>>> 58a19e5a
+                  :loading="loading">
+                <template #icon><plus-outlined /></template>
+              </a-button>
+            </a-tooltip>
+              <a-button
+                type="primary"
+                size="medium"
+                shape="circle"
+                :tooltip="$t('label.create')"
+                @click="showAddTyModal(record.name, record.size)"
+                :loading="loading"
+                >
+                  <template #icon><plus-outlined /></template>
+              </a-button>
                 <a-popconfirm
                   :title="`${$t('label.delete.rbd.image')}?`"
                   @confirm="deleteRbdImage(record.name)"
                   :okText="$t('label.yes')"
                   :cancelText="$t('label.no')"
                   placement="left">
-<<<<<<< HEAD
-                  <a-tooltip
-                  :title="$t('label.delete')">
-                  <a-button
-                    type="primary"
-                    size="medium"
-                    shape="circle"
-                    danger="true">
-                      <template #icon><delete-outlined /></template>
-                    </a-button>
-                  </a-tooltip>
-=======
-                  <tooltip-button
-                    tooltipPlacement="bottom"
-                    type="primary"
-                    size="medium"
-                    icon="delete-outlined"
-                    :tooltip="$t('label.delete')"
-                    :danger="true"
-                  />
->>>>>>> 58a19e5a
+                <a-tooltip
+                :title="$t('label.delete')">
+                <a-button
+                  type="primary"
+                  size="medium"
+                  shape="circle"
+                  danger="true">
+                    <template #icon><delete-outlined /></template>
+                  </a-button>
+                </a-tooltip>
+                <tooltip-button
+                  tooltipPlacement="bottom"
+                  type="primary"
+                  size="medium"
+                  icon="delete-outlined"
+                  :tooltip="$t('label.delete')"
+                  :danger="true"
+                />
                 </a-popconfirm>
               </a-col>
             </template>
