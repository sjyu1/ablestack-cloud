--- conflicted
+++ resolved
@@ -155,45 +155,7 @@
       :closable="true"
       :footer="null"
       @cancel="closeModals">
-<<<<<<< HEAD
       <CreateVolume :resource="resource" @close-action="closeModals" />
-    </a-modal>
-
-=======
-      {{ $t('message.network.addvm.desc') }}
-      <a-form @finish="submitAddNetwork" v-ctrl-enter="submitAddNetwork">
-        <div class="modal-form">
-          <p class="modal-form__label">{{ $t('label.network') }}:</p>
-          <a-select
-            :value="addNetworkData.network"
-            @change="e => addNetworkData.network = e"
-            v-focus="true"
-            showSearch
-            optionFilterProp="label"
-            :filterOption="(input, option) => {
-              return  option.label.toLowerCase().indexOf(input.toLowerCase()) >= 0
-            }" >
-            <a-select-option
-              v-for="network in addNetworkData.allNetworks"
-              :key="network.id"
-              :value="network.id"
-              :label="network.name">
-              <span>
-                <resource-icon v-if="network.icon" :image="network.icon.base64image" size="1x" style="margin-right: 5px"/>
-                <apartment-outlined v-else style="margin-right: 5px" />
-                {{ network.name }}
-              </span>
-            </a-select-option>
-          </a-select>
-          <p class="modal-form__label">{{ $t('label.publicip') }}:</p>
-          <a-input v-model:value="addNetworkData.ip"></a-input>
-        </div>
-
-        <div :span="24" class="action-button">
-          <a-button @click="closeModals">{{ $t('label.cancel') }}</a-button>
-          <a-button type="primary" ref="submit" @click="submitAddNetwork">{{ $t('label.ok') }}</a-button>
-        </div>
-      </a-form>
     </a-modal>
 
     <a-modal
@@ -205,121 +167,6 @@
       @cancel="closeModals">
       <DRMirroringVMAdd :resource="resource" @close-action="closeModals" />
     </a-modal>
-
-    <a-modal
-      :visible="showUpdateIpModal"
-      :title="$t('label.change.ipaddress')"
-      :maskClosable="false"
-      :closable="true"
-      :footer="null"
-      @cancel="closeModals"
-    >
-      {{ $t('message.network.updateip') }}
-
-      <a-form @finish="submitUpdateIP" v-ctrl-enter="submitUpdateIP">
-        <div class="modal-form">
-          <p class="modal-form__label">{{ $t('label.publicip') }}:</p>
-          <a-select
-            v-if="editNicResource.type==='Shared'"
-            v-model:value="editIpAddressValue"
-            :loading="listIps.loading"
-            v-focus="editNicResource.type==='Shared'"
-            showSearch
-            optionFilterProp="value"
-            :filterOption="(input, option) => {
-              return option.value.toLowerCase().indexOf(input.toLowerCase()) >= 0
-            }">
-            <a-select-option v-for="ip in listIps.opts" :key="ip.ipaddress">
-              {{ ip.ipaddress }}
-            </a-select-option>
-          </a-select>
-          <a-input
-            v-else
-            v-model:value="editIpAddressValue"
-            v-focus="editNicResource.type!=='Shared'"></a-input>
-        </div>
-
-        <div :span="24" class="action-button">
-          <a-button @click="closeModals">{{ $t('label.cancel') }}</a-button>
-          <a-button type="primary" ref="submit" @click="submitUpdateIP">{{ $t('label.ok') }}</a-button>
-        </div>
-      </a-form>
-    </a-modal>
-
-    <a-modal
-      :visible="showSecondaryIpModal"
-      :title="$t('label.acquire.new.secondary.ip')"
-      :maskClosable="false"
-      :footer="null"
-      :closable="false"
-      class="wide-modal"
-      @cancel="closeModals"
-    >
-      <p>
-        {{ $t('message.network.secondaryip') }}
-      </p>
-      <a-divider />
-      <div v-ctrl-enter="submitSecondaryIP">
-        <div class="modal-form">
-          <p class="modal-form__label">{{ $t('label.publicip') }}:</p>
-          <a-select
-            v-if="editNicResource.type==='Shared'"
-            v-model:value="newSecondaryIp"
-            :loading="listIps.loading"
-            v-focus="editNicResource.type==='Shared'"
-            showSearch
-            optionFilterProp="value"
-            :filterOption="(input, option) => {
-              return option.value.toLowerCase().indexOf(input.toLowerCase()) >= 0
-            }">
-            <a-select-option v-for="ip in listIps.opts" :key="ip.ipaddress">
-              {{ ip.ipaddress }}
-            </a-select-option>
-          </a-select>
-          <a-input
-            v-else
-            :placeholder="$t('label.new.secondaryip.description')"
-            v-model:value="newSecondaryIp"
-            v-focus="editNicResource.type!=='Shared'"></a-input>
-        </div>
-
-        <div style="margin-top: 10px; display: flex; justify-content:flex-end;">
-          <a-button @click="submitSecondaryIP" ref="submit" type="primary" style="margin-right: 10px;">{{ $t('label.add.secondary.ip') }}</a-button>
-          <a-button @click="closeModals">{{ $t('label.close') }}</a-button>
-        </div>
-      </div>
-
-      <a-divider />
-      <a-list itemLayout="vertical">
-        <a-list-item v-for="(ip, index) in secondaryIPs" :key="index">
-          <a-popconfirm
-            :title="`${$t('label.action.release.ip')}?`"
-            @confirm="removeSecondaryIP(ip.id)"
-            :okText="$t('label.yes')"
-            :cancelText="$t('label.no')"
-          >
-            <tooltip-button
-              tooltipPlacement="top"
-              :tooltip="$t('label.action.release.ip')"
-              type="primary"
-              :danger="true"
-              icon="delete-outlined" />
-            {{ ip.ipaddress }}
-          </a-popconfirm>
-        </a-list-item>
-      </a-list>
-    </a-modal>
-    <a-modal
-      :visible="showDrSimulationTestModal"
-      :title="$t('label.dr.simulation.test')"
-      :maskClosable="false"
-      :closable="true"
-      :footer="null"
-      width="850px"
-      @cancel="closeModals">
-      <DRsimulationTestModal :resource="this.resource" @close-action="closeModals" />
-    </a-modal>
->>>>>>> 9b4b622d
   </a-spin>
 </template>
 
@@ -340,13 +187,10 @@
 import ResourceIcon from '@/components/view/ResourceIcon'
 import AnnotationsTab from '@/components/view/AnnotationsTab'
 import VolumesTab from '@/components/view/VolumesTab.vue'
-<<<<<<< HEAD
 import SecurityGroupSelection from '@views/compute/wizard/SecurityGroupSelection'
-=======
 import DRTable from '@/views/compute/dr/DRTable.vue'
 import DRsimulationTestModal from '@/views/compute/dr/DRsimulationTestModal.vue'
 import DRMirroringVMAdd from '@/views/compute/dr/DRMirroringVMAdd'
->>>>>>> 9b4b622d
 
 export default {
   name: 'InstanceTab',
@@ -357,14 +201,11 @@
     EventsTab,
     DetailSettings,
     CreateVolume,
-<<<<<<< HEAD
     NicsTab,
-=======
     NicsTable,
     DRTable,
     DRsimulationTestModal,
     DRMirroringVMAdd,
->>>>>>> 9b4b622d
     InstanceSchedules,
     ListResourceTable,
     SecurityGroupSelection,
@@ -391,9 +232,7 @@
       totalStorage: 0,
       currentTab: 'details',
       showAddVolumeModal: false,
-<<<<<<< HEAD
       diskOfferings: [],
-=======
       showAddNetworkModal: false,
       showAddMirrorVMModal: false,
       showUpdateIpModal: false,
@@ -418,7 +257,6 @@
         loading: false,
         opts: []
       },
->>>>>>> 9b4b622d
       annotations: [],
       dataResource: {},
       editeNic: '',
@@ -512,9 +350,7 @@
     },
     closeModals () {
       this.showAddVolumeModal = false
-<<<<<<< HEAD
       this.showUpdateSecurityGroupsModal = false
-=======
       this.showAddNetworkModal = false
       this.showAddMirrorVMModal = false
       this.showUpdateIpModal = false
@@ -610,15 +446,18 @@
         this.$notifyError(error)
         this.loadingNic = false
       })
->>>>>>> 9b4b622d
     },
     updateSecurityGroupsSelection (securitygroupids) {
       this.securitygroupids = securitygroupids || []
     },
-<<<<<<< HEAD
     updateSecurityGroups () {
       api('updateVirtualMachine', { id: this.vm.id, securitygroupids: this.securitygroupids.join(',') }).catch(error => {
-=======
+        this.$notifyError(error)
+      }).finally(() => {
+        this.closeModals()
+        this.parentFetchData()
+      })
+    },
     removeMirror (item) {
       this.loadingMirror = true
       api('deleteDisasterRecoveryClusterVm', {
@@ -649,45 +488,6 @@
         this.loadingMirror = false
       })
     },
-    submitSecondaryIP () {
-      if (this.loadingNic) return
-      this.loadingNic = true
-
-      const params = {}
-      params.nicid = this.selectedNicId
-      if (this.newSecondaryIp) {
-        params.ipaddress = this.newSecondaryIp
-      }
-
-      api('addIpToNic', params).then(response => {
-        this.$pollJob({
-          jobId: response.addiptovmnicresponse.jobid,
-          successMessage: this.$t('message.success.add.secondary.ipaddress'),
-          successMethod: () => {
-            this.loadingNic = false
-            this.fetchSecondaryIPs(this.selectedNicId)
-          },
-          errorMessage: this.$t('message.error.add.secondary.ipaddress'),
-          errorMethod: () => {
-            this.loadingNic = false
-            this.fetchSecondaryIPs(this.selectedNicId)
-          },
-          loadingMessage: this.$t('message.add.secondary.ipaddress.processing'),
-          catchMessage: this.$t('error.fetching.async.job.result'),
-          catchMethod: () => {
-            this.loadingNic = false
-            this.fetchSecondaryIPs(this.selectedNicId)
-            this.parentFetchData()
-          }
-        })
-      }).catch(error => {
->>>>>>> 9b4b622d
-        this.$notifyError(error)
-      }).finally(() => {
-        this.closeModals()
-        this.parentFetchData()
-      })
-    },
     DrSimulationTest () {
       this.showDrSimulationTestModal = true
     }
