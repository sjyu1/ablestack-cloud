// Licensed to the Apache Software Foundation (ASF) under one
// or more contributor license agreements.  See the NOTICE file
// distributed with this work for additional information
// regarding copyright ownership.  The ASF licenses this file
// to you under the Apache License, Version 2.0 (the
// "License"); you may not use this file except in compliance
// with the License.  You may obtain a copy of the License at
//
//   http://www.apache.org/licenses/LICENSE-2.0
//
// Unless required by applicable law or agreed to in writing,
// software distributed under the License is distributed on an
// "AS IS" BASIS, WITHOUT WARRANTIES OR CONDITIONS OF ANY
// KIND, either express or implied.  See the License for the
// specific language governing permissions and limitations
// under the License.

<template>
  <div>
    <a-row :gutter="12">
      <a-col :md="24" :lg="17">
        <a-card :bordered="true" :title="$t('label.newinstance')">
          <a-form
            v-ctrl-enter="handleSubmit"
            :ref="formRef"
            :model="form"
            :rules="rules"
            @finish="handleSubmit"
            layout="vertical"
          >
            <a-steps direction="vertical" size="small">
              <a-step :title="$t('label.select.deployment.infrastructure')" status="process">
                <template #description>
                  <div style="margin-top: 15px">
                    <span>{{ $t('message.select.a.zone') }}</span><br/>
                    <a-form-item :label="$t('label.zoneid')" name="zoneid" ref="zoneid">
                      <div v-if="zones.length <= 8">
                        <a-row type="flex" :gutter="5" justify="start">
                          <div v-for="(zoneItem, idx) in zones" :key="idx">
                            <a-radio-group
                              :key="idx"
                              v-model:value="form.zoneid"
                              @change="onSelectZoneId(zoneItem.id)">
                              <a-col :span="8">
                                <a-card-grid style="width:200px;" :title="zoneItem.name" :hoverable="false">
                                  <a-radio :value="zoneItem.id">
                                    <div>
                                      <resource-icon
                                        v-if="zoneItem && zoneItem.icon && zoneItem.icon.base64image"
                                        :image="zoneItem.icon.base64image"
                                        size="36"
                                        style="marginTop: -30px; marginLeft: 60px" />
                                      <global-outlined v-else :style="{fontSize: '36px', marginLeft: '60px', marginTop: '-40px'}"/>
                                    </div>
                                  </a-radio>
                                  <a-card-meta title="" :description="zoneItem.name" style="text-align:center; paddingTop: 10px;" />
                                </a-card-grid>
                              </a-col>
                            </a-radio-group>
                          </div>
                        </a-row>
                      </div>
                      <a-select
                        v-else
                        v-model:value="form.zoneid"
                        showSearch
                        optionFilterProp="label"
                        :filterOption="(input, option) => {
                          return option.label.toLowerCase().indexOf(input.toLowerCase()) >= 0
                        }"
                        @change="onSelectZoneId"
                        :loading="loading.zones"
                        v-focus="true"
                      >
                        <a-select-option v-for="zone1 in zones" :key="zone1.id" :label="zone1.name">
                          <span>
                            <resource-icon v-if="zone1.icon && zone1.icon.base64image" :image="zone1.icon.base64image" size="1x" style="margin-right: 5px"/>
                            <global-outlined v-else style="margin-right: 5px" />
                            {{ zone1.name }}
                          </span>
                        </a-select-option>
                      </a-select>
                    </a-form-item>
                    <a-form-item
                      v-if="!isNormalAndDomainUser"
                      :label="$t('label.podid')"
                      name="podid"
                      ref="podid">
                      <a-select
                        v-model:value="form.podid"
                        showSearch
                        optionFilterProp="label"
                        :filterOption="filterOption"
                        :options="podSelectOptions"
                        :loading="loading.pods"
                        @change="onSelectPodId"
                      ></a-select>
                    </a-form-item>
                    <a-form-item
                      v-if="!isNormalAndDomainUser"
                      :label="$t('label.clusterid')"
                      name="clusterid"
                      ref="clusterid">
                      <a-select
                        v-model:value="form.clusterid"
                        showSearch
                        optionFilterProp="label"
                        :filterOption="filterOption"
                        :options="clusterSelectOptions"
                        :loading="loading.clusters"
                        @change="onSelectClusterId"
                      ></a-select>
                    </a-form-item>
                    <a-form-item
                      v-if="!isNormalAndDomainUser"
                      :label="$t('label.hostid')"
                      name="hostid"
                      ref="hostid">
                      <a-select
                        v-model:value="form.hostid"
                        showSearch
                        optionFilterProp="label"
                        :filterOption="filterOption"
                        :options="hostSelectOptions"
                        :loading="loading.hosts"
                      ></a-select>
                    </a-form-item>
                  </div>
                </template>
              </a-step>
              <a-step
                :title="$t('label.templateiso')"
                :status="zoneSelected ? 'process' : 'wait'">
                <template #description>
                  <div v-if="zoneSelected" style="margin-top: 15px">
                    <a-card
                      :tabList="tabList"
                      :activeTabKey="tabKey"
                      @tabChange="key => onTabChange(key, 'tabKey')">
                      <div v-if="tabKey === 'templateid'">
                        {{ $t('message.template.desc') }}
                        <template-iso-selection
                          input-decorator="templateid"
                          :items="options.templates"
                          :selected="tabKey"
                          :loading="loading.templates"
                          :preFillContent="dataPreFill"
                          :key="templateKey"
                          @handle-search-filter="($event) => fetchAllTemplates($event)"
                          @update-template-iso="updateFieldValue" />
                         <div>
                          {{ $t('label.override.rootdisk.size') }}
                          <a-switch
                            v-model:checked="form.rootdisksizeitem"
                            :disabled="rootDiskSizeFixed > 0 || template.deployasis || showOverrideDiskOfferingOption"
                            @change="val => { showRootDiskSizeChanger = val }"
                            style="margin-left: 10px;"/>
                          <div v-if="template.deployasis">  {{ $t('message.deployasis') }} </div>
                        </div>
                        <disk-size-selection
                          v-if="showRootDiskSizeChanger"
                          input-decorator="rootdisksize"
                          :preFillContent="dataPreFill"
                          :isCustomized="true"
                          :minDiskSize="dataPreFill.minrootdisksize"
                          @update-disk-size="updateFieldValue"
                          style="margin-top: 10px;"/>
                      </div>
                      <div v-else>
                        {{ $t('message.iso.desc') }}
                        <template-iso-selection
                          input-decorator="isoid"
                          :items="options.isos"
                          :selected="tabKey"
                          :loading="loading.isos"
                          :preFillContent="dataPreFill"
                          @handle-search-filter="($event) => fetchAllIsos($event)"
                          @update-template-iso="updateFieldValue" />
                        <a-form-item :label="$t('label.hypervisor')">
                          <a-select
                            v-model:value="form.hypervisor"
                            :preFillContent="dataPreFill"
                            :options="hypervisorSelectOptions"
                            @change="value => hypervisor = value"
                            showSearch
                            optionFilterProp="label"
                            :filterOption="filterOption" />
                        </a-form-item>
                      </div>
                    </a-card>
                    <a-form-item class="form-item-hidden">
                      <a-input v-model:value="form.templateid" />
                    </a-form-item>
                    <a-form-item class="form-item-hidden">
                      <a-input v-model:value="form.isoid" />
                    </a-form-item>
                    <a-form-item class="form-item-hidden">
                      <a-input v-model:value="form.rootdisksize" />
                    </a-form-item>
                  </div>
                </template>
              </a-step>
              <a-step
                :title="$t('label.serviceofferingid')"
                :status="zoneSelected ? 'process' : 'wait'">
                <template #description>
                  <div v-if="zoneSelected">
                    <a-form-item v-if="zoneSelected && templateConfigurationExists" name="templateConfiguration" ref="templateConfiguration">
                      <template #label>
                        <tooltip-label :title="$t('label.configuration')" :tooltip="$t('message.ovf.configurations')"/>
                      </template>
                      <a-select
                        showSearch
                        optionFilterProp="label"
                        v-model:value="form.templateConfiguration"
                        defaultActiveFirstOption
                        :placeholder="$t('message.ovf.configurations')"
                        :filterOption="(input, option) => {
                          return option.label.toLowerCase().indexOf(input.toLowerCase()) >= 0
                        }"
                        @change="onSelectTemplateConfigurationId"
                      >
                        <a-select-option v-for="opt in templateConfigurations" :key="opt.id">
                          {{ opt.name || opt.description }}
                        </a-select-option>
                      </a-select>
                      <span v-if="selectedTemplateConfiguration && selectedTemplateConfiguration.description">{{ selectedTemplateConfiguration.description }}</span>
                    </a-form-item>
                    <compute-offering-selection
                      :compute-items="options.serviceOfferings"
                      :selected-template="template ? template : {}"
                      :row-count="rowCount.serviceOfferings"
                      :zoneId="zoneId"
                      :value="serviceOffering ? serviceOffering.id : ''"
                      :loading="loading.serviceOfferings"
                      :preFillContent="dataPreFill"
                      :minimum-cpunumber="templateConfigurationExists && selectedTemplateConfiguration && selectedTemplateConfiguration.cpunumber ? selectedTemplateConfiguration.cpunumber : 0"
                      :minimum-cpuspeed="templateConfigurationExists && selectedTemplateConfiguration && selectedTemplateConfiguration.cpuspeed ? selectedTemplateConfiguration.cpuspeed : 0"
                      :minimum-memory="templateConfigurationExists && selectedTemplateConfiguration && selectedTemplateConfiguration.memory ? selectedTemplateConfiguration.memory : 0"
                      @select-compute-item="($event) => updateComputeOffering($event)"
                      @handle-search-filter="($event) => handleSearchFilter('serviceOfferings', $event)"
                    ></compute-offering-selection>
                    <compute-selection
                      v-if="serviceOffering && (serviceOffering.iscustomized || serviceOffering.iscustomizediops)"
                      cpuNumberInputDecorator="cpunumber"
                      cpuSpeedInputDecorator="cpuspeed"
                      memoryInputDecorator="memory"
                      :preFillContent="dataPreFill"
                      :computeOfferingId="instanceConfig.computeofferingid"
                      :isConstrained="isOfferingConstrained(serviceOffering)"
                      :minCpu="'serviceofferingdetails' in serviceOffering ? serviceOffering.serviceofferingdetails.mincpunumber*1 : 0"
                      :maxCpu="'serviceofferingdetails' in serviceOffering ? serviceOffering.serviceofferingdetails.maxcpunumber*1 : Number.MAX_SAFE_INTEGER"
                      :minMemory="'serviceofferingdetails' in serviceOffering ? serviceOffering.serviceofferingdetails.minmemory*1 : 0"
                      :maxMemory="'serviceofferingdetails' in serviceOffering ? serviceOffering.serviceofferingdetails.maxmemory*1 : Number.MAX_SAFE_INTEGER"
                      :isCustomized="serviceOffering.iscustomized"
                      :isCustomizedIOps="'iscustomizediops' in serviceOffering && serviceOffering.iscustomizediops"
                      @handler-error="handlerError"
                      @update-iops-value="updateIOPSValue"
                      @update-compute-cpunumber="updateFieldValue"
                      @update-compute-cpuspeed="updateFieldValue"
                      @update-compute-memory="updateFieldValue" />
                    <span v-if="serviceOffering && serviceOffering.iscustomized">
                      <a-form-item name="cpunumber" ref="cpunumber" class="form-item-hidden">
                        <a-input v-model:value="form.cpunumber"/>
                      </a-form-item>
                      <a-form-item
                        class="form-item-hidden"
                        v-if="(serviceOffering && !(serviceOffering.cpuspeed > 0))"
                        name="cpuspeed"
                        ref="cpuspeed">
                        <a-input v-model:value="form.cpuspeed"/>
                      </a-form-item>
                      <a-form-item class="form-item-hidden" name="memory" ref="memory">
                        <a-input v-model:value="form.memory"/>
                      </a-form-item>
                    </span>
                    <span v-if="tabKey!=='isoid'">
                      {{ $t('label.override.root.diskoffering') }}
                      <a-switch
                        v-model:checked="showOverrideDiskOfferingOption"
                        :checked="serviceOffering && !serviceOffering.diskofferingstrictness && showOverrideDiskOfferingOption"
                        :disabled="(serviceOffering && serviceOffering.diskofferingstrictness)"
                        @change="val => { updateOverrideRootDiskShowParam(val) }"
                        style="margin-left: 10px;"/>
                    </span>
                    <span v-if="tabKey!=='isoid' && serviceOffering && !serviceOffering.diskofferingstrictness">
                      <a-step
                        :status="zoneSelected ? 'process' : 'wait'"
                        v-if="!template.deployasis && template.childtemplates && template.childtemplates.length > 0" >
                        <template #description>
                          <div v-if="zoneSelected">
                            <multi-disk-selection
                              :items="template.childtemplates"
                              :diskOfferings="options.diskOfferings"
                              :zoneId="zoneId"
                              @select-multi-disk-offering="updateMultiDiskOffering($event)" />
                          </div>
                        </template>
                      </a-step>
                      <a-step
                        v-else
                        :status="zoneSelected ? 'process' : 'wait'">
                        <template #description>
                          <div v-if="zoneSelected">
                            <disk-offering-selection
                              v-if="showOverrideDiskOfferingOption"
                              :items="options.diskOfferings"
                              :row-count="rowCount.diskOfferings"
                              :zoneId="zoneId"
                              :value="overrideDiskOffering ? overrideDiskOffering.id : ''"
                              :loading="loading.diskOfferings"
                              :preFillContent="dataPreFill"
                              :isIsoSelected="tabKey==='isoid'"
                              :isRootDiskOffering="true"
                              @on-selected-root-disk-size="onSelectRootDiskSize"
                              @select-disk-offering-item="($event) => updateOverrideDiskOffering($event)"
                              @handle-search-filter="($event) => handleSearchFilter('diskOfferings', $event)"
                            ></disk-offering-selection>
                            <disk-size-selection
                              v-if="overrideDiskOffering && (overrideDiskOffering.iscustomized || overrideDiskOffering.iscustomizediops)"
                              input-decorator="rootdisksize"
                              :preFillContent="dataPreFill"
                              :minDiskSize="dataPreFill.minrootdisksize"
                              :rootDiskSelected="overrideDiskOffering"
                              :isCustomized="overrideDiskOffering.iscustomized"
                              @handler-error="handlerError"
                              @update-disk-size="updateFieldValue"
                              @update-root-disk-iops-value="updateIOPSValue"/>
                            <a-form-item class="form-item-hidden">
                              <a-input v-model:value="form.rootdisksize"/>
                            </a-form-item>
                          </div>
                        </template>
                      </a-step>
                    </span>
                  </div>
                </template>
              </a-step>
              <a-step
                :title="$t('label.data.disk')"
                :status="zoneSelected ? 'process' : 'wait'"
                v-if="!template.deployasis && template.childtemplates && template.childtemplates.length > 0" >
                <template #description>
                  <div v-if="zoneSelected">
                    <multi-disk-selection
                      :items="template.childtemplates"
                      :diskOfferings="options.diskOfferings"
                      :zoneId="zoneId"
                      @select-multi-disk-offering="updateMultiDiskOffering($event)" />
                  </div>
                </template>
              </a-step>
              <a-step
                v-else
                :title="tabKey === 'templateid' ? $t('label.data.disk') : $t('label.disk.size')"
                :status="zoneSelected ? 'process' : 'wait'">
                <template #description>
                  <div v-if="zoneSelected">
                    <disk-offering-selection
                      :items="options.diskOfferings"
                      :row-count="rowCount.diskOfferings"
                      :zoneId="zoneId"
                      :value="diskOffering ? diskOffering.id : ''"
                      :loading="loading.diskOfferings"
                      :preFillContent="dataPreFill"
                      :isIsoSelected="tabKey==='isoid'"
                      @on-selected-disk-size="onSelectDiskSize"
                      @select-disk-offering-item="($event) => updateDiskOffering($event)"
                      @handle-search-filter="($event) => handleSearchFilter('diskOfferings', $event)"
                    ></disk-offering-selection>
                    <disk-size-selection
                      v-if="diskOffering && (diskOffering.iscustomized || diskOffering.iscustomizediops)"
                      input-decorator="size"
                      :preFillContent="dataPreFill"
                      :diskSelected="diskSelected"
                      :isCustomized="diskOffering.iscustomized"
                      @handler-error="handlerError"
                      @update-disk-size="updateFieldValue"
                      @update-iops-value="updateIOPSValue"/>
                    <a-form-item class="form-item-hidden">
                      <a-input v-model:value="form.size"/>
                    </a-form-item>
                  </div>
                </template>
              </a-step>
              <a-step
                :title="$t('label.networks')"
                :status="zoneSelected ? 'process' : 'wait'"
                v-if="zone && zone.networktype !== 'Basic'">
                <template #description>
                  <div v-if="zoneSelected">
                    <div v-if="vm.templateid && templateNics && templateNics.length > 0">
                      <instance-nics-network-select-list-view
                        :nics="templateNics"
                        :zoneid="selectedZone"
                        @select="handleNicsNetworkSelection" />
                    </div>
                    <div v-show="!(vm.templateid && templateNics && templateNics.length > 0)" >
                      <network-selection
                        :items="options.networks"
                        :row-count="rowCount.networks"
                        :value="networkOfferingIds"
                        :loading="loading.networks"
                        :zoneId="zoneId"
                        :preFillContent="dataPreFill"
                        @select-network-item="($event) => updateNetworks($event)"
                        @handle-search-filter="($event) => handleSearchFilter('networks', $event)"
                      ></network-selection>
                      <network-configuration
                        v-if="networks.length > 0"
                        :items="networks"
                        :preFillContent="dataPreFill"
                        @update-network-config="($event) => updateNetworkConfig($event)"
                        @handler-error="($event) => hasError = $event"
                        @select-default-network-item="($event) => updateDefaultNetworks($event)"
                      ></network-configuration>
                    </div>
                  </div>
                </template>
              </a-step>
              <a-step
                v-if="showSecurityGroupSection"
                :title="$t('label.security.groups')"
                :status="zoneSelected ? 'process' : 'wait'">
                <template #description>
                  <security-group-selection
                    :zoneId="zoneId"
                    :value="securitygroupids"
                    :loading="loading.networks"
                    :preFillContent="dataPreFill"
                    @select-security-group-item="($event) => updateSecurityGroups($event)"></security-group-selection>
                </template>
              </a-step>
              <a-step
                v-if="isUserAllowedToListSshKeys"
                :title="$t('label.sshkeypairs')"
                :status="zoneSelected ? 'process' : 'wait'">
                <template #description>
                  <div v-if="zoneSelected">
                    <ssh-key-pair-selection
                      :items="options.sshKeyPairs"
                      :row-count="rowCount.sshKeyPairs"
                      :zoneId="zoneId"
                      :value="sshKeyPairs"
                      :loading="loading.sshKeyPairs"
                      :preFillContent="dataPreFill"
                      @select-ssh-key-pair-item="($event) => updateSshKeyPairs($event)"
                      @handle-search-filter="($event) => handleSearchFilter('sshKeyPairs', $event)"
                    />
                  </div>
                </template>
              </a-step>
              <a-step
                :title="$t('label.ovf.properties')"
                :status="zoneSelected ? 'process' : 'wait'"
                v-if="vm.templateid && templateProperties && Object.keys(templateProperties).length > 0">
                <template #description>
                  <div v-for="(props, category) in templateProperties" :key="category">
                    <a-alert :message="'Category: ' + category + ' (' + props.length + ' properties)'" type="info" />
                    <div style="margin-left: 15px; margin-top: 10px">
                      <a-form-item
                        v-for="(property, propertyIndex) in props"
                        :key="propertyIndex"
                        :v-bind="property.key"
                        :name="'properties.' + escapePropertyKey(property.key)"
                        :ref="'properties.' + escapePropertyKey(property.key)">
                        <tooltip-label style="text-transform: capitalize" :title="property.label" :tooltip="property.description"/>

                        <span v-if="property.type && property.type==='boolean'">
                          <a-switch
                            v-model:cheked="form['properties.' + escapePropertyKey(property.key)]"
                            :placeholder="property.description"
                          />
                        </span>
                        <span v-else-if="property.type && (property.type==='int' || property.type==='real')">
                          <a-input-number
                            v-model:value="form['properties.'+ escapePropertyKey(property.key)]"
                            :placeholder="property.description"
                            :min="getPropertyQualifiers(property.qualifiers, 'number-select').min"
                            :max="getPropertyQualifiers(property.qualifiers, 'number-select').max" />
                        </span>
                        <span v-else-if="property.type && property.type==='string' && property.qualifiers && property.qualifiers.startsWith('ValueMap')">
                          <a-select
                            showSearch
                            optionFilterProp="label"
                            v-model:value="form['properties.' + escapePropertyKey(property.key)]"
                            :placeholder="property.description"
                            :filterOption="(input, option) => {
                              return option.label.toLowerCase().indexOf(input.toLowerCase()) >= 0
                            }"
                          >
                            <a-select-option v-for="opt in getPropertyQualifiers(property.qualifiers, 'select')" :key="opt">
                              {{ opt }}
                            </a-select-option>
                          </a-select>
                        </span>
                        <span v-else-if="property.type && property.type==='string' && property.password">
                          <a-input-password
                            v-model:value="form['properties.' + escapePropertyKey(property.key)]"
                            :placeholder="property.description" />
                        </span>
                        <span v-else>
                          <a-input
                            v-model:value="form['properties.' + escapePropertyKey(property.key)]"
                            :placeholder="property.description" />
                        </span>
                      </a-form-item>
                    </div>
                  </div>
                </template>
              </a-step>
              <a-step
                :title="$t('label.advanced.mode')"
                :status="zoneSelected ? 'process' : 'wait'">
                <template #description v-if="zoneSelected">
                  <span>
                    {{ $t('label.isadvanced') }}
                    <a-switch v-model:checked="showDetails" style="margin-left: 10px"/>
                  </span>
                  <div style="margin-top: 15px" v-show="showDetails">
                    <div
                      v-if="vm.templateid && ['KVM', 'VMware', 'XenServer'].includes(hypervisor) && !template.deployasis">
                      <a-form-item :label="$t('label.boottype')" name="boottype" ref="boottype">
                        <a-select
                          v-model:value="form.boottype"
                          @change="onBootTypeChange"
                          showSearch
                          optionFilterProp="label"
                          :filterOption="filterOption">
                          <a-select-option v-for="bootType in options.bootTypes" :key="bootType.id">
                            {{ bootType.description }}
                          </a-select-option>
                        </a-select>
                      </a-form-item>
                      <a-form-item :label="$t('label.bootmode')" name="bootmode" ref="bootmode">
                        <a-select
                          v-model:value="form.bootmode"
                          showSearch
                          optionFilterProp="label"
                          :filterOption="filterOption">
                          <a-select-option v-for="bootMode in options.bootModes" :key="bootMode.id">
                            {{ bootMode.description }}
                          </a-select-option>
                        </a-select>
                      </a-form-item>
                    </div>
                    <a-form-item :label="$t('label.tpm')" name="tpmVersion" ref="tpmVersion">
                      <a-select
                        v-model:value="form.tpmversion"
                        showSearch
                        optionFilterProp="label"
                        :filterOption="filterOption">
                        <a-select-option v-for="tpmVersion in options.tpmVersion" :key="tpmVersion.id">
                          {{ tpmVersion.description }}
                        </a-select-option>
                      </a-select>
                    </a-form-item>
                    <a-form-item
                      :label="$t('label.bootintosetup')"
                      v-if="zoneSelected && ((tabKey === 'isoid' && hypervisor === 'VMware') || (tabKey === 'templateid' && template && template.hypervisor === 'VMware'))"
                      name="bootintosetup"
                      ref="bootintosetup">
                      <a-switch v-model:checked="form.bootintosetup" />
                    </a-form-item>
                    <a-form-item name="dynamicscalingenabled" ref="dynamicscalingenabled">
                      <template #label>
                        <tooltip-label :title="$t('label.dynamicscalingenabled')" :tooltip="$t('label.dynamicscalingenabled.tooltip')"/>
                      </template>
                      <a-form-item name="dynamicscalingenabled" ref="dynamicscalingenabled">
                        <a-switch
                          v-model:checked="form.dynamicscalingenabled"
                          :checked="isDynamicallyScalable() && dynamicscalingenabled"
                          :disabled="!isDynamicallyScalable()"
                          @change="val => { dynamicscalingenabled = val }"/>
                      </a-form-item>
                    </a-form-item>
                    <a-form-item :label="$t('label.userdata')">
                      <a-card>
                        <div v-if="this.template && this.template.userdataid">
                          <a-text type="primary">
                              Userdata "{{ $t(this.template.userdataname) }}" is linked with template "{{ $t(this.template.name) }}" with override policy "{{ $t(this.template.userdatapolicy) }}"
                          </a-text><br/><br/>
                          <div v-if="templateUserDataParams.length > 0 && !doUserdataOverride">
                            <a-text type="primary" v-if="this.template && this.template.userdataid && templateUserDataParams.length > 0">
                                Enter the values for the variables in userdata
                            </a-text>
                            <a-input-group>
                              <a-table
                                size="small"
                                style="overflow-y: auto"
                                :columns="userDataParamCols"
                                :dataSource="templateUserDataParams"
                                :pagination="false"
                                :rowKey="record => record.key">
                                <template #value="{ record }">
                                  <a-input v-model:value="templateUserDataValues[record.key]" />
                                </template>
                              </a-table>
                            </a-input-group>
                          </div>
                        </div>
                        <div v-if="this.iso && this.iso.userdataid">
                          <a-text type="primary">
                              Userdata "{{ $t(this.iso.userdataname) }}" is linked with ISO "{{ $t(this.iso.name) }}" with override policy "{{ $t(this.iso.userdatapolicy) }}"
                          </a-text><br/><br/>
                          <div v-if="templateUserDataParams.length > 0 && !doUserdataOverride">
                            <a-text type="primary" v-if="this.iso && this.iso.userdataid && templateUserDataParams.length > 0">
                                Enter the values for the variables in userdata
                            </a-text>
                            <a-input-group>
                              <a-table
                                size="small"
                                style="overflow-y: auto"
                                :columns="userDataParamCols"
                                :dataSource="templateUserDataParams"
                                :pagination="false"
                                :rowKey="record => record.key">
                                <template #value="{ record }">
                                  <a-input v-model:value="templateUserDataValues[record.key]" />
                                </template>
                              </a-table>
                            </a-input-group>
                          </div>
                        </div><br/><br/>
                        <div v-if="userdataDefaultOverridePolicy === 'ALLOWOVERRIDE' || userdataDefaultOverridePolicy === 'APPEND' || !userdataDefaultOverridePolicy">
                          <span v-if="userdataDefaultOverridePolicy === 'ALLOWOVERRIDE'" >
                            {{ $t('label.userdata.do.override') }}
                            <a-switch v-model:checked="doUserdataOverride" style="margin-left: 10px"/>
                          </span>
                          <span v-if="userdataDefaultOverridePolicy === 'APPEND'">
                            {{ $t('label.userdata.do.append') }}
                            <a-switch v-model:checked="doUserdataAppend" style="margin-left: 10px"/>
                          </span>
                          <a-step
                            :status="zoneSelected ? 'process' : 'wait'">
                            <template #description>
                              <div v-if="doUserdataOverride || doUserdataAppend || !userdataDefaultOverridePolicy" style="margin-top: 15px">
                                <a-card
                                  :tabList="userdataTabList"
                                  :activeTabKey="userdataTabKey"
                                  @tabChange="key => onUserdataTabChange(key, 'userdataTabKey')">
                                  <div v-if="userdataTabKey === 'userdataregistered'">
                                    <a-step
                                      v-if="isUserAllowedToListUserDatas"
                                      :status="zoneSelected ? 'process' : 'wait'">
                                      <template #description>
                                        <div v-if="zoneSelected">
                                          <user-data-selection
                                            :items="options.userDatas"
                                            :row-count="rowCount.userDatas"
                                            :zoneId="zoneId"
                                            :disabled="template.userdatapolicy === 'DENYOVERRIDE'"
                                            :loading="loading.userDatas"
                                            :preFillContent="dataPreFill"
                                            @select-user-data-item="($event) => updateUserData($event)"
                                            @handle-search-filter="($event) => handleSearchFilter('userData', $event)"
                                          />
                                          <div v-if="userDataParams.length > 0">
                                            <a-input-group>
                                              <a-table
                                                size="small"
                                                style="overflow-y: auto"
                                                :columns="userDataParamCols"
                                                :dataSource="userDataParams"
                                                :pagination="false"
                                                :rowKey="record => record.key">
                                                <template #value="{ record }">
                                                  <a-input v-model:value="userDataValues[record.key]" />
                                                </template>
                                              </a-table>
                                            </a-input-group>
                                          </div>
                                        </div>
                                      </template>
                                    </a-step>
                                  </div>
                                  <div v-else>
                                    <a-form-item name="userdata" ref="userdata" >
                                      <a-textarea
                                        placeholder="Userdata"
                                        v-model:value="form.userdata">
                                      </a-textarea>
                                    </a-form-item>
                                  </div>
                                </a-card>
                              </div>
                            </template>
                          </a-step>
                        </div>
                      </a-card>
                    </a-form-item>
                    <a-form-item :label="$t('label.affinity.groups')">
                      <affinity-group-selection
                        :items="options.affinityGroups"
                        :row-count="rowCount.affinityGroups"
                        :zoneId="zoneId"
                        :value="affinityGroupIds"
                        :loading="loading.affinityGroups"
                        :preFillContent="dataPreFill"
                        @select-affinity-group-item="($event) => updateAffinityGroups($event)"
                        @handle-search-filter="($event) => handleSearchFilter('affinityGroups', $event)"/>
                    </a-form-item>
                  </div>
                </template>
              </a-step>
              <a-step
                :title="$t('label.details')"
                :status="zoneSelected ? 'process' : 'wait'">
                <template #description v-if="zoneSelected">
                  <div style="margin-top: 15px">
                    {{ $t('message.vm.review.launch') }}
                    <a-form-item :label="$t('label.name.optional')" name="name" ref="name">
                      <a-input v-model:value="form.name" />
                    </a-form-item>
                    <a-form-item :label="$t('label.group.optional')" name="group" ref="group">
                      <a-auto-complete
                        v-model:value="form.group"
                        :filterOption="filterOption"
                        :options="options.instanceGroups" />
                    </a-form-item>
                    <a-form-item :label="$t('label.keyboard')" name="keyboard" ref="keyboard">
                      <a-select
                        v-model:value="form.keyboard"
                        :options="keyboardSelectOptions"
                        showSearch
                        optionFilterProp="label"
                        :filterOption="filterOption"
                      ></a-select>
                    </a-form-item>
                    <a-form-item :label="$t('label.action.start.instance')" name="startvm" ref="startvm">
                      <a-switch v-model:checked="form.startvm" />
                    </a-form-item>
                  </div>
                </template>
              </a-step>
              <a-step
                :title="$t('label.license.agreements')"
                :status="zoneSelected ? 'process' : 'wait'"
                v-if="vm.templateid && templateLicenses && templateLicenses.length > 0">
                <template #description>
                  <div style="margin-top: 10px">
                    {{ $t('message.read.accept.license.agreements') }}
                    <a-form-item
                      style="margin-top: 10px"
                      v-for="(license, licenseIndex) in templateLicenses"
                      :key="licenseIndex"
                      :v-bind="license.id">
                      <template #label>
                        <tooltip-label style="text-transform: capitalize" :title="$t('label.agreement' + ' ' + (licenseIndex+1) + ': ' + license.name)"/>
                      </template>
                      <a-textarea
                        v-model:value="license.text"
                        :auto-size="{ minRows: 3, maxRows: 8 }"
                        readOnly />
                      <a-checkbox
                        style="margin-top: 10px"
                        v-model:checked="form.licensesaccepted">
                        {{ $t('label.i.accept.all.license.agreements') }}
                      </a-checkbox>
                    </a-form-item>
                  </div>
                </template>
              </a-step>
            </a-steps>
            <div class="card-footer">
              <a-form-item name="stayonpage" ref="stayonpage">
                <a-switch
                  class="form-item-hidden"
                  v-model:checked="form.stayonpage" />
              </a-form-item>
              <!-- ToDo extract as component -->
              <a-button @click="() => $router.back()" :disabled="loading.deploy">
                {{ $t('label.cancel') }}
              </a-button>
              <a-dropdown-button style="margin-left: 10px" type="primary" ref="submit" @click="handleSubmit" :loading="loading.deploy">
                <rocket-outlined />
                {{ $t('label.launch.vm') }}
                <template #icon><down-outlined /></template>
                <template #overlay>
                  <a-menu type="primary" @click="handleSubmitAndStay" theme="dark" class="btn-stay-on-page">
                    <a-menu-item type="primary" key="1">
                      <rocket-outlined />
                      {{ $t('label.launch.vm.and.stay') }}
                    </a-menu-item>
                  </a-menu>
                </template>
              </a-dropdown-button>
            </div>
          </a-form>
        </a-card>
      </a-col>
      <a-col :md="24" :lg="7" v-if="!isMobile()">
        <a-affix :offsetTop="75" class="vm-info-card">
          <info-card :resource="vm" :title="$t('label.yourinstance')" @change-resource="(data) => resource = data" />
        </a-affix>
      </a-col>
    </a-row>
  </div>
</template>

<script>
import { ref, reactive, toRaw, nextTick } from 'vue'
import { api } from '@/api'
import _ from 'lodash'
import { mixin, mixinDevice } from '@/utils/mixin.js'
import store from '@/store'
import eventBus from '@/config/eventBus'

import InfoCard from '@/components/view/InfoCard'
import ResourceIcon from '@/components/view/ResourceIcon'
import ComputeOfferingSelection from '@views/compute/wizard/ComputeOfferingSelection'
import ComputeSelection from '@views/compute/wizard/ComputeSelection'
import DiskOfferingSelection from '@views/compute/wizard/DiskOfferingSelection'
import DiskSizeSelection from '@views/compute/wizard/DiskSizeSelection'
import MultiDiskSelection from '@views/compute/wizard/MultiDiskSelection'
import TemplateIsoSelection from '@views/compute/wizard/TemplateIsoSelection'
import AffinityGroupSelection from '@views/compute/wizard/AffinityGroupSelection'
import NetworkSelection from '@views/compute/wizard/NetworkSelection'
import NetworkConfiguration from '@views/compute/wizard/NetworkConfiguration'
import SshKeyPairSelection from '@views/compute/wizard/SshKeyPairSelection'
import UserDataSelection from '@views/compute/wizard/UserDataSelection'
import SecurityGroupSelection from '@views/compute/wizard/SecurityGroupSelection'
import TooltipLabel from '@/components/widgets/TooltipLabel'
import InstanceNicsNetworkSelectListView from '@/components/view/InstanceNicsNetworkSelectListView.vue'
import { sanitizeReverse } from '@/utils/util'

export default {
  name: 'Wizard',
  components: {
    SshKeyPairSelection,
    UserDataSelection,
    NetworkConfiguration,
    NetworkSelection,
    AffinityGroupSelection,
    TemplateIsoSelection,
    DiskSizeSelection,
    MultiDiskSelection,
    DiskOfferingSelection,
    InfoCard,
    ComputeOfferingSelection,
    ComputeSelection,
    SecurityGroupSelection,
    ResourceIcon,
    TooltipLabel,
    InstanceNicsNetworkSelectListView
  },
  props: {
    visible: {
      type: Boolean
    },
    preFillContent: {
      type: Object,
      default: () => {}
    }
  },
  mixins: [mixin, mixinDevice],
  data () {
    return {
      zoneId: '',
      podId: null,
      clusterId: null,
      zoneSelected: false,
      dynamicscalingenabled: true,
      templateKey: 0,
      showRegisteredUserdata: true,
      doUserdataOverride: false,
      doUserdataAppend: false,
      userdataDefaultOverridePolicy: 'ALLOWOVERRIDE',
      vm: {
        name: null,
        zoneid: null,
        zonename: null,
        hypervisor: null,
        templateid: null,
        templatename: null,
        keyboard: null,
        keypairs: [],
        group: null,
        affinitygroupids: [],
        affinitygroup: [],
        serviceofferingid: null,
        serviceofferingname: null,
        ostypeid: null,
        ostypename: null,
        rootdisksize: null,
        disksize: null
      },
      options: {
        templates: {},
        isos: {},
        hypervisors: [],
        serviceOfferings: [],
        diskOfferings: [],
        zones: [],
        affinityGroups: [],
        networks: [],
        sshKeyPairs: [],
        UserDatas: [],
        pods: [],
        clusters: [],
        hosts: [],
        groups: [],
        keyboards: [],
        bootTypes: [],
        bootModes: [],
        tpmVersion: [],
        dynamicScalingVmConfig: false
      },
      rowCount: {},
      loading: {
        deploy: false,
        templates: false,
        isos: false,
        hypervisors: false,
        serviceOfferings: false,
        diskOfferings: false,
        affinityGroups: false,
        networks: false,
        sshKeyPairs: false,
        userDatas: false,
        zones: false,
        pods: false,
        clusters: false,
        hosts: false,
        groups: false
      },
      instanceConfig: {},
      template: {},
      defaultBootType: '',
      defaultBootMode: '',
      defaultTPM: '',
      templateConfigurations: [],
      templateNics: [],
      templateLicenses: [],
      templateProperties: {},
      selectedTemplateConfiguration: {},
      iso: {},
      hypervisor: '',
      serviceOffering: {},
      diskOffering: {},
      affinityGroups: [],
      networks: [],
      networksAdd: [],
      zone: {},
      sshKeyPairs: [],
      sshKeyPair: {},
      userData: {},
      userDataParams: [],
      userDataParamCols: [
        {
          title: this.$t('label.key'),
          dataIndex: 'key'
        },
        {
          title: this.$t('label.value'),
          dataIndex: 'value',
          slots: { customRender: 'value' }
        }
      ],
      userDataValues: {},
      templateUserDataCols: [
        {
          title: this.$t('label.userdata'),
          dataIndex: 'userdata'
        },
        {
          title: this.$t('label.userdatapolicy'),
          dataIndex: 'userdataoverridepolicy'
        }
      ],
      templateUserDataParams: [],
      templateUserDataValues: {},
      overrideDiskOffering: {},
      templateFilter: [
        'featured',
        'community',
        'selfexecutable',
        'sharedexecutable'
      ],
      isoFilter: [
        'featured',
        'community',
        'selfexecutable',
        'sharedexecutable'
      ],
      initDataConfig: {},
      defaultnetworkid: '',
      networkConfig: [],
      dataNetworkCreated: [],
      tabKey: 'templateid',
      userdataTabKey: 'userdataregistered',
      dataPreFill: {},
      showDetails: false,
      showRootDiskSizeChanger: false,
      showOverrideDiskOfferingOption: false,
      securitygroupids: [],
      rootDiskSizeFixed: 0,
      hasError: false,
      error: false,
      diskSelected: {},
      rootDiskSelected: {},
      diskIOpsMin: 0,
      diskIOpsMax: 0,
      minIops: 0,
      maxIops: 0,
      zones: [],
      selectedZone: '',
      formModel: {},
      nicToNetworkSelection: []
    }
  },
  computed: {
    rootDiskSize () {
      return this.showRootDiskSizeChanger && this.rootDiskSizeFixed > 0
    },
    isNormalAndDomainUser () {
      return ['DomainAdmin', 'User'].includes(this.$store.getters.userInfo.roletype)
    },
    diskSize () {
      const rootDiskSize = _.get(this.instanceConfig, 'rootdisksize', 0)
      const customDiskSize = _.get(this.instanceConfig, 'size', 0)
      const diskOfferingDiskSize = _.get(this.diskOffering, 'disksize', 0)
      const dataDiskSize = diskOfferingDiskSize > 0 ? diskOfferingDiskSize : customDiskSize
      const size = []
      if (rootDiskSize > 0) {
        size.push(`${rootDiskSize} GB (Root)`)
      }
      if (dataDiskSize > 0) {
        size.push(`${dataDiskSize} GB (Data)`)
      }
      return size.join(' | ')
    },
    affinityGroupIds () {
      return _.map(this.affinityGroups, 'id')
    },
    params () {
      return {
        serviceOfferings: {
          list: 'listServiceOfferings',
          options: {
            zoneid: _.get(this.zone, 'id'),
            issystem: false,
            page: 1,
            pageSize: 10,
            keyword: undefined
          }
        },
        diskOfferings: {
          list: 'listDiskOfferings',
          options: {
            zoneid: _.get(this.zone, 'id'),
            page: 1,
            pageSize: 10,
            keyword: undefined
          }
        },
        zones: {
          list: 'listZones',
          isLoad: true,
          field: 'zoneid'
        },
        hypervisors: {
          list: 'listHypervisors',
          options: {
            zoneid: _.get(this.zone, 'id')
          },
          field: 'hypervisor'
        },
        affinityGroups: {
          list: 'listAffinityGroups',
          options: {
            page: 1,
            pageSize: 10,
            keyword: undefined,
            listall: false
          }
        },
        sshKeyPairs: {
          list: 'listSSHKeyPairs',
          options: {
            page: 1,
            pageSize: 10,
            keyword: undefined,
            listall: false
          }
        },
        userDatas: {
          list: 'listUserData',
          options: {
            page: 1,
            pageSize: 10,
            keyword: undefined,
            listall: false
          }
        },
        networks: {
          list: 'listNetworks',
          options: {
            zoneid: _.get(this.zone, 'id'),
            canusefordeploy: true,
            projectid: store.getters.project ? store.getters.project.id : null,
            domainid: store.getters.project && store.getters.project.id ? null : store.getters.userInfo.domainid,
            account: store.getters.project && store.getters.project.id ? null : store.getters.userInfo.account,
            page: 1,
            pageSize: 10,
            keyword: undefined,
            showIcon: true
          }
        },
        pods: {
          list: 'listPods',
          isLoad: !this.isNormalAndDomainUser,
          options: {
            zoneid: _.get(this.zone, 'id')
          },
          field: 'podid'
        },
        clusters: {
          list: 'listClusters',
          isLoad: !this.isNormalAndDomainUser,
          options: {
            zoneid: _.get(this.zone, 'id'),
            podid: this.podId
          },
          field: 'clusterid'
        },
        hosts: {
          list: 'listHosts',
          isLoad: !this.isNormalAndDomainUser,
          options: {
            zoneid: _.get(this.zone, 'id'),
            podid: this.podId,
            clusterid: this.clusterId,
            state: 'Up',
            type: 'Routing'
          },
          field: 'hostid'
        },
        dynamicScalingVmConfig: {
          list: 'listConfigurations',
          options: {
            zoneid: _.get(this.zone, 'id'),
            name: 'enable.dynamic.scale.vm'
          }
        }
      }
    },
    networkOfferingIds () {
      return _.map(this.networks, 'id')
    },
    zoneSelectOptions () {
      return this.options.zones.map((zone) => {
        return {
          label: zone.name,
          value: zone.id
        }
      })
    },
    hypervisorSelectOptions () {
      return this.options.hypervisors.map((hypervisor) => {
        return {
          label: hypervisor.name,
          value: hypervisor.name
        }
      })
    },
    podSelectOptions () {
      const options = this.options.pods.map((pod) => {
        return {
          label: pod.name,
          value: pod.id
        }
      })
      options.unshift({
        label: this.$t('label.default'),
        value: undefined
      })
      return options
    },
    clusterSelectOptions () {
      const options = this.options.clusters.map((cluster) => {
        return {
          label: cluster.name,
          value: cluster.id
        }
      })
      options.unshift({
        label: this.$t('label.default'),
        value: undefined
      })
      return options
    },
    hostSelectOptions () {
      const options = this.options.hosts.map((host) => {
        return {
          label: host.name,
          value: host.id
        }
      })
      options.unshift({
        label: this.$t('label.default'),
        value: undefined
      })
      return options
    },
    keyboardSelectOptions () {
      const keyboardOpts = this.$config.keyboardOptions || {}
      return Object.keys(keyboardOpts).map((keyboard) => {
        return {
          label: this.$t(keyboardOpts[keyboard]),
          value: keyboard
        }
      })
    },
    templateConfigurationExists () {
      return this.vm.templateid && this.templateConfigurations && this.templateConfigurations.length > 0
    },
    templateId () {
      return this.$route.query.templateid || null
    },
    isoId () {
      return this.$route.query.isoid || null
    },
    networkId () {
      return this.$route.query.networkid || null
    },
    tabList () {
      let tabList = []
      if (this.templateId) {
        tabList = [{
          key: 'templateid',
          tab: this.$t('label.templates')
        }]
      } else if (this.isoId) {
        tabList = [{
          key: 'isoid',
          tab: this.$t('label.isos')
        }]
      } else {
        tabList = [{
          key: 'templateid',
          tab: this.$t('label.templates')
        },
        {
          key: 'isoid',
          tab: this.$t('label.isos')
        }]
      }

      return tabList
    },
    userdataTabList () {
      let tabList = []
      tabList = [{
        key: 'userdataregistered',
        tab: this.$t('label.userdata.registered')
      },
      {
        key: 'userdatatext',
        tab: this.$t('label.userdata.text')
      }]

      return tabList
    },
    showSecurityGroupSection () {
      return (this.networks.length > 0 && this.zone.securitygroupsenabled) || (this.zone && this.zone.networktype === 'Basic')
    },
    isUserAllowedToListSshKeys () {
      return Boolean('listSSHKeyPairs' in this.$store.getters.apis)
    },
    isUserAllowedToListUserDatas () {
      return Boolean('listUserData' in this.$store.getters.apis)
    },
    dynamicScalingVmConfigValue () {
      return this.options.dynamicScalingVmConfig?.[0]?.value === 'true'
    },
    isCustomizedDiskIOPS () {
      return this.diskSelected?.iscustomizediops || false
    },
    isCustomizedIOPS () {
      return this.rootDiskSelected?.iscustomizediops || this.serviceOffering?.iscustomizediops || false
    }
  },
  watch: {
    '$route' (to, from) {
      if (to.name === 'deployVirtualMachine') {
        this.resetData()
      }
    },
    formModel: {
      deep: true,
      handler (instanceConfig) {
        this.instanceConfig = toRaw(instanceConfig)
        Object.keys(instanceConfig).forEach(field => {
          this.vm[field] = this.instanceConfig[field]
        })
        this.template = ''
        for (const key in this.options.templates) {
          var template = _.find(_.get(this.options.templates[key], 'template', []), (option) => option.id === instanceConfig.templateid)
          if (template) {
            this.template = template
            break
          }
        }

        this.iso = ''
        for (const key in this.options.isos) {
          var iso = _.find(_.get(this.options.isos[key], 'iso', []), (option) => option.id === instanceConfig.isoid)
          if (iso) {
            this.iso = iso
            break
          }
        }

        if (instanceConfig.hypervisor) {
          var hypervisorItem = _.find(this.options.hypervisors, (option) => option.name === instanceConfig.hypervisor)
          this.hypervisor = hypervisorItem ? hypervisorItem.name : null
        }

        this.serviceOffering = _.find(this.options.serviceOfferings, (option) => option.id === instanceConfig.computeofferingid)
        if (this.serviceOffering?.diskofferingid) {
          if (iso) {
            this.diskOffering = _.find(this.options.diskOfferings, (option) => option.id === this.serviceOffering.diskofferingid)
          } else {
            instanceConfig.overridediskofferingid = this.serviceOffering.diskofferingid
          }
        }
        if (!iso && this.diskSelected) {
          this.diskOffering = _.find(this.options.diskOfferings, (option) => option.id === instanceConfig.diskofferingid)
        }
        if (this.rootDiskSelected?.id) {
          instanceConfig.overridediskofferingid = this.rootDiskSelected.id
        }
        if (instanceConfig.overridediskofferingid) {
          this.overrideDiskOffering = _.find(this.options.diskOfferings, (option) => option.id === instanceConfig.overridediskofferingid)
        } else {
          this.overrideDiskOffering = null
        }

        if (!iso && this.diskSelected) {
          this.diskOffering = _.find(this.options.diskOfferings, (option) => option.id === instanceConfig.diskofferingid)
        }
        if (this.rootDiskSelected?.id) {
          instanceConfig.overridediskofferingid = this.rootDiskSelected.id
        }
        if (instanceConfig.overridediskofferingid) {
          this.overrideDiskOffering = _.find(this.options.diskOfferings, (option) => option.id === instanceConfig.overridediskofferingid)
        } else {
          this.overrideDiskOffering = null
        }
        this.zone = _.find(this.options.zones, (option) => option.id === instanceConfig.zoneid)
        this.affinityGroups = _.filter(this.options.affinityGroups, (option) => _.includes(instanceConfig.affinitygroupids, option.id))
        this.networks = _.filter(this.options.networks, (option) => _.includes(instanceConfig.networkids, option.id))

        this.diskOffering = _.find(this.options.diskOfferings, (option) => option.id === instanceConfig.diskofferingid)
        this.zone = _.find(this.options.zones, (option) => option.id === instanceConfig.zoneid)
        this.affinityGroups = _.filter(this.options.affinityGroups, (option) => _.includes(instanceConfig.affinitygroupids, option.id))
        this.networks = _.filter(this.options.networks, (option) => _.includes(instanceConfig.networkids, option.id))
        this.sshKeyPair = _.find(this.options.sshKeyPairs, (option) => option.name === instanceConfig.keypair)

        if (this.zone) {
          this.vm.zoneid = this.zone.id
          this.vm.zonename = this.zone.name
        }

        const pod = _.find(this.options.pods, (option) => option.id === instanceConfig.podid)
        if (pod) {
          this.vm.podid = pod.id
          this.vm.podname = pod.name
        }

        const cluster = _.find(this.options.clusters, (option) => option.id === instanceConfig.clusterid)
        if (cluster) {
          this.vm.clusterid = cluster.id
          this.vm.clustername = cluster.name
        }

        const host = _.find(this.options.hosts, (option) => option.id === instanceConfig.hostid)
        if (host) {
          this.vm.hostid = host.id
          this.vm.hostname = host.name
        }

        if (this.serviceOffering?.rootdisksize) {
          this.vm.disksizetotalgb = this.serviceOffering.rootdisksize
        } else if (this.diskSize) {
          this.vm.disksizetotalgb = this.diskSize
        }

        if (this.diskSize) {
          this.vm.disksizetotalgb = this.diskSize
        }

        if (this.networks) {
          this.vm.networks = this.networks
          this.vm.defaultnetworkid = this.defaultnetworkid
        }

        if (this.template) {
          this.vm.templateid = this.template.id
          this.vm.templatename = this.template.displaytext
          this.vm.ostypeid = this.template.ostypeid
          this.vm.ostypename = this.template.ostypename
        }

        if (this.iso) {
          this.vm.isoid = this.iso.id
          this.vm.templateid = this.iso.id
          this.vm.templatename = this.iso.displaytext
          this.vm.ostypeid = this.iso.ostypeid
          this.vm.ostypename = this.iso.ostypename
          if (this.hypervisor) {
            this.vm.hypervisor = this.hypervisor
          }
        }

        if (this.serviceOffering) {
          this.vm.serviceofferingid = this.serviceOffering.id
          this.vm.serviceofferingname = this.serviceOffering.displaytext
          if (this.serviceOffering.cpunumber) {
            this.vm.cpunumber = this.serviceOffering.cpunumber
          }
          if (this.serviceOffering.cpuspeed) {
            this.vm.cpuspeed = this.serviceOffering.cpuspeed
          }
          if (this.serviceOffering.memory) {
            this.vm.memory = this.serviceOffering.memory
          }
        }

        if (!this.template.deployasis && this.template.childtemplates && this.template.childtemplates.length > 0) {
          this.vm.diskofferingid = ''
          this.vm.diskofferingname = ''
          this.vm.diskofferingsize = ''
        } else if (this.diskOffering) {
          this.vm.diskofferingid = this.diskOffering.id
          this.vm.diskofferingname = this.diskOffering.displaytext
          this.vm.diskofferingsize = this.diskOffering.disksize
        }

        if (this.affinityGroups) {
          this.vm.affinitygroup = this.affinityGroups
        }

        if (this.sshKeyPairs && this.sshKeyPairs.length > 0) {
          this.vm.keypairs = this.sshKeyPairs
        }
      }
    }
  },
  serviceOffering (oldValue, newValue) {
    if (oldValue && newValue && oldValue.id !== newValue.id) {
      this.dynamicscalingenabled = this.isDynamicallyScalable()
    }
  },
  template (oldValue, newValue) {
    if (oldValue && newValue && oldValue.id !== newValue.id) {
      this.dynamicscalingenabled = this.isDynamicallyScalable()
      this.doUserdataOverride = false
      this.doUserdataAppend = false
    }
  },
  created () {
    this.initForm()
    this.dataPreFill = this.preFillContent && Object.keys(this.preFillContent).length > 0 ? this.preFillContent : {}
    this.fetchData()
  },
  provide () {
    return {
      vmFetchTemplates: this.fetchAllTemplates,
      vmFetchIsos: this.fetchAllIsos,
      vmFetchNetworks: this.fetchNetwork
    }
  },
  methods: {
    updateTemplateKey () {
      this.templateKey += 1
    },
    initForm () {
      this.formRef = ref()
      this.form = reactive({})
      this.rules = reactive({
        zoneid: [{ required: true, message: `${this.$t('message.error.select')}` }],
        hypervisor: [{ required: true, message: `${this.$t('message.error.select')}` }]
      })

      if (this.zoneSelected) {
        this.form.startvm = true
      }

      if (this.zone && this.zone.networktype !== 'Basic') {
        if (this.zoneSelected && this.vm.templateid && this.templateNics && this.templateNics.length > 0) {
          this.templateNics.forEach((nic, nicIndex) => {
            this.form['networkMap.nic-' + nic.InstanceID.toString()] = this.options.networks && this.options.networks.length > 0
              ? this.options.networks[Math.min(nicIndex, this.options.networks.length - 1)].id
              : null
          })
        }

        if (this.vm.templateid && this.templateProperties && Object.keys(this.templateProperties).length > 0) {
          this.templateProperties.forEach((props, category) => {
            props.forEach((property, propertyIndex) => {
              if (property.type && property.type === 'boolean') {
                this.form['properties.' + this.escapePropertyKey(property.key)] = property.value === 'TRUE'
              } else if (property.type && (property.type === 'int' || property.type === 'real')) {
                this.form['properties.' + this.escapePropertyKey(property.key)] = property.value
              } else if (property.type && property.type === 'string' && property.qualifiers && property.qualifiers.startsWith('ValueMap')) {
                this.form['properties.' + this.escapePropertyKey(property.key)] = property.value && property.value.length > 0
                  ? property.value
                  : this.getPropertyQualifiers(property.qualifiers, 'select')[0]
              } else if (property.type && property.type === 'string' && property.password) {
                this.form['properties.' + this.escapePropertyKey(property.key)] = property.value
                this.rules['properties.' + this.escapePropertyKey(property.key)] = [{
                  validator: async (rule, value) => {
                    if (!property.qualifiers) {
                      return Promise.resolve()
                    }
                    var minlength = this.getPropertyQualifiers(property.qualifiers, 'number-select').min
                    var maxlength = this.getPropertyQualifiers(property.qualifiers, 'number-select').max
                    var errorMessage = ''
                    var isPasswordInvalidLength = function () {
                      return false
                    }
                    if (minlength) {
                      errorMessage = this.$t('message.validate.minlength').replace('{0}', minlength)
                      isPasswordInvalidLength = function () {
                        return !value || value.length < minlength
                      }
                    }
                    if (maxlength !== Number.MAX_SAFE_INTEGER) {
                      if (minlength) {
                        errorMessage = this.$t('message.validate.range.length').replace('{0}', minlength).replace('{1}', maxlength)
                        isPasswordInvalidLength = function () {
                          return !value || (maxlength < value.length || value.length < minlength)
                        }
                      } else {
                        errorMessage = this.$t('message.validate.maxlength').replace('{0}', maxlength)
                        isPasswordInvalidLength = function () {
                          return !value || value.length > maxlength
                        }
                      }
                    }
                    if (isPasswordInvalidLength()) {
                      return Promise.reject(errorMessage)
                    }
                    return Promise.resolve()
                  }
                }]
              } else {
                this.form['properties.' + this.escapePropertyKey(property.key)] = property.value
              }
            })
          })
        }

        if (this.vm.templateid && this.templateLicenses && this.templateLicenses.length > 0) {
          this.rules.licensesaccepted = [{
            validator: async (rule, value) => {
              if (!value) {
                return Promise.reject(this.$t('message.license.agreements.not.accepted'))
              }
              return Promise.resolve()
            }
          }]
        }
      }
    },
    getPropertyQualifiers (qualifiers, type) {
      var result = ''
      switch (type) {
        case 'select':
          result = []
          if (qualifiers && qualifiers.includes('ValueMap')) {
            result = qualifiers.replace('ValueMap', '').substr(1).slice(0, -1).split(',')
            for (var i = 0; i < result.length; i++) {
              result[i] = result[i].replace(/"/g, '')
            }
          }
          break
        case 'number-select':
          var min = 0
          var max = Number.MAX_SAFE_INTEGER
          if (qualifiers) {
            var match = qualifiers.match(/MinLen\((\d+)\)/)
            if (match) {
              min = parseInt(match[1])
            }
            match = qualifiers.match(/MaxLen\((\d+)\)/)
            if (match) {
              max = parseInt(match[1])
            }
          }
          result = { min: min, max: max }
          break
        default:
      }
      return result
    },
    fillValue (field) {
      this.form[field] = this.dataPreFill[field]
    },
    fetchZoneByQuery () {
      return new Promise(resolve => {
        let zones = []
        let apiName = ''
        const params = {}
        if (this.templateId) {
          apiName = 'listTemplates'
          params.listall = true
          params.templatefilter = 'all'
          params.id = this.templateId
        } else if (this.isoId) {
          params.listall = true
          params.isofilter = 'all'
          params.id = this.isoId
          apiName = 'listIsos'
        } else if (this.networkId) {
          params.listall = true
          params.id = this.networkId
          apiName = 'listNetworks'
        }
        if (!apiName) return resolve(zones)

        api(apiName, params).then(json => {
          let objectName
          const responseName = [apiName.toLowerCase(), 'response'].join('')
          for (const key in json[responseName]) {
            if (key === 'count') {
              continue
            }
            objectName = key
            break
          }
          const data = json?.[responseName]?.[objectName] || []
          zones = data.map(item => item.zoneid)
          return resolve(zones)
        }).catch(() => {
          return resolve(zones)
        })
      })
    },
    async fetchData () {
      const zones = await this.fetchZoneByQuery()
      if (zones && zones.length === 1) {
        this.selectedZone = zones[0]
        this.dataPreFill.zoneid = zones[0]
      }
      if (this.dataPreFill.zoneid) {
        this.fetchDataByZone(this.dataPreFill.zoneid)
      } else {
        this.fetchZones(null, zones)
        _.each(this.params, (param, name) => {
          if (param.isLoad) {
            this.fetchOptions(param, name)
          }
        })
      }
      this.fetchBootTypes()
      this.fetchBootModes()
      this.fetchTpm()
      this.fetchInstaceGroups()
      nextTick().then(() => {
        ['name', 'keyboard', 'boottype', 'bootmode', 'userdata', 'tpmversion'].forEach(this.fillValue)
        this.form.boottype = this.defaultBootType ? this.defaultBootType : this.options.bootTypes && this.options.bootTypes.length > 0 ? this.options.bootTypes[0].id : undefined
        this.form.bootmode = this.defaultBootMode ? this.defaultBootMode : this.options.bootModes && this.options.bootModes.length > 0 ? this.options.bootModes[0].id : undefined
        this.form.tpmversion = this.defaultTPM ? this.defaultTPM : this.options.tpmVersion && this.options.tpmVersion.length > 0 ? this.options.tpmVersion[0].id : undefined
        this.instanceConfig = toRaw(this.form)
      })
    },
    isDynamicallyScalable () {
      return this.serviceOffering && this.serviceOffering.dynamicscalingenabled && this.template && this.template.isdynamicallyscalable && this.dynamicScalingVmConfigValue
    },
    isOfferingConstrained (serviceOffering) {
      return 'serviceofferingdetails' in serviceOffering && 'mincpunumber' in serviceOffering.serviceofferingdetails &&
        'maxmemory' in serviceOffering.serviceofferingdetails && 'maxcpunumber' in serviceOffering.serviceofferingdetails &&
        'minmemory' in serviceOffering.serviceofferingdetails
    },
    updateOverrideRootDiskShowParam (val) {
      if (val) {
        this.showRootDiskSizeChanger = false
      } else {
        this.rootDiskSelected = null
      }
      this.showOverrideDiskOfferingOption = val
    },
    async fetchDataByZone (zoneId) {
      this.fillValue('zoneid')
      this.options.zones = await this.fetchZones(zoneId)
      this.onSelectZoneId(zoneId)
    },
    fetchBootTypes () {
      this.options.bootTypes = [
        { id: 'BIOS', description: 'BIOS' },
        { id: 'UEFI', description: 'UEFI' }
      ]
    },
    fetchBootModes (bootType) {
      const bootModes = [
        { id: 'LEGACY', description: 'LEGACY' }
      ]
      if (bootType === 'UEFI') {
        bootModes.unshift(
          { id: 'SECURE', description: 'SECURE' }
        )
      }
      this.options.bootModes = bootModes
    },
    fetchTpm () {
      this.options.tpmVersion = [
        { id: 'NONE', description: 'Disabled' },
        { id: 'V2_0', description: 'TPM Version 2.0' }
      ]
      this.defaultTPM = 'NONE'
    },
    fetchInstaceGroups () {
      this.options.instanceGroups = []
      api('listInstanceGroups', {
        account: this.$store.getters.userInfo.account,
        domainid: this.$store.getters.userInfo.domainid,
        listall: true
      }).then(response => {
        const groups = response.listinstancegroupsresponse.instancegroup || []
        groups.forEach(x => {
          this.options.instanceGroups.push({ label: x.name, value: x.name })
        })
      })
    },
    fetchNetwork () {
      const param = this.params.networks
      this.fetchOptions(param, 'networks')
    },
    resetData () {
      this.vm = {
        name: null,
        zoneid: null,
        zonename: null,
        hypervisor: null,
        templateid: null,
        templatename: null,
        keyboard: null,
        keypair: null,
        group: null,
        affinitygroupids: [],
        affinitygroup: [],
        serviceofferingid: null,
        serviceofferingname: null,
        ostypeid: null,
        ostypename: null,
        rootdisksize: null,
        disksize: null
      }
      this.zoneSelected = false
      this.formRef.value.resetFields()
      this.fetchData()
    },
    updateFieldValue (name, value) {
      if (name === 'templateid') {
        this.tabKey = 'templateid'
        this.form.templateid = value
        this.form.isoid = null
        this.resetFromTemplateConfiguration()
        let template = ''
        for (const key in this.options.templates) {
          var t = _.find(_.get(this.options.templates[key], 'template', []), (option) => option.id === value)
          if (t) {
            this.template = t
            this.templateConfigurations = []
            this.selectedTemplateConfiguration = {}
            this.templateNics = []
            this.templateLicenses = []
            this.templateProperties = {}
            this.updateTemplateParameters()
            template = t
            break
          }
        }
        if (template) {
          var size = template.size / (1024 * 1024 * 1024) || 0 // bytes to GB
          this.dataPreFill.minrootdisksize = Math.ceil(size)
          this.defaultBootType = this.template?.details?.UEFI ? 'UEFI' : ''
          this.fetchBootModes(this.defaultBootType)
          this.defaultBootMode = this.template?.details?.UEFI
<<<<<<< HEAD
          this.defaultTPM = 'NONE'
=======
          this.updateTemplateLinkedUserData(this.template.userdataid)
          this.userdataDefaultOverridePolicy = this.template.userdatapolicy
>>>>>>> 69e158d7
        }
      } else if (name === 'isoid') {
        this.templateConfigurations = []
        this.selectedTemplateConfiguration = {}
        this.templateNics = []
        this.templateLicenses = []
        this.templateProperties = {}
        this.tabKey = 'isoid'
        this.resetFromTemplateConfiguration()
        this.form.isoid = value
        this.form.templateid = null
        this.updateTemplateLinkedUserData(this.iso.userdataid)
        this.userdataDefaultOverridePolicy = this.iso.userdatapolicy
      } else if (['cpuspeed', 'cpunumber', 'memory'].includes(name)) {
        this.vm[name] = value
        this.form[name] = value
      } else {
        this.form[name] = value
      }
    },
    updateComputeOffering (id) {
      this.form.computeofferingid = id
      setTimeout(() => {
        this.updateTemplateConfigurationOfferingDetails(id)
      }, 500)
    },
    updateDiskOffering (id) {
      if (id === '0') {
        this.form.diskofferingid = undefined
        return
      }
      this.form.diskofferingid = id
    },
    updateOverrideDiskOffering (id) {
      if (id === '0') {
        this.form.overridediskofferingid = undefined
        return
      }
      this.form.overridediskofferingid = id
    },
    updateMultiDiskOffering (value) {
      this.form.multidiskoffering = value
    },
    updateAffinityGroups (ids) {
      this.form.affinitygroupids = ids
    },
    updateNetworks (ids) {
      this.form.networkids = ids
    },
    updateDefaultNetworks (id) {
      this.defaultNetwork = id
      this.form.defaultnetworkid = id
    },
    updateNetworkConfig (networks) {
      this.networkConfig = networks
    },
    updateSshKeyPairs (names) {
      this.form.keypairs = names
      this.sshKeyPairs = names.map((sshKeyPair) => { return sshKeyPair.name })
    },
    updateUserData (id) {
      if (id === '0') {
        this.form.userdataid = undefined
        return
      }
      this.form.userdataid = id
      this.userDataParams = []
      api('listUserData', { id: id }).then(json => {
        const resp = json?.listuserdataresponse?.userdata || []
        if (resp) {
          var params = resp[0].params
          if (params) {
            var dataParams = params.split(',')
          }
          var that = this
          dataParams.forEach(function (val, index) {
            that.userDataParams.push({
              id: index,
              key: val
            })
          })
        }
      })
    },
    updateTemplateLinkedUserData (id) {
      if (id === '0') {
        return
      }
      this.templateUserDataParams = []

      api('listUserData', { id: id }).then(json => {
        const resp = json?.listuserdataresponse?.userdata || []
        if (resp) {
          var params = resp[0].params
          if (params) {
            var dataParams = params.split(',')
          }
          var that = this
          that.templateUserDataParams = []
          if (dataParams) {
            dataParams.forEach(function (val, index) {
              that.templateUserDataParams.push({
                id: index,
                key: val
              })
            })
          }
        }
      })
    },
    escapePropertyKey (key) {
      return key.split('.').join('\\002E')
    },
    updateSecurityGroups (securitygroupids) {
      this.securitygroupids = securitygroupids || []
    },
    getText (option) {
      return _.get(option, 'displaytext', _.get(option, 'name'))
    },
    handleSubmitAndStay (e) {
      this.form.stayonpage = true
      this.handleSubmit(e.domEvent)
    },
    handleSubmit (e) {
      console.log('wizard submit')
      e.preventDefault()
      if (this.loading.deploy) return
      this.formRef.value.validate().then(async () => {
        const values = toRaw(this.form)

        if (!values.templateid && !values.isoid) {
          this.$notification.error({
            message: this.$t('message.request.failed'),
            description: this.$t('message.template.iso')
          })
          return
        } else if (values.isoid && (!values.diskofferingid || values.diskofferingid === '0')) {
          this.$notification.error({
            message: this.$t('message.request.failed'),
            description: this.$t('message.step.3.continue')
          })
          return
        }
        if (!values.computeofferingid) {
          this.$notification.error({
            message: this.$t('message.request.failed'),
            description: this.$t('message.step.2.continue')
          })
          return
        }
        if (this.error) {
          this.$notification.error({
            message: this.$t('message.request.failed'),
            description: this.$t('error.form.message')
          })
          return
        }

        this.loading.deploy = true

        let networkIds = []

        let deployVmData = {}
        // step 1 : select zone
        deployVmData.zoneid = values.zoneid
        deployVmData.podid = values.podid
        deployVmData.clusterid = values.clusterid
        deployVmData.hostid = values.hostid
        deployVmData.keyboard = values.keyboard
        if (!this.template?.deployasis) {
          deployVmData.boottype = values.boottype
          deployVmData.bootmode = values.bootmode
        }
        deployVmData.tpmVersion = values.tpmVersion
        deployVmData.dynamicscalingenabled = values.dynamicscalingenabled
        if (values.userdata && values.userdata.length > 0) {
          deployVmData.userdata = encodeURIComponent(btoa(sanitizeReverse(values.userdata)))
        }
        // step 2: select template/iso
        if (this.tabKey === 'templateid') {
          deployVmData.templateid = values.templateid
        } else {
          deployVmData.templateid = values.isoid
        }

        if (this.showRootDiskSizeChanger && values.rootdisksize && values.rootdisksize > 0) {
          deployVmData.rootdisksize = values.rootdisksize
        } else if (this.rootDiskSizeFixed > 0 && !this.template.deployasis) {
          deployVmData.rootdisksize = this.rootDiskSizeFixed
        }

        if (values.hypervisor && values.hypervisor.length > 0) {
          deployVmData.hypervisor = values.hypervisor
        }

        deployVmData.startvm = values.startvm

        // step 3: select service offering
        deployVmData.serviceofferingid = values.computeofferingid
        if (this.serviceOffering && this.serviceOffering.iscustomized) {
          if (values.cpunumber) {
            deployVmData['details[0].cpuNumber'] = values.cpunumber
          }
          if (values.cpuspeed) {
            deployVmData['details[0].cpuSpeed'] = values.cpuspeed
          }
          if (values.memory) {
            deployVmData['details[0].memory'] = values.memory
          }
        }
        if (this.selectedTemplateConfiguration) {
          deployVmData['details[0].configurationId'] = this.selectedTemplateConfiguration.id
        }
        if (!this.serviceOffering.diskofferingstrictness && values.overridediskofferingid) {
          deployVmData.overridediskofferingid = values.overridediskofferingid
          if (values.rootdisksize && values.rootdisksize > 0) {
            deployVmData.rootdisksize = values.rootdisksize
          }
        }
        if (this.isCustomizedIOPS) {
          deployVmData['details[0].minIops'] = this.minIops
          deployVmData['details[0].maxIops'] = this.maxIops
        }
        // step 4: select disk offering
        if (!this.template.deployasis && this.template.childtemplates && this.template.childtemplates.length > 0) {
          if (values.multidiskoffering) {
            let i = 0
            Object.entries(values.multidiskoffering).forEach(([disk, offering]) => {
              const diskKey = `datadiskofferinglist[${i}].datadisktemplateid`
              const offeringKey = `datadiskofferinglist[${i}].diskofferingid`
              deployVmData[diskKey] = disk
              deployVmData[offeringKey] = offering
              i++
            })
          }
        } else {
          deployVmData.diskofferingid = values.diskofferingid
          if (values.size) {
            deployVmData.size = values.size
          }
        }
        if (this.isCustomizedDiskIOPS) {
          deployVmData['details[0].minIopsDo'] = this.diskIOpsMin
          deployVmData['details[0].maxIopsDo'] = this.diskIOpsMax
        }
        // step 5: select an affinity group
        deployVmData.affinitygroupids = (values.affinitygroupids || []).join(',')
        // step 6: select network
        if (this.zone.networktype !== 'Basic') {
          if (this.nicToNetworkSelection && this.nicToNetworkSelection.length > 0) {
            for (var j in this.nicToNetworkSelection) {
              var nicNetwork = this.nicToNetworkSelection[j]
              deployVmData['nicnetworklist[' + j + '].nic'] = nicNetwork.nic
              deployVmData['nicnetworklist[' + j + '].network'] = nicNetwork.network
            }
          } else {
            const arrNetwork = []
            networkIds = values.networkids
            if (networkIds.length > 0) {
              for (let i = 0; i < networkIds.length; i++) {
                if (networkIds[i] === this.defaultnetworkid) {
                  const ipToNetwork = {
                    networkid: this.defaultnetworkid
                  }
                  arrNetwork.unshift(ipToNetwork)
                } else {
                  const ipToNetwork = {
                    networkid: networkIds[i]
                  }
                  arrNetwork.push(ipToNetwork)
                }
              }
            } else {
              this.$notification.error({
                message: this.$t('message.request.failed'),
                description: this.$t('message.step.4.continue')
              })
              this.loading.deploy = false
              return
            }
            for (let j = 0; j < arrNetwork.length; j++) {
              deployVmData['iptonetworklist[' + j + '].networkid'] = arrNetwork[j].networkid
              if (this.networkConfig.length > 0) {
                const networkConfig = this.networkConfig.filter((item) => item.key === arrNetwork[j].networkid)
                if (networkConfig && networkConfig.length > 0) {
                  deployVmData['iptonetworklist[' + j + '].ip'] = networkConfig[0].ipAddress ? networkConfig[0].ipAddress : undefined
                  deployVmData['iptonetworklist[' + j + '].mac'] = networkConfig[0].macAddress ? networkConfig[0].macAddress : undefined
                }
              }
            }
          }
        }
        if (this.securitygroupids.length > 0) {
          deployVmData.securitygroupids = this.securitygroupids.join(',')
        }
        // step 7: select ssh key pair
        deployVmData.keypairs = this.sshKeyPairs.join(',')
        deployVmData.userdataid = values.userdataid

        if (values.name) {
          deployVmData.name = values.name
          deployVmData.displayname = values.name
        }
        if (values.group) {
          deployVmData.group = values.group
        }
        // step 8: enter setup
        if ('properties' in values) {
          const keys = Object.keys(values.properties)
          for (var i = 0; i < keys.length; ++i) {
            const propKey = keys[i].split('\\002E').join('.')
            deployVmData['properties[' + i + '].key'] = propKey
            deployVmData['properties[' + i + '].value'] = values.properties[keys[i]]
          }
        }
        if ('bootintosetup' in values) {
          deployVmData.bootintosetup = values.bootintosetup
        }

        const title = this.$t('label.launch.vm')
        const description = values.name || ''
        const password = this.$t('label.password')

        deployVmData = Object.fromEntries(
          Object.entries(deployVmData).filter(([key, value]) => value !== undefined))

        var idx = 0
        if (this.templateUserDataValues) {
          for (const [key, value] of Object.entries(this.templateUserDataValues)) {
            deployVmData['userdatadetails[' + idx + '].' + `${key}`] = value
            idx++
          }
        }
        if (this.userDataValues) {
          for (const [key, value] of Object.entries(this.userDataValues)) {
            deployVmData['userdatadetails[' + idx + '].' + `${key}`] = value
            idx++
          }
        }

        api('deployVirtualMachine', {}, 'POST', deployVmData).then(response => {
          const jobId = response.deployvirtualmachineresponse.jobid
          if (jobId) {
            this.$pollJob({
              jobId,
              title,
              description,
              successMethod: result => {
                const vm = result.jobresult.virtualmachine
                const name = vm.displayname || vm.name || vm.id
                if (vm.password) {
                  this.$notification.success({
                    message: password + ` ${this.$t('label.for')} ` + name,
                    description: vm.password,
                    duration: 0
                  })
                }
                eventBus.emit('vm-refresh-data')
              },
              loadingMessage: `${title} ${this.$t('label.in.progress')}`,
              catchMessage: this.$t('error.fetching.async.job.result'),
              action: {
                isFetchData: false
              }
            })
          }
          // Sending a refresh in case it hasn't picked up the new VM
          new Promise(resolve => setTimeout(resolve, 3000)).then(() => {
            eventBus.emit('vm-refresh-data')
          })
          if (!values.stayonpage) {
            this.$router.back()
          }
        }).catch(error => {
          this.$notifyError(error)
          this.loading.deploy = false
        }).finally(() => {
          this.form.stayonpage = false
          this.loading.deploy = false
        })
      }).catch(err => {
        this.formRef.value.scrollToField(err.errorFields[0].name)
        if (err) {
          if (err.licensesaccepted) {
            this.$notification.error({
              message: this.$t('message.license.agreements.not.accepted'),
              description: this.$t('message.step.license.agreements.continue')
            })
            return
          }

          this.$notification.error({
            message: this.$t('message.request.failed'),
            description: this.$t('error.form.message')
          })
        }
      })
    },
    fetchZones (zoneId, listZoneAllow) {
      this.zones = []
      return new Promise((resolve) => {
        this.loading.zones = true
        const param = this.params.zones
        const args = { showicon: true }
        if (zoneId) args.id = zoneId
        api(param.list, args).then(json => {
          const zoneResponse = json.listzonesresponse.zone || []
          if (listZoneAllow && listZoneAllow.length > 0) {
            zoneResponse.map(zone => {
              if (listZoneAllow.includes(zone.id)) {
                this.zones.push(zone)
              }
            })
          } else {
            this.zones = zoneResponse
          }

          resolve(this.zones)
        }).catch(function (error) {
          console.log(error.stack)
        }).finally(() => {
          this.loading.zones = false
        })
      })
    },
    fetchOptions (param, name, exclude) {
      if (exclude && exclude.length > 0) {
        if (exclude.includes(name)) {
          return
        }
      }
      this.loading[name] = true
      param.loading = true
      param.opts = []
      const options = param.options || {}
      if (!('listall' in options) && !['zones', 'pods', 'clusters', 'hosts', 'dynamicScalingVmConfig', 'hypervisors'].includes(name)) {
        options.listall = true
      }
      api(param.list, options).then((response) => {
        param.loading = false
        _.map(response, (responseItem, responseKey) => {
          if (Object.keys(responseItem).length === 0) {
            this.rowCount[name] = 0
            this.options[name] = []
            return
          }
          if (!responseKey.includes('response')) {
            return
          }
          _.map(responseItem, (response, key) => {
            if (key === 'count') {
              this.rowCount[name] = response
              return
            }
            param.opts = response
            this.options[name] = response

            if (name === 'hypervisors') {
              const hypervisorFromResponse = response[0] && response[0].name ? response[0].name : null
              this.dataPreFill.hypervisor = hypervisorFromResponse
              this.form.hypervisor = hypervisorFromResponse
            }

            if (param.field) {
              this.fillValue(param.field)
            }
          })

          if (name === 'zones') {
            let zoneid = ''
            if (this.$route.query.zoneid) {
              zoneid = this.$route.query.zoneid
            } else if (this.options.zones.length === 1) {
              zoneid = this.options.zones[0].id
            }
            if (zoneid) {
              this.form.zoneid = zoneid
              this.onSelectZoneId(zoneid)
            }
          }
        })
      }).catch(function (error) {
        console.log(error.stack)
        param.loading = false
      }).finally(() => {
        this.loading[name] = false
      })
    },
    fetchTemplates (templateFilter, params) {
      const args = Object.assign({}, params)
      if (args.keyword || args.category !== templateFilter) {
        args.page = 1
        args.pageSize = args.pageSize || 10
      }
      args.zoneid = _.get(this.zone, 'id')
      args.templatefilter = templateFilter
      args.details = 'all'
      args.showicon = 'true'
      args.id = this.templateId

      return new Promise((resolve, reject) => {
        api('listTemplates', args).then((response) => {
          resolve(response)
        }).catch((reason) => {
          // ToDo: Handle errors
          reject(reason)
        })
      })
    },
    fetchIsos (isoFilter, params) {
      const args = Object.assign({}, params)
      if (args.keyword || args.category !== isoFilter) {
        args.page = 1
        args.pageSize = args.pageSize || 10
      }
      args.zoneid = _.get(this.zone, 'id')
      args.isoFilter = isoFilter
      args.bootable = true
      args.showicon = 'true'
      args.id = this.isoId

      return new Promise((resolve, reject) => {
        api('listIsos', args).then((response) => {
          resolve(response)
        }).catch((reason) => {
          // ToDo: Handle errors
          reject(reason)
        })
      })
    },
    fetchAllTemplates (params) {
      const promises = []
      const templates = {}
      this.loading.templates = true
      this.templateFilter.forEach((filter) => {
        templates[filter] = { count: 0, template: [] }
        promises.push(this.fetchTemplates(filter, params))
      })
      this.options.templates = templates
      Promise.all(promises).then((response) => {
        response.forEach((resItem, idx) => {
          templates[this.templateFilter[idx]] = _.isEmpty(resItem.listtemplatesresponse) ? { count: 0, template: [] } : resItem.listtemplatesresponse
          this.options.templates = { ...templates }
        })
      }).catch((reason) => {
        console.log(reason)
      }).finally(() => {
        this.loading.templates = false
      })
    },
    fetchAllIsos (params) {
      const promises = []
      const isos = {}
      this.loading.isos = true
      this.isoFilter.forEach((filter) => {
        isos[filter] = { count: 0, iso: [] }
        promises.push(this.fetchIsos(filter, params))
      })
      this.options.isos = isos
      Promise.all(promises).then((response) => {
        response.forEach((resItem, idx) => {
          isos[this.isoFilter[idx]] = _.isEmpty(resItem.listisosresponse) ? { count: 0, iso: [] } : resItem.listisosresponse
          this.options.isos = { ...isos }
        })
      }).catch((reason) => {
        console.log(reason)
      }).finally(() => {
        this.loading.isos = false
      })
    },
    filterOption (input, option) {
      return option.label.toUpperCase().indexOf(input.toUpperCase()) >= 0
    },
    onSelectZoneId (value) {
      this.dataPreFill = {}
      this.zoneId = value
      this.podId = null
      this.clusterId = null
      this.zone = _.find(this.options.zones, (option) => option.id === value)
      this.zoneSelected = true
      this.form.startvm = true
      this.selectedZone = this.zoneId
      this.form.zoneid = this.zoneId
      this.form.clusterid = undefined
      this.form.podid = undefined
      this.form.hostid = undefined
      this.form.templateid = undefined
      this.form.isoid = undefined
      this.tabKey = 'templateid'
      if (this.isoId) {
        this.tabKey = 'isoid'
      }
      _.each(this.params, (param, name) => {
        if (this.networkId && name === 'networks') {
          param.options = {
            id: this.networkId
          }
        }
        if (!('isLoad' in param) || param.isLoad) {
          this.fetchOptions(param, name, ['zones'])
        }
      })
      if (this.tabKey === 'templateid') {
        this.fetchAllTemplates()
      } else {
        this.fetchAllIsos()
      }
      this.updateTemplateKey()
      this.formModel = toRaw(this.form)
    },
    onSelectPodId (value) {
      this.podId = value

      this.fetchOptions(this.params.clusters, 'clusters')
      this.fetchOptions(this.params.hosts, 'hosts')
    },
    onSelectClusterId (value) {
      this.clusterId = value

      this.fetchOptions(this.params.hosts, 'hosts')
    },
    handleSearchFilter (name, options) {
      this.params[name].options = { ...this.params[name].options, ...options }
      this.fetchOptions(this.params[name], name)
    },
    onTabChange (key, type) {
      this[type] = key
      if (key === 'isoid') {
        this.fetchAllIsos()
      }
    },
    onUserdataTabChange (key, type) {
      this[type] = key
      this.userDataParams = []
    },
    fetchTemplateNics (template) {
      var nics = []
      this.nicToNetworkSelection = []
      if (template && template.deployasisdetails && Object.keys(template.deployasisdetails).length > 0) {
        var keys = Object.keys(template.deployasisdetails)
        keys = keys.filter(key => key.startsWith('network-'))
        for (var key of keys) {
          var propertyMap = JSON.parse(template.deployasisdetails[key])
          nics.push(propertyMap)
        }
        nics.sort(function (a, b) {
          return a.InstanceID - b.InstanceID
        })
        if (this.options.networks && this.options.networks.length > 0) {
          for (var i = 0; i < nics.length; ++i) {
            var nic = nics[i]
            nic.id = nic.InstanceID
            var network = this.options.networks[Math.min(i, this.options.networks.length - 1)]
            nic.selectednetworkid = network.id
            nic.selectednetworkname = network.name
            this.nicToNetworkSelection.push({ nic: nic.id, network: network.id })
          }
        }
      }
      return nics
    },
    groupBy (array, key) {
      const result = {}
      array.forEach(item => {
        if (!result[item[key]]) {
          result[item[key]] = []
        }
        result[item[key]].push(item)
      })
      return result
    },
    fetchTemplateProperties (template) {
      var properties = []
      if (template && template.deployasisdetails && Object.keys(template.deployasisdetails).length > 0) {
        var keys = Object.keys(template.deployasisdetails)
        keys = keys.filter(key => key.startsWith('property-'))
        for (var key of keys) {
          var propertyMap = JSON.parse(template.deployasisdetails[key])
          properties.push(propertyMap)
        }
        properties.sort(function (a, b) {
          return a.index - b.index
        })
      }
      return this.groupBy(properties, 'category')
    },
    fetchTemplateConfigurations (template) {
      var configurations = []
      if (template && template.deployasisdetails && Object.keys(template.deployasisdetails).length > 0) {
        var keys = Object.keys(template.deployasisdetails)
        keys = keys.filter(key => key.startsWith('configuration-'))
        for (var key of keys) {
          var configuration = JSON.parse(template.deployasisdetails[key])
          configuration.name = configuration.label
          configuration.displaytext = configuration.label
          configuration.iscustomized = true
          configuration.cpunumber = 0
          configuration.cpuspeed = 0
          configuration.memory = 0
          for (var harwareItem of configuration.hardwareItems) {
            if (harwareItem.resourceType === 'Processor') {
              configuration.cpunumber = harwareItem.virtualQuantity
              configuration.cpuspeed = harwareItem.reservation
            } else if (harwareItem.resourceType === 'Memory') {
              configuration.memory = harwareItem.virtualQuantity
            }
          }
          configurations.push(configuration)
        }
        configurations.sort(function (a, b) {
          return a.index - b.index
        })
      }
      return configurations
    },
    fetchTemplateLicenses (template) {
      var licenses = []
      if (template && template.deployasisdetails && Object.keys(template.deployasisdetails).length > 0) {
        var keys = Object.keys(template.deployasisdetails)
        const prefix = /eula-\d-/
        keys = keys.filter(key => key.startsWith('eula-')).sort()
        for (var key of keys) {
          var license = {
            id: this.escapePropertyKey(key.replace(' ', '-')),
            name: key.replace(prefix, ''),
            text: template.deployasisdetails[key]
          }
          licenses.push(license)
        }
      }
      return licenses
    },
    deleteFrom (options, values) {
      for (const value of values) {
        delete options[value]
      }
    },
    resetFromTemplateConfiguration () {
      this.deleteFrom(this.params.serviceOfferings.options, ['cpuspeed', 'cpunumber', 'memory'])
      this.deleteFrom(this.dataPreFill, ['cpuspeed', 'cpunumber', 'memory'])
      this.handleSearchFilter('serviceOfferings', {
        page: 1,
        pageSize: 10
      })
    },
    handleTemplateConfiguration () {
      if (!this.selectedTemplateConfiguration) {
        return
      }
      const params = {
        cpunumber: this.selectedTemplateConfiguration.cpunumber,
        cpuspeed: this.selectedTemplateConfiguration.cpuspeed,
        memory: this.selectedTemplateConfiguration.memory,
        page: 1,
        pageSize: 10
      }
      this.dataPreFill.cpunumber = params.cpunumber
      this.dataPreFill.cpuspeed = params.cpuspeed
      this.dataPreFill.memory = params.memory
      this.handleSearchFilter('serviceOfferings', params)
    },
    updateTemplateParameters () {
      if (this.template) {
        this.templateNics = this.fetchTemplateNics(this.template)
        this.templateConfigurations = this.fetchTemplateConfigurations(this.template)
        this.templateLicenses = this.fetchTemplateLicenses(this.template)
        this.templateProperties = this.fetchTemplateProperties(this.template)
        this.selectedTemplateConfiguration = {}
        setTimeout(() => {
          if (this.templateConfigurationExists) {
            this.selectedTemplateConfiguration = this.templateConfigurations[0]
            this.handleTemplateConfiguration()
            if ('templateConfiguration' in this.form.fieldsStore.fieldsMeta) {
              this.updateFieldValue('templateConfiguration', this.selectedTemplateConfiguration.id)
            }
            this.updateComputeOffering(null) // reset as existing selection may be incompatible
          }
        }, 500)
      }
    },
    onSelectTemplateConfigurationId (value) {
      this.selectedTemplateConfiguration = _.find(this.templateConfigurations, (option) => option.id === value)
      this.handleTemplateConfiguration()
      this.updateComputeOffering(null)
    },
    updateTemplateConfigurationOfferingDetails (offeringId) {
      this.rootDiskSizeFixed = 0
      var offering = this.serviceOffering
      if (!offering || offering.id !== offeringId) {
        offering = _.find(this.options.serviceOfferings, (option) => option.id === offeringId)
      }
      if (offering && offering.iscustomized && this.templateConfigurationExists && this.selectedTemplateConfiguration) {
        if ('cpunumber' in this.form.fieldsStore.fieldsMeta) {
          this.updateFieldValue('cpunumber', this.selectedTemplateConfiguration.cpunumber)
        }
        if ((offering.cpuspeed == null || offering.cpuspeed === undefined) && 'cpuspeed' in this.form.fieldsStore.fieldsMeta) {
          this.updateFieldValue('cpuspeed', this.selectedTemplateConfiguration.cpuspeed)
        }
        if ('memory' in this.form.fieldsStore.fieldsMeta) {
          this.updateFieldValue('memory', this.selectedTemplateConfiguration.memory)
        }
      }
      if (offering && offering.rootdisksize > 0) {
        this.rootDiskSizeFixed = offering.rootdisksize
        this.showRootDiskSizeChanger = false
      }
      this.form.rootdisksizeitem = this.showRootDiskSizeChanger && this.rootDiskSizeFixed > 0
      this.formModel = toRaw(this.form)
    },
    handlerError (error) {
      this.error = error
    },
    onSelectDiskSize (rowSelected) {
      this.diskSelected = rowSelected
    },
    onSelectRootDiskSize (rowSelected) {
      this.rootDiskSelected = rowSelected
    },
    updateIOPSValue (input, value) {
      this[input] = value
    },
    onBootTypeChange (value) {
      this.fetchBootModes(value)
      this.defaultBootMode = this.options.bootModes?.[0]?.id || undefined
      this.updateFieldValue('bootmode', this.defaultBootMode)
    },
    handleNicsNetworkSelection (nicToNetworkSelection) {
      this.nicToNetworkSelection = nicToNetworkSelection
    }
  }
}
</script>

<style lang="less" scoped>
  .card-footer {
    text-align: right;
    margin-top: 2rem;

    button + button {
      margin-left: 8px;
    }
  }

  .ant-list-item-meta-avatar {
    font-size: 1rem;
  }

  .ant-collapse {
    margin: 2rem 0;
  }
</style>

<style lang="less">
  @import url('../../style/index');

  .ant-table-selection-column {
    // Fix for the table header if the row selection use radio buttons instead of checkboxes
    > div:empty {
      width: 16px;
    }
  }

  .ant-collapse-borderless > .ant-collapse-item {
    border: 1px solid @border-color-split;
    border-radius: @border-radius-base !important;
    margin: 0 0 1.2rem;
  }

  .vm-info-card {
    .ant-card-body {
      min-height: 250px;
      max-height: calc(100vh - 150px);
      overflow-y: auto;
      scroll-behavior: smooth;
    }

    .resource-detail-item__label {
      font-weight: normal;
    }

    .resource-detail-item__details, .resource-detail-item {
      a {
        color: rgba(0, 0, 0, 0.65);
        cursor: default;
        pointer-events: none;
      }
    }
  }

  .form-item-hidden {
    display: none;
  }

  .btn-stay-on-page {
    &.ant-dropdown-menu-dark {
      .ant-dropdown-menu-item:hover {
        background: transparent !important;
      }
    }
  }
</style><|MERGE_RESOLUTION|>--- conflicted
+++ resolved
@@ -1780,12 +1780,9 @@
           this.defaultBootType = this.template?.details?.UEFI ? 'UEFI' : ''
           this.fetchBootModes(this.defaultBootType)
           this.defaultBootMode = this.template?.details?.UEFI
-<<<<<<< HEAD
           this.defaultTPM = 'NONE'
-=======
           this.updateTemplateLinkedUserData(this.template.userdataid)
           this.userdataDefaultOverridePolicy = this.template.userdatapolicy
->>>>>>> 69e158d7
         }
       } else if (name === 'isoid') {
         this.templateConfigurations = []
