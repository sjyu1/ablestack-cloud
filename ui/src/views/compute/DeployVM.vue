--- conflicted
+++ resolved
@@ -1710,11 +1710,7 @@
       this.fetchInstaceGroups()
       this.fetchIoPolicyTypes()
       nextTick().then(() => {
-<<<<<<< HEAD
-        ['name', 'keyboard', 'boottype', 'bootmode', 'userdata', 'tpmversion', 'iothreadsenabled', 'iodriverpolicy'].forEach(this.fillValue)
-=======
-        ['name', 'keyboard', 'boottype', 'bootmode', 'userdata', 'iothreadsenabled', 'iodriverpolicy', 'nicmultiqueuenumber', 'nicpackedvirtqueues'].forEach(this.fillValue)
->>>>>>> 5fa9b8f6
+        ['name', 'keyboard', 'boottype', 'bootmode', 'userdata', 'tpmversion', 'iothreadsenabled', 'iodriverpolicy', 'nicmultiqueuenumber', 'nicpackedvirtqueues'].forEach(this.fillValue)
         this.form.boottype = this.defaultBootType ? this.defaultBootType : this.options.bootTypes && this.options.bootTypes.length > 0 ? this.options.bootTypes[0].id : undefined
         this.form.bootmode = this.defaultBootMode ? this.defaultBootMode : this.options.bootModes && this.options.bootModes.length > 0 ? this.options.bootModes[0].id : undefined
         this.form.tpmversion = this.defaultTPM ? this.defaultTPM : this.options.tpmversion && this.options.tpmversion.length > 0 ? this.options.tpmversion[0].id : undefined
