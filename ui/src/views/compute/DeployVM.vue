--- conflicted
+++ resolved
@@ -1993,14 +1993,10 @@
         deployVmData.dynamicscalingenabled = values.dynamicscalingenabled
         deployVmData.iothreadsenabled = values.iothreadsenabled
         deployVmData.iodriverpolicy = values.iodriverpolicy
-<<<<<<< HEAD
         deployVmData.nicmultiqueuenumber = values.nicmultiqueuenumber
         deployVmData.nicpackedvirtqueuesenabled = values.nicpackedvirtqueuesenabled
-        if (values.userdata && values.userdata.length > 0) {
-=======
         const isUserdataAllowed = !this.userdataDefaultOverridePolicy || (this.userdataDefaultOverridePolicy === 'ALLOWOVERRIDE' && this.doUserdataOverride) || (this.userdataDefaultOverridePolicy === 'APPEND' && this.doUserdataAppend)
         if (isUserdataAllowed && values.userdata && values.userdata.length > 0) {
->>>>>>> f9b7bcfd
           deployVmData.userdata = this.$toBase64AndURIEncoded(values.userdata)
         }
         // step 2: select template/iso
