// Licensed to the Apache Software Foundation (ASF) under one
// or more contributor license agreements.  See the NOTICE file
// distributed with this work for additional information
// regarding copyright ownership.  The ASF licenses this file
// to you under the Apache License, Version 2.0 (the
// "License"); you may not use this file except in compliance
// with the License.  You may obtain a copy of the License at
//
//   http://www.apache.org/licenses/LICENSE-2.0
//
// Unless required by applicable law or agreed to in writing,
// software distributed under the License is distributed on an
// "AS IS" BASIS, WITHOUT WARRANTIES OR CONDITIONS OF ANY
// KIND, either express or implied.  See the License for the
// specific language governing permissions and limitations
// under the License.

<template>
  <div>
    <a-row :gutter="12">
      <a-col :md="24" :lg="17">
        <a-card :bordered="true" :title="$t('label.newinstance')">
          <a-form
            v-ctrl-enter="handleSubmit"
            :ref="formRef"
            :model="form"
            :rules="rules"
            @finish="handleSubmit"
            layout="vertical"
          >
            <a-steps direction="vertical" size="small">
              <a-step :title="$t('label.select.deployment.infrastructure')" status="process">
                <template #description>
                  <div style="margin-top: 15px">
                    <span>{{ $t('message.select.a.zone') }}</span><br/>
                    <a-form-item :label="$t('label.zoneid')" name="zoneid" ref="zoneid">
                      <div v-if="zones.length <= 8">
                        <a-row type="flex" :gutter="[16, 18]" justify="start">
                          <div v-for="(zoneItem, idx) in zones" :key="idx">
                            <a-radio-group
                              :key="idx"
                              :size="large"
                              v-model:value="form.zoneid"
                              @change="onSelectZoneId(zoneItem.id)">
                              <a-col :span="6">
                                <a-radio-button
                                  :value="zoneItem.id"
                                  style="border-width: 2px"
                                  class="zone-radio-button">
                                  <span>
                                    <resource-icon
                                      v-if="zoneItem && zoneItem.icon && zoneItem.icon.base64image"
                                      :image="zoneItem.icon.base64image"
                                      size="2x" />
                                    <global-outlined size="2x" v-else />
                                    {{ zoneItem.name }}
                                    </span>
                                </a-radio-button>
                              </a-col>
                            </a-radio-group>
                          </div>
                        </a-row>
                      </div>
                      <a-select
                        v-else
                        v-model:value="form.zoneid"
                        showSearch
                        optionFilterProp="label"
                        :filterOption="(input, option) => {
                          return option.label.toLowerCase().indexOf(input.toLowerCase()) >= 0
                        }"
                        @change="onSelectZoneId"
                        :loading="loading.zones"
                        v-focus="true"
                      >
                        <a-select-option v-for="zone1 in zones" :key="zone1.id" :label="zone1.name">
                          <span>
                            <resource-icon v-if="zone1.icon && zone1.icon.base64image" :image="zone1.icon.base64image" size="2x" style="margin-right: 5px"/>
                            <global-outlined v-else style="margin-right: 5px" />
                            {{ zone1.name }}
                          </span>
                        </a-select-option>
                      </a-select>
                    </a-form-item>
                    <a-form-item
                      v-if="!isNormalAndDomainUser"
                      :label="$t('label.podid')"
                      name="podid"
                      ref="podid">
                      <a-select
                        v-model:value="form.podid"
                        showSearch
                        optionFilterProp="label"
                        :filterOption="filterOption"
                        :options="podSelectOptions"
                        :loading="loading.pods"
                        @change="onSelectPodId"
                      ></a-select>
                    </a-form-item>
                    <a-form-item
                      v-if="!isNormalAndDomainUser"
                      :label="$t('label.clusterid')"
                      name="clusterid"
                      ref="clusterid">
                      <a-select
                        v-model:value="form.clusterid"
                        showSearch
                        optionFilterProp="label"
                        :filterOption="filterOption"
                        :options="clusterSelectOptions"
                        :loading="loading.clusters"
                        @change="onSelectClusterId"
                      ></a-select>
                    </a-form-item>
                    <a-form-item
                      v-if="!isNormalAndDomainUser"
                      :label="$t('label.hostid')"
                      name="hostid"
                      ref="hostid">
                      <a-select
                        v-model:value="form.hostid"
                        showSearch
                        optionFilterProp="label"
                        :filterOption="filterOption"
                        :options="hostSelectOptions"
                        :loading="loading.hosts"
                        @change="onSelectHostId"
                      ></a-select>
                    </a-form-item>
                  </div>
                </template>
              </a-step>
              <a-step
                :title="$t('label.templateiso')"
                :status="zoneSelected ? 'process' : 'wait'">
                <template #description>
                  <div v-if="zoneSelected" style="margin-top: 15px">
                    <a-card
                      :tabList="tabList"
                      :activeTabKey="tabKey"
                      @tabChange="key => onTabChange(key, 'tabKey')">
                      <div v-if="tabKey === 'templateid'">
                        {{ $t('message.template.desc') }}
                        <template-iso-selection
                          input-decorator="templateid"
                          :items="options.templates"
                          :selected="tabKey"
                          :loading="loading.templates"
                          :preFillContent="dataPreFill"
                          :key="templateKey"
                          @handle-search-filter="($event) => fetchAllTemplates($event)"
                          @update-template-iso="updateFieldValue" />
                         <div>
                          {{ $t('label.override.rootdisk.size') }}
                          <a-switch
                            v-model:checked="form.rootdisksizeitem"
                            :disabled="rootDiskSizeFixed > 0 || template.deployasis || showOverrideDiskOfferingOption"
                            @change="val => { showRootDiskSizeChanger = val }"
                            style="margin-left: 10px;"/>
                          <div v-if="template.deployasis">  {{ $t('message.deployasis') }} </div>
                        </div>
                        <disk-size-selection
                          v-if="showRootDiskSizeChanger"
                          input-decorator="rootdisksize"
                          :preFillContent="dataPreFill"
                          :isCustomized="true"
                          :minDiskSize="dataPreFill.minrootdisksize"
                          @update-disk-size="updateFieldValue"
                          style="margin-top: 10px;"/>
                      </div>
                      <div v-else>
                        {{ $t('message.iso.desc') }}
                        <template-iso-selection
                          input-decorator="isoid"
                          :items="options.isos"
                          :selected="tabKey"
                          :loading="loading.isos"
                          :preFillContent="dataPreFill"
                          @handle-search-filter="($event) => fetchAllIsos($event)"
                          @update-template-iso="updateFieldValue" />
                        <a-form-item :label="$t('label.hypervisor')">
                          <a-select
                            v-model:value="form.hypervisor"
                            :preFillContent="dataPreFill"
                            :options="hypervisorSelectOptions"
                            @change="value => hypervisor = value"
                            showSearch
                            optionFilterProp="label"
                            :filterOption="filterOption" />
                        </a-form-item>
                      </div>
                    </a-card>
                    <a-form-item class="form-item-hidden">
                      <a-input v-model:value="form.templateid" />
                    </a-form-item>
                    <a-form-item class="form-item-hidden">
                      <a-input v-model:value="form.isoid" />
                    </a-form-item>
                    <a-form-item class="form-item-hidden">
                      <a-input v-model:value="form.rootdisksize" />
                    </a-form-item>
                  </div>
                </template>
              </a-step>
              <a-step
                :title="$t('label.serviceofferingid')"
                :status="zoneSelected ? 'process' : 'wait'">
                <template #description>
                  <div v-if="zoneSelected">
                    <a-form-item v-if="zoneSelected && templateConfigurationExists" name="templateConfiguration" ref="templateConfiguration">
                      <template #label>
                        <tooltip-label :title="$t('label.configuration')" :tooltip="$t('message.ovf.configurations')"/>
                      </template>
                      <a-select
                        showSearch
                        optionFilterProp="label"
                        v-model:value="form.templateConfiguration"
                        defaultActiveFirstOption
                        :placeholder="$t('message.ovf.configurations')"
                        :filterOption="(input, option) => {
                          return option.label.toLowerCase().indexOf(input.toLowerCase()) >= 0
                        }"
                        @change="onSelectTemplateConfigurationId"
                      >
                        <a-select-option v-for="opt in templateConfigurations" :key="opt.id" :label="opt.name || opt.description">
                          {{ opt.name || opt.description }}
                        </a-select-option>
                      </a-select>
                      <span v-if="selectedTemplateConfiguration && selectedTemplateConfiguration.description">{{ selectedTemplateConfiguration.description }}</span>
                    </a-form-item>
                    <compute-offering-selection
                      :compute-items="options.serviceOfferings"
                      :selected-template="template ? template : {}"
                      :row-count="rowCount.serviceOfferings"
                      :zoneId="zoneId"
                      :value="serviceOffering ? serviceOffering.id : ''"
                      :loading="loading.serviceOfferings"
                      :preFillContent="dataPreFill"
                      :minimum-cpunumber="templateConfigurationExists && selectedTemplateConfiguration && selectedTemplateConfiguration.cpunumber ? selectedTemplateConfiguration.cpunumber : 0"
                      :minimum-cpuspeed="templateConfigurationExists && selectedTemplateConfiguration && selectedTemplateConfiguration.cpuspeed ? selectedTemplateConfiguration.cpuspeed : 0"
                      :minimum-memory="templateConfigurationExists && selectedTemplateConfiguration && selectedTemplateConfiguration.memory ? selectedTemplateConfiguration.memory : 0"
                      @select-compute-item="($event) => updateComputeOffering($event)"
                      @handle-search-filter="($event) => handleSearchFilter('serviceOfferings', $event)"
                    ></compute-offering-selection>
                    <compute-selection
                      v-if="serviceOffering && (serviceOffering.iscustomized || serviceOffering.iscustomizediops)"
                      cpuNumberInputDecorator="cpunumber"
                      cpuSpeedInputDecorator="cpuspeed"
                      memoryInputDecorator="memory"
                      :preFillContent="dataPreFill"
                      :computeOfferingId="instanceConfig.computeofferingid"
                      :isConstrained="isOfferingConstrained(serviceOffering)"
                      :minCpu="'serviceofferingdetails' in serviceOffering ? serviceOffering.serviceofferingdetails.mincpunumber*1 : 0"
                      :maxCpu="'serviceofferingdetails' in serviceOffering ? serviceOffering.serviceofferingdetails.maxcpunumber*1 : Number.MAX_SAFE_INTEGER"
                      :minMemory="'serviceofferingdetails' in serviceOffering ? serviceOffering.serviceofferingdetails.minmemory*1 : 0"
                      :maxMemory="'serviceofferingdetails' in serviceOffering ? serviceOffering.serviceofferingdetails.maxmemory*1 : Number.MAX_SAFE_INTEGER"
                      :isCustomized="serviceOffering.iscustomized"
                      :isCustomizedIOps="'iscustomizediops' in serviceOffering && serviceOffering.iscustomizediops"
                      @handler-error="handlerError"
                      @update-iops-value="updateIOPSValue"
                      @update-compute-cpunumber="updateFieldValue"
                      @update-compute-cpuspeed="updateFieldValue"
                      @update-compute-memory="updateFieldValue" />
                    <span v-if="serviceOffering && serviceOffering.iscustomized">
                      <a-form-item name="cpunumber" ref="cpunumber" class="form-item-hidden">
                        <a-input v-model:value="form.cpunumber"/>
                      </a-form-item>
                      <a-form-item
                        class="form-item-hidden"
                        v-if="(serviceOffering && !(serviceOffering.cpuspeed > 0))"
                        name="cpuspeed"
                        ref="cpuspeed">
                        <a-input v-model:value="form.cpuspeed"/>
                      </a-form-item>
                      <a-form-item class="form-item-hidden" name="memory" ref="memory">
                        <a-input v-model:value="form.memory"/>
                      </a-form-item>
                    </span>
                    <span v-if="tabKey!=='isoid'">
                      {{ $t('label.override.root.diskoffering') }}
                      <a-switch
                        v-model:checked="showOverrideDiskOfferingOption"
                        :checked="serviceOffering && !serviceOffering.diskofferingstrictness && showOverrideDiskOfferingOption"
                        :disabled="(serviceOffering && serviceOffering.diskofferingstrictness)"
                        @change="val => { updateOverrideRootDiskShowParam(val) }"
                        style="margin-left: 10px;"/>
                    </span>
                    <span v-if="tabKey!=='isoid' && serviceOffering && !serviceOffering.diskofferingstrictness">
                      <a-step
                        :status="zoneSelected ? 'process' : 'wait'"
                        v-if="!template.deployasis && template.childtemplates && template.childtemplates.length > 0" >
                        <template #description>
                          <div v-if="zoneSelected">
                            <multi-disk-selection
                              :items="template.childtemplates"
                              :diskOfferings="options.diskOfferings"
                              :zoneId="zoneId"
                              @select-multi-disk-offering="updateMultiDiskOffering($event)" />
                          </div>
                        </template>
                      </a-step>
                      <a-step
                        v-else
                        :status="zoneSelected ? 'process' : 'wait'">
                        <template #description>
                          <div v-if="zoneSelected">
                            <disk-offering-selection
                              v-if="showOverrideDiskOfferingOption"
                              :items="options.diskOfferings"
                              :row-count="rowCount.diskOfferings"
                              :zoneId="zoneId"
                              :value="overrideDiskOffering ? overrideDiskOffering.id : ''"
                              :loading="loading.diskOfferings"
                              :preFillContent="dataPreFill"
                              :isIsoSelected="tabKey==='isoid'"
                              :isRootDiskOffering="true"
                              @on-selected-root-disk-size="onSelectRootDiskSize"
                              @select-disk-offering-item="($event) => updateOverrideDiskOffering($event)"
                              @handle-search-filter="($event) => handleSearchFilter('diskOfferings', $event)"
                            ></disk-offering-selection>
                            <disk-size-selection
                              v-if="overrideDiskOffering && (overrideDiskOffering.iscustomized || overrideDiskOffering.iscustomizediops)"
                              input-decorator="rootdisksize"
                              :preFillContent="dataPreFill"
                              :minDiskSize="dataPreFill.minrootdisksize"
                              :rootDiskSelected="overrideDiskOffering"
                              :isCustomized="overrideDiskOffering.iscustomized"
                              @handler-error="handlerError"
                              @update-disk-size="updateFieldValue"
                              @update-root-disk-iops-value="updateIOPSValue"/>
                            <a-form-item class="form-item-hidden">
                              <a-input v-model:value="form.rootdisksize"/>
                            </a-form-item>
                          </div>
                        </template>
                      </a-step>
                    </span>
                  </div>
                </template>
              </a-step>
              <a-step
                :title="$t('label.data.disk')"
                :status="zoneSelected ? 'process' : 'wait'"
                v-if="!template.deployasis && template.childtemplates && template.childtemplates.length > 0" >
                <template #description>
                  <div v-if="zoneSelected">
                    <multi-disk-selection
                      :items="template.childtemplates"
                      :diskOfferings="options.diskOfferings"
                      :zoneId="zoneId"
                      @select-multi-disk-offering="updateMultiDiskOffering($event)" />
                  </div>
                </template>
              </a-step>
              <a-step
                v-else
                :title="tabKey === 'templateid' ? $t('label.data.disk') : $t('label.disk.size')"
                :status="zoneSelected ? 'process' : 'wait'">
                <template #description>
                  <div v-if="zoneSelected">
                    <disk-offering-selection
                      :items="options.diskOfferings"
                      :row-count="rowCount.diskOfferings"
                      :zoneId="zoneId"
                      :value="diskOffering ? diskOffering.id : ''"
                      :loading="loading.diskOfferings"
                      :preFillContent="dataPreFill"
                      :isIsoSelected="tabKey==='isoid'"
                      @on-selected-disk-size="onSelectDiskSize"
                      @select-disk-offering-item="($event) => updateDiskOffering($event)"
                      @handle-search-filter="($event) => handleSearchFilter('diskOfferings', $event)"
                    ></disk-offering-selection>
                    <disk-size-selection
                      v-if="diskOffering && (diskOffering.iscustomized || diskOffering.iscustomizediops)"
                      input-decorator="size"
                      :preFillContent="dataPreFill"
                      :diskSelected="diskSelected"
                      :isCustomized="diskOffering.iscustomized"
                      @handler-error="handlerError"
                      @update-disk-size="updateFieldValue"
                      @update-iops-value="updateIOPSValue"/>
                    <a-form-item class="form-item-hidden">
                      <a-input v-model:value="form.size"/>
                    </a-form-item>
                  </div>
                </template>
              </a-step>
              <a-step
                :title="$t('label.networks')"
                :status="zoneSelected ? 'process' : 'wait'"
                v-if="zone && zone.networktype !== 'Basic'">
                <template #description>
                  <div v-if="zoneSelected" style="margin-top: 5px">
                    <div style="margin-bottom: 10px">
                      {{ $t('message.network.selection') }}
                    </div>
                    <div v-if="vm.templateid && templateNics && templateNics.length > 0">
                      <instance-nics-network-select-list-view
                        :nics="templateNics"
                        :zoneid="selectedZone"
                        @select="handleNicsNetworkSelection" />
                    </div>
                    <div v-show="!(vm.templateid && templateNics && templateNics.length > 0)" >
                      <network-selection
                        :items="options.networks"
                        :row-count="rowCount.networks"
                        :value="networkOfferingIds"
                        :loading="loading.networks"
                        :zoneId="zoneId"
                        :preFillContent="dataPreFill"
                        @select-network-item="($event) => updateNetworks($event)"
                        @handle-search-filter="($event) => handleSearchFilter('networks', $event)"
                      ></network-selection>
                      <network-configuration
                        v-if="networks.length > 0"
                        :items="networks"
                        :preFillContent="dataPreFill"
                        @update-network-config="($event) => updateNetworkConfig($event)"
                        @handler-error="($event) => hasError = $event"
                        @select-default-network-item="($event) => updateDefaultNetworks($event)"
                      ></network-configuration>
                    </div>
                  </div>
                </template>
              </a-step>
              <a-step
                v-if="showSecurityGroupSection"
                :title="$t('label.security.groups')"
                :status="zoneSelected ? 'process' : 'wait'">
                <template #description>
                  <security-group-selection
                    :zoneId="zoneId"
                    :value="securitygroupids"
                    :loading="loading.networks"
                    :preFillContent="dataPreFill"
                    @select-security-group-item="($event) => updateSecurityGroups($event)"></security-group-selection>
                </template>
              </a-step>
              <a-step
                v-if="isUserAllowedToListSshKeys"
                :title="$t('label.sshkeypairs')"
                :status="zoneSelected ? 'process' : 'wait'">
                <template #description>
                  <div v-if="zoneSelected">
                    <ssh-key-pair-selection
                      :items="options.sshKeyPairs"
                      :row-count="rowCount.sshKeyPairs"
                      :zoneId="zoneId"
                      :value="sshKeyPairs"
                      :loading="loading.sshKeyPairs"
                      :preFillContent="dataPreFill"
                      @select-ssh-key-pair-item="($event) => updateSshKeyPairs($event)"
                      @handle-search-filter="($event) => handleSearchFilter('sshKeyPairs', $event)"
                    />
                  </div>
                </template>
              </a-step>
              <a-step
                :title="$t('label.ovf.properties')"
                :status="zoneSelected ? 'process' : 'wait'"
                v-if="vm.templateid && templateProperties && Object.keys(templateProperties).length > 0">
                <template #description>
                  <div v-for="(props, category) in templateProperties" :key="category">
                    <a-alert :message="'Category: ' + category + ' (' + props.length + ' properties)'" type="info" />
                    <div style="margin-left: 15px; margin-top: 10px">
                      <a-form-item
                        v-for="(property, propertyIndex) in props"
                        :key="propertyIndex"
                        :v-bind="property.key"
                        :name="'properties.' + escapePropertyKey(property.key)"
                        :ref="'properties.' + escapePropertyKey(property.key)">
                        <tooltip-label style="text-transform: capitalize" :title="property.label" :tooltip="property.description"/>

                        <span v-if="property.type && property.type==='boolean'">
                          <a-switch
                            v-model:checked="form.properties[escapePropertyKey(property.key)]"
                            :placeholder="property.description"
                          />
                        </span>
                        <span v-else-if="property.type && (property.type==='int' || property.type==='real')">
                          <a-input-number
                            v-model:value="form.properties[escapePropertyKey(property.key)]"
                            :placeholder="property.description"
                            :min="getPropertyQualifiers(property.qualifiers, 'number-select').min"
                            :max="getPropertyQualifiers(property.qualifiers, 'number-select').max" />
                        </span>
                        <span v-else-if="property.type && property.type==='string' && property.qualifiers && property.qualifiers.startsWith('ValueMap')">
                          <a-select
                            showSearch
<<<<<<< HEAD
                            optionFilterProp="value"
                            v-model:value="form['properties.' + escapePropertyKey(property.key)]"
=======
                            optionFilterProp="label"
                            v-model:value="form.properties[escapePropertyKey(property.key)]"
>>>>>>> ae724b9d
                            :placeholder="property.description"
                            :filterOption="(input, option) => {
                              return option.value.toLowerCase().indexOf(input.toLowerCase()) >= 0
                            }"
                          >
                            <a-select-option v-for="opt in getPropertyQualifiers(property.qualifiers, 'select')" :key="opt">
                              {{ opt }}
                            </a-select-option>
                          </a-select>
                        </span>
                        <span v-else-if="property.type && property.type==='string' && property.password">
                          <a-input-password
                            v-model:value="form.properties[escapePropertyKey(property.key)]"
                            :placeholder="property.description" />
                        </span>
                        <span v-else>
                          <a-input
                            v-model:value="form.properties[escapePropertyKey(property.key)]"
                            :placeholder="property.description" />
                        </span>
                      </a-form-item>
                    </div>
                  </div>
                </template>
              </a-step>
              <a-step
                :title="$t('label.advanced.mode')"
                :status="zoneSelected ? 'process' : 'wait'">
                <template #description v-if="zoneSelected">
                  <span>
                    {{ $t('label.isadvanced') }}
                    <a-switch v-model:checked="showDetails" style="margin-left: 10px"/>
                  </span>
                  <div style="margin-top: 15px" v-show="showDetails">
                    <div
                      v-if="vm.templateid && ['KVM', 'VMware', 'XenServer'].includes(hypervisor) && !template.deployasis">
                      <a-form-item :label="$t('label.boottype')" name="boottype" ref="boottype">
                        <a-select
                          v-model:value="form.boottype"
                          @change="onBootTypeChange"
                          showSearch
                          optionFilterProp="label"
                          :filterOption="filterOption">
                          <a-select-option v-for="bootType in options.bootTypes" :key="bootType.id" :label="bootType.description">
                            {{ bootType.description }}
                          </a-select-option>
                        </a-select>
                      </a-form-item>
                      <a-form-item :label="$t('label.bootmode')" name="bootmode" ref="bootmode">
                        <a-select
                          v-model:value="form.bootmode"
                          showSearch
                          optionFilterProp="label"
                          :filterOption="filterOption">
                          <a-select-option v-for="bootMode in options.bootModes" :key="bootMode.id" :label="bootMode.description">
                            {{ bootMode.description }}
                          </a-select-option>
                        </a-select>
                      </a-form-item>
                    </div>
                    <a-form-item
                      :label="$t('label.bootintosetup')"
                      v-if="zoneSelected && ((tabKey === 'isoid' && hypervisor === 'VMware') || (tabKey === 'templateid' && template && template.hypervisor === 'VMware'))"
                      name="bootintosetup"
                      ref="bootintosetup">
                      <a-switch v-model:checked="form.bootintosetup" />
                    </a-form-item>
                    <a-form-item name="dynamicscalingenabled" ref="dynamicscalingenabled">
                      <template #label>
                        <tooltip-label :title="$t('label.dynamicscalingenabled')" :tooltip="$t('label.dynamicscalingenabled.tooltip')"/>
                      </template>
                      <a-form-item name="dynamicscalingenabled" ref="dynamicscalingenabled">
                        <a-switch
                          v-model:checked="form.dynamicscalingenabled"
                          :checked="isDynamicallyScalable() && dynamicscalingenabled"
                          :disabled="!isDynamicallyScalable()"
                          @change="val => { dynamicscalingenabled = val }"/>
                      </a-form-item>
                    </a-form-item>
                    <a-form-item :label="$t('label.userdata')">
                      <a-card>
                        <div v-if="this.template && this.template.userdataid">
                          <a-text type="primary">
                              Userdata "{{ $t(this.template.userdataname) }}" is linked with template "{{ $t(this.template.name) }}" with override policy "{{ $t(this.template.userdatapolicy) }}"
                          </a-text><br/><br/>
                          <div v-if="templateUserDataParams.length > 0 && !doUserdataOverride">
                            <a-text type="primary" v-if="this.template && this.template.userdataid && templateUserDataParams.length > 0">
                                Enter the values for the variables in userdata
                            </a-text>
                            <a-input-group>
                              <a-table
                                size="small"
                                style="overflow-y: auto"
                                :columns="userDataParamCols"
                                :dataSource="templateUserDataParams"
                                :pagination="false"
                                :rowKey="record => record.key">
                                <template #bodyCell="{ column, record }">
                                  <template v-if="column.key === 'value'">
                                    <a-input v-model:value="templateUserDataValues[record.key]" />
                                  </template>
                                </template>
                              </a-table>
                            </a-input-group>
                          </div>
                        </div>
                        <div v-if="this.iso && this.iso.userdataid">
                          <a-text type="primary">
                              Userdata "{{ $t(this.iso.userdataname) }}" is linked with ISO "{{ $t(this.iso.name) }}" with override policy "{{ $t(this.iso.userdatapolicy) }}"
                          </a-text><br/><br/>
                          <div v-if="templateUserDataParams.length > 0 && !doUserdataOverride">
                            <a-text type="primary" v-if="this.iso && this.iso.userdataid && templateUserDataParams.length > 0">
                                Enter the values for the variables in userdata
                            </a-text>
                            <a-input-group>
                              <a-table
                                size="small"
                                style="overflow-y: auto"
                                :columns="userDataParamCols"
                                :dataSource="templateUserDataParams"
                                :pagination="false"
                                :rowKey="record => record.key">
                                <template #bodyCell="{ column, record }">
                                  <template v-if="column.key === 'value'">
                                    <a-input v-model:value="templateUserDataValues[record.key]" />
                                  </template>
                                </template>
                              </a-table>
                            </a-input-group>
                          </div>
                        </div><br/><br/>
                        <div v-if="userdataDefaultOverridePolicy === 'ALLOWOVERRIDE' || userdataDefaultOverridePolicy === 'APPEND' || !userdataDefaultOverridePolicy">
                          <span v-if="userdataDefaultOverridePolicy === 'ALLOWOVERRIDE'" >
                            {{ $t('label.userdata.do.override') }}
                            <a-switch v-model:checked="doUserdataOverride" style="margin-left: 10px"/>
                          </span>
                          <span v-if="userdataDefaultOverridePolicy === 'APPEND'">
                            {{ $t('label.userdata.do.append') }}
                            <a-switch v-model:checked="doUserdataAppend" style="margin-left: 10px"/>
                          </span>
                          <a-step
                            :status="zoneSelected ? 'process' : 'wait'">
                            <template #description>
                              <div v-if="doUserdataOverride || doUserdataAppend || !userdataDefaultOverridePolicy" style="margin-top: 15px">
                                <a-card
                                  :tabList="userdataTabList"
                                  :activeTabKey="userdataTabKey"
                                  @tabChange="key => onUserdataTabChange(key, 'userdataTabKey')">
                                  <div v-if="userdataTabKey === 'userdataregistered'">
                                    <a-step
                                      v-if="isUserAllowedToListUserDatas"
                                      :status="zoneSelected ? 'process' : 'wait'">
                                      <template #description>
                                        <div v-if="zoneSelected">
                                          <user-data-selection
                                            :items="options.userDatas"
                                            :row-count="rowCount.userDatas"
                                            :zoneId="zoneId"
                                            :disabled="template.userdatapolicy === 'DENYOVERRIDE'"
                                            :loading="loading.userDatas"
                                            :preFillContent="dataPreFill"
                                            @select-user-data-item="($event) => updateUserData($event)"
                                            @handle-search-filter="($event) => handleSearchFilter('userData', $event)"
                                          />
                                          <div v-if="userDataParams.length > 0">
                                            <a-input-group>
                                              <a-table
                                                size="small"
                                                style="overflow-y: auto"
                                                :columns="userDataParamCols"
                                                :dataSource="userDataParams"
                                                :pagination="false"
                                                :rowKey="record => record.key">
                                                <template #bodyCell="{ column, record }">
                                                  <template v-if="column.key === 'value'">
                                                    <a-input v-model:value="userDataValues[record.key]" />
                                                  </template>
                                                </template>
                                              </a-table>
                                            </a-input-group>
                                          </div>
                                        </div>
                                      </template>
                                    </a-step>
                                  </div>
                                  <div v-else>
                                    <a-form-item name="userdata" ref="userdata" >
                                      <a-textarea
                                        placeholder="Userdata"
                                        v-model:value="form.userdata">
                                      </a-textarea>
                                    </a-form-item>
                                  </div>
                                </a-card>
                              </div>
                            </template>
                          </a-step>
                        </div>
                      </a-card>
                    </a-form-item>
                    <a-form-item :label="$t('label.affinity.groups')">
                      <affinity-group-selection
                        :items="options.affinityGroups"
                        :row-count="rowCount.affinityGroups"
                        :zoneId="zoneId"
                        :value="affinityGroupIds"
                        :loading="loading.affinityGroups"
                        :preFillContent="dataPreFill"
                        @select-affinity-group-item="($event) => updateAffinityGroups($event)"
                        @handle-search-filter="($event) => handleSearchFilter('affinityGroups', $event)"/>
                    </a-form-item>
                    <a-form-item name="nicmultiqueuenumber" ref="nicmultiqueuenumber" v-if="vm.templateid && ['KVM'].includes(hypervisor)">
                      <template #label>
                        <tooltip-label :title="$t('label.nicmultiqueuenumber')" :tooltip="$t('label.nicmultiqueuenumber.tooltip')"/>
                      </template>
                      <a-input-number
                        style="width: 100%;"
                        v-model:value="form.nicmultiqueuenumber" />
                    </a-form-item>
                    <a-form-item name="nicpackedvirtqueuesenabled" ref="nicpackedvirtqueuesenabled" v-if="vm.templateid && ['KVM'].includes(hypervisor)">
                      <template #label>
                        <tooltip-label :title="$t('label.nicpackedvirtqueuesenabled')" :tooltip="$t('label.nicpackedvirtqueuesenabled.tooltip')"/>
                      </template>
                      <a-switch
                        v-model:checked="form.nicpackedvirtqueuesenabled"
                        :checked="nicpackedvirtqueuesenabled"
                        @change="val => { nicpackedvirtqueuesenabled = val }"/>
                    </a-form-item>
                    <a-form-item name="iothreadsenabled" ref="iothreadsenabled" v-if="vm.templateid && ['KVM'].includes(hypervisor)">
                      <template #label>
                        <tooltip-label :title="$t('label.iothreadsenabled')" :tooltip="$t('label.iothreadsenabled.tooltip')"/>
                      </template>
                      <a-form-item name="iothreadsenabled" ref="iothreadsenabled">
                        <a-switch
                          v-model:checked="form.iothreadsenabled"
                          :checked="iothreadsenabled"
                          @change="val => { iothreadsenabled = val }"/>
                      </a-form-item>
                    </a-form-item>
                    <a-form-item name="iodriverpolicy" ref="iodriverpolicy" v-if="vm.templateid && ['KVM'].includes(hypervisor)">
                      <template #label>
                        <tooltip-label :title="$t('label.iodriverpolicy')" :tooltip="$t('label.iodriverpolicy.tooltip')"/>
                      </template>
                      <a-select
                        v-model:value="form.iodriverpolicy"
                        optionFilterProp="label"
                        :filterOption="filterOption">
                        <a-select-option v-for="iodriverpolicy in options.ioPolicyTypes" :key="iodriverpolicy.id" :label="iodriverpolicy.description">
                          {{ iodriverpolicy.description }}
                        </a-select-option>
                      </a-select>
                    </a-form-item>
                  </div>
                </template>
              </a-step>
              <a-step
                :title="$t('label.details')"
                :status="zoneSelected ? 'process' : 'wait'">
                <template #description v-if="zoneSelected">
                  <div style="margin-top: 15px">
                    {{ $t('message.vm.review.launch') }}
                    <a-form-item :label="$t('label.name.optional')" name="name" ref="name">
                      <a-input v-model:value="form.name" />
                    </a-form-item>
                    <a-form-item :label="$t('label.group.optional')" name="group" ref="group">
                      <a-auto-complete
                        v-model:value="form.group"
                        :filterOption="filterOption"
                        :options="options.instanceGroups" />
                    </a-form-item>
                    <a-form-item :label="$t('label.keyboard')" name="keyboard" ref="keyboard">
                      <a-select
                        v-model:value="form.keyboard"
                        :options="keyboardSelectOptions"
                        showSearch
                        optionFilterProp="label"
                        :filterOption="filterOption"
                      ></a-select>
                    </a-form-item>
                    <a-form-item :label="$t('label.action.start.instance')" name="startvm" ref="startvm">
                      <a-switch v-model:checked="form.startvm" />
                    </a-form-item>
                  </div>
                </template>
              </a-step>
              <a-step
                :title="$t('label.license.agreements')"
                :status="zoneSelected ? 'process' : 'wait'"
                v-if="vm.templateid && templateLicenses && templateLicenses.length > 0">
                <template #description>
                  <div style="margin-top: 10px">
                    {{ $t('message.read.accept.license.agreements') }}
                    <a-form-item
                      style="margin-top: 10px"
                      v-for="(license, licenseIndex) in templateLicenses"
                      :key="licenseIndex"
                      :v-bind="license.id">
                      <template #label>
                        <tooltip-label style="text-transform: capitalize" :title="$t('label.agreement' + ' ' + (licenseIndex+1) + ': ' + license.name)"/>
                      </template>
                      <a-textarea
                        v-model:value="license.text"
                        :auto-size="{ minRows: 3, maxRows: 8 }"
                        readOnly />
                      <a-checkbox
                        style="margin-top: 10px"
                        v-model:checked="form.licensesaccepted">
                        {{ $t('label.i.accept.all.license.agreements') }}
                      </a-checkbox>
                    </a-form-item>
                  </div>
                </template>
              </a-step>
            </a-steps>
            <div class="card-footer">
              <a-form-item name="stayonpage" ref="stayonpage">
                <a-switch
                  class="form-item-hidden"
                  v-model:checked="form.stayonpage" />
              </a-form-item>
              <!-- ToDo extract as component -->
              <a-button @click="() => $router.back()" :disabled="loading.deploy">
                {{ $t('label.cancel') }}
              </a-button>
              <a-dropdown-button style="margin-left: 10px" type="primary" ref="submit" @click="handleSubmit" :loading="loading.deploy">
                <rocket-outlined />
                {{ $t('label.launch.vm') }}
                <template #icon><down-outlined /></template>
                <template #overlay>
                  <a-menu type="primary" @click="handleSubmitAndStay" theme="dark" class="btn-stay-on-page">
                    <a-menu-item type="primary" key="1">
                      <rocket-outlined />
                      {{ $t('label.launch.vm.and.stay') }}
                    </a-menu-item>
                  </a-menu>
                </template>
              </a-dropdown-button>
            </div>
          </a-form>
        </a-card>
      </a-col>
      <a-col :md="24" :lg="7" v-if="!isMobile()">
        <a-affix :offsetTop="75" class="vm-info-card">
          <info-card :resource="vm" :title="$t('label.yourinstance')" @change-resource="(data) => resource = data" />
        </a-affix>
      </a-col>
    </a-row>
  </div>
</template>

<script>
import { ref, reactive, toRaw, nextTick, h } from 'vue'
import { Button } from 'ant-design-vue'
import { api } from '@/api'
import _ from 'lodash'
import { mixin, mixinDevice } from '@/utils/mixin.js'
import store from '@/store'
import eventBus from '@/config/eventBus'

import InfoCard from '@/components/view/InfoCard'
import ResourceIcon from '@/components/view/ResourceIcon'
import ComputeOfferingSelection from '@views/compute/wizard/ComputeOfferingSelection'
import ComputeSelection from '@views/compute/wizard/ComputeSelection'
import DiskOfferingSelection from '@views/compute/wizard/DiskOfferingSelection'
import DiskSizeSelection from '@views/compute/wizard/DiskSizeSelection'
import MultiDiskSelection from '@views/compute/wizard/MultiDiskSelection'
import TemplateIsoSelection from '@views/compute/wizard/TemplateIsoSelection'
import AffinityGroupSelection from '@views/compute/wizard/AffinityGroupSelection'
import NetworkSelection from '@views/compute/wizard/NetworkSelection'
import NetworkConfiguration from '@views/compute/wizard/NetworkConfiguration'
import SshKeyPairSelection from '@views/compute/wizard/SshKeyPairSelection'
import UserDataSelection from '@views/compute/wizard/UserDataSelection'
import SecurityGroupSelection from '@views/compute/wizard/SecurityGroupSelection'
import TooltipLabel from '@/components/widgets/TooltipLabel'
import InstanceNicsNetworkSelectListView from '@/components/view/InstanceNicsNetworkSelectListView.vue'

export default {
  name: 'Wizard',
  components: {
    SshKeyPairSelection,
    UserDataSelection,
    NetworkConfiguration,
    NetworkSelection,
    AffinityGroupSelection,
    TemplateIsoSelection,
    DiskSizeSelection,
    MultiDiskSelection,
    DiskOfferingSelection,
    InfoCard,
    ComputeOfferingSelection,
    ComputeSelection,
    SecurityGroupSelection,
    ResourceIcon,
    TooltipLabel,
    InstanceNicsNetworkSelectListView
  },
  props: {
    visible: {
      type: Boolean
    },
    preFillContent: {
      type: Object,
      default: () => {}
    }
  },
  mixins: [mixin, mixinDevice],
  data () {
    return {
      zoneId: '',
      podId: null,
      clusterId: null,
      zoneSelected: false,
      dynamicscalingenabled: true,
      templateKey: 0,
      showRegisteredUserdata: true,
      doUserdataOverride: false,
      doUserdataAppend: false,
      userdataDefaultOverridePolicy: 'ALLOWOVERRIDE',
      vm: {
        name: null,
        zoneid: null,
        zonename: null,
        hypervisor: null,
        templateid: null,
        templatename: null,
        keyboard: null,
        keypairs: [],
        group: null,
        affinitygroupids: [],
        affinitygroup: [],
        serviceofferingid: null,
        serviceofferingname: null,
        ostypeid: null,
        ostypename: null,
        rootdisksize: null,
        disksize: null
      },
      options: {
        templates: {},
        isos: {},
        hypervisors: [],
        serviceOfferings: [],
        diskOfferings: [],
        zones: [],
        affinityGroups: [],
        networks: [],
        sshKeyPairs: [],
        UserDatas: [],
        pods: [],
        clusters: [],
        hosts: [],
        groups: [],
        keyboards: [],
        bootTypes: [],
        bootModes: [],
        ioPolicyTypes: [],
        dynamicScalingVmConfig: false
      },
      rowCount: {},
      loading: {
        deploy: false,
        templates: false,
        isos: false,
        hypervisors: false,
        serviceOfferings: false,
        diskOfferings: false,
        affinityGroups: false,
        networks: false,
        sshKeyPairs: false,
        userDatas: false,
        zones: false,
        pods: false,
        clusters: false,
        hosts: false,
        groups: false
      },
      instanceConfig: {},
      template: {},
      defaultBootType: '',
      defaultBootMode: '',
      templateConfigurations: [],
      templateNics: [],
      templateLicenses: [],
      templateProperties: {},
      selectedTemplateConfiguration: {},
      iso: {},
      hypervisor: '',
      serviceOffering: {},
      diskOffering: {},
      affinityGroups: [],
      networks: [],
      networksAdd: [],
      zone: {},
      sshKeyPairs: [],
      sshKeyPair: {},
      userData: {},
      userDataParams: [],
      userDataParamCols: [
        {
          title: this.$t('label.key'),
          dataIndex: 'key'
        },
        {
          title: this.$t('label.value'),
          dataIndex: 'value',
          key: 'value'
        }
      ],
      userDataValues: {},
      templateUserDataCols: [
        {
          title: this.$t('label.userdata'),
          dataIndex: 'userdata'
        },
        {
          title: this.$t('label.userdatapolicy'),
          dataIndex: 'userdataoverridepolicy'
        }
      ],
      templateUserDataParams: [],
      templateUserDataValues: {},
      overrideDiskOffering: {},
      templateFilter: [
        'featured',
        'community',
        'selfexecutable',
        'sharedexecutable'
      ],
      isoFilter: [
        'featured',
        'community',
        'selfexecutable',
        'sharedexecutable'
      ],
      initDataConfig: {},
      defaultnetworkid: '',
      networkConfig: [],
      dataNetworkCreated: [],
      tabKey: 'templateid',
      userdataTabKey: 'userdataregistered',
      dataPreFill: {},
      showDetails: false,
      showRootDiskSizeChanger: false,
      showOverrideDiskOfferingOption: false,
      securitygroupids: [],
      rootDiskSizeFixed: 0,
      hasError: false,
      error: false,
      diskSelected: {},
      rootDiskSelected: {},
      diskIOpsMin: 0,
      diskIOpsMax: 0,
      minIops: 0,
      maxIops: 0,
      zones: [],
      selectedZone: '',
      formModel: {},
      nicToNetworkSelection: []
    }
  },
  computed: {
    rootDiskSize () {
      return this.showRootDiskSizeChanger && this.rootDiskSizeFixed > 0
    },
    isNormalAndDomainUser () {
      return ['DomainAdmin', 'User'].includes(this.$store.getters.userInfo.roletype)
    },
    diskSize () {
      const rootDiskSize = _.get(this.instanceConfig, 'rootdisksize', 0)
      const customDiskSize = _.get(this.instanceConfig, 'size', 0)
      const diskOfferingDiskSize = _.get(this.diskOffering, 'disksize', 0)
      const dataDiskSize = diskOfferingDiskSize > 0 ? diskOfferingDiskSize : customDiskSize
      const size = []
      if (rootDiskSize > 0) {
        size.push(`${rootDiskSize} GB (Root)`)
      }
      if (dataDiskSize > 0) {
        size.push(`${dataDiskSize} GB (Data)`)
      }
      return size.join(' | ')
    },
    affinityGroupIds () {
      return _.map(this.affinityGroups, 'id')
    },
    params () {
      return {
        serviceOfferings: {
          list: 'listServiceOfferings',
          options: {
            zoneid: _.get(this.zone, 'id'),
            issystem: false,
            page: 1,
            pageSize: 10,
            keyword: undefined
          }
        },
        diskOfferings: {
          list: 'listDiskOfferings',
          options: {
            zoneid: _.get(this.zone, 'id'),
            page: 1,
            pageSize: 10,
            keyword: undefined
          }
        },
        zones: {
          list: 'listZones',
          isLoad: true,
          field: 'zoneid'
        },
        hypervisors: {
          list: 'listHypervisors',
          options: {
            zoneid: _.get(this.zone, 'id')
          },
          field: 'hypervisor'
        },
        affinityGroups: {
          list: 'listAffinityGroups',
          options: {
            page: 1,
            pageSize: 10,
            keyword: undefined,
            listall: false
          }
        },
        sshKeyPairs: {
          list: 'listSSHKeyPairs',
          options: {
            page: 1,
            pageSize: 10,
            keyword: undefined,
            listall: false
          }
        },
        userDatas: {
          list: 'listUserData',
          options: {
            page: 1,
            pageSize: 10,
            keyword: undefined,
            listall: false
          }
        },
        networks: {
          list: 'listNetworks',
          options: {
            zoneid: _.get(this.zone, 'id'),
            canusefordeploy: true,
            projectid: store.getters.project ? store.getters.project.id : null,
            domainid: store.getters.project && store.getters.project.id ? null : store.getters.userInfo.domainid,
            account: store.getters.project && store.getters.project.id ? null : store.getters.userInfo.account,
            page: 1,
            pageSize: 10,
            keyword: undefined,
            showIcon: true
          }
        },
        pods: {
          list: 'listPods',
          isLoad: !this.isNormalAndDomainUser,
          options: {
            zoneid: _.get(this.zone, 'id')
          },
          field: 'podid'
        },
        clusters: {
          list: 'listClusters',
          isLoad: !this.isNormalAndDomainUser,
          options: {
            zoneid: _.get(this.zone, 'id'),
            podid: this.podId
          },
          field: 'clusterid'
        },
        hosts: {
          list: 'listHosts',
          isLoad: !this.isNormalAndDomainUser,
          options: {
            zoneid: _.get(this.zone, 'id'),
            podid: this.podId,
            clusterid: this.clusterId,
            state: 'Up',
            type: 'Routing'
          },
          field: 'hostid'
        },
        dynamicScalingVmConfig: {
          list: 'listConfigurations',
          options: {
            zoneid: _.get(this.zone, 'id'),
            name: 'enable.dynamic.scale.vm'
          }
        }
      }
    },
    networkOfferingIds () {
      return _.map(this.networks, 'id')
    },
    zoneSelectOptions () {
      return this.options.zones.map((zone) => {
        return {
          label: zone.name,
          value: zone.id
        }
      })
    },
    hypervisorSelectOptions () {
      return this.options.hypervisors.map((hypervisor) => {
        return {
          label: hypervisor.name,
          value: hypervisor.name
        }
      })
    },
    podSelectOptions () {
      const options = this.options.pods.map((pod) => {
        return {
          label: pod.name,
          value: pod.id
        }
      })
      options.unshift({
        label: this.$t('label.default'),
        value: null
      })
      return options
    },
    clusterSelectOptions () {
      const options = this.options.clusters.map((cluster) => {
        return {
          label: cluster.name,
          value: cluster.id
        }
      })
      options.unshift({
        label: this.$t('label.default'),
        value: null
      })
      return options
    },
    hostSelectOptions () {
      const options = this.options.hosts.map((host) => {
        return {
          label: host.name,
          value: host.id
        }
      })
      options.unshift({
        label: this.$t('label.default'),
        value: null
      })
      return options
    },
    keyboardSelectOptions () {
      const keyboardOpts = this.$config.keyboardOptions || {}
      return Object.keys(keyboardOpts).map((keyboard) => {
        return {
          label: this.$t(keyboardOpts[keyboard]),
          value: keyboard
        }
      })
    },
    templateConfigurationExists () {
      return this.vm.templateid && this.templateConfigurations && this.templateConfigurations.length > 0
    },
    templateId () {
      return this.$route.query.templateid || null
    },
    isoId () {
      return this.$route.query.isoid || null
    },
    networkId () {
      return this.$route.query.networkid || null
    },
    tabList () {
      let tabList = []
      if (this.templateId) {
        tabList = [{
          key: 'templateid',
          tab: this.$t('label.templates')
        }]
      } else if (this.isoId) {
        tabList = [{
          key: 'isoid',
          tab: this.$t('label.isos')
        }]
      } else {
        tabList = [{
          key: 'templateid',
          tab: this.$t('label.templates')
        },
        {
          key: 'isoid',
          tab: this.$t('label.isos')
        }]
      }

      return tabList
    },
    userdataTabList () {
      let tabList = []
      tabList = [{
        key: 'userdataregistered',
        tab: this.$t('label.userdata.registered')
      },
      {
        key: 'userdatatext',
        tab: this.$t('label.userdata.text')
      }]

      return tabList
    },
    showSecurityGroupSection () {
      return (this.networks.length > 0 && this.zone.securitygroupsenabled) || (this.zone && this.zone.networktype === 'Basic')
    },
    isUserAllowedToListSshKeys () {
      return Boolean('listSSHKeyPairs' in this.$store.getters.apis)
    },
    isUserAllowedToListUserDatas () {
      return Boolean('listUserData' in this.$store.getters.apis)
    },
    dynamicScalingVmConfigValue () {
      return this.options.dynamicScalingVmConfig?.[0]?.value === 'true'
    },
    isCustomizedDiskIOPS () {
      return this.diskSelected?.iscustomizediops || false
    },
    isCustomizedIOPS () {
      return this.rootDiskSelected?.iscustomizediops || this.serviceOffering?.iscustomizediops || false
    }
  },
  watch: {
    '$route' (to, from) {
      if (to.name === 'deployVirtualMachine') {
        this.resetData()
      }
    },
    formModel: {
      deep: true,
      handler (instanceConfig) {
        this.instanceConfig = toRaw(instanceConfig)
        Object.keys(instanceConfig).forEach(field => {
          this.vm[field] = this.instanceConfig[field]
        })
        this.template = ''
        for (const key in this.options.templates) {
          var template = _.find(_.get(this.options.templates[key], 'template', []), (option) => option.id === instanceConfig.templateid)
          if (template) {
            this.template = template
            break
          }
        }

        this.iso = ''
        for (const key in this.options.isos) {
          var iso = _.find(_.get(this.options.isos[key], 'iso', []), (option) => option.id === instanceConfig.isoid)
          if (iso) {
            this.iso = iso
            break
          }
        }

        if (instanceConfig.hypervisor) {
          var hypervisorItem = _.find(this.options.hypervisors, (option) => option.name === instanceConfig.hypervisor)
          this.hypervisor = hypervisorItem ? hypervisorItem.name : null
        }

        this.serviceOffering = _.find(this.options.serviceOfferings, (option) => option.id === instanceConfig.computeofferingid)
        if (this.serviceOffering?.diskofferingid) {
          if (iso) {
            this.diskOffering = _.find(this.options.diskOfferings, (option) => option.id === this.serviceOffering.diskofferingid)
          } else {
            instanceConfig.overridediskofferingid = this.serviceOffering.diskofferingid
          }
        }
        if (!iso && this.diskSelected) {
          this.diskOffering = _.find(this.options.diskOfferings, (option) => option.id === instanceConfig.diskofferingid)
        }
        if (this.rootDiskSelected?.id) {
          instanceConfig.overridediskofferingid = this.rootDiskSelected.id
        }
        if (instanceConfig.overridediskofferingid) {
          this.overrideDiskOffering = _.find(this.options.diskOfferings, (option) => option.id === instanceConfig.overridediskofferingid)
        } else {
          this.overrideDiskOffering = null
        }

        if (!iso && this.diskSelected) {
          this.diskOffering = _.find(this.options.diskOfferings, (option) => option.id === instanceConfig.diskofferingid)
        }
        if (this.rootDiskSelected?.id) {
          instanceConfig.overridediskofferingid = this.rootDiskSelected.id
        }
        if (instanceConfig.overridediskofferingid) {
          this.overrideDiskOffering = _.find(this.options.diskOfferings, (option) => option.id === instanceConfig.overridediskofferingid)
        } else {
          this.overrideDiskOffering = null
        }
        this.zone = _.find(this.options.zones, (option) => option.id === instanceConfig.zoneid)
        this.affinityGroups = _.filter(this.options.affinityGroups, (option) => _.includes(instanceConfig.affinitygroupids, option.id))
        this.networks = this.getSelectedNetworksWithExistingConfig(_.filter(this.options.networks, (option) => _.includes(instanceConfig.networkids, option.id)))

        this.diskOffering = _.find(this.options.diskOfferings, (option) => option.id === instanceConfig.diskofferingid)
        this.sshKeyPair = _.find(this.options.sshKeyPairs, (option) => option.name === instanceConfig.keypair)

        if (this.zone) {
          this.vm.zoneid = this.zone.id
          this.vm.zonename = this.zone.name
        }

        const pod = _.find(this.options.pods, (option) => option.id === instanceConfig.podid)
        if (pod) {
          this.vm.podid = pod.id
          this.vm.podname = pod.name
        }

        const cluster = _.find(this.options.clusters, (option) => option.id === instanceConfig.clusterid)
        if (cluster) {
          this.vm.clusterid = cluster.id
          this.vm.clustername = cluster.name
        }

        const host = _.find(this.options.hosts, (option) => option.id === instanceConfig.hostid)
        if (host) {
          this.vm.hostid = host.id
          this.vm.hostname = host.name
        }

        if (this.serviceOffering?.rootdisksize) {
          this.vm.disksizetotalgb = this.serviceOffering.rootdisksize
        } else if (this.diskSize) {
          this.vm.disksizetotalgb = this.diskSize
        } else {
          this.vm.disksizetotalgb = null
        }

        if (this.diskSize) {
          this.vm.disksizetotalgb = this.diskSize
        }

        if (this.networks) {
          this.vm.networks = this.networks
          this.vm.defaultnetworkid = this.defaultnetworkid
        }

        if (this.template) {
          this.vm.templateid = this.template.id
          this.vm.templatename = this.template.displaytext
          this.vm.ostypeid = this.template.ostypeid
          this.vm.ostypename = this.template.ostypename
        }

        if (this.iso) {
          this.vm.isoid = this.iso.id
          this.vm.templateid = this.iso.id
          this.vm.templatename = this.iso.displaytext
          this.vm.ostypeid = this.iso.ostypeid
          this.vm.ostypename = this.iso.ostypename
          if (this.hypervisor) {
            this.vm.hypervisor = this.hypervisor
          }
        }

        if (this.serviceOffering) {
          this.vm.serviceofferingid = this.serviceOffering.id
          this.vm.serviceofferingname = this.serviceOffering.displaytext
          if (this.serviceOffering.cpunumber) {
            this.vm.cpunumber = this.serviceOffering.cpunumber
          }
          if (this.serviceOffering.cpuspeed) {
            this.vm.cpuspeed = this.serviceOffering.cpuspeed
          }
          if (this.serviceOffering.memory) {
            this.vm.memory = this.serviceOffering.memory
          }
        }

        if (!this.template.deployasis && this.template.childtemplates && this.template.childtemplates.length > 0) {
          this.vm.diskofferingid = ''
          this.vm.diskofferingname = ''
          this.vm.diskofferingsize = ''
        } else if (this.diskOffering) {
          this.vm.diskofferingid = this.diskOffering.id
          this.vm.diskofferingname = this.diskOffering.displaytext
          this.vm.diskofferingsize = this.diskOffering.disksize
        }

        if (this.affinityGroups) {
          this.vm.affinitygroup = this.affinityGroups
        }

        if (this.sshKeyPairs && this.sshKeyPairs.length > 0) {
          this.vm.keypairs = this.sshKeyPairs
        }
      }
    }
  },
  serviceOffering (oldValue, newValue) {
    if (oldValue && newValue && oldValue.id !== newValue.id) {
      this.dynamicscalingenabled = this.isDynamicallyScalable()
    }
  },
  template (oldValue, newValue) {
    if (oldValue && newValue && oldValue.id !== newValue.id) {
      this.dynamicscalingenabled = this.isDynamicallyScalable()
      this.doUserdataOverride = false
      this.doUserdataAppend = false
    }
  },
  created () {
    this.initForm()
    this.dataPreFill = this.preFillContent && Object.keys(this.preFillContent).length > 0 ? this.preFillContent : {}
    this.fetchData()
  },
  provide () {
    return {
      vmFetchTemplates: this.fetchAllTemplates,
      vmFetchIsos: this.fetchAllIsos,
      vmFetchNetworks: this.fetchNetwork
    }
  },
  methods: {
    updateTemplateKey () {
      this.templateKey += 1
    },
    initForm () {
      this.formRef = ref()
      this.form = reactive({})
      this.rules = reactive({
        zoneid: [{ required: true, message: `${this.$t('message.error.select')}` }],
        hypervisor: [{ required: true, message: `${this.$t('message.error.select')}` }]
      })

      if (this.zoneSelected) {
        this.form.startvm = true
      }

      if (this.zone && this.zone.networktype !== 'Basic') {
        if (this.zoneSelected && this.vm.templateid && this.templateNics && this.templateNics.length > 0) {
          this.templateNics.forEach((nic, nicIndex) => {
            this.form['networkMap.nic-' + nic.InstanceID.toString()] = this.options.networks && this.options.networks.length > 0
              ? this.options.networks[Math.min(nicIndex, this.options.networks.length - 1)].id
              : null
          })
        }

        this.updateFormProperties()

        if (this.vm.templateid && this.templateLicenses && this.templateLicenses.length > 0) {
          this.rules.licensesaccepted = [{
            validator: async (rule, value) => {
              if (!value) {
                return Promise.reject(this.$t('message.license.agreements.not.accepted'))
              }
              return Promise.resolve()
            }
          }]
        }
      }
    },
    getPropertyQualifiers (qualifiers, type) {
      var result = ''
      switch (type) {
        case 'select':
          result = []
          if (qualifiers && qualifiers.includes('ValueMap')) {
            result = qualifiers.replace('ValueMap', '').substr(1).slice(0, -1).split(',')
            for (var i = 0; i < result.length; i++) {
              result[i] = result[i].replace(/"/g, '')
            }
          }
          break
        case 'number-select':
          var min = 0
          var max = Number.MAX_SAFE_INTEGER
          if (qualifiers) {
            var match = qualifiers.match(/MinLen\((\d+)\)/)
            if (match) {
              min = parseInt(match[1])
            }
            match = qualifiers.match(/MaxLen\((\d+)\)/)
            if (match) {
              max = parseInt(match[1])
            }
          }
          result = { min: min, max: max }
          break
        default:
      }
      return result
    },
    fillValue (field) {
      this.form[field] = this.dataPreFill[field]
    },
    fetchZoneByQuery () {
      return new Promise(resolve => {
        let zones = []
        let apiName = ''
        const params = {}
        if (this.templateId) {
          apiName = 'listTemplates'
          params.listall = true
          params.templatefilter = this.isNormalAndDomainUser ? 'executable' : 'all'
          params.id = this.templateId
        } else if (this.isoId) {
          params.listall = true
          params.isofilter = this.isNormalAndDomainUser ? 'executable' : 'all'
          params.id = this.isoId
          apiName = 'listIsos'
        } else if (this.networkId) {
          params.listall = true
          params.id = this.networkId
          apiName = 'listNetworks'
        }
        if (!apiName) return resolve(zones)

        api(apiName, params).then(json => {
          let objectName
          const responseName = [apiName.toLowerCase(), 'response'].join('')
          for (const key in json[responseName]) {
            if (key === 'count') {
              continue
            }
            objectName = key
            break
          }
          const data = json?.[responseName]?.[objectName] || []
          zones = data.map(item => item.zoneid)
          return resolve(zones)
        }).catch(() => {
          return resolve(zones)
        })
      })
    },
    async fetchData () {
      const zones = await this.fetchZoneByQuery()
      if (zones && zones.length === 1) {
        this.selectedZone = zones[0]
        this.dataPreFill.zoneid = zones[0]
      }
      if (this.dataPreFill.zoneid) {
        this.fetchDataByZone(this.dataPreFill.zoneid)
      } else {
        this.fetchZones(null, zones)
        _.each(this.params, (param, name) => {
          if (param.isLoad) {
            this.fetchOptions(param, name)
          }
        })
      }
      this.fetchBootTypes()
      this.fetchBootModes()
      this.fetchInstaceGroups()
      this.fetchIoPolicyTypes()
      nextTick().then(() => {
        ['name', 'keyboard', 'boottype', 'bootmode', 'userdata', 'iothreadsenabled', 'iodriverpolicy', 'nicmultiqueuenumber', 'nicpackedvirtqueues'].forEach(this.fillValue)
        this.form.boottype = this.defaultBootType ? this.defaultBootType : this.options.bootTypes && this.options.bootTypes.length > 0 ? this.options.bootTypes[0].id : undefined
        this.form.bootmode = this.defaultBootMode ? this.defaultBootMode : this.options.bootModes && this.options.bootModes.length > 0 ? this.options.bootModes[0].id : undefined
        this.instanceConfig = toRaw(this.form)
      })
    },
    isDynamicallyScalable () {
      return this.serviceOffering && this.serviceOffering.dynamicscalingenabled && this.template && this.template.isdynamicallyscalable && this.dynamicScalingVmConfigValue
    },
    isOfferingConstrained (serviceOffering) {
      return 'serviceofferingdetails' in serviceOffering && 'mincpunumber' in serviceOffering.serviceofferingdetails &&
        'maxmemory' in serviceOffering.serviceofferingdetails && 'maxcpunumber' in serviceOffering.serviceofferingdetails &&
        'minmemory' in serviceOffering.serviceofferingdetails
    },
    updateOverrideRootDiskShowParam (val) {
      if (val) {
        this.showRootDiskSizeChanger = false
      } else {
        this.rootDiskSelected = null
      }
      this.showOverrideDiskOfferingOption = val
    },
    async fetchDataByZone (zoneId) {
      this.fillValue('zoneid')
      this.options.zones = await this.fetchZones(zoneId)
      this.onSelectZoneId(zoneId)
    },
    fetchBootTypes () {
      this.options.bootTypes = [
        { id: 'BIOS', description: 'BIOS' },
        { id: 'UEFI', description: 'UEFI' }
      ]
    },
    fetchBootModes (bootType) {
      const bootModes = [
        { id: 'LEGACY', description: 'LEGACY' }
      ]
      if (bootType === 'UEFI') {
        bootModes.unshift(
          { id: 'SECURE', description: 'SECURE' }
        )
      }
      this.options.bootModes = bootModes
    },
    fetchIoPolicyTypes () {
      this.options.ioPolicyTypes = [
        { id: 'native', description: 'native' },
        { id: 'threads', description: 'threads' },
        { id: 'io_uring', description: 'io_uring' },
        { id: 'storage_specific', description: 'storage_specific' }
      ]
    },
    fetchInstaceGroups () {
      this.options.instanceGroups = []
      api('listInstanceGroups', {
        account: this.$store.getters.userInfo.account,
        domainid: this.$store.getters.userInfo.domainid,
        listall: true
      }).then(response => {
        const groups = response.listinstancegroupsresponse.instancegroup || []
        groups.forEach(x => {
          this.options.instanceGroups.push({ label: x.name, value: x.name })
        })
      })
    },
    fetchNetwork () {
      const param = this.params.networks
      this.fetchOptions(param, 'networks')
    },
    resetData () {
      this.vm = {
        name: null,
        zoneid: null,
        zonename: null,
        hypervisor: null,
        templateid: null,
        templatename: null,
        keyboard: null,
        keypair: null,
        group: null,
        affinitygroupids: [],
        affinitygroup: [],
        serviceofferingid: null,
        serviceofferingname: null,
        ostypeid: null,
        ostypename: null,
        rootdisksize: null,
        disksize: null
      }
      this.zoneSelected = false
      this.formRef.value.resetFields()
      this.fetchData()
    },
    updateFieldValue (name, value) {
      if (name === 'templateid') {
        this.tabKey = 'templateid'
        this.form.templateid = value
        this.form.isoid = null
        this.resetFromTemplateConfiguration()
        let template = ''
        for (const key in this.options.templates) {
          var t = _.find(_.get(this.options.templates[key], 'template', []), (option) => option.id === value)
          if (t) {
            this.template = t
            this.templateConfigurations = []
            this.selectedTemplateConfiguration = {}
            this.templateNics = []
            this.templateLicenses = []
            this.templateProperties = {}
            this.updateTemplateParameters()
            template = t
            break
          }
        }
        if (template) {
          var size = template.size / (1024 * 1024 * 1024) || 0 // bytes to GB
          this.dataPreFill.minrootdisksize = Math.ceil(size)
          this.updateTemplateLinkedUserData(template.userdataid)
          this.userdataDefaultOverridePolicy = template.userdatapolicy
          this.form.dynamicscalingenabled = template.isdynamicallyscalable
          this.defaultBootType = template.details?.UEFI ? 'UEFI' : 'BIOS'
          this.form.boottype = this.defaultBootType
          this.fetchBootModes(this.form.boottype)
          this.defaultBootMode = template.details?.UEFI || this.options.bootModes?.[0]?.id || undefined
          this.form.bootmode = this.defaultBootMode
          this.form.iothreadsenabled = template.details && Object.prototype.hasOwnProperty.call(template.details, 'iothreads')
          this.form.iodriverpolicy = template.details?.['io.policy']
          this.form.keyboard = template.details?.keyboard
        }
      } else if (name === 'isoid') {
        this.templateConfigurations = []
        this.selectedTemplateConfiguration = {}
        this.templateNics = []
        this.templateLicenses = []
        this.templateProperties = {}
        this.tabKey = 'isoid'
        this.resetFromTemplateConfiguration()
        this.form.isoid = value
        this.form.templateid = null
        this.updateTemplateLinkedUserData(this.iso.userdataid)
        this.userdataDefaultOverridePolicy = this.iso.userdatapolicy
      } else if (['cpuspeed', 'cpunumber', 'memory'].includes(name)) {
        this.vm[name] = value
        this.form[name] = value
      } else {
        this.form[name] = value
      }
    },
    updateComputeOffering (id) {
      this.form.computeofferingid = id
      setTimeout(() => {
        this.updateTemplateConfigurationOfferingDetails(id)
      }, 500)
    },
    updateDiskOffering (id) {
      if (id === '0') {
        this.form.diskofferingid = undefined
        return
      }
      this.form.diskofferingid = id
    },
    updateOverrideDiskOffering (id) {
      if (id === '0') {
        this.form.overridediskofferingid = undefined
        return
      }
      this.form.overridediskofferingid = id
    },
    updateMultiDiskOffering (value) {
      this.form.multidiskoffering = value
    },
    updateAffinityGroups (ids) {
      this.form.affinitygroupids = ids
    },
    updateNetworks (ids) {
      this.form.networkids = ids
    },
    updateDefaultNetworks (id) {
      this.defaultnetworkid = id
      this.form.defaultnetworkid = id
    },
    updateNetworkConfig (networks) {
      this.networkConfig = networks
    },
    updateSshKeyPairs (names) {
      this.form.keypairs = names
      this.sshKeyPairs = names.map((sshKeyPair) => { return sshKeyPair.name })
    },
    updateUserData (id) {
      if (id === '0') {
        this.form.userdataid = undefined
        return
      }
      this.form.userdataid = id
      this.userDataParams = []
      api('listUserData', { id: id }).then(json => {
        const resp = json?.listuserdataresponse?.userdata || []
        if (resp) {
          var params = resp[0].params
          if (params) {
            var dataParams = params.split(',')
          }
          var that = this
          dataParams.forEach(function (val, index) {
            that.userDataParams.push({
              id: index,
              key: val
            })
          })
        }
      })
    },
    updateTemplateLinkedUserData (id) {
      if (id === '0') {
        return
      }
      this.templateUserDataParams = []

      api('listUserData', { id: id }).then(json => {
        const resp = json.listuserdataresponse.userdata || []
        if (resp.length > 0) {
          var params = resp[0].params
          if (params) {
            var dataParams = params.split(',')
          }
          var that = this
          that.templateUserDataParams = []
          if (dataParams) {
            dataParams.forEach(function (val, index) {
              that.templateUserDataParams.push({
                id: index,
                key: val
              })
            })
          }
        }
      })
    },
    escapePropertyKey (key) {
      return key.split('.').join('\\002E')
    },
    updateSecurityGroups (securitygroupids) {
      this.securitygroupids = securitygroupids || []
    },
    getText (option) {
      return _.get(option, 'displaytext', _.get(option, 'name'))
    },
    handleSubmitAndStay (e) {
      this.form.stayonpage = true
      this.handleSubmit(e.domEvent)
    },
    handleSubmit (e) {
      console.log('wizard submit')
      e.preventDefault()
      if (this.loading.deploy) return
      this.formRef.value.validate().then(async () => {
        const values = toRaw(this.form)

        if (!values.templateid && !values.isoid) {
          this.$notification.error({
            message: this.$t('message.request.failed'),
            description: this.$t('message.template.iso')
          })
          return
        } else if (values.isoid && (!values.diskofferingid || values.diskofferingid === '0')) {
          this.$notification.error({
            message: this.$t('message.request.failed'),
            description: this.$t('message.step.3.continue')
          })
          return
        }
        if (!values.computeofferingid) {
          this.$notification.error({
            message: this.$t('message.request.failed'),
            description: this.$t('message.step.2.continue')
          })
          return
        }
        if (this.error) {
          this.$notification.error({
            message: this.$t('message.request.failed'),
            description: this.$t('error.form.message')
          })
          return
        }

        this.loading.deploy = true

        let networkIds = []

        let deployVmData = {}
        // step 1 : select zone
        deployVmData.zoneid = values.zoneid
        deployVmData.podid = values.podid
        deployVmData.clusterid = values.clusterid
        deployVmData.hostid = values.hostid
        deployVmData.keyboard = values.keyboard
        if (!this.template?.deployasis) {
          deployVmData.boottype = values.boottype
          deployVmData.bootmode = values.bootmode
        }
        deployVmData.dynamicscalingenabled = values.dynamicscalingenabled
        deployVmData.iothreadsenabled = values.iothreadsenabled
        deployVmData.iodriverpolicy = values.iodriverpolicy
        deployVmData.nicmultiqueuenumber = values.nicmultiqueuenumber
        deployVmData.nicpackedvirtqueuesenabled = values.nicpackedvirtqueuesenabled
        const isUserdataAllowed = !this.userdataDefaultOverridePolicy || (this.userdataDefaultOverridePolicy === 'ALLOWOVERRIDE' && this.doUserdataOverride) || (this.userdataDefaultOverridePolicy === 'APPEND' && this.doUserdataAppend)
        if (isUserdataAllowed && values.userdata && values.userdata.length > 0) {
          deployVmData.userdata = this.$toBase64AndURIEncoded(values.userdata)
        }
        // step 2: select template/iso
        if (this.tabKey === 'templateid') {
          deployVmData.templateid = values.templateid
          values.hypervisor = null
        } else {
          deployVmData.templateid = values.isoid
        }

        if (this.showRootDiskSizeChanger && values.rootdisksize && values.rootdisksize > 0) {
          deployVmData.rootdisksize = values.rootdisksize
        } else if (this.rootDiskSizeFixed > 0 && !this.template.deployasis) {
          deployVmData.rootdisksize = this.rootDiskSizeFixed
        }

        if (values.hypervisor && values.hypervisor.length > 0) {
          deployVmData.hypervisor = values.hypervisor
        }

        deployVmData.startvm = values.startvm

        // step 3: select service offering
        deployVmData.serviceofferingid = values.computeofferingid
        if (this.serviceOffering && this.serviceOffering.iscustomized) {
          if (values.cpunumber) {
            deployVmData['details[0].cpuNumber'] = values.cpunumber
          }
          if (values.cpuspeed) {
            deployVmData['details[0].cpuSpeed'] = values.cpuspeed
          }
          if (values.memory) {
            deployVmData['details[0].memory'] = values.memory
          }
        }
        if (this.selectedTemplateConfiguration) {
          deployVmData['details[0].configurationId'] = this.selectedTemplateConfiguration.id
        }
        if (!this.serviceOffering.diskofferingstrictness && values.overridediskofferingid) {
          deployVmData.overridediskofferingid = values.overridediskofferingid
          if (values.rootdisksize && values.rootdisksize > 0) {
            deployVmData.rootdisksize = values.rootdisksize
          }
        }
        if (this.isCustomizedIOPS) {
          deployVmData['details[0].minIops'] = this.minIops
          deployVmData['details[0].maxIops'] = this.maxIops
        }
        // step 4: select disk offering
        if (!this.template.deployasis && this.template.childtemplates && this.template.childtemplates.length > 0) {
          if (values.multidiskoffering) {
            let i = 0
            Object.entries(values.multidiskoffering).forEach(([disk, offering]) => {
              const diskKey = `datadiskofferinglist[${i}].datadisktemplateid`
              const offeringKey = `datadiskofferinglist[${i}].diskofferingid`
              deployVmData[diskKey] = disk
              deployVmData[offeringKey] = offering
              i++
            })
          }
        } else {
          deployVmData.diskofferingid = values.diskofferingid
          if (values.size) {
            deployVmData.size = values.size
          }
        }
        if (this.isCustomizedDiskIOPS) {
          deployVmData['details[0].minIopsDo'] = this.diskIOpsMin
          deployVmData['details[0].maxIopsDo'] = this.diskIOpsMax
        }
        // step 5: select an affinity group
        deployVmData.affinitygroupids = (values.affinitygroupids || []).join(',')
        // step 6: select network
        if (this.zone.networktype !== 'Basic') {
          if (this.nicToNetworkSelection && this.nicToNetworkSelection.length > 0) {
            for (var j in this.nicToNetworkSelection) {
              var nicNetwork = this.nicToNetworkSelection[j]
              deployVmData['nicnetworklist[' + j + '].nic'] = nicNetwork.nic
              deployVmData['nicnetworklist[' + j + '].network'] = nicNetwork.network
            }
          } else {
            const arrNetwork = []
            networkIds = values.networkids
            if (networkIds.length > 0) {
              for (let i = 0; i < networkIds.length; i++) {
                if (networkIds[i] === this.defaultnetworkid) {
                  const ipToNetwork = {
                    networkid: this.defaultnetworkid
                  }
                  arrNetwork.unshift(ipToNetwork)
                } else {
                  const ipToNetwork = {
                    networkid: networkIds[i]
                  }
                  arrNetwork.push(ipToNetwork)
                }
              }
            } else {
              this.$notification.error({
                message: this.$t('message.request.failed'),
                description: this.$t('message.step.4.continue')
              })
              this.loading.deploy = false
              return
            }
            for (let j = 0; j < arrNetwork.length; j++) {
              deployVmData['iptonetworklist[' + j + '].networkid'] = arrNetwork[j].networkid
              if (this.networkConfig.length > 0) {
                const networkConfig = this.networkConfig.filter((item) => item.key === arrNetwork[j].networkid)
                if (networkConfig && networkConfig.length > 0) {
                  deployVmData['iptonetworklist[' + j + '].ip'] = networkConfig[0].ipAddress ? networkConfig[0].ipAddress : undefined
                  deployVmData['iptonetworklist[' + j + '].mac'] = networkConfig[0].macAddress ? networkConfig[0].macAddress : undefined
                }
              }
            }
          }
        }
        if (this.securitygroupids.length > 0) {
          deployVmData.securitygroupids = this.securitygroupids.join(',')
        }
        // step 7: select ssh key pair
        deployVmData.keypairs = this.sshKeyPairs.join(',')
        if (isUserdataAllowed) {
          deployVmData.userdataid = values.userdataid
        }

        if (values.name) {
          deployVmData.name = values.name
          deployVmData.displayname = values.name
        }
        if (values.group) {
          deployVmData.group = values.group
        }
        // step 8: enter setup
        if ('properties' in values) {
          const keys = Object.keys(values.properties)
          for (var i = 0; i < keys.length; ++i) {
            const propKey = keys[i].split('\\002E').join('.')
            deployVmData['properties[' + i + '].key'] = propKey
            deployVmData['properties[' + i + '].value'] = values.properties[keys[i]]
          }
        }
        if ('bootintosetup' in values) {
          deployVmData.bootintosetup = values.bootintosetup
        }

        const title = this.$t('label.launch.vm')
        const description = values.name || ''
        const password = this.$t('label.password')

        deployVmData = Object.fromEntries(
          Object.entries(deployVmData).filter(([key, value]) => value !== undefined))

        var idx = 0
        if (this.templateUserDataValues) {
          for (const [key, value] of Object.entries(this.templateUserDataValues)) {
            deployVmData['userdatadetails[' + idx + '].' + `${key}`] = value
            idx++
          }
        }
        if (isUserdataAllowed && this.userDataValues) {
          for (const [key, value] of Object.entries(this.userDataValues)) {
            deployVmData['userdatadetails[' + idx + '].' + `${key}`] = value
            idx++
          }
        }

        const httpMethod = deployVmData.userdata ? 'POST' : 'GET'
        const args = httpMethod === 'POST' ? {} : deployVmData
        const data = httpMethod === 'POST' ? deployVmData : {}

        api('deployVirtualMachine', args, httpMethod, data).then(response => {
          const jobId = response.deployvirtualmachineresponse.jobid
          if (jobId) {
            this.$pollJob({
              jobId,
              title,
              description,
              successMethod: result => {
                const vm = result.jobresult.virtualmachine
                const name = vm.displayname || vm.name || vm.id
                if (vm.password) {
                  this.$notification.success({
                    message: password + ` ${this.$t('label.for')} ` + name,
                    description: vm.password,
                    btn: () => h(
                      Button,
                      {
                        type: 'primary',
                        size: 'small',
                        onClick: () => this.copyToClipboard(vm.password)
                      },
                      () => [this.$t('label.copy.password')]
                    ),
                    duration: 0
                  })
                }
                eventBus.emit('vm-refresh-data')
              },
              loadingMessage: `${title} ${this.$t('label.in.progress')}`,
              catchMessage: this.$t('error.fetching.async.job.result'),
              action: {
                isFetchData: false
              }
            })
          }
          // Sending a refresh in case it hasn't picked up the new VM
          new Promise(resolve => setTimeout(resolve, 3000)).then(() => {
            eventBus.emit('vm-refresh-data')
          })
          if (!values.stayonpage) {
            this.$router.back()
          }
        }).catch(error => {
          this.$notifyError(error)
          this.loading.deploy = false
        }).finally(() => {
          this.form.stayonpage = false
          this.loading.deploy = false
        })
      }).catch(err => {
        this.formRef.value.scrollToField(err.errorFields[0].name)
        if (err) {
          if (err.licensesaccepted) {
            this.$notification.error({
              message: this.$t('message.license.agreements.not.accepted'),
              description: this.$t('message.step.license.agreements.continue')
            })
            return
          }

          this.$notification.error({
            message: this.$t('message.request.failed'),
            description: this.$t('error.form.message')
          })
        }
      })
    },
    fetchZones (zoneId, listZoneAllow) {
      this.zones = []
      return new Promise((resolve) => {
        this.loading.zones = true
        const param = this.params.zones
        const args = { showicon: true }
        if (zoneId) args.id = zoneId
        api(param.list, args).then(json => {
          const zoneResponse = json.listzonesresponse.zone || []
          if (listZoneAllow && listZoneAllow.length > 0) {
            zoneResponse.map(zone => {
              if (listZoneAllow.includes(zone.id)) {
                this.zones.push(zone)
              }
            })
          } else {
            this.zones = zoneResponse
          }

          resolve(this.zones)
        }).catch(function (error) {
          console.log(error.stack)
        }).finally(() => {
          this.loading.zones = false
        })
      })
    },
    fetchOptions (param, name, exclude) {
      if (exclude && exclude.length > 0) {
        if (exclude.includes(name)) {
          return
        }
      }
      this.loading[name] = true
      param.loading = true
      param.opts = []
      const options = param.options || {}
      if (!('listall' in options) && !['zones', 'pods', 'clusters', 'hosts', 'dynamicScalingVmConfig', 'hypervisors'].includes(name)) {
        options.listall = true
      }
      api(param.list, options).then((response) => {
        param.loading = false
        _.map(response, (responseItem, responseKey) => {
          if (Object.keys(responseItem).length === 0) {
            this.rowCount[name] = 0
            this.options[name] = []
            return
          }
          if (!responseKey.includes('response')) {
            return
          }
          _.map(responseItem, (response, key) => {
            if (key === 'count') {
              this.rowCount[name] = response
              return
            }
            param.opts = response
            this.options[name] = response

            if (name === 'hypervisors') {
              const hypervisorFromResponse = response[0] && response[0].name ? response[0].name : null
              this.dataPreFill.hypervisor = hypervisorFromResponse
              this.form.hypervisor = hypervisorFromResponse
            }

            if (param.field) {
              this.fillValue(param.field)
            }
          })

          if (name === 'zones') {
            let zoneid = ''
            if (this.$route.query.zoneid) {
              zoneid = this.$route.query.zoneid
            } else if (this.options.zones.length === 1) {
              zoneid = this.options.zones[0].id
            }
            if (zoneid) {
              this.form.zoneid = zoneid
              this.onSelectZoneId(zoneid)
            }
          }
        })
      }).catch(function (error) {
        console.log(error.stack)
        param.loading = false
      }).finally(() => {
        this.loading[name] = false
      })
    },
    fetchTemplates (templateFilter, params) {
      const args = Object.assign({}, params)
      if (args.keyword || args.category !== templateFilter) {
        args.page = 1
        args.pageSize = args.pageSize || 10
      }
      args.zoneid = _.get(this.zone, 'id')
      args.templatefilter = templateFilter
      args.details = 'all'
      args.showicon = 'true'
      args.id = this.templateId

      return new Promise((resolve, reject) => {
        api('listTemplates', args).then((response) => {
          resolve(response)
        }).catch((reason) => {
          // ToDo: Handle errors
          reject(reason)
        })
      })
    },
    fetchIsos (isoFilter, params) {
      const args = Object.assign({}, params)
      if (args.keyword || args.category !== isoFilter) {
        args.page = 1
        args.pageSize = args.pageSize || 10
      }
      args.zoneid = _.get(this.zone, 'id')
      args.isoFilter = isoFilter
      args.bootable = true
      args.showicon = 'true'
      args.id = this.isoId

      return new Promise((resolve, reject) => {
        api('listIsos', args).then((response) => {
          resolve(response)
        }).catch((reason) => {
          // ToDo: Handle errors
          reject(reason)
        })
      })
    },
    fetchAllTemplates (params) {
      const promises = []
      const templates = {}
      this.loading.templates = true
      this.templateFilter.forEach((filter) => {
        templates[filter] = { count: 0, template: [] }
        promises.push(this.fetchTemplates(filter, params))
      })
      this.options.templates = templates
      Promise.all(promises).then((response) => {
        response.forEach((resItem, idx) => {
          templates[this.templateFilter[idx]] = _.isEmpty(resItem.listtemplatesresponse) ? { count: 0, template: [] } : resItem.listtemplatesresponse
          this.options.templates = { ...templates }
        })
      }).catch((reason) => {
        console.log(reason)
      }).finally(() => {
        this.loading.templates = false
      })
    },
    fetchAllIsos (params) {
      const promises = []
      const isos = {}
      this.loading.isos = true
      this.isoFilter.forEach((filter) => {
        isos[filter] = { count: 0, iso: [] }
        promises.push(this.fetchIsos(filter, params))
      })
      this.options.isos = isos
      Promise.all(promises).then((response) => {
        response.forEach((resItem, idx) => {
          isos[this.isoFilter[idx]] = _.isEmpty(resItem.listisosresponse) ? { count: 0, iso: [] } : resItem.listisosresponse
          this.options.isos = { ...isos }
        })
      }).catch((reason) => {
        console.log(reason)
      }).finally(() => {
        this.loading.isos = false
      })
    },
    filterOption (input, option) {
      return option.label.toUpperCase().indexOf(input.toUpperCase()) >= 0
    },
    onSelectZoneId (value) {
      this.dataPreFill = {}
      this.zoneId = value
      this.podId = null
      this.clusterId = null
      this.zone = _.find(this.options.zones, (option) => option.id === value)
      this.zoneSelected = true
      this.form.startvm = true
      this.selectedZone = this.zoneId
      this.form.zoneid = this.zoneId
      this.form.clusterid = undefined
      this.form.podid = undefined
      this.form.hostid = undefined
      this.form.templateid = undefined
      this.form.isoid = undefined
      this.tabKey = 'templateid'
      if (this.isoId) {
        this.tabKey = 'isoid'
      }
      _.each(this.params, (param, name) => {
        if (this.networkId && name === 'networks') {
          param.options = {
            id: this.networkId
          }
        }
        if (!('isLoad' in param) || param.isLoad) {
          this.fetchOptions(param, name, ['zones'])
        }
      })
      if (this.tabKey === 'templateid') {
        this.fetchAllTemplates()
      } else {
        this.fetchAllIsos()
      }
      this.updateTemplateKey()
      this.formModel = toRaw(this.form)
    },
    onSelectPodId (value) {
      this.podId = value
      if (this.podId === null) {
        this.form.podid = undefined
      }

      this.fetchOptions(this.params.clusters, 'clusters')
      this.fetchOptions(this.params.hosts, 'hosts')
    },
    onSelectClusterId (value) {
      this.clusterId = value
      if (this.clusterId === null) {
        this.form.clusterid = undefined
      }

      this.fetchOptions(this.params.hosts, 'hosts')
    },
    onSelectHostId (value) {
      this.hostId = value
      if (this.hostId === null) {
        this.form.hostid = undefined
      }
    },
    handleSearchFilter (name, options) {
      this.params[name].options = { ...this.params[name].options, ...options }
      this.fetchOptions(this.params[name], name)
    },
    onTabChange (key, type) {
      this[type] = key
      if (key === 'isoid') {
        this.fetchAllIsos()
      }
    },
    onUserdataTabChange (key, type) {
      this[type] = key
      this.userDataParams = []
    },
    fetchTemplateNics (template) {
      var nics = []
      this.nicToNetworkSelection = []
      if (template && template.deployasisdetails && Object.keys(template.deployasisdetails).length > 0) {
        var keys = Object.keys(template.deployasisdetails)
        keys = keys.filter(key => key.startsWith('network-'))
        for (var key of keys) {
          var propertyMap = JSON.parse(template.deployasisdetails[key])
          nics.push(propertyMap)
        }
        nics.sort(function (a, b) {
          return a.InstanceID - b.InstanceID
        })
        if (this.options.networks && this.options.networks.length > 0) {
          for (var i = 0; i < nics.length; ++i) {
            var nic = nics[i]
            nic.id = nic.InstanceID
            var network = this.options.networks[Math.min(i, this.options.networks.length - 1)]
            nic.selectednetworkid = network.id
            nic.selectednetworkname = network.name
            this.nicToNetworkSelection.push({ nic: nic.id, network: network.id })
          }
        }
      }
      return nics
    },
    groupBy (array, key) {
      const result = {}
      array.forEach(item => {
        if (!result[item[key]]) {
          result[item[key]] = []
        }
        result[item[key]].push(item)
      })
      return result
    },
    fetchTemplateProperties (template) {
      var properties = []
      if (template && template.deployasisdetails && Object.keys(template.deployasisdetails).length > 0) {
        var keys = Object.keys(template.deployasisdetails)
        keys = keys.filter(key => key.startsWith('property-'))
        for (var key of keys) {
          var propertyMap = JSON.parse(template.deployasisdetails[key])
          properties.push(propertyMap)
        }
        properties.sort(function (a, b) {
          return a.index - b.index
        })
      }
      return this.groupBy(properties, 'category')
    },
    fetchTemplateConfigurations (template) {
      var configurations = []
      if (template && template.deployasisdetails && Object.keys(template.deployasisdetails).length > 0) {
        var keys = Object.keys(template.deployasisdetails)
        keys = keys.filter(key => key.startsWith('configuration-'))
        for (var key of keys) {
          var configuration = JSON.parse(template.deployasisdetails[key])
          configuration.name = configuration.label
          configuration.displaytext = configuration.label
          configuration.iscustomized = true
          configuration.cpunumber = 0
          configuration.cpuspeed = 0
          configuration.memory = 0
          for (var harwareItem of configuration.hardwareItems) {
            if (harwareItem.resourceType === 'Processor') {
              configuration.cpunumber = harwareItem.virtualQuantity
              configuration.cpuspeed = harwareItem.reservation
            } else if (harwareItem.resourceType === 'Memory') {
              configuration.memory = harwareItem.virtualQuantity
            }
          }
          configurations.push(configuration)
        }
        configurations.sort(function (a, b) {
          return a.index - b.index
        })
      }
      return configurations
    },
    fetchTemplateLicenses (template) {
      var licenses = []
      if (template && template.deployasisdetails && Object.keys(template.deployasisdetails).length > 0) {
        var keys = Object.keys(template.deployasisdetails)
        const prefix = /eula-\d-/
        keys = keys.filter(key => key.startsWith('eula-')).sort()
        for (var key of keys) {
          var license = {
            id: this.escapePropertyKey(key.replace(' ', '-')),
            name: key.replace(prefix, ''),
            text: template.deployasisdetails[key]
          }
          licenses.push(license)
        }
      }
      return licenses
    },
    deleteFrom (options, values) {
      for (const value of values) {
        delete options[value]
      }
    },
    resetFromTemplateConfiguration () {
      this.deleteFrom(this.params.serviceOfferings.options, ['cpuspeed', 'cpunumber', 'memory'])
      this.deleteFrom(this.dataPreFill, ['cpuspeed', 'cpunumber', 'memory'])
      this.handleSearchFilter('serviceOfferings', {
        page: 1,
        pageSize: 10
      })
    },
    handleTemplateConfiguration () {
      if (!this.selectedTemplateConfiguration) {
        return
      }
      const params = {
        cpunumber: this.selectedTemplateConfiguration.cpunumber,
        cpuspeed: this.selectedTemplateConfiguration.cpuspeed,
        memory: this.selectedTemplateConfiguration.memory,
        page: 1,
        pageSize: 10
      }
      this.dataPreFill.cpunumber = params.cpunumber
      this.dataPreFill.cpuspeed = params.cpuspeed
      this.dataPreFill.memory = params.memory
      this.handleSearchFilter('serviceOfferings', params)
    },
    updateFormProperties () {
      if (this.vm.templateid && this.templateProperties && Object.keys(this.templateProperties).length > 0) {
        this.form.properties = {}
        Object.keys(this.templateProperties).forEach((category, categoryIndex) => {
          this.templateProperties[category].forEach((property, _) => {
            if (property.type && property.type === 'boolean') {
              this.form.properties[this.escapePropertyKey(property.key)] = property.value === 'TRUE'
            } else if (property.type && (property.type === 'int' || property.type === 'real')) {
              this.form.properties[this.escapePropertyKey(property.key)] = property.value
            } else if (property.type && property.type === 'string' && property.qualifiers && property.qualifiers.startsWith('ValueMap')) {
              this.form.properties[this.escapePropertyKey(property.key)] = property.value && property.value.length > 0
                ? property.value
                : this.getPropertyQualifiers(property.qualifiers, 'select')[0]
            } else if (property.type && property.type === 'string' && property.password) {
              this.form.properties[this.escapePropertyKey(property.key)] = property.value
              this.rules['properties.' + this.escapePropertyKey(property.key)] = [{
                validator: async (rule, value) => {
                  if (!property.qualifiers) {
                    return Promise.resolve()
                  }
                  var minlength = this.getPropertyQualifiers(property.qualifiers, 'number-select').min
                  var maxlength = this.getPropertyQualifiers(property.qualifiers, 'number-select').max
                  var errorMessage = ''
                  var isPasswordInvalidLength = function () {
                    return false
                  }
                  if (minlength) {
                    errorMessage = this.$t('message.validate.minlength').replace('{0}', minlength)
                    isPasswordInvalidLength = function () {
                      return !value || value.length < minlength
                    }
                  }
                  if (maxlength !== Number.MAX_SAFE_INTEGER) {
                    if (minlength) {
                      errorMessage = this.$t('message.validate.range.length').replace('{0}', minlength).replace('{1}', maxlength)
                      isPasswordInvalidLength = function () {
                        return !value || (maxlength < value.length || value.length < minlength)
                      }
                    } else {
                      errorMessage = this.$t('message.validate.maxlength').replace('{0}', maxlength)
                      isPasswordInvalidLength = function () {
                        return !value || value.length > maxlength
                      }
                    }
                  }
                  if (isPasswordInvalidLength()) {
                    return Promise.reject(errorMessage)
                  }
                  return Promise.resolve()
                }
              }]
            } else {
              this.form.properties[this.escapePropertyKey(property.key)] = property.value
            }
          })
        })
      }
    },
    updateTemplateParameters () {
      if (this.template) {
        this.templateNics = this.fetchTemplateNics(this.template)
        this.templateConfigurations = this.fetchTemplateConfigurations(this.template)
        this.templateLicenses = this.fetchTemplateLicenses(this.template)
        this.templateProperties = this.fetchTemplateProperties(this.template)
        this.selectedTemplateConfiguration = {}
        setTimeout(() => {
          if (this.templateConfigurationExists) {
            this.selectedTemplateConfiguration = this.templateConfigurations[0]
            this.handleTemplateConfiguration()
            if ('templateConfiguration' in this.form.fieldsStore.fieldsMeta) {
              this.updateFieldValue('templateConfiguration', this.selectedTemplateConfiguration.id)
            }
            this.updateComputeOffering(null) // reset as existing selection may be incompatible
          }
        }, 500)
        this.updateFormProperties()
      }
    },
    onSelectTemplateConfigurationId (value) {
      this.selectedTemplateConfiguration = _.find(this.templateConfigurations, (option) => option.id === value)
      this.handleTemplateConfiguration()
      this.updateComputeOffering(null)
    },
    updateTemplateConfigurationOfferingDetails (offeringId) {
      this.rootDiskSizeFixed = 0
      var offering = this.serviceOffering
      if (!offering || offering.id !== offeringId) {
        offering = _.find(this.options.serviceOfferings, (option) => option.id === offeringId)
      }
      if (offering && offering.iscustomized && this.templateConfigurationExists && this.selectedTemplateConfiguration) {
        if ('cpunumber' in this.form.fieldsStore.fieldsMeta) {
          this.updateFieldValue('cpunumber', this.selectedTemplateConfiguration.cpunumber)
        }
        if ((offering.cpuspeed == null || offering.cpuspeed === undefined) && 'cpuspeed' in this.form.fieldsStore.fieldsMeta) {
          this.updateFieldValue('cpuspeed', this.selectedTemplateConfiguration.cpuspeed)
        }
        if ('memory' in this.form.fieldsStore.fieldsMeta) {
          this.updateFieldValue('memory', this.selectedTemplateConfiguration.memory)
        }
      }
      if (offering && offering.rootdisksize > 0) {
        this.rootDiskSizeFixed = offering.rootdisksize
        this.showRootDiskSizeChanger = false
      }
      this.form.rootdisksizeitem = this.showRootDiskSizeChanger && this.rootDiskSizeFixed > 0
      this.formModel = toRaw(this.form)
    },
    handlerError (error) {
      this.error = error
    },
    onSelectDiskSize (rowSelected) {
      this.diskSelected = rowSelected
    },
    onSelectRootDiskSize (rowSelected) {
      this.rootDiskSelected = rowSelected
    },
    updateIOPSValue (input, value) {
      this[input] = value
    },
    onBootTypeChange (value) {
      this.fetchBootModes(value)
      this.defaultBootMode = this.options.bootModes?.[0]?.id || undefined
      this.updateFieldValue('bootmode', this.defaultBootMode)
    },
    handleNicsNetworkSelection (nicToNetworkSelection) {
      this.nicToNetworkSelection = nicToNetworkSelection
    },
    getSelectedNetworksWithExistingConfig (networks) {
      for (var i in this.networks) {
        var n = this.networks[i]
        for (var c of this.networkConfig) {
          if (n.id === c.key) {
            n = { ...n, ...c }
            networks[i] = n
            break
          }
        }
      }
      return networks
    },
    copyToClipboard (txt) {
      const parent = this
      this.$copyText(txt, document.body, function (err) {
        if (!err) {
          parent.$message.success(parent.$t('label.copied.clipboard'))
        }
      })
    }
  }
}
</script>

<style lang="less" scoped>
  .card-footer {
    text-align: right;
    margin-top: 2rem;

    button + button {
      margin-left: 8px;
    }
  }

  .ant-list-item-meta-avatar {
    font-size: 1rem;
  }

  .ant-collapse {
    margin: 2rem 0;
  }
</style>

<style lang="less">
  @import url('../../style/index');

  .ant-table-selection-column {
    // Fix for the table header if the row selection use radio buttons instead of checkboxes
    > div:empty {
      width: 16px;
    }
  }

  .ant-collapse-borderless > .ant-collapse-item {
    border: 1px solid @border-color-split;
    border-radius: @border-radius-base !important;
    margin: 0 0 1.2rem;
  }

  .zone-radio-button {
    width:100%;
    min-width: 345px;
    height: 60px;
    display: flex;
    padding-left: 20px;
    align-items: center;
  }

  .vm-info-card {
    .ant-card-body {
      min-height: 250px;
      max-height: calc(100vh - 150px);
      overflow-y: auto;
      scroll-behavior: smooth;
    }

    .resource-detail-item__label {
      font-weight: normal;
    }

    .resource-detail-item__details, .resource-detail-item {
      a {
        color: rgba(0, 0, 0, 0.65);
        cursor: default;
        pointer-events: none;
      }
    }
  }

  .form-item-hidden {
    display: none;
  }

  .btn-stay-on-page {
    &.ant-dropdown-menu-dark {
      .ant-dropdown-menu-item:hover {
        background: transparent !important;
      }
    }
  }
</style><|MERGE_RESOLUTION|>--- conflicted
+++ resolved
@@ -487,16 +487,11 @@
                         <span v-else-if="property.type && property.type==='string' && property.qualifiers && property.qualifiers.startsWith('ValueMap')">
                           <a-select
                             showSearch
-<<<<<<< HEAD
-                            optionFilterProp="value"
-                            v-model:value="form['properties.' + escapePropertyKey(property.key)]"
-=======
                             optionFilterProp="label"
                             v-model:value="form.properties[escapePropertyKey(property.key)]"
->>>>>>> ae724b9d
                             :placeholder="property.description"
                             :filterOption="(input, option) => {
-                              return option.value.toLowerCase().indexOf(input.toLowerCase()) >= 0
+                              return option.label.toLowerCase().indexOf(input.toLowerCase()) >= 0
                             }"
                           >
                             <a-select-option v-for="opt in getPropertyQualifiers(property.qualifiers, 'select')" :key="opt">
