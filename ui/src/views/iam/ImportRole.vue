// Licensed to the Apache Software Foundation (ASF) under one
// or more contributor license agreements.  See the NOTICE file
// distributed with this work for additional information
// regarding copyright ownership.  The ASF licenses this file
// to you under the Apache License, Version 2.0 (the
// "License"); you may not use this file except in compliance
// with the License.  You may obtain a copy of the License at
//
//   http://www.apache.org/licenses/LICENSE-2.0
//
// Unless required by applicable law or agreed to in writing,
// software distributed under the License is distributed on an
// "AS IS" BASIS, WITHOUT WARRANTIES OR CONDITIONS OF ANY
// KIND, either express or implied.  See the License for the
// specific language governing permissions and limitations
// under the License.

<template>
  <div class="form-layout">
    <a-spin :spinning="loading">
      <a-form
        :form="form"
        @submit="handleSubmit"
        layout="vertical">
        <a-form-item>
          <tooltip-label slot="label" :title="$t('label.rules.file')" :tooltip="$t('label.rules.file.to.import')"/>
          <a-upload-dragger
            :multiple="false"
            :fileList="fileList"
            :remove="handleRemove"
            :beforeUpload="beforeUpload"
            @change="handleChange"
            v-decorator="['file', {
              rules: [{ required: true, message: $t('message.error.required.input') },
                      {
                        validator: checkCsvRulesFile,
                        message: $t('label.error.rules.file.import')
                      }
              ]
            }]">
            <p class="ant-upload-drag-icon">
              <a-icon type="cloud-upload" />
            </p>
            <p class="ant-upload-text" v-if="fileList.length === 0">
              {{ $t('label.rules.file.import.description') }}
            </p>
          </a-upload-dragger>
        </a-form-item>
        <a-form-item>
<<<<<<< HEAD
          <tooltip-label slot="label" :title="$t('label.name')" :tooltip="apiParams.name.description"/>
=======
          <span slot="label">
            {{ $t('label.name') }}
            <a-tooltip :title="apiParams.name.description">
              <a-icon type="info-circle" style="color: rgba(0,0,0,.45)" />
            </a-tooltip>
          </span>
>>>>>>> 5228fae7
          <a-input
            v-decorator="['name', {
              rules: [{ required: true, message: $t('message.error.required.input') }]
            }]"
            :placeholder="apiParams.name.description"
            autoFocus />
        </a-form-item>

        <a-form-item>
<<<<<<< HEAD
          <tooltip-label slot="label" :title="$t('label.description')" :tooltip="apiParams.description.description"/>
=======
          <span slot="label">
            {{ $t('label.description') }}
            <a-tooltip :title="apiParams.description.description">
              <a-icon type="info-circle" style="color: rgba(0,0,0,.45)" />
            </a-tooltip>
          </span>
>>>>>>> 5228fae7
          <a-input
            v-decorator="['description']"
            :placeholder="apiParams.description.description" />
        </a-form-item>

        <a-form-item>
<<<<<<< HEAD
          <tooltip-label slot="label" :title="$t('label.type')" :tooltip="apiParams.type.description"/>
=======
          <span slot="label">
            {{ $t('label.type') }}
            <a-tooltip :title="apiParams.type.description">
              <a-icon type="info-circle" style="color: rgba(0,0,0,.45)" />
            </a-tooltip>
          </span>
>>>>>>> 5228fae7
          <a-select
            v-decorator="['type', {
              rules: [{ required: true, message: $t('message.error.select') }]
            }]"
            :placeholder="apiParams.type.description">
            <a-select-option v-for="role in defaultRoles" :key="role">
              {{ role }}
            </a-select-option>
          </a-select>
        </a-form-item>

        <a-form-item>
<<<<<<< HEAD
          <tooltip-label slot="label" :title="$t('label.forced')" :tooltip="apiParams.forced.description"/>
=======
          <span slot="label">
            {{ $t('label.forced') }}
            <a-tooltip :title="apiParams.forced.description">
              <a-icon type="info-circle" style="color: rgba(0,0,0,.45)" />
            </a-tooltip>
          </span>
>>>>>>> 5228fae7
          <a-switch
            v-decorator="['forced', {
              initialValue: false
            }]" />
        </a-form-item>

        <div :span="24" class="action-button">
          <a-button @click="closeAction">{{ this.$t('label.cancel') }}</a-button>
          <a-button :loading="loading" type="primary" @click="handleSubmit">{{ this.$t('label.ok') }}</a-button>
        </div>
      </a-form>
    </a-spin>
  </div>
</template>

<script>
import { api } from '@/api'
import TooltipLabel from '@/components/widgets/TooltipLabel'

export default {
  name: 'ImportRole',
  components: {
    TooltipLabel
  },
  data () {
    return {
      fileList: [],
      defaultRoles: ['Admin', 'DomainAdmin', 'ResourceAdmin', 'User'],
      rulesCsv: '',
      loading: false
    }
  },
  beforeCreate () {
    this.form = this.$form.createForm(this)
<<<<<<< HEAD
    this.apiConfig = this.$store.getters.apis.importRole || {}
    this.apiParams = {}
    this.apiConfig.params.forEach(param => {
      this.apiParams[param.name] = param
    })
=======
    this.apiParams = this.$getApiParams('importRole')
>>>>>>> 5228fae7
  },
  methods: {
    handleRemove (file) {
      const index = this.fileList.indexOf(file)
      const newFileList = this.fileList.slice()
      newFileList.splice(index, 1)
      this.fileList = newFileList
    },
    handleChange (info) {
      if (info.file.status === 'error') {
        this.$notification.error({
          message: this.$t('label.error.file.upload'),
          description: this.$t('label.error.file.upload')
        })
      }
    },
    beforeUpload (file) {
      if (file.type !== 'text/csv') {
        return false
      }

      this.fileList = [file]
      return false
    },
    handleSubmit (e) {
      e.preventDefault()
      this.form.validateFields((err, values) => {
        if (err) {
          return
        }
        const params = {}
        for (const key in values) {
          const input = values[key]
          if (input === undefined) {
            continue
          }
          if (key === 'file') {
            continue
          }

          params[key] = input
        }

        if (this.fileList.length !== 1) {
          return
        }

        var rules = this.rulesCsvToJson(this.rulesCsv)
        rules.forEach(function (values, index) {
          for (const key in values) {
            params['rules[' + index + '].' + key] = values[key]
          }
        })

        this.importRole(params)
      })
    },
    closeAction () {
      this.$emit('close-action')
    },
    importRole (params) {
      this.loading = true
      api('importRole', {}, 'POST', params).then(json => {
        const role = json.importroleresponse.role
        if (role) {
          this.$emit('refresh-data')
          this.$notification.success({
            message: 'Import Role',
            description: 'Sucessfully imported role ' + params.name
          })
        }
        this.closeAction()
      }).catch(error => {
        this.$notifyError(error)
      }).finally(() => {
        this.loading = false
      })
    },
    rulesCsvToJson (rulesCsv) {
      const columnDelimiter = ','
      const lineDelimiter = '\n'
      var lines = rulesCsv.split(lineDelimiter)
      var result = []
      if (lines.length === 0) {
        return result
      }
      var headers = lines[0].split(columnDelimiter)
      lines = lines.slice(1) // Remove header

      lines.map((line, indexLine) => {
        if (line.trim() === '') return // Empty line
        var obj = {}
        var currentline = line.trim().split(columnDelimiter)

        headers.map((header, indexHeader) => {
          if (indexHeader === 2 && currentline.length > 3) {
            if (currentline[indexHeader].startsWith('"')) {
              obj[header.trim()] = currentline[indexHeader].substr(1)
            } else {
              obj[header.trim()] = currentline[indexHeader]
            }

            for (let i = 3; i < currentline.length - 1; i++) {
              obj[header.trim()] += columnDelimiter + currentline[i]
            }

            var lastColumn = currentline[currentline.length - 1]
            if (lastColumn.endsWith('"')) {
              obj[header.trim()] += columnDelimiter + lastColumn.substr(0, lastColumn.length - 1)
            } else {
              obj[header.trim()] += columnDelimiter + lastColumn
            }
          } else {
            obj[header.trim()] = currentline[indexHeader]
          }
        })
        result.push(obj)
      })
      return result
    },
    checkCsvRulesFile (rule, value, callback) {
      if (!value || value === '' || value.file === '') {
        callback()
      } else {
        if (value.file.type !== 'text/csv') {
          callback(rule.message)
        }

        this.readCsvFile(value.file).then((validFile) => {
          if (!validFile) {
            callback(rule.message)
          } else {
            callback()
          }
        }).catch((reason) => {
          console.log(reason)
          callback(rule.message)
        })
      }
    },
    readCsvFile (file) {
      return new Promise((resolve, reject) => {
        if (window.FileReader) {
          var reader = new FileReader()
          reader.onload = (event) => {
            this.rulesCsv = event.target.result
            var lines = this.rulesCsv.split('\n')
            var headers = lines[0].split(',')
            if (headers.length !== 3) {
              resolve(false)
            } else if (!(headers[0].trim() === 'rule' && headers[1].trim() === 'permission' && headers[2].trim() === 'description')) {
              resolve(false)
            } else {
              resolve(true)
            }
          }

          reader.onerror = (event) => {
            if (event.target.error.name === 'NotReadableError') {
              reject(event.target.error)
            }
          }

          reader.readAsText(file)
        } else {
          reject(this.$t('label.error.file.read'))
        }
      })
    }
  }
}
</script>

<style scoped lang="less">
  .form-layout {
    width: 80vw;

    @media (min-width: 700px) {
      width: 550px;
    }
  }

  .action-button {
    text-align: right;

    button {
      margin-right: 5px;
    }
  }
</style><|MERGE_RESOLUTION|>--- conflicted
+++ resolved
@@ -47,16 +47,7 @@
           </a-upload-dragger>
         </a-form-item>
         <a-form-item>
-<<<<<<< HEAD
           <tooltip-label slot="label" :title="$t('label.name')" :tooltip="apiParams.name.description"/>
-=======
-          <span slot="label">
-            {{ $t('label.name') }}
-            <a-tooltip :title="apiParams.name.description">
-              <a-icon type="info-circle" style="color: rgba(0,0,0,.45)" />
-            </a-tooltip>
-          </span>
->>>>>>> 5228fae7
           <a-input
             v-decorator="['name', {
               rules: [{ required: true, message: $t('message.error.required.input') }]
@@ -66,32 +57,14 @@
         </a-form-item>
 
         <a-form-item>
-<<<<<<< HEAD
           <tooltip-label slot="label" :title="$t('label.description')" :tooltip="apiParams.description.description"/>
-=======
-          <span slot="label">
-            {{ $t('label.description') }}
-            <a-tooltip :title="apiParams.description.description">
-              <a-icon type="info-circle" style="color: rgba(0,0,0,.45)" />
-            </a-tooltip>
-          </span>
->>>>>>> 5228fae7
           <a-input
             v-decorator="['description']"
             :placeholder="apiParams.description.description" />
         </a-form-item>
 
         <a-form-item>
-<<<<<<< HEAD
           <tooltip-label slot="label" :title="$t('label.type')" :tooltip="apiParams.type.description"/>
-=======
-          <span slot="label">
-            {{ $t('label.type') }}
-            <a-tooltip :title="apiParams.type.description">
-              <a-icon type="info-circle" style="color: rgba(0,0,0,.45)" />
-            </a-tooltip>
-          </span>
->>>>>>> 5228fae7
           <a-select
             v-decorator="['type', {
               rules: [{ required: true, message: $t('message.error.select') }]
@@ -104,16 +77,7 @@
         </a-form-item>
 
         <a-form-item>
-<<<<<<< HEAD
           <tooltip-label slot="label" :title="$t('label.forced')" :tooltip="apiParams.forced.description"/>
-=======
-          <span slot="label">
-            {{ $t('label.forced') }}
-            <a-tooltip :title="apiParams.forced.description">
-              <a-icon type="info-circle" style="color: rgba(0,0,0,.45)" />
-            </a-tooltip>
-          </span>
->>>>>>> 5228fae7
           <a-switch
             v-decorator="['forced', {
               initialValue: false
@@ -148,15 +112,7 @@
   },
   beforeCreate () {
     this.form = this.$form.createForm(this)
-<<<<<<< HEAD
-    this.apiConfig = this.$store.getters.apis.importRole || {}
-    this.apiParams = {}
-    this.apiConfig.params.forEach(param => {
-      this.apiParams[param.name] = param
-    })
-=======
     this.apiParams = this.$getApiParams('importRole')
->>>>>>> 5228fae7
   },
   methods: {
     handleRemove (file) {
