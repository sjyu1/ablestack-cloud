--- conflicted
+++ resolved
@@ -334,17 +334,7 @@
       this.deleteLoading = true
       api('deleteIso', params).then(json => {
         const jobId = json.deleteisoresponse.jobid
-<<<<<<< HEAD
-        this.$store.dispatch('AddAsyncJob', {
-          title: this.$t('label.action.delete.iso'),
-          jobid: jobId,
-          description: this.resource.name,
-          status: 'progress',
-          bulkAction: this.selectedItems.length > 0 && this.showGroupActionModal
-        })
         eventBus.$emit('update-job-details', jobId, null)
-=======
->>>>>>> 535761b2
         const singleZone = (this.dataSource.length === 1)
         this.$pollJob({
           jobId,
@@ -420,16 +410,7 @@
         this.copyLoading = true
         api('copyIso', params).then(json => {
           const jobId = json.copytemplateresponse.jobid
-<<<<<<< HEAD
-          this.$store.dispatch('AddAsyncJob', {
-            title: this.$t('label.action.copy.iso'),
-            jobid: jobId,
-            description: this.resource.name,
-            status: 'progress'
-          })
           eventBus.$emit('update-job-details', jobId, null)
-=======
->>>>>>> 535761b2
           this.$pollJob({
             jobId,
             title: this.$t('label.action.copy.iso'),
