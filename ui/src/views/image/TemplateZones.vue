--- conflicted
+++ resolved
@@ -75,7 +75,6 @@
           :rowKey="record => record.zoneid">
         </a-table>
       </template>
-<<<<<<< HEAD
       <template #action="{ record }">
         <tooltip-button
           style="margin-right: 5px"
@@ -95,8 +94,6 @@
           icon="delete-outlined"
           @onClick="onShowDeleteModal(record)"/>
       </template>
-=======
->>>>>>> 5fa9b8f6
     </a-table>
     <a-pagination
       class="row-element"
