--- conflicted
+++ resolved
@@ -62,31 +62,18 @@
           :dataSource="templates"
           :disabled="!('copyTemplate' in $store.getters.apis && record.isready) || templates.includes(record.id)"
           :title="$t('label.action.copy.template')"
-<<<<<<< HEAD
           icon="copy"
           :loading="copyLoading || fetchLoading"
-          @click="showCopyTemplate(record)" />
-=======
-          icon="copy-outlined"
-          :loading="copyLoading"
           @onClick="showCopyTemplate(record)" />
->>>>>>> 71056191
         <tooltip-button
           style="margin-right: 5px"
           :dataSource="templates"
           :disabled="!('deleteTemplate' in $store.getters.apis) || templates.includes(record.id)"
           :title="$t('label.action.delete.template')"
-<<<<<<< HEAD
-          type="danger"
-          icon="delete"
-          :loading="fetchLoading"
-          @click="onShowDeleteModal(record)"/>
-=======
           type="primary"
           :danger="true"
           icon="delete-outlined"
           @onClick="onShowDeleteModal(record)"/>
->>>>>>> 71056191
       </template>
     </a-table>
     <a-pagination
