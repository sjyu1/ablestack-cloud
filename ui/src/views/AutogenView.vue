// Licensed to the Apache Software Foundation (ASF) under one
// or more contributor license agreements.  See the NOTICE file
// distributed with this work for additional information
// regarding copyright ownership.  The ASF licenses this file
// to you under the Apache License, Version 2.0 (the
// "License"); you may not use this file except in compliance
// with the License.  You may obtain a copy of the License at
//
//   http://www.apache.org/licenses/LICENSE-2.0
//
// Unless required by applicable law or agreed to in writing,
// software distributed under the License is distributed on an
// "AS IS" BASIS, WITHOUT WARRANTIES OR CONDITIONS OF ANY
// KIND, either express or implied.  See the License for the
// specific language governing permissions and limitations
// under the License.

<template>
  <div>
    <a-affix :offsetTop="78">
      <a-card class="breadcrumb-card" style="z-index: 10">
        <a-row>
          <a-col :span="device === 'mobile' ? 24 : 12" style="padding-left: 12px">
            <breadcrumb :resource="resource">
              <span slot="end">
                <a-button
                  :loading="loading"
                  style="margin-bottom: 5px"
                  shape="round"
                  size="small"
                  icon="reload"
                  @click="fetchData({ irefresh: true })">
                  {{ $t('label.refresh') }}
                </a-button>
                <a-switch
                  v-if="!dataView && ['vm', 'volume', 'zone', 'cluster', 'host', 'storagepool'].includes($route.name)"
                  style="margin-left: 8px"
                  :checked-children="$t('label.metrics')"
                  :un-checked-children="$t('label.metrics')"
                  :checked="$store.getters.metrics"
                  @change="(checked, event) => { $store.dispatch('SetMetrics', checked) }"/>
                <a-tooltip placement="right">
                  <template slot="title">
                    {{ $t('label.filterby') }}
                  </template>
                  <a-select
                    v-if="!dataView && filters && filters.length > 0"
                    :placeholder="$t('label.filterby')"
                    :value="$route.query.filter || (projectView && $route.name === 'vm' ||
                      ['Admin', 'DomainAdmin'].includes($store.getters.userInfo.roletype) && ['vm', 'iso', 'template'].includes($route.name)
                      ? 'all' : ['guestnetwork'].includes($route.name) ? 'all' : 'self')"
                    style="min-width: 100px; margin-left: 10px"
                    @change="changeFilter">
                    <a-icon slot="suffixIcon" type="filter" />
                    <a-select-option v-if="['Admin', 'DomainAdmin'].includes($store.getters.userInfo.roletype) && ['vm', 'iso', 'template'].includes($route.name)" key="all">
                      {{ $t('label.all') }}
                    </a-select-option>
                    <a-select-option v-for="filter in filters" :key="filter">
                      {{ $t('label.' + filter) }}
                    </a-select-option>
                  </a-select>
                </a-tooltip>
              </span>
            </breadcrumb>
          </a-col>
          <a-col
            :span="device === 'mobile' ? 24 : 12"
            :style="device === 'mobile' ? { float: 'right', 'margin-top': '12px', 'margin-bottom': '-6px', display: 'table' } : { float: 'right', display: 'table', 'margin-bottom': '-6px' }" >
            <slot name="action" v-if="dataView && $route.path.startsWith('/publicip')"></slot>
            <action-button
              v-else
              :style="dataView ? { float: device === 'mobile' ? 'left' : 'right' } : { 'margin-right': '10px', display: getStyle(), padding: '5px' }"
              :loading="loading"
              :actions="actions"
              :selectedRowKeys="selectedRowKeys"
              :dataView="dataView"
              :resource="resource"
              @exec-action="(action) => execAction(action, action.groupAction && !dataView)"/>
            <search-view
              v-if="!dataView"
              :searchFilters="searchFilters"
              :searchParams="searchParams"
              :apiName="apiName"
              @search="onSearch"
              @change-filter="changeFilter"/>
          </a-col>
        </a-row>
      </a-card>
    </a-affix>

    <div v-show="showAction">
      <keep-alive v-if="currentAction.component && (!currentAction.groupAction || this.selectedRowKeys.length === 0)">
        <a-modal
          :visible="showAction"
          :closable="true"
          :maskClosable="false"
          :cancelText="$t('label.cancel')"
          style="top: 20px;"
          @cancel="closeAction"
          :confirmLoading="actionLoading"
          :footer="null"
          centered
          width="auto"
        >
          <span slot="title">
            {{ $t(currentAction.label) }}
            <a
              v-if="currentAction.docHelp || $route.meta.docHelp"
              style="margin-left: 5px"
              :href="$config.docBase + '/' + (currentAction.docHelp || $route.meta.docHelp)"
              target="_blank">
              <a-icon type="question-circle-o"></a-icon>
            </a>
          </span>
          <component
            :is="currentAction.component"
            :resource="resource"
            :loading="loading"
            :action="{currentAction}"
            v-bind="{currentAction}"
            @refresh-data="fetchData"
            @poll-action="pollActionCompletion"
            @close-action="closeAction"/>
        </a-modal>
      </keep-alive>
      <a-modal
        v-else
        :visible="showAction"
        :closable="true"
        :maskClosable="false"
        :footer="null"
        style="top: 20px;"
        :width="modalWidth"
        :ok-button-props="getOkProps()"
        :cancel-button-props="getCancelProps()"
        :confirmLoading="actionLoading"
        @cancel="closeAction"
        v-ctrl-enter="handleSubmit"
        centered
      >
        <span slot="title">
          {{ $t(currentAction.label) }}
          <a
            v-if="currentAction.docHelp || $route.meta.docHelp"
            style="margin-left: 5px"
            :href="$config.docBase + '/' + (currentAction.docHelp || $route.meta.docHelp)"
            target="_blank">
            <a-icon type="question-circle-o"></a-icon>
          </a>
        </span>
        <a-spin :spinning="actionLoading">
          <span v-if="currentAction.message">
            <div v-if="selectedRowKeys.length > 0">
              <a-alert
                v-if="['delete', 'poweroff'].includes(currentAction.icon)"
                type="error">
                <a-icon slot="message" type="exclamation-circle" style="color: red; fontSize: 30px; display: inline-flex" />
                <span style="padding-left: 5px" slot="message" v-html="`<b>${selectedRowKeys.length} ` + $t('label.items.selected') + `. </b>`" />
                <span slot="message" v-html="$t(currentAction.message)" />
              </a-alert>
              <a-alert v-else type="warning">
                <span v-if="selectedRowKeys.length > 0" slot="message" v-html="`<b>${selectedRowKeys.length} ` + $t('label.items.selected') + `. </b>`" />
                <span slot="message" v-html="$t(currentAction.message)" />
              </a-alert>
            </div>
            <div v-else>
              <a-alert type="warning">
                <span slot="message" v-html="$t(currentAction.message)" />
              </a-alert>
            </div>
            <div v-if="selectedRowKeys.length > 0">
              <a-divider />
              <a-table
                v-if="selectedRowKeys.length > 0"
                size="middle"
                :columns="chosenColumns"
                :dataSource="selectedItems"
                :rowKey="(record, idx) => record.id || record.name || record.usageType || idx + '-' + Math.random()"
                :pagination="true"
                style="overflow-y: auto"
              >
              </a-table>
            </div>
            <br v-if="currentAction.paramFields.length > 0"/>
          </span>
          <a-form
            :form="form"
            @submit="handleSubmit"
            layout="vertical" >
            <a-form-item
              v-for="(field, fieldIndex) in currentAction.paramFields"
              :key="fieldIndex"
              :v-bind="field.name"
              v-if="!(currentAction.mapping && field.name in currentAction.mapping && currentAction.mapping[field.name].value)"
            >
              <tooltip-label slot="label" :title="$t('label.' + field.name)" :tooltip="field.description"/>

              <span v-if="field.type==='boolean'">
                <a-switch
                  v-decorator="[field.name, {
                    rules: [{ required: field.required, message: `${$t('message.error.required.input')}` }]
                  }]"
                  v-model="formModel[field.name]"
                  :placeholder="field.description"
                  :autoFocus="fieldIndex === firstIndex"
                />
              </span>
              <span v-else-if="currentAction.mapping && field.name in currentAction.mapping && currentAction.mapping[field.name].options">
                <a-select
                  :loading="field.loading"
                  v-decorator="[field.name, {
                    rules: [{ required: field.required, message: `${$t('message.error.select')}` }]
                  }]"
                  :placeholder="field.description"
                  :autoFocus="fieldIndex === firstIndex"
                >
                  <a-select-option key="" >{{ }}</a-select-option>
                  <a-select-option v-for="(opt, optIndex) in currentAction.mapping[field.name].options" :key="optIndex">
                    {{ opt }}
                  </a-select-option>
                </a-select>
              </span>
              <span
                v-else-if="field.name==='keypair' ||
                  (field.name==='account' && !['addAccountToProject', 'createAccount'].includes(currentAction.api))">
                <a-select
                  showSearch
                  optionFilterProp="children"
                  v-decorator="[field.name, {
                    rules: [{ required: field.required, message: `${$t('message.error.select')}` }]
                  }]"
                  :loading="field.loading"
                  :placeholder="field.description"
                  :filterOption="(input, option) => {
                    return option.componentOptions.children[0].text.toLowerCase().indexOf(input.toLowerCase()) >= 0
                  }"
                  :autoFocus="fieldIndex === firstIndex"
                >
                  <a-select-option key="">{{ }}</a-select-option>
                  <a-select-option v-for="(opt, optIndex) in field.opts" :key="optIndex">
                    {{ opt.name || opt.description || opt.traffictype || opt.publicip }}
                  </a-select-option>
                </a-select>
              </span>
              <span
                v-else-if="field.type==='uuid'">
                <a-select
                  showSearch
                  optionFilterProp="children"
                  v-decorator="[field.name, {
                    rules: [{ required: field.required, message: `${$t('message.error.select')}` }]
                  }]"
                  :loading="field.loading"
                  :placeholder="field.description"
                  :filterOption="(input, option) => {
                    return option.componentOptions.children[0].text.toLowerCase().indexOf(input.toLowerCase()) >= 0
                  }"
                  :autoFocus="fieldIndex === firstIndex"
                >
                  <a-select-option key="">{{ }}</a-select-option>
                  <a-select-option v-for="opt in field.opts" :key="opt.id">
                    {{ opt.name || opt.description || opt.traffictype || opt.publicip }}
                  </a-select-option>
                </a-select>
              </span>
              <span v-else-if="field.type==='list'">
                <a-select
                  :loading="field.loading"
                  mode="multiple"
                  v-decorator="[field.name, {
                    rules: [{ required: field.required, message: `${$t('message.error.select')}` }]
                  }]"
                  :placeholder="field.description"
                  :autoFocus="fieldIndex === firstIndex"
                >
                  <a-select-option v-for="(opt, optIndex) in field.opts" :key="optIndex">
                    {{ opt.name && opt.type ? opt.name + ' (' + opt.type + ')' : opt.name || opt.description }}
                  </a-select-option>
                </a-select>
              </span>
              <span v-else-if="field.type==='long'">
                <a-input-number
                  :autoFocus="fieldIndex === firstIndex"
                  style="width: 100%;"
                  v-decorator="[field.name, {
                    rules: [{ required: field.required, message: `${$t('message.validate.number')}` }]
                  }]"
                  :placeholder="field.description"
                />
              </span>
              <span v-else-if="field.name==='password' || field.name==='currentpassword' || field.name==='confirmpassword'">
                <a-input-password
                  v-decorator="[field.name, {
                    rules: [
                      {
                        required: field.required,
                        message: `${$t('message.error.required.input')}`
                      },
                      {
                        validator: validateTwoPassword
                      }
                    ]
                  }]"
                  :placeholder="field.description"
                  @blur="($event) => handleConfirmBlur($event, field.name)"
                  :autoFocus="fieldIndex === firstIndex"
                />
              </span>
              <span v-else-if="field.name==='certificate' || field.name==='privatekey' || field.name==='certchain'">
                <a-textarea
                  rows="2"
                  v-decorator="[field.name, {
                    rules: [{ required: field.required, message: `${$t('message.error.required.input')}` }]
                  }]"
                  :placeholder="field.description"
                  :autoFocus="fieldIndex === firstIndex"
                />
              </span>
              <span v-else>
                <a-input
                  :autoFocus="fieldIndex === firstIndex"
                  v-decorator="[field.name, {
                    rules: [{ required: field.required, message: `${$t('message.error.required.input')}` }]
                  }]"
                  :placeholder="field.description" />
              </span>
            </a-form-item>

            <div :span="24" class="action-button">
              <a-button @click="closeAction">{{ $t('label.cancel') }}</a-button>
              <a-button type="primary" @click="handleSubmit" ref="submit">{{ $t('label.ok') }}</a-button>
            </div>
          </a-form>
        </a-spin>
        <br />
      </a-modal>
    </div>

    <div v-if="dataView" style="margin-top: -10px">
      <slot name="resource" v-if="$route.path.startsWith('/quotasummary') || $route.path.startsWith('/publicip')"></slot>
      <resource-view
        v-else
        :resource="resource"
        :loading="loading"
        :tabs="$route.meta.tabs" />
    </div>
    <div class="row-element" v-else>
      <list-view
        :loading="loading"
        :columns="columns"
        :items="items"
        :actions="actions"
        ref="listview"
        @selection-change="onRowSelectionChange"
        @refresh="this.fetchData" />
      <a-pagination
        class="row-element"
        style="margin-top: 10px"
        size="small"
        :current="page"
        :pageSize="pageSize"
        :total="itemCount"
        :showTotal="total => `${$t('label.showing')} ${Math.min(total, 1+((page-1)*pageSize))}-${Math.min(page*pageSize, total)} ${$t('label.of')} ${total} ${$t('label.items')}`"
        :pageSizeOptions="pageSizeOptions"
        @change="changePage"
        @showSizeChange="changePageSize"
        showSizeChanger
        showQuickJumper>
        <template slot="buildOptionText" slot-scope="props">
          <span>{{ props.value }} / {{ $t('label.page') }}</span>
        </template>
      </a-pagination>
    </div>
    <bulk-action-progress
      :showGroupActionModal="showGroupActionModal"
      :selectedItems="selectedItems"
      :selectedColumns="selectedColumns"
      :message="modalInfo"
      @handle-cancel="handleCancel" />
  </div>
</template>

<script>
import { api } from '@/api'
import { mixinDevice } from '@/utils/mixin.js'
import { genericCompare } from '@/utils/sort.js'
import store from '@/store'
import eventBus from '@/config/eventBus'

import Breadcrumb from '@/components/widgets/Breadcrumb'
import ChartCard from '@/components/widgets/ChartCard'
import Status from '@/components/widgets/Status'
import ListView from '@/components/view/ListView'
import ResourceView from '@/components/view/ResourceView'
import ActionButton from '@/components/view/ActionButton'
import SearchView from '@/components/view/SearchView'
import BulkActionProgress from '@/components/view/BulkActionProgress'
import TooltipLabel from '@/components/widgets/TooltipLabel'

export default {
  name: 'Resource',
  components: {
    Breadcrumb,
    ChartCard,
    ResourceView,
    ListView,
    Status,
    ActionButton,
    SearchView,
    BulkActionProgress,
    TooltipLabel
  },
  mixins: [mixinDevice],
  provide: function () {
    return {
      parentFetchData: this.fetchData,
      parentToggleLoading: this.toggleLoading,
      parentStartLoading: this.startLoading,
      parentFinishLoading: this.finishLoading,
      parentSearch: this.onSearch,
      parentChangeFilter: this.changeFilter,
      parentChangeResource: this.changeResource,
      parentPollActionCompletion: this.pollActionCompletion,
      parentEditTariffAction: () => {}
    }
  },
  data () {
    return {
      apiName: '',
      loading: false,
      actionLoading: false,
      columns: [],
      selectedColumns: [],
      chosenColumns: [],
      showGroupActionModal: false,
      selectedItems: [],
      items: [],
      modalInfo: {},
      itemCount: 0,
      page: 1,
      pageSize: this.$store.getters.defaultListViewPageSize,
      resource: {},
      selectedRowKeys: [],
      currentAction: {},
      showAction: false,
      dataView: false,
      projectView: false,
      selectedFilter: '',
      filters: [],
      searchFilters: [],
      searchParams: {},
      actions: [],
      formModel: {},
      confirmDirty: false,
      firstIndex: 0,
      modalWidth: '30vw',
      promises: []
    }
  },
  beforeCreate () {
    this.form = this.$form.createForm(this)
  },
  beforeDestroy () {
    eventBus.$off('vm-refresh-data')
    eventBus.$off('async-job-complete')
    eventBus.$off('exec-action')
  },
  created () {
    eventBus.$on('vm-refresh-data', () => {
      if (this.$route.path === '/vm' || this.$route.path.includes('/vm/')) {
        this.fetchData()
      }
    })
    eventBus.$on('async-job-complete', (action) => {
      if (this.$route.path.includes('/vm/')) {
        if (action && 'api' in action && ['destroyVirtualMachine'].includes(action.api)) {
          return
        }
      }

      if ((this.$route.path.includes('/publicip/') && ['firewall', 'portforwarding', 'loadbalancing'].includes(this.$route.query.tab)) ||
        (this.$route.path.includes('/guestnetwork/') && (this.$route.query.tab === 'egress.rules' || this.$route.query.tab === 'public.ip.addresses'))) {
        return
      }

      if (this.$route.path.includes('/template/') || this.$route.path.includes('/iso/')) {
        return
      }
      this.fetchData()
    })
    eventBus.$on('exec-action', (action, isGroupAction) => {
      this.execAction(action, isGroupAction)
    })
    eventBus.$on('update-bulk-job-status', (items, action) => {
      for (const item of items) {
        this.$store.getters.headerNotices.map(function (j) {
          if (j.jobid === item.jobid) {
            j.bulkAction = action
          }
        })
      }
    })
    eventBus.$on('update-job-details', (jobId, resourceId) => {
      const fullPath = this.$route.fullPath
      const path = this.$route.path
      var jobs = this.$store.getters.headerNotices.map(job => {
        if (job.jobid === jobId) {
          if (resourceId && !path.includes(resourceId)) {
            job.path = path + '/' + resourceId
          } else {
            job.path = fullPath
          }
        }
        return job
      })
      this.$store.commit('SET_HEADER_NOTICES', jobs)
    })

    eventBus.$on('update-resource-state', (selectedItems, resource, state, jobid) => {
      if (selectedItems.length === 0) {
        return
      }
      var tempResource = []
      if (selectedItems && resource) {
        if (resource.includes(',')) {
          resource = resource.split(',')
          tempResource = resource
        } else {
          tempResource.push(resource)
        }
        for (var r = 0; r < tempResource.length; r++) {
          var objIndex = 0
          if (this.$route.path.includes('/template') || this.$route.path.includes('/iso')) {
            objIndex = selectedItems.findIndex(obj => (obj.zoneid === tempResource[r]))
          } else {
            objIndex = selectedItems.findIndex(obj => (obj.id === tempResource[r] || obj.username === tempResource[r]))
          }
          if (state && objIndex !== -1) {
            selectedItems[objIndex].status = state
          }
          if (jobid && objIndex !== -1) {
            selectedItems[objIndex].jobid = jobid
          }
        }
      }
    })

    this.currentPath = this.$route.fullPath
    this.fetchData()
    if ('projectid' in this.$route.query) {
      this.switchProject(this.$route.query.projectid)
    }
  },
  beforeRouteUpdate (to, from, next) {
    this.currentPath = this.$route.fullPath
    next()
  },
  beforeRouteLeave (to, from, next) {
    this.currentPath = this.$route.fullPath
    next()
  },
  watch: {
    '$route' (to, from) {
      if (to.fullPath !== from.fullPath && !to.fullPath.includes('action/')) {
        if ('page' in to.query) {
          this.page = Number(to.query.page)
          this.pageSize = Number(to.query.pagesize)
        } else {
          this.page = 1
        }
        this.itemCount = 0
        this.fetchData()
        if ('projectid' in to.query) {
          this.switchProject(to.query.projectid)
        }
      }
    },
    '$i18n.locale' (to, from) {
      if (to !== from) {
        this.fetchData()
      }
    },
    '$store.getters.metrics' (oldVal, newVal) {
      this.fetchData()
    }
  },
  computed: {
<<<<<<< HEAD
    hasSelected () {
      return this.selectedRowKeys.length > 0
=======
    pageSizeOptions () {
      var sizes = [20, 50, 100, 200, this.$store.getters.defaultListViewPageSize]
      if (this.device !== 'desktop') {
        sizes.unshift(10)
      }
      return [...new Set(sizes)].sort(function (a, b) {
        return a - b
      }).map(String)
>>>>>>> b2fd1f6d
    }
  },
  methods: {
    getStyle () {
      if (['snapshot', 'vmsnapshot', 'publicip'].includes(this.$route.name)) {
        return 'table-cell'
      }
      return 'inline-flex'
    },
    getOkProps () {
      if (this.selectedRowKeys.length > 0 && this.currentAction?.groupAction) {
        return { props: { type: 'default' } }
      } else {
        return { props: { type: 'primary' } }
      }
    },
    getCancelProps () {
      if (this.selectedRowKeys.length > 0 && this.currentAction?.groupAction) {
        return { props: { type: 'primary' } }
      } else {
        return { props: { type: 'default' } }
      }
    },
    switchProject (projectId) {
      if (!projectId || !projectId.length || projectId.length !== 36) {
        return
      }
      api('listProjects', { id: projectId, listall: true, details: 'min' }).then(json => {
        if (!json || !json.listprojectsresponse || !json.listprojectsresponse.project) return
        const project = json.listprojectsresponse.project[0]
        this.$store.dispatch('SetProject', project)
        this.$store.dispatch('ToggleTheme', project.id === undefined ? 'light' : 'dark')
        this.$message.success(`${this.$t('message.switch.to')} "${project.name}"`)
        const query = Object.assign({}, this.$route.query)
        delete query.projectid
        this.$router.replace({ query })
      })
    },
    fetchData (params = {}) {
      if (this.$route.name === 'deployVirtualMachine') {
        return
      }
      if (this.routeName !== this.$route.name) {
        this.routeName = this.$route.name
        this.items = []
      }
      if (!this.routeName) {
        this.routeName = this.$route.matched[this.$route.matched.length - 1].parent.name
      }
      this.apiName = ''
      this.actions = []
      this.columns = []
      this.columnKeys = []
      const refreshed = ('irefresh' in params)

      params.listall = true
      if (this.$route.meta.params) {
        Object.assign(params, this.$route.meta.params)
      }
      if (['Admin', 'DomainAdmin'].includes(this.$store.getters.userInfo.roletype) &&
        'templatefilter' in params && this.routeName === 'template') {
        params.templatefilter = 'all'
      }
      if (['Admin', 'DomainAdmin'].includes(this.$store.getters.userInfo.roletype) &&
        'isofilter' in params && this.routeName === 'iso') {
        params.isofilter = 'all'
      }
      if (Object.keys(this.$route.query).length > 0) {
        if ('page' in this.$route.query) {
          this.page = Number(this.$route.query.page)
        }
        if ('pagesize' in this.$route.query) {
          this.pagesize = Number(this.$route.query.pagesize)
        }
        Object.assign(params, this.$route.query)
      }
      delete params.q
      delete params.filter
      delete params.irefresh

      this.searchFilters = this.$route && this.$route.meta && this.$route.meta.searchFilters
      this.filters = this.$route && this.$route.meta && this.$route.meta.filters
      if (typeof this.filters === 'function') {
        this.filters = this.filters()
      }

      this.projectView = Boolean(store.getters.project && store.getters.project.id)

      if ((this.$route && this.$route.params && this.$route.params.id) || this.$route.query.dataView) {
        this.dataView = true
        if (!refreshed) {
          this.resource = {}
          this.$emit('change-resource', this.resource)
        }
      } else {
        this.dataView = false
      }

      if ('listview' in this.$refs && this.$refs.listview) {
        this.$refs.listview.resetSelection()
      }

      if (this.$route && this.$route.meta && this.$route.meta.permission) {
        this.apiName = this.$route.meta.permission[0]
        if (this.$route.meta.columns) {
          const columns = this.$route.meta.columns
          if (columns && typeof columns === 'function') {
            this.columnKeys = columns()
          } else {
            this.columnKeys = columns
          }
        }

        if (this.$route.meta.actions) {
          this.actions = this.$route.meta.actions
        }
      }

      if (this.apiName === '' || this.apiName === undefined) {
        return
      }

      if (!this.columnKeys || this.columnKeys.length === 0) {
        for (const field of store.getters.apis[this.apiName].response) {
          this.columnKeys.push(field.name)
        }
        this.columnKeys = [...new Set(this.columnKeys)]
        this.columnKeys.sort(function (a, b) {
          if (a === 'name' && b !== 'name') { return -1 }
          if (a < b) { return -1 }
          if (a > b) { return 1 }
          return 0
        })
      }

      const customRender = {}
      for (var columnKey of this.columnKeys) {
        let key = columnKey
        let title = columnKey
        if (typeof columnKey === 'object') {
          if ('customTitle' in columnKey && 'field' in columnKey) {
            key = columnKey.field
            title = columnKey.customTitle
            customRender[key] = columnKey[key]
          } else {
            key = Object.keys(columnKey)[0]
            title = Object.keys(columnKey)[0]
            customRender[key] = columnKey[key]
          }
        }
        this.columns.push({
          title: this.$t('label.' + String(title).toLowerCase()),
          dataIndex: key,
          scopedSlots: { customRender: key },
          sorter: function (a, b) { return genericCompare(a[this.dataIndex] || '', b[this.dataIndex] || '') }
        })
      }
      this.chosenColumns = this.columns.filter(column => {
        return ![this.$t('label.state'), this.$t('label.hostname'), this.$t('label.hostid'), this.$t('label.zonename'),
          this.$t('label.zone'), this.$t('label.zoneid'), this.$t('label.ip'), this.$t('label.ipaddress'), this.$t('label.privateip'),
          this.$t('label.linklocalip'), this.$t('label.size'), this.$t('label.sizegb'), this.$t('label.current'),
          this.$t('label.created'), this.$t('label.order')].includes(column.title)
      })

      if (['listTemplates', 'listIsos'].includes(this.apiName) && this.dataView) {
        delete params.showunique
      }

      this.loading = true
      if (this.$route.params && this.$route.params.id) {
        params.id = this.$route.params.id
        if (this.$route.path.startsWith('/ssh/')) {
          params.name = this.$route.params.id
        } else if (this.$route.path.startsWith('/vmsnapshot/')) {
          params.vmsnapshotid = this.$route.params.id
        } else if (this.$route.path.startsWith('/ldapsetting/')) {
          params.hostname = this.$route.params.id
        }
      }

      params.page = this.page
      params.pagesize = this.pageSize

      api(this.apiName, params).then(json => {
        var responseName
        var objectName
        for (const key in json) {
          if (key.includes('response')) {
            responseName = key
            break
          }
        }
        this.itemCount = 0
        for (const key in json[responseName]) {
          if (key === 'count') {
            this.itemCount = json[responseName].count
            continue
          }
          objectName = key
          break
        }
        this.items = json[responseName][objectName]
        if (!this.items || this.items.length === 0) {
          this.items = []
        }

        if (['listTemplates', 'listIsos'].includes(this.apiName) && this.items.length > 1) {
          this.items = [...new Map(this.items.map(x => [x.id, x])).values()]
        }

        if (this.apiName === 'listProjects' && this.items.length > 0) {
          this.columns.map(col => {
            if (col.title === 'Account') {
              col.title = this.$t('label.project.owner')
            }
          })
        }

        for (let idx = 0; idx < this.items.length; idx++) {
          this.items[idx].key = idx
          for (const key in customRender) {
            const func = customRender[key]
            if (func && typeof func === 'function') {
              this.items[idx][key] = func(this.items[idx])
            }
          }
          if (this.$route.path.startsWith('/ssh')) {
            this.items[idx].id = this.items[idx].name
          } else if (this.$route.path.startsWith('/ldapsetting')) {
            this.items[idx].id = this.items[idx].hostname
          }
        }
        if (this.items.length > 0) {
          this.resource = this.items[0]
          this.$emit('change-resource', this.resource)
        } else {
          if (this.dataView) {
            this.$router.push({ path: '/exception/404' })
          }
        }
      }).catch(error => {
        if ([401].includes(error.response.status)) {
          return
        }

        if (Object.keys(this.searchParams).length > 0) {
          this.itemCount = 0
          this.items = []
          this.$message.error({
            content: error.response.headers['x-description'],
            duration: 5
          })
          return
        }

        this.$notifyError(error)

        if ([405].includes(error.response.status)) {
          this.$router.push({ path: '/exception/403' })
        }

        if ([430, 431, 432].includes(error.response.status)) {
          this.$router.push({ path: '/exception/404' })
        }

        if ([530, 531, 532, 533, 534, 535, 536, 537].includes(error.response.status)) {
          this.$router.push({ path: '/exception/500' })
        }
      }).finally(f => {
        this.loading = false
        this.searchParams = params
      })
    },
    closeAction () {
      this.actionLoading = false
      this.showAction = false
      this.currentAction = {}
    },
    onRowSelectionChange (selection) {
      this.selectedRowKeys = selection
      if (selection?.length > 0) {
        this.modalWidth = '50vw'
        this.selectedItems = (this.items.filter(function (item) {
          return selection.indexOf(item.id) !== -1
        }))
      } else {
        this.modalWidth = '30vw'
      }
    },
    execAction (action, isGroupAction) {
      const self = this
      this.form = this.$form.createForm(this)
      this.formModel = {}
      if (action.component && action.api && !action.popup) {
        this.$router.push({ name: action.api })
        return
      }
      this.currentAction = action
      this.currentAction.params = store.getters.apis[this.currentAction.api].params
      this.resource = action.resource
      this.$emit('change-resource', this.resource)
      var paramFields = this.currentAction.params
      paramFields.sort(function (a, b) {
        if (a.name === 'name' && b.name !== 'name') { return -1 }
        if (a.name !== 'name' && b.name === 'name') { return -1 }
        if (a.name === 'id') { return -1 }
        if (a.name < b.name) { return -1 }
        if (a.name > b.name) { return 1 }
        return 0
      })
      this.currentAction.paramFields = []
      if ('message' in action) {
        var message = action.message
        if (typeof action.message === 'function') {
          message = action.message(action.resource)
        }
        action.message = message
      }
      if ('args' in action) {
        var args = action.args
        if (typeof action.args === 'function') {
          args = action.args(action.resource, this.$store.getters, isGroupAction)
        }
        if (args.length > 0) {
          this.currentAction.paramFields = args.map(function (arg) {
            if (arg === 'confirmpassword') {
              return {
                type: 'password',
                name: 'confirmpassword',
                required: true,
                description: self.$t('label.confirmpassword.description')
              }
            }
            return paramFields.filter(function (param) {
              return param.name.toLowerCase() === arg.toLowerCase()
            })[0]
          })
        }
      }
      this.getFirstIndexFocus()

      this.showAction = true
      for (const param of this.currentAction.paramFields) {
        if (param.type === 'list' && ['tags', 'hosttags', 'storagetags'].includes(param.name)) {
          param.type = 'string'
        }
        if (param.type === 'uuid' || param.type === 'list' || param.name === 'account' || (this.currentAction.mapping && param.name in this.currentAction.mapping)) {
          this.listUuidOpts(param)
        }
      }
      this.actionLoading = false
      if (action.dataView && ['copy', 'edit', 'share-alt'].includes(action.icon)) {
        this.fillEditFormFieldValues()
      }
    },
    getFirstIndexFocus () {
      this.firstIndex = 0
      for (let fieldIndex = 0; fieldIndex < this.currentAction.paramFields.length; fieldIndex++) {
        const field = this.currentAction.paramFields[fieldIndex]
        if (!(this.currentAction.mapping && field.name in this.currentAction.mapping && this.currentAction.mapping[field.name].value)) {
          this.firstIndex = fieldIndex
          break
        }
      }
    },
    listUuidOpts (param) {
      if (this.currentAction.mapping && param.name in this.currentAction.mapping && !this.currentAction.mapping[param.name].api) {
        return
      }
      var paramName = param.name
      var extractedParamName = paramName.replace('ids', '').replace('id', '').toLowerCase()
      var params = { listall: true }
      const possibleName = 'list' + extractedParamName + 's'
      var possibleApi
      if (this.currentAction.mapping && param.name in this.currentAction.mapping && this.currentAction.mapping[param.name].api) {
        possibleApi = this.currentAction.mapping[param.name].api
        if (this.currentAction.mapping[param.name].params) {
          const customParams = this.currentAction.mapping[param.name].params(this.resource)
          if (customParams) {
            params = { ...params, ...customParams }
          }
        }
      } else if (paramName === 'id') {
        possibleApi = this.apiName
      } else {
        for (const api in store.getters.apis) {
          if (api.toLowerCase().startsWith(possibleName)) {
            possibleApi = api
            break
          }
        }
      }
      if (!possibleApi) {
        return
      }
      param.loading = true
      param.opts = []
      if (possibleApi === 'listTemplates') {
        params.templatefilter = 'executable'
      } else if (possibleApi === 'listIsos') {
        params.isofilter = 'executable'
      } else if (possibleApi === 'listHosts') {
        params.type = 'routing'
      }
      api(possibleApi, params).then(json => {
        param.loading = false
        for (const obj in json) {
          if (obj.includes('response')) {
            for (const res in json[obj]) {
              if (res === 'count') {
                continue
              }
              param.opts = json[obj][res]
              if (this.currentAction.mapping && this.currentAction.mapping[param.name] && this.currentAction.mapping[param.name].filter) {
                const filter = this.currentAction.mapping[param.name].filter
                param.opts = json[obj][res].filter(filter)
              }
              if (['listTemplates', 'listIsos'].includes(possibleApi)) {
                param.opts = [...new Map(param.opts.map(x => [x.id, x])).values()]
              }
              break
            }
            break
          }
        }
        this.$forceUpdate()
      }).catch(function (error) {
        console.log(error)
        param.loading = false
      }).then(function () {
      })
    },
    pollActionCompletion (jobId, action, resourceName, resource, showLoading = true) {
      if (this.shouldNavigateBack(action)) {
        action.isFetchData = false
      }
      return new Promise((resolve) => {
        this.$pollJob({
          jobId,
          title: this.$t(action.label),
          description: resourceName,
          name: resourceName,
          successMethod: result => {
            if (this.selectedItems.length > 0) {
              eventBus.$emit('update-resource-state', this.selectedItems, resource, 'success')
            }
            if (action.response) {
              const description = action.response(result.jobresult)
              if (description) {
                this.$notification.info({
                  message: this.$t(action.label),
                  description: (<span domPropsInnerHTML={description}></span>),
                  duration: 0
                })
              }
            }
            resolve(true)
          },
          errorMethod: () => {
            if (this.selectedItems.length > 0) {
              eventBus.$emit('update-resource-state', this.selectedItems, resource, 'failed')
            }
            resolve(true)
          },
          loadingMessage: `${this.$t(action.label)} - ${resourceName}`,
          showLoading: showLoading,
          catchMessage: this.$t('error.fetching.async.job.result'),
          action,
          bulkAction: `${this.selectedItems.length > 0}` && this.showGroupActionModal
        })
      })
    },
    fillEditFormFieldValues () {
      const form = this.form
      this.currentAction.paramFields.map(field => {
        let fieldValue = null
        let fieldName = null
        if (field.type === 'list' || field.name === 'account') {
          fieldName = field.name.replace('ids', 'name').replace('id', 'name')
        } else {
          fieldName = field.name
        }
        fieldValue = this.resource[fieldName] ? this.resource[fieldName] : null
        if (fieldValue) {
          form.getFieldDecorator(field.name, { initialValue: fieldValue })
          this.formModel[field.name] = fieldValue
        }
      })
    },
    handleCancel () {
      eventBus.$emit('update-bulk-job-status', this.selectedItems, false)
      this.showGroupActionModal = false
      this.selectedItems = []
      this.selectedColumns = []
      this.selectedRowKeys = []
      this.message = {}
    },
    handleSubmit (e) {
      if (this.actionLoading) return
      this.promises = []
      if (!this.dataView && this.currentAction.groupAction && this.selectedRowKeys.length > 0) {
        if (this.selectedRowKeys.length > 0) {
          this.selectedColumns = this.chosenColumns
          this.selectedItems = this.selectedItems.map(v => ({ ...v, status: 'InProgress' }))
          this.selectedColumns.splice(0, 0, {
            dataIndex: 'status',
            title: this.$t('label.operation.status'),
            scopedSlots: { customRender: 'status' },
            filters: [
              { text: 'In Progress', value: 'InProgress' },
              { text: 'Success', value: 'success' },
              { text: 'Failed', value: 'failed' }
            ]
          })
          this.showGroupActionModal = true
          this.modalInfo.title = this.currentAction.label
          this.modalInfo.docHelp = this.currentAction.docHelp
        }
        this.form.validateFields((err, values) => {
          if (!err) {
            this.actionLoading = true
            const itemsNameMap = {}
            this.items.map(x => {
              itemsNameMap[x.id] = x.name || x.displaytext || x.id
            })
            const paramsList = this.currentAction.groupMap(this.selectedRowKeys, values, this.items)
            for (const params of paramsList) {
              var resourceName = itemsNameMap[params.id || params.vmsnapshotid || params.username || params.name]
              // Using a method for this since it's an async call and don't want wrong prarms to be passed
              this.promises.push(this.callGroupApi(params, resourceName))
            }
            this.$message.info({
              content: this.$t(this.currentAction.label),
              key: this.currentAction.label,
              duration: 3
            })
            Promise.all(this.promises).finally(() => {
              this.actionLoading = false
              this.fetchData()
            })
          }
        })
      } else {
        this.execSubmit(e)
      }
    },
    callGroupApi (params, resourceName) {
      return new Promise((resolve, reject) => {
        const action = this.currentAction
        api(action.api, params).then(json => {
          resolve(this.handleResponse(json, resourceName, this.getDataIdentifier(params), action, false))
          this.closeAction()
        }).catch(error => {
          if ([401].includes(error.response.status)) {
            return
          }
          if (this.selectedItems.length !== 0) {
            this.$notifyError(error)
            eventBus.$emit('update-resource-state', this.selectedItems, this.getDataIdentifier(params), 'failed')
          }
        })
      })
    },
    getDataIdentifier (params) {
      var dataIdentifier = ''
      dataIdentifier = params.id || params.username || params.name || params.vmsnapshotid || params.ids
      return dataIdentifier
    },
    handleResponse (response, resourceName, resource, action, showLoading = true) {
      return new Promise(resolve => {
        let jobId = null
        for (const obj in response) {
          if (obj.includes('response')) {
            if (response[obj].jobid) {
              jobId = response[obj].jobid
            } else {
              if (this.selectedItems.length > 0) {
                eventBus.$emit('update-resource-state', this.selectedItems, resource, 'success')
                if (resource) {
                  this.selectedItems.filter(item => item === resource)
                }
              }
              var message = action.successMessage ? this.$t(action.successMessage) : this.$t(action.label) +
                (resourceName ? ' - ' + resourceName : '')
              var duration = 2
              if (action.additionalMessage) {
                message = message + ' - ' + this.$t(action.successMessage)
                duration = 5
              }
              if (this.selectedItems.length === 0) {
                this.$message.success({
                  content: message,
                  key: action.label + resourceName,
                  duration: duration
                })
              }
              break
            }
          }
        }
        if (['addLdapConfiguration', 'deleteLdapConfiguration'].includes(action.api)) {
          this.$store.dispatch('UpdateConfiguration')
        }
        if (jobId) {
          eventBus.$emit('update-resource-state', this.selectedItems, resource, 'InProgress', jobId)
          resolve(this.pollActionCompletion(jobId, action, resourceName, resource, showLoading))
        }
        resolve(false)
      })
    },
    execSubmit (e) {
      e.preventDefault()
      this.form.validateFields((err, values) => {
        if (err) {
          return
        }
        const params = {}
        const action = this.currentAction
        if ('id' in this.resource && action.params.map(i => { return i.name }).includes('id')) {
          params.id = this.resource.id
        }
        for (const key in values) {
          const input = values[key]
          for (const param of action.params) {
            if (param.name !== key) {
              continue
            }
            if (input === undefined || input === null ||
              (input === '' && !['updateStoragePool', 'updateHost', 'updatePhysicalNetwork', 'updateDiskOffering', 'updateNetworkOffering', 'updateServiceOffering'].includes(action.api))) {
              if (param.type === 'boolean') {
                params[key] = false
              }
              break
            }
            if (input === '' && !['tags', 'hosttags', 'storagetags'].includes(key)) {
              break
            }
            if (action.mapping && key in action.mapping && action.mapping[key].options) {
              params[key] = action.mapping[key].options[input]
            } else if (param.type === 'list') {
              params[key] = input.map(e => { return param.opts[e].id }).reduce((str, name) => { return str + ',' + name })
            } else if (param.name === 'account' || param.name === 'keypair') {
              if (['addAccountToProject', 'createAccount'].includes(action.api)) {
                params[key] = input
              } else {
                params[key] = param.opts[input].name
              }
            } else {
              params[key] = input
            }
            break
          }
        }

        for (const key in action.defaultArgs) {
          if (!params[key]) {
            params[key] = action.defaultArgs[key]
          }
        }

        if (!this.projectView || !['uploadSslCert'].includes(action.api)) {
          if (action.mapping) {
            for (const key in action.mapping) {
              if (!action.mapping[key].value) {
                continue
              }
              params[key] = action.mapping[key].value(this.resource, params)
            }
          }
        }

        const resourceName = params.displayname || params.displaytext || params.name || params.hostname || params.username ||
          params.ipaddress || params.virtualmachinename || this.resource.name || this.resource.ipaddress || this.resource.id

        var hasJobId = false
        this.actionLoading = true
        let args = null
        if (action.post) {
          args = [action.api, {}, 'POST', params]
        } else {
          args = [action.api, params]
        }
        api(...args).then(json => {
          var response = this.handleResponse(json, resourceName, this.getDataIdentifier(params), action)
          if (!response) {
            this.fetchData()
            this.closeAction()
            return
          }
          response.then(jobId => {
            hasJobId = jobId
            if (this.shouldNavigateBack(action)) {
              this.$router.go(-1)
            } else {
              if (!hasJobId) {
                this.fetchData()
              }
            }
          })
          this.closeAction()
        }).catch(error => {
          if ([401].includes(error.response.status)) {
            return
          }

          console.log(error)
          eventBus.$emit('update-resource-state', this.selectedItems, this.getDataIdentifier(params), 'failed')
          this.$notifyError(error)
        }).finally(f => {
          this.actionLoading = false
        })
      })
    },
    shouldNavigateBack (action) {
      return ((action.icon === 'delete' || ['archiveEvents', 'archiveAlerts', 'unmanageVirtualMachine'].includes(action.api)) && this.dataView)
    },
    changeFilter (filter) {
      const query = Object.assign({}, this.$route.query)
      delete query.templatefilter
      delete query.isofilter
      delete query.account
      delete query.domainid
      delete query.state
      if (this.$route.name === 'template') {
        query.templatefilter = filter
      } else if (this.$route.name === 'iso') {
        query.isofilter = filter
      } else if (this.$route.name === 'guestnetwork') {
        if (filter === 'all') {
          delete query.type
        } else {
          query.type = filter
        }
      } else if (this.$route.name === 'vm') {
        if (filter === 'self') {
          query.account = this.$store.getters.userInfo.account
          query.domainid = this.$store.getters.userInfo.domainid
        } else if (['running', 'stopped'].includes(filter)) {
          query.state = filter
        }
      }
      query.filter = filter
      query.page = 1
      query.pagesize = this.pageSize
      this.$router.push({ query })
    },
    onSearch (opts) {
      const query = Object.assign({}, this.$route.query)
      for (const key in this.searchParams) {
        delete query[key]
      }
      delete query.name
      delete query.templatetype
      delete query.keyword
      delete query.q
      this.searchParams = {}
      if (opts && Object.keys(opts).length > 0) {
        this.searchParams = opts
        if ('searchQuery' in opts) {
          const value = opts.searchQuery
          if (value && value.length > 0) {
            if (this.$route.name === 'role') {
              query.name = value
            } else if (this.$route.name === 'quotaemailtemplate') {
              query.templatetype = value
            } else if (this.$route.name === 'globalsetting') {
              query.name = value
            } else {
              query.keyword = value
            }
            query.q = value
          }
          this.searchParams = {}
        } else {
          Object.assign(query, opts)
        }
      }
      query.page = '1'
      query.pagesize = String(this.pageSize)
      if (JSON.stringify(query) === JSON.stringify(this.$route.query)) {
        this.fetchData(query)
        return
      }
      this.$router.push({ query })
    },
    changePage (page, pageSize) {
      const query = Object.assign({}, this.$route.query)
      query.page = page
      query.pagesize = pageSize
      this.$router.push({ query })
    },
    changePageSize (currentPage, pageSize) {
      const query = Object.assign({}, this.$route.query)
      query.page = currentPage
      query.pagesize = pageSize
      this.$router.push({ query })
    },
    changeResource (resource) {
      this.resource = resource
    },
    start () {
      this.loading = true
      this.fetchData()
      setTimeout(() => {
        this.loading = false
        this.selectedRowKeys = []
      }, 1000)
    },
    toggleLoading () {
      this.loading = !this.loading
    },
    startLoading () {
      this.loading = true
    },
    finishLoading () {
      this.loading = false
    },
    handleConfirmBlur (e, name) {
      if (name !== 'confirmpassword') {
        return
      }
      const value = e.target.value
      this.confirmDirty = this.confirmDirty || !!value
    },
    validateTwoPassword (rule, value, callback) {
      if (!value || value.length === 0) {
        callback()
      } else if (rule.field === 'confirmpassword') {
        const form = this.form
        const messageConfirm = this.$t('message.validate.equalto')
        const passwordVal = form.getFieldValue('password')
        if (passwordVal && passwordVal !== value) {
          callback(messageConfirm)
        } else {
          callback()
        }
      } else if (rule.field === 'password') {
        const form = this.form
        const confirmPasswordVal = form.getFieldValue('confirmpassword')
        if (!confirmPasswordVal || confirmPasswordVal.length === 0) {
          callback()
        } else if (value && this.confirmDirty) {
          form.validateFields(['confirmpassword'], { force: true })
          callback()
        } else {
          callback()
        }
      } else {
        callback()
      }
    }
  }
}
</script>

<style scoped>

.breadcrumb-card {
  margin-left: -24px;
  margin-right: -24px;
  margin-top: -16px;
  margin-bottom: 12px;
}

.row-element {
  margin-bottom: 10px;
}

.ant-breadcrumb {
  vertical-align: text-bottom;
}
</style><|MERGE_RESOLUTION|>--- conflicted
+++ resolved
@@ -585,10 +585,9 @@
     }
   },
   computed: {
-<<<<<<< HEAD
     hasSelected () {
       return this.selectedRowKeys.length > 0
-=======
+    },
     pageSizeOptions () {
       var sizes = [20, 50, 100, 200, this.$store.getters.defaultListViewPageSize]
       if (this.device !== 'desktop') {
@@ -597,7 +596,6 @@
       return [...new Set(sizes)].sort(function (a, b) {
         return a - b
       }).map(String)
->>>>>>> b2fd1f6d
     }
   },
   methods: {
