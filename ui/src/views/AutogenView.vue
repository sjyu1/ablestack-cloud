// Licensed to the Apache Software Foundation (ASF) under one
// or more contributor license agreements.  See the NOTICE file
// distributed with this work for additional information
// regarding copyright ownership.  The ASF licenses this file
// to you under the Apache License, Version 2.0 (the
// "License"); you may not use this file except in compliance
// with the License.  You may obtain a copy of the License at
//
//   http://www.apache.org/licenses/LICENSE-2.0
//
// Unless required by applicable law or agreed to in writing,
// software distributed under the License is distributed on an
// "AS IS" BASIS, WITHOUT WARRANTIES OR CONDITIONS OF ANY
// KIND, either express or implied.  See the License for the
// specific language governing permissions and limitations
// under the License.

<template>
  <div>
    <a-affix :offsetTop="78">
      <a-card class="breadcrumb-card" style="z-index: 10">
        <a-row>
          <a-col :span="device === 'mobile' ? 24 : 12" style="padding-left: 12px">
            <breadcrumb :resource="resource">
              <template #end>
                <a-button
                  :loading="loading"
                  style="margin-bottom: 5px"
                  shape="round"
                  size="small"
                  @click="fetchData({ irefresh: true })">
                  <template #icon><reload-outlined /></template>
                  {{ $t('label.refresh') }}
                </a-button>
                <a-switch
                  v-if="!dataView && ['vm', 'volume', 'zone', 'cluster', 'host', 'storagepool', 'managementserver'].includes($route.name)"
                  style="margin-left: 8px"
                  :checked-children="$t('label.metrics')"
                  :un-checked-children="$t('label.metrics')"
                  :checked="$store.getters.metrics"
                  @change="(checked, event) => { $store.dispatch('SetMetrics', checked) }"/>
                <a-switch
                  v-if="!projectView && hasProjectId"
                  style="margin-left: 8px"
                  :checked-children="$t('label.projects')"
                  :un-checked-children="$t('label.projects')"
                  :checked="$store.getters.listAllProjects"
                  @change="(checked, event) => { $store.dispatch('SetListAllProjects', checked) }"/>
                <a-tooltip placement="right">
                  <template #title>
                    {{ $t('label.filterby') }}
                  </template>
                  <a-select
                    v-if="!dataView && filters && filters.length > 0"
                    :placeholder="$t('label.filterby')"
                    :value="$route.query.filter || (projectView && $route.name === 'vm' ||
                      ['Admin', 'DomainAdmin'].includes($store.getters.userInfo.roletype) && ['vm', 'iso', 'template'].includes($route.name)
                      ? 'all' : ['publicip'].includes($route.name)
                        ? 'allocated' : ['guestnetwork', 'guestvlans'].includes($route.name) ? 'all' : 'self')"
                    style="min-width: 120px; margin-left: 10px"
                    @change="changeFilter"
                    showSearch
                    optionFilterProp="label"
                    :filterOption="(input, option) => {
                      return option.label.toLowerCase().indexOf(input.toLowerCase()) >= 0
                    }" >
                    <template #suffixIcon><filter-outlined class="ant-select-suffix" /></template>
                    <a-select-option
                      v-if="['Admin', 'DomainAdmin'].includes($store.getters.userInfo.roletype) && ['vm', 'iso', 'template'].includes($route.name)"
                      key="all"
                      :label="$t('label.all')">
                      {{ $t('label.all') }}
                    </a-select-option>
                    <a-select-option
                      v-for="filter in filters"
                      :key="filter"
                      :label="$t('label.' + (['comment'].includes($route.name) ? 'filter.annotations.' : '') + filter)">
                      {{ $t('label.' + (['comment'].includes($route.name) ? 'filter.annotations.' : '') + filter) }}
                      <clock-circle-outlined v-if="['comment'].includes($route.name) && !['Admin'].includes($store.getters.userInfo.roletype) && filter === 'all'" />
                    </a-select-option>
                  </a-select>
                </a-tooltip>
              </template>
            </breadcrumb>
          </a-col>
          <a-col
            :span="device === 'mobile' ? 24 : 12"
            :style="device === 'mobile' ? { float: 'right', 'margin-top': '12px', 'margin-bottom': '-6px', display: 'table' } : { float: 'right', display: 'table', 'margin-bottom': '-6px' }" >
            <slot name="action" v-if="dataView && $route.path.startsWith('/publicip')"></slot>
            <action-button
              v-else
              :style="dataView ? { float: device === 'mobile' ? 'left' : 'right' } : { 'margin-right': '10px', display: getStyle(), padding: '5px' }"
              :loading="loading"
              :actions="actions"
              :selectedRowKeys="selectedRowKeys"
              :selectedItems="selectedItems"
              :dataView="dataView"
              :resource="resource"
              @exec-action="(action) => execAction(action, action.groupAction && !dataView)"/>
            <search-view
              v-if="!dataView"
              :searchFilters="searchFilters"
              :searchParams="searchParams"
              :apiName="apiName"
              @search="onSearch"
              @change-filter="changeFilter"/>
          </a-col>
        </a-row>
      </a-card>
    </a-affix>

    <div v-show="showAction">
      <keep-alive v-if="currentAction.component && (!currentAction.groupAction || selectedRowKeys.length === 0 || (this.selectedRowKeys.length > 0 && currentAction.api === 'destroyVirtualMachine'))">
        <a-modal
          :visible="showAction"
          :closable="true"
          :maskClosable="false"
          :cancelText="$t('label.cancel')"
          style="top: 20px;"
          @cancel="closeAction"
          :confirmLoading="actionLoading"
          :footer="null"
          centered
          width="auto"
        >
          <template #title>
            <span v-if="currentAction.label">{{ $t(currentAction.label) }}</span>
            <a
              v-if="currentAction.docHelp || $route.meta.docHelp"
              style="margin-left: 5px"
              :href="$config.docBase + '/' + (currentAction.docHelp || $route.meta.docHelp)"
              target="_blank">
              <question-circle-outlined />
            </a>
          </template>
          <keep-alive>
            <component
              :is="currentAction.component"
              :resource="resource"
              :loading="loading"
              :action="{currentAction}"
              :selectedRowKeys="selectedRowKeys"
              :selectedItems="selectedItems"
              :chosenColumns="chosenColumns"
              v-bind="{currentAction}"
              @refresh-data="fetchData"
              @poll-action="pollActionCompletion"
              @close-action="closeAction"
              @cancel-bulk-action="handleCancel"/>
          </keep-alive>
        </a-modal>
      </keep-alive>
      <a-modal
        v-else
        :visible="showAction"
        :closable="true"
        :maskClosable="false"
        :footer="null"
        style="top: 20px;"
        :width="modalWidth"
        :ok-button-props="getOkProps()"
        :cancel-button-props="getCancelProps()"
        :confirmLoading="actionLoading"
        @cancel="closeAction"
        centered
      >
        <template #title>
          <span v-if="currentAction.label">{{ $t(currentAction.label) }}</span>
          <a
            v-if="currentAction.docHelp || $route.meta.docHelp"
            style="margin-left: 5px"
            :href="$config.docBase + '/' + (currentAction.docHelp || $route.meta.docHelp)"
            target="_blank">
            <question-circle-outlined />
          </a>
        </template>
        <a-spin :spinning="actionLoading" v-ctrl-enter="handleSubmit">
          <span v-if="currentAction.message">
            <div v-if="selectedRowKeys.length > 0">
              <a-alert
                v-if="['delete-outlined', 'DeleteOutlined', 'poweroff-outlined', 'PoweroffOutlined'].includes(currentAction.icon)"
                type="error">
                <template #message>
                  <exclamation-circle-outlined style="color: red; fontSize: 30px; display: inline-flex" />
                  <span style="padding-left: 5px" v-html="`<b>${selectedRowKeys.length} ` + $t('label.items.selected') + `. </b>`" />
                  <span v-html="$t(currentAction.message)" />
                </template>
              </a-alert>
              <a-alert v-else type="warning">
                <template #message>
                  <span v-if="selectedRowKeys.length > 0" v-html="`<b>${selectedRowKeys.length} ` + $t('label.items.selected') + `. </b>`" />
                  <span v-html="$t(currentAction.message)" />
                </template>
              </a-alert>
            </div>
            <div v-else>
              <a-alert type="warning">
                <template #message>
                  <span v-html="$t(currentAction.message)" />
                </template>
              </a-alert>
            </div>
            <div v-if="selectedRowKeys.length > 0">
              <a-divider />
              <a-table
                v-if="selectedRowKeys.length > 0"
                size="middle"
                :columns="chosenColumns"
                :dataSource="selectedItems"
                :rowKey="(record, idx) => record.id || record.name || record.usageType || idx + '-' + Math.random()"
                :pagination="true"
                style="overflow-y: auto"
              >
              </a-table>
            </div>
            <br v-if="currentAction.paramFields.length > 0"/>
          </span>
          <a-form
            :ref="formRef"
            :model="form"
            :rules="rules"
            @finish="handleSubmit"
            layout="vertical">
            <div v-for="(field, fieldIndex) in currentAction.paramFields" :key="fieldIndex">
              <a-form-item
                :name="field.name"
                :ref="field.name"
                :v-bind="field.name"
                v-if="!(currentAction.mapping && field.name in currentAction.mapping && currentAction.mapping[field.name].value)"
              >
                <template #label>
                  <tooltip-label :title="$t('label.' + field.name)" :tooltip="field.description"/>
                </template>

                <a-switch
                  v-if="field.type==='boolean'"
                  v-model:checked="form[field.name]"
                  :placeholder="field.description"
                  v-focus="fieldIndex === firstIndex"
                />
                <a-select
                  v-else-if="currentAction.mapping && field.name in currentAction.mapping && currentAction.mapping[field.name].options"
                  :loading="field.loading"
                  v-model:value="form[field.name]"
                  :placeholder="field.description"
                  v-focus="fieldIndex === firstIndex"
                  showSearch
                  optionFilterProp="label"
                  :filterOption="(input, option) => {
                    return option.children[0].children.toLowerCase().indexOf(input.toLowerCase()) >= 0
                  }"
                >
                  <a-select-option key="" >{{ }}</a-select-option>
                  <a-select-option v-for="(opt, optIndex) in currentAction.mapping[field.name].options" :key="optIndex">
                    {{ opt }}
                  </a-select-option>
                </a-select>
                <a-select
                  v-else-if="field.name==='keypair' ||
                    (field.name==='account' && !['addAccountToProject', 'createAccount'].includes(currentAction.api))"
                  showSearch
                  optionFilterProp="label"
                  v-model:value="form[field.name]"
                  :loading="field.loading"
                  :placeholder="field.description"
                  :filterOption="(input, option) => {
                    return option.children[0].children.toLowerCase().indexOf(input.toLowerCase()) >= 0
                  }"
                  v-focus="fieldIndex === firstIndex"
                >
                  <a-select-option key="">{{ }}</a-select-option>
                  <a-select-option v-for="(opt, optIndex) in field.opts" :key="optIndex">
                    {{ opt.name || opt.description || opt.traffictype || opt.publicip }}
                  </a-select-option>
                </a-select>
                <a-select
                  v-else-if="field.type==='uuid'"
                  showSearch
                  optionFilterProp="label"
                  v-model:value="form[field.name]"
                  :loading="field.loading"
                  :placeholder="field.description"
                  :filterOption="(input, option) => {
                    return option.label.toLowerCase().indexOf(input.toLowerCase()) >= 0
                  }"
                  v-focus="fieldIndex === firstIndex"
                >
                  <a-select-option key="" label="">{{ }}</a-select-option>
                  <a-select-option v-for="opt in field.opts" :key="opt.id" :label="opt.name || opt.description || opt.traffictype || opt.publicip">
                    <div>
                      <span v-if="(field.name.startsWith('template') || field.name.startsWith('iso'))">
                        <span v-if="opt.icon">
                          <resource-icon :image="opt.icon.base64image" size="1x" style="margin-right: 5px"/>
                        </span>
                        <os-logo v-else :osId="opt.ostypeid" :osName="opt.ostypename" size="lg" style="margin-left: -1px" />
                      </span>
                      <span v-if="(field.name.startsWith('zone'))">
                        <span v-if="opt.icon">
                          <resource-icon :image="opt.icon.base64image" size="1x" style="margin-right: 5px"/>
                        </span>
                        <global-outlined v-else style="margin-right: 5px" />
                      </span>
                      <span v-if="(field.name.startsWith('project'))">
                        <span v-if="opt.icon">
                          <resource-icon :image="opt.icon.base64image" size="1x" style="margin-right: 5px"/>
                        </span>
                        <project-outlined v-else style="margin-right: 5px" />
                      </span>
                      <span v-if="(field.name.startsWith('account') || field.name.startsWith('user'))">
                        <span v-if="opt.icon">
                          <resource-icon :image="opt.icon.base64image" size="1x" style="margin-right: 5px"/>
                        </span>
                        <user-outlined v-else style="margin-right: 5px"/>
                      </span>
                      <span v-if="(field.name.startsWith('network'))">
                        <span v-if="opt.icon">
                          <resource-icon :image="opt.icon.base64image" size="1x" style="margin-right: 5px"/>
                        </span>
                        <apartment-outlined v-else style="margin-right: 5px"/>
                      </span>
                      <span v-if="(field.name.startsWith('domain'))">
                        <span v-if="opt.icon">
                          <resource-icon :image="opt.icon.base64image" size="1x" style="margin-right: 5px"/>
                        </span>
                        <block-outlined v-else style="margin-right: 5px"/>
                      </span>
                      {{ opt.name || opt.description || opt.traffictype || opt.publicip }}
                    </div>
                  </a-select-option>
                </a-select>
                <a-select
                  v-else-if="field.type==='list'"
                  :loading="field.loading"
                  mode="multiple"
                  v-model:value="form[field.name]"
                  :placeholder="field.description"
                  v-focus="fieldIndex === firstIndex"
                  showSearch
                  optionFilterProp="label"
                  :filterOption="(input, option) => {
                    return option.children[0].children.toLowerCase().indexOf(input.toLowerCase()) >= 0
                  }"
                >
                  <a-select-option v-for="(opt, optIndex) in field.opts" :key="optIndex">
                    {{ opt.name && opt.type ? opt.name + ' (' + opt.type + ')' : opt.name || opt.description }}
                  </a-select-option>
                </a-select>
                <a-input-number
                  v-else-if="field.type==='long'"
                  v-focus="fieldIndex === firstIndex"
                  style="width: 100%;"
                  v-model:value="form[field.name]"
                  :placeholder="field.description"
                />
                <a-input-password
                  v-else-if="field.name==='password' || field.name==='currentpassword' || field.name==='confirmpassword'"
                  v-model:value="form[field.name]"
                  :placeholder="field.description"
                  @blur="($event) => handleConfirmBlur($event, field.name)"
                  v-focus="fieldIndex === firstIndex"
                />
                <a-textarea
                  v-else-if="field.name==='certificate' || field.name==='privatekey' || field.name==='certchain'"
                  rows="2"
                  v-model:value="form[field.name]"
                  :placeholder="field.description"
                  v-focus="fieldIndex === firstIndex"
                />
                <a-input
                  v-else
                  v-focus="fieldIndex === firstIndex"
                  v-model:value="form[field.name]"
                  :placeholder="field.description" />
              </a-form-item>
            </div>

            <div :span="24" class="action-button">
              <a-button @click="closeAction">{{ $t('label.cancel') }}</a-button>
              <a-button type="primary" @click="handleSubmit" ref="submit">{{ $t('label.ok') }}</a-button>
            </div>
          </a-form>
        </a-spin>
        <br />
      </a-modal>
    </div>

    <div v-if="dataView" style="margin-top: -10px">
      <slot name="resource" v-if="$route.path.startsWith('/quotasummary') || $route.path.startsWith('/publicip')"></slot>
      <resource-view
        v-else
        :resource="resource"
        :loading="loading"
        :tabs="$route.meta.tabs" />
    </div>
    <div class="row-element" v-else>
      <list-view
        :loading="loading"
        :columns="columns"
        :items="items"
        :actions="actions"
        :columnKeys="columnKeys"
        :selectedColumns="selectedColumns"
        ref="listview"
        @update-selected-columns="updateSelectedColumns"
        @selection-change="onRowSelectionChange"
        @refresh="this.fetchData"
        @edit-tariff-action="(showAction, record) => $emit('edit-tariff-action', showAction, record)"/>
      <a-pagination
        class="row-element"
        style="margin-top: 10px"
        size="small"
        :current="page"
        :pageSize="pageSize"
        :total="itemCount"
        :showTotal="total => `${$t('label.showing')} ${Math.min(total, 1+((page-1)*pageSize))}-${Math.min(page*pageSize, total)} ${$t('label.of')} ${total} ${$t('label.items')}`"
        :pageSizeOptions="pageSizeOptions"
        @change="changePage"
        @showSizeChange="changePageSize"
        showSizeChanger
        showQuickJumper>
        <template #buildOptionText="props">
          <span>{{ props.value }} / {{ $t('label.page') }}</span>
        </template>
      </a-pagination>
    </div>
    <bulk-action-progress
      :showGroupActionModal="showGroupActionModal"
      :selectedItems="selectedItems"
      :selectedColumns="bulkColumns"
      :message="modalInfo"
      @handle-cancel="handleCancel" />
  </div>
</template>

<script>
import { ref, reactive, toRaw } from 'vue'
import { api } from '@/api'
import { mixinDevice } from '@/utils/mixin.js'
import { genericCompare } from '@/utils/sort.js'
import store from '@/store'
import eventBus from '@/config/eventBus'

import Breadcrumb from '@/components/widgets/Breadcrumb'
import ListView from '@/components/view/ListView'
import ResourceView from '@/components/view/ResourceView'
import ActionButton from '@/components/view/ActionButton'
import SearchView from '@/components/view/SearchView'
import OsLogo from '@/components/widgets/OsLogo'
import ResourceIcon from '@/components/view/ResourceIcon'
import BulkActionProgress from '@/components/view/BulkActionProgress'
import TooltipLabel from '@/components/widgets/TooltipLabel'

export default {
  name: 'Resource',
  components: {
    Breadcrumb,
    ResourceView,
    ListView,
    ActionButton,
    SearchView,
    BulkActionProgress,
    TooltipLabel,
    OsLogo,
    ResourceIcon
  },
  mixins: [mixinDevice],
  provide: function () {
    return {
      parentFetchData: this.fetchData,
      parentToggleLoading: this.toggleLoading,
      parentStartLoading: this.startLoading,
      parentFinishLoading: this.finishLoading,
      parentSearch: this.onSearch,
      parentChangeFilter: this.changeFilter,
      parentChangeResource: this.changeResource,
      parentPollActionCompletion: this.pollActionCompletion
    }
  },
  data () {
    return {
      apiName: '',
      loading: false,
      actionLoading: false,
      columnKeys: [],
      allColumns: [],
      columns: [],
      bulkColumns: [],
      selectedColumns: [],
      chosenColumns: [],
      customColumnsDropdownVisible: false,
      showGroupActionModal: false,
      selectedItems: [],
      items: [],
      modalInfo: {},
      itemCount: 0,
      page: 1,
      pageSize: this.$store.getters.defaultListViewPageSize,
      resource: {},
      selectedRowKeys: [],
      currentAction: {},
      showAction: false,
      dataView: false,
      projectView: false,
      hasProjectId: false,
      selectedFilter: '',
      filters: [],
      searchFilters: [],
      searchParams: {},
      actions: [],
      confirmDirty: false,
      firstIndex: 0,
      modalWidth: '30vw',
      promises: []
    }
  },
  beforeUnmount () {
    eventBus.off('vm-refresh-data')
    eventBus.off('async-job-complete')
    eventBus.off('exec-action')
    eventBus.off('desktop-refresh-data')
  },
  mounted () {
    eventBus.on('exec-action', (args) => {
      const { action, isGroupAction } = args
      this.execAction(action, isGroupAction)
    })
  },
  created () {
    this.formRef = ref()
    this.form = reactive({})
    this.rules = reactive({})
    eventBus.on('vm-refresh-data', () => {
      if (this.$route.path === '/vm' || this.$route.path.includes('/vm/')) {
        this.fetchData()
      }
    })
    eventBus.on('desktop-refresh-data', () => {
      if (this.$route.path === '/desktopcluster' || this.$route.path.includes('/desktopcluster/')) {
        this.fetchData()
      }
    })
    eventBus.on('refresh-icon', () => {
      if (this.$showIcon()) {
        this.fetchData()
      }
    })
    eventBus.on('async-job-complete', (action) => {
      if (this.$route.path.includes('/vm/')) {
        if (action && 'api' in action && ['destroyVirtualMachine'].includes(action.api)) {
          return
        }
      }

      if ((this.$route.path.includes('/publicip/') && ['firewall', 'portforwarding', 'loadbalancing'].includes(this.$route.query.tab)) ||
        (this.$route.path.includes('/guestnetwork/') && (this.$route.query.tab === 'egress.rules' || this.$route.query.tab === 'public.ip.addresses'))) {
        return
      }

      if (this.$route.path.includes('/template/') || this.$route.path.includes('/iso/')) {
        return
      }
      this.fetchData()
    })
    eventBus.on('update-bulk-job-status', (args) => {
      var { items, action } = args
      for (const item of items) {
        this.$store.getters.headerNotices.map(function (j) {
          if (j.jobid === item.jobid) {
            j.bulkAction = action
          }
        })
      }
    })

    eventBus.on('update-resource-state', (args) => {
      var {
        selectedItems,
        resource,
        state,
        jobid
      } = args
      if (selectedItems.length === 0) {
        return
      }
      var tempResource = []
      this.selectedItems = selectedItems
      if (selectedItems && resource) {
        if (resource.includes(',')) {
          resource = resource.split(',')
          tempResource = resource
        } else {
          tempResource.push(resource)
        }
        for (var r = 0; r < tempResource.length; r++) {
          var objIndex = 0
          if (this.$route.path.includes('/template') || this.$route.path.includes('/iso')) {
            objIndex = selectedItems.findIndex(obj => (obj.zoneid === tempResource[r]))
          } else if (this.$route.path.includes('/router')) {
            objIndex = selectedItems.findIndex(obj => (obj.guestnetworkid === tempResource[r]))
          } else {
            objIndex = selectedItems.findIndex(obj => (obj.id === tempResource[r] || obj.username === tempResource[r] || obj.name === tempResource[r]))
          }
          if (state && objIndex !== -1) {
            this.selectedItems[objIndex].status = state
          }
          if (jobid && objIndex !== -1) {
            this.selectedItems[objIndex].jobid = jobid
          }
        }
      }
    })

    this.currentPath = this.$route.fullPath
    this.fetchData()
    if ('projectid' in this.$route.query) {
      this.switchProject(this.$route.query.projectid)
    }
    this.setModalWidthByScreen()
  },
  beforeRouteUpdate (to, from, next) {
    this.currentPath = this.$route.fullPath
    next()
  },
  beforeRouteLeave (to, from, next) {
    this.currentPath = this.$route.fullPath
    next()
  },
  watch: {
    '$route' (to, from) {
      if (to.fullPath !== from.fullPath && !to.fullPath.includes('action/')) {
        if ('page' in to.query) {
          this.page = Number(to.query.page)
          this.pageSize = Number(to.query.pagesize)
        } else {
          this.page = 1
        }
        this.itemCount = 0
        this.fetchData()
        if ('projectid' in to.query) {
          this.switchProject(to.query.projectid)
        }
      }
    },
    '$i18n.locale' (to, from) {
      if (to !== from) {
        this.fetchData()
      }
    },
    '$store.getters.metrics' (oldVal, newVal) {
      this.fetchData()
    },
    '$store.getters.listAllProjects' (oldVal, newVal) {
      this.fetchData()
    }
  },
  computed: {
    hasSelected () {
      return this.selectedRowKeys.length > 0
    },
    pageSizeOptions () {
      var sizes = [20, 50, 100, 200, this.$store.getters.defaultListViewPageSize]
      if (this.device !== 'desktop') {
        sizes.unshift(10)
      }
      return [...new Set(sizes)].sort(function (a, b) {
        return a - b
      }).map(String)
    }
  },
  methods: {
    getStyle () {
      if (['snapshot', 'vmsnapshot', 'publicip'].includes(this.$route.name)) {
        return 'table-cell'
      }
      return 'inline-flex'
    },
    getOkProps () {
      if (this.selectedRowKeys.length > 0 && this.currentAction?.groupAction) {
        return { props: { type: 'default' } }
      } else {
        return { props: { type: 'primary' } }
      }
    },
    getCancelProps () {
      if (this.selectedRowKeys.length > 0 && this.currentAction?.groupAction) {
        return { props: { type: 'primary' } }
      } else {
        return { props: { type: 'default' } }
      }
    },
    switchProject (projectId) {
      if (!projectId || !projectId.length || projectId.length !== 36) {
        return
      }
      api('listProjects', { id: projectId, listall: true, details: 'min' }).then(json => {
        if (!json || !json.listprojectsresponse || !json.listprojectsresponse.project) return
        const project = json.listprojectsresponse.project[0]
        this.$store.dispatch('SetProject', project)
        this.$store.dispatch('ToggleTheme', project.id === undefined ? 'light' : 'dark')
        this.$message.success(`${this.$t('message.switch.to')} "${project.name}"`)
        const query = Object.assign({}, this.$route.query)
        delete query.projectid
        this.$router.replace({ query })
      })
    },
    fetchData (params = {}) {
      if (this.$route.name === 'deployVirtualMachine') {
        return
      }
      if (this.routeName !== this.$route.name) {
        this.routeName = this.$route.name
        this.items = []
      }
      if (!this.routeName) {
        this.routeName = this.$route.matched[this.$route.matched.length - 1].meta.name
      }
      this.apiName = ''
      this.actions = []
      this.columns = []
      this.columnKeys = []
      this.selectedColumns = []
      const refreshed = ('irefresh' in params)

      params.listall = true
      if (this.$route.meta.params) {
        const metaParams = this.$route.meta.params
        if (typeof metaParams === 'function') {
          Object.assign(params, metaParams())
        } else {
          Object.assign(params, metaParams)
        }
      }
      if (['Admin', 'DomainAdmin'].includes(this.$store.getters.userInfo.roletype) &&
        'templatefilter' in params && this.routeName === 'template') {
        params.templatefilter = 'all'
      }
      if (['Admin', 'DomainAdmin'].includes(this.$store.getters.userInfo.roletype) &&
        'isofilter' in params && this.routeName === 'iso') {
        params.isofilter = 'all'
      }
      if (Object.keys(this.$route.query).length > 0) {
        if ('page' in this.$route.query) {
          this.page = Number(this.$route.query.page)
        }
        if ('pagesize' in this.$route.query) {
          this.pagesize = Number(this.$route.query.pagesize)
        }
        Object.assign(params, this.$route.query)
      }
      delete params.q
      delete params.filter
      delete params.irefresh

      this.searchFilters = this.$route && this.$route.meta && this.$route.meta.searchFilters
      this.filters = this.$route && this.$route.meta && this.$route.meta.filters
      if (typeof this.filters === 'function') {
        this.filters = this.filters()
      }

      this.projectView = Boolean(store.getters.project && store.getters.project.id)
      this.hasProjectId = ['vm', 'vmgroup', 'ssh', 'affinitygroup', 'volume', 'snapshot', 'vmsnapshot', 'guestnetwork', 'vpc', 'securitygroups', 'publicip', 'vpncustomergateway', 'template', 'iso', 'event', 'kubernetes'].includes(this.$route.name)

      if ((this.$route && this.$route.params && this.$route.params.id) || this.$route.query.dataView) {
        this.dataView = true
        if (!refreshed) {
          this.resource = {}
          this.$emit('change-resource', this.resource)
        }
      } else {
        this.dataView = false
      }

      if ('listview' in this.$refs && this.$refs.listview) {
        this.$refs.listview.resetSelection()
      }

      if (this.$route && this.$route.meta && this.$route.meta.permission) {
        this.apiName = this.$route.meta.permission[0]
        if (this.$route.meta.columns) {
          const columns = this.$route.meta.columns
          if (columns && typeof columns === 'function') {
            this.columnKeys = columns(this.$store.getters)
          } else {
            this.columnKeys = columns
          }
        }

        if (this.$route.meta.actions) {
          this.actions = this.$route.meta.actions
        }
      }

      if (this.apiName === '' || this.apiName === undefined) {
        return
      }

      if (!this.columnKeys || this.columnKeys.length === 0) {
        for (const field of store.getters.apis[this.apiName].response) {
          this.columnKeys.push(field.name)
        }
        this.columnKeys = [...new Set(this.columnKeys)]
        this.columnKeys.sort(function (a, b) {
          if (a === 'name' && b !== 'name') { return -1 }
          if (a < b) { return -1 }
          if (a > b) { return 1 }
          return 0
        })
      }

      const customRender = {}
      for (var columnKey of this.columnKeys) {
        let key = columnKey
        let title = columnKey === 'cidr' && this.columnKeys.includes('ip6cidr') ? 'ipv4.cidr' : columnKey
        if (typeof columnKey === 'object') {
          if ('customTitle' in columnKey && 'field' in columnKey) {
            key = columnKey.customTitle
            title = columnKey.customTitle
            customRender[key] = columnKey[key]
          } else {
            key = Object.keys(columnKey)[0]
            title = Object.keys(columnKey)[0]
            customRender[key] = columnKey[key]
          }
        }
        this.columns.push({
          title: this.$t('label.' + String(title).toLowerCase()),
          dataIndex: key,
          slots: { customRender: key },
          sorter: function (a, b) { return genericCompare(a[this.dataIndex] || '', b[this.dataIndex] || '') }
        })
        this.selectedColumns.push(key)
      }
      this.allColumns = this.columns

      if (!store.getters.metrics) {
        if (!this.$store.getters.customColumns[this.$store.getters.userInfo.id]) {
          this.$store.getters.customColumns[this.$store.getters.userInfo.id] = {}
          this.$store.getters.customColumns[this.$store.getters.userInfo.id][this.$route.path] = this.selectedColumns
        } else {
          this.selectedColumns = this.$store.getters.customColumns[this.$store.getters.userInfo.id][this.$route.path] || this.selectedColumns
          this.updateSelectedColumns()
        }
      }

      this.chosenColumns = this.columns.filter(column => {
        return ![this.$t('label.state'), this.$t('label.hostname'), this.$t('label.hostid'), this.$t('label.zonename'),
          this.$t('label.zone'), this.$t('label.zoneid'), this.$t('label.ip'), this.$t('label.ipaddress'), this.$t('label.privateip'),
          this.$t('label.linklocalip'), this.$t('label.size'), this.$t('label.sizegb'), this.$t('label.current'),
          this.$t('label.created'), this.$t('label.order')].includes(column.title)
      })

      if (['listTemplates', 'listIsos'].includes(this.apiName) && this.dataView) {
        delete params.showunique
      }

      this.loading = true
      if (this.$route.params && this.$route.params.id) {
        params.id = this.$route.params.id
        if (['listSSHKeyPairs'].includes(this.apiName)) {
<<<<<<< HEAD
          delete params.id
          params.name = this.$route.params.id
          params.account = this.$route.query.account
          params.domainid = this.$route.query.domainid
=======
          if (!this.$isValidUuid(params.id)) {
            delete params.id
            params.name = this.$route.params.id
          }
>>>>>>> 201f0669
        }
        if (['listPublicIpAddresses'].includes(this.apiName)) {
          params.allocatedonly = false
        }
        if (this.$route.path.startsWith('/vmsnapshot/')) {
          params.vmsnapshotid = this.$route.params.id
        } else if (this.$route.path.startsWith('/ldapsetting/')) {
          params.hostname = this.$route.params.id
        }
      }

      if (this.$store.getters.listAllProjects && !this.projectView) {
        params.projectid = '-1'
      }

      params.page = this.page
      params.pagesize = this.pageSize

      if (this.$showIcon()) {
        params.showIcon = true
      }
      api(this.apiName, params).then(json => {
        var responseName
        var objectName
        for (const key in json) {
          if (key.includes('response')) {
            responseName = key
            break
          }
        }
        this.itemCount = 0
        for (const key in json[responseName]) {
          if (key === 'count') {
            this.itemCount = json[responseName].count
            continue
          }
          objectName = key
          break
        }
        this.items = json[responseName][objectName]
        if (!this.items || this.items.length === 0) {
          this.items = []
        }

        if (['listTemplates', 'listIsos'].includes(this.apiName) && this.items.length > 1) {
          this.items = [...new Map(this.items.map(x => [x.id, x])).values()]
        }

        if (this.apiName === 'listProjects' && this.items.length > 0) {
          this.columns.map(col => {
            if (col.title === 'Account') {
              col.title = this.$t('label.project.owner')
            }
          })
        }

        if (this.apiName === 'listAnnotations') {
          this.columns.map(col => {
            if (col.title === 'label.entityid') {
              col.title = this.$t('label.annotation.entity')
            } else if (col.title === 'label.entitytype') {
              col.title = this.$t('label.annotation.entity.type')
            } else if (col.title === 'label.adminsonly') {
              col.title = this.$t('label.annotation.admins.only')
            }
          })
        }

        for (let idx = 0; idx < this.items.length; idx++) {
          this.items[idx].key = idx
          for (const key in customRender) {
            const func = customRender[key]
            if (func && typeof func === 'function') {
              this.items[idx][key] = func(this.items[idx])
            }
          }
          if (this.$route.path.startsWith('/ldapsetting')) {
            this.items[idx].id = this.items[idx].hostname
          }
        }
        if (this.items.length > 0) {
          if (!this.showAction || this.dataView) {
            this.resource = this.items[0]
            this.$emit('change-resource', this.resource)
          }
        } else {
          if (this.dataView) {
            this.$router.push({ path: '/exception/404' })
          }
        }
      }).catch(error => {
        if ([401].includes(error.response.status)) {
          return
        }

        if (Object.keys(this.searchParams).length > 0) {
          this.itemCount = 0
          this.items = []
          this.$message.error({
            content: error.response.headers['x-description'],
            duration: 5
          })
          return
        }

        this.$notifyError(error)

        if ([405].includes(error.response.status)) {
          this.$router.push({ path: '/exception/403' })
        }

        if ([430, 431, 432].includes(error.response.status)) {
          this.$router.push({ path: '/exception/404' })
        }

        if ([530, 531, 532, 533, 534, 535, 536, 537].includes(error.response.status)) {
          this.$router.push({ path: '/exception/500' })
        }
      }).finally(f => {
        this.loading = false
        this.searchParams = params
      })
    },
    closeAction () {
      this.actionLoading = false
      this.showAction = false
      this.currentAction = {}
    },
    onRowSelectionChange (selection) {
      this.selectedRowKeys = selection
      if (selection?.length > 0) {
        this.modalWidth = '50vw'
        this.selectedItems = (this.items.filter(function (item) {
          return selection.indexOf(item.id) !== -1
        }))
      } else {
        this.modalWidth = '30vw'
      }

      this.setModalWidthByScreen()
    },
    execAction (action, isGroupAction) {
      const self = this
      this.formRef = ref()
      this.form = reactive({})
      this.rules = reactive({})
      if (action.component && action.api && !action.popup) {
        const query = {}
        if (this.$route.path.startsWith('/vm')) {
          switch (true) {
            case ('templateid' in this.$route.query):
              query.templateid = this.$route.query.templateid
              break
            case ('isoid' in this.$route.query):
              query.isoid = this.$route.query.isoid
              break
            case ('networkid' in this.$route.query):
              query.networkid = this.$route.query.networkid
              break
            default:
              break
          }
        }
        this.$router.push({ name: action.api, query })
        return
      }
      this.currentAction = action
      this.currentAction.params = store.getters.apis[this.currentAction.api].params
      this.resource = action.resource
      this.$emit('change-resource', this.resource)
      var paramFields = this.currentAction.params
      paramFields.sort(function (a, b) {
        if (a.name === 'name' && b.name !== 'name') { return -1 }
        if (a.name !== 'name' && b.name === 'name') { return -1 }
        if (a.name === 'id') { return -1 }
        if (a.name < b.name) { return -1 }
        if (a.name > b.name) { return 1 }
        return 0
      })
      this.currentAction.paramFields = []
      if ('message' in action) {
        var message = action.message
        if (typeof action.message === 'function') {
          message = action.message(action.resource)
        }
        action.message = message
      }
      if ('args' in action) {
        var args = action.args
        if (typeof action.args === 'function') {
          args = action.args(action.resource, this.$store.getters, isGroupAction)
        }
        if (args.length > 0) {
          this.currentAction.paramFields = args.map(function (arg) {
            if (arg === 'confirmpassword') {
              return {
                type: 'password',
                name: 'confirmpassword',
                required: true,
                description: self.$t('label.confirmpassword.description')
              }
            }
            return paramFields.filter(function (param) {
              return param.name.toLowerCase() === arg.toLowerCase()
            })[0]
          })
        }
      }
      this.getFirstIndexFocus()

      this.showAction = true
      const listIconForFillValues = ['copy-outlined', 'CopyOutlined', 'edit-outlined', 'EditOutlined', 'share-alt-outlined', 'ShareAltOutlined']
      for (const param of this.currentAction.paramFields) {
        if (param.type === 'list' && ['tags', 'hosttags', 'storagetags', 'files'].includes(param.name)) {
          param.type = 'string'
        }
        this.setRules(param)
        if (param.type === 'uuid' || param.type === 'list' || param.name === 'account' || (this.currentAction.mapping && param.name in this.currentAction.mapping)) {
          this.listUuidOpts(param)
        }
      }
      this.actionLoading = false
      if (action.dataView && listIconForFillValues.includes(action.icon)) {
        this.fillEditFormFieldValues()
      }
    },
    getFirstIndexFocus () {
      this.firstIndex = 0
      for (let fieldIndex = 0; fieldIndex < this.currentAction.paramFields.length; fieldIndex++) {
        const field = this.currentAction.paramFields[fieldIndex]
        if (!(this.currentAction.mapping && field.name in this.currentAction.mapping && this.currentAction.mapping[field.name].value)) {
          this.firstIndex = fieldIndex
          break
        }
      }
    },
    listUuidOpts (param) {
      if (this.currentAction.mapping && param.name in this.currentAction.mapping && !this.currentAction.mapping[param.name].api) {
        return
      }
      var paramName = param.name
      var extractedParamName = paramName.replace('ids', '').replace('id', '').toLowerCase()
      var params = { listall: true }
      const possibleName = 'list' + extractedParamName + 's'
      var showIcon = false
      if (this.$showIcon(extractedParamName)) {
        showIcon = true
      }
      var possibleApi
      if (this.currentAction.mapping && param.name in this.currentAction.mapping && this.currentAction.mapping[param.name].api) {
        possibleApi = this.currentAction.mapping[param.name].api
        if (this.currentAction.mapping[param.name].params) {
          const customParams = this.currentAction.mapping[param.name].params(this.resource)
          if (customParams) {
            params = { ...params, ...customParams }
          }
        }
      } else if (paramName === 'id') {
        possibleApi = this.apiName
      } else {
        for (const api in store.getters.apis) {
          if (api.toLowerCase().startsWith(possibleName)) {
            possibleApi = api
            break
          }
        }
      }
      if (!possibleApi) {
        return
      }
      param.loading = true
      param.opts = []
      if (possibleApi === 'listTemplates') {
        params.templatefilter = 'executable'
      } else if (possibleApi === 'listIsos') {
        params.isofilter = 'executable'
      } else if (possibleApi === 'listHosts') {
        params.type = 'routing'
      } else if (possibleApi === 'listNetworkOfferings' && this.resource) {
        if (this.resource.type) {
          params.guestiptype = this.resource.type
        }
        if (!this.resource.vpcid) {
          params.forvpc = false
        }
      }
      if (showIcon) {
        params.showicon = true
      }
      api(possibleApi, params).then(json => {
        param.loading = false
        for (const obj in json) {
          if (obj.includes('response')) {
            for (const res in json[obj]) {
              if (res === 'count') {
                continue
              }
              param.opts = json[obj][res]
              if (this.currentAction.mapping && this.currentAction.mapping[param.name] && this.currentAction.mapping[param.name].filter) {
                const filter = this.currentAction.mapping[param.name].filter
                param.opts = json[obj][res].filter(filter)
              }
              if (['listTemplates', 'listIsos'].includes(possibleApi)) {
                param.opts = [...new Map(param.opts.map(x => [x.id, x])).values()]
              }
              break
            }
            break
          }
        }
      }).catch(function (error) {
        console.log(error)
        param.loading = false
      })
    },
    pollActionCompletion (jobId, action, resourceName, resource, showLoading = true) {
      if (this.shouldNavigateBack(action)) {
        action.isFetchData = false
      }
      return new Promise((resolve) => {
        this.$pollJob({
          jobId,
          title: this.$t(action.label),
          description: resourceName,
          name: resourceName,
          successMethod: result => {
            if (this.selectedItems.length > 0) {
              eventBus.emit('update-resource-state', { selectedItems: this.selectedItems, resource, state: 'success' })
            }
            if (action.response) {
              const description = action.response(result.jobresult)
              if (description) {
                this.$notification.info({
                  message: this.$t(action.label),
                  description: (<span v-html={description}></span>),
                  duration: 0
                })
              }
            }
            if ('successMethod' in action) {
              action.successMethod(this, result)
            }
            resolve(true)
          },
          errorMethod: () => {
            if (this.selectedItems.length > 0) {
              eventBus.emit('update-resource-state', { selectedItems: this.selectedItems, resource, state: 'failed' })
            }
            resolve(true)
          },
          loadingMessage: `${this.$t(action.label)} - ${resourceName}`,
          showLoading: showLoading,
          catchMessage: this.$t('error.fetching.async.job.result'),
          action,
          bulkAction: `${this.selectedItems.length > 0}` && this.showGroupActionModal,
          resourceId: resource
        })
      })
    },
    fillEditFormFieldValues () {
      this.currentAction.paramFields.map(field => {
        let fieldValue = null
        let fieldName = null
        if (field.type === 'list' || field.name === 'account') {
          fieldName = field.name.replace('ids', 'name').replace('id', 'name')
        } else {
          fieldName = field.name
        }
        fieldValue = this.resource[fieldName] ? this.resource[fieldName] : null
        if (fieldValue) {
          this.form[field.name] = fieldValue
        }
      })
    },
    handleCancel () {
      eventBus.emit('update-bulk-job-status', { items: this.selectedItems, action: false })
      this.showGroupActionModal = false
      this.selectedItems = []
      this.bulkColumns = []
      this.selectedRowKeys = []
      this.message = {}
    },
    handleSubmit (e) {
      if (this.actionLoading) return
      this.promises = []
      if (!this.dataView && this.currentAction.groupAction && this.selectedRowKeys.length > 0) {
        if (this.selectedRowKeys.length > 0) {
          this.bulkColumns = this.chosenColumns
          this.selectedItems = this.selectedItems.map(v => ({ ...v, status: 'InProgress' }))
          this.bulkColumns.splice(0, 0, {
            dataIndex: 'status',
            title: this.$t('label.operation.status'),
            slots: { customRender: 'status' },
            filters: [
              { text: 'In Progress', value: 'InProgress' },
              { text: 'Success', value: 'success' },
              { text: 'Failed', value: 'failed' }
            ]
          })
          this.showGroupActionModal = true
          this.modalInfo.title = this.currentAction.label
          this.modalInfo.docHelp = this.currentAction.docHelp
        }
        this.formRef.value.validate().then(() => {
          const values = toRaw(this.form)
          this.actionLoading = true
          const itemsNameMap = {}
          this.items.map(x => {
            itemsNameMap[x.id] = x.name || x.displaytext || x.id
          })
          const paramsList = this.currentAction.groupMap(this.selectedRowKeys, values, this.items)
          for (const params of paramsList) {
            var resourceName = itemsNameMap[params.id]
            // Using a method for this since it's an async call and don't want wrong prarms to be passed
            this.promises.push(this.callGroupApi(params, resourceName))
          }
          this.$message.info({
            content: this.$t(this.currentAction.label),
            key: this.currentAction.label,
            duration: 3
          })
          Promise.all(this.promises).finally(() => {
            this.actionLoading = false
            this.fetchData()
          })
        }).catch(error => {
          this.formRef.value.scrollToField(error.errorFields[0].name)
        })
      } else {
        this.execSubmit(e)
      }
    },
    callGroupApi (params, resourceName) {
      return new Promise((resolve, reject) => {
        const action = this.currentAction
        api(action.api, params).then(json => {
          resolve(this.handleResponse(json, resourceName, this.getDataIdentifier(params), action, false))
          this.closeAction()
        }).catch(error => {
          if ([401].includes(error.response.status)) {
            return
          }
          if (this.selectedItems.length !== 0) {
            this.$notifyError(error)
            eventBus.emit('update-resource-state', { selectedItems: this.selectedItems, resource: this.getDataIdentifier(params), state: 'failed' })
          }
        })
      })
    },
    getDataIdentifier (params) {
      var dataIdentifier = ''
      dataIdentifier = params.id || params.username || params.name || params.vmsnapshotid || params.ids
      return dataIdentifier
    },
    handleResponse (response, resourceName, resource, action, showLoading = true) {
      return new Promise(resolve => {
        let jobId = null
        for (const obj in response) {
          if (obj.includes('response')) {
            if (response[obj].jobid) {
              jobId = response[obj].jobid
            } else {
              if (this.selectedItems.length > 0) {
                eventBus.emit('update-resource-state', { selectedItems: this.selectedItems, resource, state: 'success' })
                if (resource) {
                  this.selectedItems.filter(item => item === resource)
                }
              }
              var message = action.successMessage ? this.$t(action.successMessage) : this.$t(action.label) +
                (resourceName ? ' - ' + resourceName : '')
              var duration = 2
              if (action.additionalMessage) {
                message = message + ' - ' + this.$t(action.successMessage)
                duration = 5
              }
              if (this.selectedItems.length === 0) {
                this.$message.success({
                  content: message,
                  key: action.label + resourceName,
                  duration: duration
                })
              }
              break
            }
          }
        }
        if (['addLdapConfiguration', 'deleteLdapConfiguration'].includes(action.api)) {
          this.$store.dispatch('UpdateConfiguration')
        }
        if (jobId) {
          eventBus.emit('update-resource-state', { selectedItems: this.selectedItems, resource, state: 'InProgress', jobid: jobId })
          resolve(this.pollActionCompletion(jobId, action, resourceName, resource, showLoading))
        }
        resolve(false)
      })
    },
    execSubmit (e) {
      e.preventDefault()
      this.formRef.value.validate().then(() => {
        const values = toRaw(this.form)
        const params = {}
        const action = this.currentAction
        if ('id' in this.resource && action.params.map(i => { return i.name }).includes('id')) {
          params.id = this.resource.id
        }

        if (['updateDiskOffering'].includes(action.api) && values.tags === this.resource.tags) {
          delete values.tags
        }

        if (['updateServiceOffering'].includes(action.api)) {
          if (values.hosttags === this.resource.hosttags) {
            delete values.hosttags
          }
          if (values.storagetags === this.resource.storagetags) {
            delete values.tags
          }
        }

        for (const key in values) {
          const input = values[key]
          for (const param of action.params) {
            if (param.name !== key) {
              continue
            }
            if (input === undefined || input === null ||
              (input === '' && !['updateStoragePool', 'updateHost', 'updatePhysicalNetwork', 'updateDiskOffering', 'updateNetworkOffering', 'updateServiceOffering'].includes(action.api))) {
              if (param.type === 'boolean') {
                params[key] = false
              }
              break
            }
            if (input === '' && !['tags', 'hosttags', 'storagetags'].includes(key)) {
              break
            }
            if (action.mapping && key in action.mapping && action.mapping[key].options) {
              params[key] = action.mapping[key].options[input]
            } else if (param.type === 'list') {
              params[key] = input.map(e => { return param.opts[e].id }).reduce((str, name) => { return str + ',' + name })
            } else if (param.name === 'account' || param.name === 'keypair') {
              if (['addAccountToProject', 'createAccount'].includes(action.api)) {
                params[key] = input
              } else {
                params[key] = param.opts[input].name
              }
            } else {
              params[key] = input
            }
            break
          }
        }

        for (const key in action.defaultArgs) {
          if (!params[key]) {
            params[key] = action.defaultArgs[key]
          }
        }

        if (!this.projectView || !['uploadSslCert'].includes(action.api)) {
          if (action.mapping) {
            for (const key in action.mapping) {
              if (!action.mapping[key].value) {
                continue
              }
              params[key] = action.mapping[key].value(this.resource, params)
            }
          }
        }

        const resourceName = params.displayname || params.displaytext || params.name || params.hostname || params.username ||
          params.ipaddress || params.virtualmachinename || this.resource.name || this.resource.ipaddress || this.resource.id

        var hasJobId = false
        this.actionLoading = true
        let args = null
        if (action.post) {
          args = [action.api, {}, 'POST', params]
        } else {
          args = [action.api, params]
        }
        api(...args).then(json => {
          var response = this.handleResponse(json, resourceName, this.getDataIdentifier(params), action)
          if (!response) {
            this.fetchData()
            this.closeAction()
            return
          }
          response.then(jobId => {
            hasJobId = jobId
            if (this.shouldNavigateBack(action)) {
              this.$router.go(-1)
            } else {
              if (!hasJobId) {
                this.fetchData()
              }
            }
          })
          this.closeAction()
        }).catch(error => {
          if ([401].includes(error.response.status)) {
            return
          }

          console.log(error)
          eventBus.emit('update-resource-state', { selectedItems: this.selectedItems, resource: this.getDataIdentifier(params), state: 'failed' })
          this.$notifyError(error)
        }).finally(f => {
          this.actionLoading = false
        })
      }).catch(error => {
        this.formRef.value.scrollToField(error.errorFields[0].name)
      })
    },
    shouldNavigateBack (action) {
      return ((['delete-outlined', 'DeleteOutlined'].includes(action.icon) || ['archiveEvents', 'archiveAlerts', 'unmanageVirtualMachine'].includes(action.api)) && this.dataView)
    },
    getColumnKey (name) {
      if (typeof name === 'object') {
        name = Object.keys(name).includes('customTitle') ? name.customTitle : name.field
      }
      return name
    },
    updateSelectedColumns (name) {
      if (name) {
        name = this.getColumnKey(name)
        if (this.selectedColumns.includes(name)) {
          this.selectedColumns = this.selectedColumns.filter(x => x !== name)
        } else {
          this.selectedColumns.push(name)
        }
      }

      this.columns = this.allColumns.filter(x => this.selectedColumns.includes(x.dataIndex))
      this.columns.push({
        dataIndex: 'dropdownFilter',
        slots: {
          filterDropdown: 'filterDropdown',
          filterIcon: 'filterIcon'
        }
      })
      if (!this.$store.getters.customColumns[this.$store.getters.userInfo.id]) {
        this.$store.getters.customColumns[this.$store.getters.userInfo.id] = {}
      }
      this.$store.getters.customColumns[this.$store.getters.userInfo.id][this.$route.path] = this.selectedColumns
      this.$store.dispatch('SetCustomColumns', this.$store.getters.customColumns)
    },
    changeFilter (filter) {
      const query = Object.assign({}, this.$route.query)
      delete query.templatefilter
      delete query.isofilter
      delete query.account
      delete query.domainid
      delete query.state
      delete query.annotationfilter
      if (this.$route.name === 'template') {
        query.templatefilter = filter
      } else if (this.$route.name === 'iso') {
        query.isofilter = filter
      } else if (this.$route.name === 'guestnetwork') {
        if (filter === 'all') {
          delete query.networkfilter
        } else {
          query.networkfilter = filter
        }
      } else if (this.$route.name === 'publicip') {
        query.state = filter
      } else if (this.$route.name === 'vm') {
        if (filter === 'self') {
          query.account = this.$store.getters.userInfo.account
          query.domainid = this.$store.getters.userInfo.domainid
        } else if (['running', 'stopped'].includes(filter)) {
          query.state = filter
        }
      } else if (this.$route.name === 'comment') {
        query.annotationfilter = filter
      } else if (this.$route.name === 'guestvlans') {
        if (filter === 'all') {
          query.allocatedonly = 'false'
        } else if (filter === 'allocatedonly') {
          query.allocatedonly = 'true'
        }
      }
      query.filter = filter
      query.page = '1'
      query.pagesize = this.pageSize.toString()
      this.$router.push({ query })
    },
    onSearch (opts) {
      const query = Object.assign({}, this.$route.query)
      for (const key in this.searchParams) {
        delete query[key]
      }
      delete query.name
      delete query.templatetype
      delete query.keyword
      delete query.q
      this.searchParams = {}
      if (opts && Object.keys(opts).length > 0) {
        this.searchParams = opts
        if ('searchQuery' in opts) {
          const value = opts.searchQuery
          if (value && value.length > 0) {
            if (this.$route.name === 'role') {
              query.name = value
            } else if (this.$route.name === 'quotaemailtemplate') {
              query.templatetype = value
            } else if (this.$route.name === 'globalsetting') {
              query.name = value
            } else {
              query.keyword = value
            }
            query.q = value
          }
          this.searchParams = {}
        } else {
          Object.assign(query, opts)
        }
      }
      query.page = '1'
      query.pagesize = String(this.pageSize)
      if (JSON.stringify(query) === JSON.stringify(this.$route.query)) {
        this.fetchData(query)
        return
      }
      this.$router.push({ query })
    },
    changePage (page, pageSize) {
      const query = Object.assign({}, this.$route.query)
      query.page = page
      query.pagesize = pageSize
      this.$router.push({ query })
    },
    changePageSize (currentPage, pageSize) {
      const query = Object.assign({}, this.$route.query)
      query.page = currentPage
      query.pagesize = pageSize
      this.$router.push({ query })
    },
    changeResource (resource) {
      this.resource = resource
    },
    start () {
      this.loading = true
      this.fetchData()
      setTimeout(() => {
        this.loading = false
        this.selectedRowKeys = []
      }, 1000)
    },
    toggleLoading () {
      this.loading = !this.loading
    },
    startLoading () {
      this.loading = true
    },
    finishLoading () {
      this.loading = false
    },
    handleConfirmBlur (e, name) {
      if (name !== 'confirmpassword') {
        return
      }
      const value = e.target.value
      this.confirmDirty = this.confirmDirty || !!value
    },
    async validateTwoPassword (rule, value) {
      if (!value || value.length === 0) {
        return Promise.resolve()
      } else if (rule.field === 'confirmpassword') {
        const messageConfirm = this.$t('message.validate.equalto')
        const passwordVal = this.form.password
        if (passwordVal && passwordVal !== value) {
          return Promise.reject(messageConfirm)
        } else {
          return Promise.resolve()
        }
      } else if (rule.field === 'password') {
        const confirmPasswordVal = this.form.confirmpassword
        if (!confirmPasswordVal || confirmPasswordVal.length === 0) {
          return Promise.resolve()
        } else if (value && this.confirmDirty) {
          this.formRef.value.validateFields('confirmpassword')
          return Promise.resolve()
        } else {
          return Promise.resolve()
        }
      } else {
        return Promise.resolve()
      }
    },
    setRules (field) {
      let rule = {}

      if (!field || Object.keys(field).length === 0) {
        return
      }

      if (!this.rules[field.name]) {
        this.rules[field.name] = []
      }

      switch (true) {
        case (field.type === 'boolean'):
          rule.required = field.required
          rule.message = this.$t('message.error.required.input')
          this.rules[field.name].push(rule)
          break
        case (this.currentAction.mapping && field.name in this.currentAction.mapping && 'options' in this.currentAction.mapping[field.name]):
          rule.required = field.required
          rule.message = this.$t('message.error.select')
          this.rules[field.name].push(rule)
          break
        case (field.name === 'keypair' || (field.name === 'account' && !['addAccountToProject', 'createAccount'].includes(this.currentAction.api))):
          rule.required = field.required
          rule.message = this.$t('message.error.select')
          this.rules[field.name].push(rule)
          break
        case (field.type === 'uuid'):
          rule.required = field.required
          rule.message = this.$t('message.error.select')
          this.rules[field.name].push(rule)
          break
        case (field.type === 'list'):
          rule.type = 'array'
          rule.required = field.required
          rule.message = this.$t('message.error.select')
          this.rules[field.name].push(rule)
          break
        case (field.type === 'long'):
          rule.type = 'number'
          rule.required = field.required
          rule.message = this.$t('message.validate.number')
          this.rules[field.name].push(rule)
          break
        case (field.name === 'password' || field.name === 'currentpassword' || field.name === 'confirmpassword'):
          rule.required = field.required
          rule.message = this.$t('message.error.required.input')
          this.rules[field.name].push(rule)

          rule = {}
          rule.validator = this.validateTwoPassword
          this.rules[field.name].push(rule)
          break
        case (field.name === 'certificate' || field.name === 'privatekey' || field.name === 'certchain'):
          rule.required = field.required
          rule.message = this.$t('message.error.required.input')
          this.rules[field.name].push(rule)
          break
        default:
          rule.required = field.required
          rule.message = this.$t('message.error.required.input')
          this.rules[field.name].push(rule)
          break
      }

      rule = {}
    },
    setModalWidthByScreen () {
      const screenWidth = window.innerWidth
      if (screenWidth <= 768) {
        this.modalWidth = '450px'
      }
    }
  }
}
</script>

<style scoped>
.breadcrumb-card {
  margin-left: -24px;
  margin-right: -24px;
  margin-top: -16px;
  margin-bottom: 12px;
}

.row-element {
  margin-bottom: 10px;
}

.ant-breadcrumb {
  vertical-align: text-bottom;
}

:deep(.ant-alert-message) {
  display: flex;
  align-items: center;
}

.hide {
  display: none !important;
}
</style><|MERGE_RESOLUTION|>--- conflicted
+++ resolved
@@ -857,17 +857,12 @@
       if (this.$route.params && this.$route.params.id) {
         params.id = this.$route.params.id
         if (['listSSHKeyPairs'].includes(this.apiName)) {
-<<<<<<< HEAD
-          delete params.id
-          params.name = this.$route.params.id
-          params.account = this.$route.query.account
-          params.domainid = this.$route.query.domainid
-=======
           if (!this.$isValidUuid(params.id)) {
             delete params.id
             params.name = this.$route.params.id
           }
->>>>>>> 201f0669
+          params.account = this.$route.query.account
+          params.domainid = this.$route.query.domainid
         }
         if (['listPublicIpAddresses'].includes(this.apiName)) {
           params.allocatedonly = false
