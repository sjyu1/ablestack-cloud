// Licensed to the Apache Software Foundation (ASF) under one
// or more contributor license agreements.  See the NOTICE file
// distributed with this work for additional information
// regarding copyright ownership.  The ASF licenses this file
// to you under the Apache License, Version 2.0 (the
// "License"); you may not use this file except in compliance
// with the License.  You may obtain a copy of the License at
//
//   http://www.apache.org/licenses/LICENSE-2.0
//
// Unless required by applicable law or agreed to in writing,
// software distributed under the License is distributed on an
// "AS IS" BASIS, WITHOUT WARRANTIES OR CONDITIONS OF ANY
// KIND, either express or implied.  See the License for the
// specific language governing permissions and limitations
// under the License.

<template>
  <div>
    <div>
      <div class="form" v-ctrl-enter="openAddVMModal">
        <div class="form__item">
          <div class="form__label">{{ $t('label.privateport') }}</div>
          <a-input-group class="form__item__input-container" compact>
            <a-input
              autoFocus
              v-model="newRule.privateport"
              :placeholder="$t('label.start')"
              style="border-right: 0; width: 60px; margin-right: 0;"></a-input>
            <a-input
              placeholder="-"
              disabled
              style="width: 30px; border-left: 0; border-right: 0; pointer-events: none; backgroundColor: #fff; text-align:
              center; margin-right: 0;"></a-input>
            <a-input
              v-model="newRule.privateendport"
              :placeholder="$t('label.end')"
              style="border-left: 0; width: 60px; text-align: right; margin-right: 0;"></a-input>
          </a-input-group>
        </div>
        <div class="form__item">
          <div class="form__label">{{ $t('label.publicport') }}</div>
          <a-input-group class="form__item__input-container" compact>
            <a-input
              v-model="newRule.publicport"
              :placeholder="$t('label.start')"
              style="border-right: 0; width: 60px; margin-right: 0;"></a-input>
            <a-input
              placeholder="-"
              disabled
              style="width: 30px; border-left: 0; border-right: 0; pointer-events: none; backgroundColor: #fff;
              text-align: center; margin-right: 0;"></a-input>
            <a-input
              v-model="newRule.publicendport"
              :placeholder="$t('label.end')"
              style="border-left: 0; width: 60px; text-align: right; margin-right: 0;"></a-input>
          </a-input-group>
        </div>
        <div class="form__item">
          <div class="form__label">{{ $t('label.protocol') }}</div>
          <a-select v-model="newRule.protocol" style="width: 100%;">
            <a-select-option value="tcp">{{ $t('label.tcp') }}</a-select-option>
            <a-select-option value="udp">{{ $t('label.udp') }}</a-select-option>
          </a-select>
        </div>
        <div class="form__item" style="margin-left: auto;">
          <div class="form__label">{{ $t('label.add.vm') }}</div>
          <a-button :disabled="!('createPortForwardingRule' in $store.getters.apis)" type="primary" @click="openAddVMModal">{{ $t('label.add') }}</a-button>
        </div>
      </div>
    </div>

    <a-divider/>
    <a-button
      v-if="(('deletePortForwardingRule' in $store.getters.apis) && this.selectedItems.length > 0)"
      type="danger"
      icon="delete"
      style="width: 100%; margin-bottom: 15px"
      @click="bulkActionConfirmation()">
      {{ $t('label.action.bulk.delete.portforward.rules') }}
    </a-button>
    <a-table
      size="small"
      style="overflow-y: auto"
      :loading="loading"
      :columns="columns"
      :dataSource="portForwardRules"
      :pagination="false"
      :rowSelection="{selectedRowKeys: selectedRowKeys, onChange: onSelectChange}"
      :rowKey="record => record.id">
      <template slot="privateport" slot-scope="record">
        {{ record.privateport }} - {{ record.privateendport }}
      </template>
      <template slot="publicport" slot-scope="record">
        {{ record.publicport }} - {{ record.publicendport }}
      </template>
      <template slot="protocol" slot-scope="record">
        {{ getCapitalise(record.protocol) }}
      </template>
      <template slot="vm" slot-scope="record">
        <div><a-icon type="desktop"/>
          <router-link
            :to="{ path: '/vm/' + record.virtualmachineid }">
            {{ record.virtualmachinename }}</router-link> ({{ record.vmguestip }})</div>
      </template>
      <template slot="actions" slot-scope="record">
        <div class="actions">
          <tooltip-button :tooltip="$t('label.tags')" icon="tag" buttonClass="rule-action" @click="() => openTagsModal(record.id)" />
          <tooltip-button
            :tooltip="$t('label.remove.rule')"
            type="danger"
            icon="delete"
            buttonClass="rule-action"
            :disabled="!('deletePortForwardingRule' in $store.getters.apis)"
            @click="deleteRule(record)" />
        </div>
      </template>
    </a-table>
    <a-pagination
      class="pagination"
      size="small"
      :current="page"
      :pageSize="pageSize"
      :total="totalCount"
      :showTotal="total => `${$t('label.total')} ${total} ${$t('label.items')}`"
      :pageSizeOptions="['10', '20', '40', '80', '100']"
      @change="handleChangePage"
      @showSizeChange="handleChangePageSize"
      showSizeChanger>
      <template slot="buildOptionText" slot-scope="props">
        <span>{{ props.value }} / {{ $t('label.page') }}</span>
      </template>
    </a-pagination>

    <a-modal
      :title="$t('label.edit.tags')"
      v-model="tagsModalVisible"
      :footer="null"
      :closable="true"
      :maskClosable="false"
      :afterClose="closeModal"
      @cancel="tagsModalVisible = false"
      v-ctrl-enter="handleAddTag">
      <span v-show="tagsModalLoading" class="tags-modal-loading">
        <a-icon type="loading"></a-icon>
      </span>

      <a-form :form="newTagsForm" class="add-tags" @submit="handleAddTag">
        <div class="add-tags__input">
          <p class="add-tags__label">{{ $t('label.key') }}</p>
          <a-form-item>
            <a-input
              autoFocus
              v-decorator="['key', { rules: [{ required: true, message: this.$t('message.specifiy.tag.key')}] }]" />
          </a-form-item>
        </div>
        <div class="add-tags__input">
          <p class="add-tags__label">{{ $t('label.value') }}</p>
          <a-form-item>
            <a-input v-decorator="['value', { rules: [{ required: true, message: this.$t('message.specifiy.tag.value')}] }]" />
          </a-form-item>
        </div>

        <a-button type="primary" @click="handleAddTag">{{ $t('label.add') }}</a-button>
      </a-form>

      <a-divider></a-divider>

      <div v-show="!tagsModalLoading" class="tags-container">
        <div class="tags" v-for="(tag, index) in tags" :key="index">
          <a-tag :key="index" :closable="true" :afterClose="() => handleDeleteTag(tag)">
            {{ tag.key }} = {{ tag.value }}
          </a-tag>
        </div>
      </div>

      <a-button class="add-tags-done" @click="tagsModalVisible = false" type="primary">{{ $t('label.done') }}</a-button>
    </a-modal>

    <a-modal
      :title="$t('label.add.vm')"
      :maskClosable="false"
      :closable="true"
      v-model="addVmModalVisible"
      class="vm-modal"
      width="60vw"
      :okButtonProps="{ props:
        {disabled: newRule.virtualmachineid === null } }"
      @cancel="closeModal"
      v-ctrl-enter="addRule"
    >
      <div>
        <span
          v-if="'vpcid' in resource && !('associatednetworkid' in resource)">
          <strong>{{ $t('label.select.tier') }} </strong>
          <a-select
            :autoFocus="'vpcid' in resource && !('associatednetworkid' in resource)"
            v-model="selectedTier"
            @change="fetchVirtualMachines()"
            :placeholder="$t('label.select.tier')" >
            <a-select-option
              v-for="tier in tiers.data"
              :loading="tiers.loading"
              :key="tier.id">
              {{ tier.displaytext }}
            </a-select-option>
          </a-select>
        </span>
        <a-input-search
          :autoFocus="!('vpcid' in resource && !('associatednetworkid' in resource))"
          class="input-search"
          :placeholder="$t('label.search')"
          v-model="searchQuery"
          allowClear
          @search="onSearch" />
        <a-table
          size="small"
          class="list-view"
          :loading="addVmModalLoading"
          :columns="vmColumns"
          :dataSource="vms"
          :pagination="false"
          :rowKey="record => record.id"
          :scroll="{ y: 300 }">
          <div slot="name" slot-scope="text, record">
            <span>
              {{ text }}
            </span>
            <a-icon v-if="addVmModalNicLoading" type="loading"></a-icon>
            <a-select
              style="display: block"
              v-else-if="!addVmModalNicLoading && newRule.virtualmachineid === record.id"
              v-model="newRule.vmguestip"
            >
              <a-select-option v-for="(nic, nicIndex) in nics" :key="nic" :value="nic">
                {{ nic }}{{ nicIndex === 0 ? ` (${$t('label.primary')})` : null }}
              </a-select-option>
            </a-select>
          </div>

          <div slot="state" slot-scope="text">
            <status :text="text ? text : ''" displayText></status>
          </div>

          <div slot="action" slot-scope="text, record" style="text-align: center">
            <a-radio :value="record.id" @change="e => fetchNics(e)" />
          </div>
        </a-table>
        <a-pagination
          class="pagination"
          size="small"
          :current="vmPage"
          :pageSize="vmPageSize"
          :total="vmCount"
          :showTotal="total => `${$t('label.total')} ${total} ${$t('label.items')}`"
          :pageSizeOptions="['10', '20', '40', '80', '100']"
          @change="handleChangePage"
          @showSizeChange="handleChangePageSize"
          showSizeChanger>
          <template slot="buildOptionText" slot-scope="props">
            <span>{{ props.value }} / {{ $t('label.page') }}</span>
          </template>
        </a-pagination>
      </div>
      <div :span="24" class="action-button">
        <a-button @click="closeModal">{{ $t('label.cancel') }}</a-button>
        <a-button type="primary" @click="addRule">{{ $t('label.ok') }}</a-button>
      </div>
    </a-modal>

    <bulk-action-view
      v-if="showConfirmationAction || showGroupActionModal"
      :showConfirmationAction="showConfirmationAction"
      :showGroupActionModal="showGroupActionModal"
      :items="portForwardRules"
      :selectedRowKeys="selectedRowKeys"
      :selectedItems="selectedItems"
      :columns="columns"
      :selectedColumns="selectedColumns"
      :filterColumns="filterColumns"
      action="deletePortForwardingRule"
      :loading="loading"
      :message="message"
      @group-action="deleteRules"
      @handle-cancel="handleCancel"
      @close-modal="closeModal" />
  </div>
</template>

<script>
import { api } from '@/api'
import Status from '@/components/widgets/Status'
import TooltipButton from '@/components/widgets/TooltipButton'
import BulkActionView from '@/components/view/BulkActionView'
import eventBus from '@/config/eventBus'

export default {
  components: {
    Status,
    TooltipButton,
    BulkActionView
  },
  props: {
    resource: {
      type: Object,
      required: true
    }
  },
  inject: ['parentFetchData', 'parentToggleLoading'],
  data () {
    return {
      selectedRowKeys: [],
      showGroupActionModal: false,
      selectedItems: [],
      selectedColumns: [],
      filterColumns: ['State', 'Action'],
      showConfirmationAction: false,
      message: {
        title: this.$t('label.action.bulk.delete.portforward.rules'),
        confirmMessage: this.$t('label.confirm.delete.portforward.rules')
      },
      loading: true,
      portForwardRules: [],
      newRule: {
        protocol: 'tcp',
        privateport: null,
        privateendport: null,
        publicport: null,
        publicendport: null,
        openfirewall: false,
        vmguestip: null,
        virtualmachineid: null
      },
      tagsModalVisible: false,
      selectedRule: null,
      selectedTier: null,
      tags: [],
      tagsModalLoading: false,
      addVmModalVisible: false,
      addVmModalLoading: false,
      addVmModalNicLoading: false,
      vms: [],
      nics: [],
      totalCount: 0,
      page: 1,
      pageSize: 10,
      columns: [
        {
          title: this.$t('label.privateport'),
          scopedSlots: { customRender: 'privateport' }
        },
        {
          title: this.$t('label.publicport'),
          scopedSlots: { customRender: 'publicport' }
        },
        {
          title: this.$t('label.protocol'),
          scopedSlots: { customRender: 'protocol' }
        },
        {
          title: this.$t('label.state'),
          dataIndex: 'state'
        },
        {
          title: this.$t('label.vm'),
          scopedSlots: { customRender: 'vm' }
        },
        {
          title: this.$t('label.action'),
          scopedSlots: { customRender: 'actions' }
        }
      ],
      tiers: {
        loading: false,
        data: []
      },
      vmColumns: [
        {
          title: this.$t('label.name'),
          dataIndex: 'name',
          scopedSlots: { customRender: 'name' },
          width: 210
        },
        {
          title: this.$t('label.state'),
          dataIndex: 'state',
          scopedSlots: { customRender: 'state' }
        },
        {
          title: this.$t('label.displayname'),
          dataIndex: 'displayname'
        },
        {
          title: this.$t('label.ip'),
          dataIndex: 'ip',
          width: 100
        },
        {
          title: this.$t('label.account'),
          dataIndex: 'account'
        },
        {
          title: this.$t('label.zone'),
          dataIndex: 'zonename'
        },
        {
          title: this.$t('label.select'),
          dataIndex: 'action',
          scopedSlots: { customRender: 'action' },
          width: 80
        }
      ],
      vmPage: 1,
      vmPageSize: 10,
      vmCount: 0,
      searchQuery: null,
      newTagsForm: this.$form.createForm(this)
    }
  },
  computed: {
    hasSelected () {
      return this.selectedRowKeys.length > 0
    }
  },
  created () {
    this.fetchData()
  },
  watch: {
    resource: function (newItem, oldItem) {
      if (!newItem || !newItem.id) {
        return
      }
      this.resource = newItem
      this.fetchData()
    }
  },
  methods: {
    fetchData () {
      this.fetchListTiers()
      this.fetchPFRules()
    },
    fetchListTiers () {
      if ('vpcid' in this.resource && 'associatednetworkid' in this.resource) {
        return
      }
      this.selectedTier = null
      this.tiers.loading = true
      api('listNetworks', {
        account: this.resource.account,
        domainid: this.resource.domainid,
        supportedservices: 'PortForwarding',
        vpcid: this.resource.vpcid
      }).then(json => {
        this.tiers.data = json.listnetworksresponse.network || []
        if (this.tiers.data && this.tiers.data.length > 0) {
          this.selectedTier = this.tiers.data[0].id
        }
        this.$forceUpdate()
      }).catch(error => {
        this.$notifyError(error)
      }).finally(() => { this.tiers.loading = false })
    },
    fetchPFRules () {
      this.loading = true
      api('listPortForwardingRules', {
        listAll: true,
        ipaddressid: this.resource.id,
        page: this.page,
        pageSize: this.pageSize
      }).then(response => {
        this.portForwardRules = response.listportforwardingrulesresponse.portforwardingrule || []
        this.totalCount = response.listportforwardingrulesresponse.count || 0
      }).catch(error => {
        this.$notifyError(error)
      }).finally(() => {
        this.loading = false
      })
    },
<<<<<<< HEAD
    setSelection (selection) {
      this.selectedRowKeys = selection
      this.$emit('selection-change', this.selectedRowKeys)
      this.selectedItems = (this.portForwardRules.filter(function (item) {
        return selection.indexOf(item.id) !== -1
      }))
    },
    resetSelection () {
      this.setSelection([])
    },
    onSelectChange (selectedRowKeys, selectedRows) {
      this.setSelection(selectedRowKeys)
    },
    bulkActionConfirmation () {
      this.showConfirmationAction = true
      this.selectedColumns = this.columns.filter(column => {
        return !this.filterColumns.includes(column.title)
      })
      this.selectedItems = this.selectedItems.map(v => ({ ...v, status: 'InProgress' }))
    },
    handleCancel () {
      eventBus.$emit('update-bulk-job-status', this.selectedItems, false)
      this.showGroupActionModal = false
      this.selectedItems = []
      this.selectedColumns = []
      this.selectedRowKeys = []
      this.parentFetchData()
    },
    deleteRules (e) {
      this.showConfirmationAction = false
      this.selectedColumns.splice(0, 0, {
        dataIndex: 'status',
        title: this.$t('label.operation.status'),
        scopedSlots: { customRender: 'status' },
        filters: [
          { text: 'In Progress', value: 'InProgress' },
          { text: 'Success', value: 'success' },
          { text: 'Failed', value: 'failed' }
        ]
      })
      if (this.selectedRowKeys.length > 0) {
        this.showGroupActionModal = true
      }
      for (const rule of this.selectedItems) {
        this.deleteRule(rule)
      }
=======
    getCapitalise (val) {
      if (val === 'all') return this.$t('label.all')
      return val.toUpperCase()
>>>>>>> 1ccb4201
    },
    deleteRule (rule) {
      this.loading = true
      api('deletePortForwardingRule', { id: rule.id }).then(response => {
        const jobId = response.deleteportforwardingruleresponse.jobid
        eventBus.$emit('update-job-details', jobId, null)
        this.$pollJob({
          title: this.$t('label.portforwarding.rule'),
          description: rule.id,
          jobId: jobId,
          successMessage: this.$t('message.success.remove.port.forward'),
          successMethod: () => {
            if (this.selectedItems.length > 0) {
              eventBus.$emit('update-resource-state', this.selectedItems, rule.id, 'success')
            }
            this.fetchData()
          },
          errorMessage: this.$t('message.remove.port.forward.failed'),
          errorMethod: () => {
            if (this.selectedItems.length > 0) {
              eventBus.$emit('update-resource-state', this.selectedItems, rule.id, 'failed')
            }
            this.fetchData()
          },
          loadingMessage: this.$t('message.delete.port.forward.processing'),
          catchMessage: this.$t('error.fetching.async.job.result'),
          catchMethod: () => this.fetchData(),
          bulkAction: `${this.selectedItems.length > 0}` && this.showGroupActionModal
        })
      }).catch(error => {
        this.$notifyError(error)
        this.fetchData()
      })
    },
    addRule () {
      if (this.loading) return
      this.loading = true
      this.addVmModalVisible = false
      const networkId = ('vpcid' in this.resource && !('associatednetworkid' in this.resource)) ? this.selectedTier : this.resource.associatednetworkid
      api('createPortForwardingRule', {
        ...this.newRule,
        ipaddressid: this.resource.id,
        networkid: networkId
      }).then(response => {
        this.$pollJob({
          jobId: response.createportforwardingruleresponse.jobid,
          successMessage: this.$t('message.success.add.port.forward'),
          successMethod: () => {
            this.closeModal()
            this.fetchData()
          },
          errorMessage: this.$t('message.add.port.forward.failed'),
          errorMethod: () => {
            this.closeModal()
            this.fetchData()
          },
          loadingMessage: this.$t('message.add.port.forward.processing'),
          catchMessage: this.$t('error.fetching.async.job.result'),
          catchMethod: () => {
            this.closeModal()
            this.fetchData()
          }
        })
      }).catch(error => {
        this.$notifyError(error)
        this.fetchData()
      })
    },
    resetAllRules () {
      this.newRule.protocol = 'tcp'
      this.newRule.privateport = null
      this.newRule.privateendport = null
      this.newRule.publicport = null
      this.newRule.publicendport = null
      this.newRule.openfirewall = false
      this.newRule.vmguestip = null
      this.newRule.virtualmachineid = null
    },
    resetTagInputs () {
      this.newTagsForm.resetFields()
    },
    closeModal () {
      this.selectedRule = null
      this.tagsModalVisible = false
      this.addVmModalVisible = false
      this.newRule.virtualmachineid = null
      this.addVmModalLoading = false
      this.addVmModalNicLoading = false
      this.showConfirmationAction = false
      this.nics = []
      this.resetTagInputs()
    },
    openTagsModal (id) {
      this.tagsModalLoading = true
      this.selectedRule = id
      this.tagsModalVisible = true
      this.tags = []
      this.resetTagInputs()
      api('listTags', {
        resourceId: id,
        resourceType: 'PortForwardingRule',
        listAll: true
      }).then(response => {
        this.tags = response.listtagsresponse.tag
        this.tagsModalLoading = false
      }).catch(error => {
        this.$notifyError(error)
        this.closeModal()
      })
    },
    handleAddTag (e) {
      if (this.tagsModalLoading) return
      this.tagsModalLoading = true

      e.preventDefault()
      this.newTagsForm.validateFields((err, values) => {
        if (err) {
          this.tagsModalLoading = false
          return
        }

        api('createTags', {
          'tags[0].key': values.key,
          'tags[0].value': values.value,
          resourceIds: this.selectedRule,
          resourceType: 'PortForwardingRule'
        }).then(response => {
          this.$pollJob({
            jobId: response.createtagsresponse.jobid,
            successMessage: this.$t('message.success.add.tag'),
            successMethod: () => {
              this.parentToggleLoading()
              this.openTagsModal(this.selectedRule)
            },
            errorMessage: this.$t('message.add.tag.failed'),
            errorMethod: () => {
              this.parentToggleLoading()
              this.closeModal()
            },
            loadingMessage: this.$t('message.add.tag.processing'),
            catchMessage: this.$t('error.fetching.async.job.result'),
            catchMethod: () => {
              this.parentFetchData()
              this.parentToggleLoading()
              this.closeModal()
            }
          })
        })
      })
    },
    handleDeleteTag (tag) {
      this.tagsModalLoading = true
      api('deleteTags', {
        'tags[0].key': tag.key,
        'tags[0].value': tag.value,
        resourceIds: this.selectedRule,
        resourceType: 'PortForwardingRule'
      }).then(response => {
        this.$pollJob({
          jobId: response.deletetagsresponse.jobid,
          successMessage: this.$t('message.success.delete.tag'),
          successMethod: () => {
            this.parentToggleLoading()
            this.openTagsModal(this.selectedRule)
          },
          errorMessage: this.$t('message.delete.tag.failed'),
          errorMethod: () => {
            this.parentToggleLoading()
            this.closeModal()
          },
          loadingMessage: this.$t('message.delete.tag.processing'),
          catchMessage: this.$t('error.fetching.async.job.result'),
          catchMethod: () => {
            this.parentFetchData()
            this.parentToggleLoading()
            this.closeModal()
          }
        })
      }).catch(error => {
        this.$notifyError(error)
      })
    },
    openAddVMModal () {
      if (this.addVmModalLoading) return
      this.addVmModalVisible = true
      this.fetchVirtualMachines()
    },
    fetchNics (e) {
      this.addVmModalNicLoading = true
      this.newRule.virtualmachineid = e.target.value
      api('listNics', {
        virtualmachineid: e.target.value,
        networkId: ('vpcid' in this.resource && !('associatednetworkid' in this.resource)) ? this.selectedTier : this.resource.associatednetworkid
      }).then(response => {
        if (!response.listnicsresponse.nic || response.listnicsresponse.nic.length < 1) return
        const nic = response.listnicsresponse.nic[0]
        this.nics.push(nic.ipaddress)
        if (nic.secondaryip && nic.secondaryip.length > 0) {
          this.nics.push(...nic.secondaryip.map(ip => ip.ipaddress))
        }
        this.newRule.vmguestip = this.nics[0]
        this.addVmModalNicLoading = false
      }).catch(error => {
        console.log(error)
        this.$notifyError(error)
        this.closeModal()
      })
    },
    fetchVirtualMachines () {
      this.vmCount = 0
      this.vms = []
      this.addVmModalLoading = true
      const networkId = ('vpcid' in this.resource && !('associatednetworkid' in this.resource)) ? this.selectedTier : this.resource.associatednetworkid
      if (!networkId) {
        this.addVmModalLoading = false
        return
      }
      api('listVirtualMachines', {
        listAll: true,
        keyword: this.searchQuery,
        page: this.vmPage,
        pagesize: this.vmPageSize,
        networkid: networkId,
        account: this.resource.account,
        domainid: this.resource.domainid
      }).then(response => {
        this.vmCount = response.listvirtualmachinesresponse.count || 0
        this.vms = response.listvirtualmachinesresponse.virtualmachine
        this.addVmModalLoading = false
      }).catch(error => {
        this.$notifyError(error)
      })
    },
    handleChangePage (page, pageSize) {
      this.page = page
      this.pageSize = pageSize
      this.fetchData()
    },
    handleChangePageSize (currentPage, pageSize) {
      this.page = currentPage
      this.pageSize = pageSize
      this.fetchData()
    },
    onSearch (value) {
      this.searchQuery = value
      this.fetchVirtualMachines()
    }
  }
}
</script>

<style scoped lang="scss">
  .rule {

    &-container {
      display: flex;
      width: 100%;
      flex-wrap: wrap;
      margin-right: -20px;
      margin-bottom: -10px;
    }

    &__item {
      padding-right: 20px;
      margin-bottom: 20px;

      @media (min-width: 760px) {
        flex: 1;
      }

    }

    &__title {
      font-weight: bold;
    }

  }

  .add-btn {
    width: 100%;
    padding-top: 15px;
    padding-bottom: 15px;
    height: auto;
  }

  .add-actions {
    display: flex;
    justify-content: flex-end;
    margin-right: -20px;
    margin-bottom: 20px;

    @media (min-width: 760px) {
      margin-top: 20px;
    }

    button {
      margin-right: 20px;
    }

  }

  .form {
    display: flex;
    margin-right: -20px;
    margin-bottom: 20px;
    flex-direction: column;

    @media (min-width: 760px) {
      flex-direction: row;
    }

    &__item {
      display: flex;
      flex-direction: column;
      /*flex: 1;*/
      padding-right: 20px;
      margin-bottom: 20px;

      @media (min-width: 760px) {
        margin-bottom: 0;
      }

      input,
      .ant-select {
        margin-top: auto;
      }

      &__input-container {
        display: flex;

        input {

          &:not(:last-child) {
            margin-right: 10px;
          }

        }

      }

    }

    &__label {
      font-weight: bold;
    }

  }

  .rule-action {

    &:not(:last-of-type) {
      margin-right: 10px;
    }

  }

  .tags {
    margin-bottom: 10px;
  }

  .add-tags {
    display: flex;
    align-items: flex-end;
    justify-content: space-between;

    &__input {
      margin-right: 10px;
    }

    &__label {
      margin-bottom: 5px;
      font-weight: bold;
    }

  }

  .tags-container {
    display: flex;
    flex-wrap: wrap;
    margin-bottom: 10px;
  }

  .add-tags-done {
    display: block;
    margin-left: auto;
  }

  .tags-modal-loading {
    position: absolute;
    top: 0;
    right: 0;
    bottom: 0;
    left: 0;
    display: flex;
    align-items: center;
    justify-content: center;
    background-color: rgba(0,0,0,0.5);
    z-index: 1;
    color: #1890ff;
    font-size: 2rem;
  }

  .vm-modal {

    &__header {
      display: flex;

      span {
        flex: 1;
        font-weight: bold;
        margin-right: 10px;
      }

    }

    &__item {
      display: flex;
      margin-top: 10px;

      span,
      label {
        display: block;
        flex: 1;
        margin-right: 10px;
      }

    }

  }

  .pagination {
    margin-top: 20px;
    text-align: right;
  }

  .list-view {
    overflow-y: auto;
    display: block;
    width: 100%;
  }

  .filter {
    display: block;
    width: 240px;
    margin-bottom: 10px;

    .form__item {
      width: 100%;
    }
  }

  .input-search {
    margin-bottom: 10px;
    width: 50%;
    float: right;
  }
</style><|MERGE_RESOLUTION|>--- conflicted
+++ resolved
@@ -476,7 +476,6 @@
         this.loading = false
       })
     },
-<<<<<<< HEAD
     setSelection (selection) {
       this.selectedRowKeys = selection
       this.$emit('selection-change', this.selectedRowKeys)
@@ -523,11 +522,10 @@
       for (const rule of this.selectedItems) {
         this.deleteRule(rule)
       }
-=======
+    },
     getCapitalise (val) {
       if (val === 'all') return this.$t('label.all')
       return val.toUpperCase()
->>>>>>> 1ccb4201
     },
     deleteRule (rule) {
       this.loading = true
