// Licensed to the Apache Software Foundation (ASF) under one
// or more contributor license agreements.  See the NOTICE file
// distributed with this work for additional information
// regarding copyright ownership.  The ASF licenses this file
// to you under the Apache License, Version 2.0 (the
// "License"); you may not use this file except in compliance
// with the License.  You may obtain a copy of the License at
//
//   http://www.apache.org/licenses/LICENSE-2.0
//
// Unless required by applicable law or agreed to in writing,
// software distributed under the License is distributed on an
// "AS IS" BASIS, WITHOUT WARRANTIES OR CONDITIONS OF ANY
// KIND, either express or implied.  See the License for the
// specific language governing permissions and limitations
// under the License.

<template>
  <a-spin :spinning="loading">
    <div class="form-layout" v-ctrl-enter="handleSubmit">
      <div class="form">
        <a-form
          :form="form"
          layout="vertical"
          @submit="handleSubmit">
<<<<<<< HEAD
          <a-form-item>
            <tooltip-label slot="label" :title="$t('label.name')" :tooltip="apiParams.name.description"/>
=======
          <a-form-item :label="$t('label.name')">
            <span slot="label">
              {{ $t('label.name') }}
              <a-tooltip :title="apiParams.name.description">
                <a-icon type="info-circle" />
              </a-tooltip>
            </span>
>>>>>>> 8680f7d9
            <a-input
              v-decorator="['name', {
                rules: [{ required: true, message: $t('message.error.name') }]
              }]"
              :placeholder="this.$t('label.name')"
              autoFocus />
          </a-form-item>
          <a-form-item>
<<<<<<< HEAD
            <tooltip-label slot="label" :title="$t('label.displaytext')" :tooltip="apiParams.displaytext.description"/>
=======
            <span slot="label">
              {{ $t('label.displaytext') }}
              <a-tooltip :title="apiParams.displaytext.description">
                <a-icon type="info-circle" />
              </a-tooltip>
            </span>
>>>>>>> 8680f7d9
            <a-input
              v-decorator="['displaytext', {
                rules: [{ required: true, message: $t('message.error.display.text') }]
              }]"
              :placeholder="this.$t('label.display.text')"/>
          </a-form-item>
          <a-form-item v-if="this.isObjectEmpty(this.zone)">
<<<<<<< HEAD
            <tooltip-label slot="label" :title="$t('label.zoneid')" :tooltip="apiParams.zoneid.description"/>
=======
            <span slot="label">
              {{ $t('label.zoneid') }}
              <a-tooltip :title="apiParams.zoneid.description">
                <a-icon type="info-circle" />
              </a-tooltip>
            </span>
>>>>>>> 8680f7d9
            <a-select
              v-decorator="['zoneid', {
                rules: [
                  {
                    required: true,
                    message: `${this.$t('message.error.select')}`
                  }
                ]
              }]"
              showSearch
              optionFilterProp="children"
              :filterOption="(input, option) => {
                return option.componentOptions.children[0].text.toLowerCase().indexOf(input.toLowerCase()) >= 0
              }"
              :loading="zoneLoading"
              :placeholder="this.$t('label.zoneid')"
              @change="val => { this.handleZoneChange(this.zones[val]) }">
              <a-select-option v-for="(opt, optIndex) in this.zones" :key="optIndex">
                {{ opt.name || opt.description }}
              </a-select-option>
            </a-select>
          </a-form-item>
          <a-form-item v-if="this.isObjectEmpty(this.zone)">
<<<<<<< HEAD
            <tooltip-label slot="label" :title="$t('label.physicalnetworkid')" :tooltip="apiParams.physicalnetworkid.description"/>
=======
            <span slot="label">
              {{ $t('label.physicalnetworkid') }}
              <a-tooltip :title="apiParams.physicalnetworkid.description">
                <a-icon type="info-circle" />
              </a-tooltip>
            </span>
>>>>>>> 8680f7d9
            <a-select
              v-decorator="['physicalnetworkid', {}]"
              showSearch
              optionFilterProp="children"
              :filterOption="(input, option) => {
                return option.componentOptions.children[0].text.toLowerCase().indexOf(input.toLowerCase()) >= 0
              }"
              :loading="formPhysicalNetworkLoading"
              :placeholder="this.$t('label.physicalnetworkid')"
              @change="val => { this.handlePhysicalNetworkChange(this.formPhysicalNetworks[val]) }">
              <a-select-option v-for="(opt, optIndex) in this.formPhysicalNetworks" :key="optIndex">
                {{ opt.name || opt.description }}
              </a-select-option>
            </a-select>
          </a-form-item>
          <a-form-item>
<<<<<<< HEAD
            <tooltip-label slot="label" :title="$t('label.vlan')" :tooltip="apiParams.vlan.description"/>
=======
            <span slot="label">
              {{ $t('label.vlan') }}
              <a-tooltip :title="apiParams.vlan.description" v-if="'vlan' in apiParams">
                <a-icon type="info-circle" />
              </a-tooltip>
            </span>
>>>>>>> 8680f7d9
            <a-input
              v-decorator="['vlanid', {
                rules: [{ required: true, message: $t('message.please.enter.value') }]
              }]"
              :placeholder="this.$t('label.vlanid')"/>
          </a-form-item>
          <a-form-item>
<<<<<<< HEAD
            <tooltip-label slot="label" :title="$t('label.bypassvlanoverlapcheck')" :tooltip="apiParams.bypassvlanoverlapcheck.description"/>
            <a-switch v-decorator="['bypassvlanoverlapcheck']" />
          </a-form-item>
          <a-form-item v-if="!this.isObjectEmpty(this.selectedNetworkOffering) && this.selectedNetworkOffering.specifyvlan">
            <tooltip-label slot="label" :title="$t('label.isolatedpvlantype')" :tooltip="apiParams.isolatedpvlantype.description"/>
=======
            <span slot="label">
              {{ $t('label.bypassvlanoverlapcheck') }}
              <a-tooltip :title="apiParams.bypassvlanoverlapcheck.description" v-if="'bypassvlanoverlapcheck' in apiParams">
                <a-icon type="info-circle" />
              </a-tooltip>
            </span>
            <a-switch v-decorator="['bypassvlanoverlapcheck']" />
          </a-form-item>
          <a-form-item v-if="!this.isObjectEmpty(this.selectedNetworkOffering) && this.selectedNetworkOffering.specifyvlan">
            <span slot="label">
              {{ $t('label.isolatedpvlantype') }}
              <a-tooltip :title="apiParams.isolatedpvlantype.description">
                <a-icon type="info-circle" />
              </a-tooltip>
            </span>
>>>>>>> 8680f7d9
            <a-radio-group
              v-decorator="['isolatedpvlantype', {
                initialValue: this.isolatePvlanType
              }]"
              buttonStyle="solid"
              @change="selected => { this.handleIsolatedPvlanTypeChange(selected.target.value) }">
              <a-radio-button value="none">
                {{ $t('label.none') }}
              </a-radio-button>
              <a-radio-button value="community">
                {{ $t('label.community') }}
              </a-radio-button>
              <a-radio-button value="isolated">
                {{ $t('label.secondary.isolated.vlan.type.isolated') }}
              </a-radio-button>
              <a-radio-button value="promiscuous">
                {{ $t('label.secondary.isolated.vlan.type.promiscuous') }}
              </a-radio-button>
            </a-radio-group>
          </a-form-item>
          <a-form-item v-if="this.isolatePvlanType=='community' || this.isolatePvlanType=='isolated'">
<<<<<<< HEAD
            <tooltip-label slot="label" :title="$t('label.isolatedpvlanid')" :tooltip="apiParams.isolatedpvlan.description"/>
=======
            <span slot="label">
              {{ $t('label.isolatedpvlanid') }}
              <a-tooltip :title="apiParams.isolatedpvlan.description">
                <a-icon type="info-circle" />
              </a-tooltip>
            </span>
>>>>>>> 8680f7d9
            <a-input
              v-decorator="['isolatedpvlan', {}]"
              :placeholder="this.$t('label.isolatedpvlanid')"/>
          </a-form-item>
          <a-form-item :label="$t('label.scope')">
            <a-radio-group
              v-decorator="['scope', {
                initialValue: this.scopeType
              }]"
              buttonStyle="solid"
              @change="selected => { this.handleScopeTypeChange(selected.target.value) }">
              <a-radio-button value="all">
                {{ $t('label.all') }}
              </a-radio-button>
              <a-radio-button value="domain" v-if="!this.parseBooleanValueForKey(this.selectedZone, 'securitygroupsenabled')">
                {{ $t('label.domain') }}
              </a-radio-button>
              <a-radio-button value="account" v-if="!this.parseBooleanValueForKey(this.selectedZone, 'securitygroupsenabled')">
                {{ $t('label.account') }}
              </a-radio-button>
              <a-radio-button value="project" v-if="!this.parseBooleanValueForKey(this.selectedZone, 'securitygroupsenabled')">
                {{ $t('label.project') }}
              </a-radio-button>
            </a-radio-group>
          </a-form-item>
          <a-form-item v-if="this.scopeType !== 'all'">
<<<<<<< HEAD
            <tooltip-label slot="label" :title="$t('label.domainid')" :tooltip="apiParams.domainid.description"/>
=======
            <span slot="label">
              {{ $t('label.domain') }}
              <a-tooltip :title="apiParams.domainid.description">
                <a-icon type="info-circle" />
              </a-tooltip>
            </span>
>>>>>>> 8680f7d9
            <a-select
              v-decorator="['domainid', {
                rules: [
                  {
                    required: true,
                    message: `${this.$t('message.error.select')}`
                  }
                ]
              }]"
              showSearch
              optionFilterProp="children"
              :filterOption="(input, option) => {
                return option.componentOptions.children[0].text.toLowerCase().indexOf(input.toLowerCase()) >= 0
              }"
              :loading="domainLoading"
              :placeholder="this.$t('label.domainid')"
              @change="val => { this.handleDomainChange(this.domains[val]) }">
              <a-select-option v-for="(opt, optIndex) in this.domains" :key="optIndex">
                {{ opt.path || opt.name || opt.description }}
              </a-select-option>
            </a-select>
          </a-form-item>
          <a-form-item v-if="this.scopeType === 'domain'">
<<<<<<< HEAD
            <tooltip-label slot="label" :title="$t('label.subdomainaccess')" :tooltip="apiParams.subdomainaccess.description"/>
            <a-switch v-decorator="['subdomainaccess']" />
          </a-form-item>
          <a-form-item v-if="this.scopeType === 'account'">
            <tooltip-label slot="label" :title="$t('label.account')" :tooltip="apiParams.account.description"/>
=======
            <span slot="label">
              {{ $t('label.subdomainaccess') }}
              <a-tooltip :title="apiParams.subdomainaccess.description">
                <a-icon type="info-circle" />
              </a-tooltip>
            </span>
            <a-switch v-decorator="['subdomainaccess']" />
          </a-form-item>
          <a-form-item v-if="this.scopeType === 'account'">
            <span slot="label">
              {{ $t('label.account') }}
              <a-tooltip :title="apiParams.account.description">
                <a-icon type="info-circle" />
              </a-tooltip>
            </span>
>>>>>>> 8680f7d9
            <a-input
              v-decorator="['account', {}]"
              :placeholder="this.$t('label.account')"/>
          </a-form-item>
          <a-form-item v-if="this.scopeType === 'project'">
<<<<<<< HEAD
            <tooltip-label slot="label" :title="$t('label.projectid')" :tooltip="apiParams.projectid.description"/>
=======
            <span slot="label">
              {{ $t('label.projectid') }}
              <a-tooltip :title="apiParams.projectid.description">
                <a-icon type="info-circle" />
              </a-tooltip>
            </span>
>>>>>>> 8680f7d9
            <a-select
              v-decorator="['projectid', {
                rules: [
                  {
                    required: true,
                    message: `${this.$t('message.error.select')}`
                  }
                ]
              }]"
              showSearch
              optionFilterProp="children"
              :filterOption="(input, option) => {
                return option.componentOptions.children[0].text.toLowerCase().indexOf(input.toLowerCase()) >= 0
              }"
              :loading="projectLoading"
              :placeholder="this.$t('label.projectid')"
              @change="val => { this.handleProjectChange(this.projects[val]) }">
              <a-select-option v-for="(opt, optIndex) in this.projects" :key="optIndex">
                {{ opt.name || opt.description }}
              </a-select-option>
            </a-select>
          </a-form-item>
          <a-form-item>
<<<<<<< HEAD
            <tooltip-label slot="label" :title="$t('label.networkofferingid')" :tooltip="apiParams.networkofferingid.description"/>
=======
            <span slot="label">
              {{ $t('label.networkofferingid') }}
              <a-tooltip :title="apiParams.networkofferingid.description">
                <a-icon type="info-circle" />
              </a-tooltip>
            </span>
>>>>>>> 8680f7d9
            <a-select
              v-decorator="['networkofferingid', {
                rules: [
                  {
                    required: true,
                    message: `${this.$t('message.error.select')}`
                  }
                ]
              }]"
              showSearch
              optionFilterProp="children"
              :filterOption="(input, option) => {
                return option.componentOptions.children[0].text.toLowerCase().indexOf(input.toLowerCase()) >= 0
              }"
              :loading="networkOfferingLoading"
              :placeholder="this.$t('label.networkofferingid')"
              @change="val => { this.handleNetworkOfferingChange(this.networkOfferings[val]) }">
              <a-select-option v-for="(opt, optIndex) in this.networkOfferings" :key="optIndex">
                {{ opt.displaytext || opt.name || opt.description }}
              </a-select-option>
            </a-select>
          </a-form-item>
<<<<<<< HEAD
          <a-row :gutter="12">
            <a-col :md="12" :lg="12">
              <a-form-item>
                <tooltip-label slot="label" :title="$t('label.ip4gateway')" :tooltip="apiParams.gateway.description"/>
                <a-input
                  v-decorator="['ip4gateway', {}]"
                  :placeholder="this.$t('label.ip4gateway')"/>
              </a-form-item>
            </a-col>
            <a-col :md="12" :lg="12">
              <a-form-item>
                <tooltip-label slot="label" :title="$t('label.netmask')" :tooltip="apiParams.netmask.description"/>
                <a-input
                  v-decorator="['netmask', {}]"
                  :placeholder="this.$t('label.netmask')"/>
              </a-form-item>
            </a-col>
          </a-row>
          <a-row :gutter="12">
            <a-col :md="12" :lg="12">
              <a-form-item>
                <tooltip-label slot="label" :title="$t('label.startipv4')" :tooltip="apiParams.startip.description"/>
                <a-input
                  v-decorator="['startipv4', {}]"
                  :placeholder="this.$t('label.startipv4')"/>
              </a-form-item>
            </a-col>
            <a-col :md="12" :lg="12">
              <a-form-item>
                <tooltip-label slot="label" :title="$t('label.endipv4')" :tooltip="apiParams.endip.description"/>
                <a-input
                  v-decorator="['endipv4', {}]"
                  :placeholder="this.$t('label.endipv4')"/>
              </a-form-item>
            </a-col>
          </a-row>
          <a-form-item v-if="isVirtualRouterForAtLeastOneService">
            <tooltip-label slot="label" :title="$t('label.routerip')" :tooltip="apiParams.routerip.description"/>
=======
          <a-form-item>
            <span slot="label">
              {{ $t('label.ip4gateway') }}
              <a-tooltip :title="apiParams.gateway.description">
                <a-icon type="info-circle" />
              </a-tooltip>
            </span>
            <a-input
              v-decorator="['ip4gateway', {}]"
              :placeholder="this.$t('label.ip4gateway')"/>
          </a-form-item>
          <a-form-item>
            <span slot="label">
              {{ $t('label.ip4netmask') }}
              <a-tooltip :title="apiParams.netmask.description">
                <a-icon type="info-circle" />
              </a-tooltip>
            </span>
>>>>>>> 8680f7d9
            <a-input
              v-decorator="['routerip', {}]"
              :placeholder="this.$t('label.routerip')"/>
          </a-form-item>
<<<<<<< HEAD
          <a-row :gutter="12">
            <a-col :md="12" :lg="12">
              <a-form-item>
                <tooltip-label slot="label" :title="$t('label.ip6gateway')" :tooltip="apiParams.ip6gateway.description"/>
                <a-input
                  v-decorator="['ip6gateway', {}]"
                  :placeholder="this.$t('label.ip6gateway')"/>
              </a-form-item>
            </a-col>
            <a-col :md="12" :lg="12">
              <a-form-item>
                <tooltip-label slot="label" :title="$t('label.ip6cidr')" :tooltip="apiParams.ip6cidr.description"/>
                <a-input
                  v-decorator="['ip6cidr', {}]"
                  :placeholder="this.$t('label.ip6cidr')"/>
              </a-form-item>
            </a-col>
          </a-row>
          <a-row :gutter="12">
            <a-col :md="12" :lg="12">
              <a-form-item>
                <tooltip-label slot="label" :title="$t('label.startipv6')" :tooltip="apiParams.startipv6.description"/>
                <a-input
                  v-decorator="['startipv6', {}]"
                  :placeholder="this.$t('label.startipv6')"/>
              </a-form-item>
            </a-col>
            <a-col :md="12" :lg="12">
              <a-form-item>
                <tooltip-label slot="label" :title="$t('label.endipv6')" :tooltip="apiParams.endipv6.description"/>
                <a-input
                  v-decorator="['endipv6', {}]"
                  :placeholder="this.$t('label.endipv6')"/>
              </a-form-item>
            </a-col>
          </a-row>
          <a-form-item v-if="isVirtualRouterForAtLeastOneService">
            <tooltip-label slot="label" :title="$t('label.routeripv6')" :tooltip="apiParams.routeripv6.description"/>
=======
          <a-form-item :label="$t('label.startipv4')">
            <span slot="label">
              {{ $t('label.startipv4') }}
              <a-tooltip :title="apiParams.startip.description">
                <a-icon type="info-circle" />
              </a-tooltip>
            </span>
            <a-input
              v-decorator="['startipv4', {}]"
              :placeholder="this.$t('label.startipv4')"/>
          </a-form-item>
          <a-form-item>
            <span slot="label">
              {{ $t('label.endipv4') }}
              <a-tooltip :title="apiParams.endip.description">
                <a-icon type="info-circle" />
              </a-tooltip>
            </span>
            <a-input
              v-decorator="['endipv4', {}]"
              :placeholder="this.$t('label.endipv4')"/>
          </a-form-item>
          <a-form-item>
            <span slot="label">
              {{ $t('label.ip6gateway') }}
              <a-tooltip :title="apiParams.ip6gateway.description">
                <a-icon type="info-circle" />
              </a-tooltip>
            </span>
            <a-input
              v-decorator="['ip6gateway', {}]"
              :placeholder="this.$t('label.ip6gateway')"/>
          </a-form-item>
          <a-form-item>
            <span slot="label">
              {{ $t('label.ip6cidr') }}
              <a-tooltip :title="apiParams.ip6cidr.description">
                <a-icon type="info-circle" />
              </a-tooltip>
            </span>
            <a-input
              v-decorator="['ip6cidr', {}]"
              :placeholder="this.$t('label.ip6cidr')"/>
          </a-form-item>
          <a-form-item>
            <span slot="label">
              {{ $t('label.startipv6') }}
              <a-tooltip :title="apiParams.startipv6.description">
                <a-icon type="info-circle" />
              </a-tooltip>
            </span>
>>>>>>> 8680f7d9
            <a-input
              v-decorator="['routeripv6', {}]"
              :placeholder="this.$t('label.routeripv6')"/>
          </a-form-item>
          <a-form-item>
<<<<<<< HEAD
            <tooltip-label slot="label" :title="$t('label.networkdomain')" :tooltip="apiParams.networkdomain.description"/>
=======
            <span slot="label">
              {{ $t('label.endipv6') }}
              <a-tooltip :title="apiParams.endipv6.description">
                <a-icon type="info-circle" />
              </a-tooltip>
            </span>
            <a-input
              v-decorator="['endipv6', {}]"
              :placeholder="this.$t('label.endipv6')"/>
          </a-form-item>
          <a-form-item>
            <span slot="label">
              {{ $t('label.networkdomain') }}
              <a-tooltip :title="apiParams.networkdomain.description">
                <a-icon type="info-circle" />
              </a-tooltip>
            </span>
>>>>>>> 8680f7d9
            <a-input
              v-decorator="['networkdomain', {}]"
              :placeholder="this.$t('label.networkdomain')"/>
          </a-form-item>
          <a-form-item>
<<<<<<< HEAD
            <tooltip-label slot="label" :title="$t('label.hideipaddressusage')" :tooltip="apiParams.hideipaddressusage.description"/>
=======
            <span slot="label">
              {{ $t('label.hideipaddressusage') }}
              <a-tooltip :title="apiParams.hideipaddressusage.description" v-if="'hideipaddressusage' in apiParams">
                <a-icon type="info-circle" />
              </a-tooltip>
            </span>
>>>>>>> 8680f7d9
            <a-switch v-decorator="['hideipaddressusage']" />
          </a-form-item>
          <div :span="24" class="action-button">
            <a-button
              :loading="actionLoading"
              @click="closeAction">
              {{ this.$t('label.cancel') }}
            </a-button>
            <a-button
              :loading="actionLoading"
              type="primary"
              ref="submit"
              @click="handleSubmit">
              {{ this.$t('label.ok') }}
            </a-button>
          </div>
        </a-form>
      </div>
    </div>
  </a-spin>
</template>

<script>
import { api } from '@/api'
import TooltipLabel from '@/components/widgets/TooltipLabel'

export default {
  name: 'CreateGuestNetworkForm',
  components: {
    TooltipLabel
  },
  props: {
    loading: {
      type: Boolean,
      default: false
    },
    zone: {
      type: Object,
      default: null
    },
    physicalNetworks: {
      type: Array,
      default: null
    },
    resource: {
      type: Object,
      default: () => { return {} }
    }
  },
  data () {
    return {
      actionLoading: false,
      zones: [],
      zoneLoading: false,
      selectedZone: {},
      formPhysicalNetworks: [],
      formPhysicalNetworkLoading: false,
      formSelectedPhysicalNetwork: {},
      isolatePvlanType: 'none',
      scopeType: 'all',
      domains: [],
      domainLoading: false,
      selectedDomain: {},
      networkOfferings: [],
      networkOfferingLoading: false,
      selectedNetworkOffering: {},
      projects: [],
      projectLoading: false,
      selectedProject: {},
      isVirtualRouterForAtLeastOneService: false,
      selectedServiceProviderMap: {}
    }
  },
  watch: {
    resource (newItem, oldItem) {
      this.fetchData()
    }
  },
  beforeCreate () {
    this.form = this.$form.createForm(this)
    this.apiParams = this.$getApiParams('createNetwork')
  },
  created () {
    this.fetchData()
  },
  methods: {
    fetchData () {
      if (this.isObjectEmpty(this.zone)) {
        this.fetchZoneData()
      } else {
        this.fetchNetworkOfferingData()
      }
    },
    isAdmin () {
      return ['Admin'].includes(this.$store.getters.userInfo.roletype)
    },
    isAdminOrDomainAdmin () {
      return ['Admin', 'DomainAdmin'].includes(this.$store.getters.userInfo.roletype)
    },
    isObjectEmpty (obj) {
      return !(obj !== null && obj !== undefined && Object.keys(obj).length > 0 && obj.constructor === Object)
    },
    arrayHasItems (array) {
      return array !== null && array !== undefined && Array.isArray(array) && array.length > 0
    },
    isValidValueForKey (obj, key) {
      return key in obj && obj[key] != null
    },
    parseBooleanValueForKey (obj, key) {
      return this.isValidValueForKey(obj, key) && obj[key] === true
    },
    isValidTextValueForKey (obj, key) {
      return this.isValidValueForKey(obj, key) && obj[key].length > 0
    },
    fetchZoneData () {
      this.zones = []
      if (this.zone !== null) {
        this.zones.push(this.zone)
        if (this.arrayHasItems(this.zones)) {
          this.form.setFieldsValue({
            zoneid: 0
          })
          this.handleZoneChange(this.zones[0])
        }
      } else {
        const params = {}
        if (this.resource.zoneid && this.$route.name === 'deployVirtualMachine') {
          params.id = this.resource.zoneid
        }
        params.listAll = true
        this.zoneLoading = true
        api('listZones', params).then(json => {
          for (const i in json.listzonesresponse.zone) {
            const zone = json.listzonesresponse.zone[i]
            if (zone.networktype === 'Advanced') {
              this.zones.push(zone)
            }
          }
        }).finally(() => {
          this.zoneLoading = false
          if (this.arrayHasItems(this.zones)) {
            this.form.setFieldsValue({
              zoneid: 0
            })
            this.handleZoneChange(this.zones[0])
          }
        })
      }
    },
    handleZoneChange (zone) {
      this.selectedZone = zone
      this.fetchPhysicalNetworkData()
    },
    fetchPhysicalNetworkData () {
      this.formSelectedPhysicalNetwork = {}
      this.formPhysicalNetworks = []
      if (this.physicalNetworks != null) {
        this.formPhysicalNetworks = this.physicalNetworks
        this.selectFirstPhysicalNetwork()
      } else {
        if (this.selectedZone === null || this.selectedZone === undefined) {
          return
        }
        const promises = []
        const params = {
          zoneid: this.selectedZone.id
        }
        this.formPhysicalNetworkLoading = true
        api('listPhysicalNetworks', params).then(json => {
          var networks = json.listphysicalnetworksresponse.physicalnetwork
          if (this.arrayHasItems(networks)) {
            for (const network of networks) {
              promises.push(this.addPhysicalNetworkForGuestTrafficType(network))
            }
          } else {
            this.formPhysicalNetworkLoading = false
          }
        }).finally(() => {
          if (this.arrayHasItems(promises)) {
            Promise.all(promises).catch(error => {
              this.$notifyError(error)
            }).finally(() => {
              this.formPhysicalNetworkLoading = false
              this.selectFirstPhysicalNetwork()
            })
          }
        })
      }
    },
    selectFirstPhysicalNetwork () {
      if (this.arrayHasItems(this.formPhysicalNetworks)) {
        this.form.setFieldsValue({
          physicalnetworkid: 0
        })
        this.handlePhysicalNetworkChange(this.formPhysicalNetworks[0])
      }
    },
    addPhysicalNetworkForGuestTrafficType (physicalNetwork) {
      const params = {}
      params.physicalnetworkid = physicalNetwork.id
      return new Promise((resolve, reject) => {
        api('listTrafficTypes', params).then(json => {
          var trafficTypes = json.listtraffictypesresponse.traffictype
          if (this.arrayHasItems(trafficTypes)) {
            for (const type of trafficTypes) {
              if (type.traffictype === 'Guest') {
                this.formPhysicalNetworks.push(physicalNetwork)
                break
              }
            }
          }
          resolve()
        }).catch(error => {
          reject(error)
        })
      })
    },
    handlePhysicalNetworkChange (physicalNet) {
      this.formSelectedPhysicalNetwork = physicalNet
      this.fetchNetworkOfferingData()
    },
    handleIsolatedPvlanTypeChange (pvlan) {
      this.isolatePvlanType = pvlan
    },
    handleScopeTypeChange (scope) {
      this.scopeType = scope
      switch (scope) {
        case 'domain':
        {
          this.fetchDomainData()
          break
        }
        case 'project':
        {
          this.fetchDomainData()
          this.fetchProjectData()
          this.fetchNetworkOfferingData()
          break
        }
        default:
        {
          this.fetchNetworkOfferingData()
        }
      }
    },
    fetchNetworkOfferingData () {
      if (this.isObjectEmpty(this.selectedZone)) {
        return
      }
      this.networkOfferingLoading = true
      var params = {
        zoneid: this.selectedZone.id,
        state: 'Enabled'
      }
      if (!this.isObjectEmpty(this.formSelectedPhysicalNetwork) &&
        this.formSelectedPhysicalNetwork.tags &&
        this.formSelectedPhysicalNetwork.tags.length > 0) {
        params.tags = this.formSelectedPhysicalNetwork.tags
      }
      // Network tab in Guest Traffic Type in Infrastructure menu is only available when it's under Advanced zone.
      // zone dropdown in add guest network dialog includes only Advanced zones.
      if (this.scopeType === 'all' || this.scopeType === 'domain') {
        params.guestiptype = 'Shared'
        if (this.scopeType === 'domain') {
          params.domainid = this.selectedDomain.id
        }
      }
      this.handleNetworkOfferingChange(null)
      this.networkOfferings = []
      api('listNetworkOfferings', params).then(json => {
        this.networkOfferings = json.listnetworkofferingsresponse.networkoffering
        this.handleNetworkOfferingChange(this.networkOfferings[0])
      }).catch(error => {
        this.$notifyError(error)
      }).finally(() => {
        this.networkOfferingLoading = false
        if (this.arrayHasItems(this.networkOfferings)) {
          this.form.setFieldsValue({
            networkofferingid: 0
          })
        } else {
          this.form.setFieldsValue({
            networkofferingid: null
          })
        }
      })
    },
    handleNetworkOfferingChange (networkOffering) {
      this.selectedNetworkOffering = networkOffering
      if (networkOffering) {
        this.networkServiceProviderMap(this.selectedNetworkOffering.id)
      }
    },
    networkServiceProviderMap (id) {
      api('listNetworkOfferings', { id: id }).then(json => {
        var networkOffering = json.listnetworkofferingsresponse.networkoffering[0]
        const services = networkOffering.service
        this.selectedServiceProviderMap = {}
        for (const svc of services) {
          this.selectedServiceProviderMap[svc.name] = svc.provider[0].name
        }
        var providers = Object.values(this.selectedServiceProviderMap)
        this.isVirtualRouterForAtLeastOneService = false
        var self = this
        providers.forEach(function (prvdr, idx) {
          if (prvdr === 'VirtualRouter') {
            self.isVirtualRouterForAtLeastOneService = true
          }
        })
      })
    },
    fetchDomainData () {
      const params = {}
      if (!this.isObjectEmpty(this.selectedZone) && this.selectedZone.domainid != null) {
        params.id = this.selectedZone.id
        params.isrecursive = true
      } else {
        params.listall = true
      }
      this.domainLoading = true
      api('listDomains', params).then(json => {
        const listDomains = json.listdomainsresponse.domain
        this.domains = this.domains.concat(listDomains)
      }).finally(() => {
        this.domainLoading = false
        this.form.setFieldsValue({
          domainid: 0
        })
        this.handleDomainChange(this.domains[0])
      })
    },
    handleDomainChange (domain) {
      this.selectedDomain = domain
      if (!this.isObjectEmpty(domain)) {
        this.fetchNetworkOfferingData()
      }
    },
    fetchProjectData () {
      this.projects = []
      const params = {}
      params.listall = true
      params.details = 'min'
      this.projectLoading = true
      api('listProjects', params).then(json => {
        const listProjects = json.listprojectsresponse.project
        this.projects = this.projects.concat(listProjects)
      }).finally(() => {
        this.projectLoading = false
        if (this.arrayHasItems(this.projects)) {
          this.form.setFieldsValue({
            projectid: 0
          })
          this.handleProjectChange(this.projects[0])
        }
      })
    },
    handleProjectChange (project) {
      this.selectedProject = project
    },
    handleSubmit (e) {
      if (this.actionLoading) return
      this.form.validateFields((error, values) => {
        if (error) {
          return
        }
        if (
          (!this.isValidTextValueForKey(values, 'ip4gateway') && !this.isValidTextValueForKey(values, 'netmask') &&
            !this.isValidTextValueForKey(values, 'startipv4') && !this.isValidTextValueForKey(values, 'endipv4') &&
            !this.isValidTextValueForKey(values, 'ip6gateway') && !this.isValidTextValueForKey(values, 'ip6cidr') &&
            !this.isValidTextValueForKey(values, 'startipv6') && !this.isValidTextValueForKey(values, 'endipv6'))
        ) {
          this.$notification.error({
            message: this.$t('message.request.failed'),
            description: this.$t('message.error.add.guest.network')
          })
          return
        }
        this.actionLoading = true
        var params = {
          zoneId: this.selectedZone.id,
          name: values.name,
          displayText: values.displaytext,
          networkOfferingId: this.selectedNetworkOffering.id
        }
        if (this.selectedNetworkOffering.guestiptype === 'Shared') {
          params.physicalnetworkid = this.formSelectedPhysicalNetwork.id
        }
        if (this.isValidTextValueForKey(values, 'vlanid')) {
          params.vlan = values.vlanid
        }
        if (this.isValidValueForKey(values, 'bypassvlanoverlapcheck')) {
          params.bypassvlanoverlapcheck = values.bypassvlanoverlapcheck
        }
        if (this.isValidValueForKey(values, 'isolatedpvlantype') && values.isolatedpvlantype !== 'none') {
          params.isolatedpvlantype = values.isolatedpvlantype
          if (this.isValidValueForKey(values, 'isolatedpvlan')) {
            params.isolatedpvlan = values.isolatedpvlan
          }
        }
        if (this.scopeType !== 'all') {
          params.domainid = this.selectedDomain.id
          params.acltype = this.scopeType
          if (this.scopeType === 'account') { // account-specific
            params.account = values.account
          } else if (this.scopeType === 'project') { // project-specific
            params.projectid = this.selectedProject.id
          } else { // domain-specific
            params.subdomainaccess = this.parseBooleanValueForKey(values, 'subdomainaccess')
          }
        } else { // zone-wide
          params.acltype = 'domain' // server-side will make it Root domain (i.e. domainid=1)
        }
        // IPv4 (begin)
        if (this.isValidTextValueForKey(values, 'ip4gateway')) {
          params.gateway = values.ip4gateway
        }
        if (this.isValidTextValueForKey(values, 'netmask')) {
          params.netmask = values.netmask
        }
        if (this.isValidTextValueForKey(values, 'startipv4')) {
          params.startip = values.startipv4
        }
        if (this.isValidTextValueForKey(values, 'endipv4')) {
          params.endip = values.endipv4
        }
        // IPv4 (end)

        // IPv6 (begin)
        if (this.isValidTextValueForKey(values, 'ip4gateway')) {
          params.ip6gateway = values.ip6gateway
        }
        if (this.isValidTextValueForKey(values, 'routerip')) {
          params.routerip = values.routerip
        }
        if (this.isValidTextValueForKey(values, 'ip6cidr')) {
          params.ip6cidr = values.ip6cidr
        }
        if (this.isValidTextValueForKey(values, 'startipv6')) {
          params.startipv6 = values.startipv6
        }
        if (this.isValidTextValueForKey(values, 'endipv6')) {
          params.endipv6 = values.endipv6
        }
        if (this.isValidTextValueForKey(values, 'routeripv6')) {
          params.routeripv6 = values.routeripv6
        }
        // IPv6 (end)

        if (this.isValidTextValueForKey(values, 'networkdomain')) {
          params.networkdomain = values.networkdomain
        }
        var hideipaddressusage = this.parseBooleanValueForKey(values, 'hideipaddressusage')
        if (hideipaddressusage) {
          params.hideipaddressusage = true
        }
        api('createNetwork', params).then(json => {
          this.$notification.success({
            message: this.$t('label.network'),
            description: this.$t('message.success.add.guest.network')
          })
          this.resetForm()
          this.$emit('refresh-data')
          this.closeAction()
        }).catch(error => {
          this.$notifyError(error)
        }).finally(() => {
          this.actionLoading = false
        })
      })
    },
    showInput () {
      this.inputVisible = true
      this.$nextTick(function () {
        this.$refs.input.focus()
      })
    },
    resetForm () {
      this.form.setFieldsValue({
      })
      this.tags = []
    },
    closeAction () {
      this.$emit('close-action')
    }
  }
}
</script>

<style lang="less" scoped>
.form-layout {
  .ant-tag {
    margin-bottom: 10px;
  }

  /deep/.custom-time-select .ant-time-picker {
    width: 100%;
  }

  /deep/.ant-divider-horizontal {
    margin-top: 0;
  }
}

.form {
  margin: 10px 0;
}

.tagsTitle {
  font-weight: 500;
  margin-bottom: 12px;
}
</style><|MERGE_RESOLUTION|>--- conflicted
+++ resolved
@@ -23,18 +23,8 @@
           :form="form"
           layout="vertical"
           @submit="handleSubmit">
-<<<<<<< HEAD
           <a-form-item>
             <tooltip-label slot="label" :title="$t('label.name')" :tooltip="apiParams.name.description"/>
-=======
-          <a-form-item :label="$t('label.name')">
-            <span slot="label">
-              {{ $t('label.name') }}
-              <a-tooltip :title="apiParams.name.description">
-                <a-icon type="info-circle" />
-              </a-tooltip>
-            </span>
->>>>>>> 8680f7d9
             <a-input
               v-decorator="['name', {
                 rules: [{ required: true, message: $t('message.error.name') }]
@@ -43,16 +33,7 @@
               autoFocus />
           </a-form-item>
           <a-form-item>
-<<<<<<< HEAD
             <tooltip-label slot="label" :title="$t('label.displaytext')" :tooltip="apiParams.displaytext.description"/>
-=======
-            <span slot="label">
-              {{ $t('label.displaytext') }}
-              <a-tooltip :title="apiParams.displaytext.description">
-                <a-icon type="info-circle" />
-              </a-tooltip>
-            </span>
->>>>>>> 8680f7d9
             <a-input
               v-decorator="['displaytext', {
                 rules: [{ required: true, message: $t('message.error.display.text') }]
@@ -60,16 +41,7 @@
               :placeholder="this.$t('label.display.text')"/>
           </a-form-item>
           <a-form-item v-if="this.isObjectEmpty(this.zone)">
-<<<<<<< HEAD
             <tooltip-label slot="label" :title="$t('label.zoneid')" :tooltip="apiParams.zoneid.description"/>
-=======
-            <span slot="label">
-              {{ $t('label.zoneid') }}
-              <a-tooltip :title="apiParams.zoneid.description">
-                <a-icon type="info-circle" />
-              </a-tooltip>
-            </span>
->>>>>>> 8680f7d9
             <a-select
               v-decorator="['zoneid', {
                 rules: [
@@ -93,16 +65,7 @@
             </a-select>
           </a-form-item>
           <a-form-item v-if="this.isObjectEmpty(this.zone)">
-<<<<<<< HEAD
             <tooltip-label slot="label" :title="$t('label.physicalnetworkid')" :tooltip="apiParams.physicalnetworkid.description"/>
-=======
-            <span slot="label">
-              {{ $t('label.physicalnetworkid') }}
-              <a-tooltip :title="apiParams.physicalnetworkid.description">
-                <a-icon type="info-circle" />
-              </a-tooltip>
-            </span>
->>>>>>> 8680f7d9
             <a-select
               v-decorator="['physicalnetworkid', {}]"
               showSearch
@@ -119,16 +82,7 @@
             </a-select>
           </a-form-item>
           <a-form-item>
-<<<<<<< HEAD
             <tooltip-label slot="label" :title="$t('label.vlan')" :tooltip="apiParams.vlan.description"/>
-=======
-            <span slot="label">
-              {{ $t('label.vlan') }}
-              <a-tooltip :title="apiParams.vlan.description" v-if="'vlan' in apiParams">
-                <a-icon type="info-circle" />
-              </a-tooltip>
-            </span>
->>>>>>> 8680f7d9
             <a-input
               v-decorator="['vlanid', {
                 rules: [{ required: true, message: $t('message.please.enter.value') }]
@@ -136,29 +90,11 @@
               :placeholder="this.$t('label.vlanid')"/>
           </a-form-item>
           <a-form-item>
-<<<<<<< HEAD
             <tooltip-label slot="label" :title="$t('label.bypassvlanoverlapcheck')" :tooltip="apiParams.bypassvlanoverlapcheck.description"/>
             <a-switch v-decorator="['bypassvlanoverlapcheck']" />
           </a-form-item>
           <a-form-item v-if="!this.isObjectEmpty(this.selectedNetworkOffering) && this.selectedNetworkOffering.specifyvlan">
             <tooltip-label slot="label" :title="$t('label.isolatedpvlantype')" :tooltip="apiParams.isolatedpvlantype.description"/>
-=======
-            <span slot="label">
-              {{ $t('label.bypassvlanoverlapcheck') }}
-              <a-tooltip :title="apiParams.bypassvlanoverlapcheck.description" v-if="'bypassvlanoverlapcheck' in apiParams">
-                <a-icon type="info-circle" />
-              </a-tooltip>
-            </span>
-            <a-switch v-decorator="['bypassvlanoverlapcheck']" />
-          </a-form-item>
-          <a-form-item v-if="!this.isObjectEmpty(this.selectedNetworkOffering) && this.selectedNetworkOffering.specifyvlan">
-            <span slot="label">
-              {{ $t('label.isolatedpvlantype') }}
-              <a-tooltip :title="apiParams.isolatedpvlantype.description">
-                <a-icon type="info-circle" />
-              </a-tooltip>
-            </span>
->>>>>>> 8680f7d9
             <a-radio-group
               v-decorator="['isolatedpvlantype', {
                 initialValue: this.isolatePvlanType
@@ -180,16 +116,7 @@
             </a-radio-group>
           </a-form-item>
           <a-form-item v-if="this.isolatePvlanType=='community' || this.isolatePvlanType=='isolated'">
-<<<<<<< HEAD
             <tooltip-label slot="label" :title="$t('label.isolatedpvlanid')" :tooltip="apiParams.isolatedpvlan.description"/>
-=======
-            <span slot="label">
-              {{ $t('label.isolatedpvlanid') }}
-              <a-tooltip :title="apiParams.isolatedpvlan.description">
-                <a-icon type="info-circle" />
-              </a-tooltip>
-            </span>
->>>>>>> 8680f7d9
             <a-input
               v-decorator="['isolatedpvlan', {}]"
               :placeholder="this.$t('label.isolatedpvlanid')"/>
@@ -216,16 +143,7 @@
             </a-radio-group>
           </a-form-item>
           <a-form-item v-if="this.scopeType !== 'all'">
-<<<<<<< HEAD
             <tooltip-label slot="label" :title="$t('label.domainid')" :tooltip="apiParams.domainid.description"/>
-=======
-            <span slot="label">
-              {{ $t('label.domain') }}
-              <a-tooltip :title="apiParams.domainid.description">
-                <a-icon type="info-circle" />
-              </a-tooltip>
-            </span>
->>>>>>> 8680f7d9
             <a-select
               v-decorator="['domainid', {
                 rules: [
@@ -249,44 +167,17 @@
             </a-select>
           </a-form-item>
           <a-form-item v-if="this.scopeType === 'domain'">
-<<<<<<< HEAD
             <tooltip-label slot="label" :title="$t('label.subdomainaccess')" :tooltip="apiParams.subdomainaccess.description"/>
             <a-switch v-decorator="['subdomainaccess']" />
           </a-form-item>
           <a-form-item v-if="this.scopeType === 'account'">
             <tooltip-label slot="label" :title="$t('label.account')" :tooltip="apiParams.account.description"/>
-=======
-            <span slot="label">
-              {{ $t('label.subdomainaccess') }}
-              <a-tooltip :title="apiParams.subdomainaccess.description">
-                <a-icon type="info-circle" />
-              </a-tooltip>
-            </span>
-            <a-switch v-decorator="['subdomainaccess']" />
-          </a-form-item>
-          <a-form-item v-if="this.scopeType === 'account'">
-            <span slot="label">
-              {{ $t('label.account') }}
-              <a-tooltip :title="apiParams.account.description">
-                <a-icon type="info-circle" />
-              </a-tooltip>
-            </span>
->>>>>>> 8680f7d9
             <a-input
               v-decorator="['account', {}]"
               :placeholder="this.$t('label.account')"/>
           </a-form-item>
           <a-form-item v-if="this.scopeType === 'project'">
-<<<<<<< HEAD
             <tooltip-label slot="label" :title="$t('label.projectid')" :tooltip="apiParams.projectid.description"/>
-=======
-            <span slot="label">
-              {{ $t('label.projectid') }}
-              <a-tooltip :title="apiParams.projectid.description">
-                <a-icon type="info-circle" />
-              </a-tooltip>
-            </span>
->>>>>>> 8680f7d9
             <a-select
               v-decorator="['projectid', {
                 rules: [
@@ -310,16 +201,7 @@
             </a-select>
           </a-form-item>
           <a-form-item>
-<<<<<<< HEAD
             <tooltip-label slot="label" :title="$t('label.networkofferingid')" :tooltip="apiParams.networkofferingid.description"/>
-=======
-            <span slot="label">
-              {{ $t('label.networkofferingid') }}
-              <a-tooltip :title="apiParams.networkofferingid.description">
-                <a-icon type="info-circle" />
-              </a-tooltip>
-            </span>
->>>>>>> 8680f7d9
             <a-select
               v-decorator="['networkofferingid', {
                 rules: [
@@ -342,7 +224,6 @@
               </a-select-option>
             </a-select>
           </a-form-item>
-<<<<<<< HEAD
           <a-row :gutter="12">
             <a-col :md="12" :lg="12">
               <a-form-item>
@@ -381,31 +262,10 @@
           </a-row>
           <a-form-item v-if="isVirtualRouterForAtLeastOneService">
             <tooltip-label slot="label" :title="$t('label.routerip')" :tooltip="apiParams.routerip.description"/>
-=======
-          <a-form-item>
-            <span slot="label">
-              {{ $t('label.ip4gateway') }}
-              <a-tooltip :title="apiParams.gateway.description">
-                <a-icon type="info-circle" />
-              </a-tooltip>
-            </span>
-            <a-input
-              v-decorator="['ip4gateway', {}]"
-              :placeholder="this.$t('label.ip4gateway')"/>
-          </a-form-item>
-          <a-form-item>
-            <span slot="label">
-              {{ $t('label.ip4netmask') }}
-              <a-tooltip :title="apiParams.netmask.description">
-                <a-icon type="info-circle" />
-              </a-tooltip>
-            </span>
->>>>>>> 8680f7d9
             <a-input
               v-decorator="['routerip', {}]"
               :placeholder="this.$t('label.routerip')"/>
           </a-form-item>
-<<<<<<< HEAD
           <a-row :gutter="12">
             <a-col :md="12" :lg="12">
               <a-form-item>
@@ -444,100 +304,24 @@
           </a-row>
           <a-form-item v-if="isVirtualRouterForAtLeastOneService">
             <tooltip-label slot="label" :title="$t('label.routeripv6')" :tooltip="apiParams.routeripv6.description"/>
-=======
-          <a-form-item :label="$t('label.startipv4')">
-            <span slot="label">
-              {{ $t('label.startipv4') }}
-              <a-tooltip :title="apiParams.startip.description">
-                <a-icon type="info-circle" />
-              </a-tooltip>
-            </span>
-            <a-input
-              v-decorator="['startipv4', {}]"
-              :placeholder="this.$t('label.startipv4')"/>
-          </a-form-item>
-          <a-form-item>
-            <span slot="label">
-              {{ $t('label.endipv4') }}
-              <a-tooltip :title="apiParams.endip.description">
-                <a-icon type="info-circle" />
-              </a-tooltip>
-            </span>
-            <a-input
-              v-decorator="['endipv4', {}]"
-              :placeholder="this.$t('label.endipv4')"/>
-          </a-form-item>
-          <a-form-item>
-            <span slot="label">
-              {{ $t('label.ip6gateway') }}
-              <a-tooltip :title="apiParams.ip6gateway.description">
-                <a-icon type="info-circle" />
-              </a-tooltip>
-            </span>
-            <a-input
-              v-decorator="['ip6gateway', {}]"
-              :placeholder="this.$t('label.ip6gateway')"/>
-          </a-form-item>
-          <a-form-item>
-            <span slot="label">
-              {{ $t('label.ip6cidr') }}
-              <a-tooltip :title="apiParams.ip6cidr.description">
-                <a-icon type="info-circle" />
-              </a-tooltip>
-            </span>
-            <a-input
-              v-decorator="['ip6cidr', {}]"
-              :placeholder="this.$t('label.ip6cidr')"/>
-          </a-form-item>
-          <a-form-item>
-            <span slot="label">
-              {{ $t('label.startipv6') }}
-              <a-tooltip :title="apiParams.startipv6.description">
-                <a-icon type="info-circle" />
-              </a-tooltip>
-            </span>
->>>>>>> 8680f7d9
             <a-input
               v-decorator="['routeripv6', {}]"
               :placeholder="this.$t('label.routeripv6')"/>
           </a-form-item>
           <a-form-item>
-<<<<<<< HEAD
-            <tooltip-label slot="label" :title="$t('label.networkdomain')" :tooltip="apiParams.networkdomain.description"/>
-=======
-            <span slot="label">
-              {{ $t('label.endipv6') }}
-              <a-tooltip :title="apiParams.endipv6.description">
-                <a-icon type="info-circle" />
-              </a-tooltip>
-            </span>
+            <tooltip-label slot="label" :title="$t('label.endipv6')" :tooltip="apiParams.endipv6.description"/>
             <a-input
               v-decorator="['endipv6', {}]"
               :placeholder="this.$t('label.endipv6')"/>
           </a-form-item>
           <a-form-item>
-            <span slot="label">
-              {{ $t('label.networkdomain') }}
-              <a-tooltip :title="apiParams.networkdomain.description">
-                <a-icon type="info-circle" />
-              </a-tooltip>
-            </span>
->>>>>>> 8680f7d9
+            <tooltip-label slot="label" :title="$t('label.networkdomain')" :tooltip="apiParams.networkdomain.description"/>
             <a-input
               v-decorator="['networkdomain', {}]"
               :placeholder="this.$t('label.networkdomain')"/>
           </a-form-item>
           <a-form-item>
-<<<<<<< HEAD
             <tooltip-label slot="label" :title="$t('label.hideipaddressusage')" :tooltip="apiParams.hideipaddressusage.description"/>
-=======
-            <span slot="label">
-              {{ $t('label.hideipaddressusage') }}
-              <a-tooltip :title="apiParams.hideipaddressusage.description" v-if="'hideipaddressusage' in apiParams">
-                <a-icon type="info-circle" />
-              </a-tooltip>
-            </span>
->>>>>>> 8680f7d9
             <a-switch v-decorator="['hideipaddressusage']" />
           </a-form-item>
           <div :span="24" class="action-button">
