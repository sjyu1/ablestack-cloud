// Licensed to the Apache Software Foundation (ASF) under one
// or more contributor license agreements.  See the NOTICE file
// distributed with this work for additional information
// regarding copyright ownership.  The ASF licenses this file
// to you under the Apache License, Version 2.0 (the
// "License"); you may not use this file except in compliance
// with the License.  You may obtain a copy of the License at
//
//   http://www.apache.org/licenses/LICENSE-2.0
//
// Unless required by applicable law or agreed to in writing,
// software distributed under the License is distributed on an
// "AS IS" BASIS, WITHOUT WARRANTIES OR CONDITIONS OF ANY
// KIND, either express or implied.  See the License for the
// specific language governing permissions and limitations
// under the License.

import {
  ApartmentOutlined,
  ApiOutlined,
  AppstoreAddOutlined,
  AppstoreOutlined,
  ArrowDownOutlined,
  ArrowUpOutlined,
  ArrowsAltOutlined,
  AuditOutlined,
  BankOutlined,
  BarChartOutlined,
  BarcodeOutlined,
  BarsOutlined,
  BellOutlined,
  BlockOutlined,
  BranchesOutlined,
  BookOutlined,
  BuildOutlined,
  BulbOutlined,
  BugOutlined,
  CalendarOutlined,
  CameraOutlined,
  CaretDownOutlined,
  CaretRightOutlined,
  CaretUpOutlined,
  CheckCircleOutlined,
  CheckCircleTwoTone,
  CheckOutlined,
  CheckSquareOutlined,
  CloseSquareOutlined,
  ClockCircleOutlined,
  CloseCircleOutlined,
  CloseCircleTwoTone,
  CloseOutlined,
  CloudDownloadOutlined,
  CloudOutlined,
  CloudServerOutlined,
  CloudUploadOutlined,
  ClusterOutlined,
  CloudSyncOutlined,
  CodeOutlined,
  CompassOutlined,
  ControlOutlined,
  CopyOutlined,
  CreditCardOutlined,
  DashboardOutlined,
  DatabaseOutlined,
  DeleteOutlined,
  DeleteTwoTone,
  DeploymentUnitOutlined,
  DesktopOutlined,
  DisconnectOutlined,
  DoubleLeftOutlined,
  DoubleRightOutlined,
  DownOutlined,
  DownloadOutlined,
  DiffOutlined,
  DragOutlined,
  EditOutlined,
  EnvironmentOutlined,
  ExclamationCircleOutlined,
  EyeInvisibleOutlined,
  EyeOutlined,
  FieldTimeOutlined,
  FileProtectOutlined,
  FilterOutlined,
  FilterTwoTone,
  FireOutlined,
  FlagOutlined,
  FolderAddOutlined,
  FolderOutlined,
  ForkOutlined,
  FormOutlined,
  ForwardOutlined,
  FullscreenOutlined,
  GatewayOutlined,
  GithubOutlined,
  GlobalOutlined,
  GoldOutlined,
<<<<<<< HEAD
  GroupOutlined,
=======
  GoogleOutlined,
>>>>>>> 2aa3f980
  HddOutlined,
  HomeOutlined,
  IdcardOutlined,
  ImportOutlined,
  InboxOutlined,
  InfoCircleOutlined,
  InteractionOutlined,
  KeyOutlined,
  LinkOutlined,
  LoadingOutlined,
  LockOutlined,
  LoginOutlined,
  LogoutOutlined,
  MailOutlined,
  MedicineBoxOutlined,
  MenuFoldOutlined,
  MenuUnfoldOutlined,
  MessageFilled,
  MessageOutlined,
  MinusCircleOutlined,
  MinusOutlined,
  MinusSquareOutlined,
  MobileOutlined,
  MoreOutlined,
  NotificationOutlined,
  NumberOutlined,
  OrderedListOutlined,
  PaperClipOutlined,
  PauseCircleOutlined,
  PictureOutlined,
  PieChartOutlined,
  PlayCircleOutlined,
  PlusCircleOutlined,
  PlusOutlined,
  PlusSquareOutlined,
  PoweroffOutlined,
  ProjectOutlined,
  QuestionCircleOutlined,
  ReadOutlined,
  ReconciliationOutlined,
  RedoOutlined,
  ReloadOutlined,
  RightCircleOutlined,
  RocketOutlined,
  SafetyCertificateOutlined,
  SafetyOutlined,
  SaveOutlined,
  ScheduleOutlined,
  ScissorOutlined,
  ScanOutlined,
  SearchOutlined,
  SettingOutlined,
  ShareAltOutlined,
  ShoppingOutlined,
  StopOutlined,
  SwapOutlined,
  SyncOutlined,
  TagOutlined,
  TeamOutlined,
  ThunderboltOutlined,
  ToolOutlined,
  TranslationOutlined,
  UndoOutlined,
  UsbOutlined,
  UserAddOutlined,
  UserDeleteOutlined,
  UsergroupDeleteOutlined,
  UserOutlined,
  UploadOutlined,
  WarningOutlined,
  WifiOutlined,
  ShopOutlined,
  LaptopOutlined,
  AreaChartOutlined,
  SolutionOutlined
} from '@ant-design/icons-vue'
import renderIcon from '@/utils/renderIcon'

export default {
  install: (app) => {
    app.component('ApartmentOutlined', ApartmentOutlined)
    app.component('ApiOutlined', ApiOutlined)
    app.component('AppstoreAddOutlined', AppstoreAddOutlined)
    app.component('AppstoreOutlined', AppstoreOutlined)
    app.component('ArrowDownOutlined', ArrowDownOutlined)
    app.component('ArrowUpOutlined', ArrowUpOutlined)
    app.component('ArrowsAltOutlined', ArrowsAltOutlined)
    app.component('AuditOutlined', AuditOutlined)
    app.component('BankOutlined', BankOutlined)
    app.component('BarChartOutlined', BarChartOutlined)
    app.component('BarcodeOutlined', BarcodeOutlined)
    app.component('BarsOutlined', BarsOutlined)
    app.component('BellOutlined', BellOutlined)
    app.component('BlockOutlined', BlockOutlined)
    app.component('BranchesOutlined', BranchesOutlined)
    app.component('BookOutlined', BookOutlined)
    app.component('BuildOutlined', BuildOutlined)
    app.component('BulbOutlined', BulbOutlined)
    app.component('BugOutlined', BugOutlined)
    app.component('CalendarOutlined', CalendarOutlined)
    app.component('CameraOutlined', CameraOutlined)
    app.component('CaretDownOutlined', CaretDownOutlined)
    app.component('CaretRightOutlined', CaretRightOutlined)
    app.component('CaretUpOutlined', CaretUpOutlined)
    app.component('CheckCircleOutlined', CheckCircleOutlined)
    app.component('CheckCircleTwoTone', CheckCircleTwoTone)
    app.component('CheckOutlined', CheckOutlined)
    app.component('CheckSquareOutlined', CheckSquareOutlined)
    app.component('CloseSquareOutlined', CloseSquareOutlined)
    app.component('ClockCircleOutlined', ClockCircleOutlined)
    app.component('CloseCircleOutlined', CloseCircleOutlined)
    app.component('CloseCircleTwoTone', CloseCircleTwoTone)
    app.component('CloseOutlined', CloseOutlined)
    app.component('CloudDownloadOutlined', CloudDownloadOutlined)
    app.component('CloudOutlined', CloudOutlined)
    app.component('CloudServerOutlined', CloudServerOutlined)
    app.component('CloudSyncOutlined', CloudSyncOutlined)
    app.component('CloudUploadOutlined', CloudUploadOutlined)
    app.component('ClusterOutlined', ClusterOutlined)
    app.component('CodeOutlined', CodeOutlined)
    app.component('ControlOutlined', ControlOutlined)
    app.component('CompassOutlined', CompassOutlined)
    app.component('CopyOutlined', CopyOutlined)
    app.component('CreditCardOutlined', CreditCardOutlined)
    app.component('DashboardOutlined', DashboardOutlined)
    app.component('DatabaseOutlined', DatabaseOutlined)
    app.component('DeleteOutlined', DeleteOutlined)
    app.component('DeleteTwoTone', DeleteTwoTone)
    app.component('DeploymentUnitOutlined', DeploymentUnitOutlined)
    app.component('DesktopOutlined', DesktopOutlined)
    app.component('DisconnectOutlined', DisconnectOutlined)
    app.component('DoubleLeftOutlined', DoubleLeftOutlined)
    app.component('DoubleRightOutlined', DoubleRightOutlined)
    app.component('DownOutlined', DownOutlined)
    app.component('DownloadOutlined', DownloadOutlined)
    app.component('DiffOutlined', DiffOutlined)
    app.component('DragOutlined', DragOutlined)
    app.component('EditOutlined', EditOutlined)
    app.component('EnvironmentOutlined', EnvironmentOutlined)
    app.component('ExclamationCircleOutlined', ExclamationCircleOutlined)
    app.component('EyeInvisibleOutlined', EyeInvisibleOutlined)
    app.component('EyeOutlined', EyeOutlined)
    app.component('FieldTimeOutlined', FieldTimeOutlined)
    app.component('FileProtectOutlined', FileProtectOutlined)
    app.component('FilterOutlined', FilterOutlined)
    app.component('FilterTwoTone', FilterTwoTone)
    app.component('FireOutlined', FireOutlined)
    app.component('FlagOutlined', FlagOutlined)
    app.component('FolderAddOutlined', FolderAddOutlined)
    app.component('FolderOutlined', FolderOutlined)
    app.component('ForkOutlined', ForkOutlined)
    app.component('FormOutlined', FormOutlined)
    app.component('ForwardOutlined', ForwardOutlined)
    app.component('FullscreenOutlined', FullscreenOutlined)
    app.component('GatewayOutlined', GatewayOutlined)
    app.component('GithubOutlined', GithubOutlined)
    app.component('GlobalOutlined', GlobalOutlined)
    app.component('GoldOutlined', GoldOutlined)
<<<<<<< HEAD
    app.component('GroupOutlined', GroupOutlined)
=======
    app.component('GoogleOutlined', GoogleOutlined)
>>>>>>> 2aa3f980
    app.component('HddOutlined', HddOutlined)
    app.component('HomeOutlined', HomeOutlined)
    app.component('IdcardOutlined', IdcardOutlined)
    app.component('ImportOutlined', ImportOutlined)
    app.component('InboxOutlined', InboxOutlined)
    app.component('InfoCircleOutlined', InfoCircleOutlined)
    app.component('InteractionOutlined', InteractionOutlined)
    app.component('KeyOutlined', KeyOutlined)
    app.component('LinkOutlined', LinkOutlined)
    app.component('LoadingOutlined', LoadingOutlined)
    app.component('LockOutlined', LockOutlined)
    app.component('LoginOutlined', LoginOutlined)
    app.component('LogoutOutlined', LogoutOutlined)
    app.component('MailOutlined', MailOutlined)
    app.component('MedicineBoxOutlined', MedicineBoxOutlined)
    app.component('MenuFoldOutlined', MenuFoldOutlined)
    app.component('MenuUnfoldOutlined', MenuUnfoldOutlined)
    app.component('MessageFilled', MessageFilled)
    app.component('MessageOutlined', MessageOutlined)
    app.component('MinusCircleOutlined', MinusCircleOutlined)
    app.component('MinusOutlined', MinusOutlined)
    app.component('MinusSquareOutlined', MinusSquareOutlined)
    app.component('MobileOutlined', MobileOutlined)
    app.component('MoreOutlined', MoreOutlined)
    app.component('NotificationOutlined', NotificationOutlined)
    app.component('NumberOutlined', NumberOutlined)
    app.component('OrderedListOutlined', OrderedListOutlined)
    app.component('PaperClipOutlined', PaperClipOutlined)
    app.component('PauseCircleOutlined', PauseCircleOutlined)
    app.component('PictureOutlined', PictureOutlined)
    app.component('PieChartOutlined', PieChartOutlined)
    app.component('PlayCircleOutlined', PlayCircleOutlined)
    app.component('PlusCircleOutlined', PlusCircleOutlined)
    app.component('PlusOutlined', PlusOutlined)
    app.component('PlusSquareOutlined', PlusSquareOutlined)
    app.component('PoweroffOutlined', PoweroffOutlined)
    app.component('ProjectOutlined', ProjectOutlined)
    app.component('QuestionCircleOutlined', QuestionCircleOutlined)
    app.component('ReadOutlined', ReadOutlined)
    app.component('ReconciliationOutlined', ReconciliationOutlined)
    app.component('RedoOutlined', RedoOutlined)
    app.component('ReloadOutlined', ReloadOutlined)
    app.component('RightCircleOutlined', RightCircleOutlined)
    app.component('RocketOutlined', RocketOutlined)
    app.component('SafetyCertificateOutlined', SafetyCertificateOutlined)
    app.component('SafetyOutlined', SafetyOutlined)
    app.component('SaveOutlined', SaveOutlined)
    app.component('ScheduleOutlined', ScheduleOutlined)
    app.component('ScanOutlined', ScanOutlined)
    app.component('ScissorOutlined', ScissorOutlined)
    app.component('SearchOutlined', SearchOutlined)
    app.component('SettingOutlined', SettingOutlined)
    app.component('ShareAltOutlined', ShareAltOutlined)
    app.component('ShoppingOutlined', ShoppingOutlined)
    app.component('StopOutlined', StopOutlined)
    app.component('SwapOutlined', SwapOutlined)
    app.component('SyncOutlined', SyncOutlined)
    app.component('TagOutlined', TagOutlined)
    app.component('TeamOutlined', TeamOutlined)
    app.component('ThunderboltOutlined', ThunderboltOutlined)
    app.component('ToolOutlined', ToolOutlined)
    app.component('TranslationOutlined', TranslationOutlined)
    app.component('UndoOutlined', UndoOutlined)
    app.component('UsbOutlined', UsbOutlined)
    app.component('UserAddOutlined', UserAddOutlined)
    app.component('UserDeleteOutlined', UserDeleteOutlined)
    app.component('UsergroupDeleteOutlined', UsergroupDeleteOutlined)
    app.component('UserOutlined', UserOutlined)
    app.component('UploadOutlined', UploadOutlined)
    app.component('WarningOutlined', WarningOutlined)
    app.component('WifiOutlined', WifiOutlined)
    app.component('ShopOutlined', ShopOutlined)
    app.component('LaptopOutlined', LaptopOutlined)
    app.component('AreaChartOutlined', AreaChartOutlined)
    app.component('SolutionOutlined', SolutionOutlined)
    app.component('renderIcon', renderIcon)
    app.component('SolutionOutlined', SolutionOutlined)
  }
}<|MERGE_RESOLUTION|>--- conflicted
+++ resolved
@@ -94,11 +94,8 @@
   GithubOutlined,
   GlobalOutlined,
   GoldOutlined,
-<<<<<<< HEAD
   GroupOutlined,
-=======
   GoogleOutlined,
->>>>>>> 2aa3f980
   HddOutlined,
   HomeOutlined,
   IdcardOutlined,
@@ -257,11 +254,8 @@
     app.component('GithubOutlined', GithubOutlined)
     app.component('GlobalOutlined', GlobalOutlined)
     app.component('GoldOutlined', GoldOutlined)
-<<<<<<< HEAD
     app.component('GroupOutlined', GroupOutlined)
-=======
     app.component('GoogleOutlined', GoogleOutlined)
->>>>>>> 2aa3f980
     app.component('HddOutlined', HddOutlined)
     app.component('HomeOutlined', HomeOutlined)
     app.component('IdcardOutlined', IdcardOutlined)
