--- conflicted
+++ resolved
@@ -123,11 +123,8 @@
   MoreOutlined,
   NotificationOutlined,
   NumberOutlined,
-<<<<<<< HEAD
   OneToOneOutlined,
-=======
   LaptopOutlined,
->>>>>>> 86709245
   OrderedListOutlined,
   PaperClipOutlined,
   PauseCircleOutlined,
@@ -289,11 +286,8 @@
     app.component('MoreOutlined', MoreOutlined)
     app.component('NotificationOutlined', NotificationOutlined)
     app.component('NumberOutlined', NumberOutlined)
-<<<<<<< HEAD
     app.component('OneToOneOutlined', OneToOneOutlined)
-=======
     app.component('LaptopOutlined', LaptopOutlined)
->>>>>>> 86709245
     app.component('OrderedListOutlined', OrderedListOutlined)
     app.component('PaperClipOutlined', PaperClipOutlined)
     app.component('PauseCircleOutlined', PauseCircleOutlined)
