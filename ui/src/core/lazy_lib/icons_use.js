// Licensed to the Apache Software Foundation (ASF) under one
// or more contributor license agreements.  See the NOTICE file
// distributed with this work for additional information
// regarding copyright ownership.  The ASF licenses this file
// to you under the Apache License, Version 2.0 (the
// "License"); you may not use this file except in compliance
// with the License.  You may obtain a copy of the License at
//
//   http://www.apache.org/licenses/LICENSE-2.0
//
// Unless required by applicable law or agreed to in writing,
// software distributed under the License is distributed on an
// "AS IS" BASIS, WITHOUT WARRANTIES OR CONDITIONS OF ANY
// KIND, either express or implied.  See the License for the
// specific language governing permissions and limitations
// under the License.

import {
  ApartmentOutlined,
  ApiOutlined,
  AppstoreAddOutlined,
  AppstoreOutlined,
  ArrowDownOutlined,
  ArrowUpOutlined,
  ArrowsAltOutlined,
  AuditOutlined,
  BankOutlined,
  BarChartOutlined,
  BarcodeOutlined,
  BarsOutlined,
  BellOutlined,
  BlockOutlined,
  BranchesOutlined,
  BookOutlined,
  BuildOutlined,
  BulbOutlined,
  BugOutlined,
  CalendarOutlined,
  CameraOutlined,
  CaretDownOutlined,
  CaretRightOutlined,
  CaretUpOutlined,
  CheckCircleOutlined,
  CheckCircleTwoTone,
  CheckOutlined,
  CheckSquareOutlined,
  ClockCircleOutlined,
  CloseCircleOutlined,
  CloseCircleTwoTone,
  CloseOutlined,
  CloudDownloadOutlined,
  CloudOutlined,
  CloudServerOutlined,
  CloudUploadOutlined,
  ClusterOutlined,
  CloudSyncOutlined,
  CodeOutlined,
  CompassOutlined,
  ControlOutlined,
  CopyOutlined,
  CreditCardOutlined,
  DashboardOutlined,
  DatabaseOutlined,
  DeleteOutlined,
  DeleteTwoTone,
  DeploymentUnitOutlined,
  DesktopOutlined,
  DisconnectOutlined,
  DoubleLeftOutlined,
  DoubleRightOutlined,
  DownOutlined,
  DownloadOutlined,
  DiffOutlined,
  DragOutlined,
  EditOutlined,
  EnvironmentOutlined,
  ExclamationCircleOutlined,
  EyeInvisibleOutlined,
  EyeOutlined,
  FileProtectOutlined,
  FilterOutlined,
  FilterTwoTone,
  FireOutlined,
  FlagOutlined,
  FolderAddOutlined,
  FolderOutlined,
  ForkOutlined,
  FormOutlined,
  ForwardOutlined,
  FullscreenOutlined,
  GatewayOutlined,
  GithubOutlined,
  GlobalOutlined,
  GoldOutlined,
  GroupOutlined,
  HddOutlined,
  HomeOutlined,
  IdcardOutlined,
  ImportOutlined,
  InboxOutlined,
  InfoCircleOutlined,
  InteractionOutlined,
  KeyOutlined,
  LinkOutlined,
  LoadingOutlined,
  LockOutlined,
  LoginOutlined,
  LogoutOutlined,
  MailOutlined,
  MedicineBoxOutlined,
  MenuFoldOutlined,
  MenuUnfoldOutlined,
  MessageFilled,
  MessageOutlined,
  MinusCircleOutlined,
  MinusOutlined,
  MinusSquareOutlined,
  MoreOutlined,
  NotificationOutlined,
  NumberOutlined,
  PaperClipOutlined,
  PauseCircleOutlined,
  PictureOutlined,
  PieChartOutlined,
  PlayCircleOutlined,
  PlusCircleOutlined,
  PlusOutlined,
  PlusSquareOutlined,
  PoweroffOutlined,
  ProjectOutlined,
  QuestionCircleOutlined,
  ReadOutlined,
  ReconciliationOutlined,
  RedoOutlined,
  ReloadOutlined,
  RightCircleOutlined,
  RocketOutlined,
  SafetyCertificateOutlined,
  SafetyOutlined,
  SaveOutlined,
  ScheduleOutlined,
  ScissorOutlined,
  SearchOutlined,
  SettingOutlined,
  ShareAltOutlined,
  ShoppingOutlined,
  StopOutlined,
  SwapOutlined,
  SyncOutlined,
  TagOutlined,
  TeamOutlined,
  ThunderboltOutlined,
  ToolOutlined,
  TranslationOutlined,
  UndoOutlined,
  UsbOutlined,
  UserAddOutlined,
  UserDeleteOutlined,
  UsergroupDeleteOutlined,
  UserOutlined,
  UploadOutlined,
  WifiOutlined,
<<<<<<< HEAD
  ShopOutlined,
  LaptopOutlined,
  AreaChartOutlined,
=======
>>>>>>> 69e158d7
  SolutionOutlined
} from '@ant-design/icons-vue'
import renderIcon from '@/utils/renderIcon'

export default {
  install: (app) => {
    app.component('ApartmentOutlined', ApartmentOutlined)
    app.component('ApiOutlined', ApiOutlined)
    app.component('AppstoreAddOutlined', AppstoreAddOutlined)
    app.component('AppstoreOutlined', AppstoreOutlined)
    app.component('ArrowDownOutlined', ArrowDownOutlined)
    app.component('ArrowUpOutlined', ArrowUpOutlined)
    app.component('ArrowsAltOutlined', ArrowsAltOutlined)
    app.component('AuditOutlined', AuditOutlined)
    app.component('BankOutlined', BankOutlined)
    app.component('BarChartOutlined', BarChartOutlined)
    app.component('BarcodeOutlined', BarcodeOutlined)
    app.component('BarsOutlined', BarsOutlined)
    app.component('BellOutlined', BellOutlined)
    app.component('BlockOutlined', BlockOutlined)
    app.component('BranchesOutlined', BranchesOutlined)
    app.component('BookOutlined', BookOutlined)
    app.component('BuildOutlined', BuildOutlined)
    app.component('BulbOutlined', BulbOutlined)
    app.component('BugOutlined', BugOutlined)
    app.component('CalendarOutlined', CalendarOutlined)
    app.component('CameraOutlined', CameraOutlined)
    app.component('CaretDownOutlined', CaretDownOutlined)
    app.component('CaretRightOutlined', CaretRightOutlined)
    app.component('CaretUpOutlined', CaretUpOutlined)
    app.component('CheckCircleOutlined', CheckCircleOutlined)
    app.component('CheckCircleTwoTone', CheckCircleTwoTone)
    app.component('CheckOutlined', CheckOutlined)
    app.component('CheckSquareOutlined', CheckSquareOutlined)
    app.component('ClockCircleOutlined', ClockCircleOutlined)
    app.component('CloseCircleOutlined', CloseCircleOutlined)
    app.component('CloseCircleTwoTone', CloseCircleTwoTone)
    app.component('CloseOutlined', CloseOutlined)
    app.component('CloudDownloadOutlined', CloudDownloadOutlined)
    app.component('CloudOutlined', CloudOutlined)
    app.component('CloudServerOutlined', CloudServerOutlined)
    app.component('CloudSyncOutlined', CloudSyncOutlined)
    app.component('CloudUploadOutlined', CloudUploadOutlined)
    app.component('ClusterOutlined', ClusterOutlined)
    app.component('CodeOutlined', CodeOutlined)
    app.component('ControlOutlined', ControlOutlined)
    app.component('CompassOutlined', CompassOutlined)
    app.component('CopyOutlined', CopyOutlined)
    app.component('CreditCardOutlined', CreditCardOutlined)
    app.component('DashboardOutlined', DashboardOutlined)
    app.component('DatabaseOutlined', DatabaseOutlined)
    app.component('DeleteOutlined', DeleteOutlined)
    app.component('DeleteTwoTone', DeleteTwoTone)
    app.component('DeploymentUnitOutlined', DeploymentUnitOutlined)
    app.component('DesktopOutlined', DesktopOutlined)
    app.component('DisconnectOutlined', DisconnectOutlined)
    app.component('DoubleLeftOutlined', DoubleLeftOutlined)
    app.component('DoubleRightOutlined', DoubleRightOutlined)
    app.component('DownOutlined', DownOutlined)
    app.component('DownloadOutlined', DownloadOutlined)
    app.component('DiffOutlined', DiffOutlined)
    app.component('DragOutlined', DragOutlined)
    app.component('EditOutlined', EditOutlined)
    app.component('EnvironmentOutlined', EnvironmentOutlined)
    app.component('ExclamationCircleOutlined', ExclamationCircleOutlined)
    app.component('EyeInvisibleOutlined', EyeInvisibleOutlined)
    app.component('EyeOutlined', EyeOutlined)
    app.component('FileProtectOutlined', FileProtectOutlined)
    app.component('FilterOutlined', FilterOutlined)
    app.component('FilterTwoTone', FilterTwoTone)
    app.component('FireOutlined', FireOutlined)
    app.component('FlagOutlined', FlagOutlined)
    app.component('FolderAddOutlined', FolderAddOutlined)
    app.component('FolderOutlined', FolderOutlined)
    app.component('ForkOutlined', ForkOutlined)
    app.component('FormOutlined', FormOutlined)
    app.component('ForwardOutlined', ForwardOutlined)
    app.component('FullscreenOutlined', FullscreenOutlined)
    app.component('GatewayOutlined', GatewayOutlined)
    app.component('GithubOutlined', GithubOutlined)
    app.component('GlobalOutlined', GlobalOutlined)
    app.component('GoldOutlined', GoldOutlined)
    app.component('GroupOutlined', GroupOutlined)
    app.component('HddOutlined', HddOutlined)
    app.component('HomeOutlined', HomeOutlined)
    app.component('IdcardOutlined', IdcardOutlined)
    app.component('ImportOutlined', ImportOutlined)
    app.component('InboxOutlined', InboxOutlined)
    app.component('InfoCircleOutlined', InfoCircleOutlined)
    app.component('InteractionOutlined', InteractionOutlined)
    app.component('KeyOutlined', KeyOutlined)
    app.component('LinkOutlined', LinkOutlined)
    app.component('LoadingOutlined', LoadingOutlined)
    app.component('LockOutlined', LockOutlined)
    app.component('LoginOutlined', LoginOutlined)
    app.component('LogoutOutlined', LogoutOutlined)
    app.component('MailOutlined', MailOutlined)
    app.component('MedicineBoxOutlined', MedicineBoxOutlined)
    app.component('MenuFoldOutlined', MenuFoldOutlined)
    app.component('MenuUnfoldOutlined', MenuUnfoldOutlined)
    app.component('MessageFilled', MessageFilled)
    app.component('MessageOutlined', MessageOutlined)
    app.component('MinusCircleOutlined', MinusCircleOutlined)
    app.component('MinusOutlined', MinusOutlined)
    app.component('MinusSquareOutlined', MinusSquareOutlined)
    app.component('MoreOutlined', MoreOutlined)
    app.component('NotificationOutlined', NotificationOutlined)
    app.component('NumberOutlined', NumberOutlined)
    app.component('PaperClipOutlined', PaperClipOutlined)
    app.component('PauseCircleOutlined', PauseCircleOutlined)
    app.component('PictureOutlined', PictureOutlined)
    app.component('PieChartOutlined', PieChartOutlined)
    app.component('PlayCircleOutlined', PlayCircleOutlined)
    app.component('PlusCircleOutlined', PlusCircleOutlined)
    app.component('PlusOutlined', PlusOutlined)
    app.component('PlusSquareOutlined', PlusSquareOutlined)
    app.component('PoweroffOutlined', PoweroffOutlined)
    app.component('ProjectOutlined', ProjectOutlined)
    app.component('QuestionCircleOutlined', QuestionCircleOutlined)
    app.component('ReadOutlined', ReadOutlined)
    app.component('ReconciliationOutlined', ReconciliationOutlined)
    app.component('RedoOutlined', RedoOutlined)
    app.component('ReloadOutlined', ReloadOutlined)
    app.component('RightCircleOutlined', RightCircleOutlined)
    app.component('RocketOutlined', RocketOutlined)
    app.component('SafetyCertificateOutlined', SafetyCertificateOutlined)
    app.component('SafetyOutlined', SafetyOutlined)
    app.component('SaveOutlined', SaveOutlined)
    app.component('ScheduleOutlined', ScheduleOutlined)
    app.component('ScissorOutlined', ScissorOutlined)
    app.component('SearchOutlined', SearchOutlined)
    app.component('SettingOutlined', SettingOutlined)
    app.component('ShareAltOutlined', ShareAltOutlined)
    app.component('ShoppingOutlined', ShoppingOutlined)
    app.component('StopOutlined', StopOutlined)
    app.component('SwapOutlined', SwapOutlined)
    app.component('SyncOutlined', SyncOutlined)
    app.component('TagOutlined', TagOutlined)
    app.component('TeamOutlined', TeamOutlined)
    app.component('ThunderboltOutlined', ThunderboltOutlined)
    app.component('ToolOutlined', ToolOutlined)
    app.component('TranslationOutlined', TranslationOutlined)
    app.component('UndoOutlined', UndoOutlined)
    app.component('UsbOutlined', UsbOutlined)
    app.component('UserAddOutlined', UserAddOutlined)
    app.component('UserDeleteOutlined', UserDeleteOutlined)
    app.component('UsergroupDeleteOutlined', UsergroupDeleteOutlined)
    app.component('UserOutlined', UserOutlined)
    app.component('UploadOutlined', UploadOutlined)
    app.component('WifiOutlined', WifiOutlined)
    app.component('ShopOutlined', ShopOutlined)
    app.component('LaptopOutlined', LaptopOutlined)
    app.component('AreaChartOutlined', AreaChartOutlined)
    app.component('SolutionOutlined', SolutionOutlined)
    app.component('renderIcon', renderIcon)
    app.component('SolutionOutlined', SolutionOutlined)
  }
}<|MERGE_RESOLUTION|>--- conflicted
+++ resolved
@@ -160,12 +160,9 @@
   UserOutlined,
   UploadOutlined,
   WifiOutlined,
-<<<<<<< HEAD
   ShopOutlined,
   LaptopOutlined,
   AreaChartOutlined,
-=======
->>>>>>> 69e158d7
   SolutionOutlined
 } from '@ant-design/icons-vue'
 import renderIcon from '@/utils/renderIcon'
