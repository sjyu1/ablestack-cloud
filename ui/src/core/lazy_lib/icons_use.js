// Licensed to the Apache Software Foundation (ASF) under one
// or more contributor license agreements.  See the NOTICE file
// distributed with this work for additional information
// regarding copyright ownership.  The ASF licenses this file
// to you under the Apache License, Version 2.0 (the
// "License"); you may not use this file except in compliance
// with the License.  You may obtain a copy of the License at
//
//   http://www.apache.org/licenses/LICENSE-2.0
//
// Unless required by applicable law or agreed to in writing,
// software distributed under the License is distributed on an
// "AS IS" BASIS, WITHOUT WARRANTIES OR CONDITIONS OF ANY
// KIND, either express or implied.  See the License for the
// specific language governing permissions and limitations
// under the License.

import {
  ApartmentOutlined,
  ApiOutlined,
  AppstoreOutlined,
  ArrowDownOutlined,
  ArrowUpOutlined,
  ArrowsAltOutlined,
  AuditOutlined,
  BankOutlined,
  BarcodeOutlined,
  BarsOutlined,
  BellOutlined,
  BlockOutlined,
  BranchesOutlined,
  BookOutlined,
  BuildOutlined,
  BulbOutlined,
  BugOutlined,
  CalendarOutlined,
  CameraOutlined,
  CaretDownOutlined,
  CaretRightOutlined,
  CaretUpOutlined,
  CheckCircleOutlined,
  CheckCircleTwoTone,
  CheckOutlined,
  CheckSquareOutlined,
  ClockCircleOutlined,
  CloseCircleOutlined,
  CloseCircleTwoTone,
  CloseOutlined,
  CloudDownloadOutlined,
  CloudOutlined,
  CloudUploadOutlined,
  ClusterOutlined,
  CodeOutlined,
  CompassOutlined,
  CopyOutlined,
  CreditCardOutlined,
  DashboardOutlined,
  DatabaseOutlined,
  DeleteOutlined,
  DeleteTwoTone,
  DeploymentUnitOutlined,
  DesktopOutlined,
  DisconnectOutlined,
  DoubleLeftOutlined,
  DoubleRightOutlined,
  DownOutlined,
  DownloadOutlined,
  DragOutlined,
  EditOutlined,
  EnvironmentOutlined,
  ExclamationCircleOutlined,
  EyeInvisibleOutlined,
  EyeOutlined,
  FileProtectOutlined,
  FilterOutlined,
  FilterTwoTone,
  FireOutlined,
  FlagOutlined,
  FolderAddOutlined,
  FolderOutlined,
  ForkOutlined,
  FormOutlined,
  ForwardOutlined,
  FullscreenOutlined,
  GatewayOutlined,
  GithubOutlined,
  GlobalOutlined,
  GoldOutlined,
  HddOutlined,
  HomeOutlined,
  IdcardOutlined,
  ImportOutlined,
  InboxOutlined,
  InfoCircleOutlined,
  InteractionOutlined,
  KeyOutlined,
  LinkOutlined,
  LoadingOutlined,
  LockOutlined,
  LoginOutlined,
  LogoutOutlined,
  MailOutlined,
  MedicineBoxOutlined,
  MenuFoldOutlined,
  MenuUnfoldOutlined,
  MessageFilled,
  MessageOutlined,
  MinusCircleOutlined,
  MinusOutlined,
  MinusSquareOutlined,
  MoreOutlined,
  NotificationOutlined,
  NumberOutlined,
  PaperClipOutlined,
  PauseCircleOutlined,
  PictureOutlined,
  PieChartOutlined,
  PlayCircleOutlined,
  PlusCircleOutlined,
  PlusOutlined,
  PlusSquareOutlined,
  PoweroffOutlined,
  ProjectOutlined,
  QuestionCircleOutlined,
  ReadOutlined,
  ReconciliationOutlined,
  RedoOutlined,
  ReloadOutlined,
  RightCircleOutlined,
  RocketOutlined,
  SafetyCertificateOutlined,
  SafetyOutlined,
  SaveOutlined,
  ScheduleOutlined,
  ScissorOutlined,
  SearchOutlined,
  SettingOutlined,
  ShareAltOutlined,
  ShoppingOutlined,
  StopOutlined,
  SwapOutlined,
  SyncOutlined,
  TagOutlined,
  TeamOutlined,
  ThunderboltOutlined,
  ToolOutlined,
  TranslationOutlined,
  UndoOutlined,
  UsbOutlined,
  UserAddOutlined,
  UserOutlined,
  UploadOutlined,
  WifiOutlined,
  CloudServerOutlined,
  ShopOutlined,
  LaptopOutlined,
  AreaChartOutlined,
  SolutionOutlined
} from '@ant-design/icons-vue'
import renderIcon from '@/utils/renderIcon'

export default {
  install: (app) => {
    app.component('ApartmentOutlined', ApartmentOutlined)
    app.component('ApiOutlined', ApiOutlined)
    app.component('AppstoreOutlined', AppstoreOutlined)
    app.component('ArrowDownOutlined', ArrowDownOutlined)
    app.component('ArrowUpOutlined', ArrowUpOutlined)
    app.component('ArrowsAltOutlined', ArrowsAltOutlined)
    app.component('AuditOutlined', AuditOutlined)
    app.component('BankOutlined', BankOutlined)
    app.component('BarcodeOutlined', BarcodeOutlined)
    app.component('BarsOutlined', BarsOutlined)
    app.component('BellOutlined', BellOutlined)
    app.component('BlockOutlined', BlockOutlined)
    app.component('BranchesOutlined', BranchesOutlined)
    app.component('BookOutlined', BookOutlined)
    app.component('BuildOutlined', BuildOutlined)
    app.component('BulbOutlined', BulbOutlined)
    app.component('BugOutlined', BugOutlined)
    app.component('CalendarOutlined', CalendarOutlined)
    app.component('CameraOutlined', CameraOutlined)
    app.component('CaretDownOutlined', CaretDownOutlined)
    app.component('CaretRightOutlined', CaretRightOutlined)
    app.component('CaretUpOutlined', CaretUpOutlined)
    app.component('CheckCircleOutlined', CheckCircleOutlined)
    app.component('CheckCircleTwoTone', CheckCircleTwoTone)
    app.component('CheckOutlined', CheckOutlined)
    app.component('CheckSquareOutlined', CheckSquareOutlined)
    app.component('ClockCircleOutlined', ClockCircleOutlined)
    app.component('CloseCircleOutlined', CloseCircleOutlined)
    app.component('CloseCircleTwoTone', CloseCircleTwoTone)
    app.component('CloseOutlined', CloseOutlined)
    app.component('CloudDownloadOutlined', CloudDownloadOutlined)
    app.component('CloudOutlined', CloudOutlined)
    app.component('CloudUploadOutlined', CloudUploadOutlined)
    app.component('ClusterOutlined', ClusterOutlined)
    app.component('CodeOutlined', CodeOutlined)
    app.component('CompassOutlined', CompassOutlined)
    app.component('CopyOutlined', CopyOutlined)
    app.component('CreditCardOutlined', CreditCardOutlined)
    app.component('DashboardOutlined', DashboardOutlined)
    app.component('DatabaseOutlined', DatabaseOutlined)
    app.component('DeleteOutlined', DeleteOutlined)
    app.component('DeleteTwoTone', DeleteTwoTone)
    app.component('DeploymentUnitOutlined', DeploymentUnitOutlined)
    app.component('DesktopOutlined', DesktopOutlined)
    app.component('DisconnectOutlined', DisconnectOutlined)
    app.component('DoubleLeftOutlined', DoubleLeftOutlined)
    app.component('DoubleRightOutlined', DoubleRightOutlined)
    app.component('DownOutlined', DownOutlined)
    app.component('DownloadOutlined', DownloadOutlined)
    app.component('DragOutlined', DragOutlined)
    app.component('EditOutlined', EditOutlined)
    app.component('EnvironmentOutlined', EnvironmentOutlined)
    app.component('ExclamationCircleOutlined', ExclamationCircleOutlined)
    app.component('EyeInvisibleOutlined', EyeInvisibleOutlined)
    app.component('EyeOutlined', EyeOutlined)
    app.component('FileProtectOutlined', FileProtectOutlined)
    app.component('FilterOutlined', FilterOutlined)
    app.component('FilterTwoTone', FilterTwoTone)
    app.component('FireOutlined', FireOutlined)
    app.component('FlagOutlined', FlagOutlined)
    app.component('FolderAddOutlined', FolderAddOutlined)
    app.component('FolderOutlined', FolderOutlined)
    app.component('ForkOutlined', ForkOutlined)
    app.component('FormOutlined', FormOutlined)
    app.component('ForwardOutlined', ForwardOutlined)
    app.component('FullscreenOutlined', FullscreenOutlined)
    app.component('GatewayOutlined', GatewayOutlined)
    app.component('GithubOutlined', GithubOutlined)
    app.component('GlobalOutlined', GlobalOutlined)
    app.component('GoldOutlined', GoldOutlined)
    app.component('HddOutlined', HddOutlined)
    app.component('HomeOutlined', HomeOutlined)
    app.component('IdcardOutlined', IdcardOutlined)
    app.component('ImportOutlined', ImportOutlined)
    app.component('InboxOutlined', InboxOutlined)
    app.component('InfoCircleOutlined', InfoCircleOutlined)
    app.component('InteractionOutlined', InteractionOutlined)
    app.component('KeyOutlined', KeyOutlined)
    app.component('LinkOutlined', LinkOutlined)
    app.component('LoadingOutlined', LoadingOutlined)
    app.component('LockOutlined', LockOutlined)
    app.component('LoginOutlined', LoginOutlined)
    app.component('LogoutOutlined', LogoutOutlined)
    app.component('MailOutlined', MailOutlined)
    app.component('MedicineBoxOutlined', MedicineBoxOutlined)
    app.component('MenuFoldOutlined', MenuFoldOutlined)
    app.component('MenuUnfoldOutlined', MenuUnfoldOutlined)
    app.component('MessageFilled', MessageFilled)
    app.component('MessageOutlined', MessageOutlined)
    app.component('MinusCircleOutlined', MinusCircleOutlined)
    app.component('MinusOutlined', MinusOutlined)
    app.component('MinusSquareOutlined', MinusSquareOutlined)
    app.component('MoreOutlined', MoreOutlined)
    app.component('NotificationOutlined', NotificationOutlined)
    app.component('NumberOutlined', NumberOutlined)
    app.component('PaperClipOutlined', PaperClipOutlined)
    app.component('PauseCircleOutlined', PauseCircleOutlined)
    app.component('PictureOutlined', PictureOutlined)
    app.component('PieChartOutlined', PieChartOutlined)
    app.component('PlayCircleOutlined', PlayCircleOutlined)
    app.component('PlusCircleOutlined', PlusCircleOutlined)
    app.component('PlusOutlined', PlusOutlined)
    app.component('PlusSquareOutlined', PlusSquareOutlined)
    app.component('PoweroffOutlined', PoweroffOutlined)
    app.component('ProjectOutlined', ProjectOutlined)
    app.component('QuestionCircleOutlined', QuestionCircleOutlined)
    app.component('ReadOutlined', ReadOutlined)
    app.component('ReconciliationOutlined', ReconciliationOutlined)
    app.component('RedoOutlined', RedoOutlined)
    app.component('ReloadOutlined', ReloadOutlined)
    app.component('RightCircleOutlined', RightCircleOutlined)
    app.component('RocketOutlined', RocketOutlined)
    app.component('SafetyCertificateOutlined', SafetyCertificateOutlined)
    app.component('SafetyOutlined', SafetyOutlined)
    app.component('SaveOutlined', SaveOutlined)
    app.component('ScheduleOutlined', ScheduleOutlined)
    app.component('ScissorOutlined', ScissorOutlined)
    app.component('SearchOutlined', SearchOutlined)
    app.component('SettingOutlined', SettingOutlined)
    app.component('ShareAltOutlined', ShareAltOutlined)
    app.component('ShoppingOutlined', ShoppingOutlined)
    app.component('StopOutlined', StopOutlined)
    app.component('SwapOutlined', SwapOutlined)
    app.component('SyncOutlined', SyncOutlined)
    app.component('TagOutlined', TagOutlined)
    app.component('TeamOutlined', TeamOutlined)
    app.component('ThunderboltOutlined', ThunderboltOutlined)
    app.component('ToolOutlined', ToolOutlined)
    app.component('TranslationOutlined', TranslationOutlined)
    app.component('UndoOutlined', UndoOutlined)
    app.component('UsbOutlined', UsbOutlined)
    app.component('UserAddOutlined', UserAddOutlined)
    app.component('UserOutlined', UserOutlined)
    app.component('UploadOutlined', UploadOutlined)
    app.component('WifiOutlined', WifiOutlined)
<<<<<<< HEAD
    app.component('CloudServerOutlined', CloudServerOutlined)
    app.component('ShopOutlined', ShopOutlined)
    app.component('LaptopOutlined', LaptopOutlined)
    app.component('AreaChartOutlined', AreaChartOutlined)
    app.component('SolutionOutlined', SolutionOutlined)
=======
    app.component('renderIcon', renderIcon)
>>>>>>> 5ab43092
  }
}<|MERGE_RESOLUTION|>--- conflicted
+++ resolved
@@ -296,14 +296,11 @@
     app.component('UserOutlined', UserOutlined)
     app.component('UploadOutlined', UploadOutlined)
     app.component('WifiOutlined', WifiOutlined)
-<<<<<<< HEAD
     app.component('CloudServerOutlined', CloudServerOutlined)
     app.component('ShopOutlined', ShopOutlined)
     app.component('LaptopOutlined', LaptopOutlined)
     app.component('AreaChartOutlined', AreaChartOutlined)
     app.component('SolutionOutlined', SolutionOutlined)
-=======
     app.component('renderIcon', renderIcon)
->>>>>>> 5ab43092
   }
 }