// Licensed to the Apache Software Foundation (ASF) under one
// or more contributor license agreements.  See the NOTICE file
// distributed with this work for additional information
// regarding copyright ownership.  The ASF licenses this file
// to you under the Apache License, Version 2.0 (the
// "License"); you may not use this file except in compliance
// with the License.  You may obtain a copy of the License at
//
//   http://www.apache.org/licenses/LICENSE-2.0
//
// Unless required by applicable law or agreed to in writing,
// software distributed under the License is distributed on an
// "AS IS" BASIS, WITHOUT WARRANTIES OR CONDITIONS OF ANY
// KIND, either express or implied.  See the License for the
// specific language governing permissions and limitations
// under the License.

<template>
  <div>
    <a-affix v-if="this.$store.getters.shutdownTriggered" >
      <a-alert :message="$t('message.shutdown.triggered')" type="error" banner :showIcon="false" class="shutdownHeader" />
    </a-affix>
    <a-layout class="layout" :class="[device]">
      <a-affix style="z-index: 200" :offsetTop="this.$store.getters.shutdownTriggered ? 25 : 0">
        <template v-if="isSideMenu()">
          <a-drawer
            v-if="isMobile()"
            :wrapClassName="'drawer-sider ' + navTheme"
            :closable="false"
            :visible="collapsed"
            placement="left"
            @close="() => this.collapsed = false"
          >
            <side-menu
              :menus="menus"
              :theme="navTheme"
              :collapsed="false"
              :collapsible="true"
              mode="inline"
              @menuSelect="menuSelect"></side-menu>
          </a-drawer>
          <side-menu
            v-else
            mode="inline"
            :menus="menus"
            :theme="navTheme"
            :collapsed="collapsed"
            :collapsible="true"></side-menu>
        </template>
        <template v-else>
          <a-drawer
            v-if="isMobile()"
            :wrapClassName="'drawer-sider ' + navTheme"
            placement="left"
            @close="() => this.collapsed = false"
            :closable="false"
            :visible="collapsed"
          >
            <side-menu
              :menus="menus"
              :theme="navTheme"
              :collapsed="false"
              :collapsible="true"
              mode="inline"
              @menuSelect="menuSelect"></side-menu>
          </a-drawer>
        </template>

        <drawer :visible="showSetting" placement="right" v-if="isAdmin && (isDevelopmentMode || allowSettingTheme)">
          <template #handler>
            <a-button type="primary" size="large">
              <close-outlined v-if="showSetting" />
              <setting-outlined v-else />
            </a-button>
          </template>
          <template #drawer>
            <setting :visible="showSetting" />
          </template>
        </drawer>

      </a-affix>

      <a-layout :class="[layoutMode, `content-width-${contentWidth}`]" :style="{ paddingLeft: contentPaddingLeft, minHeight: '100vh' }">
        <!-- layout header -->
        <a-affix style="z-index: 100">
          <global-header
            :style="this.$store.getters.shutdownTriggered ? 'margin-top: 25px;' : null"
            :mode="layoutMode"
            :menus="menus"
            :theme="navTheme"
            :collapsed="collapsed"
            :device="device"
            @toggle="toggle"
          />
        </a-affix>

        <a-button
          v-if="showClear"
          type="default"
          size="small"
          class="button-clear-notification"
          @click="onClearNotification">{{ $t('label.clear.notification') }}</a-button>

        <!-- layout content -->
        <a-layout-content
        class="layout-content"
        :class="{'is-header-fixed': fixedHeader}">
          <slot></slot>
        </a-layout-content>

        <!-- layout footer -->
        <a-layout-footer style="padding: 0">
          <global-footer />
        </a-layout-footer>
      </a-layout>
    </a-layout>
  </div>
</template>

<script>
import SideMenu from '@/components/menu/SideMenu'
import GlobalHeader from '@/components/page/GlobalHeader'
import GlobalFooter from '@/components/page/GlobalFooter'
import { triggerWindowResizeEvent } from '@/utils/util'
import { mapState, mapActions } from 'vuex'
import { mixin, mixinDevice } from '@/utils/mixin.js'
import { isAdmin } from '@/role'
import { api } from '@/api'
import Drawer from '@/components/widgets/Drawer'
import Setting from '@/components/view/Setting.vue'

export default {
  name: 'GlobalLayout',
  components: {
    SideMenu,
    GlobalHeader,
    GlobalFooter,
    Drawer,
    Setting
  },
  mixins: [mixin, mixinDevice],
  data () {
    return {
      collapsed: false,
      menus: [],
      showSetting: false,
      showClear: false
    }
  },
  computed: {
    ...mapState({
      mainMenu: state => state.permission.addRouters
    }),
    isAdmin () {
      return isAdmin()
    },
    isDevelopmentMode () {
      return process.env.NODE_ENV === 'development'
    },
    allowSettingTheme () {
      return this.$config.allowSettingTheme
    },
    contentPaddingLeft () {
      if (!this.fixSidebar || this.isMobile()) {
        return '0'
      }
      if (this.sidebarOpened) {
        return '256px'
      }
      return '80px'
    }
  },
  watch: {
    sidebarOpened (val) {
      this.collapsed = !val
    },
    mainMenu (newMenu) {
      this.menus = newMenu.find((item) => item.path === '/').children
    },
    '$store.getters.darkMode' (darkMode) {
      if (darkMode) {
        document.body.classList.add('dark-mode')
      } else {
        document.body.classList.remove('dark-mode')
      }
    },
    '$store.getters.countNotify' (countNotify) {
      this.showClear = false
      if (countNotify && countNotify > 0) {
        this.showClear = true
      }
    }
  },
  provide: function () {
    return {
      parentToggleSetting: this.toggleSetting
    }
  },
  created () {
    this.menus = this.mainMenu.find((item) => item.path === '/').children
    this.collapsed = !this.sidebarOpened
<<<<<<< HEAD
    this.timer = setInterval(this.checkShutdown, 5000)
=======
    const readyForShutdownPollingJob = setInterval(this.checkShutdown, 5000)
    this.$store.commit('SET_READY_FOR_SHUTDOWN_POLLING_JOB', readyForShutdownPollingJob)
>>>>>>> 8a34afa8
  },
  mounted () {
    const layoutMode = this.$config.theme['@layout-mode'] || 'light'
    this.$store.dispatch('SetDarkMode', (layoutMode === 'dark'))
    if (layoutMode === 'dark') {
      document.body.classList.add('dark-mode')
    }
    const userAgent = navigator.userAgent
    if (userAgent.indexOf('Edge') > -1) {
      this.$nextTick(() => {
        this.collapsed = !this.collapsed
        setTimeout(() => {
          this.collapsed = !this.collapsed
        }, 16)
      })
    }
    const countNotify = this.$store.getters.countNotify
    this.showClear = false
    if (countNotify && countNotify > 0) {
      this.showClear = true
    }
  },
  beforeUnmount () {
    clearInterval(this.timer)
    document.body.classList.remove('dark')
  },
  methods: {
    ...mapActions(['setSidebar']),
    toggle () {
      this.collapsed = !this.collapsed
      this.setSidebar(!this.collapsed)
      triggerWindowResizeEvent()
    },
    paddingCalc () {
      let left = ''
      if (this.sidebarOpened) {
        left = this.isDesktop() ? '256px' : '80px'
      } else {
        left = this.isMobile() ? '0' : (this.fixSidebar ? '80px' : '0')
      }
      return left
    },
    menuSelect () {
      if (!this.isDesktop()) {
        this.collapsed = false
      }
    },
    toggleSetting (showSetting) {
      this.showSetting = showSetting
    },
    onClearNotification () {
      this.$notification.destroy()
      this.$store.commit('SET_COUNT_NOTIFY', 0)
    },
    checkShutdown () {
      api('readyForShutdown', {}).then(json => {
        this.$store.dispatch('SetShutdownTriggered', json.readyforshutdownresponse.readyforshutdown.shutdowntriggered || false)
      })
    }
  }
}
</script>

<style lang="less">
.layout-content {
  &.is-header-fixed {
    margin: 78px 12px 0;
  }
}

// Todo try to get this rules scoped
.ant-drawer.drawer-sider {
  .sider {
    box-shadow: none;
  }

  &.dark {
    .ant-drawer-content {
      background-color: rgb(0, 21, 41);
      max-width: 256px;
    }

    .ant-drawer-content-wrapper {
      width: 256px !important;;
    }
  }

  &.light {
    box-shadow: none;

    .ant-drawer-content {
      background-color: #fff;
      max-width: 256px;
    }

    .ant-drawer-content-wrapper {
      width: 256px !important;
    }
  }

  .ant-drawer-body {
    padding: 0;
  }
}

.shutdownHeader {
  font-weight: bold;
  height: 25px;
  text-align: center;
  padding: 0px;
  margin: 0px;
  width: 100vw;
  position: absolute;
}

</style><|MERGE_RESOLUTION|>--- conflicted
+++ resolved
@@ -199,12 +199,9 @@
   created () {
     this.menus = this.mainMenu.find((item) => item.path === '/').children
     this.collapsed = !this.sidebarOpened
-<<<<<<< HEAD
     this.timer = setInterval(this.checkShutdown, 5000)
-=======
     const readyForShutdownPollingJob = setInterval(this.checkShutdown, 5000)
     this.$store.commit('SET_READY_FOR_SHUTDOWN_POLLING_JOB', readyForShutdownPollingJob)
->>>>>>> 8a34afa8
   },
   mounted () {
     const layoutMode = this.$config.theme['@layout-mode'] || 'light'
