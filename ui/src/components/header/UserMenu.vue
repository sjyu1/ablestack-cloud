--- conflicted
+++ resolved
@@ -38,7 +38,6 @@
         <span>{{ nickname() }}</span>
       </span>
       <template #overlay>
-<<<<<<< HEAD
         <a-menu class="user-menu-wrapper">
           <router-link :to="{ path: '/accountuser/' + $store.getters.userInfo.id }">
             <a-menu-item class="user-menu-item" key="0">
@@ -72,27 +71,6 @@
               <span class="user-menu-item-name">{{ $t('label.logout') }}</span>
             </a-menu-item>
           </a>
-=======
-        <a-menu class="user-menu-wrapper" @click="handleClickMenu">
-          <a-menu-item class="user-menu-item" key="profile">
-            <UserOutlined class="user-menu-item-icon" />
-            <span class="user-menu-item-name">{{ $t('label.profilename') }}</span>
-          </a-menu-item>
-          <a-menu-item class="user-menu-item" key="timezone">
-            <ClockCircleOutlined class="user-menu-item-icon" />
-            <span class="user-menu-item-name" style="margin-right: 5px">{{ $t('label.use.local.timezone') }}</span>
-            <a-switch :checked="$store.getters.usebrowsertimezone" />
-          </a-menu-item>
-          <a-menu-item class="user-menu-item" key="document">
-            <QuestionCircleOutlined class="user-menu-item-icon" />
-            <span class="user-menu-item-name">{{ $t('label.help') }}</span>
-          </a-menu-item>
-          <a-menu-divider/>
-          <a-menu-item class="user-menu-item" key="logout">
-            <LogoutOutlined class="user-menu-item-icon" />
-            <span class="user-menu-item-name">{{ $t('label.logout') }}</span>
-          </a-menu-item>
->>>>>>> 5fa9b8f6
         </a-menu>
       </template>
     </a-dropdown>
