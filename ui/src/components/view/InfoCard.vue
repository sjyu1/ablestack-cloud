// Licensed to the Apache Software Foundation (ASF) under one
// or more contributor license agreements.  See the NOTICE file
// distributed with this work for additional information
// regarding copyright ownership.  The ASF licenses this file
// to you under the Apache License, Version 2.0 (the
// "License"); you may not use this file except in compliance
// with the License.  You may obtain a copy of the License at
//
//   http://www.apache.org/licenses/LICENSE-2.0
//
// Unless required by applicable law or agreed to in writing,
// software distributed under the License is distributed on an
// "AS IS" BASIS, WITHOUT WARRANTIES OR CONDITIONS OF ANY
// KIND, either express or implied.  See the License for the
// specific language governing permissions and limitations
// under the License.
// $message.success(`${$t('label.copied.clipboard')} : ${name}`)
<template>
  <a-spin :spinning="loading">
    <a-card class="spin-content" :bordered="bordered" :title="title">
      <div>
        <div class="resource-details">
          <div class="resource-details__name">
            <div
              class="avatar"
              @click="showUploadModal(true)"
              v-clipboard:copy="name" >
              <upload-resource-icon v-if="'uploadResourceIcon' in $store.getters.apis" :visible="showUpload" :resource="resource" @handle-close="showUpload(false)"/>
              <div class="ant-upload-preview" v-if="$showIcon() && !$route.path.includes('zones')">
                <edit-outlined class="upload-icon"/>
              </div>
              <slot name="avatar">
                <span v-if="(resource.icon && resource.icon.base64image || images.template || images.iso || resourceIcon) && !['router', 'systemvm', 'volume'].includes($route.path.split('/')[1])">
                  <resource-icon :image="getImage(resource.icon && resource.icon.base64image || images.template || images.iso || resourceIcon)" size="4x" style="margin-right: 5px"/>
                </span>
                <span v-else>
                  <os-logo v-if="resource.ostypeid || resource.ostypename" :osId="resource.ostypeid" :osName="resource.ostypename" size="4x" @update-osname="setResourceOsType"/>
                  <render-icon v-else-if="typeof $route.meta.icon ==='string'" style="font-size: 36px" :icon="$route.meta.icon" />
                  <render-icon v-else style="font-size: 36px" :svgIcon="$route.meta.icon" />
                </span>
              </slot>
            </div>
            <slot name="name">
              <div v-if="['USER.LOGIN', 'USER.LOGOUT', 'ROUTER.HEALTH.CHECKS', 'FIREWALL.CLOSE', 'ALERT.SERVICE.DOMAINROUTER'].includes(resource.name)">{{ $t(resource.name.toLowerCase()) }}</div>
              <div v-else>
                <h4 class="name">
                  {{ name }}
                </h4>
              </div>
            </slot>
          </div>
          <slot name="actions">
            <div class="tags">
              <a-tag v-if="resource.instancename">
                {{ resource.instancename }}
              </a-tag>
              <a-tag v-if="resource.type">
                <span v-if="['USER.LOGIN', 'USER.LOGOUT', 'ROUTER.HEALTH.CHECKS', 'FIREWALL.CLOSE', 'ALERT.SERVICE.DOMAINROUTER'].includes(resource.type)">{{ $t(resource.type.toLowerCase()) }}</span>
                <span v-else>
                  {{ resource.type }}
                </span>
              </a-tag>
              <a-tag v-if="resource.issourcenat">
                {{ $t('label.issourcenat') }}
              </a-tag>
              <a-tag v-if="resource.broadcasturi">
                {{ resource.broadcasturi }}
              </a-tag>
              <a-tag v-if="resource.hypervisor">
                {{ resource.hypervisor }}
              </a-tag>
              <a-tag v-if="resource.haenable">
                {{ $t('label.haenable') }}
              </a-tag>
              <a-tag v-if="resource.isdynamicallyscalable">
                {{ $t('label.isdynamicallyscalable') }}
              </a-tag>
              <a-tag v-if="resource.scope">
                {{ resource.scope }}
              </a-tag>
              <a-tag v-if="resource.version">
                {{ resource.version }}
              </a-tag>
              <a-tag v-if="resource.internetprotocol && ['IPv6', 'DualStack'].includes(resource.internetprotocol)">
                {{ resource.internetprotocol ? $t('label.ip.v4.v6') : resource.internetprotocol }}
              </a-tag>
              <a-tag v-if="resource.archived" :color="this.$config.theme['@warning-color']">
                {{ $t('label.archived') }}
              </a-tag>
              <a-tooltip placement="right" >
                <template #title>
                  <span>{{ $t('label.view.console') }}</span>
                </template>
                <console
                  style="margin-top: -5px;"
                  :resource="resource"
                  size="default"
                  v-if="resource.id"
                />
              </a-tooltip>
              <a-tooltip placement="right" >
                <template #title>
                  <span>{{ $t('label.copy.consoleurl') }}</span>
                </template>
                <console
                  copyUrlToClipboard
                  style="margin-top: -5px;"
                  :resource="resource"
                  size="default"
                  v-if="resource.id"
                />
              </a-tooltip>
            </div>
          </slot>
        </div>

        <a-divider/>

        <div class="resource-detail-item" v-if="(resource.state || resource.status) && $route.meta.name !== 'zone'">
          <div class="resource-detail-item__label">{{ $t('label.status') }}</div>
          <div class="resource-detail-item__details">
            <status class="status" :text="resource.state || resource.status" displayText/>
          </div>
        </div>
        <div class="resource-detail-item" v-if="resource.allocationstate">
          <div class="resource-detail-item__label">{{ $t('label.allocationstate') }}</div>
          <div class="resource-detail-item__details">
            <status class="status" :text="resource.allocationstate" displayText/>
          </div>
        </div>
        <div class="resource-detail-item" v-if="resource.resourcestate">
          <div class="resource-detail-item__label">{{ $t('label.resourcestate') }}</div>
          <div class="resource-detail-item__details">
            <status class="status" :text="resource.resourcestate" displayText/>
          </div>
        </div>

        <div class="resource-detail-item" v-if="resource.id">
          <div class="resource-detail-item__label">{{ $t('label.id') }}</div>
          <div class="resource-detail-item__details">
            <tooltip-button
              tooltipPlacement="top"
              :tooltip="$t('label.copyid')"
              icon="barcode-outlined"
              type="dashed"
              size="small"
              :copyResource="String(resource.id)"
              @onClick="$message.success($t('label.copied.clipboard'))" />
            <span style="margin-left: 10px;"><copy-label :label="resource.id" /></span>
          </div>
        </div>
        <div class="resource-detail-item" v-if="resource.ostypename && resource.ostypeid">
          <div class="resource-detail-item__label">{{ $t('label.ostypename') }}</div>
          <div class="resource-detail-item__details">
            <span v-if="resource.icon && resource.icon.base64image || images.template || images.iso">
              <resource-icon :image="getImage(images.template || images.iso)" size="1x" style="margin-right: 5px"/>
            </span>
            <os-logo v-else :osId="resource.ostypeid" :osName="resource.ostypename" size="lg" style="margin-left: -1px" />
            <span style="margin-left: 8px">{{ resource.ostypename }}</span>
          </div>
        </div>
        <div class="resource-detail-item" v-if="resource.ipaddress">
          <div class="resource-detail-item__label">{{ $t('label.ip') }}</div>
          <div class="resource-detail-item__details">
            <environment-outlined
              @click="$message.success(`${$t('label.copied.clipboard')} : ${ ipaddress }`)"
              v-clipboard:copy="ipaddress" />
            <router-link v-if="!isStatic && resource.ipaddressid" :to="{ path: '/publicip/' + resource.ipaddressid }">
              <copy-label :label="ipaddress" />
            </router-link>
            <span v-else>
              <span v-if="ipaddress.includes(',')">
                <span
                v-for="(value, index) in ipaddress.split(',')"
                :key="index">
                  <copy-label :label="value" /><br/>
                </span>
              </span>
              <span v-else>
                <copy-label :label="ipaddress" />
              </span>
            </span>
          </div>
        </div>
        <div class="resource-detail-item" v-if="('cpunumber' in resource && 'cpuspeed' in resource) || resource.cputotal">
          <div class="resource-detail-item__label">{{ $t('label.cpu') }}</div>
          <div class="resource-detail-item__details">
            <appstore-outlined />
            <span v-if="'cpunumber' in resource && 'cpuspeed' in resource">{{ resource.cpunumber }} CPU x {{ parseFloat(resource.cpuspeed / 1000.0).toFixed(2) }} Ghz</span>
            <span v-else>{{ resource.cputotal }}</span>
          </div>
          <div>
            <span v-if="resource.cpuused">
              <a-progress
                v-if="resource.cpuused"
                class="progress-bar"
                size="small"
                status="active"
                :percent="parseFloat(resource.cpuused)"
                :format="(percent, successPercent) => parseFloat(percent).toFixed(2) + '% ' + $t('label.used')"
              />
            </span>
            <span v-if="resource.cpuallocated">
              <a-progress
                class="progress-bar"
                size="small"
                :percent="parseFloat(resource.cpuallocated)"
                :format="(percent, successPercent) => parseFloat(percent).toFixed(2) + '% ' + $t('label.allocated')"
              />
            </span>
          </div>
        </div>
        <div class="resource-detail-item" v-if="'memory' in resource">
          <div class="resource-detail-item__label">{{ $t('label.memory') }}</div>
          <div class="resource-detail-item__details">
            <bulb-outlined />{{ resource.memory + ' ' + $t('label.mb.memory') }}
          </div>
          <div>
            <span v-if="resource.memorykbs && resource.memoryintusablekbs">
              <a-progress
                class="progress-bar"
                size="small"
                status="active"
                :percent="Number(parseFloat(100.0 * (resource.memorykbs - resource.memoryintusablekbs) / resource.memorykbs).toFixed(2))"
                :format="(percent, successPercent) => parseFloat(percent).toFixed(2) + '% ' + $t('label.used')"
              />
            </span>
            <span v-if="resource.memorykbs && resource.memoryintfreekbs && resource.hypervisor === 'KVM' && $store.getters.userInfo.roletype === 'Admin'">
              <a-progress
                class="progress-bar"
                size="small"
                status="active"
                :percent="Number(parseFloat(100.0 * resource.memoryintfreekbs / resource.memorykbs).toFixed(2))"
                :format="(percent, successPercent) => parseFloat(percent).toFixed(2) + '% ' + $t('label.reserved')"
              />
            </span>
          </div>
        </div>
        <div class="resource-detail-item" v-else-if="resource.memorytotalgb">
          <div class="resource-detail-item__label">{{ $t('label.memory') }}</div>
          <div class="resource-detail-item__details">
            <bulb-outlined />{{ resource.memorytotalgb + ' ' + $t('label.memory') }}
          </div>
          <div>
            <span v-if="resource.memoryusedgb">
              <a-progress
                class="progress-bar"
                size="small"
                status="active"
                :percent="Number(parseFloat(100.0 * parseFloat(resource.memoryusedgb) / parseFloat(resource.memorytotalgb)).toFixed(2))"
                :format="(percent, successPercent) => parseFloat(percent).toFixed(2) + '% ' + $t('label.used')"
              />
            </span>
            <span v-if="resource.memoryallocatedgb">
              <a-progress
                class="progress-bar"
                size="small"
                :percent="Number(parseFloat(100.0 * parseFloat(resource.memoryallocatedgb) / parseFloat(resource.memorytotalgb)).toFixed(2))"
                :format="(percent, successPercent) => parseFloat(percent).toFixed(2) + '% ' + $t('label.allocated')"
              />
            </span>
          </div>
        </div>
        <div class="resource-detail-item" v-else-if="resource.memorytotal">
          <div class="resource-detail-item__label">{{ $t('label.memory') }}</div>
          <div class="resource-detail-item__details">

            <div style="display: flex; flex-direction: column; width: 100%;">
              <div>
                <bulb-outlined />{{ resource.memorytotal + ' ' + $t('label.memory') }}
              </div>
              <div>
                <span
                  v-if="resource.memoryused">
                  <a-progress
                    class="progress-bar"
                    size="small"
                    status="active"
                    :percent="parseFloat(resource.memoryused)"
                    :format="(percent, successPercent) => parseFloat(percent).toFixed(2) + '% ' + $t('label.used')" />
                </span>
                <span
                  v-if="resource.memoryallocated">
                  <a-progress
                    class="progress-bar"
                    size="small"
                    :percent="parseFloat(resource.memoryallocated)"
                    :format="(percent, successPercent) => parseFloat(percent).toFixed(2) + '% ' + $t('label.allocated')" />
                </span>
              </div>
            </div>

          </div>
        </div>
        <div class="resource-detail-item" v-if="resource.volumes || resource.sizegb">
          <div class="resource-detail-item__label">{{ $t('label.disksize') }}</div>
          <div class="resource-detail-item__details">
            <hdd-outlined />
            <span style="width: 100%;" v-if="$route.meta.name === 'vm' && resource.volumes">{{ (resource.volumes.reduce((total, item) => total += item.size, 0) / (1024 * 1024 * 1024.0)).toFixed(2) }} GB Storage</span>
            <span style="width: 100%;" v-else-if="resource.sizegb || resource.size">{{ resource.sizegb || (resource.size/1024.0) }}</span>
          </div>
          <div style="margin-left: 25px; margin-top: 5px" v-if="resource.diskkbsread && resource.diskkbswrite && resource.diskioread && resource.diskiowrite">
            <a-tag style="margin-bottom: 5px;">{{ $t('label.read') + ' ' + toSize(resource.diskkbsread) }}</a-tag>
            <a-tag style="margin-bottom: 5px;">{{ $t('label.write') + ' ' + toSize(resource.diskkbswrite) }}</a-tag><br/>
            <a-tag style="margin-bottom: 5px;">{{ $t('label.read.io') + ' ' + resource.diskioread }}</a-tag>
            <a-tag>{{ $t('label.writeio') + ' ' + resource.diskiowrite }}</a-tag>
          </div>
        </div>
        <div class="resource-detail-item" v-else-if="resource.disksizetotalgb">
          <div class="resource-detail-item__label">{{ $t('label.disksize') }}</div>
          <div class="resource-detail-item__details">
            <database-outlined />{{ resource.disksizetotalgb }}
          </div>
          <div>
            <span v-if="resource.disksizeusedgb">
              <a-progress
                class="progress-bar"
                size="small"
                status="active"
                :percent="Number(parseFloat(100.0 * parseFloat(resource.disksizeusedgb) / parseFloat(resource.disksizetotalgb)).toFixed(2))"
                :format="(percent, successPercent) => parseFloat(percent).toFixed(2) + '% ' + $t('label.disksizeusedgb')" />
            </span>
            <span v-if="resource.disksizeallocatedgb">
              <a-progress
                class="progress-bar"
                size="small"
                :percent="Number(parseFloat(100.0 * parseFloat(resource.disksizeallocatedgb) / (parseFloat(resource.disksizetotalgb) *
                  (parseFloat(resource.overprovisionfactor) || 1.0))).toFixed(2))"
                :format="(percent, successPercent) => parseFloat(percent).toFixed(2) + '% ' + $t('label.disksizeallocatedgb')" />
            </span>
          </div>
        </div>
        <div class="resource-detail-item" v-if="resource.nic || ('networkkbsread' in resource && 'networkkbswrite' in resource)">
          <div class="resource-detail-item__label">{{ $t('label.network') }}</div>
          <div class="resource-detail-item__details resource-detail-item__details--start">
            <wifi-outlined />
            <div>
              <div v-if="'networkkbsread' in resource && 'networkkbswrite' in resource">
                <a-tag><ArrowDownOutlined />RX {{ toSize(resource.networkkbsread) }}</a-tag>
                <a-tag><ArrowUpOutlined />TX {{ toSize(resource.networkkbswrite) }}</a-tag>
              </div>
              <div v-else>{{ resource.nic.length }} NIC(s)</div>
              <div
                v-for="(eth, index) in resource.nic"
                :key="eth.id"
                style="margin-left: -24px; margin-top: 5px;">
                <api-outlined />
                <strong>eth{{ index }}</strong>&nbsp;
                <copy-label :label="eth.ip6address ? eth.ipaddress + ', ' + eth.ip6address : eth.ipaddress" />&nbsp;
                <a-tag v-if="eth.isdefault">
                  {{ $t('label.default') }}
                </a-tag ><br/>
                <span v-if="!isStatic && eth.networkname && eth.networkid">
                  &nbsp;&nbsp;&nbsp;&nbsp;&nbsp;
                  <apartment-outlined/>
                  <router-link :to="{ path: '/guestnetwork/' + eth.networkid      }">
                    {{ eth.networkname }}
                  </router-link>
                </span>
              </div>
            </div>
          </div>
        </div>
        <div class="resource-detail-item" v-if="resource.networks && resource.networks.length > 0">
          <div class="resource-detail-item__label">{{ $t('label.networks') }}</div>
          <div class="resource-detail-item__details resource-detail-item__details--start">
            <div>
              <div
                v-for="network in resource.networks"
                :key="network.id"
                style="margin-top: 5px;">
                <api-outlined />{{ network.name }}
                <span v-if="resource.defaultnetworkid === network.id">
                  ({{ $t('label.default') }})
                </span>
              </div>
            </div>
          </div>
        </div>
        <div class="resource-detail-item" v-if="resource.loadbalancer">
          <div class="resource-detail-item__label">{{ $t('label.loadbalancerrule') }}</div>
          <div class="resource-detail-item__details">
            <api-outlined />
            <span>{{ resource.loadbalancer.name }} ( {{ resource.loadbalancer.publicip }}:{{ resource.loadbalancer.publicport }})</span>
          </div>
        </div>
        <div class="resource-detail-item" v-if="resource.projectid || resource.projectname">
          <div class="resource-detail-item__label">{{ $t('label.project') }}</div>
          <div class="resource-detail-item__details">
            <span v-if="images.project">
              <resource-icon :image="getImage(images.project)" size="1x" style="margin-right: 5px"/>
            </span>
            <project-outlined v-else />
            <router-link v-if="!isStatic && resource.projectid" :to="{ path: '/project/' + resource.projectid }">{{ resource.project || resource.projectname || resource.projectid }}</router-link>
            <router-link v-else :to="{ path: '/project', query: { name: resource.projectname }}">{{ resource.projectname }}</router-link>
          </div>
        </div>

        <div class="resource-detail-item">
          <slot name="details">
          </slot>
        </div>

        <div class="resource-detail-item" v-if="resource.groupid">
          <div class="resource-detail-item__label">{{ $t('label.group') }}</div>
          <div class="resource-detail-item__details">
            <gold-outlined />
            <router-link :to="{ path: '/vmgroup/' + resource.groupid }">{{ resource.group || resource.groupid }}</router-link>
          </div>
        </div>
        <div class="resource-detail-item" v-if="resource.autoscalevmgroupid">
          <div class="resource-detail-item__label">{{ $t('label.autoscalevmgroupname') }}</div>
          <div class="resource-detail-item__details">
            <gold-outlined />
            <router-link :to="{ path: '/autoscalevmgroup/' + resource.autoscalevmgroupid }">{{ resource.autoscalevmgroupname || resource.autoscalevmgroupid }}</router-link>
          </div>
        </div>
        <div class="resource-detail-item" v-if="resource.keypairs && resource.keypairs.length > 0">
          <div class="resource-detail-item__label">{{ $t('label.keypairs') }}</div>
          <div class="resource-detail-item__details">
<<<<<<< HEAD
            <key-outlined />
            <li v-for="keypair in keypairs" :key="keypair">
              <router-link :to="{ path: '/ssh/' + keypair , query: { account: resource.account, domainid: resource.domainid } }" style="margin-right: 5px">{{ keypair }}</router-link>
            </li>
=======
            <div>
              <div
                v-for="keypair in keypairs"
                :key="keypair"
                style="margin-top: 5px;">
                <key-outlined />
                <router-link :to="{ path: '/ssh/' + keypair }" style="margin-right: 5px">{{ keypair }}</router-link>
              </div>
            </div>
>>>>>>> 2e6100d8
          </div>
        </div>
        <div class="resource-detail-item" v-if="resource.resourcetype && resource.resourceid && routeFromResourceType">
          <div class="resource-detail-item__label">{{ $t('label.resource') }}</div>
          <div class="resource-detail-item__details">
            <resource-label :resourceType="resource.resourcetype" :resourceId="resource.resourceid" :resourceName="resource.resourcename" />
          </div>
        </div>
        <div class="resource-detail-item" v-if="resource.virtualmachineid">
          <div class="resource-detail-item__label">{{ $t('label.vmname') }}</div>
          <div class="resource-detail-item__details">
            <desktop-outlined />
            <router-link :to="{ path: createPathBasedOnVmType(resource.vmtype, resource.virtualmachineid) }">{{ resource.vmname || resource.vm || resource.virtualmachinename || resource.virtualmachineid }} </router-link>
            <status class="status status--end" :text="resource.vmstate" v-if="resource.vmstate"/>
          </div>
        </div>
        <div class="resource-detail-item" v-if="resource.volumeid">
          <div class="resource-detail-item__label">{{ $t('label.volume') }}</div>
          <div class="resource-detail-item__details">
            <hdd-outlined />
            <router-link :to="{ path: '/volume/' + resource.volumeid }">{{ resource.volumename || resource.volume || resource.volumeid }} </router-link>
          </div>
        </div>
        <div class="resource-detail-item" v-if="resource.associatednetworkid">
          <div class="resource-detail-item__label">{{ $t('label.associatednetwork') }}</div>
          <div class="resource-detail-item__details">
            <wifi-outlined />
            <router-link :to="{ path: '/guestnetwork/' + resource.associatednetworkid }">{{ resource.associatednetworkname || resource.associatednetwork || resource.associatednetworkid }} </router-link>
          </div>
        </div>
        <div class="resource-detail-item" v-if="resource.sourceipaddressnetworkid">
          <div class="resource-detail-item__label">{{ $t('label.network') }}</div>
          <div class="resource-detail-item__details">
            <wifi-outlined />
            <router-link :to="{ path: '/guestnetwork/' + resource.sourceipaddressnetworkid }">{{ resource.sourceipaddressnetworkname || resource.sourceipaddressnetworkid }} </router-link>
          </div>
        </div>
        <div class="resource-detail-item" v-if="resource.guestnetworkid">
          <div class="resource-detail-item__label">{{ $t('label.guestnetwork') }}</div>
          <div class="resource-detail-item__details">
            <gateway-outlined />
            <router-link :to="{ path: '/guestnetwork/' + resource.guestnetworkid }">{{ resource.guestnetworkname || resource.guestnetworkid }} </router-link>
          </div>
        </div>
        <div class="resource-detail-item" v-if="resource.publicip">
          <div class="resource-detail-item__label">{{ $t('label.publicip') }}</div>
          <div class="resource-detail-item__details">
            <gateway-outlined />
            <router-link v-if="resource.publicipid" :to="{ path: '/publicip/' + resource.publicipid }">{{ resource.publicip }} </router-link>
            <copy-label :label="resource.publicip"/>
          </div>
        </div>
        <div class="resource-detail-item" v-if="resource.vpcid">
          <div class="resource-detail-item__label">{{ $t('label.vpcname') }}</div>
          <div class="resource-detail-item__details">
            <span v-if="images.vpc">
              <resource-icon :image="getImage(images.vpc)" size="1x" style="margin-right: 5px"/>
            </span>
            <deployment-unit-outlined v-else />
            <router-link :to="{ path: '/vpc/' + resource.vpcid }">{{ resource.vpcname || resource.vpcid }}</router-link>
          </div>
        </div>

        <div class="resource-detail-item" v-if="resource.aclid">
          <div class="resource-detail-item__label">{{ $t('label.aclid') }}</div>
          <div class="resource-detail-item__details">
            <span v-if="images.acl">
              <resource-icon :image="getImage(images.acl)" size="1x" style="margin-right: 5px"/>
            </span>
            <deployment-unit-outlined v-else />
            <router-link :to="{ path: '/acllist/' + resource.aclid }">{{ resource.aclname || resource.aclid }}</router-link>
          </div>
        </div>

        <div class="resource-detail-item" v-if="resource.affinitygroup && resource.affinitygroup.length > 0">
          <div class="resource-detail-item__label">{{ $t('label.affinitygroup') }}</div>
          <SwapOutlined />
          <span
            v-for="(group, index) in resource.affinitygroup"
            :key="group.id"
          >
            <router-link :to="{ path: '/affinitygroup/' + group.id }">{{ group.name }}</router-link>
            <span v-if="index + 1 < resource.affinitygroup.length">, </span>
          </span>
        </div>
        <div class="resource-detail-item" v-if="resource.templateid">
          <div class="resource-detail-item__label">{{ $t('label.templatename') }}</div>
          <div class="resource-detail-item__details">
            <resource-icon v-if="resource.icon" :image="getImage(resource.icon.base64image)" size="1x" style="margin-right: 5px"/>
            <SaveOutlined v-else />
            <router-link :to="{ path: '/template/' + resource.templateid }">{{ resource.templatedisplaytext || resource.templatename || resource.templateid }} </router-link>
          </div>
        </div>
        <div class="resource-detail-item" v-if="resource.isoid">
          <div class="resource-detail-item__label">{{ $t('label.iso') }}</div>
          <div class="resource-detail-item__details">
            <resource-icon v-if="resource.icon" :image="getImage(resource.icon.base64image)" size="1x" style="margin-right: 5px"/>
            <UsbOutlined v-else />
              <router-link :to="{ path: '/iso/' + resource.isoid }">{{ resource.isodisplaytext || resource.isoname || resource.isoid }} </router-link>
          </div>
        </div>
        <div class="resource-detail-item" v-if="resource.serviceofferingname && resource.serviceofferingid">
          <div class="resource-detail-item__label">{{ $t('label.serviceofferingname') }}</div>
          <div class="resource-detail-item__details">
            <cloud-outlined />
            <router-link v-if="!isStatic && $route.meta.name === 'router'" :to="{ path: '/computeoffering/' + resource.serviceofferingid, query: { issystem: true } }">{{ resource.serviceofferingname || resource.serviceofferingid }} </router-link>
            <router-link v-else-if="$router.resolve('/computeoffering/' + resource.serviceofferingid).matched[0].redirect !== '/exception/404'" :to="{ path: '/computeoffering/' + resource.serviceofferingid }">{{ resource.serviceofferingname || resource.serviceofferingid }} </router-link>
            <span v-else>{{ resource.serviceofferingname || resource.serviceofferingid }}</span>
          </div>
        </div>
        <div class="resource-detail-item" v-if="resource.diskofferingname && resource.diskofferingid">
          <div class="resource-detail-item__label">{{ $t('label.diskoffering') }}</div>
          <div class="resource-detail-item__details">
            <hdd-outlined />
            <router-link v-if="!isStatic && $router.resolve('/diskoffering/' + resource.diskofferingid).matched[0].redirect !== '/exception/404'" :to="{ path: '/diskoffering/' + resource.diskofferingid }">{{ resource.diskofferingname || resource.diskofferingid }} </router-link>
            <span v-else>{{ resource.diskofferingname || resource.diskofferingid }}</span>
          </div>
        </div>
        <div class="resource-detail-item" v-if="resource.backupofferingid">
          <div class="resource-detail-item__label">{{ $t('label.backupofferingid') }}</div>
          <cloud-upload-outlined />
          <router-link v-if="!isStatic && $router.resolve('/backupoffering/' + resource.backupofferingid).matched[0].redirect !== '/exception/404'" :to="{ path: '/backupoffering/' + resource.backupofferingid }">{{ resource.backupofferingname || resource.backupofferingid }} </router-link>
          <span v-else>{{ resource.backupofferingname || resource.backupofferingid }}</span>
        </div>
        <div class="resource-detail-item" v-if="resource.networkofferingid">
          <div class="resource-detail-item__label">{{ $t('label.networkofferingid') }}</div>
          <div class="resource-detail-item__details">
            <wifi-outlined />
            <router-link v-if="!isStatic && $router.resolve('/networkoffering/' + resource.networkofferingid).matched[0].redirect !== '/exception/404'" :to="{ path: '/networkoffering/' + resource.networkofferingid }">{{ resource.networkofferingname || resource.networkofferingid }} </router-link>
            <span v-else>{{ resource.networkofferingname || resource.networkofferingid }}</span>
          </div>
        </div>
        <div class="resource-detail-item" v-if="resource.vpcofferingid">
          <div class="resource-detail-item__label">{{ $t('label.vpcoffering') }}</div>
          <div class="resource-detail-item__details">
            <DeploymentUnitOutlined />
            <router-link v-if="!isStatic && $router.resolve('/vpcoffering/' + resource.vpcofferingid).matched[0].redirect !== '/exception/404'" :to="{ path: '/vpcoffering/' + resource.vpcofferingid }">{{ resource.vpcofferingname || resource.vpcofferingid }} </router-link>
            <span v-else>{{ resource.vpcofferingname || resource.vpcofferingid }}</span>
          </div>
        </div>
        <div class="resource-detail-item" v-if="resource.storageid">
          <div class="resource-detail-item__label">{{ $t('label.storagepool') }}</div>
          <div class="resource-detail-item__details">
            <database-outlined />
            <router-link v-if="!isStatic && $router.resolve('/storagepool/' + resource.storageid).matched[0].redirect !== '/exception/404'" :to="{ path: '/storagepool/' + resource.storageid }">{{ resource.storage || resource.storageid }} </router-link>
            <span v-else>{{ resource.storage || resource.storageid }}</span>
            <a-tag style="margin-left: 5px;" v-if="resource.storagetype">
              {{ resource.storagetype }}
            </a-tag>
          </div>
        </div>
        <div class="resource-detail-item" v-if="resource.hostid">
          <div class="resource-detail-item__label">{{ $t('label.hostname') }}</div>
          <div class="resource-detail-item__details">
            <desktop-outlined />
            <router-link v-if="!isStatic && $router.resolve('/host/' + resource.hostid).matched[0].redirect !== '/exception/404'" :to="{ path: '/host/' + resource.hostid }">{{ resource.hostname || resource.hostid }} </router-link>
            <span v-else>{{ resource.hostname || resource.hostid }}</span>
          </div>
        </div>
        <div class="resource-detail-item" v-if="resource.clusterid">
          <div class="resource-detail-item__label">{{ $t('label.clusterid') }}</div>
          <div class="resource-detail-item__details">
            <cluster-outlined />
            <router-link v-if="!isStatic && $router.resolve('/cluster/' + resource.clusterid).matched[0].redirect !== '/exception/404'" :to="{ path: '/cluster/' + resource.clusterid }">{{ resource.clustername || resource.cluster || resource.clusterid }}</router-link>
            <span v-else>{{ resource.clustername || resource.cluster || resource.clusterid }}</span>
          </div>
        </div>
        <div class="resource-detail-item" v-if="resource.podid">
          <div class="resource-detail-item__label">{{ $t('label.podid') }}</div>
          <div class="resource-detail-item__details">
            <appstore-outlined />
            <router-link v-if="!isStatic && $router.resolve('/pod/' + resource.podid).matched[0].redirect !== '/exception/404'" :to="{ path: '/pod/' + resource.podid }">{{ resource.podname || resource.pod || resource.podid }}</router-link>
            <span v-else>{{ resource.podname || resource.pod || resource.podid }}</span>
          </div>
        </div>
        <div class="resource-detail-item" v-if="resource.zoneid">
          <div class="resource-detail-item__label">{{ $t('label.zone') }}</div>
          <div class="resource-detail-item__details">
            <span v-if="images.zone">
              <resource-icon :image="getImage(images.zone)" size="1x" style="margin-right: 5px"/>
            </span>
            <global-outlined v-else />
            <router-link v-if="!isStatic && $router.resolve('/zone/' + resource.zoneid).matched[0].redirect !== '/exception/404'" :to="{ path: '/zone/' + resource.zoneid }">{{ resource.zone || resource.zonename || resource.zoneid }}</router-link>
            <router-link v-else-if="$router.resolve('/zones/' + resource.zoneid).matched[0].redirect !== '/exception/404'" :to="{ path: '/zones/' + resource.zoneid }">{{ resource.zone || resource.zonename || resource.zoneid }}</router-link>
            <span v-else>{{ resource.zone || resource.zonename || resource.zoneid }}</span>
          </div>
        </div>
        <div class="resource-detail-item" v-if="resource.userdataname">
          <div class="resource-detail-item__label">{{ $t('label.userdata') }}</div>
          <div class="resource-detail-item__details">
            <solution-outlined />
            <router-link v-if="!isStatic && $router.resolve('/userdata/' + resource.userdataid).matched[0].redirect !== '/exception/404'" :to="{ path: '/userdata/' + resource.userdataid }">{{ resource.userdataname || resource.userdataid }}</router-link>
            <span v-else>{{ resource.userdataname || resource.userdataid }}</span>
          </div>
        </div>
        <div class="resource-detail-item" v-if="resource.owner">
          <div class="resource-detail-item__label">{{ $t('label.owners') }}</div>
          <div class="resource-detail-item__details">
            <user-outlined />
            <template v-for="(item, idx) in resource.owner" :key="idx">
              <span style="margin-right:5px">
                <span v-if="$store.getters.userInfo.roletype !== 'User'">
                  <router-link v-if="!isStatic && 'user' in item" :to="{ path: '/accountuser', query: { username: item.user, domainid: resource.domainid }}">{{ item.account + '(' + item.user + ')' }}</router-link>
                  <router-link v-else :to="{ path: '/account', query: { name: item.account, domainid: resource.domainid } }">{{ item.account }}</router-link>
                </span>
                <span v-else>{{ item.user ? item.account + '(' + item.user + ')' : item.account }}</span>
              </span>
            </template>
          </div>
        </div>
        <div class="resource-detail-item" v-if="resource.account && !resource.account.startsWith('PrjAcct-')">
          <div class="resource-detail-item__label">{{ $t('label.account') }}</div>
          <div class="resource-detail-item__details">
            <span v-if="images.account">
              <resource-icon :image="getImage(images.account)" size="1x" style="margin-right: 5px"/>
            </span>
            <user-outlined v-else />
            <router-link v-if="!isStatic && $store.getters.userInfo.roletype !== 'User'" :to="{ path: '/account', query: { name: resource.account, domainid: resource.domainid } }">{{ resource.account }}</router-link>
            <span v-else>{{ resource.account }}</span>
          </div>
        </div>
        <div class="resource-detail-item" v-if="resource.roleid">
          <div class="resource-detail-item__label">{{ $t('label.role') }}</div>
          <div class="resource-detail-item__details">
            <idcard-outlined />
            <router-link v-if="!isStatic && $router.resolve('/role/' + resource.roleid).matched[0].redirect !== '/exception/404'" :to="{ path: '/role/' + resource.roleid }">{{ resource.rolename || resource.role || resource.roleid }}</router-link>
            <span v-else>{{ resource.rolename || resource.role || resource.roleid }}</span>
          </div>
        </div>
        <div class="resource-detail-item" v-if="resource.domainid">
          <div class="resource-detail-item__label">{{ $t('label.domain') }}</div>
          <div class="resource-detail-item__details">
            <resource-icon v-if="images.domain" :image="getImage(images.domain)" size="1x" style="margin-right: 5px"/>
            <block-outlined v-else />
            <router-link v-if="!isStatic && $store.getters.userInfo.roletype !== 'User'" :to="{ path: '/domain/' + resource.domainid, query: { tab: 'details'}  }">{{ resource.domain || resource.domainid }}</router-link>
            <span v-else>{{ resource.domain || resource.domainid }}</span>
          </div>
        </div>
        <div class="resource-detail-item" v-if="resource.managementserverid">
          <div class="resource-detail-item__label">{{ $t('label.management.servers') }}</div>
          <div class="resource-detail-item__details">
            <rocket-outlined />
            <router-link v-if="!isStatic && $router.resolve('/managementserver/' + resource.managementserverid).matched[0].redirect !== '/exception/404'" :to="{ path: '/managementserver/' + resource.managementserverid }">{{ resource.managementserver || resource.managementserverid }}</router-link>
            <span v-else>{{ resource.managementserver || resource.managementserverid }}</span>
          </div>
        </div>
        <div class="resource-detail-item" v-if="resource.created">
          <div class="resource-detail-item__label">{{ $t('label.created') }}</div>
          <div class="resource-detail-item__details">
            <calendar-outlined />{{ $toLocaleDate(resource.created) }}
          </div>
        </div>
        <div class="resource-detail-item" v-if="resource.lastupdated">
          <div class="resource-detail-item__label">{{ $t('label.last.updated') }}</div>
          <div class="resource-detail-item__details">
            <calendar-outlined />{{ $toLocaleDate(resource.lastupdated) }}
          </div>
        </div>
      </div>

      <div class="account-center-tags" v-if="$route.meta.related">
        <a-divider/>
        <div v-for="item in $route.meta.related" :key="item.path">
          <router-link
            v-if="(item.show === undefined || item.show(resource)) && $router.resolve('/' + item.name).matched[0].redirect !== '/exception/404'"
            :to="{ name: item.name, query: getRouterQuery(item) }">
            <a-button style="margin-right: 10px">
              <template #icon>
                <render-icon :icon="$router.resolve('/' + item.name).meta.icon" />
              </template>
              {{ this.$localStorage.get('LOCALE') == 'ko_KR'? $t(item.title) + ' ' + $t('label.view') : $t('label.view') + ' ' + $t(item.title) }}
            </a-button>
          </router-link>
        </div>
      </div>

      <div class="account-center-tags" v-if="showKeys">
        <a-divider/>
        <div class="user-keys">
          <key-outlined />
          <strong>
            {{ $t('label.apikey') }}
            <tooltip-button
              tooltipPlacement="right"
              :tooltip="$t('label.copy') + ' ' + $t('label.apikey')"
              icon="CopyOutlined"
              type="dashed"
              size="small"
              @onClick="$message.success($t('label.copied.clipboard'))"
              :copyResource="resource.apikey" />
          </strong>
          <div>
            {{ resource.apikey.substring(0, 20) }}...
          </div>
        </div> <br/>
        <div class="user-keys">
          <lock-outlined />
          <strong>
            {{ $t('label.secretkey') }}
            <tooltip-button
              tooltipPlacement="right"
              :tooltip="$t('label.copy') + ' ' + $t('label.secretkey')"
              icon="CopyOutlined"
              type="dashed"
              size="small"
              @onClick="$message.success($t('label.copied.clipboard'))"
              :copyResource="resource.secretkey" />
          </strong>
          <div>
            {{ resource.secretkey.substring(0, 20) }}...
          </div>
        </div>
      </div>

      <div class="account-center-tags" v-if="!isStatic && resourceType && tagsSupportingResourceTypes.includes(this.resourceType) && 'listTags' in $store.getters.apis">
        <a-divider/>
        <a-spin :spinning="loadingTags">
          <div class="title">{{ $t('label.tags') }}</div>
          <div>
            <template v-for="(tag, index) in tags" :key="index">
              <a-tag :closable="isAdminOrOwner() && 'deleteTags' in $store.getters.apis" @close="() => handleDeleteTag(tag)">
                {{ tag.key }} = {{ tag.value }}
              </a-tag>
            </template>

            <div v-if="inputVisible">
              <a-input-group
                type="text"
                size="small"
                @blur="handleInputConfirm"
                @keyup.enter="handleInputConfirm"
                compact>
                <a-input ref="input" :value="inputKey" @change="handleKeyChange" style="width: 30%; text-align: center" :placeholder="$t('label.key')" />
                <a-input
                  class="tag-disabled-input"
                  style="width: 30px; border-left: 0; pointer-events: none; text-align: center"
                  placeholder="="
                  disabled />
                <a-input :value="inputValue" @change="handleValueChange" style="width: 30%; text-align: center; border-left: 0" :placeholder="$t('label.value')" />
                <tooltip-button :tooltip="$t('label.ok')" icon="CheckOutlined" size="small" @onClick="handleInputConfirm" />
                <tooltip-button :tooltip="$t('label.cancel')" icon="CloseOutlined" size="small" @onClick="inputVisible=false" />
              </a-input-group>
            </div>
            <a-tag
              @click="showInput"
              class="btn-add-tag"
              style="borderStyle: dashed;"
              v-else-if="isAdminOrOwner() && 'createTags' in $store.getters.apis">
              <plus-outlined  /> {{ $t('label.new.tag') }}
            </a-tag>
          </div>
        </a-spin>
      </div>
    </a-card>
  </a-spin>
</template>

<script>
import { api } from '@/api'
import { createPathBasedOnVmType } from '@/utils/plugins'
import Console from '@/components/widgets/Console'
import OsLogo from '@/components/widgets/OsLogo'
import Status from '@/components/widgets/Status'
import CopyLabel from '@/components/widgets/CopyLabel'
import TooltipButton from '@/components/widgets/TooltipButton'
import UploadResourceIcon from '@/components/view/UploadResourceIcon'
import eventBus from '@/config/eventBus'
import ResourceIcon from '@/components/view/ResourceIcon'
import ResourceLabel from '@/components/widgets/ResourceLabel'

export default {
  name: 'InfoCard',
  components: {
    Console,
    OsLogo,
    Status,
    CopyLabel,
    TooltipButton,
    UploadResourceIcon,
    ResourceIcon,
    ResourceLabel
  },
  props: {
    resource: {
      type: Object,
      required: true
    },
    loading: {
      type: Boolean,
      default: false
    },
    title: {
      type: String,
      default: ''
    },
    bordered: {
      type: Boolean,
      default: true
    },
    isStatic: {
      type: Boolean,
      default: false
    }
  },
  data () {
    return {
      ipaddress: '',
      resourceType: '',
      inputVisible: false,
      inputKey: '',
      inputValue: '',
      tags: [],
      showKeys: false,
      loadingTags: false,
      showUpload: false,
      images: {
        zone: '',
        template: '',
        iso: '',
        domain: '',
        account: '',
        project: '',
        vpc: '',
        network: ''
      },
      newResource: {}
    }
  },
  watch: {
    '$route.fullPath': function (path) {
      if (path === '/user/login') {
        return
      }
      this.getIcons()
    },
    resource: {
      deep: true,
      handler (newData, oldData) {
        if (newData === oldData) return
        this.newResource = newData
        this.showKeys = false
        this.setData()

        if ('apikey' in this.resource) {
          this.getUserKeys()
        }
        this.updateResourceAdditionalData()
      }
    },
    async templateIcon () {
      this.getIcons()
    }
  },
  created () {
    this.setData()
    eventBus.on('handle-close', (showModal) => {
      this.showUploadModal(showModal)
    })
    this.updateResourceAdditionalData()
  },
  computed: {
    tagsSupportingResourceTypes () {
      return ['UserVm', 'Template', 'ISO', 'Volume', 'Snapshot', 'Backup', 'Network',
        'LoadBalancer', 'PortForwardingRule', 'FirewallRule', 'SecurityGroup', 'SecurityGroupRule',
        'PublicIpAddress', 'Project', 'Account', 'Vpc', 'NetworkACL', 'StaticRoute', 'VMSnapshot',
        'RemoteAccessVpn', 'User', 'SnapshotPolicy', 'VpcOffering']
    },
    name () {
      return this.resource.displayname || this.resource.name || this.resource.displaytext || this.resource.username ||
        this.resource.ipaddress || this.resource.virtualmachinename || this.resource.osname || this.resource.osdisplayname || this.resource.templatetype
    },
    keypairs () {
      if (!this.resource.keypairs) {
        return null
      }
      if (typeof this.resource.keypairs === 'string' || this.resource.keypairs instanceof String) {
        return this.resource.keypairs.split(',')
      }
      return [this.resource.keypairs.toString()]
    },
    templateIcon () {
      return this.resource.templateid
    },
    resourceIcon () {
      if (this.$showIcon()) {
        if (this.resource?.icon?.base64image) {
          return this.resource.icon.base64image
        }
        if (this.resource?.resourceIcon?.base64image) {
          return this.resource.resourceIcon.base64image
        }
      }
      return null
    },
    routeFromResourceType () {
      return this.$getRouteFromResourceType(this.resource.resourcetype)
    }
  },
  methods: {
    createPathBasedOnVmType: createPathBasedOnVmType,
    updateResourceAdditionalData () {
      if (!this.resource) return
      this.resourceType = this.$route.meta.resourceType
      if (this.tagsSupportingResourceTypes.includes(this.resourceType)) {
        if ('tags' in this.resource) {
          this.tags = this.resource.tags
        } else if (this.resourceType) {
          this.getTags()
        }
      }
      this.getIcons()
    },
    showUploadModal (show) {
      if (show) {
        if (this.$showIcon()) {
          this.showUpload = true
        }
      } else {
        this.showUpload = false
      }
    },
    getImage (image) {
      return (image || this.resource?.icon?.base64image)
    },
    async getIcons () {
      this.images = {
        zone: '',
        template: '',
        iso: '',
        domain: '',
        account: '',
        project: '',
        vpc: '',
        network: ''
      }
      if (this.resource.templateid) {
        await this.fetchResourceIcon(this.resource.templateid, 'template')
      }
      if (this.resource.isoid) {
        await this.fetchResourceIcon(this.resource.isoid, 'iso')
      }
      if (this.resource.zoneid) {
        await this.fetchResourceIcon(this.resource.zoneid, 'zone')
      }
      if (this.resource.domainid) {
        await this.fetchResourceIcon(this.resource.domainid, 'domain')
      }
      if (this.resource.account) {
        await this.fetchAccount()
      }
      if (this.resource.projectid) {
        await this.fetchResourceIcon(this.resource.projectid, 'project')
      }
      if (this.resource.vpcid) {
        await this.fetchResourceIcon(this.resource.vpcid, 'vpc')
      }
      if (this.resource.networkid) {
        await this.fetchResourceIcon(this.resource.networkid, 'network')
      }
    },
    fetchAccount () {
      return new Promise((resolve, reject) => {
        api('listAccounts', {
          name: this.resource.account,
          domainid: this.resource.domainid,
          showicon: true
        }).then(async json => {
          const response = json?.listaccountsresponse?.account || []
          if (response?.[0]?.icon) {
            this.images.account = response[0].icon.base64image
          }
        })
      })
    },
    fetchResourceIcon (resourceid, type) {
      if (resourceid) {
        return new Promise((resolve, reject) => {
          api('listResourceIcon', {
            resourceids: resourceid,
            resourcetype: type
          }).then(json => {
            const response = json.listresourceiconresponse.icon || []
            if (response?.[0]) {
              this.images[type] = response[0].base64image
              resolve(this.images)
            } else {
              this.images[type] = ''
              resolve(this.images)
            }
          }).catch(error => {
            reject(error)
          })
        })
      } else {
        this.images.type = ''
      }
    },
    setData () {
      if (this.resource.nic && this.resource.nic.length > 0) {
        this.ipaddress = this.resource.nic.filter(e => { return e.ipaddress }).map(e => { return e.ipaddress }).join(', ')
      } else {
        this.ipaddress = this.resource.ipaddress
      }
    },
    toSize (kb) {
      if (!kb) {
        return '0 KB'
      }
      if (kb < 1024) {
        return kb + ' KB'
      }
      if (kb < 1024 * 1024) {
        return parseFloat(kb / 1024.0).toFixed(2) + ' MB'
      }
      return parseFloat(kb / (1024.0 * 1024.0)).toFixed(2) + ' GB'
    },
    getUserKeys () {
      if (!('getUserKeys' in this.$store.getters.apis)) {
        return
      }
      api('getUserKeys', { id: this.resource.id }).then(json => {
        this.showKeys = true
        this.newResource.secretkey = json.getuserkeysresponse.userkeys.secretkey
        this.$emit('change-resource', this.newResource)
      })
    },
    getTags () {
      if (!('listTags' in this.$store.getters.apis) || !this.resource || !this.resource.id) {
        return
      }
      this.loadingTags = true
      this.tags = []
      const params = {
        listall: true,
        resourceid: this.resource.id,
        resourcetype: this.resourceType
      }
      if (this.$route.meta.name === 'project') {
        params.projectid = this.resource.id
      }
      api('listTags', params).then(json => {
        if (json.listtagsresponse && json.listtagsresponse.tag) {
          this.tags = json.listtagsresponse.tag
        }
      }).finally(() => {
        this.loadingTags = false
      })
    },
    isAdminOrOwner () {
      return ['Admin'].includes(this.$store.getters.userInfo.roletype) ||
        (this.resource.domainid === this.$store.getters.userInfo.domainid && this.resource.account === this.$store.getters.userInfo.account) ||
        (this.resource.project && this.resource.projectid === this.$store.getters.project.id)
    },
    showInput () {
      this.inputVisible = true
      this.$nextTick(function () {
        this.$refs.input.focus()
      })
    },
    handleKeyChange (e) {
      this.inputKey = e.target.value
    },
    handleValueChange (e) {
      this.inputValue = e.target.value
    },
    handleInputConfirm () {
      const args = {}
      this.loadingTags = true
      args.resourceids = this.resource.id
      args.resourcetype = this.resourceType
      args['tags[0].key'] = this.inputKey
      args['tags[0].value'] = this.inputValue
      api('createTags', args).then(json => {
      }).finally(e => {
        this.getTags()
      })

      this.inputVisible = false
      this.inputKey = ''
      this.inputValue = ''
    },
    handleDeleteTag (tag) {
      const args = {}
      this.loadingTags = true
      args.resourceids = this.resource.id
      args.resourcetype = this.resourceType
      args['tags[0].key'] = tag.key
      args['tags[0].value'] = tag.value
      api('deleteTags', args).then(json => {
      }).finally(e => {
        this.getTags()
      })
    },
    setResourceOsType (name) {
      this.newResource.ostypename = name
      this.$emit('change-resource', this.newResource)
    },
    getRouterQuery (item) {
      const query = {}
      if (item.value) {
        query[item.param] = this.resource[item.value]
      } else {
        if (item.param === 'account') {
          query[item.param] = this.resource.name
          query.domainid = this.resource.domainid
        } else if (item.param === 'keypair') {
          query[item.param] = this.resource.name
          query.account = this.resource.account
          query.domainid = this.resource.domainid
        } else {
          query[item.param] = this.resource.id
        }
      }

      return query
    }
  }
}
</script>

<style lang="scss" scoped>
:deep(.ant-card-body) {
  padding: 30px;
}

.resource-details {
  text-align: center;
  margin-bottom: 20px;

  &__name {
    display: flex;
    align-items: center;

    .avatar {
      margin-right: 20px;
      overflow: hidden;
      min-width: 50px;
      cursor: pointer;

      img {
        height: 100%;
        width: 100%;
      }
    }

    .name {
      margin-bottom: 0;
      font-size: 18px;
      line-height: 1;
      word-break: break-all;
      text-align: left;
    }

  }
}
.resource-detail-item {
  margin-bottom: 20px;
  word-break: break-all;

  &__details {
    display: flex;
    align-items: center;

    &--start {
      align-items: flex-start;

      i {
        margin-top: 4px;
      }

    }

  }

  .anticon {
    margin-right: 10px;
  }

  &__label {
    margin-bottom: 5px;
    font-weight: bold;
  }

}
.user-keys {
  word-wrap: break-word;
}
.account-center-tags {
  .ant-tag {
    margin-bottom: 8px;
  }

  a {
    display: block;
    margin-bottom: 10px;
  }

}
.title {
  margin-bottom: 5px;
  font-weight: bold;
}

.tags {
  display: flex;
  flex-wrap: wrap;
  margin-top: 20px;
  margin-bottom: -10px;

  .ant-tag {
    margin-right: 10px;
    margin-bottom: 10px;
    height: auto;
  }

}

.progress-bar {
  padding-right: 60px;
  width: 100%;
}

.upload-icon {
  position: absolute;
  top: 70px;
  opacity: 0.75;
  left: 70px;
  font-size: 0.75em;
  padding: 0.25rem;
  background: rgba(247, 245, 245, 0.767);
  border-radius: 50%;
  border: 1px solid rgba(177, 177, 177, 0.788);
}
</style><|MERGE_RESOLUTION|>--- conflicted
+++ resolved
@@ -418,12 +418,6 @@
         <div class="resource-detail-item" v-if="resource.keypairs && resource.keypairs.length > 0">
           <div class="resource-detail-item__label">{{ $t('label.keypairs') }}</div>
           <div class="resource-detail-item__details">
-<<<<<<< HEAD
-            <key-outlined />
-            <li v-for="keypair in keypairs" :key="keypair">
-              <router-link :to="{ path: '/ssh/' + keypair , query: { account: resource.account, domainid: resource.domainid } }" style="margin-right: 5px">{{ keypair }}</router-link>
-            </li>
-=======
             <div>
               <div
                 v-for="keypair in keypairs"
@@ -433,7 +427,6 @@
                 <router-link :to="{ path: '/ssh/' + keypair }" style="margin-right: 5px">{{ keypair }}</router-link>
               </div>
             </div>
->>>>>>> 2e6100d8
           </div>
         </div>
         <div class="resource-detail-item" v-if="resource.resourcetype && resource.resourceid && routeFromResourceType">
