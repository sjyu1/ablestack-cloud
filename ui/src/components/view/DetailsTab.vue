// Licensed to the Apache Software Foundation (ASF) under one
// or more contributor license agreements.  See the NOTICE file
// distributed with this work for additional information
// regarding copyright ownership.  The ASF licenses this file
// to you under the Apache License, Version 2.0 (the
// "License"); you may not use this file except in compliance
// with the License.  You may obtain a copy of the License at
//
//   http://www.apache.org/licenses/LICENSE-2.0
//
// Unless required by applicable law or agreed to in writing,
// software distributed under the License is distributed on an
// "AS IS" BASIS, WITHOUT WARRANTIES OR CONDITIONS OF ANY
// KIND, either express or implied.  See the License for the
// specific language governing permissions and limitations
// under the License.

<template>
  <a-list
    size="small"
    :dataSource="fetchDetails()">
    <template #renderItem="{item}">
      <a-list-item v-if="item in dataResource">
        <div>
          <strong>{{ item === 'service' ? $t('label.supportedservices') : $t('label.' + String(item).toLowerCase()) }}</strong>
          <br/>
          <div v-if="Array.isArray(dataResource[item]) && item === 'service'">
            <div v-for="(service, idx) in dataResource[item]" :key="idx">
              {{ service.name }} : {{ service.provider[0].name }}
            </div>
          </div>
          <div v-else-if="$route.meta.name === 'backup' && item === 'volumes'">
            <div v-for="(volume, idx) in JSON.parse(dataResource[item])" :key="idx">
              <router-link :to="{ path: '/volume/' + volume.uuid }">{{ volume.type }} - {{ volume.path }}</router-link> ({{ parseFloat(volume.size / (1024.0 * 1024.0 * 1024.0)).toFixed(1) }} GB)
            </div>
          </div>
<<<<<<< HEAD
        </div>
        <div v-else-if="$route.meta.name === 'controllertemplate' && item === 'dctemplate'">
          <div v-for="(dctemplate, idx) in resource[item]" :key="idx">
            <router-link :to="{ path: '/template/' + dctemplate.id }">{{ dctemplate.name }}</router-link>
          </div>
        </div>
        <div v-else-if="$route.meta.name === 'controllertemplate' && item === 'workstemplate'">
          <div v-for="(workstemplate, idx) in resource[item]" :key="idx">
            <router-link :to="{ path: '/template/' + workstemplate.id }">{{ workstemplate.name }}</router-link>
          </div>
        </div>
        <div v-else-if="$route.meta.name === 'mastertemplate' && item === 'templatename'">
          <router-link :to="{ path: '/template/' + resource.templateid }">{{ resource.templatename }} </router-link>
        </div>
        <div v-else-if="$route.meta.name === 'computeoffering' && item === 'rootdisksize'">
          <div>
            {{ resource.rootdisksize }} GB
=======
          <div v-else-if="$route.meta.name === 'computeoffering' && item === 'rootdisksize'">
            <div>
              {{ dataResource.rootdisksize }} GB
            </div>
>>>>>>> 71056191
          </div>
          <div v-else-if="['name', 'type'].includes(item)">
            <span v-if="['USER.LOGIN', 'USER.LOGOUT', 'ROUTER.HEALTH.CHECKS', 'FIREWALL.CLOSE', 'ALERT.SERVICE.DOMAINROUTER'].includes(dataResource[item])">{{ $t(dataResource[item].toLowerCase()) }}</span>
            <span v-else>{{ dataResource[item] }}</span>
          </div>
          <div v-else-if="['created', 'sent', 'lastannotated'].includes(item)">
            {{ $toLocaleDate(dataResource[item]) }}
          </div>
          <div v-else-if="$route.meta.name === 'guestnetwork' && item === 'egressdefaultpolicy'">
            {{ dataResource[item]? $t('message.egress.rules.allow') : $t('message.egress.rules.deny') }}
          </div>
          <div v-else>{{ dataResource[item] }}</div>
        </div>
      </a-list-item>
      <a-list-item v-else-if="item === 'ip6address' && ipV6Address && ipV6Address.length > 0">
        <div>
          <strong>{{ $t('label.' + String(item).toLowerCase()) }}</strong>
          <br/>
          <div>{{ ipV6Address }}</div>
        </div>
      </a-list-item>
    </template>
    <HostInfo :resource="dataResource" v-if="$route.meta.name === 'host' && 'listHosts' in $store.getters.apis" />
    <DedicateData :resource="dataResource" v-if="dedicatedSectionActive" />
    <VmwareData :resource="dataResource" v-if="$route.meta.name === 'zone' && 'listVmwareDcs' in $store.getters.apis" />
  </a-list>
</template>

<script>
import DedicateData from './DedicateData'
import HostInfo from '@/views/infra/HostInfo'
import VmwareData from './VmwareData'

export default {
  name: 'DetailsTab',
  components: {
    DedicateData,
    HostInfo,
    VmwareData
  },
  props: {
    resource: {
      type: Object,
      required: true
    },
    loading: {
      type: Boolean,
      default: false
    }
  },
  data () {
    return {
      dedicatedRoutes: ['zone', 'pod', 'cluster', 'host'],
      dedicatedSectionActive: false,
      projectname: '',
      dataResource: {}
    }
  },
  mounted () {
    this.dedicatedSectionActive = this.dedicatedRoutes.includes(this.$route.meta.name)
  },
  computed: {
    ipV6Address () {
      if (this.dataResource.nic && this.dataResource.nic.length > 0) {
        return this.dataResource.nic.filter(e => { return e.ip6address }).map(e => { return e.ip6address }).join(', ')
      }

      return null
    }
  },
  created () {
    this.dataResource = this.resource
    this.dedicatedSectionActive = this.dedicatedRoutes.includes(this.$route.meta.name)
  },
  watch: {
    resource: {
      deep: true,
      handler () {
        this.dataResource = this.resource
        if ('account' in this.dataResource && this.dataResource.account.startsWith('PrjAcct-')) {
          this.projectname = this.dataResource.account.substring(this.dataResource.account.indexOf('-') + 1, this.dataResource.account.lastIndexOf('-'))
          this.dataResource.projectname = this.projectname
        }
      }
    },
    $route () {
      this.dedicatedSectionActive = this.dedicatedRoutes.includes(this.$route.meta.name)
      this.fetchProjectAdmins()
    }
  },
  methods: {
    fetchProjectAdmins () {
      if (!this.dataResource.owner) {
        return false
      }
      var owners = this.dataResource.owner
      var projectAdmins = []
      for (var owner of owners) {
        projectAdmins.push(Object.keys(owner).includes('user') ? owner.account + '(' + owner.user + ')' : owner.account)
      }
      this.dataResource.account = projectAdmins.join()
    },
    fetchDetails () {
      var details = this.$route.meta.details
      if (typeof details === 'function') {
        details = details()
      }
      details = this.projectname ? [...details.filter(x => x !== 'account'), 'projectname'] : details
      return details
    }
  }
}
</script><|MERGE_RESOLUTION|>--- conflicted
+++ resolved
@@ -34,37 +34,23 @@
               <router-link :to="{ path: '/volume/' + volume.uuid }">{{ volume.type }} - {{ volume.path }}</router-link> ({{ parseFloat(volume.size / (1024.0 * 1024.0 * 1024.0)).toFixed(1) }} GB)
             </div>
           </div>
-<<<<<<< HEAD
-        </div>
         <div v-else-if="$route.meta.name === 'controllertemplate' && item === 'dctemplate'">
-          <div v-for="(dctemplate, idx) in resource[item]" :key="idx">
+          <div v-for="(dctemplate, idx) in dataResource[item]" :key="idx">
             <router-link :to="{ path: '/template/' + dctemplate.id }">{{ dctemplate.name }}</router-link>
           </div>
         </div>
         <div v-else-if="$route.meta.name === 'controllertemplate' && item === 'workstemplate'">
-          <div v-for="(workstemplate, idx) in resource[item]" :key="idx">
+          <div v-for="(workstemplate, idx) in dataResource[item]" :key="idx">
             <router-link :to="{ path: '/template/' + workstemplate.id }">{{ workstemplate.name }}</router-link>
           </div>
         </div>
         <div v-else-if="$route.meta.name === 'mastertemplate' && item === 'templatename'">
-          <router-link :to="{ path: '/template/' + resource.templateid }">{{ resource.templatename }} </router-link>
+          <router-link :to="{ path: '/template/' + dataResource.templateid }">{{ dataResource.templatename }} </router-link>
         </div>
         <div v-else-if="$route.meta.name === 'computeoffering' && item === 'rootdisksize'">
           <div>
-            {{ resource.rootdisksize }} GB
-=======
-          <div v-else-if="$route.meta.name === 'computeoffering' && item === 'rootdisksize'">
-            <div>
-              {{ dataResource.rootdisksize }} GB
-            </div>
->>>>>>> 71056191
+            {{ dataResource.rootdisksize }} GB
           </div>
-          <div v-else-if="['name', 'type'].includes(item)">
-            <span v-if="['USER.LOGIN', 'USER.LOGOUT', 'ROUTER.HEALTH.CHECKS', 'FIREWALL.CLOSE', 'ALERT.SERVICE.DOMAINROUTER'].includes(dataResource[item])">{{ $t(dataResource[item].toLowerCase()) }}</span>
-            <span v-else>{{ dataResource[item] }}</span>
-          </div>
-          <div v-else-if="['created', 'sent', 'lastannotated'].includes(item)">
-            {{ $toLocaleDate(dataResource[item]) }}
           </div>
           <div v-else-if="$route.meta.name === 'guestnetwork' && item === 'egressdefaultpolicy'">
             {{ dataResource[item]? $t('message.egress.rules.allow') : $t('message.egress.rules.deny') }}
