// Licensed to the Apache Software Foundation (ASF) under one
// or more contributor license agreements.  See the NOTICE file
// distributed with this work for additional information
// regarding copyright ownership.  The ASF licenses this file
// to you under the Apache License, Version 2.0 (the
// "License"); you may not use this file except in compliance
// with the License.  You may obtain a copy of the License at
//
//   http://www.apache.org/licenses/LICENSE-2.0
//
// Unless required by applicable law or agreed to in writing,
// software distributed under the License is distributed on an
// "AS IS" BASIS, WITHOUT WARRANTIES OR CONDITIONS OF ANY
// KIND, either express or implied.  See the License for the
// specific language governing permissions and limitations
// under the License.

<template>
  <a-alert type="error" v-if="['vm', 'systemvm', 'router', 'ilbvm'].includes($route.meta.name) && 'hostcontrolstate' in resource && resource.hostcontrolstate !== 'Enabled'">
    <template #message>
      <div class="title">
        {{ $t('message.host.controlstate') }} {{ resource.hostcontrolstate }}. {{ $t('message.host.controlstate.retry') }}
      </div>
    </template>
  </a-alert>
  <a-alert v-if="ip4routes" type="info" :showIcon="true" :message="$t('label.add.upstream.ipv4.routes')">
    <template #description>
      <p v-html="ip4routes" />
    </template>
  </a-alert>
  <a-alert v-if="ip6routes" type="info" :showIcon="true" :message="$t('label.add.upstream.ipv6.routes')">
    <template #description>
      <p v-html="ip6routes" />
    </template>
  </a-alert>
  <a-alert v-if="vnfAccessMethods" type="info" :showIcon="true" :message="$t('label.vnf.appliance.access.methods')">
    <template #description>
      <p v-html="vnfAccessMethods" />
    </template>
  </a-alert>
  <a-list
    size="small"
    :dataSource="fetchDetails()">
    <template #renderItem="{item}">
      <a-list-item v-if="(item in dataResource && !customDisplayItems.includes(item)) || (offeringDetails.includes(item) && dataResource.serviceofferingdetails)">
<<<<<<< HEAD
        <div>
          <strong>{{ item === 'service' ? $t('label.supportedservices') : $t('label.' + String(item).toLowerCase()) }}</strong>
          <a-tooltip v-if="['volume', 'snapshot', 'template', 'iso'].includes($route.meta.name) && item === 'usedfsbytes'"><template #title>{{ $t('message.usedfsbytes') }}</template><QuestionCircleOutlined style="margin-left: 8px;"/></a-tooltip>
          <a-tooltip v-if="['volume', 'snapshot', 'template', 'iso'].includes($route.meta.name) && item === 'savingrate'"><template #title>{{ $t('message.savingrate') }}</template><QuestionCircleOutlined style="margin-left: 8px;"/></a-tooltip>
=======
        <div style="width: 100%">
          <strong>{{ item === 'service' ? $t('label.supportedservices') : $t(getDetailTitle(item)) }}</strong>
>>>>>>> 28d774ec
          <br/>
          <div v-if="Array.isArray(dataResource[item]) && item === 'service'">
            <div v-for="(service, idx) in dataResource[item]" :key="idx">
              {{ service.name }} : {{ service.provider?.[0]?.name }}
            </div>
          </div>
          <div v-else-if="$route.meta.name === 'backup' && (item === 'size' || item === 'virtualsize')">
            {{ $bytesToHumanReadableSize(dataResource[item]) }}
            <a-tooltip placement="right">
              <template #title>
                {{ dataResource[item] }} bytes
              </template>
              <QuestionCircleOutlined />
            </a-tooltip>
          </div>
          <div v-else-if="$route.meta.name === 'backup' && item === 'volumes'">
            <div v-for="(volume, idx) in JSON.parse(dataResource[item])" :key="idx">
              <router-link :to="{ path: '/volume/' + volume.uuid }">{{ volume.type }} - {{ volume.path }}</router-link> ({{ parseFloat(volume.size / (1024.0 * 1024.0 * 1024.0)).toFixed(1) }} GB)
            </div>
          </div>
          <div v-else-if="$route.meta.name === 'vm' && item === 'qemuagentversion'">
            {{ dataResource[item] === 'Not Installed' ? $t('label.state.qemuagentversion.notinstalled') : dataResource[item]}}
          </div>
          <div v-else-if="$route.meta.name === 'controllertemplate' && item === 'dctemplate'">
            <div v-for="(dctemplate, idx) in dataResource[item]" :key="idx">
              <router-link :to="{ path: '/template/' + dctemplate.id }">{{ dctemplate.name }}</router-link>
            </div>
          </div>
          <div v-else-if="$route.meta.name === 'controllertemplate' && item === 'workstemplate'">
            <div v-for="(workstemplate, idx) in dataResource[item]" :key="idx">
              <router-link :to="{ path: '/template/' + workstemplate.id }">{{ workstemplate.name }}</router-link>
            </div>
          </div>
          <div v-else-if="$route.meta.name === 'mastertemplate' && item === 'templatename'">
            <router-link :to="{ path: '/template/' + dataResource.templateid }">{{ dataResource.templatename }} </router-link>
          </div>
          <div v-else-if="$route.meta.name === 'deployedresource' && item === 'accessinfo'">
            <div v-html="dataResource.accessinfo"></div>
          </div>
          <div v-else-if="$route.meta.name === 'computeoffering' && item === 'rootdisksize'">
            <div>
              {{ dataResource.rootdisksize }} GB
            </div>
          </div>
          <div v-else-if="$route.meta.name === 'buckets' && item === 'size'">
            <div>
              {{ convertKB(dataResource.size) }}
            </div>
          </div>
          <div v-else-if="['template', 'iso'].includes($route.meta.name) && item === 'size'">
            <div>
              {{ parseFloat(dataResource.size / (1024.0 * 1024.0 * 1024.0)).toFixed(2) }} GiB
            </div>
          </div>
          <div v-else-if="['volume', 'snapshot', 'template', 'iso'].includes($route.meta.name) && item === 'physicalsize'">
            <div>
              {{ parseFloat(dataResource.physicalsize / (1024.0 * 1024.0 * 1024.0)).toFixed(2) }} GiB
            </div>
          </div>
          <div v-else-if="['volume', 'snapshot', 'template', 'iso'].includes($route.meta.name) && item === 'virtualsize'">
            <div>
              {{ parseFloat(dataResource.virtualsize / (1024.0 * 1024.0 * 1024.0)).toFixed(2) }} GiB
            </div>
          </div>
          <div v-else-if="['volume', 'snapshot', 'template', 'iso'].includes($route.meta.name) && item === 'usedfsbytes'">
            <div>
              {{ parseFloat(dataResource.usedfsbytes / (1024.0 * 1024.0 * 1024.0)).toFixed(2) }} GiB
            </div>
          </div>
          <div v-else-if="['name', 'type'].includes(item)">
            <span v-if="['USER.LOGIN', 'USER.LOGOUT', 'ROUTER.HEALTH.CHECKS', 'FIREWALL.CLOSE', 'ALERT.SERVICE.DOMAINROUTER'].includes(dataResource[item])">{{ $t(dataResource[item].toLowerCase()) }}</span>
            <span v-else>{{ dataResource[item] }}</span>
          </div>
          <div v-else-if="['created', 'sent', 'lastannotated', 'collectiontime', 'lastboottime', 'lastserverstart', 'lastserverstop', 'removed', 'effectiveDate', 'endDate'].includes(item)">
            {{ $toLocaleDate(dataResource[item]) }}
          </div>
          <div style="white-space: pre-wrap;" v-else-if="$route.meta.name === 'quotatariff' && item === 'description'">{{ dataResource[item] }}</div>
          <div v-else-if="$route.meta.name === 'userdata' && item === 'userdata'">
            <div style="white-space: pre-wrap;"> {{ decodeUserData(dataResource.userdata)}} </div>
          </div>
          <div v-else-if="$route.meta.name === 'guestnetwork' && item === 'egressdefaultpolicy'">
            {{ dataResource[item]? $t('message.egress.rules.allow') : $t('message.egress.rules.deny') }}
          </div>
          <div v-else-if="item === 'securitygroup'">
            <div v-if="dataResource[item] && dataResource[item].length > 0">
              <span v-for="(securityGroup, idx) in dataResource[item]" :key="idx">
                {{ securityGroup.name }} &nbsp;
              </span>
            </div>
          </div>
          <div v-else-if="$route.meta.name === 'computeoffering' && offeringDetails.includes(item)">
            {{ dataResource.serviceofferingdetails[item] }}
          </div>
          <div v-else-if="item === 'headers'" style="white-space: pre-line;">
            {{ dataResource[item] }}
          </div>
          <div v-else-if="item === 'payload'" style="white-space: pre-wrap;">
            {{ JSON.stringify(JSON.parse(dataResource[item]), null, 4) || dataResource[item] }}
          </div>
          <div v-else-if="item === 'dedicatedresources'">
            <div v-for="(resource, idx) in sortDedicatedResourcesByName(dataResource[item])" :key="idx">
              <div>
                <router-link :to="getResourceLink(resource.resourcetype, resource.resourceid)">
                  {{ resource.resourcename }}
                </router-link>
              </div>
            </div>
          </div>
          <div v-else>{{ dataResource[item] }}</div>
        </div>
      </a-list-item>
      <a-list-item v-else-if="item === 'ip6address' && ipV6Address && ipV6Address.length > 0">
        <div>
          <strong>{{ $t('label.' + String(item).toLowerCase()) }}</strong>
          <br/>
          <div>{{ ipV6Address }}</div>
        </div>
      </a-list-item>
      <a-list-item v-else-if="(item === 'privatemtu' && !['L2', 'Shared'].includes(dataResource['type'])) || (item === 'publicmtu' && dataResource['type'] !== 'L2')">
        <div>
          <strong>{{ $t('label.' + String(item).toLowerCase()) }}</strong>
          <br/>
          <div>{{ dataResource[item] }}</div>
        </div>
      </a-list-item>
      <a-list-item v-else-if="['startdate', 'enddate'].includes(item)">
        <div>
          <strong>{{ $t('label.' + item.replace('date', '.date.and.time'))}}</strong>
          <br/>
          <div>{{ $toLocaleDate(dataResource[item]) }}</div>
        </div>
      </a-list-item>
    </template>
    <HostInfo :resource="dataResource" v-if="$route.meta.name === 'host' && 'listHosts' in $store.getters.apis" />
    <DedicateData :resource="dataResource" v-if="dedicatedSectionActive" />
    <VmwareData :resource="dataResource" v-if="$route.meta.name === 'zone' && 'listVmwareDcs' in $store.getters.apis" />
  </a-list>
</template>

<script>
import DedicateData from './DedicateData'
import HostInfo from '@/views/infra/HostInfo'
import VmwareData from './VmwareData'
import { genericCompare } from '@/utils/sort'

export default {
  name: 'DetailsTab',
  components: {
    DedicateData,
    HostInfo,
    VmwareData
  },
  props: {
    resource: {
      type: Object,
      required: true
    },
    items: {
      type: Object,
      default: () => {}
    },
    loading: {
      type: Boolean,
      default: false
    },
    bordered: {
      type: Boolean,
      default: false
    },
    tab: {
      type: String,
      default: ''
    }
  },
  data () {
    return {
      dedicatedRoutes: ['zone', 'pod', 'cluster', 'host'],
      dedicatedSectionActive: false,
      projectname: '',
      dataResource: {},
      detailsTitles: []
    }
  },
  mounted () {
    this.dedicatedSectionActive = this.dedicatedRoutes.includes(this.$route.meta.name)
  },
  computed: {
    customDisplayItems () {
      var items = ['ip4routes', 'ip6routes', 'privatemtu', 'publicmtu', 'provider']
      if (this.$route.meta.name === 'webhookdeliveries') {
        items.push('startdate')
        items.push('enddate')
      }
      return items
    },
    vnfAccessMethods () {
      if (this.resource.templatetype === 'VNF' && ['vm', 'vnfapp'].includes(this.$route.meta.name)) {
        const accessMethodsDescription = []
        const accessMethods = this.resource.vnfdetails?.access_methods || null
        const username = this.resource.vnfdetails?.username || null
        const password = this.resource.vnfdetails?.password || null
        const sshPort = this.resource.vnfdetails?.ssh_port || 22
        const sshUsername = this.resource.vnfdetails?.ssh_user || null
        const sshPassword = this.resource.vnfdetails?.ssh_password || null
        let httpPath = this.resource.vnfdetails?.http_path || ''
        if (!httpPath.startsWith('/')) {
          httpPath = '/' + httpPath
        }
        const httpPort = this.resource.vnfdetails?.http_port || null
        let httpsPath = this.resource.vnfdetails?.https_path || ''
        if (!httpsPath.startsWith('/')) {
          httpsPath = '/' + httpsPath
        }
        const httpsPort = this.resource.vnfdetails?.https_port || null
        const webUsername = this.resource.vnfdetails?.web_user || null
        const webPassword = this.resource.vnfdetails?.web_password || null

        const credentials = []
        if (username) {
          credentials.push(this.$t('label.username') + ' : ' + username)
        }
        if (password) {
          credentials.push(this.$t('label.password.default') + ' : ' + password)
        }
        if (webUsername) {
          credentials.push('Web ' + this.$t('label.username') + ' : ' + webUsername)
        }
        if (webPassword) {
          credentials.push('Web ' + this.$t('label.password.default') + ' : ' + webPassword)
        }
        if (sshUsername) {
          credentials.push('SSH ' + this.$t('label.username') + ' : ' + sshUsername)
        }
        if (sshPassword) {
          credentials.push('SSH ' + this.$t('label.password.default') + ' : ' + sshPassword)
        }

        const managementDeviceIds = []
        if (this.resource.vnfnics) {
          for (const vnfnic of this.resource.vnfnics) {
            if (vnfnic.management) {
              managementDeviceIds.push(vnfnic.deviceid)
            }
          }
        }
        const managementIps = []
        for (const nic of this.resource.nic) {
          if (managementDeviceIds.includes(parseInt(nic.deviceid)) && nic.ipaddress) {
            managementIps.push(nic.ipaddress)
            if (nic.publicip) {
              managementIps.push(nic.publicip)
            }
          }
        }

        if (accessMethods) {
          const accessMethodsArray = accessMethods.split(',')
          for (const accessMethod of accessMethodsArray) {
            if (accessMethod === 'console') {
              accessMethodsDescription.push('- VM Console.')
            } else if (accessMethod === 'ssh-password') {
              accessMethodsDescription.push('- SSH with password' + (sshPort ? ' (SSH port is ' + sshPort + ').' : '.'))
            } else if (accessMethod === 'ssh-key') {
              accessMethodsDescription.push('- SSH with key' + (sshPort ? ' (SSH port is ' + sshPort + ').' : '.'))
            } else if (accessMethod === 'http') {
              for (const managementIp of managementIps) {
                const url = 'http://' + managementIp + (httpPort ? ':' + httpPort : '') + httpPath
                accessMethodsDescription.push('- Webpage: <a href="' + url + '" target="_blank>">' + url + '</a>')
              }
            } else if (accessMethod === 'https') {
              for (const managementIp of managementIps) {
                const url = 'https://' + managementIp + (httpsPort ? ':' + httpsPort : '') + httpsPath
                accessMethodsDescription.push('- Webpage: <a href="' + url + '" target="_blank">' + url + '</a>')
              }
            }
          }
        } else {
          accessMethodsDescription.push('- VM Console.')
        }
        if (credentials) {
          accessMethodsDescription.push('<br>' + this.$t('message.vnf.credentials.in.template.vnf.details'))
        }
        return accessMethodsDescription.join('<br>')
      }
      return null
    },
    offeringDetails () {
      return ['maxcpunumber', 'mincpunumber', 'minmemory', 'maxmemory']
    },
    ipV6Address () {
      if (this.dataResource.nic && this.dataResource.nic.length > 0) {
        return this.dataResource.nic.filter(e => { return e.ip6address }).map(e => { return e.ip6address }).join(', ')
      }
      return null
    },
    ip4routes () {
      if (this.resource.ip4routes && this.resource.ip4routes.length > 0) {
        var routes = []
        for (var route of this.resource.ip4routes) {
          routes.push(route.subnet + ' via ' + route.gateway)
        }
        return routes.join('<br>')
      }
      return null
    },
    ip6routes () {
      if (this.resource.ip6routes && this.resource.ip6routes.length > 0) {
        var routes = []
        for (var route of this.resource.ip6routes) {
          routes.push(route.subnet + ' via ' + route.gateway)
        }
        return routes.join('<br>')
      }
      return null
    }
  },
  created () {
    this.dataResource = this.resource
    this.dedicatedSectionActive = this.dedicatedRoutes.includes(this.$route.meta.name)
  },
  watch: {
    resource: {
      deep: true,
      handler () {
        this.dataResource = this.resource
        if ('account' in this.dataResource && this.dataResource.account.startsWith('PrjAcct-')) {
          this.projectname = this.dataResource.account.substring(this.dataResource.account.indexOf('-') + 1, this.dataResource.account.lastIndexOf('-'))
          this.dataResource.projectname = this.projectname
        }
      }
    },
    $route () {
      this.dedicatedSectionActive = this.dedicatedRoutes.includes(this.$route.meta.name)
      this.fetchProjectAdmins()
    }
  },
  methods: {
    decodeUserData (userdata) {
      const decodedData = Buffer.from(userdata, 'base64')
      return decodedData.toString('utf-8')
    },
    fetchProjectAdmins () {
      if (!this.dataResource.owner) {
        return false
      }
      var owners = this.dataResource.owner
      var projectAdmins = []
      for (var owner of owners) {
        projectAdmins.push(Object.keys(owner).includes('user') ? owner.account + '(' + owner.user + ')' : owner.account)
      }
      this.dataResource.account = projectAdmins.join()
    },
    fetchDetails () {
      let details = this.$route.meta.details

      if (!details) {
        return
      }

      if (typeof details === 'function') {
        details = details()
      }

      let detailsKeys = []
      for (const detail of details) {
        if (typeof detail === 'object') {
          const field = detail.field
          detailsKeys.push(field)
          this.detailsTitles[field] = detail.customTitle
        } else {
          detailsKeys.push(detail)
          this.detailsTitles[detail] = detail
        }
      }

      detailsKeys = this.projectname ? [...detailsKeys.filter(x => x !== 'account'), 'projectname'] : detailsKeys
      return detailsKeys
    },
    getDetailTitle (detail) {
      return `label.${String(this.detailsTitles[detail]).toLowerCase()}`
    },
    getResourceLink (type, id) {
      return `/${type.toLowerCase()}/${id}`
    },
    sortDedicatedResourcesByName (resources) {
      resources.sort((resource, otherResource) => {
        return genericCompare(resource.resourcename, otherResource.resourcename)
      })

      return resources
    },
    convertKB (val) {
      if (val < 1024) return `${(val).toFixed(2)} KB`
      if (val < 1024 * 1024) return `${(val / 1024).toFixed(2)} MB`
      if (val < 1024 * 1024 * 1024) return `${(val / 1024 / 1024).toFixed(2)} GB`
      if (val < 1024 * 1024 * 1024 * 1024) return `${(val / 1024 / 1024 / 1024).toFixed(2)} TB`
      return val
    }
  }
}
</script><|MERGE_RESOLUTION|>--- conflicted
+++ resolved
@@ -43,15 +43,10 @@
     :dataSource="fetchDetails()">
     <template #renderItem="{item}">
       <a-list-item v-if="(item in dataResource && !customDisplayItems.includes(item)) || (offeringDetails.includes(item) && dataResource.serviceofferingdetails)">
-<<<<<<< HEAD
-        <div>
-          <strong>{{ item === 'service' ? $t('label.supportedservices') : $t('label.' + String(item).toLowerCase()) }}</strong>
+        <div style="width: 100%">
+          <strong>{{ item === 'service' ? $t('label.supportedservices') : $t(getDetailTitle(item)) }}</strong>
           <a-tooltip v-if="['volume', 'snapshot', 'template', 'iso'].includes($route.meta.name) && item === 'usedfsbytes'"><template #title>{{ $t('message.usedfsbytes') }}</template><QuestionCircleOutlined style="margin-left: 8px;"/></a-tooltip>
           <a-tooltip v-if="['volume', 'snapshot', 'template', 'iso'].includes($route.meta.name) && item === 'savingrate'"><template #title>{{ $t('message.savingrate') }}</template><QuestionCircleOutlined style="margin-left: 8px;"/></a-tooltip>
-=======
-        <div style="width: 100%">
-          <strong>{{ item === 'service' ? $t('label.supportedservices') : $t(getDetailTitle(item)) }}</strong>
->>>>>>> 28d774ec
           <br/>
           <div v-if="Array.isArray(dataResource[item]) && item === 'service'">
             <div v-for="(service, idx) in dataResource[item]" :key="idx">
