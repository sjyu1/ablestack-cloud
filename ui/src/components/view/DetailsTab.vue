--- conflicted
+++ resolved
@@ -51,11 +51,8 @@
           <div>
             {{ dataResource.rootdisksize }} GB
           </div>
-<<<<<<< HEAD
-=======
           <div v-else-if="['created', 'sent', 'lastannotated', 'collectiontime', 'lastboottime', 'lastserverstart', 'lastserverstop'].includes(item)">
             {{ $toLocaleDate(dataResource[item]) }}
->>>>>>> 3f7b8795
           </div>
           <div v-else-if="$route.meta.name === 'guestnetwork' && item === 'egressdefaultpolicy'">
             {{ dataResource[item]? $t('message.egress.rules.allow') : $t('message.egress.rules.deny') }}
