--- conflicted
+++ resolved
@@ -106,15 +106,11 @@
 export default {
   name: 'ActionButton',
   components: {
-<<<<<<< HEAD
     Console,
     WorksAdminUrl,
     WorksUserUrl,
     WallLinkUrl,
     RenderIcon
-=======
-    Console
->>>>>>> 5ab43092
   },
   data () {
     return {
