// Licensed to the Apache Software Foundation (ASF) under one
// or more contributor license agreements.  See the NOTICE file
// distributed with this work for additional information
// regarding copyright ownership.  The ASF licenses this file
// to you under the Apache License, Version 2.0 (the
// "License"); you may not use this file except in compliance
// with the License.  You may obtain a copy of the License at
//
//   http://www.apache.org/licenses/LICENSE-2.0
//
// Unless required by applicable law or agreed to in writing,
// software distributed under the License is distributed on an
// "AS IS" BASIS, WITHOUT WARRANTIES OR CONDITIONS OF ANY
// KIND, either express or implied.  See the License for the
// specific language governing permissions and limitations
// under the License.

<template>
  <a-table
    size="middle"
    :loading="loading"
    :columns="isOrderUpdatable() ? columns : columns.filter(x => x.dataIndex !== 'order')"
    :dataSource="items"
    :rowKey="(record, idx) => record.id || record.name || record.usageType || idx + '-' + Math.random()"
    :pagination="false"
    :rowSelection=" enableGroupAction() || $route.name === 'event' ? {selectedRowKeys: selectedRowKeys, onChange: onSelectChange} : null"
    :rowClassName="getRowClassName"
    style="overflow-y: auto"
  >
    <template #filterDropdown>
      <div style="padding: 8px" class="filter-dropdown">
        <a-menu>
          <a-menu-item v-for="(column, idx) in columnKeys" :key="idx" @click="updateSelectedColumns(column)">
            <a-checkbox :id="idx.toString()" :checked="selectedColumns.includes(getColumnKey(column))"/>
            {{ $t('label.' + String(getColumnKey(column)).toLowerCase()) }}
          </a-menu-item>
        </a-menu>
      </div>
    </template>
    <template #footer>
      <span v-if="hasSelected">
        {{ `Selected ${selectedRowKeys.length} items` }}
      </span>
    </template>

    <!--
    <div #expandedRowRender="{ resource }">
      <info-card :resource="resource style="margin-left: 0px; width: 50%">
        <div #actions style="padding-top: 12px">
          <a-tooltip
            v-for="(action, actionIndex) in $route.meta.actions"
            :key="actionIndex"
            placement="bottom">
            <template #title>
              {{ $t(action.label) }}
            </template>
            <a-button
              v-if="action.api in $store.getters.apis && action.dataView &&
                ('show' in action ? action.show(resource, $store.getters.userInfo) : true)"
              :icon="action.icon"
              :type="action.icon === 'delete' ? 'danger' : (action.icon === 'plus' ? 'primary' : 'default')"
              shape="circle"
              style="margin-right: 5px; margin-top: 12px"
              @click="$parent.execAction(action)"
            >
            </a-button>
          </a-tooltip>
        </div>
      </info-card>
    </div>
    -->

    <template #name="{text, record}">
      <span v-if="['vm'].includes($route.path.split('/')[1])" style="margin-right: 5px">
        <span v-if="record.icon && record.icon.base64image">
          <resource-icon :image="record.icon.base64image" size="1x"/>
        </span>
        <os-logo v-else :osId="record.ostypeid" :osName="record.osdisplayname" size="lg" />
      </span>
      <span style="min-width: 120px" >
        <QuickView
          style="margin-left: 5px"
          :actions="actions"
          :resource="record"
          :enabled="quickViewEnabled() && actions.length > 0 && columns && columns[0].dataIndex === 'name' "
          @exec-action="$parent.execAction"/>
        <span v-if="$route.path.startsWith('/project')" style="margin-right: 5px">
          <tooltip-button type="dashed" size="small" icon="LoginOutlined" @onClick="changeProject(record)" />
        </span>
        <span v-if="$showIcon() && !['vm'].includes($route.path.split('/')[1])" style="margin-right: 5px">
          <resource-icon v-if="$showIcon() && record.icon && record.icon.base64image" :image="record.icon.base64image" size="1x"/>
          <os-logo v-else-if="record.ostypename" :osName="record.ostypename" size="1x" />
          <render-icon v-else-if="typeof $route.meta.icon ==='string'" style="font-size: 16px;" :icon="$route.meta.icon"/>
          <render-icon v-else style="font-size: 16px;" :svgIcon="$route.meta.icon" />
        </span>
        <span v-else :style="{ 'margin-right': record.ostypename ? '5px' : '0' }">
          <os-logo v-if="record.ostypename" :osName="record.ostypename" size="1x" />
        </span>

        <span v-if="record.hasannotations">
          <span v-if="record.id">
            <router-link :to="{ path: $route.path + '/' + record.id }">{{ text }}</router-link>
            <router-link :to="{ path: $route.path + '/' + record.id, query: { tab: 'comments' } }"><message-filled style="padding-left: 10px" size="small"/></router-link>
          </span>
          <router-link v-else :to="{ path: $route.path + '/' + record.name }" >{{ text }}</router-link>
        </span>
        <span v-else-if="$route.path.startsWith('/ssh')">
          <router-link :to="{ path: $route.path + '/' + record.name , query: { account: record.account, domainid: record.domainid }}" >{{ $t(text.toLowerCase()) }}</router-link>
        </span>
        <span v-else-if="$route.path.startsWith('/globalsetting')">{{ text }}</span>
        <span v-else-if="$route.path.startsWith('/alert')">
          <router-link :to="{ path: $route.path + '/' + record.id }" v-if="record.id">{{ $t(text.toLowerCase()) }}</router-link>
          <router-link :to="{ path: $route.path + '/' + record.name }" v-else>{{ $t(text.toLowerCase()) }}</router-link>
        </span>
        <span v-else>
          <router-link :to="{ path: $route.path + '/' + record.id }" v-if="record.id">{{ text }}</router-link>
          <router-link :to="{ path: $route.path + '/' + record.name }" v-else>{{ text }}</router-link>
        </span>
      </span>
    </template>
    <template #templatetype="{ text, record }">
      <router-link :to="{ path: $route.path + '/' + record.templatetype }">{{ text }}</router-link>
    </template>
    <template #type="{ text }">
      <span v-if="['USER.LOGIN', 'USER.LOGOUT', 'ROUTER.HEALTH.CHECKS', 'FIREWALL.CLOSE', 'ALERT.SERVICE.DOMAINROUTER'].includes(text)">{{ $t(text.toLowerCase()) }}</span>
      <span v-else>{{ text }}</span>
    </template>
    <template #displayname="{text, record}">
      <QuickView
        style="margin-left: 5px"
        :actions="actions"
        :resource="record"
        :enabled="quickViewEnabled() && actions.length > 0 && columns && columns[0].dataIndex === 'displayname' "
        @exec-action="$parent.execAction"/>
      <router-link :to="{ path: $route.path + '/' + record.id }">{{ text }}</router-link>
    </template>
    <template #username="{text, record}">
      <span v-if="$showIcon() && !['vm'].includes($route.path.split('/')[1])" style="margin-right: 5px">
        <resource-icon v-if="$showIcon() && record.icon && record.icon.base64image" :image="record.icon.base64image" size="1x"/>
        <user-outlined v-else style="font-size: 16px;" />
      </span>
      <router-link :to="{ path: $route.path + '/' + record.id }" v-if="['/accountuser', '/vpnuser'].includes($route.path)">{{ text }}</router-link>
      <router-link :to="{ path: '/accountuser', query: { username: record.username, domainid: record.domainid } }" v-else-if="$store.getters.userInfo.roletype !== 'User'">{{ text }}</router-link>
      <span v-else>{{ text }}</span>
    </template>
    <template #entityid="{ record }" href="javascript:;">
      <router-link :to="{ path: generateCommentsPath(record), query: { tab: 'comments' } }">{{ record.entityname }}</router-link>
    </template>
    <template #entitytype="{ record }" href="javascript:;">
      {{ generateHumanReadableEntityType(record) }}
    </template>
    <template #adminsonly="{ record }" v-if="['Admin'].includes($store.getters.userInfo.roletype)" href="javascript:;">
      <a-checkbox :checked="record.adminsonly" :value="record.id" v-if="record.userid === $store.getters.userInfo.id" @change="e => updateAdminsOnly(e)" />
      <a-checkbox :checked="record.adminsonly" disabled v-else />
    </template>
    <template #ipaddress="{ text, record }" href="javascript:;">
      <router-link v-if="['/publicip', '/privategw'].includes($route.path)" :to="{ path: $route.path + '/' + record.id }">{{ text }}</router-link>
      <span v-else>{{ text }}</span>
      <span v-if="record.issourcenat">
        &nbsp;
        <a-tag>source-nat</a-tag>
      </span>
    </template>
    <template #ip6address="{ text, record }" href="javascript:;">
      <span>{{ ipV6Address(text, record) }}</span>
    </template>
    <template #publicip="{ text, record }">
      <router-link v-if="['/autoscalevmgroup'].includes($route.path)" :to="{ path: '/publicip' + '/' + record.publicipid }">{{ text }}</router-link>
      <router-link v-else :to="{ path: $route.path + '/' + record.id }">{{ text }}</router-link>
    </template>
    <template #traffictype="{ text }" href="javascript:;">
      {{ text }}
    </template>
    <template #vmname="{ text, record }">
      <router-link :to="{ path: createPathBasedOnVmType(record.vmtype, record.virtualmachineid) }">{{ text }}</router-link>
    </template>
    <template #virtualmachinename="{ text, record }">
      <router-link :to="{ path: '/vm/' + record.virtualmachineid }">{{ text }}</router-link>
    </template>
    <template #hypervisor="{ text, record }">
      <span v-if="$route.name === 'hypervisorcapability'">
        <router-link :to="{ path: $route.path + '/' + record.id }">{{ text }}</router-link>
      </span>
      <span v-else>{{ text }}</span>
    </template>
    <template #state="{ text, record }">
      <status v-if="$route.path.startsWith('/host')" :text="getHostState(record)" displayText />
      <status v-else :text="text ? text : ''" displayText :styles="{ 'min-width': '80px' }" />
    </template>
    <template #allocationstate="{ text }">
      <status :text="text ? text : ''" displayText />
    </template>
    <template #resourcestate="{ text }">
      <status :text="text ? text : ''" displayText />
    </template>
    <template #powerstate="{ text }">
      <status :text="text ? text : ''" displayText />
    </template>
    <template #agentstate="{ text }">
      <status :text="text ? text : ''" displayText />
    </template>
    <template #quotastate="{ text }">
      <status :text="text ? text : ''" displayText />
    </template>
    <template #vlan="{ text, record }">
      <a href="javascript:;">
        <router-link v-if="$route.path === '/guestvlans'" :to="{ path: '/guestvlans/' + record.id }">{{ text }}</router-link>
      </a>
    </template>
    <template #guestnetworkname="{ text, record }">
      <router-link :to="{ path: '/guestnetwork/' + record.guestnetworkid }">{{ text }}</router-link>
    </template>
    <template #associatednetworkname="{ text, record }">
      <router-link :to="{ path: '/guestnetwork/' + record.associatednetworkid }">{{ text }}</router-link>
    </template>
    <template #vpcname="{ text, record }">
      <router-link :to="{ path: '/vpc/' + record.vpcid }">{{ text }}</router-link>
    </template>
    <template #hostname="{ text, record }">
      <router-link v-if="record.hostid" :to="{ path: '/host/' + record.hostid }">{{ text }}</router-link>
      <router-link v-else-if="record.hostname" :to="{ path: $route.path + '/' + record.id }">{{ text }}</router-link>
      <span v-else>{{ text }}</span>
    </template>
    <template #storage="{ text, record }">
      <router-link v-if="record.storageid" :to="{ path: '/storagepool/' + record.storageid }">{{ text }}</router-link>
      <span v-else>{{ text }}</span>
    </template>

    <template
      v-for="(value, name) in thresholdMapping"
      :key="name"
      #[name]="{ text, record }"
      href="javascript:;">
      <span>
        <span v-if="record[value.disable]" class="alert-disable-threshold">
          {{ text }}
        </span>
        <span v-else-if="record[value.notification]" class="alert-notification-threshold">
          {{ text }}
        </span>
        <span style="padding: 10%;" v-else>
          {{ text }}
        </span>
      </span>
    </template>

    <template #level="{ text, record }">
      <router-link :to="{ path: '/event/' + record.id }">{{ text }}</router-link>
    </template>

    <template #clustername="{ text, record }">
      <router-link :to="{ path: '/cluster/' + record.clusterid }">{{ text }}</router-link>
    </template>
    <template #podname="{ text, record }">
      <router-link :to="{ path: '/pod/' + record.podid }">{{ text }}</router-link>
    </template>
    <template #account="{ text, record }">
      <template v-if="record.owner">
        <template v-for="(item, idx) in record.owner" :key="idx">
          <span style="margin-right:5px">
            <span v-if="$store.getters.userInfo.roletype !== 'User'">
              <router-link v-if="'user' in item" :to="{ path: '/accountuser', query: { username: item.user, domainid: record.domainid }}">{{ item.account + '(' + item.user + ')' }}</router-link>
              <router-link v-else :to="{ path: '/account', query: { name: item.account, domainid: record.domainid, dataView: true } }">{{ item.account }}</router-link>
            </span>
            <span v-else>{{ item.user ? item.account + '(' + item.user + ')' : item.account }}</span>
          </span>
        </template>
      </template>
      <template v-if="text && !text.startsWith('PrjAcct-')">
        <router-link
          v-if="'quota' in record && $router.resolve(`${$route.path}/${record.account}`).matched[0].redirect !== '/exception/404'"
          :to="{ path: `${$route.path}/${record.account}`, query: { account: record.account, domainid: record.domainid, quota: true } }">{{ text }}</router-link>
        <router-link :to="{ path: '/account/' + record.accountid }" v-else-if="record.accountid">{{ text }}</router-link>
        <router-link :to="{ path: '/account', query: { name: record.account, domainid: record.domainid, dataView: true } }" v-else-if="$store.getters.userInfo.roletype !== 'User'">{{ text }}</router-link>
        <span v-else>{{ text }}</span>
      </template>
    </template>
    <template #resource="{ record }">
      <resource-label :resourceType="record.resourcetype" :resourceId="record.resourceid" :resourceName="record.resourcename" />
    </template>
    <template #domain="{ text, record }">
      <router-link v-if="record.domainid && !record.domainid.toString().includes(',') && $store.getters.userInfo.roletype !== 'User'" :to="{ path: '/domain/' + record.domainid, query: { tab: 'details' } }">{{ text }}</router-link>
      <span v-else>{{ text }}</span>
    </template>
    <template #domainpath="{ text, record }">
      <router-link v-if="record.domainid && !record.domainid.includes(',') && $router.resolve('/domain/' + record.domainid).matched[0].redirect !== '/exception/404'" :to="{ path: '/domain/' + record.domainid, query: { tab: 'details' } }">{{ text }}</router-link>
      <span v-else>{{ text }}</span>
    </template>
    <template #zone="{ text, record }">
      <router-link v-if="record.zoneid && !record.zoneid.includes(',') && $router.resolve('/zone/' + record.zoneid).matched[0].redirect !== '/exception/404'" :to="{ path: '/zone/' + record.zoneid }">{{ text }}</router-link>
      <span v-else>{{ text }}</span>
    </template>
    <template #zonename="{ text, record }">
      <router-link v-if="$router.resolve('/zone/' + record.zoneid).matched[0].redirect !== '/exception/404'" :to="{ path: '/zone/' + record.zoneid }">{{ text }}</router-link>
      <span v-else>{{ text }}</span>
    </template>
    <template #rolename="{ text, record }">
      <router-link v-if="record.roleid && $router.resolve('/role/' + record.roleid).matched[0].redirect !== '/exception/404'" :to="{ path: '/role/' + record.roleid }">{{ text }}</router-link>
      <span v-else>{{ text }}</span>
    </template>
    <template #templateversion="{ record }">
      <span>  {{ record.version }} </span>
    </template>
    <template #softwareversion="{ record }">
      <span>  {{ record.softwareversion ? record.softwareversion : 'N/A' }} </span>
    </template>
    <template #access="{ record }">
      <status :text="record.readonly ? 'ReadOnly' : 'ReadWrite'" displayText />
    </template>
    <template #requiresupgrade="{ record }">
      <status :text="record.requiresupgrade ? 'warning' : ''" />
      {{ record.requiresupgrade ? 'Yes' : 'No' }}
    </template>
    <template #loadbalancerrule="{ record }">
      <span>  {{ record.loadbalancerrule }} </span>
    </template>
    <template #autoscalingenabled="{ record }">
      <status :text="record.autoscalingenabled ? 'Enabled' : 'Disabled'" />
      {{ record.autoscalingenabled ? 'Enabled' : 'Disabled' }}
    </template>
    <template #current="{record}">
      <status :text="record.current ? record.current.toString() : 'false'" />
    </template>
    <template #created="{ text }">
      {{ $toLocaleDate(text) }}
    </template>
    <template #sent="{ text }">
      {{ $toLocaleDate(text) }}
    </template>
    <template #order="{ text, record }">
      <div class="shift-btns">
        <a-tooltip :name="text" placement="top">
          <template #title>{{ $t('label.move.to.top') }}</template>
          <a-button
            shape="round"
            @click="moveItemTop(record)"
            class="shift-btn">
            <DoubleLeftOutlined class="shift-btn shift-btn--rotated" />
          </a-button>
        </a-tooltip>
        <a-tooltip placement="top">
          <template #title>{{ $t('label.move.to.bottom') }}</template>
          <a-button
            shape="round"
            @click="moveItemBottom(record)"
            class="shift-btn">
            <DoubleRightOutlined class="shift-btn shift-btn--rotated" />
          </a-button>
        </a-tooltip>
        <a-tooltip placement="top">
          <template #title>{{ $t('label.move.up.row') }}</template>
          <a-button shape="round" @click="moveItemUp(record)" class="shift-btn">
            <CaretUpOutlined class="shift-btn" />
          </a-button>
        </a-tooltip>
        <a-tooltip placement="top">
          <template #title>{{ $t('label.move.down.row') }}</template>
          <a-button shape="round" @click="moveItemDown(record)" class="shift-btn">
            <CaretDownOutlined class="shift-btn" />
          </a-button>
        </a-tooltip>
      </div>
    </template>

    <template #value="{ text, record }">
      <a-input
        v-if="editableValueKey === record.key"
        v-focus="true"
        :defaultValue="record.value"
        :disabled="!('updateConfiguration' in $store.getters.apis)"
        v-model:value="editableValue"
        @keydown.esc="editableValueKey = null"
        @pressEnter="saveValue(record)">
      </a-input>
      <div v-else style="width: 200px; word-break: break-all">
        {{ text }}
      </div>
    </template>
    <template #actions="{ record }">
      <tooltip-button
        :tooltip="$t('label.edit')"
        :disabled="!('updateConfiguration' in $store.getters.apis)"
        v-if="editableValueKey !== record.key"
        icon="edit-outlined"
        @onClick="editValue(record)" />
      <tooltip-button
        :tooltip="$t('label.cancel')"
        @onClick="editableValueKey = null"
        v-if="editableValueKey === record.key"
        iconType="CloseCircleTwoTone"
        iconTwoToneColor="#f5222d" />
      <tooltip-button
        :tooltip="$t('label.ok')"
        :disabled="!('updateConfiguration' in $store.getters.apis)"
        @onClick="saveValue(record)"
        v-if="editableValueKey === record.key"
        iconType="CheckCircleTwoTone"
        iconTwoToneColor="#52c41a" />
      <tooltip-button
        :tooltip="$t('label.reset.config.value')"
        @onClick="resetConfig(record)"
        v-if="editableValueKey !== record.key"
        icon="reload-outlined"
        :disabled="!('updateConfiguration' in $store.getters.apis)" />
    </template>
    <template #tariffActions="{ record }">
      <tooltip-button
        :tooltip="$t('label.edit')"
        v-if="editableValueKey !== record.key"
        :disabled="!('quotaTariffUpdate' in $store.getters.apis)"
        icon="edit-outlined"
        @onClick="editTariffValue(record)" />
      <slot></slot>
    </template>
  </a-table>
</template>

<script>
import { api } from '@/api'
import OsLogo from '@/components/widgets/OsLogo'
import Status from '@/components/widgets/Status'
import QuickView from '@/components/view/QuickView'
import TooltipButton from '@/components/widgets/TooltipButton'
import ResourceIcon from '@/components/view/ResourceIcon'
import ResourceLabel from '@/components/widgets/ResourceLabel'
import { createPathBasedOnVmType } from '@/utils/plugins'

export default {
  name: 'ListView',
  components: {
    OsLogo,
    Status,
    QuickView,
    TooltipButton,
    ResourceIcon,
    ResourceLabel
  },
  props: {
    columns: {
      type: Array,
      required: true
    },
    columnKeys: {
      type: Array,
      default: () => []
    },
    selectedColumns: {
      type: Array,
      default: () => []
    },
    items: {
      type: Array,
      required: true
    },
    loading: {
      type: Boolean,
      default: false
    },
    actions: {
      type: Array,
      default: () => []
    }
  },
  inject: ['parentFetchData', 'parentToggleLoading'],
  data () {
    return {
      selectedRowKeys: [],
      editableValueKey: null,
      editableValue: '',
      resourceIcon: '',
      thresholdMapping: {
        cpuused: {
          notification: 'cputhreshold',
          disable: 'cpudisablethreshold'
        },
        cpuallocated: {
          notification: 'cpuallocatedthreshold',
          disable: 'cpuallocateddisablethreshold'
        },
        memoryused: {
          notification: 'memorythreshold',
          disable: 'memorydisablethreshold'
        },
        memoryallocated: {
          notification: 'memoryallocatedthreshold',
          disable: 'memoryallocateddisablethreshold'
        },
        cpuusedghz: {
          notification: 'cputhreshold',
          disable: 'cpudisablethreshold'
        },
        cpuallocatedghz: {
          notification: 'cpuallocatedthreshold',
          disable: 'cpuallocateddisablethreshold'
        },
        memoryusedgb: {
          notification: 'memorythreshold',
          disable: 'memorydisablethreshold'
        },
        memoryallocatedgb: {
          notification: 'memoryallocatedthreshold',
          disable: 'memoryallocateddisablethreshold'
        },
        disksizeusedgb: {
          notification: 'storageusagethreshold',
          disable: 'storageusagedisablethreshold'
        },
        disksizeallocatedgb: {
          notification: 'storageallocatedthreshold',
          disable: 'storageallocateddisablethreshold'
        }
      }
    }
  },
  computed: {
    hasSelected () {
      return this.selectedRowKeys.length > 0
    }
  },
  methods: {
    createPathBasedOnVmType: createPathBasedOnVmType,
    quickViewEnabled () {
<<<<<<< HEAD
      return new RegExp(['/vm', '/desktop', '/kubernetes', '/resourcerequest', '/board', '/ssh', '/userdata', '/vmgroup', '/affinitygroup',
=======
      return new RegExp(['/vm', '/kubernetes', '/ssh', '/userdata', '/vmgroup', '/affinitygroup', '/autoscalevmgroup',
>>>>>>> cdaad257
        '/volume', '/snapshot', '/vmsnapshot', '/backup',
        '/guestnetwork', '/vpc', '/vpncustomergateway',
        '/template', '/controllertemplate', '/mastertemplate', 'automationtemplate', 'automationcontroller', '/iso',
        '/project', '/account',
        '/zone', '/pod', '/cluster', '/host', '/storagepool', '/imagestore', '/systemvm', '/router', '/ilbvm', '/annotation',
        '/computeoffering', '/systemoffering', '/diskoffering', '/backupoffering', '/networkoffering', '/vpcoffering'].join('|'))
        .test(this.$route.path)
    },
    enableGroupAction () {
      return ['vm', 'alert', 'vmgroup', 'ssh', 'userdata', 'affinitygroup', 'autoscalevmgroup', 'volume', 'snapshot',
        'vmsnapshot', 'guestnetwork', 'vpc', 'publicip', 'vpnuser', 'vpncustomergateway',
        'project', 'account', 'systemvm', 'router', 'computeoffering', 'systemoffering',
        'diskoffering', 'backupoffering', 'networkoffering', 'vpcoffering', 'ilbvm', 'kubernetes', 'comment'
      ].includes(this.$route.name)
    },
    fetchColumns () {
      if (this.isOrderUpdatable()) {
        return this.columns
      }
      return this.columns.filter(x => x.dataIndex !== 'order')
    },
    getRowClassName (record, index) {
      if (index % 2 === 0) {
        return 'light-row'
      }
      return 'dark-row'
    },
    setSelection (selection) {
      this.selectedRowKeys = selection
      this.$emit('selection-change', this.selectedRowKeys)
    },
    resetSelection () {
      this.setSelection([])
    },
    onSelectChange (selectedRowKeys, selectedRows) {
      this.setSelection(selectedRowKeys)
    },
    changeProject (project) {
      this.$store.dispatch('SetProject', project)
      this.$store.dispatch('ToggleTheme', project.id === undefined ? 'light' : 'dark')
      this.$message.success(this.$t('message.switch.to') + ' ' + project.name)
      this.$router.push({ name: 'dashboard' })
    },
    saveValue (record) {
      api('updateConfiguration', {
        name: record.name,
        value: this.editableValue
      }).then(json => {
        this.editableValueKey = null
        this.$store.dispatch('RefreshFeatures')
        this.$message.success(`${this.$t('message.setting.updated')} ${record.name}`)
        if (json.updateconfigurationresponse &&
          json.updateconfigurationresponse.configuration &&
          !json.updateconfigurationresponse.configuration.isdynamic &&
          ['Admin'].includes(this.$store.getters.userInfo.roletype)) {
          this.$notification.warning({
            message: this.$t('label.status'),
            description: this.$t('message.restart.mgmt.server')
          })
        }
      }).catch(error => {
        console.error(error)
        this.$message.error(this.$t('message.error.save.setting'))
      }).finally(() => {
        this.$emit('refresh')
      })
    },
    resetConfig (item) {
      api('resetConfiguration', {
        name: item.name
      }).then(() => {
        const message = `${this.$t('label.setting')} ${item.name} ${this.$t('label.reset.config.value')}`
        this.$message.success(message)
      }).catch(error => {
        console.error(error)
        this.$message.error(this.$t('message.error.reset.config'))
        this.$notification.error({
          message: this.$t('label.error'),
          description: this.$t('message.error.reset.config')
        })
      }).finally(() => {
        this.$emit('refresh')
      })
    },
    editValue (record) {
      this.editableValueKey = record.key
      this.editableValue = record.value
    },
    getUpdateApi () {
      let apiString = ''
      switch (this.$route.name) {
        case 'template':
          apiString = 'updateTemplate'
          break
        case 'iso':
          apiString = 'updateIso'
          break
        case 'zone':
          apiString = 'updateZone'
          break
        case 'computeoffering':
        case 'systemoffering':
          apiString = 'updateServiceOffering'
          break
        case 'diskoffering':
          apiString = 'updateDiskOffering'
          break
        case 'networkoffering':
          apiString = 'updateNetworkOffering'
          break
        case 'vpcoffering':
          apiString = 'updateVPCOffering'
          break
        default:
          apiString = 'updateTemplate'
      }
      return apiString
    },
    isOrderUpdatable () {
      return this.getUpdateApi() in this.$store.getters.apis
    },
    handleUpdateOrder (id, index) {
      this.parentToggleLoading()
      const apiString = this.getUpdateApi()

      return new Promise((resolve, reject) => {
        api(apiString, {
          id,
          sortKey: index
        }).then((response) => {
          resolve(response)
        }).catch((reason) => {
          reject(reason)
        })
      })
    },
    updateOrder (data) {
      const promises = []
      data.forEach((item, index) => {
        promises.push(this.handleUpdateOrder(item.id, index + 1))
      })
      Promise.all(promises).catch((reason) => {
        console.log(reason)
      }).finally(() => {
        this.parentToggleLoading()
        this.parentFetchData()
      })
    },
    moveItemUp (record) {
      const data = this.items
      const index = data.findIndex(item => item.id === record.id)
      if (index === 0) return
      data.splice(index - 1, 0, data.splice(index, 1)[0])
      this.updateOrder(data)
    },
    moveItemDown (record) {
      const data = this.items
      const index = data.findIndex(item => item.id === record.id)
      if (index === data.length - 1) return
      data.splice(index + 1, 0, data.splice(index, 1)[0])
      this.updateOrder(data)
    },
    moveItemTop (record) {
      const data = this.items
      const index = data.findIndex(item => item.id === record.id)
      if (index === 0) return
      data.unshift(data.splice(index, 1)[0])
      this.updateOrder(data)
    },
    moveItemBottom (record) {
      const data = this.items
      const index = data.findIndex(item => item.id === record.id)
      if (index === data.length - 1) return
      data.push(data.splice(index, 1)[0])
      this.updateOrder(data)
    },
    editTariffValue (record) {
      this.$emit('edit-tariff-action', true, record)
    },
    ipV6Address (text, record) {
      if (!record || !record.nic || record.nic.length === 0) {
        return ''
      }

      return record.nic.filter(e => { return e.ip6address }).map(e => { return e.ip6address }).join(', ') || text
    },
    generateCommentsPath (record) {
      if (this.entityTypeToPath(record.entitytype) === 'ssh') {
        return '/' + this.entityTypeToPath(record.entitytype) + '/' + record.entityname
      }
      return '/' + this.entityTypeToPath(record.entitytype) + '/' + record.entityid
    },
    generateHumanReadableEntityType (record) {
      switch (record.entitytype) {
        case 'VM' : return 'Virtual Machine'
        case 'HOST' : return 'Host'
        case 'VOLUME' : return 'Volume'
        case 'SNAPSHOT' : return 'Snapshot'
        case 'VM_SNAPSHOT' : return 'VM Snapshot'
        case 'INSTANCE_GROUP' : return 'Instance Group'
        case 'NETWORK' : return 'Network'
        case 'VPC' : return 'VPC'
        case 'PUBLIC_IP_ADDRESS' : return 'Public IP Address'
        case 'VPN_CUSTOMER_GATEWAY' : return 'VPC Customer Gateway'
        case 'TEMPLATE' : return 'Template'
        case 'ISO' : return 'ISO'
        case 'SSH_KEYPAIR' : return 'SSH Key Pair'
        case 'DOMAIN' : return 'Domain'
        case 'SERVICE_OFFERING' : return 'Service Offfering'
        case 'DISK_OFFERING' : return 'Disk Offering'
        case 'NETWORK_OFFERING' : return 'Network Offering'
        case 'POD' : return 'Pod'
        case 'ZONE' : return 'Zone'
        case 'CLUSTER' : return 'Cluster'
        case 'PRIMARY_STORAGE' : return 'Primary Storage'
        case 'SECONDARY_STORAGE' : return 'Secondary Storage'
        case 'VR' : return 'Virtual Router'
        case 'SYSTEM_VM' : return 'System VM'
        case 'KUBERNETES_CLUSTER': return 'Kubernetes Cluster'
        case 'AUTOSCALE_VM_GROUP': return 'AutoScale VM group'
        default: return record.entitytype.toLowerCase().replace('_', '')
      }
    },
    entityTypeToPath (entitytype) {
      switch (entitytype) {
        case 'VM' : return 'vm'
        case 'HOST' : return 'host'
        case 'VOLUME' : return 'volume'
        case 'SNAPSHOT' : return 'snapshot'
        case 'VM_SNAPSHOT' : return 'vmsnapshot'
        case 'INSTANCE_GROUP' : return 'vmgroup'
        case 'NETWORK' : return 'guestnetwork'
        case 'VPC' : return 'vpc'
        case 'PUBLIC_IP_ADDRESS' : return 'publicip'
        case 'VPN_CUSTOMER_GATEWAY' : return 'vpncustomergateway'
        case 'TEMPLATE' : return 'template'
        case 'ISO' : return 'iso'
        case 'SSH_KEYPAIR' : return 'ssh'
        case 'DOMAIN' : return 'domain'
        case 'SERVICE_OFFERING' : return 'computeoffering'
        case 'DISK_OFFERING' : return 'diskoffering'
        case 'NETWORK_OFFERING' : return 'networkoffering'
        case 'POD' : return 'pod'
        case 'ZONE' : return 'zone'
        case 'CLUSTER' : return 'cluster'
        case 'PRIMARY_STORAGE' : return 'storagepool'
        case 'SECONDARY_STORAGE' : return 'imagestore'
        case 'VR' : return 'router'
        case 'SYSTEM_VM' : return 'systemvm'
        case 'KUBERNETES_CLUSTER': return 'kubernetes'
        case 'AUTOSCALE_VM_GROUP': return 'autoscalevmgroup'
        default: return entitytype.toLowerCase().replace('_', '')
      }
    },
    updateAdminsOnly (e) {
      api('updateAnnotationVisibility', {
        id: e.target.value,
        adminsonly: e.target.checked
      }).finally(() => {
        const data = this.items
        const index = data.findIndex(item => item.id === e.target.value)
        const elem = data[index]
        elem.adminsonly = e.target.checked
      })
    },
    getHostState (host) {
      if (host && host.hypervisor === 'KVM' && host.state === 'Up' && host.details && host.details.secured !== 'true') {
        return 'Unsecure'
      }
      return host.state
    },
    getColumnKey (name) {
      if (typeof name === 'object') {
        name = Object.keys(name).includes('customTitle') ? name.customTitle : name.field
      }
      return name
    },
    updateSelectedColumns (name) {
      this.$emit('update-selected-columns', name)
    }
  }
}
</script>

<style>
:deep(.ant-table-thead) {
  background-color: #f9f9f9;
}

:deep(.ant-table-small) > .ant-table-content > .ant-table-body {
  margin: 0;
}

:deep(.ant-table-tbody)>tr>td, :deep(.ant-table-thead)>tr>th {
  overflow-wrap: anywhere;
}

.filter-dropdown .ant-menu-vertical {
  border: none;
}

.filter-dropdown .ant-menu:not(.ant-menu-horizontal) .ant-menu-item-selected {
  background-color: transparent;
}
</style>

<style scoped lang="scss">
  .shift-btns {
    display: flex;
  }
  .shift-btn {
    display: flex;
    align-items: center;
    justify-content: center;
    width: 20px;
    height: 20px;
    font-size: 12px;

    &:not(:last-child) {
      margin-right: 5px;
    }

    &--rotated {
      font-size: 10px;
      transform: rotate(90deg);
    }

  }

  .alert-notification-threshold {
    background-color: rgba(255, 231, 175, 0.75);
    color: #e87900;
    padding: 10%;
  }

  .alert-disable-threshold {
    background-color: rgba(255, 190, 190, 0.75);
    color: #f50000;
    padding: 10%;
  }
</style><|MERGE_RESOLUTION|>--- conflicted
+++ resolved
@@ -520,11 +520,7 @@
   methods: {
     createPathBasedOnVmType: createPathBasedOnVmType,
     quickViewEnabled () {
-<<<<<<< HEAD
-      return new RegExp(['/vm', '/desktop', '/kubernetes', '/resourcerequest', '/board', '/ssh', '/userdata', '/vmgroup', '/affinitygroup',
-=======
-      return new RegExp(['/vm', '/kubernetes', '/ssh', '/userdata', '/vmgroup', '/affinitygroup', '/autoscalevmgroup',
->>>>>>> cdaad257
+      return new RegExp(['/vm', '/desktop', '/kubernetes', '/resourcerequest', '/board', '/ssh', '/userdata', '/vmgroup', '/affinitygroup', '/autoscalevmgroup',
         '/volume', '/snapshot', '/vmsnapshot', '/backup',
         '/guestnetwork', '/vpc', '/vpncustomergateway',
         '/template', '/controllertemplate', '/mastertemplate', 'automationtemplate', 'automationcontroller', '/iso',
