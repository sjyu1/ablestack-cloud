--- conflicted
+++ resolved
@@ -423,14 +423,12 @@
       <template v-if="column.key === 'duration' && ['webhook', 'webhookdeliveries'].includes($route.path.split('/')[1])">
         <span>  {{ getDuration(record.startdate, record.enddate) }} </span>
       </template>
-<<<<<<< HEAD
       <template v-if="column.key === 'kvdoenable'">
         <status :text="record.kvdoenable ? record.kvdoenable.toString() : 'false'" />
         {{ record.kvdoenable ? 'Enabled' : 'Disabled' }}
-=======
+      </template>
       <template v-if="['startdate', 'enddate'].includes(column.key) && ['usage'].includes($route.path.split('/')[1])">
         {{ $toLocaleDate(text.replace('\'T\'', ' ')) }}
->>>>>>> 9db50990
       </template>
       <template v-if="column.key === 'order'">
         <div class="shift-btns">
