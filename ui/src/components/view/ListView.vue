// Licensed to the Apache Software Foundation (ASF) under one
// or more contributor license agreements.  See the NOTICE file
// distributed with this work for additional information
// regarding copyright ownership.  The ASF licenses this file
// to you under the Apache License, Version 2.0 (the
// "License"); you may not use this file except in compliance
// with the License.  You may obtain a copy of the License at
//
//   http://www.apache.org/licenses/LICENSE-2.0
//
// Unless required by applicable law or agreed to in writing,
// software distributed under the License is distributed on an
// "AS IS" BASIS, WITHOUT WARRANTIES OR CONDITIONS OF ANY
// KIND, either express or implied.  See the License for the
// specific language governing permissions and limitations
// under the License.

<template>
  <a-table
    size="middle"
    :loading="loading"
    :columns="isOrderUpdatable() ? columns : columns.filter(x => x.dataIndex !== 'order')"
    :dataSource="items"
    :rowKey="(record, idx) => record.id || record.name || record.usageType || idx + '-' + Math.random()"
    :pagination="false"
    :rowSelection=" enableGroupAction() || $route.name === 'event' ? {selectedRowKeys: selectedRowKeys, onChange: onSelectChange, columnWidth: 30} : null"
    :rowClassName="getRowClassName"
    style="overflow-y: auto"
  >
    <template #customFilterDropdown>
      <div style="padding: 8px" class="filter-dropdown">
        <a-menu>
          <a-menu-item v-for="(column, idx) in columnKeys" :key="idx" @click="updateSelectedColumns(column)">
            <a-checkbox :id="idx.toString()" :checked="selectedColumns.includes(getColumnKey(column))"/>
            {{ $t('label.' + String(getColumTitle(column)).toLowerCase()) }}
          </a-menu-item>
        </a-menu>
      </div>
    </template>
    <template #bodyCell="{ column, text, record }">
      <template v-if="column.key === 'name'">
        <span v-if="['vm'].includes($route.path.split('/')[1])" style="margin-right: 5px">
          <span v-if="record.icon && record.icon.base64image">
            <resource-icon :image="record.icon.base64image" size="2x"/>
          </span>
          <os-logo v-else :osId="record.ostypeid" :osName="record.osdisplayname" size="2x" />
        </span>
        <span style="min-width: 120px" >
          <QuickView
            style="margin-left: 5px"
            :actions="actions"
            :resource="record"
            :enabled="quickViewEnabled() && actions.length > 0 && columns && columns[0].dataIndex === 'name' "
            @exec-action="$parent.execAction"/>
          <span v-if="$route.path.startsWith('/project')" style="margin-right: 5px">
            <tooltip-button type="dashed" size="small" icon="LoginOutlined" @onClick="changeProject(record)" />
          </span>
          <span v-if="$showIcon() && !['vm'].includes($route.path.split('/')[1])" style="margin-right: 5px">
            <resource-icon v-if="$showIcon() && record.icon && record.icon.base64image" :image="record.icon.base64image" size="2x"/>
            <os-logo v-else-if="record.ostypename" :osName="record.ostypename" size="2x" />
            <render-icon v-else-if="typeof $route.meta.icon ==='string'" style="font-size: 16px;" :icon="$route.meta.icon"/>
            <render-icon v-else style="font-size: 16px;" :svgIcon="$route.meta.icon" />
          </span>
          <span v-else :style="{ 'margin-right': record.ostypename ? '5px' : '0' }">
            <os-logo v-if="record.ostypename" :osName="record.ostypename" size="1x" />
          </span>

          <span v-if="record.hasannotations">
            <span v-if="record.id">
              <router-link :to="{ path: $route.path + '/' + record.id }">{{ text }}</router-link>
              <router-link :to="{ path: $route.path + '/' + record.id, query: { tab: 'comments' } }"><message-filled style="padding-left: 10px" size="small"/></router-link>
            </span>
            <router-link v-else :to="{ path: $route.path + '/' + record.name }" >{{ text }}</router-link>
          </span>
          <span v-else-if="$route.path.startsWith('/globalsetting')">{{ text }}</span>
          <span v-else-if="$route.path.startsWith('/alert')">
            <router-link :to="{ path: $route.path + '/' + record.id }" v-if="record.id">{{ $t(text.toLowerCase()) }}</router-link>
            <router-link :to="{ path: $route.path + '/' + record.name }" v-else>{{ $t(text.toLowerCase()) }}</router-link>
          </span>
          <span v-else-if="$route.path.startsWith('/tungstenfabric')">
            <router-link :to="{ path: $route.path + '/' + record.id }" v-if="record.id">{{ $t(text.toLowerCase()) }}</router-link>
            <router-link :to="{ path: $route.path + '/' + record.name }" v-else>{{ $t(text.toLowerCase()) }}</router-link>
          </span>
          <span v-else-if="isTungstenPath()">
            <router-link :to="{ path: $route.path + '/' + record.uuid, query: { zoneid: record.zoneid } }" v-if="record.uuid && record.zoneid">{{ $t(text.toLowerCase()) }}</router-link>
            <router-link :to="{ path: $route.path + '/' + record.uuid, query: { zoneid: $route.query.zoneid } }" v-else-if="record.uuid && $route.query.zoneid">{{ $t(text.toLowerCase()) }}</router-link>
            <router-link :to="{ path: $route.path }" v-else>{{ $t(text.toLowerCase()) }}</router-link>
          </span>
          <span v-else>
            <router-link :to="{ path: $route.path + '/' + record.id }" v-if="record.id">{{ text }}</router-link>
            <router-link :to="{ path: $route.path + '/' + record.name }" v-else>{{ text }}</router-link>
          </span>
        </span>
      </template>
      <template v-if="record.clustertype === 'ExternalManaged' && $route.path.split('/')[1] === 'kubernetes' && ['cpunumber', 'memory', 'size'].includes(column.key)">
        <span>{{ text <= 0 ? 'N/A' : text }}</span>
      </template>
      <template v-if="column.key === 'templatetype'">
        <router-link :to="{ path: $route.path + '/' + record.templatetype }">{{ text }}</router-link>
      </template>
      <template v-if="column.key === 'type'">
        <span v-if="['USER.LOGIN', 'USER.LOGOUT', 'ROUTER.HEALTH.CHECKS', 'FIREWALL.CLOSE', 'ALERT.SERVICE.DOMAINROUTER'].includes(text)">{{ $t(text.toLowerCase()) }}</span>
        <span v-else>{{ text }}</span>
      </template>

      <template v-if="column.key === 'schedule'">
          {{ text }}
          <br/>
          ({{ generateHumanReadableSchedule(text) }})
      </template>
      <template v-if="column.key === 'displayname'">
        <QuickView
          style="margin-left: 5px"
          :actions="actions"
          :resource="record"
          :enabled="quickViewEnabled() && actions.length > 0 && columns && columns[0].dataIndex === 'displayname' "
          @exec-action="$parent.execAction"/>
        <router-link :to="{ path: $route.path + '/' + record.id }">{{ text }}</router-link>
      </template>
      <template v-if="column.key === 'username'">
        <span v-if="$showIcon() && !['vm'].includes($route.path.split('/')[1])" style="margin-right: 5px">
          <resource-icon v-if="$showIcon() && record.icon && record.icon.base64image" :image="record.icon.base64image" size="2x"/>
          <user-outlined v-else style="font-size: 16px;" />
        </span>
        <router-link :to="{ path: $route.path + '/' + record.id }" v-if="['/accountuser', '/vpnuser'].includes($route.path)">{{ text }}</router-link>
        <router-link :to="{ path: '/accountuser', query: { username: record.username, domainid: record.domainid } }" v-else-if="$store.getters.userInfo.roletype !== 'User'">{{ text }}</router-link>
        <span v-else>{{ text }}</span>
      </template>
      <template v-if="column.key === 'entityid'">
        <router-link :to="{ path: generateCommentsPath(record), query: { tab: 'comments' } }">{{ record.entityname }}</router-link>
      </template>
      <template v-if="column.key === 'entitytype'">
        {{ generateHumanReadableEntityType(record) }}
      </template>
      <template v-if="column.key === 'adminsonly' && ['Admin'].includes($store.getters.userInfo.roletype)">
        <a-checkbox :checked="record.adminsonly" :value="record.id" v-if="record.userid === $store.getters.userInfo.id" @change="e => updateAdminsOnly(e)" />
        <a-checkbox :checked="record.adminsonly" disabled v-else />
      </template>
      <template v-if="column.key === 'ipaddress'" href="javascript:;">
        <router-link v-if="['/publicip', '/privategw'].includes($route.path)" :to="{ path: $route.path + '/' + record.id }">{{ text }}</router-link>
        <span v-else>
          <copy-label :label="text" />
        </span>
        <span v-if="record.issourcenat">
          &nbsp;
          <a-tag>source-nat</a-tag>
        </span>
        <span v-if="record.isstaticnat">
          &nbsp;
          <a-tag>static-nat</a-tag>
        </span>
      </template>
      <template v-if="column.key === 'ip6address'" href="javascript:;">
        <span>{{ ipV6Address(text, record) }}</span>
      </template>
      <template v-if="column.key === 'publicip'">
        <router-link v-if="['/autoscalevmgroup'].includes($route.path)" :to="{ path: '/publicip' + '/' + record.publicipid }">{{ text }}</router-link>
        <router-link v-else :to="{ path: $route.path + '/' + record.id }">{{ text }}</router-link>
      </template>
      <template v-if="column.key === 'traffictype'">
        {{ text }}
      </template>
      <template v-if="column.key === 'vmname'">
        <router-link :to="{ path: createPathBasedOnVmType(record.vmtype, record.virtualmachineid) }">{{ text }}</router-link>
      </template>
      <template v-if="column.key === 'virtualmachinename'">
        <router-link :to="{ path: getVmRouteUsingType(record) + record.virtualmachineid }">{{ text }}</router-link>
      </template>
      <template v-if="column.key === 'volumename'">
        <router-link :to="{ path: '/volume/' + record.volumeid }">{{ text }}</router-link>
      </template>
      <template v-if="column.key === 'size'">
        <span v-if="text">
          {{ parseFloat(parseFloat(text) / 1024.0 / 1024.0 / 1024.0).toFixed(2) }} GiB
        </span>
      </template>
      <template v-if="column.key === 'physicalsize'">
        <span v-if="text">
          {{ parseFloat(parseFloat(text) / 1024.0 / 1024.0 / 1024.0).toFixed(2) }} GiB
        </span>
      </template>
      <template v-if="column.key === 'physicalnetworkname'">
        <router-link :to="{ path: '/physicalnetwork/' + record.physicalnetworkid }">{{ text }}</router-link>
      </template>
      <template v-if="column.key === 'serviceofferingname'">
        <router-link :to="{ path: '/computeoffering/' + record.serviceofferingid }">{{ text }}</router-link>
      </template>
      <template v-if="column.key === 'hypervisor'">
        <span v-if="$route.name === 'hypervisorcapability'">
        <router-link :to="{ path: $route.path + '/' + record.id }">{{ text }}</router-link>
      </span>
      <span v-else-if="$route.name === 'guestoshypervisormapping'">
        <QuickView
          style="margin-left: 5px"
          :actions="actions"
          :resource="record"
          :enabled="quickViewEnabled() && actions.length > 0 && columns && columns[0].dataIndex === 'hypervisor' "
          @exec-action="$parent.execAction"/>
        <router-link :to="{ path: $route.path + '/' + record.id }">{{ text }}</router-link>
      </span>
      <span v-else>{{ text }}</span>
    </template>
<<<<<<< HEAD
    <template v-if="column.key === 'osname'">
      <span v-if="$route.name === 'guestos'">
=======
    <template #entityid="{ record }" href="javascript:;">
      <router-link :to="{ path: generateCommentsPath(record), query: { tab: 'comments' } }">{{ record.entityname }}</router-link>
    </template>
    <template #entitytype="{ record }" href="javascript:;">
      {{ generateHumanReadableEntityType(record) }}
    </template>
    <template #adminsonly="{ record }" v-if="['Admin'].includes($store.getters.userInfo.roletype)" href="javascript:;">
      <a-checkbox :checked="record.adminsonly" :value="record.id" v-if="record.userid === $store.getters.userInfo.id" @change="e => updateAdminsOnly(e)" />
      <a-checkbox :checked="record.adminsonly" disabled v-else />
    </template>
    <template #ipaddress="{ text, record }" href="javascript:;">
      <router-link v-if="['/publicip', '/privategw'].includes($route.path)" :to="{ path: $route.path + '/' + record.id }">{{ text }}</router-link>
      <span v-else>
        <copy-label :label="text" />
      </span>
      <span v-if="record.issourcenat">
        &nbsp;
        <a-tag>source-nat</a-tag>
      </span>
      <span v-if="record.isstaticnat">
        &nbsp;
        <a-tag>static-nat</a-tag>
      </span>
    </template>
    <template #ip6address="{ text, record }" href="javascript:;">
      <span>{{ ipV6Address(text, record) }}</span>
    </template>
    <template #publicip="{ text, record }">
      <router-link v-if="['/autoscalevmgroup'].includes($route.path)" :to="{ path: '/publicip' + '/' + record.publicipid }">{{ text }}</router-link>
      <router-link v-else :to="{ path: $route.path + '/' + record.id }">{{ text }}</router-link>
    </template>
    <template #traffictype="{ text }" href="javascript:;">
      {{ text }}
    </template>
    <template #vmname="{ text, record }">
      <router-link :to="{ path: createPathBasedOnVmType(record.vmtype, record.virtualmachineid) }">{{ text }}</router-link>
    </template>
    <template #virtualmachinename="{ text, record }">
      <router-link :to="{ path: '/vm/' + record.virtualmachineid }">{{ text }}</router-link>
    </template>
    <template #volumename="{ text, record }">
      <router-link :to="{ path: '/volume/' + record.volumeid }">{{ text }}</router-link>
    </template>
    <template #size="{ text }">
      <span v-if="text">
        {{ parseFloat(parseFloat(text) / 1024.0 / 1024.0 / 1024.0).toFixed(2) }} GiB
      </span>
    </template>
    <template #physicalsize="{ text }">
      <span v-if="text">
        {{ isNaN(text) ? text : (parseFloat(parseFloat(text) / 1024.0 / 1024.0 / 1024.0).toFixed(2) + ' GiB') }}
      </span>
    </template>
    <template #physicalnetworkname="{ text, record }">
      <router-link :to="{ path: '/physicalnetwork/' + record.physicalnetworkid }">{{ text }}</router-link>
    </template>
    <template #serviceofferingname="{ text, record }">
      <router-link :to="{ path: '/computeoffering/' + record.serviceofferingid }">{{ text }}</router-link>
    </template>
    <template #hypervisor="{ text, record }">
      <span v-if="$route.name === 'hypervisorcapability'">
>>>>>>> e1996781
        <router-link :to="{ path: $route.path + '/' + record.id }">{{ text }}</router-link>
      </span>
      <span v-else>{{ text }}</span>
    </template>
    <template v-if="column.key === 'state'">
      <status v-if="$route.path.startsWith('/host')" :text="getHostState(record)" displayText />
      <status v-else :text="text ? text : ''" displayText :styles="{ 'min-width': '80px' }" />
    </template>
    <template v-if="column.key === 'status'">
      <status :text="text ? text : ''" displayText />
    </template>
    <template v-if="column.key === 'allocationstate'">
      <status :text="text ? text : ''" displayText />
    </template>
    <template v-if="column.key === 'resourcestate'">
      <status :text="text ? text : ''" displayText />
    </template>
    <template v-if="column.key === 'powerstate'">
      <status :text="text ? text : ''" displayText />
    </template>
    <template v-if="column.key === 'agentstate'">
      <status :text="text ? text : ''" displayText />
    </template>
    <template v-if="column.key === 'quotastate'">
      <status :text="text ? text : ''" displayText />
    </template>
    <template v-if="column.key === 'vlan'">
      <a href="javascript:;">
        <router-link v-if="$route.path === '/guestvlans'" :to="{ path: '/guestvlans/' + record.id }">{{ text }}</router-link>
      </a>
    </template>
    <template v-if="column.key === 'guestnetworkname'">
      <router-link :to="{ path: '/guestnetwork/' + record.guestnetworkid }">{{ text }}</router-link>
    </template>
    <template v-if="column.key === 'associatednetworkname'">
      <router-link :to="{ path: '/guestnetwork/' + record.associatednetworkid }">{{ text }}</router-link>
    </template>
    <template v-if="column.key === 'vpcname'">
      <a v-if="record.vpcid">
        <router-link :to="{ path: '/vpc/' + record.vpcid }">{{ text }}</router-link>
      </a>
      <span v-else>{{ text }}</span>
    </template>
    <template v-if="column.key === 'hostname'">
      <router-link v-if="record.hostid" :to="{ path: '/host/' + record.hostid }">{{ text }}</router-link>
      <router-link v-else-if="record.hostname" :to="{ path: $route.path + '/' + record.id }">{{ text }}</router-link>
      <span v-else>{{ text }}</span>
    </template>
    <template v-if="column.key === 'storage'">
      <router-link v-if="record.storageid" :to="{ path: '/storagepool/' + record.storageid }">{{ text }}</router-link>
      <span v-else>{{ text }}</span>
    </template>
    <template v-for="(value, name) in thresholdMapping" :key="name">
      <template v-if="column.key === name">
        <span>
          <span v-if="record[value.disable]" class="alert-disable-threshold">
            {{ text }}
          </span>
          <span v-else-if="record[value.notification]" class="alert-notification-threshold">
            {{ text }}
          </span>
          <span style="padding: 10%;" v-else>
            {{ text }}
          </span>
        </span>
      </template>
    </template>

      <template v-if="column.key === 'level'">
        <router-link :to="{ path: '/event/' + record.id }">{{ text }}</router-link>
      </template>

      <template v-if="column.key === 'clustername'">
        <router-link :to="{ path: '/cluster/' + record.clusterid }">{{ text }}</router-link>
      </template>
      <template v-if="column.key === 'podname'">
        <router-link :to="{ path: '/pod/' + record.podid }">{{ text }}</router-link>
      </template>
      <template v-if="column.key === 'account'">
        <template v-if="record.owner">
          <template v-for="(item, idx) in record.owner" :key="idx">
            <span style="margin-right:5px">
              <span v-if="$store.getters.userInfo.roletype !== 'User'">
                <router-link v-if="'user' in item" :to="{ path: '/accountuser', query: { username: item.user, domainid: record.domainid }}">{{ item.account + '(' + item.user + ')' }}</router-link>
                <router-link v-else :to="{ path: '/account', query: { name: item.account, domainid: record.domainid, dataView: true } }">{{ item.account }}</router-link>
              </span>
              <span v-else>{{ item.user ? item.account + '(' + item.user + ')' : item.account }}</span>
            </span>
          </template>
        </template>
        <template v-if="text && !text.startsWith('PrjAcct-')">
          <router-link
            v-if="'quota' in record && $router.resolve(`${$route.path}/${record.account}`).matched[0].redirect !== '/exception/404'"
            :to="{ path: `${$route.path}/${record.account}`, query: { account: record.account, domainid: record.domainid, quota: true } }">{{ text }}</router-link>
          <router-link :to="{ path: '/account/' + record.accountid }" v-else-if="record.accountid">{{ text }}</router-link>
          <router-link :to="{ path: '/account', query: { name: record.account, domainid: record.domainid, dataView: true } }" v-else-if="$store.getters.userInfo.roletype !== 'User'">{{ text }}</router-link>
          <span v-else>{{ text }}</span>
        </template>
      </template>
      <template v-if="column.key === 'resource'">
        <resource-label :resourceType="record.resourcetype" :resourceId="record.resourceid" :resourceName="record.resourcename" />
      </template>
      <template v-if="column.key === 'domain'">
        <router-link v-if="record.domainid && !record.domainid.toString().includes(',') && $store.getters.userInfo.roletype !== 'User'" :to="{ path: '/domain/' + record.domainid, query: { tab: 'details' } }">{{ text }}</router-link>
        <span v-else>{{ text }}</span>
      </template>
      <template v-if="column.key === 'domainpath'">
        <router-link v-if="record.domainid && !record.domainid.includes(',') && $router.resolve('/domain/' + record.domainid).matched[0].redirect !== '/exception/404'" :to="{ path: '/domain/' + record.domainid, query: { tab: 'details' } }">{{ text }}</router-link>
        <span v-else>{{ text }}</span>
      </template>
      <template v-if="column.key === 'zone'">
        <router-link v-if="record.zoneid && !record.zoneid.includes(',') && $router.resolve('/zone/' + record.zoneid).matched[0].redirect !== '/exception/404'" :to="{ path: '/zone/' + record.zoneid }">{{ text }}</router-link>
        <span v-else>{{ text }}</span>
      </template>
      <template v-if="column.key === 'zonename'">
        <router-link v-if="$router.resolve('/zone/' + record.zoneid).matched[0].redirect !== '/exception/404'" :to="{ path: '/zone/' + record.zoneid }">{{ text }}</router-link>
        <router-link v-else-if="$router.resolve('/zones/' + record.zoneid).matched[0].redirect !== '/exception/404'" :to="{ path: '/zones/' + record.zoneid }">{{ text }}</router-link>
        <span v-else>{{ text }}</span>
      </template>
      <template v-if="column.key === 'rolename'">
        <router-link v-if="record.roleid && $router.resolve('/role/' + record.roleid).matched[0].redirect !== '/exception/404'" :to="{ path: '/role/' + record.roleid }">{{ text }}</router-link>
        <span v-else>{{ text }}</span>
      </template>
      <template v-if="column.key === 'templateversion'">
        <span>  {{ record.version }} </span>
      </template>
      <template v-if="column.key === 'softwareversion'">
        <span>  {{ record.softwareversion ? record.softwareversion : 'N/A' }} </span>
      </template>
      <template v-if="column.key === 'access'">
        <status :text="record.readonly ? 'ReadOnly' : 'ReadWrite'" displayText />
      </template>
      <template v-if="column.key === 'requiresupgrade'">
        <status :text="record.requiresupgrade ? 'warning' : ''" />
        {{ record.requiresupgrade ? 'Yes' : 'No' }}
      </template>
      <template v-if="column.key === 'loadbalancerrule'">
        <span>  {{ record.loadbalancerrule }} </span>
      </template>
      <template v-if="column.key === 'autoscalingenabled'">
        <status :text="record.autoscalingenabled ? 'Enabled' : 'Disabled'" />
        {{ record.autoscalingenabled ? 'Enabled' : 'Disabled' }}
      </template>
      <template v-if="column.key === 'current'">
        <status :text="record.current ? record.current.toString() : 'false'" />
      </template>
      <template v-if="column.key === 'enabled'">
        <status :text="record.enabled ? record.enabled.toString() : 'false'" />
        {{ record.enabled ? 'Enabled' : 'Disabled' }}
      </template>
      <template v-if="['created', 'sent'].includes(column.key)">
        {{ $toLocaleDate(text) }}
      </template>
      <template v-if="['startdate', 'enddate'].includes(column.key) && ['vm'].includes($route.path.split('/')[1])">
        {{ getDateAtTimeZone(text, record.timezone) }}
      </template>
      <template v-if="column.key === 'order'">
        <div class="shift-btns">
          <a-tooltip :name="text" placement="top">
            <template #title>{{ $t('label.move.to.top') }}</template>
            <a-button
              shape="round"
              @click="moveItemTop(record)"
              class="shift-btn">
              <DoubleLeftOutlined class="shift-btn shift-btn--rotated" />
            </a-button>
          </a-tooltip>
          <a-tooltip placement="top">
            <template #title>{{ $t('label.move.to.bottom') }}</template>
            <a-button
              shape="round"
              @click="moveItemBottom(record)"
              class="shift-btn">
              <DoubleRightOutlined class="shift-btn shift-btn--rotated" />
            </a-button>
          </a-tooltip>
          <a-tooltip placement="top">
            <template #title>{{ $t('label.move.up.row') }}</template>
            <a-button shape="round" @click="moveItemUp(record)" class="shift-btn">
              <CaretUpOutlined class="shift-btn" />
            </a-button>
          </a-tooltip>
          <a-tooltip placement="top">
            <template #title>{{ $t('label.move.down.row') }}</template>
            <a-button shape="round" @click="moveItemDown(record)" class="shift-btn">
              <CaretDownOutlined class="shift-btn" />
            </a-button>
          </a-tooltip>
        </div>
      </template>

      <template v-if="column.key === 'value'">
        <a-input
          v-if="editableValueKey === record.key"
          v-focus="true"
          :defaultValue="record.value"
          :disabled="!('updateConfiguration' in $store.getters.apis)"
          v-model:value="editableValue"
          @keydown.esc="editableValueKey = null"
          @pressEnter="saveValue(record)">
        </a-input>
        <div v-else style="width: 200px; word-break: break-all">
          {{ text }}
        </div>
      </template>
      <template v-if="column.key === 'actions'">
        <tooltip-button
          :tooltip="$t('label.edit')"
          :disabled="!('updateConfiguration' in $store.getters.apis)"
          v-if="editableValueKey !== record.key"
          icon="edit-outlined"
          @onClick="editValue(record)" />
        <tooltip-button
          :tooltip="$t('label.cancel')"
          @onClick="editableValueKey = null"
          v-if="editableValueKey === record.key"
          iconType="CloseCircleTwoTone"
          iconTwoToneColor="#f5222d" />
        <tooltip-button
          :tooltip="$t('label.ok')"
          :disabled="!('updateConfiguration' in $store.getters.apis)"
          @onClick="saveValue(record)"
          v-if="editableValueKey === record.key"
          iconType="CheckCircleTwoTone"
          iconTwoToneColor="#52c41a" />
        <tooltip-button
          :tooltip="$t('label.reset.config.value')"
          @onClick="resetConfig(record)"
          v-if="editableValueKey !== record.key"
          icon="reload-outlined"
          :disabled="!('updateConfiguration' in $store.getters.apis)" />
      </template>
      <template v-if="column.key === 'tariffActions'">
        <tooltip-button
          :tooltip="$t('label.edit')"
          v-if="editableValueKey !== record.key"
          :disabled="!('quotaTariffUpdate' in $store.getters.apis)"
          icon="edit-outlined"
          @onClick="editTariffValue(record)" />
        <slot></slot>
      </template>
      <template v-if="column.key === 'vmScheduleActions'">
        <tooltip-button
          :tooltip="$t('label.edit')"
          :disabled="!('updateVMSchedule' in $store.getters.apis)"
          icon="edit-outlined"
          @onClick="updateVMSchedule(record)" />
        <tooltip-button
          :tooltip="$t('label.remove')"
          :disabled="!('deleteVMSchedule' in $store.getters.apis)"
          icon="delete-outlined"
          :danger="true"
          type="primary"
          @onClick="removeVMSchedule(record)" />
      </template>
    </template>
    <template #footer>
      <span v-if="hasSelected">
        {{ `Selected ${selectedRowKeys.length} items` }}
      </span>
    </template>
  </a-table>
</template>

<script>
import { api } from '@/api'
import OsLogo from '@/components/widgets/OsLogo'
import Status from '@/components/widgets/Status'
import QuickView from '@/components/view/QuickView'
import CopyLabel from '@/components/widgets/CopyLabel'
import TooltipButton from '@/components/widgets/TooltipButton'
import ResourceIcon from '@/components/view/ResourceIcon'
import ResourceLabel from '@/components/widgets/ResourceLabel'
import { createPathBasedOnVmType } from '@/utils/plugins'
import cronstrue from 'cronstrue/i18n'
import moment from 'moment-timezone'

export default {
  name: 'ListView',
  components: {
    OsLogo,
    Status,
    QuickView,
    CopyLabel,
    TooltipButton,
    ResourceIcon,
    ResourceLabel
  },
  props: {
    columns: {
      type: Array,
      required: true
    },
    columnKeys: {
      type: Array,
      default: () => []
    },
    selectedColumns: {
      type: Array,
      default: () => []
    },
    items: {
      type: Array,
      required: true
    },
    loading: {
      type: Boolean,
      default: false
    },
    actions: {
      type: Array,
      default: () => []
    }
  },
  inject: ['parentFetchData', 'parentToggleLoading'],
  data () {
    return {
      selectedRowKeys: [],
      editableValueKey: null,
      editableValue: '',
      resourceIcon: '',
      thresholdMapping: {
        cpuused: {
          notification: 'cputhreshold',
          disable: 'cpudisablethreshold'
        },
        cpuallocated: {
          notification: 'cpuallocatedthreshold',
          disable: 'cpuallocateddisablethreshold'
        },
        memoryused: {
          notification: 'memorythreshold',
          disable: 'memorydisablethreshold'
        },
        memoryallocated: {
          notification: 'memoryallocatedthreshold',
          disable: 'memoryallocateddisablethreshold'
        },
        cpuusedghz: {
          notification: 'cputhreshold',
          disable: 'cpudisablethreshold'
        },
        cpuallocatedghz: {
          notification: 'cpuallocatedthreshold',
          disable: 'cpuallocateddisablethreshold'
        },
        memoryusedgb: {
          notification: 'memorythreshold',
          disable: 'memorydisablethreshold'
        },
        memoryallocatedgb: {
          notification: 'memoryallocatedthreshold',
          disable: 'memoryallocateddisablethreshold'
        },
        disksizeusedgb: {
          notification: 'storageusagethreshold',
          disable: 'storageusagedisablethreshold'
        },
        disksizeallocatedgb: {
          notification: 'storageallocatedthreshold',
          disable: 'storageallocateddisablethreshold'
        }
      }
    }
  },
  computed: {
    hasSelected () {
      return this.selectedRowKeys.length > 0
    }
  },
  methods: {
    isTungstenPath () {
      return ['/tungstennetworkroutertable', '/tungstenpolicy', '/tungsteninterfaceroutertable',
        '/tungstenpolicyset', '/tungstenroutingpolicy', '/firewallrule', '/tungstenfirewallpolicy'].includes(this.$route.path)
    },
    createPathBasedOnVmType: createPathBasedOnVmType,
    quickViewEnabled () {
      return new RegExp(['/vm', '/kubernetes', '/ssh', '/userdata', '/vmgroup', '/affinitygroup', '/autoscalevmgroup',
        '/volume', '/snapshot', '/vmsnapshot', '/backup',
        '/guestnetwork', '/vpc', '/vpncustomergateway',
        '/template', '/iso',
        '/project', '/account',
        '/zone', '/pod', '/cluster', '/host', '/storagepool', '/imagestore', '/systemvm', '/router', '/ilbvm', '/annotation',
        '/computeoffering', '/systemoffering', '/diskoffering', '/backupoffering', '/networkoffering', '/vpcoffering',
        '/tungstenfabric', '/guestos', '/guestoshypervisormapping'].join('|'))
        .test(this.$route.path)
    },
    enableGroupAction () {
      return ['vm', 'alert', 'vmgroup', 'ssh', 'userdata', 'affinitygroup', 'autoscalevmgroup', 'volume', 'snapshot',
        'vmsnapshot', 'guestnetwork', 'vpc', 'publicip', 'vpnuser', 'vpncustomergateway',
        'project', 'account', 'systemvm', 'router', 'computeoffering', 'systemoffering',
        'diskoffering', 'backupoffering', 'networkoffering', 'vpcoffering', 'ilbvm', 'kubernetes', 'comment'
      ].includes(this.$route.name)
    },
    getDateAtTimeZone (date, timezone) {
      return date ? moment(date).tz(timezone).format('YYYY-MM-DD HH:mm:ss') : null
    },
    fetchColumns () {
      if (this.isOrderUpdatable()) {
        return this.columns
      }
      return this.columns.filter(x => x.dataIndex !== 'order')
    },
    getRowClassName (record, index) {
      if (index % 2 === 0) {
        return 'light-row'
      }
      return 'dark-row'
    },
    setSelection (selection) {
      this.selectedRowKeys = selection
      this.$emit('selection-change', this.selectedRowKeys)
    },
    resetSelection () {
      this.setSelection([])
    },
    onSelectChange (selectedRowKeys, selectedRows) {
      this.setSelection(selectedRowKeys)
    },
    changeProject (project) {
      this.$store.dispatch('SetProject', project)
      this.$store.dispatch('ToggleTheme', project.id === undefined ? 'light' : 'dark')
      this.$message.success(this.$t('message.switch.to') + ' ' + project.name)
      this.$router.push({ name: 'dashboard' })
    },
    saveValue (record) {
      api('updateConfiguration', {
        name: record.name,
        value: this.editableValue
      }).then(json => {
        this.editableValueKey = null
        this.$store.dispatch('RefreshFeatures')
        this.$message.success(`${this.$t('message.setting.updated')} ${record.name}`)
        if (json.updateconfigurationresponse &&
          json.updateconfigurationresponse.configuration &&
          !json.updateconfigurationresponse.configuration.isdynamic &&
          ['Admin'].includes(this.$store.getters.userInfo.roletype)) {
          this.$notification.warning({
            message: this.$t('label.status'),
            description: this.$t('message.restart.mgmt.server')
          })
        }
      }).catch(error => {
        console.error(error)
        this.$message.error(this.$t('message.error.save.setting'))
      }).finally(() => {
        this.$emit('refresh')
      })
    },
    resetConfig (item) {
      api('resetConfiguration', {
        name: item.name
      }).then(() => {
        const message = `${this.$t('label.setting')} ${item.name} ${this.$t('label.reset.config.value')}`
        this.$message.success(message)
      }).catch(error => {
        console.error(error)
        this.$message.error(this.$t('message.error.reset.config'))
        this.$notification.error({
          message: this.$t('label.error'),
          description: this.$t('message.error.reset.config')
        })
      }).finally(() => {
        this.$emit('refresh')
      })
    },
    editValue (record) {
      this.editableValueKey = record.key
      this.editableValue = record.value
    },
    getUpdateApi () {
      let apiString = ''
      switch (this.$route.name) {
        case 'template':
          apiString = 'updateTemplate'
          break
        case 'iso':
          apiString = 'updateIso'
          break
        case 'zone':
          apiString = 'updateZone'
          break
        case 'computeoffering':
        case 'systemoffering':
          apiString = 'updateServiceOffering'
          break
        case 'diskoffering':
          apiString = 'updateDiskOffering'
          break
        case 'networkoffering':
          apiString = 'updateNetworkOffering'
          break
        case 'vpcoffering':
          apiString = 'updateVPCOffering'
          break
        default:
          apiString = 'updateTemplate'
      }
      return apiString
    },
    isOrderUpdatable () {
      return this.getUpdateApi() in this.$store.getters.apis
    },
    handleUpdateOrder (id, index) {
      this.parentToggleLoading()
      const apiString = this.getUpdateApi()

      return new Promise((resolve, reject) => {
        api(apiString, {
          id,
          sortKey: index
        }).then((response) => {
          resolve(response)
        }).catch((reason) => {
          reject(reason)
        })
      })
    },
    updateOrder (data) {
      const promises = []
      data.forEach((item, index) => {
        promises.push(this.handleUpdateOrder(item.id, index + 1))
      })
      Promise.all(promises).catch((reason) => {
        console.log(reason)
      }).finally(() => {
        this.parentToggleLoading()
        this.parentFetchData()
      })
    },
    moveItemUp (record) {
      const data = this.items
      const index = data.findIndex(item => item.id === record.id)
      if (index === 0) return
      data.splice(index - 1, 0, data.splice(index, 1)[0])
      this.updateOrder(data)
    },
    moveItemDown (record) {
      const data = this.items
      const index = data.findIndex(item => item.id === record.id)
      if (index === data.length - 1) return
      data.splice(index + 1, 0, data.splice(index, 1)[0])
      this.updateOrder(data)
    },
    moveItemTop (record) {
      const data = this.items
      const index = data.findIndex(item => item.id === record.id)
      if (index === 0) return
      data.unshift(data.splice(index, 1)[0])
      this.updateOrder(data)
    },
    moveItemBottom (record) {
      const data = this.items
      const index = data.findIndex(item => item.id === record.id)
      if (index === data.length - 1) return
      data.push(data.splice(index, 1)[0])
      this.updateOrder(data)
    },
    editTariffValue (record) {
      this.$emit('edit-tariff-action', true, record)
    },
    updateVMSchedule (record) {
      this.$emit('update-vm-schedule', record)
    },
    removeVMSchedule (record) {
      this.$emit('remove-vm-schedule', record)
    },
    ipV6Address (text, record) {
      if (!record || !record.nic || record.nic.length === 0) {
        return ''
      }

      return record.nic.filter(e => { return e.ip6address }).map(e => { return e.ip6address }).join(', ') || text
    },
    generateCommentsPath (record) {
      if (this.entityTypeToPath(record.entitytype) === 'ssh') {
        return '/' + this.entityTypeToPath(record.entitytype) + '/' + record.entityname
      }
      return '/' + this.entityTypeToPath(record.entitytype) + '/' + record.entityid
    },
    generateHumanReadableEntityType (record) {
      switch (record.entitytype) {
        case 'VM' : return 'Virtual Machine'
        case 'HOST' : return 'Host'
        case 'VOLUME' : return 'Volume'
        case 'SNAPSHOT' : return 'Snapshot'
        case 'VM_SNAPSHOT' : return 'VM Snapshot'
        case 'INSTANCE_GROUP' : return 'Instance Group'
        case 'NETWORK' : return 'Network'
        case 'VPC' : return 'VPC'
        case 'PUBLIC_IP_ADDRESS' : return 'Public IP Address'
        case 'VPN_CUSTOMER_GATEWAY' : return 'VPC Customer Gateway'
        case 'TEMPLATE' : return 'Template'
        case 'ISO' : return 'ISO'
        case 'SSH_KEYPAIR' : return 'SSH Key Pair'
        case 'DOMAIN' : return 'Domain'
        case 'SERVICE_OFFERING' : return 'Service Offfering'
        case 'DISK_OFFERING' : return 'Disk Offering'
        case 'NETWORK_OFFERING' : return 'Network Offering'
        case 'POD' : return 'Pod'
        case 'ZONE' : return 'Zone'
        case 'CLUSTER' : return 'Cluster'
        case 'PRIMARY_STORAGE' : return 'Primary Storage'
        case 'SECONDARY_STORAGE' : return 'Secondary Storage'
        case 'VR' : return 'Virtual Router'
        case 'SYSTEM_VM' : return 'System VM'
        case 'KUBERNETES_CLUSTER': return 'Kubernetes Cluster'
        case 'AUTOSCALE_VM_GROUP': return 'AutoScale VM group'
        default: return record.entitytype.toLowerCase().replace('_', '')
      }
    },
    generateHumanReadableSchedule (schedule) {
      return cronstrue.toString(schedule, { locale: this.$i18n.locale })
    },
    entityTypeToPath (entitytype) {
      switch (entitytype) {
        case 'VM' : return 'vm'
        case 'HOST' : return 'host'
        case 'VOLUME' : return 'volume'
        case 'SNAPSHOT' : return 'snapshot'
        case 'VM_SNAPSHOT' : return 'vmsnapshot'
        case 'INSTANCE_GROUP' : return 'vmgroup'
        case 'NETWORK' : return 'guestnetwork'
        case 'VPC' : return 'vpc'
        case 'PUBLIC_IP_ADDRESS' : return 'publicip'
        case 'VPN_CUSTOMER_GATEWAY' : return 'vpncustomergateway'
        case 'TEMPLATE' : return 'template'
        case 'ISO' : return 'iso'
        case 'SSH_KEYPAIR' : return 'ssh'
        case 'DOMAIN' : return 'domain'
        case 'SERVICE_OFFERING' : return 'computeoffering'
        case 'DISK_OFFERING' : return 'diskoffering'
        case 'NETWORK_OFFERING' : return 'networkoffering'
        case 'POD' : return 'pod'
        case 'ZONE' : return 'zone'
        case 'CLUSTER' : return 'cluster'
        case 'PRIMARY_STORAGE' : return 'storagepool'
        case 'SECONDARY_STORAGE' : return 'imagestore'
        case 'VR' : return 'router'
        case 'SYSTEM_VM' : return 'systemvm'
        case 'KUBERNETES_CLUSTER': return 'kubernetes'
        case 'AUTOSCALE_VM_GROUP': return 'autoscalevmgroup'
        default: return entitytype.toLowerCase().replace('_', '')
      }
    },
    updateAdminsOnly (e) {
      api('updateAnnotationVisibility', {
        id: e.target.value,
        adminsonly: e.target.checked
      }).finally(() => {
        const data = this.items
        const index = data.findIndex(item => item.id === e.target.value)
        const elem = data[index]
        elem.adminsonly = e.target.checked
      })
    },
    getHostState (host) {
      if (host && host.hypervisor === 'KVM' && host.state === 'Up' && host.details && host.details.secured !== 'true') {
        return 'Unsecure'
      }
      return host.state
    },
    getColumnKey (name) {
      if (typeof name === 'object') {
        name = Object.keys(name).includes('field') ? name.field : name.customTitle
      }
      return name
    },
    getColumTitle (name) {
      if (typeof name === 'object') {
        name = Object.keys(name).includes('customTitle') ? name.customTitle : name.field
      }
      return name
    },
    updateSelectedColumns (name) {
      this.$emit('update-selected-columns', name)
    },
    getVmRouteUsingType (record) {
      switch (record.virtualmachinetype) {
        case 'DomainRouter' : return '/router/'
        case 'ConsoleProxy' :
        case 'SecondaryStorageVm': return '/systemvm/'
        default: return '/vm/'
      }
    }
  }
}
</script>

<style>
:deep(.ant-table-thead) {
  background-color: #f9f9f9;
}

:deep(.ant-table-small) > .ant-table-content > .ant-table-body {
  margin: 0;
}

:deep(.ant-table-tbody)>tr>td, :deep(.ant-table-thead)>tr>th {
  overflow-wrap: anywhere;
}

.filter-dropdown .ant-menu-vertical {
  border: none;
}

.filter-dropdown .ant-menu:not(.ant-menu-horizontal) .ant-menu-item-selected {
  background-color: transparent;
}
</style>

<style scoped lang="scss">
  .shift-btns {
    display: flex;
  }
  .shift-btn {
    display: flex;
    align-items: center;
    justify-content: center;
    width: 20px;
    height: 20px;
    font-size: 12px;

    &:not(:last-child) {
      margin-right: 5px;
    }

    &--rotated {
      font-size: 10px;
      transform: rotate(90deg);
    }

  }

  .alert-notification-threshold {
    background-color: rgba(255, 231, 175, 0.75);
    color: #e87900;
    padding: 10%;
  }

  .alert-disable-threshold {
    background-color: rgba(255, 190, 190, 0.75);
    color: #f50000;
    padding: 10%;
  }
</style><|MERGE_RESOLUTION|>--- conflicted
+++ resolved
@@ -176,7 +176,7 @@
       </template>
       <template v-if="column.key === 'physicalsize'">
         <span v-if="text">
-          {{ parseFloat(parseFloat(text) / 1024.0 / 1024.0 / 1024.0).toFixed(2) }} GiB
+          {{ isNaN(text) ? text : (parseFloat(parseFloat(text) / 1024.0 / 1024.0 / 1024.0).toFixed(2) + ' GiB') }}
         </span>
       </template>
       <template v-if="column.key === 'physicalnetworkname'">
@@ -200,72 +200,8 @@
       </span>
       <span v-else>{{ text }}</span>
     </template>
-<<<<<<< HEAD
     <template v-if="column.key === 'osname'">
       <span v-if="$route.name === 'guestos'">
-=======
-    <template #entityid="{ record }" href="javascript:;">
-      <router-link :to="{ path: generateCommentsPath(record), query: { tab: 'comments' } }">{{ record.entityname }}</router-link>
-    </template>
-    <template #entitytype="{ record }" href="javascript:;">
-      {{ generateHumanReadableEntityType(record) }}
-    </template>
-    <template #adminsonly="{ record }" v-if="['Admin'].includes($store.getters.userInfo.roletype)" href="javascript:;">
-      <a-checkbox :checked="record.adminsonly" :value="record.id" v-if="record.userid === $store.getters.userInfo.id" @change="e => updateAdminsOnly(e)" />
-      <a-checkbox :checked="record.adminsonly" disabled v-else />
-    </template>
-    <template #ipaddress="{ text, record }" href="javascript:;">
-      <router-link v-if="['/publicip', '/privategw'].includes($route.path)" :to="{ path: $route.path + '/' + record.id }">{{ text }}</router-link>
-      <span v-else>
-        <copy-label :label="text" />
-      </span>
-      <span v-if="record.issourcenat">
-        &nbsp;
-        <a-tag>source-nat</a-tag>
-      </span>
-      <span v-if="record.isstaticnat">
-        &nbsp;
-        <a-tag>static-nat</a-tag>
-      </span>
-    </template>
-    <template #ip6address="{ text, record }" href="javascript:;">
-      <span>{{ ipV6Address(text, record) }}</span>
-    </template>
-    <template #publicip="{ text, record }">
-      <router-link v-if="['/autoscalevmgroup'].includes($route.path)" :to="{ path: '/publicip' + '/' + record.publicipid }">{{ text }}</router-link>
-      <router-link v-else :to="{ path: $route.path + '/' + record.id }">{{ text }}</router-link>
-    </template>
-    <template #traffictype="{ text }" href="javascript:;">
-      {{ text }}
-    </template>
-    <template #vmname="{ text, record }">
-      <router-link :to="{ path: createPathBasedOnVmType(record.vmtype, record.virtualmachineid) }">{{ text }}</router-link>
-    </template>
-    <template #virtualmachinename="{ text, record }">
-      <router-link :to="{ path: '/vm/' + record.virtualmachineid }">{{ text }}</router-link>
-    </template>
-    <template #volumename="{ text, record }">
-      <router-link :to="{ path: '/volume/' + record.volumeid }">{{ text }}</router-link>
-    </template>
-    <template #size="{ text }">
-      <span v-if="text">
-        {{ parseFloat(parseFloat(text) / 1024.0 / 1024.0 / 1024.0).toFixed(2) }} GiB
-      </span>
-    </template>
-    <template #physicalsize="{ text }">
-      <span v-if="text">
-        {{ isNaN(text) ? text : (parseFloat(parseFloat(text) / 1024.0 / 1024.0 / 1024.0).toFixed(2) + ' GiB') }}
-      </span>
-    </template>
-    <template #physicalnetworkname="{ text, record }">
-      <router-link :to="{ path: '/physicalnetwork/' + record.physicalnetworkid }">{{ text }}</router-link>
-    </template>
-    <template #serviceofferingname="{ text, record }">
-      <router-link :to="{ path: '/computeoffering/' + record.serviceofferingid }">{{ text }}</router-link>
-    </template>
-    <template #hypervisor="{ text, record }">
-      <span v-if="$route.name === 'hypervisorcapability'">
->>>>>>> e1996781
         <router-link :to="{ path: $route.path + '/' + record.id }">{{ text }}</router-link>
       </span>
       <span v-else>{{ text }}</span>
