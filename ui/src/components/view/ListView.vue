--- conflicted
+++ resolved
@@ -697,11 +697,7 @@
         '/project', '/account', 'buckets', 'objectstore',
         '/zone', '/pod', '/cluster', '/host', '/storagepool', '/imagestore', '/systemvm', '/router', '/ilbvm', '/annotation',
         '/computeoffering', '/systemoffering', '/diskoffering', '/backupoffering', '/networkoffering', '/vpcoffering',
-<<<<<<< HEAD
-        '/tungstenfabric', '/oauthsetting', '/guestos', '/guestoshypervisormapping', '/webhook', 'webhookdeliveries', '/quotatariff'].join('|'))
-=======
-        '/tungstenfabric', '/oauthsetting', '/guestos', '/guestoshypervisormapping', '/webhook', 'webhookdeliveries', '/disasterrecoverycluster'].join('|'))
->>>>>>> 9836bfff
+        '/tungstenfabric', '/oauthsetting', '/guestos', '/guestoshypervisormapping', '/webhook', 'webhookdeliveries', '/quotatariff', '/disasterrecoverycluster'].join('|'))
         .test(this.$route.path)
     },
     enableGroupAction () {
