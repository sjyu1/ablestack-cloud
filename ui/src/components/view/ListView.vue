// Licensed to the Apache Software Foundation (ASF) under one
// or more contributor license agreements.  See the NOTICE file
// distributed with this work for additional information
// regarding copyright ownership.  The ASF licenses this file
// to you under the Apache License, Version 2.0 (the
// "License"); you may not use this file except in compliance
// with the License.  You may obtain a copy of the License at
//
//   http://www.apache.org/licenses/LICENSE-2.0
//
// Unless required by applicable law or agreed to in writing,
// software distributed under the License is distributed on an
// "AS IS" BASIS, WITHOUT WARRANTIES OR CONDITIONS OF ANY
// KIND, either express or implied.  See the License for the
// specific language governing permissions and limitations
// under the License.

<template>
  <a-table
    size="middle"
    :loading="loading"
    :columns="isOrderUpdatable() ? columns : columns.filter(x => x.dataIndex !== 'order')"
    :dataSource="items"
    :rowKey="(record, idx) => record.id || record.name || record.usageType || idx + '-' + Math.random()"
    :pagination="false"
    :rowSelection="explicitlyAllowRowSelection || enableGroupAction() || $route.name === 'event' ? {selectedRowKeys: selectedRowKeys, onChange: onSelectChange, columnWidth: 30} : null"
    :rowClassName="getRowClassName"
    style="overflow-y: auto"
  >
    <template #customFilterDropdown>
      <div style="padding: 8px" class="filter-dropdown">
        <a-menu>
          <a-menu-item v-for="(column, idx) in columnKeys" :key="idx" @click="updateSelectedColumns(column)">
            <a-checkbox :id="idx.toString()" :checked="selectedColumns.includes(getColumnKey(column))"/>
            {{ $t('label.' + String(getColumTitle(column)).toLowerCase()) }}
          </a-menu-item>
        </a-menu>
      </div>
    </template>
    <template #bodyCell="{ column, text, record }">
      <template v-if="['name', 'provider'].includes(column.key) ">
        <span v-if="['vm', 'vnfapp'].includes($route.path.split('/')[1])" style="margin-right: 5px">
          <span v-if="record.icon && record.icon.base64image">
            <resource-icon :image="record.icon.base64image" size="2x"/>
          </span>
          <os-logo v-else :osId="record.ostypeid" :osName="record.osdisplayname" size="2x" />
        </span>
        <span style="min-width: 120px" >
          <QuickView
            style="margin-left: 5px"
            :actions="actions"
            :resource="record"
            :enabled="quickViewEnabled() && actions.length > 0 && columns && ['name', 'provider'].includes(columns[0].dataIndex)"
            @exec-action="$parent.execAction"/>
          <span v-if="$route.path.startsWith('/project')" style="margin-right: 5px">
            <tooltip-button type="dashed" size="small" icon="LoginOutlined" @onClick="changeProject(record)" />
          </span>
          <span v-if="$showIcon() && !['vm', 'vnfapp'].includes($route.path.split('/')[1])" style="margin-right: 5px">
            <resource-icon v-if="$showIcon() && record.icon && record.icon.base64image" :image="record.icon.base64image" size="2x"/>
            <os-logo v-else-if="record.ostypename" :osName="record.ostypename" size="2x" />
            <render-icon v-else-if="typeof $route.meta.icon ==='string'" style="font-size: 16px;" :icon="$route.meta.icon"/>
            <render-icon v-else style="font-size: 16px;" :svgIcon="$route.meta.icon" />
          </span>
          <span v-else :style="{ 'margin-right': record.ostypename ? '5px' : '0' }">
            <os-logo v-if="record.ostypename" :osName="record.ostypename" size="1x" />
          </span>

          <span v-if="record.hasannotations">
            <span v-if="record.id">
              <router-link :to="{ path: $route.path + '/' + record.id }">{{ text }}</router-link>
              <router-link :to="{ path: $route.path + '/' + record.id, query: { tab: 'comments' } }"><message-filled style="padding-left: 10px" size="small"/></router-link>
            </span>
            <router-link v-else :to="{ path: $route.path + '/' + record.name }" >{{ text }}</router-link>
          </span>
          <span v-else-if="$route.path.startsWith('/ssh')">
            <router-link :to="{ path: $route.path + '/' + record.name , query: { account: record.account, domainid: record.domainid }}" >{{ $t(text.toLowerCase()) }}</router-link>
          </span>
          <span v-else-if="$route.path.startsWith('/globalsetting')">{{ text }}</span>
          <span v-else-if="$route.path.startsWith('/alert')">
            <router-link :to="{ path: $route.path + '/' + record.id }" v-if="record.id">{{ $t(text.toLowerCase()) }}</router-link>
            <router-link :to="{ path: $route.path + '/' + record.name }" v-else>{{ $t(text.toLowerCase()) }}</router-link>
          </span>
          <span v-else-if="$route.path.startsWith('/tungstenfabric')">
            <router-link :to="{ path: $route.path + '/' + record.id }" v-if="record.id">{{ $t(text.toLowerCase()) }}</router-link>
            <router-link :to="{ path: $route.path + '/' + record.name }" v-else>{{ $t(text.toLowerCase()) }}</router-link>
          </span>
          <span v-else-if="isTungstenPath()">
            <router-link :to="{ path: $route.path + '/' + record.uuid, query: { zoneid: record.zoneid } }" v-if="record.uuid && record.zoneid">{{ $t(text.toLowerCase()) }}</router-link>
            <router-link :to="{ path: $route.path + '/' + record.uuid, query: { zoneid: $route.query.zoneid } }" v-else-if="record.uuid && $route.query.zoneid">{{ $t(text.toLowerCase()) }}</router-link>
            <router-link :to="{ path: $route.path }" v-else>{{ $t(text.toLowerCase()) }}</router-link>
          </span>
          <span v-else>
            <router-link :to="{ path: $route.path + '/' + record.id }" v-if="record.id">{{ text }}</router-link>
            <router-link :to="{ path: $route.path + '/' + record.name }" v-else>{{ text }}</router-link>
          </span>
        </span>
      </template>
      <template v-if="record.clustertype === 'ExternalManaged' && $route.path.split('/')[1] === 'kubernetes' && ['cpunumber', 'memory', 'size'].includes(column.key)">
        <span>{{ text <= 0 ? 'N/A' : text }}</span>
      </template>
      <template v-if="column.key === 'templatetype'">
        <span>{{ text }}</span>
      </template>
      <template v-if="column.key === 'type'">
        <span v-if="$route.path.startsWith('/event')">{{ $t(text.toLowerCase()) }}</span>
        <span v-else>{{ text }}</span>
      </template>

      <template v-if="column.key === 'schedule'">
          {{ text }}
          <br/>
          ({{ generateHumanReadableSchedule(text) }})
      </template>
      <template v-if="column.key === 'displayname'">
        <QuickView
          style="margin-left: 5px"
          :actions="actions"
          :resource="record"
          :enabled="quickViewEnabled() && actions.length > 0 && columns && columns[0].dataIndex === 'displayname' "
          @exec-action="$parent.execAction"/>
        <router-link :to="{ path: $route.path + '/' + record.id }">{{ text }}</router-link>
      </template>
      <template v-if="column.key === 'username'">
        <span v-if="$showIcon() && !['vm', 'vnfapp'].includes($route.path.split('/')[1])" style="margin-right: 5px">
          <resource-icon v-if="$showIcon() && record.icon && record.icon.base64image" :image="record.icon.base64image" size="2x"/>
          <user-outlined v-else style="font-size: 16px;" />
        </span>
        <router-link :to="{ path: $route.path + '/' + record.id }" v-if="['/accountuser', '/vpnuser'].includes($route.path)">{{ text }}</router-link>
        <router-link :to="{ path: '/accountuser', query: { username: record.username, domainid: record.domainid } }" v-else-if="$store.getters.userInfo.roletype !== 'User'">{{ text }}</router-link>
        <span v-else>{{ text }}</span>
      </template>
      <template v-if="column.key === 'entityid'">
        <router-link :to="{ path: generateCommentsPath(record), query: { tab: 'comments' } }">{{ record.entityname }}</router-link>
      </template>
      <template v-if="column.key === 'entitytype'">
        {{ generateHumanReadableEntityType(record) }}
      </template>
      <template v-if="column.key === 'adminsonly' && ['Admin'].includes($store.getters.userInfo.roletype)">
        <a-checkbox :checked="record.adminsonly" :value="record.id" v-if="record.userid === $store.getters.userInfo.id" @change="e => updateAdminsOnly(e)" />
        <a-checkbox :checked="record.adminsonly" disabled v-else />
      </template>
      <template v-if="column.key === 'ipaddress'" href="javascript:;">
        <router-link v-if="['/publicip', '/privategw'].includes($route.path)" :to="{ path: $route.path + '/' + record.id }">{{ text }}</router-link>
        <span v-else>
          <copy-label :label="text" />
        </span>
        <span v-if="record.issourcenat">
          &nbsp;
          <a-tag>source-nat</a-tag>
        </span>
        <span v-if="record.isstaticnat">
          &nbsp;
          <a-tag>static-nat</a-tag>
        </span>
      </template>
      <template v-if="column.key === 'ip6address'" href="javascript:;">
        <span>{{ ipV6Address(text, record) }}</span>
      </template>
      <template v-if="column.key === 'publicip'">
        <router-link v-if="['/autoscalevmgroup'].includes($route.path)" :to="{ path: '/publicip' + '/' + record.publicipid }">{{ text }}</router-link>
        <router-link v-else :to="{ path: $route.path + '/' + record.id }">{{ text }}</router-link>
      </template>
      <template v-if="column.key === 'traffictype'">
        {{ text }}
      </template>
      <template v-if="column.key === 'vmname'">
        <router-link :to="{ path: createPathBasedOnVmType(record.vmtype, record.virtualmachineid) }">{{ text }}</router-link>
      </template>
      <template v-if="column.key === 'virtualmachinename'">
        <router-link :to="{ path: getVmRouteUsingType(record) + record.virtualmachineid }">{{ text }}</router-link>
      </template>
      <template v-if="column.key === 'volumename'">
        <router-link :to="{ path: '/volume/' + record.volumeid }">{{ text }}</router-link>
      </template>
      <template v-if="column.key === 'size'">
        <span v-if="text && $route.path === '/kubernetes'">
          {{ text }}
        </span>
        <span v-else-if="text">
          {{ parseFloat(parseFloat(text) / 1024.0 / 1024.0 / 1024.0).toFixed(2) }} GiB
        </span>
      </template>
      <template v-if="column.key === 'physicalsize'">
        <span v-if="text">
          {{ isNaN(text) ? text : (parseFloat(parseFloat(text) / 1024.0 / 1024.0 / 1024.0).toFixed(2) + ' GiB') }}
        </span>
      </template>
      <template v-if="column.key === 'physicalnetworkname'">
        <router-link :to="{ path: '/physicalnetwork/' + record.physicalnetworkid }">{{ text }}</router-link>
      </template>
      <template v-if="column.key === 'serviceofferingname'">
        <router-link :to="{ path: '/computeoffering/' + record.serviceofferingid }">{{ text }}</router-link>
      </template>
      <template v-if="column.key === 'hypervisor'">
        <span v-if="$route.name === 'hypervisorcapability'">
          <router-link :to="{ path: $route.path + '/' + record.id }">{{ text }}</router-link>
        </span>
        <span v-else-if="$route.name === 'guestoshypervisormapping'">
          <QuickView
            style="margin-left: 5px"
            :actions="actions"
            :resource="record"
            :enabled="quickViewEnabled() && actions.length > 0 && columns && columns[0].dataIndex === 'hypervisor' "
            @exec-action="$parent.execAction"/>
          <router-link :to="{ path: $route.path + '/' + record.id }">{{ text }}</router-link>
        </span>
        <span v-else>{{ text }}</span>
      </template>
      <template v-if="column.key === 'osname'">
        <span v-if="$route.name === 'guestos'">
          <router-link :to="{ path: $route.path + '/' + record.id }">{{ text }}</router-link>
        </span>
        <span v-else>{{ text }}</span>
      </template>
      <template v-if="column.key === 'state'">
        <status v-if="$route.path.startsWith('/host')" :text="getHostState(record)" displayText />
        <status v-else :text="text ? text : ''" displayText :styles="{ 'min-width': '80px' }" />
      </template>
      <template v-if="column.key === 'status'">
        <status :text="text ? text : ''" displayText />
      </template>
      <template v-if="column.key === 'allocationstate'">
        <status :text="text ? text : ''" displayText />
      </template>
      <template v-if="column.key === 'resourcestate'">
        <status :text="text ? text : ''" displayText />
      </template>
      <template v-if="column.key === 'powerstate'">
        <status :text="text ? text : ''" displayText />
      </template>
      <template v-if="column.key === 'agentstate'">
        <status :text="text ? text : ''" displayText />
      </template>
      <template v-if="column.key === 'quotastate'">
        <status :text="text ? text : ''" displayText />
      </template>
      <template v-if="column.key === 'qemuagentversion'">
        <a-tag v-if="text === 'Not Installed'" color="error">{{ this.$t('label.state.qemuagentversion.notinstalled') }}</a-tag>
        <a-tag v-else-if="text" color="success">{{ text }}</a-tag>
      </template>
      <template v-if="column.key === 'mirroringagentstatus'">
        <status :text="text ? text : ''" displayText />
      </template>
      <template v-if="column.key === 'drclusterstatus'">
        <status :text="text ? text : ''" displayText />
      </template>
      <template v-if="column.key === 'vlan'">
        <a href="javascript:;">
          <router-link v-if="$route.path === '/guestvlans'" :to="{ path: '/guestvlans/' + record.id }">{{ text }}</router-link>
        </a>
      </template>
      <template v-if="column.key === 'guestnetworkname'">
        <router-link :to="{ path: '/guestnetwork/' + record.guestnetworkid }">{{ text }}</router-link>
      </template>
      <template v-if="column.key === 'associatednetworkname'">
        <router-link :to="{ path: '/guestnetwork/' + record.associatednetworkid }">{{ text }}</router-link>
      </template>
      <template v-if="column.key === 'vpcname'">
        <a v-if="record.vpcid">
          <router-link :to="{ path: '/vpc/' + record.vpcid }">{{ text }}</router-link>
        </a>
        <span v-else>{{ text }}</span>
      </template>
      <template v-if="column.key === 'hostname'">
        <router-link v-if="record.hostid" :to="{ path: '/host/' + record.hostid }">{{ text }}</router-link>
        <router-link v-else-if="record.hostname" :to="{ path: $route.path + '/' + record.id }">{{ text }}</router-link>
        <span v-else>{{ text }}</span>
      </template>
      <template v-if="column.key === 'storage'">
        <router-link v-if="record.storageid" :to="{ path: '/storagepool/' + record.storageid }">{{ text }}</router-link>
        <span v-else>{{ text }}</span>
      </template>
      <template v-for="(value, name) in thresholdMapping" :key="name">
        <template v-if="column.key === name">
          <span>
            <span v-if="record[value.disable]" class="alert-disable-threshold">
              {{ text }}
            </span>
            <span v-else-if="record[value.notification]" class="alert-notification-threshold">
              {{ text }}
            </span>
            <span style="padding: 10%;" v-else>
              {{ text }}
            </span>
          </span>
        </template>
      </template>
      <template v-if="column.key === 'level'">
        <router-link :to="{ path: '/event/' + record.id }">{{ text }}</router-link>
      </template>

      <template v-if="column.key === 'clustername'">
        <router-link :to="{ path: '/cluster/' + record.clusterid }">{{ text }}</router-link>
      </template>
      <template v-if="column.key === 'objectstore'">
        <router-link :to="{ path: '/objectstore/' + record.objectstorageid }">{{ text }}</router-link>
      </template>
      <template v-if="column.key === 'podname'">
        <router-link :to="{ path: '/pod/' + record.podid }">{{ text }}</router-link>
      </template>
      <template v-if="column.key === 'account'">
        <template v-if="record.owner">
          <template v-for="(item, idx) in record.owner" :key="idx">
            <span style="margin-right:5px">
              <span v-if="$store.getters.userInfo.roletype !== 'User'">
                <router-link v-if="'user' in item" :to="{ path: '/accountuser', query: { username: item.user, domainid: record.domainid }}">{{ item.account + '(' + item.user + ')' }}</router-link>
                <router-link v-else :to="{ path: '/account', query: { name: item.account, domainid: record.domainid, dataView: true } }">{{ item.account }}</router-link>
              </span>
              <span v-else>{{ item.user ? item.account + '(' + item.user + ')' : item.account }}</span>
            </span>
          </template>
        </template>
        <template v-if="text && !text.startsWith('PrjAcct-')">
          <router-link
            v-if="'quota' in record && $router.resolve(`${$route.path}/${record.account}`).matched[0].redirect !== '/exception/404'"
            :to="{ path: `${$route.path}/${record.account}`, query: { account: record.account, domainid: record.domainid, quota: true } }">{{ text }}</router-link>
          <router-link :to="{ path: '/account/' + record.accountid }" v-else-if="record.accountid">{{ text }}</router-link>
          <router-link :to="{ path: '/account', query: { name: record.account, domainid: record.domainid, dataView: true } }" v-else-if="$store.getters.userInfo.roletype !== 'User'">{{ text }}</router-link>
          <span v-else>{{ text }}</span>
        </template>
      </template>
      <template v-if="column.key === 'resource'">
        <resource-label :resourceType="record.resourcetype" :resourceId="record.resourceid" :resourceName="record.resourcename" />
      </template>
      <template v-if="column.key === 'domain'">
        <router-link v-if="record.domainid && !record.domainid.toString().includes(',') && $store.getters.userInfo.roletype !== 'User'" :to="{ path: '/domain/' + record.domainid, query: { tab: 'details' } }">{{ text }}</router-link>
        <span v-else>{{ text }}</span>
      </template>
      <template v-if="column.key === 'domainpath'">
        <router-link v-if="record.domainid && !record.domainid.includes(',') && $router.resolve('/domain/' + record.domainid).matched[0].redirect !== '/exception/404'" :to="{ path: '/domain/' + record.domainid, query: { tab: 'details' } }">{{ text }}</router-link>
        <span v-else>{{ text }}</span>
      </template>
      <template v-if="column.key === 'zone'">
        <router-link v-if="record.zoneid && !record.zoneid.includes(',') && $router.resolve('/zone/' + record.zoneid).matched[0].redirect !== '/exception/404'" :to="{ path: '/zone/' + record.zoneid }">{{ text }}</router-link>
        <span v-else>{{ text }}</span>
      </template>
      <template v-if="column.key === 'zonename'">
        <router-link v-if="$router.resolve('/zone/' + record.zoneid).matched[0].redirect !== '/exception/404'" :to="{ path: '/zone/' + record.zoneid }">{{ text }}</router-link>
        <router-link v-else-if="$router.resolve('/zones/' + record.zoneid).matched[0].redirect !== '/exception/404'" :to="{ path: '/zones/' + record.zoneid }">{{ text }}</router-link>
        <span v-else>{{ text }}</span>
      </template>
      <template v-if="column.key === 'rolename'">
        <router-link v-if="record.roleid && $router.resolve('/role/' + record.roleid).matched[0].redirect !== '/exception/404'" :to="{ path: '/role/' + record.roleid }">{{ text }}</router-link>
        <span v-else>{{ text }}</span>
      </template>
      <template v-if="column.key === 'project'">
        <router-link v-if="$router.resolve('/project/' + record.projectid).matched[0].redirect !== '/exception/404'" :to="{ path: '/project/' + record.projectid }">{{ text }}</router-link>
        <span v-else>{{ text }}</span>
      </template>
      <template v-if="column.key === 'templateversion'">
        <span>  {{ record.version }} </span>
      </template>
      <template v-if="column.key === 'drsimbalance'">
        <span>  {{ record.drsimbalance }} </span>
      </template>
      <template v-if="column.key === 'softwareversion'">
        <span>  {{ record.softwareversion ? record.softwareversion : 'N/A' }} </span>
      </template>
      <template v-if="column.key === 'readonly'">
        <status :text="record.readonly ? 'ReadOnly' : 'ReadWrite'" displayText />
      </template>
      <template v-if="column.key === 'requiresupgrade'">
        <status :text="record.requiresupgrade ? 'warning' : ''" />
        {{ record.requiresupgrade ? 'Yes' : 'No' }}
      </template>
      <template v-if="column.key === 'loadbalancerrule'">
        <span>  {{ record.loadbalancerrule }} </span>
      </template>
      <template v-if="column.key === 'autoscalingenabled'">
        <status :text="record.autoscalingenabled ? 'Enabled' : 'Disabled'" />
        {{ record.autoscalingenabled ? 'Enabled' : 'Disabled' }}
      </template>
      <template v-if="column.key === 'current'">
        <status :text="record.current ? record.current.toString() : 'false'" />
      </template>
      <template v-if="column.key === 'enabled'">
        <status :text="record.enabled ? record.enabled.toString() : 'false'" />
        {{ record.enabled ? 'Enabled' : 'Disabled' }}
      </template>
      <template v-if="['created', 'sent'].includes(column.key) || (['startdate'].includes(column.key) && ['webhook'].includes($route.path.split('/')[1]))">
        {{ $toLocaleDate(text) }}
      </template>
      <template v-if="['startdate', 'enddate'].includes(column.key) && ['vm', 'vnfapp'].includes($route.path.split('/')[1])">
        {{ getDateAtTimeZone(text, record.timezone) }}
      </template>
      <template v-if="column.key === 'payloadurl'">
        <copy-label :label="text" />
      </template>
      <template v-if="column.key === 'eventtype'">
        <router-link v-if="$router.resolve('/event/' + record.eventid).matched[0].redirect !== '/exception/404'" :to="{ path: '/event/' + record.eventid }">{{ text }}</router-link>
        <span v-else>{{ text }}</span>
      </template>
      <template v-if="column.key === 'managementservername'">
        <router-link v-if="$router.resolve('/managementserver/' + record.managementserverid).matched[0].redirect !== '/exception/404'" :to="{ path: '/managementserver/' + record.managementserverid }">{{ text }}</router-link>
        <router-link v-else-if="$router.resolve('/managementservers/' + record.managementserverid).matched[0].redirect !== '/exception/404'" :to="{ path: '/managementservers/' + record.managementserverid }">{{ text }}</router-link>
        <span v-else>{{ text }}</span>
      </template>
      <template v-if="column.key === 'payload'">
        <router-link v-if="$router.resolve('/webhookdeliveries/' + record.id).matched[0].redirect !== '/exception/404'" :to="{ path: '/webhookdeliveries/' + record.id }">{{ getTrimmedText(text, 48) }}</router-link>
        <span v-else>  {{ getTrimmedText(text, 48) }} </span>
        <QuickView
          style="margin-left: 5px"
          :actions="actions"
          :resource="record"
          :enabled="quickViewEnabled() && actions.length > 0"
          @exec-action="$parent.execAction"/>
      </template>
      <template v-if="column.key === 'webhookname'">
        <router-link v-if="$router.resolve('/webhook/' + record.webhookid).matched[0].redirect !== '/exception/404'" :to="{ path: '/webhook/' + record.webhookid }">{{ text }}</router-link>
        <span v-else>  {{ text }} </span>
      </template>
      <template v-if="column.key === 'success'">
        <status :text="text ? 'success' : 'error'" />
      </template>
      <template v-if="column.key === 'response'">
        <span>  {{ getTrimmedText(text, 48) }} </span>
      </template>
      <template v-if="column.key === 'duration' && ['webhook', 'webhookdeliveries'].includes($route.path.split('/')[1])">
        <span>  {{ getDuration(record.startdate, record.enddate) }} </span>
      </template>
      <template v-if="column.key === 'order'">
        <div class="shift-btns">
          <a-tooltip :name="text" placement="top">
            <template #title>{{ $t('label.move.to.top') }}</template>
            <a-button
              shape="round"
              @click="moveItemTop(record)"
              class="shift-btn">
              <DoubleLeftOutlined class="shift-btn shift-btn--rotated" />
            </a-button>
          </a-tooltip>
          <a-tooltip placement="top">
            <template #title>{{ $t('label.move.to.bottom') }}</template>
            <a-button
              shape="round"
              @click="moveItemBottom(record)"
              class="shift-btn">
              <DoubleRightOutlined class="shift-btn shift-btn--rotated" />
            </a-button>
          </a-tooltip>
          <a-tooltip placement="top">
            <template #title>{{ $t('label.move.up.row') }}</template>
            <a-button shape="round" @click="moveItemUp(record)" class="shift-btn">
              <CaretUpOutlined class="shift-btn" />
            </a-button>
          </a-tooltip>
          <a-tooltip placement="top">
            <template #title>{{ $t('label.move.down.row') }}</template>
            <a-button shape="round" @click="moveItemDown(record)" class="shift-btn">
              <CaretDownOutlined class="shift-btn" />
            </a-button>
          </a-tooltip>
        </div>
      </template>

      <template v-if="column.key === 'value'">
        <a-input
          v-if="editableValueKey === record.key"
          v-focus="true"
          :defaultValue="record.value"
          :disabled="!('updateConfiguration' in $store.getters.apis)"
          v-model:value="editableValue"
          @keydown.esc="editableValueKey = null"
          @pressEnter="saveValue(record)">
        </a-input>
        <div v-else style="width: 200px; word-break: break-all">
          {{ text }}
        </div>
      </template>
      <template v-if="column.key === 'actions'">
        <tooltip-button
          :tooltip="$t('label.edit')"
          :disabled="!('updateConfiguration' in $store.getters.apis)"
          v-if="editableValueKey !== record.key"
          icon="edit-outlined"
          @onClick="editValue(record)" />
        <tooltip-button
          :tooltip="$t('label.cancel')"
          @onClick="editableValueKey = null"
          v-if="editableValueKey === record.key"
          iconType="CloseCircleTwoTone"
          iconTwoToneColor="#f5222d" />
        <tooltip-button
          :tooltip="$t('label.ok')"
          :disabled="!('updateConfiguration' in $store.getters.apis)"
          @onClick="saveValue(record)"
          v-if="editableValueKey === record.key"
          iconType="CheckCircleTwoTone"
          iconTwoToneColor="#52c41a" />
        <tooltip-button
          :tooltip="$t('label.reset.config.value')"
          @onClick="resetConfig(record)"
          v-if="editableValueKey !== record.key"
          icon="reload-outlined"
          :disabled="!('updateConfiguration' in $store.getters.apis)" />
      </template>
      <template v-if="column.key === 'tariffActions'">
        <tooltip-button
          :tooltip="$t('label.edit')"
          v-if="editableValueKey !== record.key"
          :disabled="!('quotaTariffUpdate' in $store.getters.apis)"
          icon="edit-outlined"
          @onClick="editTariffValue(record)" />
        <slot></slot>
      </template>
      <template v-if="column.key === 'vmScheduleActions'">
        <tooltip-button
          :tooltip="$t('label.edit')"
          :disabled="!('updateVMSchedule' in $store.getters.apis)"
          icon="edit-outlined"
          @onClick="updateVMSchedule(record)" />
        <tooltip-button
          :tooltip="$t('label.remove')"
          :disabled="!('deleteVMSchedule' in $store.getters.apis)"
          icon="delete-outlined"
          :danger="true"
          type="primary"
          @onClick="removeVMSchedule(record)" />
      </template>
    </template>
    <template #footer>
      <span v-if="hasSelected">
        {{ `Selected ${selectedRowKeys.length} items` }}
      </span>
    </template>
  </a-table>
</template>

<script>
import { api } from '@/api'
import QuickView from '@/components/view/QuickView'
import ResourceIcon from '@/components/view/ResourceIcon'
import CopyLabel from '@/components/widgets/CopyLabel'
import OsLogo from '@/components/widgets/OsLogo'
import ResourceLabel from '@/components/widgets/ResourceLabel'
import Status from '@/components/widgets/Status'
import TooltipButton from '@/components/widgets/TooltipButton'
import { createPathBasedOnVmType } from '@/utils/plugins'
import cronstrue from 'cronstrue/i18n'
import moment from 'moment-timezone'

export default {
  name: 'ListView',
  components: {
    OsLogo,
    Status,
    QuickView,
    CopyLabel,
    TooltipButton,
    ResourceIcon,
    ResourceLabel
  },
  props: {
    columns: {
      type: Array,
      required: true
    },
    columnKeys: {
      type: Array,
      default: () => []
    },
    selectedColumns: {
      type: Array,
      default: () => []
    },
    items: {
      type: Array,
      required: true
    },
    loading: {
      type: Boolean,
      default: false
    },
    actions: {
      type: Array,
      default: () => []
    },
    explicitlyAllowRowSelection: {
      type: Boolean,
      default: false
    }
  },
  inject: ['parentFetchData', 'parentToggleLoading'],
  data () {
    return {
      selectedRowKeys: [],
      editableValueKey: null,
      editableValue: '',
      resourceIcon: '',
      thresholdMapping: {
        cpuused: {
          notification: 'cputhreshold',
          disable: 'cpudisablethreshold'
        },
        cpuallocated: {
          notification: 'cpuallocatedthreshold',
          disable: 'cpuallocateddisablethreshold'
        },
        memoryused: {
          notification: 'memorythreshold',
          disable: 'memorydisablethreshold'
        },
        memoryallocated: {
          notification: 'memoryallocatedthreshold',
          disable: 'memoryallocateddisablethreshold'
        },
        cpuusedghz: {
          notification: 'cputhreshold',
          disable: 'cpudisablethreshold'
        },
        cpuallocatedghz: {
          notification: 'cpuallocatedthreshold',
          disable: 'cpuallocateddisablethreshold'
        },
        memoryusedgb: {
          notification: 'memorythreshold',
          disable: 'memorydisablethreshold'
        },
        memoryallocatedgb: {
          notification: 'memoryallocatedthreshold',
          disable: 'memoryallocateddisablethreshold'
        },
        disksizeusedgb: {
          notification: 'storageusagethreshold',
          disable: 'storageusagedisablethreshold'
        },
        disksizeallocatedgb: {
          notification: 'storageallocatedthreshold',
          disable: 'storageallocateddisablethreshold'
        }
      }
    }
  },
  computed: {
    hasSelected () {
      return this.selectedRowKeys.length > 0
    }
  },
  methods: {
    isTungstenPath () {
      return ['/tungstennetworkroutertable', '/tungstenpolicy', '/tungsteninterfaceroutertable',
        '/tungstenpolicyset', '/tungstenroutingpolicy', '/firewallrule', '/tungstenfirewallpolicy'].includes(this.$route.path)
    },
    createPathBasedOnVmType: createPathBasedOnVmType,
    quickViewEnabled () {
      return new RegExp(['/vm', '/desktop', '/kubernetes', '/ssh', '/userdata', '/vmgroup', '/affinitygroup', '/autoscalevmgroup',
        '/volume', '/snapshot', '/vmsnapshot', '/backup',
        '/guestnetwork', '/vpc', '/vpncustomergateway', '/vnfapp',
        '/template', '/controllertemplate', '/mastertemplate', '/automationtemplate', '/automationcontroller', '/iso',
        '/project', '/account', 'buckets', 'objectstore',
        '/zone', '/pod', '/cluster', '/host', '/storagepool', '/imagestore', '/systemvm', '/router', '/ilbvm', '/annotation',
        '/computeoffering', '/systemoffering', '/diskoffering', '/backupoffering', '/networkoffering', '/vpcoffering',
<<<<<<< HEAD
        '/tungstenfabric', '/oauthsetting', '/guestos', '/guestoshypervisormapping', '/webhook', 'webhookdeliveries'].join('|'))
=======
        '/tungstenfabric', '/oauthsetting', '/guestos', '/guestoshypervisormapping', '/disasterrecoverycluster'].join('|'))
>>>>>>> 9b62f597
        .test(this.$route.path)
    },
    enableGroupAction () {
      return ['vm', 'alert', 'vmgroup', 'ssh', 'userdata', 'affinitygroup', 'autoscalevmgroup', 'volume', 'snapshot',
        'vmsnapshot', 'backup', 'guestnetwork', 'vpc', 'publicip', 'vpnuser', 'vpncustomergateway', 'vnfapp',
        'project', 'account', 'systemvm', 'router', 'computeoffering', 'systemoffering',
        'diskoffering', 'backupoffering', 'networkoffering', 'vpcoffering', 'ilbvm', 'kubernetes', 'comment', 'buckets',
        'webhook', 'webhookdeliveries'
      ].includes(this.$route.name)
    },
    getDateAtTimeZone (date, timezone) {
      return date ? moment(date).tz(timezone).format('YYYY-MM-DD HH:mm:ss') : null
    },
    fetchColumns () {
      if (this.isOrderUpdatable()) {
        return this.columns
      }
      return this.columns.filter(x => x.dataIndex !== 'order')
    },
    getRowClassName (record, index) {
      if (index % 2 === 0) {
        return 'light-row'
      }
      return 'dark-row'
    },
    setSelection (selection) {
      this.selectedRowKeys = selection
      this.$emit('selection-change', this.selectedRowKeys)
    },
    resetSelection () {
      this.setSelection([])
    },
    onSelectChange (selectedRowKeys, selectedRows) {
      this.setSelection(selectedRowKeys)
    },
    changeProject (project) {
      this.$store.dispatch('SetProject', project)
      this.$store.dispatch('ToggleTheme', project.id === undefined ? 'light' : 'dark')
      this.$message.success(this.$t('message.switch.to') + ' ' + project.name)
      this.$router.push({ name: 'dashboard' })
    },
    saveValue (record) {
      api('updateConfiguration', {
        name: record.name,
        value: this.editableValue
      }).then(json => {
        this.editableValueKey = null
        this.$store.dispatch('RefreshFeatures')
        this.$message.success(`${this.$t('message.setting.updated')} ${record.name}`)
        if (json.updateconfigurationresponse &&
          json.updateconfigurationresponse.configuration &&
          !json.updateconfigurationresponse.configuration.isdynamic &&
          ['Admin'].includes(this.$store.getters.userInfo.roletype)) {
          this.$notification.warning({
            message: this.$t('label.status'),
            description: this.$t('message.restart.mgmt.server')
          })
        }
      }).catch(error => {
        console.error(error)
        this.$message.error(this.$t('message.error.save.setting'))
      }).finally(() => {
        this.$emit('refresh')
      })
    },
    resetConfig (item) {
      api('resetConfiguration', {
        name: item.name
      }).then(() => {
        const message = `${this.$t('label.setting')} ${item.name} ${this.$t('label.reset.config.value')}`
        this.$message.success(message)
      }).catch(error => {
        console.error(error)
        this.$message.error(this.$t('message.error.reset.config'))
        this.$notification.error({
          message: this.$t('label.error'),
          description: this.$t('message.error.reset.config')
        })
      }).finally(() => {
        this.$emit('refresh')
      })
    },
    editValue (record) {
      this.editableValueKey = record.key
      this.editableValue = record.value
    },
    getUpdateApi () {
      let apiString = ''
      switch (this.$route.name) {
        case 'template':
          apiString = 'updateTemplate'
          break
        case 'iso':
          apiString = 'updateIso'
          break
        case 'zone':
          apiString = 'updateZone'
          break
        case 'computeoffering':
        case 'systemoffering':
          apiString = 'updateServiceOffering'
          break
        case 'diskoffering':
          apiString = 'updateDiskOffering'
          break
        case 'networkoffering':
          apiString = 'updateNetworkOffering'
          break
        case 'vpcoffering':
          apiString = 'updateVPCOffering'
          break
        default:
          apiString = 'updateTemplate'
      }
      return apiString
    },
    isOrderUpdatable () {
      return this.getUpdateApi() in this.$store.getters.apis
    },
    handleUpdateOrder (id, index) {
      this.parentToggleLoading()
      const apiString = this.getUpdateApi()

      return new Promise((resolve, reject) => {
        api(apiString, {
          id,
          sortKey: index
        }).then((response) => {
          resolve(response)
        }).catch((reason) => {
          reject(reason)
        })
      })
    },
    updateOrder (data) {
      const promises = []
      data.forEach((item, index) => {
        promises.push(this.handleUpdateOrder(item.id, index + 1))
      })
      Promise.all(promises).catch((reason) => {
        console.log(reason)
      }).finally(() => {
        this.parentToggleLoading()
        this.parentFetchData()
      })
    },
    moveItemUp (record) {
      const data = this.items
      const index = data.findIndex(item => item.id === record.id)
      if (index === 0) return
      data.splice(index - 1, 0, data.splice(index, 1)[0])
      this.updateOrder(data)
    },
    moveItemDown (record) {
      const data = this.items
      const index = data.findIndex(item => item.id === record.id)
      if (index === data.length - 1) return
      data.splice(index + 1, 0, data.splice(index, 1)[0])
      this.updateOrder(data)
    },
    moveItemTop (record) {
      const data = this.items
      const index = data.findIndex(item => item.id === record.id)
      if (index === 0) return
      data.unshift(data.splice(index, 1)[0])
      this.updateOrder(data)
    },
    moveItemBottom (record) {
      const data = this.items
      const index = data.findIndex(item => item.id === record.id)
      if (index === data.length - 1) return
      data.push(data.splice(index, 1)[0])
      this.updateOrder(data)
    },
    editTariffValue (record) {
      this.$emit('edit-tariff-action', true, record)
    },
    updateVMSchedule (record) {
      this.$emit('update-vm-schedule', record)
    },
    removeVMSchedule (record) {
      this.$emit('remove-vm-schedule', record)
    },
    ipV6Address (text, record) {
      if (!record || !record.nic || record.nic.length === 0) {
        return ''
      }

      return record.nic.filter(e => { return e.ip6address }).map(e => { return e.ip6address }).join(', ') || text
    },
    generateCommentsPath (record) {
      if (this.entityTypeToPath(record.entitytype) === 'ssh') {
        return '/' + this.entityTypeToPath(record.entitytype) + '/' + record.entityname
      }
      return '/' + this.entityTypeToPath(record.entitytype) + '/' + record.entityid
    },
    generateHumanReadableEntityType (record) {
      switch (record.entitytype) {
        case 'VM' : return 'Virtual Machine'
        case 'HOST' : return 'Host'
        case 'VOLUME' : return 'Volume'
        case 'SNAPSHOT' : return 'Snapshot'
        case 'VM_SNAPSHOT' : return 'VM Snapshot'
        case 'INSTANCE_GROUP' : return 'Instance Group'
        case 'NETWORK' : return 'Network'
        case 'VPC' : return 'VPC'
        case 'PUBLIC_IP_ADDRESS' : return 'Public IP Address'
        case 'VPN_CUSTOMER_GATEWAY' : return 'VPC Customer Gateway'
        case 'TEMPLATE' : return 'Template'
        case 'ISO' : return 'ISO'
        case 'SSH_KEYPAIR' : return 'SSH Key Pair'
        case 'DOMAIN' : return 'Domain'
        case 'SERVICE_OFFERING' : return 'Service Offfering'
        case 'DISK_OFFERING' : return 'Disk Offering'
        case 'NETWORK_OFFERING' : return 'Network Offering'
        case 'POD' : return 'Pod'
        case 'ZONE' : return 'Zone'
        case 'CLUSTER' : return 'Cluster'
        case 'PRIMARY_STORAGE' : return 'Primary Storage'
        case 'SECONDARY_STORAGE' : return 'Secondary Storage'
        case 'VR' : return 'Virtual Router'
        case 'SYSTEM_VM' : return 'System VM'
        case 'KUBERNETES_CLUSTER': return 'Kubernetes Cluster'
        case 'AUTOSCALE_VM_GROUP': return 'AutoScale VM group'
        default: return record.entitytype.toLowerCase().replace('_', '')
      }
    },
    generateHumanReadableSchedule (schedule) {
      return cronstrue.toString(schedule, { locale: this.$i18n.locale })
    },
    entityTypeToPath (entitytype) {
      switch (entitytype) {
        case 'VM' : return 'vm'
        case 'HOST' : return 'host'
        case 'VOLUME' : return 'volume'
        case 'SNAPSHOT' : return 'snapshot'
        case 'VM_SNAPSHOT' : return 'vmsnapshot'
        case 'INSTANCE_GROUP' : return 'vmgroup'
        case 'NETWORK' : return 'guestnetwork'
        case 'VPC' : return 'vpc'
        case 'PUBLIC_IP_ADDRESS' : return 'publicip'
        case 'VPN_CUSTOMER_GATEWAY' : return 'vpncustomergateway'
        case 'TEMPLATE' : return 'template'
        case 'ISO' : return 'iso'
        case 'SSH_KEYPAIR' : return 'ssh'
        case 'DOMAIN' : return 'domain'
        case 'SERVICE_OFFERING' : return 'computeoffering'
        case 'DISK_OFFERING' : return 'diskoffering'
        case 'NETWORK_OFFERING' : return 'networkoffering'
        case 'POD' : return 'pod'
        case 'ZONE' : return 'zone'
        case 'CLUSTER' : return 'cluster'
        case 'PRIMARY_STORAGE' : return 'storagepool'
        case 'SECONDARY_STORAGE' : return 'imagestore'
        case 'VR' : return 'router'
        case 'SYSTEM_VM' : return 'systemvm'
        case 'KUBERNETES_CLUSTER': return 'kubernetes'
        case 'AUTOSCALE_VM_GROUP': return 'autoscalevmgroup'
        default: return entitytype.toLowerCase().replace('_', '')
      }
    },
    updateAdminsOnly (e) {
      api('updateAnnotationVisibility', {
        id: e.target.value,
        adminsonly: e.target.checked
      }).finally(() => {
        const data = this.items
        const index = data.findIndex(item => item.id === e.target.value)
        const elem = data[index]
        elem.adminsonly = e.target.checked
      })
    },
    getHostState (host) {
      if (host && host.hypervisor === 'KVM' && host.state === 'Up' && host.details && host.details.secured !== 'true') {
        return 'Unsecure'
      }
      return host.state
    },
    getColumnKey (name) {
      if (typeof name === 'object') {
        name = Object.keys(name).includes('field') ? name.field : name.customTitle
      }
      return name
    },
    getColumTitle (name) {
      if (typeof name === 'object') {
        name = Object.keys(name).includes('customTitle') ? name.customTitle : name.field
      }
      return name
    },
    updateSelectedColumns (name) {
      this.$emit('update-selected-columns', name)
    },
    getVmRouteUsingType (record) {
      switch (record.virtualmachinetype) {
        case 'DomainRouter' : return '/router/'
        case 'ConsoleProxy' :
        case 'SecondaryStorageVm': return '/systemvm/'
        default: return '/vm/'
      }
    },
    getTrimmedText (text, length) {
      if (!text) {
        return ''
      }
      return (text.length <= length) ? text : (text.substring(0, length - 3) + '...')
    },
    getDuration (startdate, enddate) {
      if (!startdate || !enddate) {
        return ''
      }
      var duration = Date.parse(enddate) - Date.parse(startdate)
      return (duration > 0 ? duration / 1000.0 : 0) + ''
    }
  }
}
</script>

<style>
:deep(.ant-table-thead) {
  background-color: #f9f9f9;
}

:deep(.ant-table-small) > .ant-table-content > .ant-table-body {
  margin: 0;
}

:deep(.ant-table-tbody)>tr>td, :deep(.ant-table-thead)>tr>th {
  overflow-wrap: anywhere;
}

.filter-dropdown .ant-menu-vertical {
  border: none;
}

.filter-dropdown .ant-menu:not(.ant-menu-horizontal) .ant-menu-item-selected {
  background-color: transparent;
}
</style>

<style scoped lang="scss">
  .shift-btns {
    display: flex;
  }
  .shift-btn {
    display: flex;
    align-items: center;
    justify-content: center;
    width: 20px;
    height: 20px;
    font-size: 12px;

    &:not(:last-child) {
      margin-right: 5px;
    }

    &--rotated {
      font-size: 10px;
      transform: rotate(90deg);
    }

  }

  .alert-notification-threshold {
    background-color: rgba(255, 231, 175, 0.75);
    color: #e87900;
    padding: 10%;
  }

  .alert-disable-threshold {
    background-color: rgba(255, 190, 190, 0.75);
    color: #f50000;
    padding: 10%;
  }
</style><|MERGE_RESOLUTION|>--- conflicted
+++ resolved
@@ -650,11 +650,7 @@
         '/project', '/account', 'buckets', 'objectstore',
         '/zone', '/pod', '/cluster', '/host', '/storagepool', '/imagestore', '/systemvm', '/router', '/ilbvm', '/annotation',
         '/computeoffering', '/systemoffering', '/diskoffering', '/backupoffering', '/networkoffering', '/vpcoffering',
-<<<<<<< HEAD
-        '/tungstenfabric', '/oauthsetting', '/guestos', '/guestoshypervisormapping', '/webhook', 'webhookdeliveries'].join('|'))
-=======
-        '/tungstenfabric', '/oauthsetting', '/guestos', '/guestoshypervisormapping', '/disasterrecoverycluster'].join('|'))
->>>>>>> 9b62f597
+        '/tungstenfabric', '/oauthsetting', '/guestos', '/guestoshypervisormapping', '/webhook', 'webhookdeliveries', '/disasterrecoverycluster'].join('|'))
         .test(this.$route.path)
     },
     enableGroupAction () {
