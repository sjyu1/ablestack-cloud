--- conflicted
+++ resolved
@@ -72,6 +72,9 @@
             </span>
             <router-link v-else :to="{ path: $route.path + '/' + record.name }" >{{ text }}</router-link>
           </span>
+          <span v-else-if="$route.path.startsWith('/ssh')">
+            <router-link :to="{ path: $route.path + '/' + record.name , query: { account: record.account, domainid: record.domainid }}" >{{ $t(text.toLowerCase()) }}</router-link>
+          </span>
           <span v-else-if="$route.path.startsWith('/globalsetting')">{{ text }}</span>
           <span v-else-if="$route.path.startsWith('/alert')">
             <router-link :to="{ path: $route.path + '/' + record.id }" v-if="record.id">{{ $t(text.toLowerCase()) }}</router-link>
@@ -111,33 +114,7 @@
       <template v-if="column.key === 'username'">
         <span v-if="$showIcon() && !['vm'].includes($route.path.split('/')[1])" style="margin-right: 5px">
           <resource-icon v-if="$showIcon() && record.icon && record.icon.base64image" :image="record.icon.base64image" size="1x"/>
-<<<<<<< HEAD
-          <os-logo v-else-if="record.ostypename" :osName="record.ostypename" size="1x" />
-          <render-icon v-else-if="typeof $route.meta.icon ==='string'" style="font-size: 16px;" :icon="$route.meta.icon"/>
-          <render-icon v-else style="font-size: 16px;" :svgIcon="$route.meta.icon" />
-        </span>
-        <span v-else :style="{ 'margin-right': record.ostypename ? '5px' : '0' }">
-          <os-logo v-if="record.ostypename" :osName="record.ostypename" size="1x" />
-        </span>
-
-        <span v-if="record.hasannotations">
-          <span v-if="record.id">
-            <router-link :to="{ path: $route.path + '/' + record.id }">{{ text }}</router-link>
-            <router-link :to="{ path: $route.path + '/' + record.id, query: { tab: 'comments' } }"><message-filled style="padding-left: 10px" size="small"/></router-link>
-          </span>
-          <router-link v-else :to="{ path: $route.path + '/' + record.name }" >{{ text }}</router-link>
-        </span>
-        <span v-else-if="$route.path.startsWith('/ssh')">
-          <router-link :to="{ path: $route.path + '/' + record.name , query: { account: record.account, domainid: record.domainid }}" >{{ $t(text.toLowerCase()) }}</router-link>
-        </span>
-        <span v-else-if="$route.path.startsWith('/globalsetting')">{{ text }}</span>
-        <span v-else-if="$route.path.startsWith('/preferences')">{{ text }}</span>
-        <span v-else-if="$route.path.startsWith('/alert')">
-          <router-link :to="{ path: $route.path + '/' + record.id }" v-if="record.id">{{ $t(text.toLowerCase()) }}</router-link>
-          <router-link :to="{ path: $route.path + '/' + record.name }" v-else>{{ $t(text.toLowerCase()) }}</router-link>
-=======
           <user-outlined v-else style="font-size: 16px;" />
->>>>>>> 5fa9b8f6
         </span>
         <router-link :to="{ path: $route.path + '/' + record.id }" v-if="['/accountuser', '/vpnuser'].includes($route.path)">{{ text }}</router-link>
         <router-link :to="{ path: '/accountuser', query: { username: record.username, domainid: record.domainid } }" v-else-if="$store.getters.userInfo.roletype !== 'User'">{{ text }}</router-link>
