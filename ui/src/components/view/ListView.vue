--- conflicted
+++ resolved
@@ -514,11 +514,7 @@
   },
   methods: {
     quickViewEnabled () {
-<<<<<<< HEAD
-      return new RegExp(['/vm', '/desktop', '/kubernetes', '/ssh', '/vmgroup', '/affinitygroup',
-=======
-      return new RegExp(['/vm', '/kubernetes', '/ssh', '/userdata', '/vmgroup', '/affinitygroup',
->>>>>>> 69e158d7
+      return new RegExp(['/vm', '/desktop', '/kubernetes', '/ssh', '/userdata', '/vmgroup', '/affinitygroup',
         '/volume', '/snapshot', '/vmsnapshot', '/backup',
         '/guestnetwork', '/vpc', '/vpncustomergateway',
         '/template', '/controllertemplate', '/mastertemplate', 'automationtemplate', 'automationcontroller', '/iso',
