--- conflicted
+++ resolved
@@ -127,15 +127,11 @@
             status: 'failed',
             duration: 2
           })
-<<<<<<< HEAD
-          if (!action || !('isFetchData' in action) || (action.isFetchData)) {
-=======
 
           // Ensure we refresh on the same / parent page
           const currentPage = this.$router.currentRoute.path
           const samePage = options.originalPage === currentPage || options.originalPage.startsWith(currentPage + '/')
           if (samePage && (!action || !('isFetchData' in action) || (action.isFetchData))) {
->>>>>>> b3dca8ca
             eventBus.$emit('async-job-complete', action)
           }
           errorMethod(result)
