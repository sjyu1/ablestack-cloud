// Licensed to the Apache Software Foundation (ASF) under one
// or more contributor license agreements.  See the NOTICE file
// distributed with this work for additional information
// regarding copyright ownership.  The ASF licenses this file
// to you under the Apache License, Version 2.0 (the
// "License"); you may not use this file except in compliance
// with the License.  You may obtain a copy of the License at
//
//   http://www.apache.org/licenses/LICENSE-2.0
//
// Unless required by applicable law or agreed to in writing,
// software distributed under the License is distributed on an
// "AS IS" BASIS, WITHOUT WARRANTIES OR CONDITIONS OF ANY
// KIND, either express or implied.  See the License for the
// specific language governing permissions and limitations
// under the License.

import _ from 'lodash'
import { i18n } from '@/locales'
import { api } from '@/api'
import { message, notification } from 'ant-design-vue'
import eventBus from '@/config/eventBus'
import store from '@/store'

export const pollJobPlugin = {
  install (Vue) {
    Vue.prototype.$pollJob = function (options) {
      /**
       * @param {String} jobId
       * @param {String} [name='']
       * @param {String} [title='']
       * @param {String} [description='']
       * @param {String} [successMessage=Success]
       * @param {Function} [successMethod=() => {}]
       * @param {String} [errorMessage=Error]
       * @param {Function} [errorMethod=() => {}]
       * @param {Object} [showLoading=true]
       * @param {String} [loadingMessage=Loading...]
       * @param {String} [catchMessage=Error caught]
       * @param {Function} [catchMethod=() => {}]
       * @param {Object} [action=null]
       * @param {Object} [bulkAction=false]
       */
      const {
        jobId,
        name = '',
        title = '',
        description = '',
        successMessage = i18n.t('label.success'),
        successMethod = () => {},
        errorMessage = i18n.t('label.error'),
        errorMethod = () => {},
        loadingMessage = `${i18n.t('label.loading')}...`,
        showLoading = true,
        catchMessage = i18n.t('label.error.caught'),
        catchMethod = () => {},
<<<<<<< HEAD
        action = null,
        bulkAction = false,
        originalPage = null
=======
        action = null
>>>>>>> 1ccd61cb
      } = options

      store.dispatch('AddHeaderNotice', {
        key: jobId,
        title: title,
        description: description,
        status: 'progress'
      })

      options.originalPage = options.originalPage || this.$router.currentRoute.path
      api('queryAsyncJobResult', { jobId }).then(json => {
        const result = json.queryasyncjobresultresponse
        if (result.jobstatus === 1) {
          var content = successMessage
          if (successMessage === 'Success' && action && action.label) {
            content = i18n.t(action.label)
          }
          if (name) {
            content = content + ' - ' + name
          }
          message.success({
            content: content,
            key: jobId,
            duration: 2
          })
          store.dispatch('AddHeaderNotice', {
            key: jobId,
            title: title,
            description: description,
            status: 'done',
            duration: 2
          })

          // Ensure we refresh on the same / parent page
          const currentPage = this.$router.currentRoute.path
          const samePage = options.originalPage === currentPage || options.originalPage.startsWith(currentPage + '/')
          if (samePage && (!action || !('isFetchData' in action) || (action.isFetchData))) {
            eventBus.$emit('async-job-complete')
          }
          successMethod(result)
        } else if (result.jobstatus === 2) {
          if (!bulkAction) {
            message.error({
              content: errorMessage,
              key: jobId,
              duration: 1
            })
          }
          var errMessage = errorMessage
          if (action && action.label) {
            errMessage = i18n.t(action.label)
          }
          var desc = result.jobresult.errortext
          if (name) {
            desc = `(${name}) ${desc}`
          }
          if (!bulkAction) {
            notification.error({
              message: errMessage,
              description: desc,
              key: jobId,
              duration: 0
            })
          }
          store.dispatch('AddHeaderNotice', {
            key: jobId,
            title: title,
            description: description,
            status: 'failed',
            duration: 2
          })
          if (!action || !('isFetchData' in action) || (action.isFetchData)) {
            eventBus.$emit('async-job-complete', action)
          }
          errorMethod(result)
        } else if (result.jobstatus === 0) {
          if (showLoading) {
            message.loading({
              content: loadingMessage,
              key: jobId,
              duration: 0
            })
          }
          setTimeout(() => {
            this.$pollJob(options, action)
          }, 3000)
        }
      }).catch(e => {
        console.error(`${catchMessage} - ${e}`)
        notification.error({
          message: i18n.t('label.error'),
          description: catchMessage,
          duration: 0
        })
        catchMethod && catchMethod()
      })
    }
  }

}

export const notifierPlugin = {
  install (Vue) {
    Vue.prototype.$notifyError = function (error) {
      console.log(error)
      var msg = i18n.t('message.request.failed')
      var desc = ''
      if (error && error.response) {
        if (error.response.status) {
          msg = `${i18n.t('message.request.failed')} (${error.response.status})`
        }
        if (error.message) {
          desc = error.message
        }
        if (error.response.headers && 'x-description' in error.response.headers) {
          desc = error.response.headers['x-description']
        }
        if (desc === '' && error.response.data) {
          const responseKey = _.findKey(error.response.data, 'errortext')
          if (responseKey) {
            desc = error.response.data[responseKey].errortext
          }
        }
      }
      notification.error({
        message: msg,
        description: desc,
        duration: 0
      })
    }
  }
}

export const toLocaleDatePlugin = {
  install (Vue) {
    Vue.prototype.$toLocaleDate = function (date) {
      var timezoneOffset = this.$store.getters.timezoneoffset
      if (this.$store.getters.usebrowsertimezone) {
        // Since GMT+530 is returned as -330 (mins to GMT)
        timezoneOffset = new Date().getTimezoneOffset() / -60
      }
      var milliseconds = Date.parse(date)
      // e.g. "Tue, 08 Jun 2010 19:13:49 GMT", "Tue, 25 May 2010 12:07:01 UTC"
      var dateWithOffset = new Date(milliseconds + (timezoneOffset * 60 * 60 * 1000)).toUTCString()
      // e.g. "08 Jun 2010 19:13:49 GMT", "25 May 2010 12:07:01 UTC"
      dateWithOffset = dateWithOffset.substring(dateWithOffset.indexOf(', ') + 2)
      // e.g. "08 Jun 2010 19:13:49", "25 May 2010 12:10:16"
      dateWithOffset = dateWithOffset.substring(0, dateWithOffset.length - 4)
      return dateWithOffset
    }
  }
}

export const configUtilPlugin = {
  install (Vue) {
    Vue.prototype.$applyDocHelpMappings = function (docHelp) {
      var docHelpMappings = this.$config.docHelpMappings
      if (docHelp && docHelpMappings &&
        docHelpMappings.constructor === Object && Object.keys(docHelpMappings).length > 0) {
        for (var key in docHelpMappings) {
          if (docHelp.includes(key) && docHelp !== docHelpMappings[key]) {
            docHelp = docHelp.replace(key, docHelpMappings[key])
            break
          }
        }
      }
      return docHelp
    }
  }
}

export const apiMetaUtilPlugin = {
  install (Vue) {
    Vue.prototype.$getApiParams = function () {
      var apiParams = {}
      for (var argument of arguments) {
        var apiConfig = this.$store.getters.apis[argument] || {}
        if (apiConfig && apiConfig.params) {
          apiConfig.params.forEach(param => {
            apiParams[param.name] = param
          })
        }
      }
      return apiParams
    }
  }
}<|MERGE_RESOLUTION|>--- conflicted
+++ resolved
@@ -54,13 +54,9 @@
         showLoading = true,
         catchMessage = i18n.t('label.error.caught'),
         catchMethod = () => {},
-<<<<<<< HEAD
         action = null,
         bulkAction = false,
         originalPage = null
-=======
-        action = null
->>>>>>> 1ccd61cb
       } = options
 
       store.dispatch('AddHeaderNotice', {
