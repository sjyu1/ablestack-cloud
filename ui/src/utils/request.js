// Licensed to the Apache Software Foundation (ASF) under one
// or more contributor license agreements.  See the NOTICE file
// distributed with this work for additional information
// regarding copyright ownership.  The ASF licenses this file
// to you under the Apache License, Version 2.0 (the
// "License"); you may not use this file except in compliance
// with the License.  You may obtain a copy of the License at
//
//   http://www.apache.org/licenses/LICENSE-2.0
//
// Unless required by applicable law or agreed to in writing,
// software distributed under the License is distributed on an
// "AS IS" BASIS, WITHOUT WARRANTIES OR CONDITIONS OF ANY
// KIND, either express or implied.  See the License for the
// specific language governing permissions and limitations
// under the License.

import axios from 'axios'

import { vueProps } from '@/vue-app'
import router from '@/router'
import { VueAxios } from './axios'
import notification from 'ant-design-vue/es/notification'
import { CURRENT_PROJECT } from '@/store/mutation-types'
import { i18n } from '@/locales'
import store from '@/store'

let source
const service = axios.create({
  timeout: 600000
})

const err = (error) => {
  const response = error.response
  let countNotify = store.getters.countNotify
  if (response) {
    console.log(response)
    if (response.status === 403) {
      const data = response.data
      countNotify++
      store.commit('SET_COUNT_NOTIFY', countNotify)
      notification.error({
        top: '65px',
        message: i18n.global.t('label.forbidden'),
        description: data.message,
        onClose: () => {
          let countNotify = store.getters.countNotify
          countNotify > 0 ? countNotify-- : countNotify = 0
          store.commit('SET_COUNT_NOTIFY', countNotify)
        }
      })
    }
    if (response.status === 401) {
      if (response.config && response.config.params && ['listIdps', 'cloudianIsEnabled'].includes(response.config.params.command)) {
        return
      }
      const originalPath = router.currentRoute.value.fullPath
      for (const key in response.data) {
        if (key.includes('response')) {
          if (response.data[key].errortext.includes('not available for user')) {
            countNotify++
            store.commit('SET_COUNT_NOTIFY', countNotify)
            notification.error({
              top: '65px',
              message: 'Error',
              description: response.data[key].errortext + ' ' + i18n.global.t('error.unable.to.proceed'),
              duration: 0,
              onClose: () => {
                let countNotify = store.getters.countNotify
                countNotify > 0 ? countNotify-- : countNotify = 0
                store.commit('SET_COUNT_NOTIFY', countNotify)
              }
            })
            return
          }
        }
      }
      countNotify++
      store.commit('SET_COUNT_NOTIFY', countNotify)
      if (originalPath === '/verify2FA' || originalPath === '/setup2FA') {
        notification.error({
          top: '65px',
          message: i18n.global.t('label.2FA'),
          description: i18n.global.t('message.error.verifying.2fa'),
          key: 'http-401',
          duration: 0,
          onClose: () => {
            let countNotify = store.getters.countNotify
            countNotify > 0 ? countNotify-- : countNotify = 0
            store.commit('SET_COUNT_NOTIFY', countNotify)
          }
        })
      } else {
        notification.error({
          top: '65px',
          message: i18n.global.t('label.unauthorized'),
          description: i18n.global.t('message.authorization.failed'),
          key: 'http-401',
          duration: 0,
          onClose: () => {
            let countNotify = store.getters.countNotify
            countNotify > 0 ? countNotify-- : countNotify = 0
            store.commit('SET_COUNT_NOTIFY', countNotify)
          }
        })
      }

      store.dispatch('Logout').then(() => {
        if (originalPath !== '/user/login') {
          router.push({ path: '/user/login', query: { redirect: originalPath } })
        }
      })
    }
    if (response.status === 404) {
      countNotify++
      store.commit('SET_COUNT_NOTIFY', countNotify)
      notification.error({
        top: '65px',
        message: i18n.global.t('label.not.found'),
        description: i18n.global.t('message.resource.not.found'),
        onClose: () => {
          let countNotify = store.getters.countNotify
          countNotify > 0 ? countNotify-- : countNotify = 0
          store.commit('SET_COUNT_NOTIFY', countNotify)
        }
      })
      router.push({ path: '/exception/404' })
    }
  }
  if (error.isAxiosError && !error.response) {
    countNotify++
    store.commit('SET_COUNT_NOTIFY', countNotify)
    notification.warn({
      top: '65px',
      message: error.message || i18n.global.t('message.network.error'),
      description: i18n.global.t('message.network.error.description'),
      key: 'network-error',
      onClose: () => {
        let countNotify = store.getters.countNotify
        countNotify > 0 ? countNotify-- : countNotify = 0
        store.commit('SET_COUNT_NOTIFY', countNotify)
      }
    })
  }
  return Promise.reject(error)
}

// request interceptor
service.interceptors.request.use(config => {
  source = sourceToken.getSource()
  config.cancelToken = source.token
  if (config && config.params) {
    config.params.response = 'json'
    const project = vueProps.$localStorage.get(CURRENT_PROJECT)
    if (!config.params.projectid && !config.params.ignoreproject && project && project.id) {
      if (config.params.command === 'listTags') {
        config.params.projectid = '-1'
      } else if (config.params.command !== 'assignVirtualMachine') {
        config.params.projectid = project.id
      }
    }
    if (config.params.ignoreproject !== undefined) {
      config.params.ignoreproject = null
    }
  }
  return config
}, err)

// response interceptor
service.interceptors.response.use((response) => {
  return response.data
}, err)

const installer = {
  vm: {},
  install (app) {
    app.use(VueAxios, service)
  }
}

const sourceToken = {
  init: () => { source = axios.CancelToken.source() },
  isCancel: (e) => {
    return axios.isCancel(e)
  },
  checkExistSource: () => {
    return source
  },
  getSource: () => {
    if (!source) sourceToken.init()
    return source
  },
  cancel: () => {
    if (!source) sourceToken.init()
<<<<<<< HEAD
    source.cancel()
    source = null
=======
    if (source) {
      source.cancel()
    } else {
      console.log('Source token failed to be cancelled')
    }
>>>>>>> 93bd5b7a
  }
}

export {
  installer as VueAxios,
  service as axios,
  sourceToken
}<|MERGE_RESOLUTION|>--- conflicted
+++ resolved
@@ -192,16 +192,12 @@
   },
   cancel: () => {
     if (!source) sourceToken.init()
-<<<<<<< HEAD
-    source.cancel()
-    source = null
-=======
     if (source) {
       source.cancel()
+      source = null
     } else {
       console.log('Source token failed to be cancelled')
     }
->>>>>>> 93bd5b7a
   }
 }
 
