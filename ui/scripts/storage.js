// Licensed to the Apache Software Foundation (ASF) under one
// or more contributor license agreements.  See the NOTICE file
// distributed with this work for additional information
// regarding copyright ownership.  The ASF licenses this file
// to you under the Apache License, Version 2.0 (the
// "License"); you may not use this file except in compliance
// with the License.  You may obtain a copy of the License at
//
//   http://www.apache.org/licenses/LICENSE-2.0
//
// Unless required by applicable law or agreed to in writing,
// software distributed under the License is distributed on an
// "AS IS" BASIS, WITHOUT WARRANTIES OR CONDITIONS OF ANY
// KIND, either express or implied.  See the License for the
// specific language governing permissions and limitations
// under the License.
(function(cloudStack) {

    var diskofferingObjs, selectedDiskOfferingObj;

    cloudStack.sections.storage = {
        title: 'label.storage',
        id: 'storage',
        sectionSelect: {
            label: 'label.select-view'
        },
        sections: {
            /**
             * Volumes
             */
            volumes: {
                type: 'select',
                title: 'label.volumes',
                listView: {
                    id: 'volumes',
                    label: 'label.volumes',
                    preFilter: function(args) {
                        var hiddenFields = [];
                        if (isAdmin() != true)
                            hiddenFields.push('hypervisor');
                        return hiddenFields;
                    },
                    fields: {
                        name: {
                            label: 'label.name'
                        },
                        type: {
                            label: 'label.type'
                        },
                        hypervisor: {
                            label: 'label.hypervisor'
                        },
                        vmdisplayname: {
                            label: 'label.vm.display.name'
                        }

                        /*
						state: {
						  label: 'State',
							indicator: {
                'Ready': 'on'
              }
						}
						*/
                    },

                    // List view actions
                    actions: {
                        // Add volume
                        add: {
                            label: 'Add',

                            preFilter: function(args) {
                                return !args.context.instances;
                            },

                            messages: {
                                confirm: function(args) {
                                    return 'message.add.volume';
                                },
                                notification: function(args) {
                                    return 'label.add.volume';
                                }
                            },

                            createForm: {
                                title: 'label.add.volume',
                                desc: 'message.add.volume',
                                fields: {
                                    name: {
                                        docID: 'helpVolumeName',
                                        label: 'label.name',
                                        validation: {
                                            required: true
                                        }
                                    },
                                    availabilityZone: {
                                        label: 'label.availability.zone',
                                        docID: 'helpVolumeAvailabilityZone',
                                        select: function(args) {
                                            $.ajax({
                                                url: createURL("listZones&available=true"),
                                                dataType: "json",
                                                async: true,
                                                success: function(json) {
                                                    var zoneObjs = json.listzonesresponse.zone;
                                                    args.response.success({
                                                        descriptionField: 'name',
                                                        data: zoneObjs
                                                    });
                                                }
                                            });
                                        }
                                    },
                                    diskOffering: {
                                        label: 'label.disk.offering',
                                        docID: 'helpVolumeDiskOffering',
                                        select: function(args) {
                                            $.ajax({
                                                url: createURL("listDiskOfferings"),
                                                dataType: "json",
                                                async: false,
                                                success: function(json) {
                                                    diskofferingObjs = json.listdiskofferingsresponse.diskoffering;
                                                    var items = [];
                                                    $(diskofferingObjs).each(function() {
                                                        items.push({
                                                            id: this.id,
                                                            description: this.displaytext
                                                        });
                                                    });
                                                    args.response.success({
                                                        data: items
                                                    });
                                                }
                                            });

                                            args.$select.change(function() {
                                                var diskOfferingId = $(this).val();
                                                $(diskofferingObjs).each(function() {
                                                    if (this.id == diskOfferingId) {
                                                        selectedDiskOfferingObj = this;
                                                        return false; //break the $.each() loop
                                                    }
                                                });
                                                if (selectedDiskOfferingObj == null)
                                                    return;

                                                var $form = $(this).closest('form');
                                                var $diskSize = $form.find('.form-item[rel=diskSize]');
                                                if (selectedDiskOfferingObj.iscustomized == true) {
                                                    $diskSize.css('display', 'inline-block');
                                                } else {
                                                    $diskSize.hide();
                                                }
                                                var $minIops = $form.find('.form-item[rel=minIops]');
                                                var $maxIops = $form.find('.form-item[rel=maxIops]');
                                                if (selectedDiskOfferingObj.iscustomizediops == true) {
                                                    $minIops.css('display', 'inline-block');
                                                    $maxIops.css('display', 'inline-block');
                                                } else {
                                                    $minIops.hide();
                                                    $maxIops.hide();
                                                }
                                            });
                                        }
                                    }

                                    ,
                                    diskSize: {
                                        label: 'label.disk.size.gb',
                                        docID: 'helpVolumeSizeGb',
                                        validation: {
                                            required: true,
                                            number: true
                                        },
                                        isHidden: true
                                    },

                                    minIops: {
                                        label: 'label.disk.iops.min',
                                        validation: {
                                            required: false,
                                            number: true
                                        },
                                        isHidden: true
                                    },

                                    maxIops: {
                                        label: 'label.disk.iops.max',
                                        validation: {
                                            required: false,
                                            number: true
                                        },
                                        isHidden: true
                                    }

                                }
                            },

                            action: function(args) {
                                var data = {
                                    name: args.data.name,
                                    zoneId: args.data.availabilityZone,
                                    diskOfferingId: args.data.diskOffering
                                };

                                // if(thisDialog.find("#size_container").css("display") != "none") { //wait for Brian to include $form in args
                                if (selectedDiskOfferingObj.iscustomized == true) {
                                    $.extend(data, {
                                        size: args.data.diskSize
                                    });
                                }

                                if (selectedDiskOfferingObj.iscustomizediops == true) {
                                    if (args.data.minIops != "" && args.data.minIops > 0) {
                                        $.extend(data, {
                                            miniops: args.data.minIops
                                        });
                                    }

                                    if (args.data.maxIops != "" && args.data.maxIops > 0) {
                                        $.extend(data, {
                                            maxiops: args.data.maxIops
                                        });
                                    }
                                }

                                $.ajax({
                                    url: createURL('createVolume'),
                                    data: data,
                                    success: function(json) {
                                        var jid = json.createvolumeresponse.jobid;
                                        args.response.success({
                                            _custom: {
                                                jobId: jid,
                                                getUpdatedItem: function(json) {
                                                    return json.queryasyncjobresultresponse.jobresult.volume;
                                                },
                                                getActionFilter: function() {
                                                    return volumeActionfilter;
                                                }
                                            }
                                        });
                                    },
                                    error: function(json) {
                                        args.response.error(parseXMLHttpResponse(json));
                                    }
                                });
                            },

                            notification: {
                                poll: pollAsyncJobResult
                            }
                        },

                        uploadVolume: {
                            isHeader: true,
                            label: 'Upload',
                            preFilter: function(args) {
                                return !args.context.instances;
                            },
                            messages: {
                                notification: function() {
                                    return 'Upload Volume from URL';
                                }
                            },
                            createForm: {
                                title: 'Upload Volume from URL',
                                fields: {
                                	url: {
                                        label: 'label.url',
                                        docID: 'helpUploadVolumeURL',
                                        validation: {
                                            required: true
                                        }
                                    },
                                    name: {
                                        label: 'label.name',
                                        validation: {
                                            required: true
                                        },
                                        docID: 'helpUploadVolumeName'
                                    },
                                    availabilityZone: {
                                        label: 'label.availability.zone',
                                        docID: 'helpUploadVolumeZone',
                                        select: function(args) {
                                            $.ajax({
                                                url: createURL("listZones&available=true"),
                                                dataType: "json",
                                                async: true,
                                                success: function(json) {
                                                    var zoneObjs = json.listzonesresponse.zone;
                                                    args.response.success({
                                                        descriptionField: 'name',
                                                        data: zoneObjs
                                                    });
                                                }
                                            });
                                        }
                                    },
                                    format: {
                                        label: 'label.format',
                                        docID: 'helpUploadVolumeFormat',
                                        select: function(args) {
                                            var items = [];
                                            items.push({
                                                id: 'RAW',
                                                description: 'RAW'
                                            });
                                            items.push({
                                                id: 'VHD',
                                                description: 'VHD'
                                            });
                                            items.push({
                                                id: 'VHDX',
                                                description: 'VHDX'
                                            });
                                            items.push({
                                                id: 'OVA',
                                                description: 'OVA'
                                            });
                                            items.push({
                                                id: 'QCOW2',
                                                description: 'QCOW2'
                                            });
                                            args.response.success({
                                                data: items
                                            });
                                        }
<<<<<<< HEAD

                                    },
                                    url: {
                                        label: 'label.url',
                                        docID: 'helpUploadVolumeURL',
                                        validation: {
                                            required: true
                                        }
                                    },                                                                         
                                    diskOffering: {
                                        label: 'Custom Disk Offering',
                                        docID: 'helpVolumeDiskOffering',
                                        select: function(args) {
                                        	var diskofferingObjs;
                                        	$.ajax({
                                                url: createURL("listDiskOfferings"),
                                                dataType: "json",
                                                async: false,
                                                success: function(json) {
                                                    diskofferingObjs = json.listdiskofferingsresponse.diskoffering;
                                                    var items = [{
                                                    	id: '',
                                                        description: ''
                                                    }];
                                                    $(diskofferingObjs).each(function() {
                                                    	if (this.iscustomized == true) {                                                    	
	                                                        items.push({
	                                                            id: this.id,
	                                                            description: this.displaytext
	                                                        });
                                                    	}
                                                    });
                                                    args.response.success({
                                                        data: items
                                                    });
                                                }
                                            });
                                        }
                                    },      
=======
                                    },                                      
                                    diskOffering: {
                                        label: 'Custom Disk Offering',
                                        docID: 'helpVolumeDiskOffering',
                                        select: function(args) {
                                        	var diskofferingObjs;
                                        	$.ajax({
                                                url: createURL("listDiskOfferings"),
                                                dataType: "json",
                                                async: false,
                                                success: function(json) {
                                                    diskofferingObjs = json.listdiskofferingsresponse.diskoffering;
                                                    var items = [{
                                                    	id: '',
                                                        description: ''
                                                    }];
                                                    $(diskofferingObjs).each(function() {
                                                    	if (this.iscustomized == true) {                                                    	
	                                                        items.push({
	                                                            id: this.id,
	                                                            description: this.displaytext
	                                                        });
                                                    	}
                                                    });
                                                    args.response.success({
                                                        data: items
                                                    });
                                                }
                                            });
                                        }
                                    },                                    
>>>>>>> faaa1365
                                    checksum: {
                                        docID: 'helpUploadVolumeChecksum',
                                        label: 'label.md5.checksum'
                                    }
                                }
                            },

                            action: function(args) {
                                var data = {
                                    name: args.data.name,
                                    zoneId: args.data.availabilityZone,
                                    format: args.data.format,
                                    url: args.data.url
                                };

                                if (args.data.diskOffering != '' && args.data.diskOffering.length > 0) {                                	
                                	$.extend(data, {
                                		diskofferingid: args.data.diskOffering
                                    });
                                }
                                                                
                                if (args.data.checksum != null && args.data.checksum.length > 0) {
                                    $.extend(data, {
                                        checksum: args.data.checksum
                                    });
                                }

                                $.ajax({
                                    url: createURL('uploadVolume'),
                                    data: data,
                                    success: function(json) {
                                        var jid = json.uploadvolumeresponse.jobid;
                                        args.response.success({
                                            _custom: {
                                                jobId: jid,
                                                getUpdatedItem: function(json) {
                                                    return json.queryasyncjobresultresponse.jobresult.volume;
                                                },
                                                getActionFilter: function() {
                                                    return volumeActionfilter;
                                                }
                                            }
                                        });
                                    },
                                    error: function(json) {
                                        args.response.error(parseXMLHttpResponse(json));
                                    }
                                });
                            },

                            notification: {
                                poll: pollAsyncJobResult
                            }
                        },
                                                
                        uploadVolumefromLocal: {
                            isHeader: true,
                            label: 'Upload from Local',
                            preFilter: function(args) {
                                return !args.context.instances;
                            },
                            messages: {
                                notification: function() {
                                    return 'Upload Volume from Local';
                                }
                            },
                            createForm: {
                                title: 'Upload Volume from Local',
                                fileUpload: {
                                    getURL: function(args) {
                                        args.data = args.formData;
                                        
                                        var data = {
                                            name: args.data.name,
                                            zoneId: args.data.availabilityZone,
                                            format: args.data.format,
                                            url: args.data.url
                                        };

                                        if (args.data.checksum != null && args.data.checksum.length > 0) {
                                            $.extend(data, {
                                                checksum: args.data.checksum
                                            });
                                        }
                                        
                                        $.ajax({
                                            url: createURL('getUploadParamsForVolume'),
                                            data: data,
                                            async: false,
                                            success: function(json) {
                                                var uploadparams = json.postuploadvolumeresponse.getuploadparams; //son.postuploadvolumeresponse.getuploadparams is an object, not an array of object.
                                                var volumeId = uploadparams.id;

                                                args.response.success({
                                                    url: uploadparams.postURL,
                                                    ajaxPost: true,
                                                    data: {
                                                        'X-signature': uploadparams.signature,
                                                        'X-expires': uploadparams.expires,
                                                        'X-metadata': uploadparams.metadata
                                                    }
                                                });
                                            }
                                        });
                                    },
                                    postUpload: function(args) {
                                        if(args.error) {
                                            args.response.error(args.errorMsg);
                                        } else {
                                            cloudStack.dialog.notice({
                                                message: "This volume file has been uploaded. Please check its status at Stroage menu > Volumes > " + args.data.name + " > Status field."
                                            });
                                            args.response.success();
                                        }
                                    }
                                },                                
                                fields: {
                                    volumeFileUpload: {
                                        label: 'local file',
                                        isFileUpload: true,
                                        validation: {
                                            required: true
                                        }
                                    },
                                    name: {
                                        label: 'label.name',
                                        validation: {
                                            required: true
                                        },
                                        docID: 'helpUploadVolumeName'
                                    },
                                    availabilityZone: {
                                        label: 'label.availability.zone',
                                        docID: 'helpUploadVolumeZone',
                                        select: function(args) {
                                            $.ajax({
                                                url: createURL("listZones&available=true"),
                                                dataType: "json",
                                                async: true,
                                                success: function(json) {
                                                    var zoneObjs = json.listzonesresponse.zone;
                                                    args.response.success({
                                                        descriptionField: 'name',
                                                        data: zoneObjs
                                                    });
                                                }
                                            });
                                        }
                                    },
                                    format: {
                                        label: 'label.format',
                                        docID: 'helpUploadVolumeFormat',
                                        select: function(args) {
                                            var items = [];
                                            items.push({
                                                id: 'RAW',
                                                description: 'RAW'
                                            });
                                            items.push({
                                                id: 'VHD',
                                                description: 'VHD'
                                            });
                                            items.push({
                                                id: 'VHDX',
                                                description: 'VHDX'
                                            });
                                            items.push({
                                                id: 'OVA',
                                                description: 'OVA'
                                            });
                                            items.push({
                                                id: 'QCOW2',
                                                description: 'QCOW2'
                                            });
                                            args.response.success({
                                                data: items
                                            });
                                        }
                                    },
                                    checksum: {
                                        docID: 'helpUploadVolumeChecksum',
                                        label: 'label.md5.checksum'
                                    }
                                }
                            },

                            action: function(args) {
                                return; //createForm.fileUpload.getURL() has executed the whole action. Therefore, nothing needs to be done here.
                            },

                            notification: {
                                poll: pollAsyncJobResult
                            }
                        }                        
                    },

                    advSearchFields: {
                        name: {
                            label: 'label.name'
                        },
                        zoneid: {
                            label: 'label.zone',
                            select: function(args) {
                                $.ajax({
                                    url: createURL('listZones'),
                                    data: {},
                                    success: function(json) {
                                        var zones = json.listzonesresponse.zone ? json.listzonesresponse.zone : [];

                                        args.response.success({
                                            data: $.map(zones, function(zone) {
                                                return {
                                                    id: zone.id,
                                                    description: zone.name
                                                };
                                            })
                                        });
                                    }
                                });
                            }
                        },

                        domainid: {
                            label: 'label.domain',
                            select: function(args) {
                                if (isAdmin() || isDomainAdmin()) {
                                    $.ajax({
                                        url: createURL('listDomains'),
                                        data: {
                                            listAll: true,
                                            details: 'min'
                                        },
                                        success: function(json) {
                                            var array1 = [{
                                                id: '',
                                                description: ''
                                            }];
                                            var domains = json.listdomainsresponse.domain;
                                            if (domains != null && domains.length > 0) {
                                                for (var i = 0; i < domains.length; i++) {
                                                    array1.push({
                                                        id: domains[i].id,
                                                        description: domains[i].path
                                                    });
                                                }
                                            }
                                            array1.sort(function(a, b) {
                                                return a.description.localeCompare(b.description);
                                            });
                                            args.response.success({
                                                data: array1
                                            });
                                        }
                                    });
                                } else {
                                    args.response.success({
                                        data: null
                                    });
                                }
                            },
                            isHidden: function(args) {
                                if (isAdmin() || isDomainAdmin())
                                    return false;
                                else
                                    return true;
                            }
                        },

                        account: {
                            label: 'label.account',
                            isHidden: function(args) {
                                if (isAdmin() || isDomainAdmin())
                                    return false;
                                else
                                    return true;
                            }
                        },

                        tagKey: {
                            label: 'label.tag.key'
                        },
                        tagValue: {
                            label: 'label.tag.value'
                        }
                    },

                    dataProvider: function(args) {
                        var data = {};
                        listViewDataProvider(args, data);

                        if (args.context != null) {
                            if ("instances" in args.context) {
                                $.extend(data, {
                                    virtualMachineId: args.context.instances[0].id
                                });
                            }                           
                            if ("primarystorages" in args.context) {
                                $.extend(data, {
                                	storageid: args.context.primarystorages[0].id
                                });
                            }                           
                        }

                        $.ajax({
                            url: createURL('listVolumes'),
                            data: data,
                            success: function(json) {
                                var items = json.listvolumesresponse.volume;
                                args.response.success({
                                    actionFilter: volumeActionfilter,
                                    data: items
                                });
                            },
                            error: function(XMLHttpResponse) {
                                cloudStack.dialog.notice({
                                    message: parseXMLHttpResponse(XMLHttpResponse)
                                });
                                args.response.error();
                             }
                        });
                    },

                    detailView: {
                        name: 'label.volume.details',
                        viewAll: {
                            path: 'storage.snapshots',
                            label: 'label.snapshots'
                        },
                        actions: {

                            migrateVolume: {
                                label: 'label.migrate.volume',
                                messages: {
                                    confirm: function(args) {
                                        return 'message.confirm.migrate.volume';
                                    },
                                    notification: function(args) {
                                        return 'label.volume.migrated';
                                    }
                                },

                                createForm: {
                                    title: 'label.migrate.volume',
                                    desc: '',
                                    fields: {
                                        storagePool: {
                                            label: 'label.storage.pool',
                                            validation: {
                                                required: true
                                            },
                                            select: function(args) {
                                                $.ajax({
                                                    url: createURL("findStoragePoolsForMigration&id=" + args.context.volumes[0].id),
                                                    dataType: "json",
                                                    async: true,
                                                    success: function(json) {
                                                        var pools = json.findstoragepoolsformigrationresponse.storagepool;
                                                        var items = [];
                                                        $(pools).each(function() {
                                                            items.push({
                                                                id: this.id,
                                                                description: this.name + " (" + (this.suitableformigration ? "Suitable" : "Not Suitable") + ")"
                                                            });
                                                        });
                                                        args.response.success({
                                                            data: items
                                                        });

                                                    }
                                                });
                                            }
                                        }
                                    }

                                },

                                action: function(args) {
                                    $.ajax({
                                        url: createURL("migrateVolume&livemigrate=true&storageid=" + args.data.storagePool + "&volumeid=" + args.context.volumes[0].id),
                                        dataType: "json",
                                        async: true,
                                        success: function(json) {
                                            var jid = json.migratevolumeresponse.jobid;
                                            args.response.success({
                                                _custom: {
                                                    jobId: jid
                                                }
                                            });
                                        }
                                    });
                                },
                                notification: {
                                    poll: pollAsyncJobResult
                                }

                            },

                            takeSnapshot: {
                                label: 'label.action.take.snapshot',
                                messages: {
                                    notification: function(args) {
                                        return 'label.action.take.snapshot';
                                    }
                                },
                                createForm: {
                                    title: 'label.action.take.snapshot',
                                    desc: 'message.action.take.snapshot',
                                    fields: {
                                        quiescevm: {
                                            label: 'label.quiesce.vm',
                                            isBoolean: true,
                                            isHidden: function(args) {
                                                if (args.context.volumes[0].quiescevm == true)
                                                    return false;   
                                                        else
                                                	return true;
                                            }
                                        },
                                        name: {
                                            label: 'label.name',
                                        }
                                    }
                                },
                                action: function(args) {
                                    var data = {
                                        volumeId: args.context.volumes[0].id,
                                        quiescevm: (args.data.quiescevm == 'on' ? true: false)
                                    };
                                    if (args.data.name != null && args.data.name.length > 0) {
                                        $.extend(data, {
                                            name: args.data.name
                                        });
                                    }
                                    $.ajax({
                                        url: createURL("createSnapshot"),
                                        data: data,
                                        dataType: "json",
                                        async: true,
                                        success: function(json) {
                                            var jid = json.createsnapshotresponse.jobid;
                                            args.response.success({
                                                _custom: {
                                                    jobId: jid //take snapshot from a volume doesn't change any property in this volume. So, don't need to specify getUpdatedItem() to return updated volume. Besides, createSnapshot API doesn't return updated volume.
                                                }
                                            });
                                        }
                                    });
                                },
                                notification: {
                                    poll: pollAsyncJobResult
                                }
                            },

                            recurringSnapshot: {
                                label: 'label.snapshot.schedule',
                                action: {
                                    custom: cloudStack.uiCustom.recurringSnapshots({
                                        desc: 'message.snapshot.schedule',
                                        dataProvider: function(args) {
                                            $.ajax({
                                                url: createURL('listSnapshotPolicies'),
                                                data: {
                                                    volumeid: args.context.volumes[0].id
                                                },
                                                async: true,
                                                dataType: 'json',
                                                success: function(data) {
                                                    args.response.success({
                                                        data: $.map(
                                                            data.listsnapshotpoliciesresponse.snapshotpolicy ? data.listsnapshotpoliciesresponse.snapshotpolicy : [],
                                                            function(snapshot, index) {
                                                                return {
                                                                    id: snapshot.id,
                                                                    type: snapshot.intervaltype,
                                                                    time: snapshot.intervaltype > 0 ? snapshot.schedule.split(':')[1] + ':' + snapshot.schedule.split(':')[0] : snapshot.schedule,
                                                                    timezone: snapshot.timezone,
                                                                    keep: snapshot.maxsnaps,
                                                                    'day-of-week': snapshot.intervaltype == 2 ? snapshot.schedule.split(':')[2] : null,
                                                                    'day-of-month': snapshot.intervaltype == 3 ? snapshot.schedule.split(':')[2] : null
                                                                };
                                                            }
                                                        )
                                                    });
                                                }
                                            });
                                        },
                                        actions: {
                                            add: function(args) {
                                                var snap = args.snapshot;

                                                var data = {
                                                    keep: snap.maxsnaps,
                                                    timezone: snap.timezone
                                                };

                                                var convertTime = function(minute, hour, meridiem, extra) {
                                                    var convertedHour = meridiem == 'PM' ?
                                                        (hour != 12 ? parseInt(hour) + 12 : 12) : (hour != 12 ? hour : '00');
                                                    var time = minute + ':' + convertedHour;
                                                    if (extra) time += ':' + extra;

                                                    return time;
                                                };

                                                switch (snap['snapshot-type']) {
                                                    case 'hourly': // Hourly
                                                        $.extend(data, {
                                                            schedule: snap.schedule
                                                        });
                                                        break;

                                                    case 'daily': // Daily
                                                        $.extend(data, {
                                                            schedule: convertTime(
                                                                snap['time-minute'],
                                                                snap['time-hour'],
                                                                snap['time-meridiem']
                                                            )
                                                        });
                                                        break;

                                                    case 'weekly': // Weekly
                                                        $.extend(data, {
                                                            schedule: convertTime(
                                                                snap['time-minute'],
                                                                snap['time-hour'],
                                                                snap['time-meridiem'],
                                                                snap['day-of-week']
                                                            )
                                                        });
                                                        break;

                                                    case 'monthly': // Monthly
                                                        $.extend(data, {
                                                            schedule: convertTime(
                                                                snap['time-minute'],
                                                                snap['time-hour'],
                                                                snap['time-meridiem'],
                                                                snap['day-of-month']
                                                            )
                                                        });
                                                        break;
                                                }

                                                $.ajax({
                                                    url: createURL('createSnapshotPolicy'),
                                                    data: {
                                                        volumeid: args.context.volumes[0].id,
                                                        intervaltype: snap['snapshot-type'],
                                                        maxsnaps: snap.maxsnaps,
                                                        schedule: data.schedule,
                                                        timezone: snap.timezone
                                                    },
                                                    dataType: 'json',
                                                    async: true,
                                                    success: function(successData) {
                                                        var snapshot = successData.createsnapshotpolicyresponse.snapshotpolicy;

                                                        args.response.success({
                                                            data: {
                                                                id: snapshot.id,
                                                                type: snapshot.intervaltype,
                                                                time: snapshot.intervaltype > 0 ? snapshot.schedule.split(':')[1] + ':' + snapshot.schedule.split(':')[0] : snapshot.schedule,
                                                                timezone: snapshot.timezone,
                                                                keep: snapshot.maxsnaps,
                                                                'day-of-week': snapshot.intervaltype == 2 ? snapshot.schedule.split(':')[2] : null,
                                                                'day-of-month': snapshot.intervaltype == 3 ? snapshot.schedule.split(':')[2] : null
                                                            }
                                                        });
                                                    }
                                                });
                                            },
                                            remove: function(args) {
                                                $.ajax({
                                                    url: createURL('deleteSnapshotPolicies'),
                                                    data: {
                                                        id: args.snapshot.id
                                                    },
                                                    dataType: 'json',
                                                    async: true,
                                                    success: function(data) {
                                                        args.response.success();
                                                    }
                                                });
                                            }
                                        },

                                        // Select data
                                        selects: {
                                            schedule: function(args) {
                                                var time = [];

                                                for (var i = 1; i <= 59; i++) {
                                                    time.push({
                                                        id: i,
                                                        name: i
                                                    });
                                                }

                                                args.response.success({
                                                    data: time
                                                });
                                            },
                                            timezone: function(args) {
                                                args.response.success({
                                                    data: $.map(timezoneMap, function(value, key) {
                                                        return {
                                                            id: key,
                                                            name: value
                                                        };
                                                    })
                                                });
                                            },
                                            'day-of-week': function(args) {
                                                args.response.success({
                                                    data: [{
                                                        id: 1,
                                                        name: 'label.sunday'
                                                    }, {
                                                        id: 2,
                                                        name: 'label.monday'
                                                    }, {
                                                        id: 3,
                                                        name: 'label.tuesday'
                                                    }, {
                                                        id: 4,
                                                        name: 'label.wednesday'
                                                    }, {
                                                        id: 5,
                                                        name: 'label.thursday'
                                                    }, {
                                                        id: 6,
                                                        name: 'label.friday'
                                                    }, {
                                                        id: 7,
                                                        name: 'label.saturday'
                                                    }]
                                                });
                                            },

                                            'day-of-month': function(args) {
                                                var time = [];

                                                for (var i = 1; i <= 28; i++) {
                                                    time.push({
                                                        id: i,
                                                        name: i
                                                    });
                                                }

                                                args.response.success({
                                                    data: time
                                                });
                                            },

                                            'time-hour': function(args) {
                                                var time = [];

                                                for (var i = 1; i <= 12; i++) {
                                                    time.push({
                                                        id: i,
                                                        name: i
                                                    });
                                                }

                                                args.response.success({
                                                    data: time
                                                });
                                            },

                                            'time-minute': function(args) {
                                                var time = [];

                                                for (var i = 0; i <= 59; i++) {
                                                    time.push({
                                                        id: i < 10 ? '0' + i : i,
                                                        name: i < 10 ? '0' + i : i
                                                    });
                                                }

                                                args.response.success({
                                                    data: time
                                                });
                                            },

                                            'time-meridiem': function(args) {
                                                args.response.success({
                                                    data: [{
                                                        id: 'AM',
                                                        name: 'AM'
                                                    }, {
                                                        id: 'PM',
                                                        name: 'PM'
                                                    }]
                                                });
                                            }
                                        }
                                    })
                                },
                                messages: {
                                    notification: function(args) {
                                        return 'label.snapshot.schedule';
                                    }
                                }
                            },

                            attachDisk: {
                                addRow: 'false',
                                label: 'label.action.attach.disk',
                                messages: {
                                    confirm: function(args) {
                                        return 'message.confirm.attach.disk';
                                    },
                                    notification: function(args) {
                                        return 'label.action.attach.disk';
                                    }
                                },
                                createForm: {
                                    title: 'label.action.attach.disk',
                                    desc: 'label.action.attach.disk',
                                    fields: {
                                        virtualMachineId: {
                                            label: 'label.instance',
                                            select: function(args) {
                                                var zoneid = args.context.volumes[0].zoneid;
                                                var items = [];
                                                var data;

                                                if (!args.context.projects) {
                                                    data = {
                                                        zoneid: zoneid,
                                                        domainid: args.context.volumes[0].domainid,
                                                        account: args.context.volumes[0].account
                                                    };
                                                } else {
                                                    data = {
                                                        zoneid: zoneid,
                                                        projectid: args.context.projects[0].id
                                                    };
                                                }

                                                if (args.context.volumes[0].hypervisor != null && args.context.volumes[0].hypervisor.length > 0 && args.context.volumes[0].hypervisor != 'None') {
                                                    data = $.extend(data, {
                                                        hypervisor: args.context.volumes[0].hypervisor
                                                    });
                                                }
                                                
                                                $(['Running', 'Stopped']).each(function() {
                                                    $.ajax({
                                                        url: createURL('listVirtualMachines'),
                                                        data: $.extend(data, {
                                                            state: this.toString()
                                                        }),
                                                        async: false,
                                                        success: function(json) {
                                                            var instanceObjs = json.listvirtualmachinesresponse.virtualmachine;
                                                            $(instanceObjs).each(function() {                                                                
                                                                items.push({
                                                                    id: this.id,
                                                                    description: this.displayname ? this.displayname : this.name
                                                                });                                                                                                                                
                                                            });
                                                        }
                                                    });
                                                });

                                                args.response.success({
                                                    data: items
                                                });
                                            }
                                        }
                                    }
                                },
                                action: function(args) {
                                    $.ajax({
                                        url: createURL("attachVolume&id=" + args.context.volumes[0].id + '&virtualMachineId=' + args.data.virtualMachineId),
                                        dataType: "json",
                                        async: true,
                                        success: function(json) {
                                            var jid = json.attachvolumeresponse.jobid;
                                            args.response.success({
                                                _custom: {
                                                    jobId: jid,
                                                    getUpdatedItem: function(json) {
                                                        return json.queryasyncjobresultresponse.jobresult.volume;
                                                    },
                                                    getActionFilter: function() {
                                                        return volumeActionfilter;
                                                    }
                                                }
                                            });
                                        }
                                    });
                                },
                                notification: {
                                    poll: pollAsyncJobResult
                                }
                            },
                            detachDisk: {
                                label: 'label.action.detach.disk',
                                messages: {
                                    confirm: function(args) {
                                        return 'message.detach.disk';
                                    },
                                    notification: function(args) {
                                        return 'label.action.detach.disk';
                                    }
                                },
                                action: function(args) {
                                    $.ajax({
                                        url: createURL("detachVolume&id=" + args.context.volumes[0].id),
                                        dataType: "json",
                                        async: true,
                                        success: function(json) {
                                            var jid = json.detachvolumeresponse.jobid;
                                            args.response.success({
                                                _custom: {
                                                    jobId: jid,
                                                    getUpdatedItem: function(json) {
                                                        return {
                                                            virtualmachineid: null,
                                                            vmdisplayname: null
                                                        };
                                                    },
                                                    getActionFilter: function() {
                                                        return volumeActionfilter;
                                                    }
                                                }
                                            });
                                        }
                                    });
                                },
                                notification: {
                                    poll: pollAsyncJobResult
                                }
                            },

                            downloadVolume: {
                                label: 'label.action.download.volume',
                                messages: {
                                    confirm: function(args) {
                                        return 'message.download.volume.confirm';
                                    },
                                    notification: function(args) {
                                        return 'label.action.download.volume';
                                    },
                                    complete: function(args) {
                                        var url = args.url;
                                        var htmlMsg = _l('message.download.volume');
                                        var htmlMsg2 = htmlMsg.replace(/#/, url).replace(/00000/, url);
                                        //$infoContainer.find("#info").html(htmlMsg2);
                                        return htmlMsg2;
                                    }
                                },
                                action: function(args) {
                                    $.ajax({
                                        url: createURL("extractVolume&id=" + args.context.volumes[0].id + "&zoneid=" + args.context.volumes[0].zoneid + "&mode=HTTP_DOWNLOAD"),
                                        dataType: "json",
                                        async: true,
                                        success: function(json) {
                                            var jid = json.extractvolumeresponse.jobid;
                                            args.response.success({
                                                _custom: {
                                                    jobId: jid,
                                                    getUpdatedItem: function(json) {
                                                        return json.queryasyncjobresultresponse.jobresult.volume;
                                                    },
                                                    getActionFilter: function() {
                                                        return volumeActionfilter;
                                                    }
                                                }
                                            });
                                        }
                                    });
                                },
                                notification: {
                                    poll: pollAsyncJobResult
                                }
                            },

                            createTemplate: {
                                label: 'label.create.template',
                                messages: {
                                    confirm: function(args) {
                                        return 'message.create.template';
                                    },
                                    notification: function(args) {
                                        return 'label.create.template';
                                    }
                                },
                                createForm: {
                                    title: 'label.create.template',
                                    preFilter: cloudStack.preFilter.createTemplate,
                                    desc: '',
                                    preFilter: function(args) {                                    	
                                    	if (args.context.volumes[0].hypervisor == "XenServer") {     
	                                    	if (isAdmin()) {                                            
	                                            args.$form.find('.form-item[rel=xenserverToolsVersion61plus]').css('display', 'inline-block');
	                                        } 
                                    	}                                    	
                                    },
                                    fields: {
                                        name: {
                                            label: 'label.name',
                                            validation: {
                                                required: true
                                            }
                                        },
                                        displayText: {
                                            label: 'label.description',
                                            validation: {
                                                required: true
                                            }
                                        },                                        
                                        xenserverToolsVersion61plus: {
                                            label: 'label.xenserver.tools.version.61.plus',
                                            isBoolean: true,
                                            isChecked: function (args) {                                            	
                                            	var b = false;
                                            	var vmObj;                                            	                                        	
                                            	$.ajax({
                                            		url: createURL("listVirtualMachines"),
                                            		data: {
                                            			id: args.context.volumes[0].virtualmachineid
                                            		},
                                            		async: false,
                                            		success: function(json) {                                            			
                                            			vmObj = json.listvirtualmachinesresponse.virtualmachine[0];
                                            		}                                            		
                                            	});                                            	
                                            	if (vmObj == undefined) { //e.g. VM has failed over                                            		
                                            		if (isAdmin()) {
                                                        $.ajax({
                                                            url: createURL('listConfigurations'),
                                                            data: {
                                                                name: 'xenserver.pvdriver.version'
                                                            },
                                                            async: false,
                                                            success: function (json) {
                                                                if (json.listconfigurationsresponse.configuration != null && json.listconfigurationsresponse.configuration[0].value == 'xenserver61') {
                                                                    b = true;
                                                                }
                                                            }
                                                        });
                                                    }
                                            	} else {                                            		
                                            		 if ('details' in vmObj && 'hypervisortoolsversion' in vmObj.details) {
                                                         if (vmObj.details.hypervisortoolsversion == 'xenserver61')
                                                             b = true;
                                                         else
                                                             b = false;
                                                     }
                                            	}                                         	                                  
                                                return b;
                                            },
                                            isHidden: true
                                        },                                       
                                        osTypeId: {
                                            label: 'label.os.type',
                                            select: function(args) {
                                                $.ajax({
                                                    url: createURL("listOsTypes"),
                                                    dataType: "json",
                                                    async: true,
                                                    success: function(json) {
                                                        var ostypes = json.listostypesresponse.ostype;
                                                        var items = [];
                                                        $(ostypes).each(function() {
                                                            items.push({
                                                                id: this.id,
                                                                description: this.description
                                                            });
                                                        });
                                                        args.response.success({
                                                            data: items
                                                        });
                                                    }
                                                });
                                            }
                                        },
                                        isPublic: {
                                            label: 'label.public',
                                            isBoolean: true
                                        },
                                        isPasswordEnabled: {
                                            label: 'label.password.enabled',
                                            isBoolean: true
                                        },
                                        isFeatured: {
                                            label: 'label.featured',
                                            isBoolean: true
                                        },
                                        isdynamicallyscalable: {
                                            label: 'label.dynamically.scalable',
                                            isBoolean: true
                                        }
                                    }
                                },
                                action: function(args) {
                                    var data = {
                                        volumeId: args.context.volumes[0].id,
                                        name: args.data.name,
                                        displayText: args.data.displayText,
                                        osTypeId: args.data.osTypeId,
                                        isPublic: (args.data.isPublic == "on"),
                                        passwordEnabled: (args.data.isPasswordEnabled == "on"),
                                        isdynamicallyscalable: (args.data.isdynamicallyscalable == "on")

                                    };

                                    if (args.$form.find('.form-item[rel=isFeatured]').css("display") != "none") {
                                        $.extend(data, {
                                            isfeatured: (args.data.isFeatured == "on")
                                        });
                                    }
                                                                        
                                    //XenServer only (starts here)                                    
                                    if (args.$form.find('.form-item[rel=xenserverToolsVersion61plus]').length > 0) {
	                                    if (args.$form.find('.form-item[rel=xenserverToolsVersion61plus]').css("display") != "none") {
	                                        $.extend(data, {
	                                            'details[0].hypervisortoolsversion': (args.data.xenserverToolsVersion61plus == "on") ? "xenserver61" : "xenserver56"
	                                        });
	                                    }
                                    }                                    
                                    //XenServer only (ends here)     
                                                                        
                                    $.ajax({
                                        url: createURL('createTemplate'),
                                        data: data,
                                        success: function(json) {
                                            var jid = json.createtemplateresponse.jobid;
                                            args.response.success({
                                                _custom: {
                                                    jobId: jid,
                                                    getUpdatedItem: function(json) {
                                                        return {}; //no properties in this volume needs to be updated
                                                    },
                                                    getActionFilter: function() {
                                                        return volumeActionfilter;
                                                    }
                                                }
                                            });
                                        }
                                    });
                                },
                                notification: {
                                    poll: pollAsyncJobResult
                                }
                            },

                            migrateToAnotherStorage: {
                                label: 'label.migrate.volume.to.primary.storage',
                                messages: {
                                    confirm: function(args) {
                                        return 'message.migrate.volume';
                                    },
                                    notification: function(args) {
                                        return 'label.migrate.volume.to.primary.storage';
                                    }
                                },
                                createForm: {
                                    title: 'label.migrate.volume.to.primary.storage',
                                    desc: '',
                                    fields: {
                                        storageId: {
                                            label: 'label.primary.storage',
                                            validation: {
                                                required: true
                                            },
                                            select: function(args) {
                                                $.ajax({
                                                    url: createURL("listStoragePools&zoneid=" + args.context.volumes[0].zoneid),
                                                    dataType: "json",
                                                    async: true,
                                                    success: function(json) {
                                                        var pools = json.liststoragepoolsresponse.storagepool;
                                                        var items = [];
                                                        $(pools).each(function() {
                                                            items.push({
                                                                id: this.id,
                                                                description: this.name
                                                            });
                                                        });
                                                        args.response.success({
                                                            data: items
                                                        });
                                                    }
                                                });
                                            }
                                        }
                                    }
                                },
                                action: function(args) {
                                    $.ajax({
                                        url: createURL("migrateVolume&storageid=" + args.data.storageId + "&volumeid=" + args.context.volumes[0].id),
                                        dataType: "json",
                                        async: true,
                                        success: function(json) {
                                            var jid = json.migratevolumeresponse.jobid;
                                            args.response.success({
                                                _custom: {
                                                    jobId: jid,
                                                    getUpdatedItem: function(json) {
                                                        return json.queryasyncjobresultresponse.jobresult.volume;
                                                    },
                                                    getActionFilter: function() {
                                                        return volumeActionfilter;
                                                    }
                                                }
                                            });
                                        }
                                    });
                                },
                                notification: {
                                    poll: pollAsyncJobResult
                                }
                            },

                            remove: {
                                label: 'label.action.delete.volume',
                                messages: {
                                    confirm: function(args) {
                                        return 'message.action.delete.volume';
                                    },
                                    notification: function(args) {
                                        return 'label.action.delete.volume';
                                    }
                                },
                                action: function(args) {
                                    $.ajax({
                                        url: createURL("deleteVolume&id=" + args.context.volumes[0].id),
                                        dataType: "json",
                                        async: true,
                                        success: function(json) {
                                            args.response.success();
                                        }
                                    });
                                },
                                notification: {
                                    poll: function(args) {
                                        args.complete();
                                    }
                                }
                            },

                            resize: {
                                label: 'label.action.resize.volume',
                                messages: {
                                    notification: function(args) {
                                        return 'label.action.resize.volume';
                                    }
                                },
                                createForm: {
                                    title: 'label.action.resize.volume',
                                    fields: {
                                        newdiskoffering: {
                                            label: 'label.resize.new.offering.id',
                                            select: function(args) {
                                                $.ajax({
                                                    url: createURL("listDiskOfferings"),
                                                    dataType: "json",
                                                    async: false,
                                                    success: function(json) {
                                                        diskofferingObjs = json.listdiskofferingsresponse.diskoffering;
                                                        var items = [];
                                                        $(diskofferingObjs).each(function() {
                                                            items.push({
                                                                id: this.id,
                                                                description: this.displaytext
                                                            });
                                                        });
                                                        args.response.success({
                                                            data: items
                                                        });
                                                    }
                                                });

                                                args.$select.change(function() {
                                                    var diskOfferingId = $(this).val();
                                                    $(diskofferingObjs).each(function() {
                                                        if (this.id == diskOfferingId) {
                                                            selectedDiskOfferingObj = this;
                                                            return false; //break the $.each() loop
                                                        }
                                                    });
                                                    if (selectedDiskOfferingObj == null)
                                                        return;

                                                    var $form = $(this).closest('form');
                                                                                                        
                                                    var $shrinkok = $form.find('.form-item[rel=shrinkok]');                                                    
                                                    //unit of args.context.volumes[0].size is "byte"
                                                    //unit of selectedDiskOfferingObj.disksize is "gigabyte" ("GB"), so transfer it into "byte" by multiply (1024 * 1024 * 1024)
                                                    if (args.context.volumes[0].size > selectedDiskOfferingObj.disksize * (1024 * 1024 * 1024)) { //if original disk size  > new disk size
                                                        $shrinkok.css('display', 'inline-block');
                                                    } else {
                                                        $shrinkok.hide();
                                                    }
                                                                                                       
                                                    var $newsize = $form.find('.form-item[rel=newsize]');
                                                    if (selectedDiskOfferingObj.iscustomized == true) {
                                                        $newsize.css('display', 'inline-block');
                                                    } else {
                                                        $newsize.hide();
                                                    }

                                                    var $minIops = $form.find('.form-item[rel=minIops]');
                                                    var $maxIops = $form.find('.form-item[rel=maxIops]');
                                                    if (selectedDiskOfferingObj.iscustomizediops == true) {
                                                        $minIops.css('display', 'inline-block');
                                                        $maxIops.css('display', 'inline-block');
                                                    } else {
                                                        $minIops.hide();
                                                        $maxIops.hide();
                                                    }
                                                });
                                            }
                                        },
                                        newsize: {
                                            label: 'label.resize.new.size',
                                            validation: {
                                                required: true,
                                                number: true
                                            },
                                            isHidden: true
                                        },
                                        shrinkok: {
                                            label: 'label.resize.shrink.ok',
                                            isBoolean: true,
                                            isChecked: false
                                        },
                                        minIops: {
                                            label: 'label.disk.iops.min',
                                            validation: {
                                                required: false,
                                                number: true
                                            },
                                            isHidden: true
                                        },
                                        maxIops: {
                                            label: 'label.disk.iops.max',
                                            validation: {
                                                required: false,
                                                number: true
                                            },
                                            isHidden: true
                                        }
                                    }
                                },
                                action: function(args) {
                                    var array1 = [];
                                                                        
                                    if(args.$form.find('.form-item[rel=shrinkok]').css("display") != "none") {                                    	
                                        array1.push("&shrinkok=" + (args.data.shrinkok == "on"));                                        
                                    }                                    
                                    
                                    var newDiskOffering = args.data.newdiskoffering;
                                    var newSize;
                                    if (selectedDiskOfferingObj.iscustomized == true) {
                                        newSize = args.data.newsize;
                                    }
                                    if (newDiskOffering != null && newDiskOffering.length > 0) {
                                        array1.push("&diskofferingid=" + todb(newDiskOffering));
                                    }
                                    if (newSize != null && newSize.length > 0) {
                                        array1.push("&size=" + todb(newSize));
                                    }

                                    var minIops;
                                    var maxIops

                                    if (selectedDiskOfferingObj.iscustomizediops == true) {
                                        minIops = args.data.minIops;
                                        maxIops = args.data.maxIops;
                                    }

                                    if (minIops != null && minIops.length > 0) {
                                        array1.push("&miniops=" + todb(minIops));
                                    }

                                    if (maxIops != null && maxIops.length > 0) {
                                        array1.push("&maxiops=" + todb(maxIops));
                                    }

                                    $.ajax({
                                        url: createURL("resizeVolume&id=" + args.context.volumes[0].id + array1.join("")),
                                        dataType: "json",
                                        async: true,
                                        success: function(json) {
                                            var jid = json.resizevolumeresponse.jobid;
                                            args.response.success({
                                                _custom: {
                                                    jobId: jid,
                                                    getUpdatedItem: function(json) {
                                                        return json.queryasyncjobresultresponse.jobresult.volume;
                                                    },
                                                    getActionFilter: function() {
                                                        return volumeActionfilter;
                                                    }
                                                }
                                            });
                                        }
                                    });
                                },
                                notification: {
                                    poll: pollAsyncJobResult
                                }
                            }
                        },
                        tabs: {
                            details: {
                                title: 'label.details',

                                preFilter: function(args) {
                                    var hiddenFields;
                                    if (isAdmin()) {
                                        hiddenFields = [];
                                    } else {
                                        hiddenFields = ['storage', 'hypervisor'];
                                    }
                                    return hiddenFields;
                                },

                                fields: [{
                                    name: {
                                        label: 'label.name',
                                        isEditable: true
                                    }
                                }, {
                                    id: {
                                        label: 'label.id'
                                    },
                                    zonename: {
                                        label: 'label.zone'
                                    },
                                    state: {
                                        label: 'label.state',
                                        pollAgainIfValueIsIn: {
                                            'UploadNotStarted': 1
                                        },
                                        pollAgainFn: function(context) {
                                            var toClearInterval = false;
                                            $.ajax({
                                                url: createURL("listVolumes&id=" + context.volumes[0].id),
                                                dataType: "json",
                                                async: false,
                                                success: function(json) {
                                                    var jsonObj = json.listvolumesresponse.volume[0];
                                                    if (jsonObj.state != context.volumes[0].state) {
                                                        toClearInterval = true; //to clear interval
                                                    }
                                                }
                                            });
                                            return toClearInterval;
                                        }
                                    },
                                    status: {
                                        label: 'label.status'
                                    },
                                    diskofferingdisplaytext: {
                                        label: 'label.disk.offering'
                                    },
                                    type: {
                                        label: 'label.type'
                                    },
                                    storagetype: {
                                        label: 'label.storage.type'
                                    },
                                    provisioningtype: {
                                        label: 'label.disk.provisioningtype'
                                    },
                                    hypervisor: {
                                        label: 'label.hypervisor'
                                    },
                                    size: {
                                        label: 'label.size',
                                        converter: function(args) {
                                            if (args == null || args == 0)
                                                return "";
                                            else
                                                return cloudStack.converters.convertBytes(args);
                                        }
                                    },
                                    miniops: {
                                        label: 'label.disk.iops.min',
                                        converter: function(args) {
                                            if (args == null || args == 0)
                                                return "";
                                            else
                                                return args;
                                        }
                                    },
                                    maxiops: {
                                        label: 'label.disk.iops.max',
                                        converter: function(args) {
                                            if (args == null || args == 0)
                                                return "";
                                            else
                                                return args;
                                        }
                                    },
                                    virtualmachineid: {
                                        label: 'label.vm.id',
                                        converter: function(args) {
                                            if (args == null)
                                                return _l('state.detached');
                                            else
                                                return args;
                                        }
                                    },
                                    //vmname: { label: 'label.vm.name' },
                                    vmdisplayname: {
                                        label: 'label.vm.display.name'
                                    },
                                    vmstate: {
                                        label: 'label.vm.state'
                                    },
                                    deviceid: {
                                        label: 'label.device.id'
                                    },
                                    storage: {
                                        label: 'label.storage'
                                    },
                                    created: {
                                        label: 'label.created',
                                        converter: cloudStack.converters.toLocalDate
                                    },
                                    domain: {
                                        label: 'label.domain'
                                    },
                                    account: {
                                        label: 'label.account'
                                    }
                                }],

                                tags: cloudStack.api.tags({
                                    resourceType: 'Volume',
                                    contextId: 'volumes'
                                }),


                                dataProvider: function(args) {
                                    $.ajax({
                                        url: createURL("listVolumes&id=" + args.context.volumes[0].id),
                                        dataType: "json",
                                        async: true,
                                        success: function(json) {
                                            var jsonObj = json.listvolumesresponse.volume[0];   
                                                                                                                                 
                                            $(window).trigger('cloudStack.module.sharedFunctions.addExtraProperties', {
                                            	obj: jsonObj,
                                            	objType: "Volume"
                                            });
                                                                                        
                                            args.response.success({
                                                actionFilter: volumeActionfilter,
                                                data: jsonObj
                                            });
                                        }
                                    });
                                }
                            }
                        }
                    }
                }
            },

            /**
             * Snapshots
             */
            snapshots: {
                type: 'select',
                title: 'label.snapshots',
                listView: {
                    id: 'snapshots',
                    label: 'label.snapshots',
                    fields: {
                        volumename: {
                            label: 'label.volume'
                        },
                        intervaltype: {
                            label: 'label.interval.type'
                        },
                        created: {
                            label: 'label.created',
                            converter: cloudStack.converters.toLocalDate
                        },
                        state: {
                            label: 'label.state',
                            indicator: {
                                'BackedUp': 'on',
                                'Destroyed': 'off'
                            }
                        }
                    },

                    advSearchFields: {
                        name: {
                            label: 'label.name'
                        },

                        domainid: {
                            label: 'label.domain',
                            select: function(args) {
                                if (isAdmin() || isDomainAdmin()) {
                                    $.ajax({
                                        url: createURL('listDomains'),
                                        data: {
                                            listAll: true,
                                            details: 'min'
                                        },
                                        success: function(json) {
                                            var array1 = [{
                                                id: '',
                                                description: ''
                                            }];
                                            var domains = json.listdomainsresponse.domain;
                                            if (domains != null && domains.length > 0) {
                                                for (var i = 0; i < domains.length; i++) {
                                                    array1.push({
                                                        id: domains[i].id,
                                                        description: domains[i].path
                                                    });
                                                }
                                            }
                                            array1.sort(function(a, b) {
                                                return a.description.localeCompare(b.description);
                                            });
                                            args.response.success({
                                                data: array1
                                            });
                                        }
                                    });
                                } else {
                                    args.response.success({
                                        data: null
                                    });
                                }
                            },
                            isHidden: function(args) {
                                if (isAdmin() || isDomainAdmin())
                                    return false;
                                else
                                    return true;
                            }
                        },

                        account: {
                            label: 'label.account',
                            isHidden: function(args) {
                                if (isAdmin() || isDomainAdmin())
                                    return false;
                                else
                                    return true;
                            }
                        },
                        tagKey: {
                            label: 'label.tag.key'
                        },
                        tagValue: {
                            label: 'label.tag.value'
                        }
                    },

                    dataProvider: function(args) {
                        var data = {};
                        var instanceVolumeIds = [];
                        listViewDataProvider(args, data);

                        if (args.context != null) {
                            if ("volumes" in args.context) {
                                $.extend(data, {
                                    volumeid: args.context.volumes[0].id
                                });
                            } else if (args.context.instances) {
                                $.ajax({
                                    url: createURL('listVolumes'),
                                    data: {
                                        virtualmachineid: args.context.instances[0].id,
                                        listAll: true
                                    },
                                    async: false,
                                    success: function(json) {
                                        instanceVolumeIds = $.map(json.listvolumesresponse.volume, function(volume) {
                                            return volume.id;
                                        })
                                    }
                                });
                                data.volumeid = instanceVolumeIds.join(',');
                            }
                        }

                        $.ajax({
                            url: createURL('listSnapshots'),
                            data: data,
                            success: function(json) {
                                var items = json.listsnapshotsresponse.snapshot;
                                args.response.success({
                                    actionFilter: snapshotActionfilter,
                                    data: items
                                });
                            },
                            error: function(XMLHttpResponse) {
                                cloudStack.dialog.notice({
                                    message: parseXMLHttpResponse(XMLHttpResponse)
                                });
                                args.response.error();
                             }
                        });
                    },

                    detailView: {
                        name: 'Snapshot detail',
                        actions: {
                            createTemplate: {
                                label: 'label.create.template',
                                messages: {
                                    confirm: function(args) {
                                        return 'message.create.template';
                                    },
                                    notification: function(args) {
                                        return 'label.create.template';
                                    }
                                },
                                createForm: {
                                    title: 'label.create.template',
                                    desc: '',
                                    fields: {
                                        name: {
                                            label: 'label.name',
                                            validation: {
                                                required: true
                                            }
                                        },
                                        displayText: {
                                            label: 'label.description',
                                            validation: {
                                                required: true
                                            }
                                        },
                                        osTypeId: {
                                            label: 'label.os.type',
                                            select: function(args) {
                                                $.ajax({
                                                    url: createURL("listOsTypes"),
                                                    dataType: "json",
                                                    async: true,
                                                    success: function(json) {
                                                        var ostypes = json.listostypesresponse.ostype;
                                                        var items = [];
                                                        $(ostypes).each(function() {
                                                            items.push({
                                                                id: this.id,
                                                                description: this.description
                                                            });
                                                        });
                                                        args.response.success({
                                                            data: items
                                                        });
                                                    }
                                                });
                                            }
                                        },
                                        isPublic: {
                                            label: 'label.public',
                                            isBoolean: true
                                        },
                                        isPasswordEnabled: {
                                            label: 'label.password.enabled',
                                            isBoolean: true
                                        },
                                        isdynamicallyscalable: {
                                            label: 'label.dynamically.scalable',
                                            isBoolean: true
                                        }
                                    }
                                },
                                action: function(args) {
                                    var data = {
                                        snapshotid: args.context.snapshots[0].id,
                                        name: args.data.name,
                                        displayText: args.data.displayText,
                                        osTypeId: args.data.osTypeId,
                                        isPublic: (args.data.isPublic == "on"),
                                        passwordEnabled: (args.data.isPasswordEnabled == "on"),
                                        isdynamicallyscalable: (args.data.isdynamicallyscalable == "on")
                                    };

                                    $.ajax({
                                        url: createURL('createTemplate'),
                                        data: data,
                                        success: function(json) {
                                            var jid = json.createtemplateresponse.jobid;
                                            args.response.success({
                                                _custom: {
                                                    jobId: jid,
                                                    getUpdatedItem: function(json) {
                                                        return {}; //nothing in this snapshot needs to be updated
                                                    },
                                                    getActionFilter: function() {
                                                        return snapshotActionfilter;
                                                    }
                                                }
                                            });
                                        }
                                    });
                                },
                                notification: {
                                    poll: pollAsyncJobResult
                                }
                            },

                            createVolume: {
                                label: 'label.action.create.volume',
                                messages: {
                                    confirm: function(args) {
                                        return 'message.confirm.create.volume';
                                    },
                                    notification: function(args) {
                                        return 'label.action.create.volume';
                                    }
                                },
                                createForm: {
                                    title: 'label.action.create.volume',
                                    desc: '',
                                    preFilter: function(args) {
                                	    if (g_regionsecondaryenabled == true) {
                                	    	args.$form.find('.form-item[rel=zoneid]').css('display', 'inline-block');
                                	    } else {
                                	    	args.$form.find('.form-item[rel=zoneid]').hide();
                                	    }
                                    },
                                    fields: {
                                        name: {
                                            label: 'label.name',
                                            validation: {
                                                required: true
                                            }
                                        },                                        
                                        zoneid: {
                                            label: 'label.availability.zone',  
                                            isHidden: true,
                                            select: function(args) {
                                                $.ajax({
                                                    url: createURL("listZones&available=true"),
                                                    dataType: "json",
                                                    async: true,
                                                    success: function(json) {
                                                        var zoneObjs = json.listzonesresponse.zone;                                                        
                                                        var items = [{
                                                            id: '',
                                                            description: ''
                                                        }];                                                        
                                                        if (zoneObjs != null) {
                                                        	for (i = 0; i < zoneObjs.length; i++) {
                                                        		items.push({
                                                        			id: zoneObjs[i].id,
                                                        			description: zoneObjs[i].name
                                                        		});
                                                        	}
                                                        }     
                                                        args.response.success({                                                            
                                                            data: items
                                                        });
                                                    }
                                                });
                                            }
                                        }                                        
                                    }
                                },
                                action: function(args) {
                                    var data = {
                                        snapshotid: args.context.snapshots[0].id,
                                        name: args.data.name
                                    };
                                    
                                    if (args.$form.find('.form-item[rel=zoneid]').css("display") != "none" && args.data.zoneid != '') {                                    
	                                    $.extend(data, {
	                                    	zoneId: args.data.zoneid
	                                    });   
                                    }                                    
                                    
                                    $.ajax({
                                        url: createURL('createVolume'),
                                        data: data,
                                        success: function(json) {
                                            var jid = json.createvolumeresponse.jobid;
                                            args.response.success({
                                                _custom: {
                                                    jobId: jid,
                                                    getUpdatedItem: function(json) {
                                                        return {}; //nothing in this snapshot needs to be updated
                                                    },
                                                    getActionFilter: function() {
                                                        return snapshotActionfilter;
                                                    }
                                                }
                                            });
                                        }
                                    });
                                },
                                notification: {
                                    poll: pollAsyncJobResult
                                }
                            },

                            revertSnapshot: {
                                label: 'label.action.revert.snapshot',
                                messages: {
                                    confirm: function(args) {
                                        return 'message.action.revert.snapshot';
                                    },
                                    notification: function(args) {
                                        return 'label.action.revert.snapshot';
                                    }
                                },
                                action: function(args) {
                                    $.ajax({
                                        url: createURL("revertSnapshot&id="+args.context.snapshots[0].id),
                                        dataType: "json",
                                        async: true,
                                        success: function(json) {
                                            var jid = json.revertsnapshotresponse.jobid;
                                            args.response.success({
                                                _custom: {
                                                    jobId: jid
                                                }
                                            });
                                        }
                                    });
                                },
                                notification: {
                                    poll: pollAsyncJobResult
                                }
                            },

                            remove: {
                                label: 'label.action.delete.snapshot',
                                messages: {
                                    confirm: function(args) {
                                        return 'message.action.delete.snapshot';
                                    },
                                    notification: function(args) {
                                        return 'label.action.delete.snapshot';
                                    }
                                },
                                action: function(args) {
                                    $.ajax({
                                        url: createURL("deleteSnapshot&id=" + args.context.snapshots[0].id),
                                        dataType: "json",
                                        async: true,
                                        success: function(json) {
                                            var jid = json.deletesnapshotresponse.jobid;
                                            args.response.success({
                                                _custom: {
                                                    jobId: jid
                                                }
                                            });
                                        }
                                    });
                                },
                                notification: {
                                    poll: pollAsyncJobResult
                                }
                            }
                        },
                        tabs: {
                            details: {
                                title: 'label.details',
                                fields: [{
                                    name: {
                                        label: 'label.name'
                                    }
                                }, {
                                    id: {
                                        label: 'label.id'
                                    },
                                    volumename: {
                                        label: 'label.volume.name'
                                    },
                                    state: {
                                        label: 'label.state'
                                    },
                                    intervaltype: {
                                        label: 'label.interval.type'
                                    },
                                    domain: {
                                        label: 'label.domain'
                                    },
                                    account: {
                                        label: 'label.account'
                                    },
                                    created: {
                                        label: 'label.created',
                                        converter: cloudStack.converters.toLocalDate
                                    }
                                }],

                                tags: cloudStack.api.tags({
                                    resourceType: 'Snapshot',
                                    contextId: 'snapshots'
                                }),

                                dataProvider: function(args) {
                                    $.ajax({
                                        url: createURL("listSnapshots&id=" + args.context.snapshots[0].id),
                                        dataType: "json",
                                        async: true,
                                        success: function(json) {
                                            var jsonObj = json.listsnapshotsresponse.snapshot[0];
                                            args.response.success({
                                                actionFilter: snapshotActionfilter,
                                                data: jsonObj
                                            });
                                        }
                                    });
                                }
                            }
                        }
                    }
                }
            }
        }
    };


    var volumeActionfilter = cloudStack.actionFilter.volumeActionfilter = function(args) {
        var jsonObj = args.context.item;
        var allowedActions = [];


        if (jsonObj.state == 'Destroyed' || jsonObj.state == 'Migrating' || jsonObj.state == 'Uploading') {
            return [];
        }
        if (jsonObj.state == 'UploadError') {
            return ["remove"];
        }

        if (jsonObj.hypervisor != "Ovm" && jsonObj.state == "Ready") {        	
        	if (jsonObj.hypervisor == 'KVM') { 
        		if (jsonObj.vmstate == 'Running') {        			
        			if (g_kvmsnapshotenabled == true) { //"kvm.snapshot.enabled" flag should be taken to account only when snapshot is being created for Running vm (CLOUDSTACK-4428)
            			allowedActions.push("takeSnapshot");
        	            allowedActions.push("recurringSnapshot");
            		}         			
        		} else {
        			allowedActions.push("takeSnapshot");
    	            allowedActions.push("recurringSnapshot");
        		}        		
        	} else {
        		allowedActions.push("takeSnapshot");
	            allowedActions.push("recurringSnapshot");
        	}
        	            
            if (jsonObj.type == "DATADISK") {
                allowedActions.push("resize");
            }
        }
        if (jsonObj.state != "Allocated") {
            if ((jsonObj.vmstate == "Stopped" || jsonObj.virtualmachineid == null) && jsonObj.state == "Ready") {
                allowedActions.push("downloadVolume");
            }
        }

        if (jsonObj.type == "ROOT" || jsonObj.type == "DATADISK") {
            if (jsonObj.state == "Ready" && isAdmin() && jsonObj.virtualmachineid != null) {
                allowedActions.push("migrateVolume");
            }
        }

        if (jsonObj.state != "Creating") {
            if (jsonObj.type == "ROOT") {
                if (jsonObj.vmstate == "Stopped") {
                    allowedActions.push("createTemplate");
                }
            } else { //jsonObj.type == "DATADISK"
                if (jsonObj.virtualmachineid != null) {
                    if (jsonObj.vmstate == "Running" || jsonObj.vmstate == "Stopped" || jsonObj.vmstate == "Destroyed") {
                        allowedActions.push("detachDisk");
                    }
                } else { // Disk not attached
                    allowedActions.push("remove");
                    if (jsonObj.state == "Ready" && isAdmin() && jsonObj.storagetype == "shared") {
                        allowedActions.push("migrateToAnotherStorage");
                    }
                    allowedActions.push("attachDisk");
                }
            }
        }

        return allowedActions;
    };

    var snapshotActionfilter = cloudStack.actionFilter.snapshotActionfilter = function(args) {
        var jsonObj = args.context.item;

        if (jsonObj.state == 'Destroyed') {
            return [];
        }

        var allowedActions = [];
        if (jsonObj.state == "BackedUp") {
            allowedActions.push("createTemplate");
            allowedActions.push("createVolume");

            if (jsonObj.revertable) {
                allowedActions.push("revertSnapshot");
            }
        }
        allowedActions.push("remove");

        return allowedActions;
    }

})(cloudStack);<|MERGE_RESOLUTION|>--- conflicted
+++ resolved
@@ -329,47 +329,7 @@
                                                 data: items
                                             });
                                         }
-<<<<<<< HEAD
-
-                                    },
-                                    url: {
-                                        label: 'label.url',
-                                        docID: 'helpUploadVolumeURL',
-                                        validation: {
-                                            required: true
-                                        }
-                                    },                                                                         
-                                    diskOffering: {
-                                        label: 'Custom Disk Offering',
-                                        docID: 'helpVolumeDiskOffering',
-                                        select: function(args) {
-                                        	var diskofferingObjs;
-                                        	$.ajax({
-                                                url: createURL("listDiskOfferings"),
-                                                dataType: "json",
-                                                async: false,
-                                                success: function(json) {
-                                                    diskofferingObjs = json.listdiskofferingsresponse.diskoffering;
-                                                    var items = [{
-                                                    	id: '',
-                                                        description: ''
-                                                    }];
-                                                    $(diskofferingObjs).each(function() {
-                                                    	if (this.iscustomized == true) {                                                    	
-	                                                        items.push({
-	                                                            id: this.id,
-	                                                            description: this.displaytext
-	                                                        });
-                                                    	}
-                                                    });
-                                                    args.response.success({
-                                                        data: items
-                                                    });
-                                                }
-                                            });
-                                        }
-                                    },      
-=======
+
                                     },                                      
                                     diskOffering: {
                                         label: 'Custom Disk Offering',
@@ -401,7 +361,36 @@
                                             });
                                         }
                                     },                                    
->>>>>>> faaa1365
+                                    diskOffering: {
+                                        label: 'Custom Disk Offering',
+                                        docID: 'helpVolumeDiskOffering',
+                                        select: function(args) {
+                                        	var diskofferingObjs;
+                                        	$.ajax({
+                                                url: createURL("listDiskOfferings"),
+                                                dataType: "json",
+                                                async: false,
+                                                success: function(json) {
+                                                    diskofferingObjs = json.listdiskofferingsresponse.diskoffering;
+                                                    var items = [{
+                                                    	id: '',
+                                                        description: ''
+                                                    }];
+                                                    $(diskofferingObjs).each(function() {
+                                                    	if (this.iscustomized == true) {                                                    	
+	                                                        items.push({
+	                                                            id: this.id,
+	                                                            description: this.displaytext
+	                                                        });
+                                                    	}
+                                                    });
+                                                    args.response.success({
+                                                        data: items
+                                                    });
+                                                }
+                                            });
+                                        }
+                                    },      
                                     checksum: {
                                         docID: 'helpUploadVolumeChecksum',
                                         label: 'label.md5.checksum'
