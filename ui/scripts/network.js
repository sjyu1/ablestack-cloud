--- conflicted
+++ resolved
@@ -1668,11 +1668,7 @@
                   {
                     id: { label: 'label.id' },    
                     associatednetworkid: { label: 'label.associated.network.id' },
-<<<<<<< HEAD
-										networkname: { label: 'Associated Network' },
-=======
 										networkname: { label: 'label.associated.network' },
->>>>>>> 51cc301f
                     state: { label: 'label.state' },
 										networkid: { label: 'label.network.id' },
                     issourcenat: { label: 'label.source.nat', converter: cloudStack.converters.toBooleanText },
@@ -3839,11 +3835,7 @@
 
             tabFilter:function(args) {
                 var hiddenTabs=[];
-<<<<<<< HEAD
-                var isRouterOwner = isAdmin() ;
-=======
                 var isRouterOwner = isAdmin();
->>>>>>> 51cc301f
                 if(!isRouterOwner)
                   hiddenTabs.push("router");
                return hiddenTabs;
@@ -3981,21 +3973,6 @@
               }
             });
           },
-<<<<<<< HEAD
-										
-					actions: {
-						add: {
-							label: 'Add VPN Customer Gateway',
-							messages: {                
-								notification: function(args) {
-									return 'Add VPN Customer Gateway';
-								}
-							},
-							createForm: {
-								title: 'Add VPN Customer Gateway',
-								fields: {		
-                  name: {
-=======
 
           actions: {
             add: {
@@ -4009,7 +3986,6 @@
                 title: 'label.add.vpn.customer.gateway',
                 fields: {
 								  name: {
->>>>>>> 51cc301f
 									  label: 'label.name',
 										validation: { required: true }
 									},								
@@ -4019,13 +3995,8 @@
 									}, 
 									cidrlist: { 
 										label: 'CIDR list',
-<<<<<<< HEAD
-                                                                                desc: 'Please enter a comma separated list of CIDRs if more than one',
-                                                                                validation: { required: true }
-=======
 										desc: 'Please enter a comma separated list of CIDRs if more than one',
 										validation: { required: true }
->>>>>>> 51cc301f
 									},
                   gateway: {
                     label: 'label.gateway',
