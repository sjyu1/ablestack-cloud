--- conflicted
+++ resolved
@@ -12,14 +12,9 @@
   "footer": "Copyright (c) 2021-2022, ABLECLOUD.Co.Ltd",
   "buildVersion": "",
   "loginFooter": "",
-<<<<<<< HEAD
   "logo": "assets/ablestack-logo.png",
+  "minilogo": "assets/mini-ablestack-logo.png",
   "banner": "assets/ablestack-logo.png",
-=======
-  "logo": "assets/logo.svg",
-  "minilogo": "assets/mini-logo.svg",
-  "banner": "assets/banner.svg",
->>>>>>> c4ab8fff
   "error": {
     "403": "assets/403.png",
     "404": "assets/404.png",
@@ -49,19 +44,12 @@
     "@border-color-base": "#d9d9d9",
     "@border-radius-base": "4px",
     "@box-shadow-base": "0 2px 8px rgba(0, 0, 0, 0.15)",
-<<<<<<< HEAD
     "@logo-width": "291px",
     "@logo-height": "43px",
+    "@mini-logo-width": "80px",
+    "@mini-logo-height": "64px",
     "@banner-width": "600px",
     "@banner-height": "80px",
-=======
-    "@logo-width": "256px",
-    "@logo-height": "64px",
-    "@mini-logo-width": "80px",
-    "@mini-logo-height": "64px",
-    "@banner-width": "700px",
-    "@banner-height": "110px",
->>>>>>> c4ab8fff
     "@error-width": "256px",
     "@error-height": "256px"
   },
