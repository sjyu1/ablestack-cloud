--- conflicted
+++ resolved
@@ -56,10 +56,6 @@
         }
     }
 
-<<<<<<< HEAD
-    public void testException() {
-        Test test = ComponentContext.inject(Test.class);
-=======
     private Logger getAlternateLogger(Writer writer, ThrowableRenderer renderer) {
         Hierarchy hierarchy = new Hierarchy(new RootLogger(Level.INFO));
         if (renderer != null) {
@@ -69,13 +65,12 @@
         alternateRoot.addAppender(new WriterAppender(new SimpleLayout(), writer));
         return alternateRoot;
     }
-    
+
     public void testException() {
         Writer w = new CharArrayWriter();
         Logger alt = getAlternateLogger(w, null);
 
-        Test test = ComponentLocator.inject(Test.class);
->>>>>>> ad063ed6
+        Test test = ComponentContext.inject(Test.class);
         try {
             test.exception();
         } catch (Exception e) {
