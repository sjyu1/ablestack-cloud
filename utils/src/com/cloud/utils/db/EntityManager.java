--- conflicted
+++ resolved
@@ -74,11 +74,8 @@
 
     public <T, K extends Serializable> void remove(Class<T> entityType, K id);
 
-<<<<<<< HEAD
-=======
     public <T, K extends Serializable> T findByIdIncludingRemoved(Class<T> entityType, K id);
 
->>>>>>> 63e3eea7
     public static final String MESSAGE_REMOVE_ENTITY_EVENT = "Message.RemoveEntity.Event";
 
     public static final String MESSAGE_GRANT_ENTITY_EVENT = "Message.GrantEntity.Event";
