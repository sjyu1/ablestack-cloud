/**
 *  Copyright (C) 2010 Cloud.com, Inc.  All rights reserved.
 * 
 * This software is licensed under the GNU General Public License v3 or later.
 * 
 * It is free software: you can redistribute it and/or modify
 * it under the terms of the GNU General Public License as published by
 * the Free Software Foundation, either version 3 of the License, or any later version.
 * This program is distributed in the hope that it will be useful,
 * but WITHOUT ANY WARRANTY; without even the implied warranty of
 * MERCHANTABILITY or FITNESS FOR A PARTICULAR PURPOSE.  See the
 * GNU General Public License for more details.
 * 
 * You should have received a copy of the GNU General Public License
 * along with this program.  If not, see <http://www.gnu.org/licenses/>.
 * 
 */
package com.cloud.utils.db;

import java.io.File;
import java.io.FileInputStream;
import java.sql.Connection;
import java.sql.PreparedStatement;
import java.sql.ResultSet;
import java.sql.SQLException;
import java.sql.Savepoint;
import java.sql.Statement;
import java.util.Iterator;
import java.util.LinkedList;
import java.util.List;
import java.util.Properties;
import java.util.concurrent.atomic.AtomicLong;

import javax.sql.DataSource;

import org.apache.commons.dbcp.ConnectionFactory;
import org.apache.commons.dbcp.DriverManagerConnectionFactory;
import org.apache.commons.dbcp.PoolableConnectionFactory;
import org.apache.commons.dbcp.PoolingDataSource;
import org.apache.commons.pool.KeyedObjectPoolFactory;
import org.apache.commons.pool.impl.GenericObjectPool;
import org.apache.commons.pool.impl.StackKeyedObjectPoolFactory;
import org.apache.log4j.Logger;

import com.cloud.utils.Pair;
import com.cloud.utils.PropertiesUtil;
import com.cloud.utils.exception.CloudRuntimeException;
import com.cloud.utils.mgmt.JmxUtil;

/**
 * Transaction abstracts away the Connection object in JDBC.  It allows the
 * following things that the Connection object does not.
 * 
 *   1. Transaction can be started at an entry point and whether the DB
 *      actions should be auto-commit or not determined at that point.
 *   2. DB Connection is allocated only when it is needed.
 *   3. Code does not need to know if a transaction has been started or not.
 *      It just starts/ends a transaction and we resolve it correctly with
 *      the previous actions.
 *
 * Note that this class is not synchronous but it doesn't need to be because
 * it is stored with TLS and is one per thread.  Use appropriately.
 */
public class Transaction {
    private static final Logger s_logger = Logger.getLogger(Transaction.class.getName() + "." + "Transaction");
    private static final Logger s_stmtLogger = Logger.getLogger(Transaction.class.getName() + "." + "Statement");
    private static final Logger s_lockLogger = Logger.getLogger(Transaction.class.getName() + "." + "Lock");
    private static final Logger s_connLogger = Logger.getLogger(Transaction.class.getName() + "." + "Connection");

    private static final ThreadLocal<Transaction> tls = new ThreadLocal<Transaction>();
    private static final String START_TXN = "start_txn";
    private static final String CURRENT_TXN = "current_txn";
    private static final String CREATE_TXN = "create_txn";
    private static final String CREATE_CONN = "create_conn";
    private static final String STATEMENT = "statement";
    private static final String ATTACHMENT = "attachment";

    public static final short CLOUD_DB = 0;
    public static final short USAGE_DB = 1;
    public static final short CONNECTED_DB = -1;

    private static AtomicLong s_id = new AtomicLong();
    private static final TransactionMBeanImpl s_mbean = new TransactionMBeanImpl();
    static {
        try {
            JmxUtil.registerMBean("Transaction", "Transaction", s_mbean);
        } catch (Exception e) {
            s_logger.error("Unable to register mbean for transaction", e);
        }
    }

    private final LinkedList<StackElement> _stack;
    private long _id;

    private final LinkedList<Pair<String, Long>> _lockTimes = new LinkedList<Pair<String, Long>>();

    private String _name;
    private Connection _conn;
    private boolean _txn;
    private short _dbId;
    private long _txnTime;
    private Statement _stmt;
    private String _creator;

    private Transaction _prev = null;

    public static Transaction currentTxn() {
        Transaction txn = tls.get();
        assert txn != null : "No Transaction on stack.  Did you mark the method with @DB?";

        assert checkAnnotation(3, txn) : "Did you even read the guide to use Transaction...IOW...other people's code? Try method can't be private.  What about @DB? hmmm... could that be it? " + txn;
        return txn;
    }

    public static Transaction open(final short databaseId) {
        String name = buildName();
        if (name == null) {
            name = CURRENT_TXN;
        }
        return open(name, databaseId, true);
    }

    //
    // Usage of this transaction setup should be limited, it will always open a new transaction context regardless of whether or not there is other
    // transaction context in the stack. It is used in special use cases that we want to control DB connection explicitly and in the mean time utilize
    // the existing DAO features
    //
    public void transitToUserManagedConnection(Connection conn) {
<<<<<<< HEAD
    	assert(_conn == null /*&& _stack.size() <= 1*/) : "Can't change to a user managed connection unless the stack is empty and the db connection is null: " + toString();
=======
        assert (_conn == null) : "Can't change to a user managed connection unless the stack is empty and the db connection is null: " + toString();
>>>>>>> fd1dbe96
        _conn = conn;
        _dbId = CONNECTED_DB;
    }

    public void transitToAutoManagedConnection(short dbId) {
<<<<<<< HEAD
        // assert(_stack.size() <= 1) : "Can't change to auto managed connection unless your stack is empty";
=======
        assert(_stack.size() <= 1) : "Can't change to auto managed connection unless your stack is empty";
>>>>>>> fd1dbe96
        _dbId = dbId;
        _conn = null;
    }

    public static Transaction open(final String name) {
        return open(name, CLOUD_DB, false);
    }

    public static Transaction open(final String name, final short databaseId, final boolean forceDbChange) {
        Transaction txn = tls.get();
        boolean isNew = false;
        if (txn == null) {
            if (s_logger.isTraceEnabled()) {
                s_logger.trace("Creating the transaction: " + name);
            }
            txn = new Transaction(name, false, databaseId);
            tls.set(txn);
            isNew = true;
        } else if (forceDbChange) {
            final short currentDbId = txn.getDatabaseId();
            if (currentDbId != databaseId) {
                // we need to end the current transaction and switch databases
                txn.close(txn.getName());

                txn = new Transaction(name, false, databaseId);
                tls.set(txn);
                isNew = true;
            }
        }

        txn.takeOver(name, false);
        if (isNew) {
            s_mbean.addTransaction(txn);
        }
        return txn;
    }

    protected StackElement peekInStack(Object obj) {
        final Iterator<StackElement> it = _stack.iterator();
        while (it.hasNext()) {
            StackElement next = it.next();
            if (next.type == obj) {
                return next;
            }
        }
        return null;
    }

    public void registerLock(String sql) {
        if (_txn && s_lockLogger.isDebugEnabled()) {
            Pair<String, Long> time = new Pair<String, Long>(sql, System.currentTimeMillis());
            _lockTimes.add(time);
        }
    }

    public boolean dbTxnStarted() {
        return _txn;
    }

    public static Connection getStandaloneConnectionWithException() throws SQLException {
        Connection conn = s_ds.getConnection();
        if (s_connLogger.isTraceEnabled()) {
            s_connLogger.trace("Retrieving a standalone connection: dbconn" + System.identityHashCode(conn));
        }
        return conn;
    }

    public static Connection getStandaloneConnection() {
        try {
            return getStandaloneConnectionWithException();
        } catch (SQLException e) {
            s_logger.error("Unexpected exception: ", e);
            return null;
        }
    }

    public static Connection getStandaloneUsageConnection() {
        try {
            Connection conn = s_usageDS.getConnection();
            if (s_connLogger.isTraceEnabled()) {
                s_connLogger.trace("Retrieving a standalone connection for usage: dbconn" + System.identityHashCode(conn));
            }
            return conn;
        } catch (SQLException e) {
            s_logger.warn("Unexpected exception: ", e);
            return null;
        }
    }

    protected void attach(TransactionAttachment value) {
        _stack.push(new StackElement(ATTACHMENT, value));
    }

    protected TransactionAttachment detach(String name) {
        Iterator<StackElement> it = _stack.descendingIterator();
        while (it.hasNext()) {
            StackElement element = it.next();
            if (element.type == ATTACHMENT) {
                TransactionAttachment att = (TransactionAttachment)element.ref;
                if (name.equals(att.getName())) {
                    it.remove();
                    return att;
                }
            }
        }
        assert false : "Are you sure you attached this: " + name;
        return null;
    }

    public static void attachToTxn(TransactionAttachment value) {
        Transaction txn = tls.get();
        assert txn != null && txn.peekInStack(CURRENT_TXN) != null: "Come on....how can we attach something to the transaction if you haven't started it?";

        txn.attach(value);
    }

    public static TransactionAttachment detachFromTxn(String name) {
        Transaction txn = tls.get();
        assert txn != null : "No Transaction in TLS";
        return txn.detach(name);
    }

    protected static boolean checkAnnotation(int stack, Transaction txn) {
        final StackTraceElement[] stacks = Thread.currentThread().getStackTrace();
        StackElement se = txn.peekInStack(CURRENT_TXN);
        if (se == null) {
            return false;
        }
        for (; stack < stacks.length; stack++) {
            String methodName = stacks[stack].getMethodName();
            if (methodName.equals(se.ref)){
                return true;
            }
        }
        return false;
    }

    protected static String buildName() {
        if (s_logger.isDebugEnabled()) {
            final StackTraceElement[] stacks = Thread.currentThread().getStackTrace();
            final StringBuilder str = new StringBuilder();
            int i = 3, j = 3;
            while (j < 15 && i < stacks.length) {
                StackTraceElement element = stacks[i];
                String filename = element.getFileName();
                String method = element.getMethodName();
                if ((filename != null && filename.equals("<generated>")) || (method != null && method.equals("invokeSuper"))) {
                    i++;
                    continue;
                }

                str.append("-").append(stacks[i].getClassName().substring(stacks[i].getClassName().lastIndexOf(".") + 1)).append(".").append(stacks[i].getMethodName()).append(":").append(stacks[i].getLineNumber());
                j++;
                i++;
            }
            return str.toString();
        }

        return "";
    }

    public Transaction(final String name, final boolean forLocking, final short databaseId) {
        _name = name;
        _conn = null;
        _stack = new LinkedList<StackElement>();
        _txn = false;
        _dbId = databaseId;
        _id = s_id.incrementAndGet();
        _creator = Thread.currentThread().getName();
    }

    public String getCreator() {
        return _creator;
    }

    public long getId() {
        return _id;
    }

    public String getName() {
        return _name;
    }

    public Short getDatabaseId() {
        return _dbId;
    }

    @Override
    public String toString() {
        final StringBuilder str = new StringBuilder((_name != null ? _name : ""));
        str.append(" : ");
        for (final StackElement se : _stack) {
            if (se.type == CURRENT_TXN) {
                str.append(se.ref).append(", ");
            }
        }

        return str.toString();
    }

    protected void mark(final String name) {
        _stack.push(new StackElement(CURRENT_TXN, name));
    }

    public boolean lock(final String name, final int timeoutSeconds) {
        Merovingian2 lockMaster = Merovingian2.getLockMaster();
        if (lockMaster == null) {
            throw new CloudRuntimeException("There's no support for locking yet");
        }
        return lockMaster.acquire(name, timeoutSeconds);
    }

    public boolean release(final String name) {
        Merovingian2 lockMaster = Merovingian2.getLockMaster();
        if (lockMaster == null) {
            throw new CloudRuntimeException("There's no support for locking yet");
        }
        return lockMaster.release(name);
    }

    public void start() {
        if (s_logger.isTraceEnabled()) {
            s_logger.trace("txn: start requested by: " + buildName());
        }

        _stack.push(new StackElement(START_TXN, null));

        if (_txn) {
            s_logger.trace("txn: has already been started.");
            return;
        }

        _txn = true;

        _txnTime = System.currentTimeMillis();
        if (_conn != null) {
            try {
                s_logger.trace("txn: set auto commit to false");
                _conn.setAutoCommit(false);
            } catch (final SQLException e) {
                s_logger.warn("Unable to set auto commit: ", e);
                throw new CloudRuntimeException("Unable to set auto commit: ", e);
            }
        }
    }

    protected void closePreviousStatement() {
        if (_stmt != null) {
            try {
                if (s_stmtLogger.isTraceEnabled()) {
                    s_stmtLogger.trace("Closing: " + _stmt);
                }
                try {
                    ResultSet rs = _stmt.getResultSet();
                    if (rs != null && _stmt.getResultSetHoldability() != ResultSet.HOLD_CURSORS_OVER_COMMIT) {
                        rs.close();
                    }
                } catch(SQLException e) {
                    s_stmtLogger.trace("Unable to close resultset");
                }
                _stmt.close();
            } catch (final SQLException e) {
                s_stmtLogger.trace("Unable to close statement: " + _stmt);
            } finally {
                _stmt = null;
            }
        }
    }

    /**
     * Prepares an auto close statement.  The statement is closed automatically if it is
     * retrieved with this method.
     * 
     * @param sql sql String
     * @return PreparedStatement
     * @throws SQLException if problem with JDBC layer.
     * 
     * @see java.sql.Connection
     */
    public PreparedStatement prepareAutoCloseStatement(final String sql) throws SQLException {
        PreparedStatement stmt = prepareStatement(sql);
        closePreviousStatement();
        _stmt = stmt;
        return stmt;
    }

    public PreparedStatement prepareStatement(final String sql) throws SQLException {
        final Connection conn = getConnection();
        final PreparedStatement pstmt = conn.prepareStatement(sql);
        if (s_stmtLogger.isTraceEnabled()) {
            s_stmtLogger.trace("Preparing: " + sql);
        }
        return pstmt;
    }

    /**
     * Prepares an auto close statement.  The statement is closed automatically if it is
     * retrieved with this method.
     * 
     * @param sql sql String
     * @param autoGeneratedKeys keys that are generated
     * @return PreparedStatement
     * @throws SQLException if problem with JDBC layer.
     * 
     * @see java.sql.Connection
     */
    public PreparedStatement prepareAutoCloseStatement(final String sql, final int autoGeneratedKeys) throws SQLException {
        final Connection conn = getConnection();
        final PreparedStatement pstmt = conn.prepareStatement(sql, autoGeneratedKeys);
        if (s_stmtLogger.isTraceEnabled()) {
            s_stmtLogger.trace("Preparing: " + sql);
        }
        closePreviousStatement();
        _stmt = pstmt;
        return pstmt;
    }

    /**
     * Prepares an auto close statement.  The statement is closed automatically if it is
     * retrieved with this method.
     * 
     * @param sql sql String
     * @param columnNames names of the columns
     * @return PreparedStatement
     * @throws SQLException if problem with JDBC layer.
     * 
     * @see java.sql.Connection
     */
    public PreparedStatement prepareAutoCloseStatement(final String sql, final String[] columnNames) throws SQLException {
        final Connection conn = getConnection();
        final PreparedStatement pstmt = conn.prepareStatement(sql, columnNames);
        if (s_stmtLogger.isTraceEnabled()) {
            s_stmtLogger.trace("Preparing: " + sql);
        }
        closePreviousStatement();
        _stmt = pstmt;
        return pstmt;
    }

    /**
     * Prepares an auto close statement.  The statement is closed automatically if it is
     * retrieved with this method.
     * 
     * @param sql sql String
     * @return PreparedStatement
     * @throws SQLException if problem with JDBC layer.
     * 
     * @see java.sql.Connection
     */
    public PreparedStatement prepareAutoCloseStatement(String sql, int resultSetType, int resultSetConcurrency, int resultSetHoldability) throws SQLException {
        final Connection conn = getConnection();
        final PreparedStatement pstmt = conn.prepareStatement(sql, resultSetType, resultSetConcurrency, resultSetHoldability);
        if (s_stmtLogger.isTraceEnabled()) {
            s_stmtLogger.trace("Preparing: " + sql);
        }
        closePreviousStatement();
        _stmt = pstmt;
        return pstmt;
    }

    /**
     * Returns the db connection.
     * 
     * Note: that you can call getConnection() but beaware that
     * all prepare statements from the Connection are not garbage
     * collected!
     * 
     * @return DB Connection but make sure you understand that
     *         you are responsible for closing the PreparedStatement.
     * @throws SQLException
     */
    public Connection getConnection() throws SQLException {
        if (_conn == null) {
            switch (_dbId) {
            case CLOUD_DB:
                if(s_ds != null) {
                    _conn = s_ds.getConnection();
                } else {
                    s_logger.warn("A static-initialized variable becomes null, process is dying?");
                    throw new CloudRuntimeException("Database is not initialized, process is dying?");
                }
                break;
            case USAGE_DB:
                if(s_usageDS != null) {
                    _conn = s_usageDS.getConnection();
                } else {
                    s_logger.warn("A static-initialized variable becomes null, process is dying?");
                    throw new CloudRuntimeException("Database is not initialized, process is dying?");
                }
                break;
            default:
                throw new CloudRuntimeException("No database selected for the transaction");
            }
            _conn.setAutoCommit(!_txn);

            //
            // MySQL default transaction isolation level is REPEATABLE READ,
            // to reduce chances of DB deadlock, we will use READ COMMITED isolation level instead
            // see http://dev.mysql.com/doc/refman/5.0/en/innodb-deadlocks.html
            //
            _stack.push(new StackElement(CREATE_CONN, null));
            if (s_connLogger.isTraceEnabled()) {
                s_connLogger.trace("Creating a DB connection with " + (_txn ? " txn: " : " no txn: ") + " for " + _dbId + ": dbconn" + System.identityHashCode(_conn) + ". Stack: " + buildName());
            }
        } else {
            s_logger.trace("conn: Using existing DB connection");
        }

        return _conn;
    }

    protected boolean takeOver(final String name, final boolean create) {
        if (_stack.size() != 0) {
            if (!create) {
                // If it is not a create transaction, then let's just use the current one.
                if (s_logger.isTraceEnabled()) {
                    s_logger.trace("Using current transaction: " + toString());
                }
                mark(name);
                return false;
            }

            final StackElement se = _stack.getFirst();
            if (se.type == CREATE_TXN) {
                // This create is called inside of another create.  Which is ok?
                // We will let that create be responsible for cleaning up.
                if (s_logger.isTraceEnabled()) {
                    s_logger.trace("Create using current transaction: " + toString());
                }
                mark(name);
                return false;
            }

            s_logger.warn("Encountered a transaction that has leaked.  Cleaning up. " + toString());
            cleanup();
        }

        if (s_logger.isTraceEnabled()) {
            s_logger.trace("Took over the transaction: " + name);
        }
        _stack.push(new StackElement(create ? CREATE_TXN : CURRENT_TXN, name));
        _name = name;
        return true;
    }

    public void cleanup() {
        closePreviousStatement();

        removeUpTo(null, null);
        if (_txn) {
            rollbackTransaction();
        }
        _txn = false;
        _name = null;

        closeConnection();

        _stack.clear();
        Merovingian2 lockMaster = Merovingian2.getLockMaster();
        if (lockMaster != null) {
            lockMaster.cleanupThread();
        }
    }

    public void close() {
        removeUpTo(CURRENT_TXN, null);

        if (_stack.size() == 0) {
            s_logger.trace("Transaction is done");
            cleanup();
        }

        if(this._dbId == CONNECTED_DB) {
            tls.set(_prev);
            _prev = null;
            s_mbean.removeTransaction(this);
        }
    }

    /**
     * close() is used by endTxn to close the connection.  This method only
     * closes the connection if the name is the same as what's stored.
     * 
     * @param name
     * @return true if this close actually closes the connection.  false if not.
     */
    public boolean close(final String name) {
        if (_name == null) {    // Already cleaned up.
            if (s_logger.isTraceEnabled()) {
                s_logger.trace("Already cleaned up." + buildName());
            }
            return true;
        }

        if (!_name.equals(name)) {
            close();
            return false;
        }

        if (s_logger.isDebugEnabled() && _stack.size() > 2) {
            s_logger.debug("Transaction is not closed properly: " + toString() + ".  Called by " + buildName());
        }

        cleanup();

        s_logger.trace("All done");
        return true;
    }

    protected boolean hasTxnInStack() {
        return peekInStack(START_TXN) != null;
    }

    protected void clearLockTimes() {
        if (s_lockLogger.isDebugEnabled()) {
            for (Pair<String, Long> time : _lockTimes) {
                s_lockLogger.trace("SQL " + time.first() + " took " + (System.currentTimeMillis() - time.second()));
            }
            _lockTimes.clear();
        }
    }

    public boolean commit() {
        if (!_txn) {
            s_logger.warn("txn: Commit called when it is not a transaction: " + buildName());
            return false;
        }

        Iterator<StackElement> it = _stack.iterator();
        while (it.hasNext()) {
            StackElement st = it.next();
            if (st.type == START_TXN) {
                it.remove();
                break;
            }
        }

        if (hasTxnInStack()) {
            if (s_logger.isTraceEnabled()) {
                s_logger.trace("txn: Not committing because transaction started elsewhere: " + buildName() + " / " + toString());
            }
            return false;
        }

        _txn = false;
        try {
            if (_conn != null) {
                _conn.commit();
                s_logger.trace("txn: DB Changes committed. Time = " + (System.currentTimeMillis() - _txnTime));
                clearLockTimes();
                closeConnection();
            }
            return true;
        } catch (final SQLException e) {
            rollbackTransaction();
            throw new CloudRuntimeException("Unable to commit or close the connection. ", e);
        }
    }

    protected void closeConnection() {
        closePreviousStatement();

        if (_conn == null) {
            return;
        }

        if (_txn) {
            s_connLogger.trace("txn: Not closing DB connection because we're still in a transaction.");
            return;
        }

        try {
            if (s_connLogger.isTraceEnabled()) {
                s_connLogger.trace("Closing DB connection: dbconn" + System.identityHashCode(_conn));
            }
            if(this._dbId != CONNECTED_DB) {
                _conn.close();
            }

            _conn = null;
        } catch (final SQLException e) {
            s_logger.warn("Unable to close connection", e);
        }
    }

    protected void removeUpTo(String type, Object ref) {
        boolean rollback = false;
        Iterator<StackElement> it = _stack.iterator();
        while (it.hasNext()) {
            StackElement item = it.next();

            it.remove();

            try {
                if (item.type == type && (ref == null || item.ref == ref)) {
                    break;
                }

                if (item.type == CURRENT_TXN) {
                    if (s_logger.isTraceEnabled()) {
                        s_logger.trace("Releasing the current txn: " + (item.ref != null ? item.ref : ""));
                    }
                } else if (item.type == CREATE_CONN) {
                    closeConnection();
                } else if (item.type == START_TXN) {
                    if (item.ref == null) {
                        rollback = true;
                    } else {
                        try {
                            _conn.rollback((Savepoint)ref);
                            rollback = false;
                        } catch (final SQLException e) {
                            s_logger.warn("Unable to rollback Txn.", e);
                        }
                    }
                } else if (item.type == STATEMENT) {
                    try {
                        if (s_stmtLogger.isTraceEnabled()) {
                            s_stmtLogger.trace("Closing: " + ref);
                        }
                        Statement stmt = (Statement)ref;
                        try {
                            ResultSet rs = stmt.getResultSet();
                            if (rs != null) {
                                rs.close();
                            }
                        } catch(SQLException e) {
                            s_stmtLogger.trace("Unable to close resultset");
                        }
                        stmt.close();
                    } catch (final SQLException e) {
                        s_stmtLogger.trace("Unable to close statement: " + item);
                    }
                } else if (item.type == ATTACHMENT) {
                    TransactionAttachment att = (TransactionAttachment)item.ref;
                    if (s_logger.isTraceEnabled()) {
                        s_logger.trace("Cleaning up " + att.getName());
                    }
                    att.cleanup();
                }
            } catch(Exception e) {
                s_logger.error("Unable to clean up " + item, e);
            }
        }

        if (rollback) {
            rollback();
        }
    }

    protected void rollbackTransaction() {
        closePreviousStatement();
        if (!_txn) {
            if (s_logger.isTraceEnabled()) {
                s_logger.trace("Rollback called for " + _name + " when there's no transaction: " + buildName());
            }
            return;
        }
        assert (!hasTxnInStack()) : "Who's rolling back transaction when there's still txn in stack?";
        _txn = false;
        try {
            if (_conn != null) {
                if (s_logger.isDebugEnabled()) {
                    s_logger.debug("Rolling back the transaction: Time = " + (System.currentTimeMillis() - _txnTime) + " Name =  " + _name + "; called by " + buildName());
                }
                _conn.rollback();
            }
            clearLockTimes();
            closeConnection();
        } catch(final SQLException e) {
            s_logger.warn("Unable to rollback", e);
        }
    }

    protected void rollbackSavepoint(Savepoint sp) {
        try {
            if (_conn != null) {
                _conn.rollback(sp);
            }
        } catch (SQLException e) {
            s_logger.warn("Unable to rollback to savepoint " + sp);
        }

        if (!hasTxnInStack()) {
            _txn = false;
            closeConnection();
        }
    }

    public void rollback() {
        Iterator<StackElement> it = _stack.iterator();
        while (it.hasNext()) {
            StackElement st = it.next();
            if (st.type == START_TXN) {
                if (st.ref == null) {
                    it.remove();
                } else  {
                    rollback((Savepoint)st.ref);
                    return;
                }
            }
        }

        rollbackTransaction();
    }

    public Savepoint setSavepoint() throws SQLException {
        _txn = true;
        StackElement st = new StackElement(START_TXN, null);
        _stack.push(st);
        final Connection conn = getConnection();
        final Savepoint sp = conn.setSavepoint();
        st.ref = sp;

        return sp;
    }

    public Savepoint setSavepoint(final String name) throws SQLException {
        _txn = true;
        StackElement st = new StackElement(START_TXN, null);
        _stack.push(st);
        final Connection conn = getConnection();
        final Savepoint sp = conn.setSavepoint(name);
        st.ref = sp;

        return sp;
    }

    public void releaseSavepoint(final Savepoint sp) throws SQLException {
        removeTxn(sp);
        if (_conn != null) {
            _conn.releaseSavepoint(sp);
        }

        if (!hasTxnInStack()) {
            _txn = false;
            closeConnection();
        }
    }

    protected boolean hasSavepointInStack(Savepoint sp) {
        Iterator<StackElement> it = _stack.iterator();
        while (it.hasNext()) {
            StackElement se = it.next();
            if (se.type == START_TXN && se.ref == sp) {
                return true;
            }
        }
        return false;
    }

    protected void removeTxn(Savepoint sp) {
        assert hasSavepointInStack(sp) : "Removing a save point that's not in the stack";

        if (!hasSavepointInStack(sp)) {
            return;
        }

        Iterator<StackElement> it = _stack.iterator();
        while (it.hasNext()) {
            StackElement se = it.next();
            if (se.type == START_TXN) {
                it.remove();
                if (se.ref == sp) {
                    return;
                }
            }
        }
    }

    public void rollback(final Savepoint sp) {
        removeTxn(sp);

        rollbackSavepoint(sp);
    }

    public Connection getCurrentConnection() {
        return _conn;
    }

    public List<StackElement> getStack() {
        return _stack;
    }

    protected Transaction() {
        _name = null;
        _conn = null;
        _stack = null;
        _txn = false;
        _dbId = -1;
    }

    @Override
    protected void finalize() throws Throwable {
        if (!(_conn == null && (_stack == null || _stack.size() == 0))) {
            assert (false) : "Oh Alex oh alex...something is wrong with how we're doing this";
            s_logger.error("Something went wrong that a transaction is orphaned before db connection is closed");
            cleanup();
        }
    }

    protected class StackElement {
        public String type;
        public Object ref;

        public StackElement (String type, Object ref) {
            this.type = type;
            this.ref = ref;
        }

        @Override
        public String toString() {
            return type + "-" + ref;
        }
    }

    private static DataSource s_ds;
    private static DataSource s_usageDS;
    static {
        try {
            final File dbPropsFile = PropertiesUtil.findConfigFile("db.properties");
            final Properties dbProps = new Properties();
            dbProps.load(new FileInputStream(dbPropsFile));

            // FIXME:  If params are missing...default them????
            final int cloudMaxActive = Integer.parseInt(dbProps.getProperty("db.cloud.maxActive"));
            final int cloudMaxIdle = Integer.parseInt(dbProps.getProperty("db.cloud.maxIdle"));
            final long cloudMaxWait = Long.parseLong(dbProps.getProperty("db.cloud.maxWait"));
            final String cloudUsername = dbProps.getProperty("db.cloud.username");
            final String cloudPassword = dbProps.getProperty("db.cloud.password");
            final String cloudHost = dbProps.getProperty("db.cloud.host");
            final int cloudPort = Integer.parseInt(dbProps.getProperty("db.cloud.port"));
            final String cloudDbName = dbProps.getProperty("db.cloud.name");
            final boolean cloudAutoReconnect = Boolean.parseBoolean(dbProps.getProperty("db.cloud.autoReconnect"));
            final String cloudValidationQuery = dbProps.getProperty("db.cloud.validationQuery");
            final String cloudIsolationLevel = dbProps.getProperty("db.cloud.isolation.level");
            int isolationLevel = Connection.TRANSACTION_READ_COMMITTED;
            if (cloudIsolationLevel == null) {
                isolationLevel = Connection.TRANSACTION_READ_COMMITTED;
            } else if (cloudIsolationLevel.equalsIgnoreCase("readcommitted")) {
                isolationLevel = Connection.TRANSACTION_READ_COMMITTED;
            } else if (cloudIsolationLevel.equalsIgnoreCase("repeatableread")) {
                isolationLevel = Connection.TRANSACTION_REPEATABLE_READ;
            } else if (cloudIsolationLevel.equalsIgnoreCase("serializable")) {
                isolationLevel = Connection.TRANSACTION_SERIALIZABLE;
            } else if (cloudIsolationLevel.equalsIgnoreCase("readuncommitted")) {
                isolationLevel = Connection.TRANSACTION_READ_UNCOMMITTED;
            } else {
                s_logger.warn("Unknown isolation level " + cloudIsolationLevel + ".  Using read uncommitted");
            }
            final boolean cloudTestOnBorrow = Boolean.parseBoolean(dbProps.getProperty("db.cloud.testOnBorrow"));
            final boolean cloudTestWhileIdle = Boolean.parseBoolean(dbProps.getProperty("db.cloud.testWhileIdle"));
            final long cloudTimeBtwEvictionRunsMillis = Long.parseLong(dbProps.getProperty("db.cloud.timeBetweenEvictionRunsMillis"));
            final long cloudMinEvcitableIdleTimeMillis = Long.parseLong(dbProps.getProperty("db.cloud.minEvictableIdleTimeMillis"));
            final boolean cloudRemoveAbandoned = Boolean.parseBoolean(dbProps.getProperty("db.cloud.removeAbandoned"));
            final int cloudRemoveAbandonedTimeout = Integer.parseInt(dbProps.getProperty("db.cloud.removeAbandonedTimeout"));
            final boolean cloudLogAbandoned = Boolean.parseBoolean(dbProps.getProperty("db.cloud.logAbandoned"));
            final boolean cloudPoolPreparedStatements = Boolean.parseBoolean(dbProps.getProperty("db.cloud.poolPreparedStatements"));
            final String url = dbProps.getProperty("db.cloud.url.params");

            final GenericObjectPool cloudConnectionPool = new GenericObjectPool(null, cloudMaxActive, GenericObjectPool.DEFAULT_WHEN_EXHAUSTED_ACTION,
                    cloudMaxWait, cloudMaxIdle, cloudTestOnBorrow, false, cloudTimeBtwEvictionRunsMillis, 1, cloudMinEvcitableIdleTimeMillis, cloudTestWhileIdle);
            final ConnectionFactory cloudConnectionFactory = new DriverManagerConnectionFactory("jdbc:mysql://"+cloudHost + ":" + cloudPort + "/" + cloudDbName +
                    "?autoReconnect="+cloudAutoReconnect + (url != null ? "&" + url : ""), cloudUsername, cloudPassword);
            final KeyedObjectPoolFactory poolableObjFactory = (cloudPoolPreparedStatements ? new StackKeyedObjectPoolFactory() : null);
            final PoolableConnectionFactory cloudPoolableConnectionFactory = new PoolableConnectionFactory(cloudConnectionFactory, cloudConnectionPool, poolableObjFactory,
                    cloudValidationQuery, false, false, isolationLevel);
            s_ds = new PoolingDataSource(cloudPoolableConnectionFactory.getPool());

            // configure the usage db
            final int usageMaxActive = Integer.parseInt(dbProps.getProperty("db.usage.maxActive"));
            final int usageMaxIdle = Integer.parseInt(dbProps.getProperty("db.usage.maxIdle"));
            final long usageMaxWait = Long.parseLong(dbProps.getProperty("db.usage.maxWait"));
            final String usageUsername = dbProps.getProperty("db.usage.username");
            final String usagePassword = dbProps.getProperty("db.usage.password");
            final String usageHost = dbProps.getProperty("db.usage.host");
            final int usagePort = Integer.parseInt(dbProps.getProperty("db.usage.port"));
            final String usageDbName = dbProps.getProperty("db.usage.name");
            final boolean usageAutoReconnect = Boolean.parseBoolean(dbProps.getProperty("db.usage.autoReconnect"));
            final GenericObjectPool usageConnectionPool = new GenericObjectPool(null, usageMaxActive, GenericObjectPool.DEFAULT_WHEN_EXHAUSTED_ACTION,
                    usageMaxWait, usageMaxIdle);
            final ConnectionFactory usageConnectionFactory = new DriverManagerConnectionFactory("jdbc:mysql://"+usageHost + ":" + usagePort + "/" + usageDbName +
                    "?autoReconnect="+usageAutoReconnect, usageUsername, usagePassword);
            final PoolableConnectionFactory usagePoolableConnectionFactory = new PoolableConnectionFactory(usageConnectionFactory, usageConnectionPool,
                    new StackKeyedObjectPoolFactory(), null, false, false);
            s_usageDS = new PoolingDataSource(usagePoolableConnectionFactory.getPool());
        } catch (final Exception e) {
            final GenericObjectPool connectionPool = new GenericObjectPool(null, 5);
            final ConnectionFactory connectionFactory = new DriverManagerConnectionFactory("jdbc:mysql://localhost:3306/cloud", "cloud", "cloud");
            final PoolableConnectionFactory poolableConnectionFactory = new PoolableConnectionFactory(connectionFactory, connectionPool, null, null, false, true);
            s_ds = new PoolingDataSource(/*connectionPool*/ poolableConnectionFactory.getPool());

            final GenericObjectPool connectionPoolUsage = new GenericObjectPool(null, 5);
            final ConnectionFactory connectionFactoryUsage = new DriverManagerConnectionFactory("jdbc:mysql://localhost:3306/cloud_usage", "cloud", "cloud");
            final PoolableConnectionFactory poolableConnectionFactoryUsage = new PoolableConnectionFactory(connectionFactoryUsage, connectionPoolUsage, null, null, false, true);
            s_usageDS = new PoolingDataSource(poolableConnectionFactoryUsage.getPool());
            s_logger.warn("Unable to load db configuration, using defaults with 5 connections.  Please check your configuration", e);
        }
    }
}<|MERGE_RESOLUTION|>--- conflicted
+++ resolved
@@ -126,21 +126,13 @@
     // the existing DAO features
     //
     public void transitToUserManagedConnection(Connection conn) {
-<<<<<<< HEAD
-    	assert(_conn == null /*&& _stack.size() <= 1*/) : "Can't change to a user managed connection unless the stack is empty and the db connection is null: " + toString();
-=======
         assert (_conn == null) : "Can't change to a user managed connection unless the stack is empty and the db connection is null: " + toString();
->>>>>>> fd1dbe96
         _conn = conn;
         _dbId = CONNECTED_DB;
     }
 
     public void transitToAutoManagedConnection(short dbId) {
-<<<<<<< HEAD
-        // assert(_stack.size() <= 1) : "Can't change to auto managed connection unless your stack is empty";
-=======
         assert(_stack.size() <= 1) : "Can't change to auto managed connection unless your stack is empty";
->>>>>>> fd1dbe96
         _dbId = dbId;
         _conn = null;
     }
