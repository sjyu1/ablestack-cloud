--- conflicted
+++ resolved
@@ -126,21 +126,13 @@
     // the existing DAO features
     //
     public void transitToUserManagedConnection(Connection conn) {
-<<<<<<< HEAD
     	assert(_conn == null /*&& _stack.size() <= 1*/) : "Can't change to a user managed connection unless the stack is empty and the db connection is null: " + toString();
-=======
-        assert (_conn == null) : "Can't change to a user managed connection unless the stack is empty and the db connection is null: " + toString();
->>>>>>> b93c7bc6
         _conn = conn;
         _dbId = CONNECTED_DB;
     }
 
     public void transitToAutoManagedConnection(short dbId) {
-<<<<<<< HEAD
         // assert(_stack.size() <= 1) : "Can't change to auto managed connection unless your stack is empty";
-=======
-        assert(_stack.size() <= 1) : "Can't change to auto managed connection unless your stack is empty";
->>>>>>> b93c7bc6
         _dbId = dbId;
         _conn = null;
     }
@@ -283,11 +275,7 @@
             final StackTraceElement[] stacks = Thread.currentThread().getStackTrace();
             final StringBuilder str = new StringBuilder();
             int i = 3, j = 3;
-<<<<<<< HEAD
-            while (j < 7 && i < stacks.length) {
-=======
             while (j < 15 && i < stacks.length) {
->>>>>>> b93c7bc6
                 StackTraceElement element = stacks[i];
                 String filename = element.getFileName();
                 String method = element.getMethodName();
