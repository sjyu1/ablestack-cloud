--- conflicted
+++ resolved
@@ -31,24 +31,7 @@
 /**
  * This clock is only accurate at a second basis, which is useful for most applications.
  */
-<<<<<<< HEAD
-public class InaccurateClock extends Thread {
-	static final InaccurateClock s_timer = new InaccurateClock();
-	static {
-	    time = System.currentTimeMillis();
-		s_timer.start();
-	}
-	
-	private static long time;
-	
-	protected InaccurateClock() {
-		super("InaccurateClock");
-	}
-	
-	@Override
-	public void run() {
-		while (true) {
-=======
+
 public class InaccurateClock extends StandardMBean implements InaccurateClockMBean {
     private static final Logger s_logger = Logger.getLogger(InaccurateClock.class);
     static ScheduledExecutorService s_executor = null;
@@ -105,7 +88,6 @@
 
     protected class SetTimeTask implements Runnable {
         @Override public void run() {
->>>>>>> b93c7bc6
             try {
                 time = System.currentTimeMillis();
             } catch (Throwable th) {
