--- conflicted
+++ resolved
@@ -52,17 +52,6 @@
 
             properties = serverProps;
             loaded = true;
-<<<<<<< HEAD
-
-            // if (serverProps != null) {
-            //     //dbProps 지우기 (0, 1 로 덮어쓰기 5회)
-            //     for (int i = 0; i < 5; i++) {
-            //         serverProps.clear(); //프로퍼티 파일 내용 삭제
-            //         serverProps.put("0101", "0101");//key, value 값에 0101로 5회 덮어쓰기
-            //     }
-            // }
-=======
->>>>>>> 6f18f1cd
         }
 
         return properties;
