<?xml version='1.0' encoding='utf-8' ?>
<!DOCTYPE section PUBLIC "-//OASIS//DTD DocBook XML V4.5//EN" "http://www.oasis-open.org/docbook/xml/4.5/docbookx.dtd" [
<!ENTITY % BOOK_ENTITIES SYSTEM "cloudstack.ent">
%BOOK_ENTITIES;
]>

<!-- Licensed to the Apache Software Foundation (ASF) under one
	or more contributor license agreements.  See the NOTICE file
	distributed with this work for additional information
	regarding copyright ownership.  The ASF licenses this file
	to you under the Apache License, Version 2.0 (the
	"License"); you may not use this file except in compliance
	with the License.  You may obtain a copy of the License at
	
	http://www.apache.org/licenses/LICENSE-2.0
	
	Unless required by applicable law or agreed to in writing,
	software distributed under the License is distributed on an
	"AS IS" BASIS, WITHOUT WARRANTIES OR CONDITIONS OF ANY
	KIND, either express or implied.  See the License for the
	specific language governing permissions and limitations
	under the License.
-->

<section id="vm-lifecycle">
<<<<<<< HEAD
	<title>VM Lifecycle</title>
	<para>Virtual machines can be in the following states:</para>
	<mediaobject>
		<imageobject>
			<imagedata fileref="./images/vm-lifecycle.png" />
		</imageobject>
		<textobject><phrase>basic_deployment.png: Basic two-machine CloudStack deployment</phrase></textobject>
	</mediaobject>
	<para>Once a virtual machine is destroyed, it cannot be recovered. All the resources used by the virtual machine will be reclaimed by the system. This includes the virtual machine’s IP address.</para>
	<para>A stop will attempt to gracefully shut down the operating system, which typically involves terminating all the running applications. If the operation system cannot be stopped, it will be forcefully terminated. This has the same effect as pulling the power cord to a physical machine.</para>
	<para>A reboot is a stop followed by a start.</para>
	<para>&PRODUCT; preserves the state of the virtual machine hard disk until the machine is destroyed.</para>
	<para>A running virtual machine may fail because of hardware or network issues. A failed virtual machine is in the down state.</para>
	<para>The system places the virtual machine into the down state if it does not receive the heartbeat from the hypervisor for three minutes.</para>
	<para>The user can manually restart the virtual machine from the down state.</para>
	<para>The system will start the virtual machine from the down state automatically if the virtual machine is marked as HA-enabled.</para>
</section>
=======
    <title>VM Lifecycle</title>
    <para>Virtual machines can be in the following states:</para>
    <mediaobject>
        <imageobject>
            <imagedata fileref="./images/basic-deployment.png" />
        </imageobject>
        <textobject><phrase>basic-deployment.png: Basic two-machine &PRODUCT; deployment</phrase></textobject>
    </mediaobject>
    <para>Once a virtual machine is destroyed, it cannot be recovered. All the resources used by the virtual machine will be reclaimed by the system. This includes the virtual machine’s IP address.</para>
    <para>A stop will attempt to gracefully shut down the operating system, which typically involves terminating all the running applications. If the operation system cannot be stopped, it will be forcefully terminated. This has the same effect as pulling the power cord to a physical machine.</para>
    <para>A reboot is a stop followed by a start.</para>
    <para>&PRODUCT; preserves the state of the virtual machine hard disk until the machine is destroyed.</para>
    <para>A running virtual machine may fail because of hardware or network issues. A failed virtual machine is in the down state.</para>
    <para>The system places the virtual machine into the down state if it does not receive the heartbeat from the hypervisor for three minutes.</para>
    <para>The user can manually restart the virtual machine from the down state.</para>
    <para>The system will start the virtual machine from the down state automatically if the virtual machine is marked as HA-enabled.</para>
</section>
>>>>>>> 0a258842
<|MERGE_RESOLUTION|>--- conflicted
+++ resolved
@@ -23,14 +23,13 @@
 -->
 
 <section id="vm-lifecycle">
-<<<<<<< HEAD
 	<title>VM Lifecycle</title>
 	<para>Virtual machines can be in the following states:</para>
 	<mediaobject>
 		<imageobject>
 			<imagedata fileref="./images/vm-lifecycle.png" />
 		</imageobject>
-		<textobject><phrase>basic_deployment.png: Basic two-machine CloudStack deployment</phrase></textobject>
+        <textobject><phrase>basic-deployment.png: Basic two-machine &PRODUCT; deployment</phrase></textobject>
 	</mediaobject>
 	<para>Once a virtual machine is destroyed, it cannot be recovered. All the resources used by the virtual machine will be reclaimed by the system. This includes the virtual machine’s IP address.</para>
 	<para>A stop will attempt to gracefully shut down the operating system, which typically involves terminating all the running applications. If the operation system cannot be stopped, it will be forcefully terminated. This has the same effect as pulling the power cord to a physical machine.</para>
@@ -41,22 +40,3 @@
 	<para>The user can manually restart the virtual machine from the down state.</para>
 	<para>The system will start the virtual machine from the down state automatically if the virtual machine is marked as HA-enabled.</para>
 </section>
-=======
-    <title>VM Lifecycle</title>
-    <para>Virtual machines can be in the following states:</para>
-    <mediaobject>
-        <imageobject>
-            <imagedata fileref="./images/basic-deployment.png" />
-        </imageobject>
-        <textobject><phrase>basic-deployment.png: Basic two-machine &PRODUCT; deployment</phrase></textobject>
-    </mediaobject>
-    <para>Once a virtual machine is destroyed, it cannot be recovered. All the resources used by the virtual machine will be reclaimed by the system. This includes the virtual machine’s IP address.</para>
-    <para>A stop will attempt to gracefully shut down the operating system, which typically involves terminating all the running applications. If the operation system cannot be stopped, it will be forcefully terminated. This has the same effect as pulling the power cord to a physical machine.</para>
-    <para>A reboot is a stop followed by a start.</para>
-    <para>&PRODUCT; preserves the state of the virtual machine hard disk until the machine is destroyed.</para>
-    <para>A running virtual machine may fail because of hardware or network issues. A failed virtual machine is in the down state.</para>
-    <para>The system places the virtual machine into the down state if it does not receive the heartbeat from the hypervisor for three minutes.</para>
-    <para>The user can manually restart the virtual machine from the down state.</para>
-    <para>The system will start the virtual machine from the down state automatically if the virtual machine is marked as HA-enabled.</para>
-</section>
->>>>>>> 0a258842
