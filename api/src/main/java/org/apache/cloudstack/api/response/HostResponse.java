// Licensed to the Apache Software Foundation (ASF) under one
// or more contributor license agreements.  See the NOTICE file
// distributed with this work for additional information
// regarding copyright ownership.  The ASF licenses this file
// to you under the Apache License, Version 2.0 (the
// "License"); you may not use this file except in compliance
// with the License.  You may obtain a copy of the License at
//
//   http://www.apache.org/licenses/LICENSE-2.0
//
// Unless required by applicable law or agreed to in writing,
// software distributed under the License is distributed on an
// "AS IS" BASIS, WITHOUT WARRANTIES OR CONDITIONS OF ANY
// KIND, either express or implied.  See the License for the
// specific language governing permissions and limitations
// under the License.
package org.apache.cloudstack.api.response;

import java.util.Date;
import java.util.HashMap;
import java.util.List;
import java.util.Map;

import org.apache.cloudstack.api.ApiConstants;
import org.apache.cloudstack.api.BaseResponseWithAnnotations;
import org.apache.cloudstack.api.EntityReference;
import org.apache.cloudstack.ha.HAConfig;
import org.apache.cloudstack.outofbandmanagement.OutOfBandManagement;

import com.cloud.host.Host;
import com.cloud.host.Status;
import com.cloud.hypervisor.Hypervisor.HypervisorType;
import com.cloud.serializer.Param;
import com.google.gson.annotations.SerializedName;

@EntityReference(value = Host.class)
public class HostResponse extends BaseResponseWithAnnotations {
    @SerializedName(ApiConstants.ID)
    @Param(description = "the ID of the host")
    private String id;

    @SerializedName(ApiConstants.NAME)
    @Param(description = "the name of the host")
    private String name;

    @SerializedName(ApiConstants.STATE)
    @Param(description = "the state of the host")
    private Status state;

    @SerializedName("disconnected")
    @Param(description = "true if the host is disconnected. False otherwise.")
    private Date disconnectedOn;

    @SerializedName(ApiConstants.TYPE)
    @Param(description = "the host type")
    private Host.Type hostType;

    @SerializedName("oscategoryid")
    @Param(description = "the OS category ID of the host")
    private String osCategoryId;

    @SerializedName("oscategoryname")
    @Param(description = "the OS category name of the host")
    private String osCategoryName;

    @SerializedName(ApiConstants.IP_ADDRESS)
    @Param(description = "the IP address of the host")
    private String ipAddress;

    @SerializedName(ApiConstants.ZONE_ID)
    @Param(description = "the Zone ID of the host")
    private String zoneId;

    @SerializedName(ApiConstants.ZONE_NAME)
    @Param(description = "the Zone name of the host")
    private String zoneName;

    @SerializedName(ApiConstants.POD_ID)
    @Param(description = "the Pod ID of the host")
    private String podId;

    @SerializedName("podname")
    @Param(description = "the Pod name of the host")
    private String podName;

    @SerializedName("version")
    @Param(description = "the host version")
    private String version;

    @SerializedName(ApiConstants.HYPERVISOR)
    @Param(description = "the host hypervisor")
    private HypervisorType hypervisor;

    @SerializedName("cpusockets")
    @Param(description = "the number of CPU sockets on the host")
    private Integer cpuSockets;

    @SerializedName("cpunumber")
    @Param(description = "the CPU number of the host")
    private Integer cpuNumber;

    @SerializedName("cpuspeed")
    @Param(description = "the CPU speed of the host")
    private Long cpuSpeed;

    @Deprecated
    @SerializedName("cpuallocated")
    @Param(description = "the amount of the host's CPU currently allocated")
    private String cpuAllocated;

    @SerializedName("cpuallocatedvalue")
    @Param(description = "the amount of the host's CPU currently allocated in MHz")
    private Long cpuAllocatedValue;

    @SerializedName("cpuallocatedpercentage")
    @Param(description = "the amount of the host's CPU currently allocated in percentage")
    private String cpuAllocatedPercentage;

    @SerializedName("cpuallocatedwithoverprovisioning")
    @Param(description = "the amount of the host's CPU currently allocated after applying the cpu.overprovisioning.factor")
    private String cpuAllocatedWithOverprovisioning;

    @SerializedName("cpuused")
    @Param(description = "the amount of the host's CPU currently used")
    private String cpuUsed;

    @SerializedName("cpuwithoverprovisioning")
    @Param(description = "the amount of the host's CPU after applying the cpu.overprovisioning.factor")
    private String cpuWithOverprovisioning;

    @SerializedName(ApiConstants.CPU_LOAD_AVERAGE)
    @Param(description = "the cpu average load on the host")
    private Double cpuloadaverage;

    @SerializedName("networkkbsread")
    @Param(description = "the incoming network traffic on the host")
    private Long networkKbsRead;

    @SerializedName("networkkbswrite")
    @Param(description = "the outgoing network traffic on the host")
    private Long networkKbsWrite;

    @Deprecated
    @SerializedName("memorytotal")
    @Param(description = "the memory total of the host, this parameter is deprecated use memorywithoverprovisioning")
    private Long memoryTotal;

    @SerializedName("memorywithoverprovisioning")
    @Param(description = "the amount of the host's memory after applying the mem.overprovisioning.factor")
    private String memWithOverprovisioning;

    @Deprecated
    @SerializedName("memoryallocated")
    @Param(description = "the amount of the host's memory currently allocated")
    private long memoryAllocated;

    @SerializedName("memoryallocatedpercentage")
    @Param(description = "the amount of the host's memory currently allocated in percentage")
    private String memoryAllocatedPercentage;

    @SerializedName("memoryallocatedbytes")
    @Param(description = "the amount of the host's memory currently allocated in bytes")
    private Long memoryAllocatedBytes;

    @SerializedName("memoryused")
    @Param(description = "the amount of the host's memory currently used")
    private Long memoryUsed;

    @SerializedName(ApiConstants.GPUGROUP)
    @Param(description = "GPU cards present in the host", responseObject = GpuResponse.class, since = "4.4")
    private List<GpuResponse> gpuGroup;

    @SerializedName("disksizetotal")
    @Param(description = "the total disk size of the host")
    private Long diskSizeTotal;

    @SerializedName("disksizeallocated")
    @Param(description = "the host's currently allocated disk size")
    private Long diskSizeAllocated;

    @SerializedName("capabilities")
    @Param(description = "capabilities of the host")
    private String capabilities;

    @SerializedName("lastpinged")
    @Param(description = "the date and time the host was last pinged")
    private Date lastPinged;

    @SerializedName("managementserverid")
    @Param(description = "the management server ID of the host")
    private String managementServerId;

    @SerializedName("clusterid")
    @Param(description = "the cluster ID of the host")
    private String clusterId;

    @SerializedName("clustername")
    @Param(description = "the cluster name of the host")
    private String clusterName;

    @SerializedName("clustertype")
    @Param(description = "the cluster type of the cluster that host belongs to")
    private String clusterType;

    @SerializedName("islocalstorageactive")
    @Param(description = "true if local storage is active, false otherwise")
    private Boolean localStorageActive;

    @SerializedName(ApiConstants.CREATED)
    @Param(description = "the date and time the host was created")
    private Date created;

    @SerializedName("removed")
    @Param(description = "the date and time the host was removed")
    private Date removed;

    @SerializedName("events")
    @Param(description = "events available for the host")
    private String events;

    @SerializedName("hosttags")
    @Param(description = "comma-separated list of tags for the host")
    private String hostTags;

    @SerializedName("hasenoughcapacity")
    @Param(description = "true if this host has enough CPU and RAM capacity to migrate a VM to it, false otherwise")
    private Boolean hasEnoughCapacity;

    @SerializedName("suitableformigration")
    @Param(description = "true if this host is suitable(has enough capacity and satisfies all conditions like hosttags, max guests vm limit etc) to migrate a VM to it , false otherwise")
    private Boolean suitableForMigration;

    @SerializedName("hostha")
    @Param(description = "the host HA information information")
    private HostHAResponse hostHAResponse;

    @SerializedName("outofbandmanagement")
    @Param(description = "the host out-of-band management information")
    private OutOfBandManagementResponse outOfBandManagementResponse;

    @SerializedName("resourcestate")
    @Param(description = "the resource state of the host")
    private String resourceState;

    @SerializedName(ApiConstants.HYPERVISOR_VERSION)
    @Param(description = "the hypervisor version")
    private String hypervisorVersion;

    @SerializedName(ApiConstants.HA_HOST)
    @Param(description = "true if the host is Ha host (dedicated to vms started by HA process; false otherwise")
    private Boolean haHost;

    @SerializedName(ApiConstants.DETAILS)
    @Param(description = "Host details in key/value pairs.", since = "4.5")
    private Map details;

    @SerializedName(ApiConstants.ANNOTATION)
    @Param(description = "the last annotation set on this host by an admin", since = "4.11")
    private String annotation;

    @SerializedName(ApiConstants.LAST_ANNOTATED)
    @Param(description = "the last time this host was annotated", since = "4.11")
    private Date lastAnnotated;

    @SerializedName(ApiConstants.USERNAME)
    @Param(description = "the admin that annotated this host", since = "4.11")
    private String username;

    @SerializedName("ueficapability")
    @Param(description = "true if the host has capability to support UEFI boot")
    private Boolean uefiCapabilty;
    private boolean tpmCapabilty;

    @SerializedName(ApiConstants.ENCRYPTION_SUPPORTED)
    @Param(description = "true if the host supports encryption", since = "4.18")
    private Boolean encryptionSupported;

    @Override
    public String getObjectId() {
        return this.getId();
    }

    public String getId() {
        return id;
    }

    public void setId(String id) {
        this.id = id;
    }

    public void setName(String name) {
        this.name = name;
    }

    public void setState(Status state) {
        this.state = state;
    }

    public void setDisconnectedOn(Date disconnectedOn) {
        this.disconnectedOn = disconnectedOn;
    }

    public void setHostType(Host.Type hostType) {
        this.hostType = hostType;
    }

    public void setOsCategoryId(String osCategoryId) {
        this.osCategoryId = osCategoryId;
    }

    public void setOsCategoryName(String osCategoryName) {
        this.osCategoryName = osCategoryName;
    }

    public void setIpAddress(String ipAddress) {
        this.ipAddress = ipAddress;
    }

    public void setZoneId(String zoneId) {
        this.zoneId = zoneId;
    }

    public void setZoneName(String zoneName) {
        this.zoneName = zoneName;
    }

    public void setPodId(String podId) {
        this.podId = podId;
    }

    public void setPodName(String podName) {
        this.podName = podName;
    }

    public void setVersion(String version) {
        this.version = version;
    }

    public void setHypervisor(HypervisorType hypervisor) {
        this.hypervisor = hypervisor;
    }

    public void setCpuSockets(Integer cpuSockets) {
        this.cpuSockets = cpuSockets;
    }

    public void setCpuNumber(Integer cpuNumber) {
        this.cpuNumber = cpuNumber;
    }

    public void setCpuSpeed(Long cpuSpeed) {
        this.cpuSpeed = cpuSpeed;
    }

    public void setCpuAllocated(String cpuAllocated) {
        this.cpuAllocated = cpuAllocated;
    }

    public void setCpuAllocatedValue(Long cpuAllocatedValue) {
        this.cpuAllocatedValue = cpuAllocatedValue;
    }

    public void setCpuAllocatedPercentage(String cpuAllocatedPercentage) {
        this.cpuAllocatedPercentage = cpuAllocatedPercentage;
    }

    public void setCpuAllocatedWithOverprovisioning(String cpuAllocatedWithOverprovisioning) {
        this.cpuAllocatedWithOverprovisioning = cpuAllocatedWithOverprovisioning;
    }

    public void setCpuUsed(String cpuUsed) {
        this.cpuUsed = cpuUsed;
    }

    public void setCpuAverageLoad(Double averageLoad) {
        this.cpuloadaverage = averageLoad;
    }

    public void setNetworkKbsRead(Long networkKbsRead) {
        this.networkKbsRead = networkKbsRead;
    }

    public void setNetworkKbsWrite(Long networkKbsWrite) {
        this.networkKbsWrite = networkKbsWrite;
    }

    public void setMemWithOverprovisioning(String memWithOverprovisioning){
        this.memWithOverprovisioning=memWithOverprovisioning;
    }

    public void setMemoryAllocated(long memoryAllocated) {
        this.memoryAllocated = memoryAllocated;
    }

    public void setMemoryUsed(Long memoryUsed) {
        this.memoryUsed = memoryUsed;
    }

    public void setGpuGroup(List<GpuResponse> gpuGroup) {
        this.gpuGroup = gpuGroup;
    }

    public void setDiskSizeTotal(Long diskSizeTotal) {
        this.diskSizeTotal = diskSizeTotal;
    }

    public void setDiskSizeAllocated(Long diskSizeAllocated) {
        this.diskSizeAllocated = diskSizeAllocated;
    }

    public void setCapabilities(String capabilities) {
        this.capabilities = capabilities;
    }

    public void setLastPinged(Date lastPinged) {
        this.lastPinged = lastPinged;
    }

    public void setManagementServerId(String managementServerId) {
        this.managementServerId = managementServerId;
    }

    public void setClusterId(String clusterId) {
        this.clusterId = clusterId;
    }

    public void setClusterName(String clusterName) {
        this.clusterName = clusterName;
    }

    public void setClusterType(String clusterType) {
        this.clusterType = clusterType;
    }

    public void setLocalStorageActive(Boolean localStorageActive) {
        this.localStorageActive = localStorageActive;
    }

    public void setCreated(Date created) {
        this.created = created;
    }

    public void setRemoved(Date removed) {
        this.removed = removed;
    }

    public void setEvents(String events) {
        this.events = events;
    }

    public String getHostTags() {
        return hostTags;
    }

    public void setHostTags(String hostTags) {
        this.hostTags = hostTags;
    }

    public void setHasEnoughCapacity(Boolean hasEnoughCapacity) {
        this.hasEnoughCapacity = hasEnoughCapacity;
    }

    public void setSuitableForMigration(Boolean suitableForMigration) {
        this.suitableForMigration = suitableForMigration;
    }

    public HostHAResponse getHostHAResponse() {
        return hostHAResponse;
    }

    public void setHostHAResponse(final HAConfig config) {
        this.hostHAResponse = new HostHAResponse(config);
    }

    public void setHostHAResponse(HostHAResponse hostHAResponse) {
        this.hostHAResponse = hostHAResponse;
    }

    public OutOfBandManagementResponse getOutOfBandManagementResponse() {
        return outOfBandManagementResponse;
    }

    public void setOutOfBandManagementResponse(final OutOfBandManagement outOfBandManagementConfig) {
        this.outOfBandManagementResponse =  new OutOfBandManagementResponse(outOfBandManagementConfig);
    }

    public void setOutOfBandManagementResponse(OutOfBandManagementResponse outOfBandManagementResponse) {
        this.outOfBandManagementResponse = outOfBandManagementResponse;
    }

    public String getResourceState() {
        return resourceState;
    }

    public void setResourceState(String resourceState) {
        this.resourceState = resourceState;
    }

    public String getCpuWithOverprovisioning() {
        return cpuWithOverprovisioning;
    }

    public void setCpuWithOverprovisioning(String cpuWithOverprovisioning) {
        this.cpuWithOverprovisioning = cpuWithOverprovisioning;
    }

    public void setHypervisorVersion(String hypervisorVersion) {
        this.hypervisorVersion = hypervisorVersion;
    }

    public void setHaHost(Boolean haHost) {
        this.haHost = haHost;
    }

    public void setAnnotation(String annotation) {
        this.annotation = annotation;
    }

    public void setLastAnnotated(Date lastAnnotated) {
        this.lastAnnotated = lastAnnotated;
    }

    public void setUsername(String username) {
        this.username = username;
    }

    public void setDetails(Map details) {

        if (details == null) {
            return;
        }

        final Map detailsCopy = new HashMap(details);

        // Fix for CVE ID 2015-3251
        // Remove sensitive host credential information from
        // the details to prevent leakage through API calls
        detailsCopy.remove("username");
        detailsCopy.remove("password");

        if (detailsCopy.containsKey(Host.HOST_VOLUME_ENCRYPTION)) {
            this.setEncryptionSupported(Boolean.parseBoolean((String) detailsCopy.get(Host.HOST_VOLUME_ENCRYPTION)));
            detailsCopy.remove(Host.HOST_VOLUME_ENCRYPTION);
        } else {
            this.setEncryptionSupported(new Boolean(false)); // default
        }

        this.details = detailsCopy;
    }

    public Map getDetails() {
        return details;
    }

    public void setMemoryTotal(Long memoryTotal) {
        this.memoryTotal = memoryTotal;
    }
    public String getName() {
        return name;
    }

    public Status getState() {
        return state;
    }

    public Date getDisconnectedOn() {
        return disconnectedOn;
    }

    public Host.Type getHostType() {
        return hostType;
    }

    public String getOsCategoryId() {
        return osCategoryId;
    }

    public String getOsCategoryName() {
        return osCategoryName;
    }

    public String getIpAddress() {
        return ipAddress;
    }

    public String getZoneId() {
        return zoneId;
    }

    public String getZoneName() {
        return zoneName;
    }

    public String getPodId() {
        return podId;
    }

    public String getPodName() {
        return podName;
    }

    public String getVersion() {
        return version;
    }

    public HypervisorType getHypervisor() {
        return hypervisor;
    }

    public Integer getCpuSockets() {
        return cpuSockets;
    }

    public Integer getCpuNumber() {
        return cpuNumber;
    }

    public Long getCpuSpeed() {
        return cpuSpeed;
    }

    public String getCpuUsed() {
        return cpuUsed;
    }

    public String getCpuAllocated() {
        return cpuAllocated;
    }

    public Double getAverageLoad() {
        return cpuloadaverage;
    }

    public Long getNetworkKbsRead() {
        return networkKbsRead;
    }

    public Long getNetworkKbsWrite() {
        return networkKbsWrite;
    }

    public Long getMemoryTotal() {
        return memoryTotal;
    }

    public long getMemoryAllocated() {
        return memoryAllocated;
    }

    public void setMemoryAllocatedPercentage(String memoryAllocatedPercentage) {
        this.memoryAllocatedPercentage = memoryAllocatedPercentage;
    }

    public void setMemoryAllocatedBytes(Long memoryAllocatedBytes) {
        this.memoryAllocatedBytes = memoryAllocatedBytes;
    }

    public Long getMemoryUsed() {
        return memoryUsed;
    }

    public List<GpuResponse> getGpuGroup() {
        return gpuGroup;
    }

    public Long getDiskSizeTotal() {
        return diskSizeTotal;
    }

    public Long getDiskSizeAllocated() {
        return diskSizeAllocated;
    }

    public String getCapabilities() {
        return capabilities;
    }

    public Date getLastPinged() {
        return lastPinged;
    }

    public String getManagementServerId() {
        return managementServerId;
    }

    public String getClusterId() {
        return clusterId;
    }

    public String getClusterName() {
        return clusterName;
    }

    public String getClusterType() {
        return clusterType;
    }

    public Boolean isLocalStorageActive() {
        return localStorageActive;
    }

    public Date getCreated() {
        return created;
    }

    public Date getRemoved() {
        return removed;
    }

    public String getEvents() {
        return events;
    }

    public Boolean hasEnoughCapacity() {
        return hasEnoughCapacity;
    }

    public Boolean isSuitableForMigration() {
        return suitableForMigration;
    }

    public String getHypervisorVersion() {
        return hypervisorVersion;
    }

    public Boolean getHaHost() {
        return haHost;
    }

    public void setUefiCapabilty(Boolean hostCapability) {
        this.uefiCapabilty = hostCapability;
    }

<<<<<<< HEAD
    public void setTpmCapabilty(Boolean hostCapability) {
        this.tpmCapabilty = hostCapability;
=======
    public void setEncryptionSupported(Boolean encryptionSupported) {
        this.encryptionSupported = encryptionSupported;
>>>>>>> d9dd4c1e
    }
}<|MERGE_RESOLUTION|>--- conflicted
+++ resolved
@@ -731,12 +731,11 @@
         this.uefiCapabilty = hostCapability;
     }
 
-<<<<<<< HEAD
     public void setTpmCapabilty(Boolean hostCapability) {
         this.tpmCapabilty = hostCapability;
-=======
+    }
+    
     public void setEncryptionSupported(Boolean encryptionSupported) {
         this.encryptionSupported = encryptionSupported;
->>>>>>> d9dd4c1e
     }
 }