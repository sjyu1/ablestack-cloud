// Licensed to the Apache Software Foundation (ASF) under one
// or more contributor license agreements.  See the NOTICE file
// distributed with this work for additional information
// regarding copyright ownership.  The ASF licenses this file
// to you under the Apache License, Version 2.0 (the
// "License"); you may not use this file except in compliance
// with the License.  You may obtain a copy of the License at
//
//   http://www.apache.org/licenses/LICENSE-2.0
//
// Unless required by applicable law or agreed to in writing,
// software distributed under the License is distributed on an
// "AS IS" BASIS, WITHOUT WARRANTIES OR CONDITIONS OF ANY
// KIND, either express or implied.  See the License for the
// specific language governing permissions and limitations
// under the License.
package org.apache.cloudstack.api;

import java.util.ArrayList;
import java.util.HashMap;
import java.util.List;
import java.util.Map;

import org.apache.cloudstack.region.PortableIp;
import org.apache.commons.collections.CollectionUtils;
import org.apache.commons.lang3.EnumUtils;
import org.apache.commons.lang3.StringUtils;

public enum ApiCommandResourceType {
    None(null),
    VirtualMachine(com.cloud.vm.VirtualMachine.class),
    DomainRouter(com.cloud.network.router.VirtualRouter.class),
    Volume(com.cloud.storage.Volume.class),
    ConsoleProxy(com.cloud.vm.VirtualMachine.class),
    Snapshot(com.cloud.storage.Snapshot.class),
    Backup(org.apache.cloudstack.backup.Backup.class),
    Template(com.cloud.template.VirtualMachineTemplate.class),
    Iso(com.cloud.template.VirtualMachineTemplate.class),
    SystemVm(com.cloud.vm.VirtualMachine.class),
    Host(com.cloud.host.Host.class),
    StoragePool(com.cloud.storage.StoragePool.class),
    ImageStore(com.cloud.storage.ImageStore.class),
    IpAddress(com.cloud.network.IpAddress.class),
    PortableIpAddress(PortableIp.class),
    SecurityGroup(com.cloud.network.security.SecurityGroup.class),
    PhysicalNetwork(com.cloud.network.PhysicalNetwork.class),
    TrafficType(com.cloud.network.PhysicalNetworkTrafficType.class),
    PhysicalNetworkServiceProvider(com.cloud.network.PhysicalNetworkServiceProvider.class),
    FirewallRule(com.cloud.network.rules.FirewallRule.class),
    Account(com.cloud.user.Account.class),
    User(com.cloud.user.User.class),
    PrivateGateway(com.cloud.network.vpc.PrivateGateway.class),
    StaticRoute(com.cloud.network.vpc.StaticRoute.class),
    Counter(com.cloud.network.as.Counter.class),
    Condition(com.cloud.network.as.Condition.class),
    AutoScalePolicy(com.cloud.network.as.AutoScalePolicy.class),
    AutoScaleVmProfile(com.cloud.network.as.AutoScaleVmProfile.class),
    AutoScaleVmGroup(com.cloud.network.as.AutoScaleVmGroup.class),
    GlobalLoadBalancerRule(com.cloud.region.ha.GlobalLoadBalancerRule.class),
    LoadBalancerRule(com.cloud.network.lb.LoadBalancingRule.class),
    AffinityGroup(org.apache.cloudstack.affinity.AffinityGroup.class),
    InternalLbVm(com.cloud.network.router.VirtualRouter.class),
    DedicatedGuestVlanRange(com.cloud.network.GuestVlan.class),
    GuestOs(com.cloud.storage.GuestOS.class),
    GuestOsMapping(com.cloud.storage.GuestOSHypervisor.class),
    Network(com.cloud.network.Network.class),
    NetworkAcl(com.cloud.network.vpc.NetworkACL.class),
    NetworkAclItem(com.cloud.network.vpc.NetworkACLItem.class),
    Project(com.cloud.projects.Project.class),
    Domain(com.cloud.domain.Domain.class),
    DiskOffering(com.cloud.offering.DiskOffering.class),
    ServiceOffering(com.cloud.offering.ServiceOffering.class),
    NetworkOffering(com.cloud.offering.NetworkOffering.class),
    VpcOffering(com.cloud.network.vpc.VpcOffering.class),
    BackupOffering(org.apache.cloudstack.backup.BackupOffering.class),
    Zone(com.cloud.dc.DataCenter.class),
    Vpc(com.cloud.network.vpc.Vpc.class),
    Cluster(com.cloud.org.Cluster.class),
    Pod(com.cloud.dc.Pod.class),
    VmSnapshot(com.cloud.vm.snapshot.VMSnapshot.class),
    Role(org.apache.cloudstack.acl.Role.class),
    VpnCustomerGateway(com.cloud.network.Site2SiteCustomerGateway.class),
    ManagementServer(org.apache.cloudstack.management.ManagementServerHost.class),
    ObjectStore(org.apache.cloudstack.storage.object.ObjectStore.class),
    Bucket(org.apache.cloudstack.storage.object.Bucket.class),
    QuotaTariff(org.apache.cloudstack.quota.QuotaTariff.class),
    KubernetesCluster(null),
    KubernetesSupportedVersion(null),
<<<<<<< HEAD
    SharedFS(org.apache.cloudstack.storage.sharedfs.SharedFS.class);
=======
    DisasterRecoveryCluster(com.cloud.dr.cluster.DisasterRecoveryCluster.class);
>>>>>>> 9b4b622d

    private final Class<?> clazz;

    static final Map<ApiCommandResourceType, Class<?>> additionalClassMappings = new HashMap<>();

    private ApiCommandResourceType(Class<?> clazz) {
        this.clazz = clazz;
    }

    public Class<?> getAssociatedClass() {
        if (this.clazz == null && additionalClassMappings.containsKey(this)) {
            return additionalClassMappings.get(this);
        }
        return this.clazz;
    }

    public static List<ApiCommandResourceType> valuesFromAssociatedClass(Class<?> clazz) {
        List<ApiCommandResourceType> types = new ArrayList<>();
        for (ApiCommandResourceType type : ApiCommandResourceType.values()) {
            if (type.getAssociatedClass() == clazz) {
                types.add(type);
            }
        }
        return types;
    }

    public static ApiCommandResourceType valueFromAssociatedClass(Class<?> clazz) {
        List<ApiCommandResourceType> types = valuesFromAssociatedClass(clazz);
        return CollectionUtils.isEmpty(types) ? null : types.get(0);
    }

    @Override
    public String toString() {
        return this.name();
    }

    public static ApiCommandResourceType fromString(String value) {
        if (StringUtils.isNotEmpty(value) && EnumUtils.isValidEnum(ApiCommandResourceType.class, value)) {
            return valueOf(value);
        }
        return null;
    }

    public static void setClassMapping(ApiCommandResourceType type, Class<?> clazz) {
        additionalClassMappings.put(type, clazz);
    }
}<|MERGE_RESOLUTION|>--- conflicted
+++ resolved
@@ -86,11 +86,8 @@
     QuotaTariff(org.apache.cloudstack.quota.QuotaTariff.class),
     KubernetesCluster(null),
     KubernetesSupportedVersion(null),
-<<<<<<< HEAD
     SharedFS(org.apache.cloudstack.storage.sharedfs.SharedFS.class);
-=======
     DisasterRecoveryCluster(com.cloud.dr.cluster.DisasterRecoveryCluster.class);
->>>>>>> 9b4b622d
 
     private final Class<?> clazz;
 
