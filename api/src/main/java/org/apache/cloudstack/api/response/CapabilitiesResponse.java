--- conflicted
+++ resolved
@@ -101,8 +101,7 @@
     private boolean kubernetesClusterExperimentalFeaturesEnabled;
 
     @SerializedName("customhypervisordisplayname")
-<<<<<<< HEAD
-    @Param(description = "Display name for custom hypervisor")
+    @Param(description = "Display name for custom hypervisor", since = "4.19.0")
     private String customHypervisorDisplayName;
 
     @SerializedName("desktopserviceenabled")
@@ -137,11 +136,6 @@
     @Param(description = "Management Server Host Ip")
     private String host;
 
-=======
-    @Param(description = "Display name for custom hypervisor", since = "4.19.0")
-    private String customHypervisorDisplayName;
-
->>>>>>> 5da176a7
     @SerializedName("defaultuipagesize")
     @Param(description = "default page size in the UI for various views, value set in the configurations", since = "4.15.2")
     private Long defaultUiPageSize;
