--- conflicted
+++ resolved
@@ -100,7 +100,6 @@
     @Param(description = "true if experimental features for Kubernetes cluster such as Docker private registry are enabled, false otherwise")
     private boolean kubernetesClusterExperimentalFeaturesEnabled;
 
-<<<<<<< HEAD
     @SerializedName("desktopserviceenabled")
     @Param(description = "true if Desktop Service plugin is enabled, false otherwise")
     private boolean desktopServiceEnabled;
@@ -116,11 +115,10 @@
     @SerializedName("wallportalvmurl")
     @Param(description = "Monitoring Service Wall Portal for VM URL setting")
     private String wallPortalVmUrl;
-=======
+
     @SerializedName("defaultuipagesize")
     @Param(description = "default page size in the UI for various views, value set in the configurations", since = "4.15.2")
     private Long defaultUiPageSize;
->>>>>>> b955b38c
 
     public void setSecurityGroupsEnabled(boolean securityGroupsEnabled) {
         this.securityGroupsEnabled = securityGroupsEnabled;
@@ -198,7 +196,6 @@
         this.kubernetesClusterExperimentalFeaturesEnabled = kubernetesClusterExperimentalFeaturesEnabled;
     }
 
-<<<<<<< HEAD
     public void setDesktopServiceEnabled(boolean desktopServiceEnabled) {
         this.desktopServiceEnabled = desktopServiceEnabled;
     }
@@ -213,9 +210,8 @@
 
     public void setWallPortalVmUrl(String wallPortalVmUrl) {
         this.wallPortalVmUrl = wallPortalVmUrl;
-=======
+    }
+    
     public void setDefaultUiPageSize(Long defaultUiPageSize) {
         this.defaultUiPageSize = defaultUiPageSize;
->>>>>>> b955b38c
-    }
-}+    }