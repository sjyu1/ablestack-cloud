--- conflicted
+++ resolved
@@ -128,11 +128,10 @@
     @Param(description = "default page size in the UI for various views, value set in the configurations", since = "4.15.2")
     private Long defaultUiPageSize;
 
-<<<<<<< HEAD
     @SerializedName("balancingserviceenabled")
     @Param(description = "true if Balancing Service plugin is enabled, false otherwise")
     private boolean balancingServiceEnabled;
-=======
+    
     @SerializedName(ApiConstants.INSTANCES_STATS_RETENTION_TIME)
     @Param(description = "the retention time for Instances stats", since = "4.18.0")
     private Integer instancesStatsRetentionTime;
@@ -148,7 +147,6 @@
     @SerializedName(ApiConstants.INSTANCES_DISKS_STATS_RETENTION_TIME)
     @Param(description = "the retention time for Instances disks stats", since = "4.18.0")
     private Integer instancesDisksStatsRetentionTime;
->>>>>>> 2aa3f980
 
     public void setSecurityGroupsEnabled(boolean securityGroupsEnabled) {
         this.securityGroupsEnabled = securityGroupsEnabled;
@@ -253,10 +251,10 @@
         this.defaultUiPageSize = defaultUiPageSize;
     }
 
-<<<<<<< HEAD
     public void setBalancingServiceEnabled(boolean balancingServiceEnabled) {
         this.balancingServiceEnabled = balancingServiceEnabled;
-=======
+    }
+
     public void setInstancesStatsRetentionTime(Integer instancesStatsRetentionTime) {
         this.instancesStatsRetentionTime = instancesStatsRetentionTime;
     }
@@ -271,6 +269,5 @@
 
     public void setInstancesDisksStatsRetentionTime(Integer instancesDisksStatsRetentionTime) {
         this.instancesDisksStatsRetentionTime = instancesDisksStatsRetentionTime;
->>>>>>> 2aa3f980
     }
 }