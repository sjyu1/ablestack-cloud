--- conflicted
+++ resolved
@@ -431,15 +431,11 @@
     UserVm createVirtualMachine(DeployVMCmd cmd) throws InsufficientCapacityException, ResourceUnavailableException, ConcurrentOperationException,
         StorageUnavailableException, ResourceAllocationException;
 
-<<<<<<< HEAD
-    UserVm recordVirtualMachineToDB(CloneVMCmd cmd, long templateId, long rootVolumeId) throws InsufficientCapacityException, ResourceUnavailableException, ConcurrentOperationException,
-=======
     UserVm createVirtualMachineVolume(DeployVMVolumeCmd cmd) throws InsufficientCapacityException, ResourceUnavailableException, ConcurrentOperationException,
         StorageUnavailableException, ResourceAllocationException;
 
-    UserVm recordVirtualMachineToDB(CloneVMCmd cmd, long templateId) throws InsufficientCapacityException, ResourceUnavailableException, ConcurrentOperationException,
->>>>>>> 7bf2e739
-            StorageUnavailableException, ResourceAllocationException;
+    UserVm recordVirtualMachineToDB(CloneVMCmd cmd, long templateId, long rootVolumeId) throws InsufficientCapacityException, ResourceUnavailableException, ConcurrentOperationException,
+        StorageUnavailableException, ResourceAllocationException;
     /**
      * This API is mostly to trigger VM.CREATE event for deployVirtualMachine with startvm=false, because there is no code in "execute" part of VM creation.
      * However, it can be used for additional VM customization in the future.
