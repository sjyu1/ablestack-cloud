--- conflicted
+++ resolved
@@ -19,9 +19,8 @@
 import java.util.List;
 import java.util.Map;
 import java.util.Optional;
-
-import com.cloud.storage.VolumeApiService;
-import com.cloud.storage.snapshot.SnapshotApiService;
+import java.util.concurrent.ExecutionException;
+
 import org.apache.cloudstack.api.BaseCmd.HTTPMethod;
 import org.apache.cloudstack.api.command.admin.vm.AssignVMCmd;
 import org.apache.cloudstack.api.command.admin.vm.RecoverVMCmd;
@@ -58,10 +57,11 @@
 import com.cloud.offering.DiskOffering;
 import com.cloud.offering.ServiceOffering;
 import com.cloud.storage.StoragePool;
+import com.cloud.storage.VolumeApiService;
+import com.cloud.storage.snapshot.SnapshotApiService;
 import com.cloud.template.VirtualMachineTemplate;
 import com.cloud.user.Account;
 import com.cloud.uservm.UserVm;
-import com.cloud.utils.exception.ExecutionException;
 
 public interface UserVmService {
 
@@ -445,10 +445,8 @@
     UserVm createVirtualMachine(DeployVMCmd cmd) throws InsufficientCapacityException, ResourceUnavailableException, ConcurrentOperationException,
         StorageUnavailableException, ResourceAllocationException;
 
-<<<<<<< HEAD
     UserVm recordVirtualMachineToDB(CloneVMCmd cmd, long templateId) throws InsufficientCapacityException, ResourceUnavailableException, ConcurrentOperationException,
             StorageUnavailableException, ResourceAllocationException;
-=======
     /**
      * This API is mostly to trigger VM.CREATE event for deployVirtualMachine with startvm=false, because there is no code in "execute" part of VM creation.
      * However, it can be used for additional VM customization in the future.
@@ -456,7 +454,6 @@
      * @return - Virtual Machine
      */
     UserVm finalizeCreateVirtualMachine(long vmId);
->>>>>>> 2e6100d8
 
     UserVm getUserVm(long vmId);
 
