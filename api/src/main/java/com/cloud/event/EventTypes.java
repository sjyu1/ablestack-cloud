// Licensed to the Apache Software Foundation (ASF) under one
// or more contributor license agreements.  See the NOTICE file
// distributed with this work for additional information
// regarding copyright ownership.  The ASF licenses this file
// to you under the Apache License, Version 2.0 (the
// "License"); you may not use this file except in compliance
// with the License.  You may obtain a copy of the License at
//
//   http://www.apache.org/licenses/LICENSE-2.0
//
// Unless required by applicable law or agreed to in writing,
// software distributed under the License is distributed on an
// "AS IS" BASIS, WITHOUT WARRANTIES OR CONDITIONS OF ANY
// KIND, either express or implied.  See the License for the
// specific language governing permissions and limitations
// under the License.
package com.cloud.event;

import java.util.HashMap;
import java.util.Map;

import org.apache.cloudstack.acl.Role;
import org.apache.cloudstack.acl.RolePermission;
import org.apache.cloudstack.affinity.AffinityGroup;
import org.apache.cloudstack.annotation.Annotation;
import org.apache.cloudstack.api.response.ClusterResponse;
import org.apache.cloudstack.api.response.HostResponse;
import org.apache.cloudstack.api.response.PodResponse;
import org.apache.cloudstack.api.response.ZoneResponse;
import org.apache.cloudstack.config.Configuration;
import org.apache.cloudstack.datacenter.DataCenterIpv4GuestSubnet;
import org.apache.cloudstack.ha.HAConfig;
import org.apache.cloudstack.network.BgpPeer;
import org.apache.cloudstack.network.Ipv4GuestSubnetNetworkMap;
import org.apache.cloudstack.quota.QuotaTariff;
import org.apache.cloudstack.storage.sharedfs.SharedFS;
import org.apache.cloudstack.storage.object.Bucket;
import org.apache.cloudstack.storage.object.ObjectStore;
import org.apache.cloudstack.usage.Usage;
import org.apache.cloudstack.vm.schedule.VMSchedule;

import com.cloud.dc.DataCenter;
import com.cloud.dc.DataCenterGuestIpv6Prefix;
import com.cloud.dc.Pod;
import com.cloud.dc.StorageNetworkIpRange;
import com.cloud.dc.Vlan;
import com.cloud.domain.Domain;
import com.cloud.host.Host;
import com.cloud.network.GuestVlan;
import com.cloud.network.IpAddress;
import com.cloud.network.Network;
import com.cloud.network.PhysicalNetwork;
import com.cloud.network.PhysicalNetworkServiceProvider;
import com.cloud.network.PhysicalNetworkTrafficType;
import com.cloud.network.RemoteAccessVpn;
import com.cloud.network.Site2SiteCustomerGateway;
import com.cloud.network.Site2SiteVpnConnection;
import com.cloud.network.Site2SiteVpnGateway;
import com.cloud.network.as.AutoScaleCounter;
import com.cloud.network.as.AutoScalePolicy;
import com.cloud.network.as.AutoScaleVmGroup;
import com.cloud.network.as.AutoScaleVmProfile;
import com.cloud.network.as.Condition;
import com.cloud.network.router.VirtualRouter;
import com.cloud.network.rules.FirewallRule;
import com.cloud.network.rules.HealthCheckPolicy;
import com.cloud.network.rules.LoadBalancer;
import com.cloud.network.rules.StaticNat;
import com.cloud.network.rules.StickinessPolicy;
import com.cloud.network.security.SecurityGroup;
import com.cloud.network.vpc.NetworkACL;
import com.cloud.network.vpc.NetworkACLItem;
import com.cloud.network.vpc.PrivateGateway;
import com.cloud.network.vpc.StaticRoute;
import com.cloud.network.vpc.Vpc;
import com.cloud.network.vpc.VpcOffering;
import com.cloud.offering.DiskOffering;
import com.cloud.offering.NetworkOffering;
import com.cloud.offering.ServiceOffering;
import com.cloud.projects.Project;
import com.cloud.server.ResourceTag;
import com.cloud.storage.GuestOS;
import com.cloud.storage.GuestOSHypervisor;
import com.cloud.storage.ImageStore;
import com.cloud.storage.Snapshot;
import com.cloud.storage.StoragePool;
import com.cloud.storage.Volume;
import com.cloud.storage.snapshot.SnapshotPolicy;
import com.cloud.template.VirtualMachineTemplate;
import com.cloud.user.Account;
import com.cloud.user.User;
import com.cloud.vm.Nic;
import com.cloud.vm.NicSecondaryIp;
import com.cloud.vm.VirtualMachine;

public class EventTypes {

    //map of Event and corresponding entity for which Event is applicable
    private static Map<String, Object> entityEventDetails = null;

    // VM Events
    public static final String EVENT_VM_CREATE = "VM.CREATE";
    public static final String EVENT_VM_DESTROY = "VM.DESTROY";
    public static final String EVENT_VM_START = "VM.START";
    public static final String EVENT_VM_STOP = "VM.STOP";
    public static final String EVENT_VM_REBOOT = "VM.REBOOT";
    public static final String EVENT_VM_UPDATE = "VM.UPDATE";
    public static final String EVENT_VM_UPGRADE = "VM.UPGRADE";
    public static final String EVENT_VM_DYNAMIC_SCALE = "VM.DYNAMIC.SCALE";
    public static final String EVENT_VM_RESETPASSWORD = "VM.RESETPASSWORD";
    public static final String EVENT_VM_RESETSSHKEY = "VM.RESETSSHKEY";

    public static final String EVENT_VM_RESETUSERDATA = "VM.RESETUSERDATA";
    public static final String EVENT_VM_MIGRATE = "VM.MIGRATE";
    public static final String EVENT_VM_MOVE = "VM.MOVE";
    public static final String EVENT_VM_RESTORE = "VM.RESTORE";
    public static final String EVENT_VM_EXPUNGE = "VM.EXPUNGE";
    public static final String EVENT_VM_IMPORT = "VM.IMPORT";
    public static final String EVENT_VM_UNMANAGE = "VM.UNMANAGE";
    public static final String EVENT_VM_RECOVER = "VM.RECOVER";
    public static final String EVENT_VM_CLONE = "VM.CLONE";
    public static final String EVENT_VM_VBMC_ALLOCATE = "VM.VBMC.PORT.ALLOCATE";
    public static final String EVENT_VM_VBMC_REMOVE = "VM.VBMC.PORT.REMOVE";

    // VM Schedule
    public static final String EVENT_VM_SCHEDULE_CREATE = "VM.SCHEDULE.CREATE";
    public static final String EVENT_VM_SCHEDULE_UPDATE = "VM.SCHEDULE.UPDATE";
    public static final String EVENT_VM_SCHEDULE_DELETE = "VM.SCHEDULE.DELETE";

    public static final String EVENT_VM_SCHEDULE_START = "VM.SCHEDULE.START";
    public static final String EVENT_VM_SCHEDULE_STOP = "VM.SCHEDULE.STOP";
    public static final String EVENT_VM_SCHEDULE_REBOOT = "VM.SCHEDULE.REBOOT";
    public static final String EVENT_VM_SCHEDULE_FORCE_STOP = "VM.SCHEDULE.FORCE.STOP";
    public static final String EVENT_VM_SCHEDULE_FORCE_REBOOT = "VM.SCHEDULE.FORCE.REBOOT";

    // Domain Router
    public static final String EVENT_ROUTER_CREATE = "ROUTER.CREATE";
    public static final String EVENT_ROUTER_DESTROY = "ROUTER.DESTROY";
    public static final String EVENT_ROUTER_START = "ROUTER.START";
    public static final String EVENT_ROUTER_STOP = "ROUTER.STOP";
    public static final String EVENT_ROUTER_REBOOT = "ROUTER.REBOOT";
    public static final String EVENT_ROUTER_HA = "ROUTER.HA";
    public static final String EVENT_ROUTER_UPGRADE = "ROUTER.UPGRADE";
    public static final String EVENT_ROUTER_DIAGNOSTICS = "ROUTER.DIAGNOSTICS";
    public static final String EVENT_ROUTER_HEALTH_CHECKS = "ROUTER.HEALTH.CHECKS";

    // Console proxy
    public static final String EVENT_PROXY_CREATE = "PROXY.CREATE";
    public static final String EVENT_PROXY_DESTROY = "PROXY.DESTROY";
    public static final String EVENT_PROXY_START = "PROXY.START";
    public static final String EVENT_PROXY_STOP = "PROXY.STOP";
    public static final String EVENT_PROXY_REBOOT = "PROXY.REBOOT";
    public static final String EVENT_PROXY_HA = "PROXY.HA";
    public static final String EVENT_PROXY_DIAGNOSTICS = "PROXY.DIAGNOSTICS";

    // VNC Console Events
    public static final String EVENT_VNC_CONNECT = "VNC.CONNECT";
    public static final String EVENT_VNC_DISCONNECT = "VNC.DISCONNECT";

    // Network Events
    public static final String EVENT_NET_IP_ASSIGN = "NET.IPASSIGN";
    public static final String EVENT_NET_IP_RELEASE = "NET.IPRELEASE";
    public static final String EVENT_NET_IP_RESERVE = "NET.IPRESERVE";
    public static final String EVENT_NET_IP_UPDATE = "NET.IPUPDATE";
    public static final String EVENT_PORTABLE_IP_ASSIGN = "PORTABLE.IPASSIGN";
    public static final String EVENT_PORTABLE_IP_RELEASE = "PORTABLE.IPRELEASE";
    public static final String EVENT_NET_RULE_ADD = "NET.RULEADD";
    public static final String EVENT_NET_RULE_DELETE = "NET.RULEDELETE";
    public static final String EVENT_NET_RULE_MODIFY = "NET.RULEMODIFY";
    public static final String EVENT_NETWORK_CREATE = "NETWORK.CREATE";
    public static final String EVENT_NETWORK_DELETE = "NETWORK.DELETE";
    public static final String EVENT_NETWORK_UPDATE = "NETWORK.UPDATE";
    public static final String EVENT_NETWORK_MIGRATE = "NETWORK.MIGRATE";
    public static final String EVENT_FIREWALL_OPEN = "FIREWALL.OPEN";
    public static final String EVENT_FIREWALL_CLOSE = "FIREWALL.CLOSE";
    public static final String EVENT_FIREWALL_UPDATE = "FIREWALL.UPDATE";

    public static final String EVENT_NET_IP6_ASSIGN = "NET.IP6ASSIGN";
    public static final String EVENT_NET_IP6_RELEASE = "NET.IP6RELEASE";
    public static final String EVENT_NET_IP6_UPDATE = "NET.IP6UPDATE";

    public static final String EVENT_FIREWALL_EGRESS_OPEN = "FIREWALL.EGRESS.OPEN";
    public static final String EVENT_FIREWALL_EGRESS_CLOSE = "FIREWALL.EGRESS.CLOSE";
    public static final String EVENT_FIREWALL_EGRESS_UPDATE = "FIREWALL.EGRESS.UPDATE";

    // Tungsten-Fabric
    public static final String EVENT_TUNGSTEN_ADD_POLICY_RULE = "TUNGSTEN.ADD.POLICY.RULE";
    public static final String EVENT_TUNGSTEN_APPLY_POLICY = "TUNGSTEN.APPLY.POLICY";
    public static final String EVENT_TUNGSTEN_APPLY_TAG = "TUNGSTEN.APPLY.TAG";
    public static final String EVENT_TUNGSTEN_CREATE_POLICY = "TUNGSTEN.CREATE.POLICY";
    public static final String EVENT_TUNGSTEN_CREATE_TAG = "TUNGSTEN.CREATE.TAG";
    public static final String EVENT_TUNGSTEN_CREATE_TAGTYPE = "TUNGSTEN.CREATE.TAGTYPE";
    public static final String EVENT_TUNGSTEN_CREATE_ADDRESS_GROUP = "TUNGSTEN.CREATE.ADDRESS.GROUP";
    public static final String EVENT_TUNGSTEN_CREATE_SERVICE_GROUP = "TUNGSTEN.CREATE.SERVICE.GROUP";
    public static final String EVENT_TUNGSTEN_CREATE_APPLICATION_POLICY_SET = "TUNGSTEN.CREATE.APS";
    public static final String EVENT_TUNGSTEN_CREATE_FIREWALL_POLICY = "TUNGSTEN.CREATE.FIREWALL.POLICY";
    public static final String EVENT_TUNGSTEN_CREATE_FIREWALL_RULE = "TUNGSTEN.CREATE.FIREWALL.RULE";
    public static final String EVENT_TUNGSTEN_DELETE_POLICY = "TUNGSTEN.DELETE.POLICY";
    public static final String EVENT_TUNGSTEN_DELETE_TAG = "TUNGSTEN.DELETE.TAG";
    public static final String EVENT_TUNGSTEN_DELETE_TAGTYPE = "TUNGSTEN.DELETE.TAGTYPE";
    public static final String EVENT_TUNGSTEN_DELETE_ADDRESS_GROUP = "TUNGSTEN.DELETE.ADDRESS.GROUP";
    public static final String EVENT_TUNGSTEN_DELETE_APPLICATION_POLICY_SET = "TUNGSTEN.DELETE.APS";
    public static final String EVENT_TUNGSTEN_DELETE_FIREWALL_POLICY = "TUNGSTEN.DELETE.FIREWALL.POLICY";
    public static final String EVENT_TUNGSTEN_DELETE_FIREWALL_RULE = "TUNGSTEN.DELETE.FIREWALL.RULE";
    public static final String EVENT_TUNGSTEN_DELETE_SERVICE_GROUP = "TUNGSTEN.DELETE.SERVICE.GROUP";
    public static final String EVENT_TUNGSTEN_REMOVE_POLICY = "TUNGSTEN.REMOVE.POLICY";
    public static final String EVENT_TUNGSTEN_REMOVE_TAG = "TUNGSTEN.REMOVE.TAG";
    public static final String EVENT_TUNGSTEN_REMOVE_POLICY_RULE = "TUNGSTEN.REMOVE.POLICY.RULE";
    public static final String EVENT_TUNGSTEN_CREATE_LOGICAL_ROUTER = "TUNGSTEN.CREATE.LOGICAL.ROUTER";
    public static final String EVENT_TUNGSTEN_ADD_NETWORK_GATEWAY_TO_LOGICAL_ROUTER = "TUNGSTEN.ADD.NETWORK.GW.TO.LG";
    public static final String EVENT_TUNGSTEN_REMOVE_NETWORK_GATEWAY_FROM_LOGICAL_ROUTER = "TUNGSTEN.RM.NETWORK.GW.FROM.LG";
    public static final String EVENT_TUNGSTEN_DELETE_LOGICAL_ROUTER = "TUNGSTEN.DELETE.LOGICAL.ROUTER";
    public static final String EVENT_TUNGSTEN_UPDATE_LB_HEALTH_MONITOR = "TUNGSTEN.UPDATE.LB.HM";

    //NIC Events
    public static final String EVENT_NIC_CREATE = "NIC.CREATE";
    public static final String EVENT_NIC_DELETE = "NIC.DELETE";
    public static final String EVENT_NIC_UPDATE = "NIC.UPDATE";
    public static final String EVENT_NIC_DETAIL_ADD = "NIC.DETAIL.ADD";
    public static final String EVENT_NIC_DETAIL_UPDATE = "NIC.DETAIL.UPDATE";
    public static final String EVENT_NIC_DETAIL_REMOVE = "NIC.DETAIL.REMOVE";

    // Load Balancers
    public static final String EVENT_ASSIGN_TO_LOAD_BALANCER_RULE = "LB.ASSIGN.TO.RULE";
    public static final String EVENT_REMOVE_FROM_LOAD_BALANCER_RULE = "LB.REMOVE.FROM.RULE";
    public static final String EVENT_LOAD_BALANCER_CREATE = "LB.CREATE";
    public static final String EVENT_LOAD_BALANCER_DELETE = "LB.DELETE";
    public static final String EVENT_LB_STICKINESSPOLICY_CREATE = "LB.STICKINESSPOLICY.CREATE";
    public static final String EVENT_LB_STICKINESSPOLICY_UPDATE = "LB.STICKINESSPOLICY.UPDATE";
    public static final String EVENT_LB_STICKINESSPOLICY_DELETE = "LB.STICKINESSPOLICY.DELETE";
    public static final String EVENT_LB_HEALTHCHECKPOLICY_CREATE = "LB.HEALTHCHECKPOLICY.CREATE";
    public static final String EVENT_LB_HEALTHCHECKPOLICY_DELETE = "LB.HEALTHCHECKPOLICY.DELETE";
    public static final String EVENT_LB_HEALTHCHECKPOLICY_UPDATE = "LB.HEALTHCHECKPOLICY.UPDATE";
    public static final String EVENT_LOAD_BALANCER_UPDATE = "LB.UPDATE";
    public static final String EVENT_LB_CERT_UPLOAD = "LB.CERT.UPLOAD";
    public static final String EVENT_LB_CERT_DELETE = "LB.CERT.DELETE";
    public static final String EVENT_LB_CERT_ASSIGN = "LB.CERT.ASSIGN";
    public static final String EVENT_LB_CERT_REMOVE = "LB.CERT.REMOVE";

    // Global Load Balancer rules
    public static final String EVENT_ASSIGN_TO_GLOBAL_LOAD_BALANCER_RULE = "GLOBAL.LB.ASSIGN";
    public static final String EVENT_REMOVE_FROM_GLOBAL_LOAD_BALANCER_RULE = "GLOBAL.LB.REMOVE";
    public static final String EVENT_GLOBAL_LOAD_BALANCER_CREATE = "GLOBAL.LB.CREATE";
    public static final String EVENT_GLOBAL_LOAD_BALANCER_DELETE = "GLOBAL.LB.DELETE";
    public static final String EVENT_GLOBAL_LOAD_BALANCER_UPDATE = "GLOBAL.LB.UPDATE";

    // Role events
    public static final String EVENT_ROLE_CREATE = "ROLE.CREATE";
    public static final String EVENT_ROLE_UPDATE = "ROLE.UPDATE";
    public static final String EVENT_ROLE_DELETE = "ROLE.DELETE";
    public static final String EVENT_ROLE_IMPORT = "ROLE.IMPORT";
    public static final String EVENT_ROLE_ENABLE = "ROLE.ENABLE";
    public static final String EVENT_ROLE_DISABLE = "ROLE.DISABLE";
    public static final String EVENT_ROLE_PERMISSION_CREATE = "ROLE.PERMISSION.CREATE";
    public static final String EVENT_ROLE_PERMISSION_UPDATE = "ROLE.PERMISSION.UPDATE";
    public static final String EVENT_ROLE_PERMISSION_DELETE = "ROLE.PERMISSION.DELETE";

    // Project Role events
    public static final  String EVENT_PROJECT_ROLE_CREATE = "PROJECT.ROLE.CREATE";
    public static final  String EVENT_PROJECT_ROLE_UPDATE = "PROJECT.ROLE.UPDATE";
    public static final  String EVENT_PROJECT_ROLE_DELETE = "PROJECT.ROLE.DELETE";
    public static final String EVENT_PROJECT_ROLE_PERMISSION_CREATE = "PROJECT.ROLE.PERMISSION.CREATE";
    public static final String EVENT_PROJECT_ROLE_PERMISSION_UPDATE = "PROJECT.ROLE.PERMISSION.UPDATE";
    public static final String EVENT_PROJECT_ROLE_PERMISSION_DELETE = "PROJECT.ROLE.PERMISSION.DELETE";

    // CA events
    public static final String EVENT_CA_CERTIFICATE_ISSUE = "CA.CERTIFICATE.ISSUE";
    public static final String EVENT_CA_CERTIFICATE_REVOKE = "CA.CERTIFICATE.REVOKE";
    public static final String EVENT_CA_CERTIFICATE_PROVISION = "CA.CERTIFICATE.PROVISION";

    // Account events
    public static final String EVENT_ACCOUNT_ENABLE = "ACCOUNT.ENABLE";
    public static final String EVENT_ACCOUNT_DISABLE = "ACCOUNT.DISABLE";
    public static final String EVENT_ACCOUNT_CREATE = "ACCOUNT.CREATE";
    public static final String EVENT_ACCOUNT_DELETE = "ACCOUNT.DELETE";
    public static final String EVENT_ACCOUNT_UPDATE = "ACCOUNT.UPDATE";
    public static final String EVENT_ACCOUNT_MARK_DEFAULT_ZONE = "ACCOUNT.MARK.DEFAULT.ZONE";

    // UserVO Events
    public static final String EVENT_USER_LOGIN = "USER.LOGIN";
    public static final String EVENT_USER_LOGOUT = "USER.LOGOUT";
    public static final String EVENT_USER_CREATE = "USER.CREATE";
    public static final String EVENT_USER_DELETE = "USER.DELETE";
    public static final String EVENT_USER_DISABLE = "USER.DISABLE";
    public static final String EVENT_USER_MOVE = "USER.MOVE";
    public static final String EVENT_USER_UPDATE = "USER.UPDATE";
    public static final String EVENT_USER_ENABLE = "USER.ENABLE";
    public static final String EVENT_USER_LOCK = "USER.LOCK";
    public static final String EVENT_USER_SESSION_BLOCK = "USER.SESSION.BLOCK";

    //registering SSH keypair events
    public static final String EVENT_REGISTER_SSH_KEYPAIR = "REGISTER.SSH.KEYPAIR";

    //registering userdata events
    public static final String EVENT_REGISTER_USER_DATA = "REGISTER.USER.DATA";

    //register for user API and secret keys
    public static final String EVENT_REGISTER_FOR_SECRET_API_KEY = "REGISTER.USER.KEY";

    // Template Events
    public static final String EVENT_TEMPLATE_CREATE = "TEMPLATE.CREATE";
    public static final String EVENT_TEMPLATE_DELETE = "TEMPLATE.DELETE";
    public static final String EVENT_TEMPLATE_UPDATE = "TEMPLATE.UPDATE";
    public static final String EVENT_TEMPLATE_DOWNLOAD_START = "TEMPLATE.DOWNLOAD.START";
    public static final String EVENT_TEMPLATE_DOWNLOAD_SUCCESS = "TEMPLATE.DOWNLOAD.SUCCESS";
    public static final String EVENT_TEMPLATE_DOWNLOAD_FAILED = "TEMPLATE.DOWNLOAD.FAILED";
    public static final String EVENT_TEMPLATE_COPY = "TEMPLATE.COPY";
    public static final String EVENT_TEMPLATE_EXTRACT = "TEMPLATE.EXTRACT";
    public static final String EVENT_TEMPLATE_UPLOAD = "TEMPLATE.UPLOAD";
    public static final String EVENT_TEMPLATE_CLEANUP = "TEMPLATE.CLEANUP";
    public static final String EVENT_FILE_MIGRATE = "FILE.MIGRATE";

    // Volume Events
    public static final String EVENT_VOLUME_CREATE = "VOLUME.CREATE";
    public static final String EVENT_VOLUME_DELETE = "VOLUME.DELETE";
    public static final String EVENT_VOLUME_ATTACH = "VOLUME.ATTACH";
    public static final String EVENT_VOLUME_CHECK = "VOLUME.CHECK";
    public static final String EVENT_VOLUME_DETACH = "VOLUME.DETACH";
    public static final String EVENT_VOLUME_EXTRACT = "VOLUME.EXTRACT";
    public static final String EVENT_VOLUME_UPLOAD = "VOLUME.UPLOAD";
    public static final String EVENT_VOLUME_MIGRATE = "VOLUME.MIGRATE";
    public static final String EVENT_VOLUME_RESIZE = "VOLUME.RESIZE";
    public static final String EVENT_VOLUME_DETAIL_UPDATE = "VOLUME.DETAIL.UPDATE";
    public static final String EVENT_VOLUME_DETAIL_ADD = "VOLUME.DETAIL.ADD";
    public static final String EVENT_VOLUME_DETAIL_REMOVE = "VOLUME.DETAIL.REMOVE";
    public static final String EVENT_VOLUME_UPDATE = "VOLUME.UPDATE";
    public static final String EVENT_VOLUME_DESTROY = "VOLUME.DESTROY";
    public static final String EVENT_VOLUME_RECOVER = "VOLUME.RECOVER";
    public static final String EVENT_VOLUME_IMPORT = "VOLUME.IMPORT";
    public static final String EVENT_VOLUME_UNMANAGE = "VOLUME.UNMANAGE";
    public static final String EVENT_VOLUME_CHANGE_DISK_OFFERING = "VOLUME.CHANGE.DISK.OFFERING";

    // Domains
    public static final String EVENT_DOMAIN_CREATE = "DOMAIN.CREATE";
    public static final String EVENT_DOMAIN_DELETE = "DOMAIN.DELETE";
    public static final String EVENT_DOMAIN_UPDATE = "DOMAIN.UPDATE";
    public static final String EVENT_DOMAIN_MOVE = "DOMAIN.MOVE";

    // Snapshots
    public static final String EVENT_SNAPSHOT_COPY = "SNAPSHOT.COPY";
    public static final String EVENT_SNAPSHOT_CREATE = "SNAPSHOT.CREATE";
    public static final String EVENT_SNAPSHOT_ON_PRIMARY = "SNAPSHOT.ON_PRIMARY";
    public static final String EVENT_SNAPSHOT_OFF_PRIMARY = "SNAPSHOT.OFF_PRIMARY";
    public static final String EVENT_SNAPSHOT_DELETE = "SNAPSHOT.DELETE";
    public static final String EVENT_SNAPSHOT_REVERT = "SNAPSHOT.REVERT";
    public static final String EVENT_SNAPSHOT_EXTRACT = "SNAPSHOT.EXTRACT";
    public static final String EVENT_SNAPSHOT_POLICY_CREATE = "SNAPSHOTPOLICY.CREATE";
    public static final String EVENT_SNAPSHOT_POLICY_UPDATE = "SNAPSHOTPOLICY.UPDATE";
    public static final String EVENT_SNAPSHOT_POLICY_DELETE = "SNAPSHOTPOLICY.DELETE";

    // ISO
    public static final String EVENT_ISO_CREATE = "ISO.CREATE";
    public static final String EVENT_ISO_UPDATE = "ISO.UPDATE";
    public static final String EVENT_ISO_DELETE = "ISO.DELETE";
    public static final String EVENT_ISO_COPY = "ISO.COPY";
    public static final String EVENT_ISO_ATTACH = "ISO.ATTACH";
    public static final String EVENT_ISO_DETACH = "ISO.DETACH";
    public static final String EVENT_ISO_EXTRACT = "ISO.EXTRACT";
    public static final String EVENT_ISO_UPLOAD = "ISO.UPLOAD";

    // SSVM
    public static final String EVENT_SSVM_CREATE = "SSVM.CREATE";
    public static final String EVENT_SSVM_DESTROY = "SSVM.DESTROY";
    public static final String EVENT_SSVM_START = "SSVM.START";
    public static final String EVENT_SSVM_STOP = "SSVM.STOP";
    public static final String EVENT_SSVM_REBOOT = "SSVM.REBOOT";
    public static final String EVENT_SSVM_HA = "SSVM.HA";
    public static final String EVENT_SSVM_DIAGNOSTICS = "SSVM.DIAGNOSTICS";

    // Service Offerings
    public static final String EVENT_SERVICE_OFFERING_CREATE = "SERVICE.OFFERING.CREATE";
    public static final String EVENT_SERVICE_OFFERING_EDIT = "SERVICE.OFFERING.EDIT";
    public static final String EVENT_SERVICE_OFFERING_DELETE = "SERVICE.OFFERING.DELETE";

    // Disk Offerings
    public static final String EVENT_DISK_OFFERING_CREATE = "DISK.OFFERING.CREATE";
    public static final String EVENT_DISK_OFFERING_EDIT = "DISK.OFFERING.EDIT";
    public static final String EVENT_DISK_OFFERING_DELETE = "DISK.OFFERING.DELETE";

    // Network offerings
    public static final String EVENT_NETWORK_OFFERING_CREATE = "NETWORK.OFFERING.CREATE";
    public static final String EVENT_NETWORK_OFFERING_ASSIGN = "NETWORK.OFFERING.ASSIGN";
    public static final String EVENT_NETWORK_OFFERING_EDIT = "NETWORK.OFFERING.EDIT";
    public static final String EVENT_NETWORK_OFFERING_REMOVE = "NETWORK.OFFERING.REMOVE";
    public static final String EVENT_NETWORK_OFFERING_DELETE = "NETWORK.OFFERING.DELETE";

    // Pods
    public static final String EVENT_POD_CREATE = "POD.CREATE";
    public static final String EVENT_POD_EDIT = "POD.EDIT";
    public static final String EVENT_POD_DELETE = "POD.DELETE";

    // Zones
    public static final String EVENT_ZONE_CREATE = "ZONE.CREATE";
    public static final String EVENT_ZONE_EDIT = "ZONE.EDIT";
    public static final String EVENT_ZONE_DELETE = "ZONE.DELETE";

    // VLANs/IP ranges
    public static final String EVENT_VLAN_IP_RANGE_CREATE = "VLAN.IP.RANGE.CREATE";
    public static final String EVENT_VLAN_IP_RANGE_DELETE = "VLAN.IP.RANGE.DELETE";
    public static final String EVENT_VLAN_IP_RANGE_DEDICATE = "VLAN.IP.RANGE.DEDICATE";
    public static final String EVENT_VLAN_IP_RANGE_RELEASE = "VLAN.IP.RANGE.RELEASE";
    public static final String EVENT_VLAN_IP_RANGE_UPDATE = "VLAN.IP.RANGE.UPDATE";

    // AS Number
    public static final String EVENT_AS_RANGE_CREATE = "AS.RANGE.CREATE";
    public static final String EVENT_AS_RANGE_DELETE = "AS.RANGE.DELETE";
    public static final String EVENT_AS_NUMBER_RELEASE = "AS.NUMBER.RELEASE";

    public static final String EVENT_MANAGEMENT_IP_RANGE_CREATE = "MANAGEMENT.IP.RANGE.CREATE";
    public static final String EVENT_MANAGEMENT_IP_RANGE_DELETE = "MANAGEMENT.IP.RANGE.DELETE";
    public static final String EVENT_MANAGEMENT_IP_RANGE_UPDATE = "MANAGEMENT.IP.RANGE.UPDATE";

    public static final String EVENT_GUEST_IP6_PREFIX_CREATE = "GUEST.IP6.PREFIX.CREATE";
    public static final String EVENT_GUEST_IP6_PREFIX_DELETE = "GUEST.IP6.PREFIX.DELETE";

    public static final String EVENT_STORAGE_IP_RANGE_CREATE = "STORAGE.IP.RANGE.CREATE";
    public static final String EVENT_STORAGE_IP_RANGE_DELETE = "STORAGE.IP.RANGE.DELETE";
    public static final String EVENT_STORAGE_IP_RANGE_UPDATE = "STORAGE.IP.RANGE.UPDATE";

    public static final String EVENT_IMAGE_STORE_DATA_MIGRATE = "IMAGE.STORE.MIGRATE.DATA";
    public static final String EVENT_IMAGE_STORE_RESOURCES_MIGRATE = "IMAGE.STORE.MIGRATE.RESOURCES";
    public static final String EVENT_IMAGE_STORE_OBJECT_DOWNLOAD = "IMAGE.STORE.OBJECT.DOWNLOAD";
    public static final String EVENT_UPDATE_IMAGE_STORE_ACCESS_STATE = "IMAGE.STORE.ACCESS.UPDATED";

    // Configuration Table
    public static final String EVENT_CONFIGURATION_VALUE_EDIT = "CONFIGURATION.VALUE.EDIT";

    // Security Groups
    public static final String EVENT_SECURITY_GROUP_AUTHORIZE_INGRESS = "SG.AUTH.INGRESS";
    public static final String EVENT_SECURITY_GROUP_REVOKE_INGRESS = "SG.REVOKE.INGRESS";
    public static final String EVENT_SECURITY_GROUP_AUTHORIZE_EGRESS = "SG.AUTH.EGRESS";
    public static final String EVENT_SECURITY_GROUP_REVOKE_EGRESS = "SG.REVOKE.EGRESS";
    public static final String EVENT_SECURITY_GROUP_CREATE = "SG.CREATE";
    public static final String EVENT_SECURITY_GROUP_DELETE = "SG.DELETE";
    public static final String EVENT_SECURITY_GROUP_ASSIGN = "SG.ASSIGN";
    public static final String EVENT_SECURITY_GROUP_REMOVE = "SG.REMOVE";
    public static final String EVENT_SECURITY_GROUP_UPDATE = "SG.UPDATE";

    // Host
    public static final String EVENT_HOST_RECONNECT = "HOST.RECONNECT";

    // Host on Degraded ResourceState
    public static final String EVENT_DECLARE_HOST_DEGRADED = "HOST.DECLARE.DEGRADED";
    public static final String EVENT_CANCEL_HOST_DEGRADED = "HOST.CANCEL.DEGRADED";

    // Host Out-of-band management
    public static final String EVENT_HOST_OUTOFBAND_MANAGEMENT_ENABLE = "HOST.OOBM.ENABLE";
    public static final String EVENT_HOST_OUTOFBAND_MANAGEMENT_DISABLE = "HOST.OOBM.DISABLE";
    public static final String EVENT_HOST_OUTOFBAND_MANAGEMENT_CONFIGURE = "HOST.OOBM.CONFIGURE";
    public static final String EVENT_HOST_OUTOFBAND_MANAGEMENT_ACTION = "HOST.OOBM.ACTION";
    public static final String EVENT_HOST_OUTOFBAND_MANAGEMENT_CHANGE_PASSWORD = "HOST.OOBM.CHANGEPASSWORD";
    public static final String EVENT_HOST_OUTOFBAND_MANAGEMENT_POWERSTATE_TRANSITION = "HOST.OOBM.POWERSTATE.TRANSITION";

    // HA
    public static final String EVENT_HA_RESOURCE_ENABLE = "HA.RESOURCE.ENABLE";
    public static final String EVENT_HA_RESOURCE_DISABLE = "HA.RESOURCE.DISABLE";
    public static final String EVENT_HA_RESOURCE_CONFIGURE = "HA.RESOURCE.CONFIGURE";
    public static final String EVENT_HA_STATE_TRANSITION = "HA.STATE.TRANSITION";

    // Maintenance
    public static final String EVENT_MAINTENANCE_CANCEL = "MAINT.CANCEL";
    public static final String EVENT_MAINTENANCE_CANCEL_PRIMARY_STORAGE = "MAINT.CANCEL.PS";
    public static final String EVENT_MAINTENANCE_PREPARE = "MAINT.PREPARE";
    public static final String EVENT_MAINTENANCE_PREPARE_PRIMARY_STORAGE = "MAINT.PREPARE.PS";

    // Primary storage pool
    public static final String EVENT_UPDATE_PRIMARY_STORAGE = "UPDATE.PS";
    public static final String EVENT_ENABLE_PRIMARY_STORAGE = "ENABLE.PS";
    public static final String EVENT_DISABLE_PRIMARY_STORAGE = "DISABLE.PS";
    public static final String EVENT_SYNC_STORAGE_POOL = "SYNC.STORAGE.POOL";
    public static final String EVENT_CHANGE_STORAGE_POOL_SCOPE = "CHANGE.STORAGE.POOL.SCOPE";

    // VPN
    public static final String EVENT_REMOTE_ACCESS_VPN_CREATE = "VPN.REMOTE.ACCESS.CREATE";
    public static final String EVENT_REMOTE_ACCESS_VPN_DESTROY = "VPN.REMOTE.ACCESS.DESTROY";
    public static final String EVENT_REMOTE_ACCESS_VPN_UPDATE = "VPN.REMOTE.ACCESS.UPDATE";
    public static final String EVENT_VPN_USER_ADD = "VPN.USER.ADD";
    public static final String EVENT_VPN_USER_REMOVE = "VPN.USER.REMOVE";
    public static final String EVENT_S2S_VPN_GATEWAY_CREATE = "VPN.S2S.VPN.GATEWAY.CREATE";
    public static final String EVENT_S2S_VPN_GATEWAY_DELETE = "VPN.S2S.VPN.GATEWAY.DELETE";
    public static final String EVENT_S2S_VPN_GATEWAY_UPDATE = "VPN.S2S.VPN.GATEWAY.UPDATE";
    public static final String EVENT_S2S_VPN_CUSTOMER_GATEWAY_CREATE = "VPN.S2S.CUSTOMER.GATEWAY.CREATE";
    public static final String EVENT_S2S_VPN_CUSTOMER_GATEWAY_DELETE = "VPN.S2S.CUSTOMER.GATEWAY.DELETE";
    public static final String EVENT_S2S_VPN_CUSTOMER_GATEWAY_UPDATE = "VPN.S2S.CUSTOMER.GATEWAY.UPDATE";
    public static final String EVENT_S2S_VPN_CONNECTION_CREATE = "VPN.S2S.CONNECTION.CREATE";
    public static final String EVENT_S2S_VPN_CONNECTION_DELETE = "VPN.S2S.CONNECTION.DELETE";
    public static final String EVENT_S2S_VPN_CONNECTION_RESET = "VPN.S2S.CONNECTION.RESET";
    public static final String EVENT_S2S_VPN_CONNECTION_UPDATE = "VPN.S2S.CONNECTION.UPDATE";

    // Network
    public static final String EVENT_NETWORK_RESTART = "NETWORK.RESTART";

    // Custom certificates
    public static final String EVENT_UPLOAD_CUSTOM_CERTIFICATE = "UPLOAD.CUSTOM.CERTIFICATE";

    // OneToOnenat
    public static final String EVENT_ENABLE_STATIC_NAT = "STATICNAT.ENABLE";
    public static final String EVENT_DISABLE_STATIC_NAT = "STATICNAT.DISABLE";

    public static final String EVENT_ZONE_VLAN_ASSIGN = "ZONE.VLAN.ASSIGN";
    public static final String EVENT_ZONE_VLAN_RELEASE = "ZONE.VLAN.RELEASE";

    // Projects
    public static final String EVENT_PROJECT_CREATE = "PROJECT.CREATE";
    public static final String EVENT_PROJECT_UPDATE = "PROJECT.UPDATE";
    public static final String EVENT_PROJECT_DELETE = "PROJECT.DELETE";
    public static final String EVENT_PROJECT_ACTIVATE = "PROJECT.ACTIVATE";
    public static final String EVENT_PROJECT_SUSPEND = "PROJECT.SUSPEND";
    public static final String EVENT_PROJECT_ACCOUNT_ADD = "PROJECT.ACCOUNT.ADD";
    public static final String EVENT_PROJECT_USER_ADD = "PROJECT.USER.ADD";
    public static final String EVENT_PROJECT_INVITATION_UPDATE = "PROJECT.INVITATION.UPDATE";
    public static final String EVENT_PROJECT_INVITATION_REMOVE = "PROJECT.INVITATION.REMOVE";
    public static final String EVENT_PROJECT_ACCOUNT_REMOVE = "PROJECT.ACCOUNT.REMOVE";
    public static final String EVENT_PROJECT_USER_REMOVE = "PROJECT.USER.REMOVE";

    // Network as a Service
    public static final String EVENT_NETWORK_ELEMENT_CONFIGURE = "NETWORK.ELEMENT.CONFIGURE";

    // Physical Network Events
    public static final String EVENT_PHYSICAL_NETWORK_CREATE = "PHYSICAL.NETWORK.CREATE";
    public static final String EVENT_PHYSICAL_NETWORK_DELETE = "PHYSICAL.NETWORK.DELETE";
    public static final String EVENT_PHYSICAL_NETWORK_UPDATE = "PHYSICAL.NETWORK.UPDATE";

    // Physical Network Service Provider Events
    public static final String EVENT_SERVICE_PROVIDER_CREATE = "SERVICE.PROVIDER.CREATE";
    public static final String EVENT_SERVICE_PROVIDER_DELETE = "SERVICE.PROVIDER.DELETE";
    public static final String EVENT_SERVICE_PROVIDER_UPDATE = "SERVICE.PROVIDER.UPDATE";

    // Physical Network TrafficType Events
    public static final String EVENT_TRAFFIC_TYPE_CREATE = "TRAFFIC.TYPE.CREATE";
    public static final String EVENT_TRAFFIC_TYPE_DELETE = "TRAFFIC.TYPE.DELETE";
    public static final String EVENT_TRAFFIC_TYPE_UPDATE = "TRAFFIC.TYPE.UPDATE";

    // external network device events
    public static final String EVENT_EXTERNAL_LB_DEVICE_ADD = "PHYSICAL.LOADBALANCER.ADD";
    public static final String EVENT_EXTERNAL_LB_DEVICE_DELETE = "PHYSICAL.LOADBALANCER.DELETE";
    public static final String EVENT_EXTERNAL_LB_DEVICE_CONFIGURE = "PHYSICAL.LOADBALANCER.CONFIGURE";

    // external NCC device events
    public static final String EVENT_EXTERNAL_NCC_DEVICE_ADD = "PHYSICAL.NCC.ADD";
    public static final String EVENT_EXTERNAL_NCC_DEVICE_DELETE = "PHYSICAL.NCC.DELETE";

    // external switch management device events (E.g.: Cisco Nexus 1000v Virtual Supervisor Module.
    public static final String EVENT_EXTERNAL_SWITCH_MGMT_DEVICE_ADD = "SWITCH.MGMT.ADD";
    public static final String EVENT_EXTERNAL_SWITCH_MGMT_DEVICE_DELETE = "SWITCH.MGMT.DELETE";
    public static final String EVENT_EXTERNAL_SWITCH_MGMT_DEVICE_CONFIGURE = "SWITCH.MGMT.CONFIGURE";
    public static final String EVENT_EXTERNAL_SWITCH_MGMT_DEVICE_ENABLE = "SWITCH.MGMT.ENABLE";
    public static final String EVENT_EXTERNAL_SWITCH_MGMT_DEVICE_DISABLE = "SWITCH.MGMT.DISABLE";

    public static final String EVENT_EXTERNAL_FIREWALL_DEVICE_ADD = "PHYSICAL.FIREWALL.ADD";
    public static final String EVENT_EXTERNAL_FIREWALL_DEVICE_DELETE = "PHYSICAL.FIREWALL.DELETE";
    public static final String EVENT_EXTERNAL_FIREWALL_DEVICE_CONFIGURE = "PHYSICAL.FIREWALL.CONFIGURE";

    // VPC
    public static final String EVENT_VPC_CREATE = "VPC.CREATE";
    public static final String EVENT_VPC_UPDATE = "VPC.UPDATE";
    public static final String EVENT_VPC_DELETE = "VPC.DELETE";
    public static final String EVENT_VPC_RESTART = "VPC.RESTART";

    // Network ACL
    public static final String EVENT_NETWORK_ACL_CREATE = "NETWORK.ACL.CREATE";
    public static final String EVENT_NETWORK_ACL_DELETE = "NETWORK.ACL.DELETE";
    public static final String EVENT_NETWORK_ACL_REPLACE = "NETWORK.ACL.REPLACE";
    public static final String EVENT_NETWORK_ACL_UPDATE = "NETWORK.ACL.UPDATE";
    public static final String EVENT_NETWORK_ACL_ITEM_CREATE = "NETWORK.ACL.ITEM.CREATE";
    public static final String EVENT_NETWORK_ACL_ITEM_UPDATE = "NETWORK.ACL.ITEM.UPDATE";
    public static final String EVENT_NETWORK_ACL_ITEM_DELETE = "NETWORK.ACL.ITEM.DELETE";

    // IPv6 firewall rule
    public static final String EVENT_IPV6_FIREWALL_RULE_CREATE = "IPV6.FIREWALL.RULE.CREATE";
    public static final String EVENT_IPV6_FIREWALL_RULE_UPDATE = "IPV6.FIREWALL.RULE.UPDATE";
    public static final String EVENT_IPV6_FIREWALL_RULE_DELETE = "IPV6.FIREWALL.RULE.DELETE";

    // VPC offerings
    public static final String EVENT_VPC_OFFERING_CREATE = "VPC.OFFERING.CREATE";
    public static final String EVENT_VPC_OFFERING_UPDATE = "VPC.OFFERING.UPDATE";
    public static final String EVENT_VPC_OFFERING_DELETE = "VPC.OFFERING.DELETE";

    // Private gateway
    public static final String EVENT_PRIVATE_GATEWAY_CREATE = "PRIVATE.GATEWAY.CREATE";
    public static final String EVENT_PRIVATE_GATEWAY_DELETE = "PRIVATE.GATEWAY.DELETE";

    // Static routes
    public static final String EVENT_STATIC_ROUTE_CREATE = "STATIC.ROUTE.CREATE";
    public static final String EVENT_STATIC_ROUTE_DELETE = "STATIC.ROUTE.DELETE";

    // tag related events
    public static final String EVENT_TAGS_CREATE = "CREATE_TAGS";
    public static final String EVENT_TAGS_DELETE = "DELETE_TAGS";

    // resource icon related events
    public static final String EVENT_RESOURCE_ICON_UPLOAD = "UPLOAD.RESOURCE.ICON";
    public static final String EVENT_RESOURCE_ICON_DELETE = "DELETE.RESOURCE.ICON";

    // meta data related events
    public static final String EVENT_RESOURCE_DETAILS_CREATE = "CREATE_RESOURCE_DETAILS";
    public static final String EVENT_RESOURCE_DETAILS_DELETE = "DELETE_RESOURCE_DETAILS";

    // vm snapshot events
    public static final String EVENT_VM_SNAPSHOT_CREATE = "VMSNAPSHOT.CREATE";
    public static final String EVENT_VM_SNAPSHOT_DELETE = "VMSNAPSHOT.DELETE";
    public static final String EVENT_VM_SNAPSHOT_ON_PRIMARY = "VMSNAPSHOT.ON_PRIMARY";
    public static final String EVENT_VM_SNAPSHOT_OFF_PRIMARY = "VMSNAPSHOT.OFF_PRIMARY";
    public static final String EVENT_VM_SNAPSHOT_REVERT = "VMSNAPSHOT.REVERTTO";

    // Backup and Recovery events
    public static final String EVENT_VM_BACKUP_IMPORT_OFFERING = "BACKUP.IMPORT.OFFERING";
    public static final String EVENT_VM_BACKUP_OFFERING_ASSIGN = "BACKUP.OFFERING.ASSIGN";
    public static final String EVENT_VM_BACKUP_OFFERING_REMOVE = "BACKUP.OFFERING.REMOVE";
    public static final String EVENT_VM_BACKUP_CREATE = "BACKUP.CREATE";
    public static final String EVENT_VM_BACKUP_RESTORE = "BACKUP.RESTORE";
    public static final String EVENT_VM_BACKUP_DELETE = "BACKUP.DELETE";
    public static final String EVENT_VM_BACKUP_RESTORE_VOLUME_TO_VM = "BACKUP.RESTORE.VOLUME.TO.VM";
    public static final String EVENT_VM_BACKUP_SCHEDULE_CONFIGURE = "BACKUP.SCHEDULE.CONFIGURE";
    public static final String EVENT_VM_BACKUP_SCHEDULE_DELETE = "BACKUP.SCHEDULE.DELETE";
    public static final String EVENT_VM_BACKUP_USAGE_METRIC = "BACKUP.USAGE.METRIC";
    public static final String EVENT_VM_BACKUP_EDIT = "BACKUP.OFFERING.EDIT";

    // external network device events
    public static final String EVENT_EXTERNAL_NVP_CONTROLLER_ADD = "PHYSICAL.NVPCONTROLLER.ADD";
    public static final String EVENT_EXTERNAL_NVP_CONTROLLER_DELETE = "PHYSICAL.NVPCONTROLLER.DELETE";
    public static final String EVENT_EXTERNAL_NVP_CONTROLLER_CONFIGURE = "PHYSICAL.NVPCONTROLLER.CONFIGURE";
    public static final String EVENT_EXTERNAL_OVS_CONTROLLER_ADD = "PHYSICAL.OVSCONTROLLER.ADD";
    public static final String EVENT_EXTERNAL_OVS_CONTROLLER_DELETE = "PHYSICAL.OVSCONTROLLER.DELETE";

    // external network mapping events
    // AutoScale
    public static final String EVENT_COUNTER_CREATE = "COUNTER.CREATE";
    public static final String EVENT_COUNTER_DELETE = "COUNTER.DELETE";
    public static final String EVENT_CONDITION_CREATE = "CONDITION.CREATE";
    public static final String EVENT_CONDITION_DELETE = "CONDITION.DELETE";
    public static final String EVENT_CONDITION_UPDATE = "CONDITION.UPDATE";
    public static final String EVENT_AUTOSCALEPOLICY_CREATE = "AUTOSCALEPOLICY.CREATE";
    public static final String EVENT_AUTOSCALEPOLICY_UPDATE = "AUTOSCALEPOLICY.UPDATE";
    public static final String EVENT_AUTOSCALEPOLICY_DELETE = "AUTOSCALEPOLICY.DELETE";
    public static final String EVENT_AUTOSCALEVMPROFILE_CREATE = "AUTOSCALEVMPROFILE.CREATE";
    public static final String EVENT_AUTOSCALEVMPROFILE_DELETE = "AUTOSCALEVMPROFILE.DELETE";
    public static final String EVENT_AUTOSCALEVMPROFILE_UPDATE = "AUTOSCALEVMPROFILE.UPDATE";
    public static final String EVENT_AUTOSCALEVMGROUP_CREATE = "AUTOSCALEVMGROUP.CREATE";
    public static final String EVENT_AUTOSCALEVMGROUP_DELETE = "AUTOSCALEVMGROUP.DELETE";
    public static final String EVENT_AUTOSCALEVMGROUP_UPDATE = "AUTOSCALEVMGROUP.UPDATE";
    public static final String EVENT_AUTOSCALEVMGROUP_ENABLE = "AUTOSCALEVMGROUP.ENABLE";
    public static final String EVENT_AUTOSCALEVMGROUP_DISABLE = "AUTOSCALEVMGROUP.DISABLE";
    public static final String EVENT_AUTOSCALEVMGROUP_SCALEDOWN = "AUTOSCALEVMGROUP.SCALEDOWN";
    public static final String EVENT_AUTOSCALEVMGROUP_SCALEUP = "AUTOSCALEVMGROUP.SCALEUP";

    public static final String EVENT_BAREMETAL_DHCP_SERVER_ADD = "PHYSICAL.DHCP.ADD";
    public static final String EVENT_BAREMETAL_DHCP_SERVER_DELETE = "PHYSICAL.DHCP.DELETE";
    public static final String EVENT_BAREMETAL_PXE_SERVER_ADD = "PHYSICAL.PXE.ADD";
    public static final String EVENT_BAREMETAL_PXE_SERVER_DELETE = "PHYSICAL.PXE.DELETE";
    public static final String EVENT_BAREMETAL_RCT_ADD = "BAREMETAL.RCT.ADD";
    public static final String EVENT_BAREMETAL_RCT_DELETE = "BAREMETAL.RCT.DELETE";
    public static final String EVENT_BAREMETAL_PROVISION_DONE = "BAREMETAL.PROVISION.DONE";

    public static final String EVENT_AFFINITY_GROUP_CREATE = "AG.CREATE";
    public static final String EVENT_AFFINITY_GROUP_DELETE = "AG.DELETE";
    public static final String EVENT_AFFINITY_GROUP_ASSIGN = "AG.ASSIGN";
    public static final String EVENT_AFFINITY_GROUP_REMOVE = "AG.REMOVE";
    public static final String EVENT_VM_AFFINITY_GROUP_UPDATE = "VM.AG.UPDATE";

    public static final String EVENT_INTERNAL_LB_VM_START = "INTERNALLBVM.START";
    public static final String EVENT_INTERNAL_LB_VM_STOP = "INTERNALLBVM.STOP";

    public static final String EVENT_HOST_RESERVATION_RELEASE = "HOST.RESERVATION.RELEASE";
    // Dedicated guest vlan range
    public static final String EVENT_GUEST_VLAN_RANGE_DEDICATE = "GUESTVLANRANGE.DEDICATE";
    public static final String EVENT_DEDICATED_GUEST_VLAN_RANGE_RELEASE = "GUESTVLANRANGE.RELEASE";

    public static final String EVENT_PORTABLE_IP_RANGE_CREATE = "PORTABLE.IP.RANGE.CREATE";
    public static final String EVENT_PORTABLE_IP_RANGE_DELETE = "PORTABLE.IP.RANGE.DELETE";
    public static final String EVENT_PORTABLE_IP_TRANSFER = "PORTABLE.IP.TRANSFER";

    // Dedicated Resources
    public static final String EVENT_DEDICATE_RESOURCE = "DEDICATE.RESOURCE";
    public static final String EVENT_DEDICATE_RESOURCE_RELEASE = "DEDICATE.RESOURCE.RELEASE";

    public static final String EVENT_CLEANUP_VM_RESERVATION = "VM.RESERVATION.CLEANUP";

    public static final String EVENT_UCS_ASSOCIATED_PROFILE = "UCS.ASSOCIATEPROFILE";

    // Object store migration
    public static final String EVENT_MIGRATE_PREPARE_SECONDARY_STORAGE = "MIGRATE.PREPARE.SS";

    //Alert generation
    public static final String ALERT_GENERATE = "ALERT.GENERATE";

    // OpenDaylight
    public static final String EVENT_EXTERNAL_OPENDAYLIGHT_ADD_CONTROLLER = "PHYSICAL.ODLCONTROLLER.ADD";
    public static final String EVENT_EXTERNAL_OPENDAYLIGHT_DELETE_CONTROLLER = "PHYSICAL.ODLCONTROLLER.DELETE";
    public static final String EVENT_EXTERNAL_OPENDAYLIGHT_CONFIGURE_CONTROLLER = "PHYSICAL.ODLCONTROLLER.CONFIGURE";

    //Guest OS related events
    public static final String EVENT_GUEST_OS_ADD = "GUEST.OS.ADD";
    public static final String EVENT_GUEST_OS_REMOVE = "GUEST.OS.REMOVE";
    public static final String EVENT_GUEST_OS_UPDATE = "GUEST.OS.UPDATE";
    public static final String EVENT_GUEST_OS_MAPPING_ADD = "GUEST.OS.MAPPING.ADD";
    public static final String EVENT_GUEST_OS_MAPPING_REMOVE = "GUEST.OS.MAPPING.REMOVE";
    public static final String EVENT_GUEST_OS_MAPPING_UPDATE = "GUEST.OS.MAPPING.UPDATE";
    public static final String EVENT_GUEST_OS_HYPERVISOR_NAME_FETCH = "GUEST.OS.HYPERVISOR.NAME.FETCH";

    public static final String EVENT_NIC_SECONDARY_IP_ASSIGN = "NIC.SECONDARY.IP.ASSIGN";
    public static final String EVENT_NIC_SECONDARY_IP_UNASSIGN = "NIC.SECONDARY.IP.UNASSIGN";
    public static final String EVENT_NIC_SECONDARY_IP_CONFIGURE = "NIC.SECONDARY.IP.CONFIGURE";
    public static final String EVENT_NETWORK_EXTERNAL_DHCP_VM_IPFETCH = "EXTERNAL.DHCP.VM.IP.FETCH";

    //Usage related events
    public static final String EVENT_USAGE_REMOVE_USAGE_RECORDS = "USAGE.REMOVE.USAGE.RECORDS";

    // DRS Events
    public static final String EVENT_CLUSTER_DRS = "CLUSTER.DRS";
    public static final String EVENT_CLUSTER_DRS_GENERATE = "CLUSTER.DRS.GENERATE";


    // Netscaler Service Package events
    public static final String EVENT_NETSCALER_SERVICEPACKAGE_ADD = "NETSCALER.SERVICEPACKAGE.ADD";
    public static final String EVENT_NETSCALER_SERVICEPACKAGE_DELETE = "NETSCALER.SERVICEPACKAGE.DELETE";

    public static final String EVENT_NETSCALER_VM_START = "NETSCALERVM.START";
    public static final String EVENT_NETSCALER_VM_STOP = "NETSCALERVM.STOP";

    public static final String EVENT_ANNOTATION_CREATE = "ANNOTATION.CREATE";
    public static final String EVENT_ANNOTATION_REMOVE = "ANNOTATION.REMOVE";

    public static final String EVENT_TEMPLATE_DIRECT_DOWNLOAD_FAILURE = "TEMPLATE.DIRECT.DOWNLOAD.FAILURE";
    public static final String EVENT_ISO_DIRECT_DOWNLOAD_FAILURE = "ISO.DIRECT.DOWNLOAD.FAILURE";

    // Diagnostics Events
    public static final String EVENT_SYSTEM_VM_DIAGNOSTICS = "SYSTEM.VM.DIAGNOSTICS";

    // Rolling Maintenance
    public static final String EVENT_START_ROLLING_MAINTENANCE = "SYSTEM.ROLLING.MAINTENANCE";
    public static final String EVENT_HOST_ROLLING_MAINTENANCE = "HOST.ROLLING.MAINTENANCE";
    public static final String EVENT_CLUSTER_ROLLING_MAINTENANCE = "CLUSTER.ROLLING.MAINTENANCE";
    public static final String EVENT_POD_ROLLING_MAINTENANCE = "POD.ROLLING.MAINTENANCE";
    public static final String EVENT_ZONE_ROLLING_MAINTENANCE = "ZONE.ROLLING.MAINTENANCE";

    // Storage Policies
    public static final String EVENT_IMPORT_VCENTER_STORAGE_POLICIES = "IMPORT.VCENTER.STORAGE.POLICIES";

    // SystemVM
    public static final String EVENT_LIVE_PATCH_SYSTEMVM = "LIVE.PATCH.SYSTEM.VM";
    //Purge resources
    public static final String EVENT_PURGE_EXPUNGED_RESOURCES = "PURGE.EXPUNGED.RESOURCES";

    // Security
    public static final String EVENT_SECURITY_CHECK = "SECURITY.CHECK";
    public static final String EVENT_INTEGRITY_VERIFICATION = "INTEGRITY.VERIFICATION";
    public static final String EVENT_LOG_AUTO_DELETED = "LOG.DELETED";

    // OBJECT STORE
    public static final String EVENT_OBJECT_STORE_CREATE = "OBJECT.STORE.CREATE";
    public static final String EVENT_OBJECT_STORE_DELETE = "OBJECT.STORE.DELETE";
    public static final String EVENT_OBJECT_STORE_UPDATE = "OBJECT.STORE.UPDATE";

    // BUCKETS
    public static final String EVENT_BUCKET_CREATE = "BUCKET.CREATE";
    public static final String EVENT_BUCKET_DELETE = "BUCKET.DELETE";
    public static final String EVENT_BUCKET_UPDATE = "BUCKET.UPDATE";

    // Quota
    public static final String EVENT_QUOTA_TARIFF_CREATE = "QUOTA.TARIFF.CREATE";
    public static final String EVENT_QUOTA_TARIFF_DELETE = "QUOTA.TARIFF.DELETE";
    public static final String EVENT_QUOTA_TARIFF_UPDATE = "QUOTA.TARIFF.UPDATE";

<<<<<<< HEAD
    // Routing
    public static final String EVENT_ZONE_IP4_SUBNET_CREATE = "ZONE.IP4.SUBNET.CREATE";
    public static final String EVENT_ZONE_IP4_SUBNET_UPDATE = "ZONE.IP4.SUBNET.UPDATE";
    public static final String EVENT_ZONE_IP4_SUBNET_DELETE = "ZONE.IP4.SUBNET.DELETE";
    public static final String EVENT_ZONE_IP4_SUBNET_DEDICATE = "ZONE.IP4.SUBNET.DEDICATE";
    public static final String EVENT_ZONE_IP4_SUBNET_RELEASE = "ZONE.IP4.SUBNET.RELEASE";
    public static final String EVENT_IP4_GUEST_SUBNET_CREATE = "IP4.GUEST.SUBNET.CREATE";
    public static final String EVENT_IP4_GUEST_SUBNET_DELETE = "IP4.GUEST.SUBNET.DELETE";
    public static final String EVENT_ROUTING_IPV4_FIREWALL_RULE_CREATE = "ROUTING.IPV4.FIREWALL.RULE.CREATE";
    public static final String EVENT_ROUTING_IPV4_FIREWALL_RULE_UPDATE = "ROUTING.IPV4.FIREWALL.RULE.UPDATE";
    public static final String EVENT_ROUTING_IPV4_FIREWALL_RULE_DELETE = "ROUTING.IPV4.FIREWALL.RULE.DELETE";
    public static final String EVENT_BGP_PEER_CREATE = "BGP.PEER.CREATE";
    public static final String EVENT_BGP_PEER_UPDATE = "BGP.PEER.UPDATE";
    public static final String EVENT_BGP_PEER_DELETE = "BGP.PEER.DELETE";
    public static final String EVENT_BGP_PEER_DEDICATE = "BGP.PEER.DEDICATE";
    public static final String EVENT_BGP_PEER_RELEASE = "BGP.PEER.RELEASE";
    public static final String EVENT_NETWORK_BGP_PEER_UPDATE = "NETWORK.BGP.PEER.UPDATE";
    public static final String EVENT_VPC_BGP_PEER_UPDATE = "VPC.BGP.PEER.UPDATE";

    // SharedFS
    public static final String EVENT_SHAREDFS_CREATE = "SHAREDFS.CREATE";
    public static final String EVENT_SHAREDFS_START = "SHAREDFS.START";
    public static final String EVENT_SHAREDFS_UPDATE = "SHAREDFS.UPDATE";
    public static final String EVENT_SHAREDFS_CHANGE_SERVICE_OFFERING = "SHAREDFS.CHANGE.SERVICE.OFFERING";
    public static final String EVENT_SHAREDFS_CHANGE_DISK_OFFERING = "SHAREDFS.CHANGE.DISK.OFFERING";
    public static final String EVENT_SHAREDFS_STOP = "SHAREDFS.STOP";
    public static final String EVENT_SHAREDFS_RESTART = "SHAREDFS.RESTART";
    public static final String EVENT_SHAREDFS_DESTROY = "SHAREDFS.DESTROY";
    public static final String EVENT_SHAREDFS_EXPUNGE = "SHAREDFS.EXPUNGE";
    public static final String EVENT_SHAREDFS_RECOVER = "SHAREDFS.RECOVER";
=======
    // DISASTER RECOVERY
    public static final String EVENT_DISASTER_RECOVERY_CLUSTER = "DISASTER.RECOVERY.CLUSTER";
>>>>>>> 9b4b622d

    static {

        // TODO: need a way to force author adding event types to declare the entity details as well, with out braking

        entityEventDetails = new HashMap<String, Object>();

        entityEventDetails.put(EVENT_VM_CREATE, VirtualMachine.class);
        entityEventDetails.put(EVENT_VM_DESTROY, VirtualMachine.class);
        entityEventDetails.put(EVENT_VM_START, VirtualMachine.class);
        entityEventDetails.put(EVENT_VM_STOP, VirtualMachine.class);
        entityEventDetails.put(EVENT_VM_REBOOT, VirtualMachine.class);
        entityEventDetails.put(EVENT_VM_UPDATE, VirtualMachine.class);
        entityEventDetails.put(EVENT_VM_UPGRADE, VirtualMachine.class);
        entityEventDetails.put(EVENT_VM_DYNAMIC_SCALE, VirtualMachine.class);
        entityEventDetails.put(EVENT_VM_RESETPASSWORD, VirtualMachine.class);
        entityEventDetails.put(EVENT_VM_RESETSSHKEY, VirtualMachine.class);
        entityEventDetails.put(EVENT_VM_MIGRATE, VirtualMachine.class);
        entityEventDetails.put(EVENT_VM_MOVE, VirtualMachine.class);
        entityEventDetails.put(EVENT_VM_RESTORE, VirtualMachine.class);
        entityEventDetails.put(EVENT_VM_EXPUNGE, VirtualMachine.class);
        entityEventDetails.put(EVENT_VM_IMPORT, VirtualMachine.class);
        entityEventDetails.put(EVENT_VM_UNMANAGE, VirtualMachine.class);

        // VMSchedule
        entityEventDetails.put(EVENT_VM_SCHEDULE_CREATE, VMSchedule.class);
        entityEventDetails.put(EVENT_VM_SCHEDULE_DELETE, VMSchedule.class);
        entityEventDetails.put(EVENT_VM_SCHEDULE_UPDATE, VMSchedule.class);
        entityEventDetails.put(EVENT_VM_SCHEDULE_START, VMSchedule.class);
        entityEventDetails.put(EVENT_VM_SCHEDULE_STOP, VMSchedule.class);
        entityEventDetails.put(EVENT_VM_SCHEDULE_REBOOT, VMSchedule.class);
        entityEventDetails.put(EVENT_VM_SCHEDULE_FORCE_STOP, VMSchedule.class);
        entityEventDetails.put(EVENT_VM_SCHEDULE_FORCE_REBOOT, VMSchedule.class);

        entityEventDetails.put(EVENT_ROUTER_CREATE, VirtualRouter.class);
        entityEventDetails.put(EVENT_ROUTER_DESTROY, VirtualRouter.class);
        entityEventDetails.put(EVENT_ROUTER_START, VirtualRouter.class);
        entityEventDetails.put(EVENT_ROUTER_STOP, VirtualRouter.class);
        entityEventDetails.put(EVENT_ROUTER_REBOOT, VirtualRouter.class);
        entityEventDetails.put(EVENT_ROUTER_HA, VirtualRouter.class);
        entityEventDetails.put(EVENT_ROUTER_UPGRADE, VirtualRouter.class);
        entityEventDetails.put(EVENT_ROUTER_DIAGNOSTICS, VirtualRouter.class);
        entityEventDetails.put(EVENT_ROUTER_HEALTH_CHECKS, VirtualRouter.class);

        entityEventDetails.put(EVENT_PROXY_CREATE, VirtualMachine.class);
        entityEventDetails.put(EVENT_PROXY_DESTROY, VirtualMachine.class);
        entityEventDetails.put(EVENT_PROXY_START, VirtualMachine.class);
        entityEventDetails.put(EVENT_PROXY_STOP, VirtualMachine.class);
        entityEventDetails.put(EVENT_PROXY_REBOOT, VirtualMachine.class);
        entityEventDetails.put(EVENT_ROUTER_HA, VirtualMachine.class);
        entityEventDetails.put(EVENT_PROXY_HA, VirtualMachine.class);
        entityEventDetails.put(EVENT_PROXY_DIAGNOSTICS, VirtualMachine.class);

        entityEventDetails.put(EVENT_VNC_CONNECT, "VNC");
        entityEventDetails.put(EVENT_VNC_DISCONNECT, "VNC");

        // Network Events
        entityEventDetails.put(EVENT_NETWORK_CREATE, Network.class);
        entityEventDetails.put(EVENT_NETWORK_DELETE, Network.class);
        entityEventDetails.put(EVENT_NETWORK_UPDATE, Network.class);
        entityEventDetails.put(EVENT_NETWORK_RESTART, Network.class);
        entityEventDetails.put(EVENT_NET_IP_ASSIGN, IpAddress.class);
        entityEventDetails.put(EVENT_PORTABLE_IP_ASSIGN, IpAddress.class);
        entityEventDetails.put(EVENT_PORTABLE_IP_RELEASE, IpAddress.class);
        entityEventDetails.put(EVENT_NET_IP_RELEASE, IpAddress.class);
        entityEventDetails.put(EVENT_NET_RULE_ADD, FirewallRule.class);
        entityEventDetails.put(EVENT_NET_RULE_DELETE, FirewallRule.class);
        entityEventDetails.put(EVENT_NET_RULE_MODIFY, FirewallRule.class);
        entityEventDetails.put(EVENT_FIREWALL_OPEN, FirewallRule.class);
        entityEventDetails.put(EVENT_FIREWALL_CLOSE, FirewallRule.class);
        entityEventDetails.put(EVENT_FIREWALL_EGRESS_OPEN, FirewallRule.class);
        entityEventDetails.put(EVENT_FIREWALL_EGRESS_CLOSE, FirewallRule.class);
        entityEventDetails.put(EVENT_FIREWALL_EGRESS_UPDATE, FirewallRule.class);
        entityEventDetails.put(EVENT_NET_IP6_ASSIGN, Network.class);
        entityEventDetails.put(EVENT_NET_IP6_RELEASE, Network.class);
        entityEventDetails.put(EVENT_NET_IP6_UPDATE, Network.class);

        // Nic Events
        entityEventDetails.put(EVENT_NIC_CREATE, Nic.class);

        // Load Balancers
        entityEventDetails.put(EVENT_ASSIGN_TO_LOAD_BALANCER_RULE, FirewallRule.class);
        entityEventDetails.put(EVENT_REMOVE_FROM_LOAD_BALANCER_RULE, FirewallRule.class);
        entityEventDetails.put(EVENT_LOAD_BALANCER_CREATE, LoadBalancer.class);
        entityEventDetails.put(EVENT_LOAD_BALANCER_DELETE, FirewallRule.class);
        entityEventDetails.put(EVENT_LB_STICKINESSPOLICY_CREATE, StickinessPolicy.class);
        entityEventDetails.put(EVENT_LB_STICKINESSPOLICY_UPDATE, StickinessPolicy.class);
        entityEventDetails.put(EVENT_LB_STICKINESSPOLICY_DELETE, StickinessPolicy.class);
        entityEventDetails.put(EVENT_LB_HEALTHCHECKPOLICY_CREATE, HealthCheckPolicy.class);
        entityEventDetails.put(EVENT_LB_HEALTHCHECKPOLICY_UPDATE, HealthCheckPolicy.class);
        entityEventDetails.put(EVENT_LB_HEALTHCHECKPOLICY_DELETE, HealthCheckPolicy.class);
        entityEventDetails.put(EVENT_LOAD_BALANCER_UPDATE, LoadBalancer.class);
        entityEventDetails.put(EVENT_LB_CERT_UPLOAD, LoadBalancer.class);
        entityEventDetails.put(EVENT_LB_CERT_DELETE, LoadBalancer.class);
        entityEventDetails.put(EVENT_LB_CERT_ASSIGN, LoadBalancer.class);
        entityEventDetails.put(EVENT_LB_CERT_REMOVE, LoadBalancer.class);

        // Role events
        entityEventDetails.put(EVENT_ROLE_CREATE, Role.class);
        entityEventDetails.put(EVENT_ROLE_UPDATE, Role.class);
        entityEventDetails.put(EVENT_ROLE_DELETE, Role.class);
        entityEventDetails.put(EVENT_ROLE_IMPORT, Role.class);
        entityEventDetails.put(EVENT_ROLE_ENABLE, Role.class);
        entityEventDetails.put(EVENT_ROLE_DISABLE, Role.class);
        entityEventDetails.put(EVENT_ROLE_PERMISSION_CREATE, RolePermission.class);
        entityEventDetails.put(EVENT_ROLE_PERMISSION_UPDATE, RolePermission.class);
        entityEventDetails.put(EVENT_ROLE_PERMISSION_DELETE, RolePermission.class);

        // Account events
        entityEventDetails.put(EVENT_ACCOUNT_ENABLE, Account.class);
        entityEventDetails.put(EVENT_ACCOUNT_DISABLE, Account.class);
        entityEventDetails.put(EVENT_ACCOUNT_CREATE, Account.class);
        entityEventDetails.put(EVENT_ACCOUNT_DELETE, Account.class);
        entityEventDetails.put(EVENT_ACCOUNT_UPDATE, Account.class);
        entityEventDetails.put(EVENT_ACCOUNT_MARK_DEFAULT_ZONE, Account.class);

        // UserVO Events
        entityEventDetails.put(EVENT_USER_LOGIN, User.class);
        entityEventDetails.put(EVENT_USER_LOGOUT, User.class);
        entityEventDetails.put(EVENT_USER_CREATE, User.class);
        entityEventDetails.put(EVENT_USER_DELETE, User.class);
        entityEventDetails.put(EVENT_USER_DISABLE, User.class);
        entityEventDetails.put(EVENT_USER_UPDATE, User.class);
        entityEventDetails.put(EVENT_USER_ENABLE, User.class);
        entityEventDetails.put(EVENT_USER_LOCK, User.class);
        entityEventDetails.put(EVENT_USER_SESSION_BLOCK, User.class);

        // Template Events
        entityEventDetails.put(EVENT_TEMPLATE_CREATE, VirtualMachineTemplate.class);
        entityEventDetails.put(EVENT_TEMPLATE_DELETE, VirtualMachineTemplate.class);
        entityEventDetails.put(EVENT_TEMPLATE_UPDATE, VirtualMachineTemplate.class);
        entityEventDetails.put(EVENT_TEMPLATE_DOWNLOAD_START, VirtualMachineTemplate.class);
        entityEventDetails.put(EVENT_TEMPLATE_DOWNLOAD_SUCCESS, VirtualMachineTemplate.class);
        entityEventDetails.put(EVENT_TEMPLATE_DOWNLOAD_FAILED, VirtualMachineTemplate.class);
        entityEventDetails.put(EVENT_TEMPLATE_COPY, VirtualMachineTemplate.class);
        entityEventDetails.put(EVENT_TEMPLATE_EXTRACT, VirtualMachineTemplate.class);
        entityEventDetails.put(EVENT_TEMPLATE_UPLOAD, VirtualMachineTemplate.class);
        entityEventDetails.put(EVENT_TEMPLATE_CLEANUP, VirtualMachineTemplate.class);

        // Volume Events
        entityEventDetails.put(EVENT_VOLUME_CREATE, Volume.class);
        entityEventDetails.put(EVENT_VOLUME_DELETE, Volume.class);
        entityEventDetails.put(EVENT_VOLUME_ATTACH, Volume.class);
        entityEventDetails.put(EVENT_VOLUME_DETACH, Volume.class);
        entityEventDetails.put(EVENT_VOLUME_EXTRACT, Volume.class);
        entityEventDetails.put(EVENT_VOLUME_UPLOAD, Volume.class);
        entityEventDetails.put(EVENT_VOLUME_MIGRATE, Volume.class);
        entityEventDetails.put(EVENT_VOLUME_RESIZE, Volume.class);
        entityEventDetails.put(EVENT_VOLUME_DESTROY, Volume.class);
        entityEventDetails.put(EVENT_VOLUME_RECOVER, Volume.class);
        entityEventDetails.put(EVENT_VOLUME_CHANGE_DISK_OFFERING, Volume.class);

        // Domains
        entityEventDetails.put(EVENT_DOMAIN_CREATE, Domain.class);
        entityEventDetails.put(EVENT_DOMAIN_DELETE, Domain.class);
        entityEventDetails.put(EVENT_DOMAIN_UPDATE, Domain.class);
        entityEventDetails.put(EVENT_DOMAIN_MOVE, Domain.class);

        // Snapshots
        entityEventDetails.put(EVENT_SNAPSHOT_CREATE, Snapshot.class);
        entityEventDetails.put(EVENT_SNAPSHOT_DELETE, Snapshot.class);
        entityEventDetails.put(EVENT_SNAPSHOT_EXTRACT, Snapshot.class);
        entityEventDetails.put(EVENT_SNAPSHOT_ON_PRIMARY, Snapshot.class);
        entityEventDetails.put(EVENT_SNAPSHOT_OFF_PRIMARY, Snapshot.class);
        entityEventDetails.put(EVENT_SNAPSHOT_POLICY_CREATE, SnapshotPolicy.class);
        entityEventDetails.put(EVENT_SNAPSHOT_POLICY_UPDATE, SnapshotPolicy.class);
        entityEventDetails.put(EVENT_SNAPSHOT_POLICY_DELETE, SnapshotPolicy.class);

        // ISO
        entityEventDetails.put(EVENT_ISO_CREATE, "Iso");
        entityEventDetails.put(EVENT_ISO_DELETE, "Iso");
        entityEventDetails.put(EVENT_ISO_COPY, "Iso");
        entityEventDetails.put(EVENT_ISO_ATTACH, "Iso");
        entityEventDetails.put(EVENT_ISO_DETACH, "Iso");
        entityEventDetails.put(EVENT_ISO_EXTRACT, "Iso");
        entityEventDetails.put(EVENT_ISO_UPLOAD, "Iso");

        // SSVM
        entityEventDetails.put(EVENT_SSVM_CREATE, VirtualMachine.class);
        entityEventDetails.put(EVENT_SSVM_DESTROY, VirtualMachine.class);
        entityEventDetails.put(EVENT_SSVM_START, VirtualMachine.class);
        entityEventDetails.put(EVENT_SSVM_STOP, VirtualMachine.class);
        entityEventDetails.put(EVENT_SSVM_REBOOT, VirtualMachine.class);
        entityEventDetails.put(EVENT_SSVM_HA, VirtualMachine.class);
        entityEventDetails.put(EVENT_SSVM_DIAGNOSTICS, VirtualMachine.class);

        // Service Offerings
        entityEventDetails.put(EVENT_SERVICE_OFFERING_CREATE, ServiceOffering.class);
        entityEventDetails.put(EVENT_SERVICE_OFFERING_EDIT, ServiceOffering.class);
        entityEventDetails.put(EVENT_SERVICE_OFFERING_DELETE, ServiceOffering.class);

        // Disk Offerings
        entityEventDetails.put(EVENT_DISK_OFFERING_CREATE, DiskOffering.class);
        entityEventDetails.put(EVENT_DISK_OFFERING_EDIT, DiskOffering.class);
        entityEventDetails.put(EVENT_DISK_OFFERING_DELETE, DiskOffering.class);

        // Network offerings
        entityEventDetails.put(EVENT_NETWORK_OFFERING_CREATE, NetworkOffering.class);
        entityEventDetails.put(EVENT_NETWORK_OFFERING_ASSIGN, NetworkOffering.class);
        entityEventDetails.put(EVENT_NETWORK_OFFERING_EDIT, NetworkOffering.class);
        entityEventDetails.put(EVENT_NETWORK_OFFERING_REMOVE, NetworkOffering.class);
        entityEventDetails.put(EVENT_NETWORK_OFFERING_DELETE, NetworkOffering.class);

        // Pods
        entityEventDetails.put(EVENT_POD_CREATE, Pod.class);
        entityEventDetails.put(EVENT_POD_EDIT, Pod.class);
        entityEventDetails.put(EVENT_POD_DELETE, Pod.class);

        // Zones
        entityEventDetails.put(EVENT_ZONE_CREATE, DataCenter.class);
        entityEventDetails.put(EVENT_ZONE_EDIT, DataCenter.class);
        entityEventDetails.put(EVENT_ZONE_DELETE, DataCenter.class);

        // VLANs/IP ranges
        entityEventDetails.put(EVENT_VLAN_IP_RANGE_CREATE, Vlan.class);
        entityEventDetails.put(EVENT_VLAN_IP_RANGE_DELETE, Vlan.class);
        entityEventDetails.put(EVENT_VLAN_IP_RANGE_DEDICATE, Vlan.class);
        entityEventDetails.put(EVENT_VLAN_IP_RANGE_RELEASE, Vlan.class);

        entityEventDetails.put(EVENT_MANAGEMENT_IP_RANGE_CREATE, Pod.class);
        entityEventDetails.put(EVENT_MANAGEMENT_IP_RANGE_DELETE, Pod.class);

        entityEventDetails.put(EVENT_GUEST_IP6_PREFIX_CREATE, DataCenterGuestIpv6Prefix.class);
        entityEventDetails.put(EVENT_GUEST_IP6_PREFIX_DELETE, DataCenterGuestIpv6Prefix.class);

        entityEventDetails.put(EVENT_STORAGE_IP_RANGE_CREATE, StorageNetworkIpRange.class);
        entityEventDetails.put(EVENT_STORAGE_IP_RANGE_DELETE, StorageNetworkIpRange.class);
        entityEventDetails.put(EVENT_STORAGE_IP_RANGE_UPDATE, StorageNetworkIpRange.class);

        // Configuration Table
        entityEventDetails.put(EVENT_CONFIGURATION_VALUE_EDIT, Configuration.class);

        // Security Groups
        entityEventDetails.put(EVENT_SECURITY_GROUP_AUTHORIZE_INGRESS, SecurityGroup.class);
        entityEventDetails.put(EVENT_SECURITY_GROUP_REVOKE_INGRESS, SecurityGroup.class);
        entityEventDetails.put(EVENT_SECURITY_GROUP_AUTHORIZE_EGRESS, SecurityGroup.class);
        entityEventDetails.put(EVENT_SECURITY_GROUP_REVOKE_EGRESS, SecurityGroup.class);
        entityEventDetails.put(EVENT_SECURITY_GROUP_CREATE, SecurityGroup.class);
        entityEventDetails.put(EVENT_SECURITY_GROUP_DELETE, SecurityGroup.class);
        entityEventDetails.put(EVENT_SECURITY_GROUP_ASSIGN, SecurityGroup.class);
        entityEventDetails.put(EVENT_SECURITY_GROUP_REMOVE, SecurityGroup.class);

        // Host
        entityEventDetails.put(EVENT_HOST_RECONNECT, Host.class);

        // Host Out-of-band management
        entityEventDetails.put(EVENT_HOST_OUTOFBAND_MANAGEMENT_ENABLE, Host.class);
        entityEventDetails.put(EVENT_HOST_OUTOFBAND_MANAGEMENT_DISABLE, Host.class);
        entityEventDetails.put(EVENT_HOST_OUTOFBAND_MANAGEMENT_CONFIGURE, Host.class);
        entityEventDetails.put(EVENT_HOST_OUTOFBAND_MANAGEMENT_ACTION, Host.class);
        entityEventDetails.put(EVENT_HOST_OUTOFBAND_MANAGEMENT_CHANGE_PASSWORD, Host.class);
        entityEventDetails.put(EVENT_HOST_OUTOFBAND_MANAGEMENT_POWERSTATE_TRANSITION, Host.class);

        // HA
        entityEventDetails.put(EVENT_HA_RESOURCE_ENABLE, HAConfig.class);
        entityEventDetails.put(EVENT_HA_RESOURCE_DISABLE, HAConfig.class);
        entityEventDetails.put(EVENT_HA_RESOURCE_CONFIGURE, HAConfig.class);
        entityEventDetails.put(EVENT_HA_STATE_TRANSITION, HAConfig.class);

        // Maintenance
        entityEventDetails.put(EVENT_MAINTENANCE_CANCEL, Host.class);
        entityEventDetails.put(EVENT_MAINTENANCE_CANCEL_PRIMARY_STORAGE, Host.class);
        entityEventDetails.put(EVENT_MAINTENANCE_PREPARE, Host.class);
        entityEventDetails.put(EVENT_MAINTENANCE_PREPARE_PRIMARY_STORAGE, Host.class);

        // Primary storage pool
        entityEventDetails.put(EVENT_UPDATE_PRIMARY_STORAGE, StoragePool.class);
        entityEventDetails.put(EVENT_ENABLE_PRIMARY_STORAGE, StoragePool.class);
        entityEventDetails.put(EVENT_DISABLE_PRIMARY_STORAGE, StoragePool.class);
        entityEventDetails.put(EVENT_CHANGE_STORAGE_POOL_SCOPE, StoragePool.class);

        // VPN
        entityEventDetails.put(EVENT_REMOTE_ACCESS_VPN_CREATE, RemoteAccessVpn.class);
        entityEventDetails.put(EVENT_REMOTE_ACCESS_VPN_DESTROY, RemoteAccessVpn.class);
        entityEventDetails.put(EVENT_VPN_USER_ADD, RemoteAccessVpn.class);
        entityEventDetails.put(EVENT_VPN_USER_REMOVE, RemoteAccessVpn.class);
        entityEventDetails.put(EVENT_S2S_VPN_GATEWAY_CREATE, Site2SiteVpnGateway.class);
        entityEventDetails.put(EVENT_S2S_VPN_GATEWAY_DELETE, Site2SiteVpnGateway.class);
        entityEventDetails.put(EVENT_S2S_VPN_CUSTOMER_GATEWAY_CREATE, Site2SiteCustomerGateway.class);
        entityEventDetails.put(EVENT_S2S_VPN_CUSTOMER_GATEWAY_DELETE, Site2SiteCustomerGateway.class);
        entityEventDetails.put(EVENT_S2S_VPN_CUSTOMER_GATEWAY_UPDATE, Site2SiteCustomerGateway.class);
        entityEventDetails.put(EVENT_S2S_VPN_CONNECTION_CREATE, Site2SiteVpnConnection.class);
        entityEventDetails.put(EVENT_S2S_VPN_CONNECTION_DELETE, Site2SiteVpnConnection.class);
        entityEventDetails.put(EVENT_S2S_VPN_CONNECTION_RESET, Site2SiteVpnConnection.class);

        // Custom certificates
        entityEventDetails.put(EVENT_UPLOAD_CUSTOM_CERTIFICATE, "Certificate");

        // OneToOnenat
        entityEventDetails.put(EVENT_ENABLE_STATIC_NAT, StaticNat.class);
        entityEventDetails.put(EVENT_DISABLE_STATIC_NAT, StaticNat.class);

        entityEventDetails.put(EVENT_ZONE_VLAN_ASSIGN, Vlan.class);
        entityEventDetails.put(EVENT_ZONE_VLAN_RELEASE, Vlan.class);

        // Projects
        entityEventDetails.put(EVENT_PROJECT_CREATE, Project.class);
        entityEventDetails.put(EVENT_PROJECT_UPDATE, Project.class);
        entityEventDetails.put(EVENT_PROJECT_DELETE, Project.class);
        entityEventDetails.put(EVENT_PROJECT_ACTIVATE, Project.class);
        entityEventDetails.put(EVENT_PROJECT_SUSPEND, Project.class);
        entityEventDetails.put(EVENT_PROJECT_ACCOUNT_ADD, Project.class);
        entityEventDetails.put(EVENT_PROJECT_INVITATION_UPDATE, Project.class);
        entityEventDetails.put(EVENT_PROJECT_INVITATION_REMOVE, Project.class);
        entityEventDetails.put(EVENT_PROJECT_ACCOUNT_REMOVE, Project.class);

        // Network as a Service
        entityEventDetails.put(EVENT_NETWORK_ELEMENT_CONFIGURE, Network.class);

        // Physical Network Events
        entityEventDetails.put(EVENT_PHYSICAL_NETWORK_CREATE, PhysicalNetwork.class);
        entityEventDetails.put(EVENT_PHYSICAL_NETWORK_DELETE, PhysicalNetwork.class);
        entityEventDetails.put(EVENT_PHYSICAL_NETWORK_UPDATE, PhysicalNetwork.class);

        // Physical Network Service Provider Events
        entityEventDetails.put(EVENT_SERVICE_PROVIDER_CREATE, PhysicalNetworkServiceProvider.class);
        entityEventDetails.put(EVENT_SERVICE_PROVIDER_DELETE, PhysicalNetworkServiceProvider.class);
        entityEventDetails.put(EVENT_SERVICE_PROVIDER_UPDATE, PhysicalNetworkServiceProvider.class);

        // Physical Network TrafficType Events
        entityEventDetails.put(EVENT_TRAFFIC_TYPE_CREATE, PhysicalNetworkTrafficType.class);
        entityEventDetails.put(EVENT_TRAFFIC_TYPE_DELETE, PhysicalNetworkTrafficType.class);
        entityEventDetails.put(EVENT_TRAFFIC_TYPE_UPDATE, PhysicalNetworkTrafficType.class);

        // external network device events
        entityEventDetails.put(EVENT_EXTERNAL_LB_DEVICE_ADD, PhysicalNetwork.class);
        entityEventDetails.put(EVENT_EXTERNAL_LB_DEVICE_DELETE, PhysicalNetwork.class);
        entityEventDetails.put(EVENT_EXTERNAL_LB_DEVICE_CONFIGURE, PhysicalNetwork.class);

        // external switch management device events (E.g.: Cisco Nexus 1000v Virtual Supervisor Module.
        entityEventDetails.put(EVENT_EXTERNAL_SWITCH_MGMT_DEVICE_ADD, "Nexus1000v");
        entityEventDetails.put(EVENT_EXTERNAL_SWITCH_MGMT_DEVICE_DELETE, "Nexus1000v");
        entityEventDetails.put(EVENT_EXTERNAL_SWITCH_MGMT_DEVICE_CONFIGURE, "Nexus1000v");
        entityEventDetails.put(EVENT_EXTERNAL_SWITCH_MGMT_DEVICE_ENABLE, "Nexus1000v");
        entityEventDetails.put(EVENT_EXTERNAL_SWITCH_MGMT_DEVICE_DISABLE, "Nexus1000v");

        entityEventDetails.put(EVENT_EXTERNAL_FIREWALL_DEVICE_ADD, PhysicalNetwork.class);
        entityEventDetails.put(EVENT_EXTERNAL_FIREWALL_DEVICE_DELETE, PhysicalNetwork.class);
        entityEventDetails.put(EVENT_EXTERNAL_FIREWALL_DEVICE_CONFIGURE, PhysicalNetwork.class);

        // Network ACL
        entityEventDetails.put(EVENT_NETWORK_ACL_CREATE, NetworkACL.class);
        entityEventDetails.put(EVENT_NETWORK_ACL_DELETE, NetworkACL.class);
        entityEventDetails.put(EVENT_NETWORK_ACL_REPLACE, NetworkACL.class);
        entityEventDetails.put(EVENT_NETWORK_ACL_UPDATE, NetworkACL.class);
        entityEventDetails.put(EVENT_NETWORK_ACL_ITEM_CREATE, NetworkACLItem.class);
        entityEventDetails.put(EVENT_NETWORK_ACL_ITEM_UPDATE, NetworkACLItem.class);
        entityEventDetails.put(EVENT_NETWORK_ACL_ITEM_DELETE, NetworkACLItem.class);

        // VPC
        entityEventDetails.put(EVENT_VPC_CREATE, Vpc.class);
        entityEventDetails.put(EVENT_VPC_UPDATE, Vpc.class);
        entityEventDetails.put(EVENT_VPC_DELETE, Vpc.class);
        entityEventDetails.put(EVENT_VPC_RESTART, Vpc.class);

        // VPC offerings
        entityEventDetails.put(EVENT_VPC_OFFERING_CREATE, VpcOffering.class);
        entityEventDetails.put(EVENT_VPC_OFFERING_UPDATE, VpcOffering.class);
        entityEventDetails.put(EVENT_VPC_OFFERING_DELETE, VpcOffering.class);

        // Private gateway
        entityEventDetails.put(EVENT_PRIVATE_GATEWAY_CREATE, PrivateGateway.class);
        entityEventDetails.put(EVENT_PRIVATE_GATEWAY_DELETE, PrivateGateway.class);

        // Static routes
        entityEventDetails.put(EVENT_STATIC_ROUTE_CREATE, StaticRoute.class);
        entityEventDetails.put(EVENT_STATIC_ROUTE_DELETE, StaticRoute.class);

        // tag related events
        entityEventDetails.put(EVENT_TAGS_CREATE, ResourceTag.class);
        entityEventDetails.put(EVENT_TAGS_DELETE, ResourceTag.class);

        // external network device events
        entityEventDetails.put(EVENT_EXTERNAL_NVP_CONTROLLER_ADD, "NvpController");
        entityEventDetails.put(EVENT_EXTERNAL_NVP_CONTROLLER_DELETE, "NvpController");
        entityEventDetails.put(EVENT_EXTERNAL_NVP_CONTROLLER_CONFIGURE, "NvpController");

        // external network mapping events

        // AutoScale
        entityEventDetails.put(EVENT_COUNTER_CREATE, AutoScaleCounter.class);
        entityEventDetails.put(EVENT_COUNTER_DELETE, AutoScaleCounter.class);
        entityEventDetails.put(EVENT_CONDITION_CREATE, Condition.class);
        entityEventDetails.put(EVENT_CONDITION_DELETE, Condition.class);
        entityEventDetails.put(EVENT_AUTOSCALEPOLICY_CREATE, AutoScalePolicy.class);
        entityEventDetails.put(EVENT_AUTOSCALEPOLICY_UPDATE, AutoScalePolicy.class);
        entityEventDetails.put(EVENT_AUTOSCALEPOLICY_DELETE, AutoScalePolicy.class);
        entityEventDetails.put(EVENT_AUTOSCALEVMPROFILE_CREATE, AutoScaleVmProfile.class);
        entityEventDetails.put(EVENT_AUTOSCALEVMPROFILE_DELETE, AutoScaleVmProfile.class);
        entityEventDetails.put(EVENT_AUTOSCALEVMPROFILE_UPDATE, AutoScaleVmProfile.class);
        entityEventDetails.put(EVENT_AUTOSCALEVMGROUP_CREATE, AutoScaleVmGroup.class);
        entityEventDetails.put(EVENT_AUTOSCALEVMGROUP_DELETE, AutoScaleVmGroup.class);
        entityEventDetails.put(EVENT_AUTOSCALEVMGROUP_UPDATE, AutoScaleVmGroup.class);
        entityEventDetails.put(EVENT_AUTOSCALEVMGROUP_ENABLE, AutoScaleVmGroup.class);
        entityEventDetails.put(EVENT_AUTOSCALEVMGROUP_DISABLE, AutoScaleVmGroup.class);
        entityEventDetails.put(EVENT_AUTOSCALEVMGROUP_SCALEDOWN, AutoScaleVmGroup.class);
        entityEventDetails.put(EVENT_AUTOSCALEVMGROUP_SCALEUP, AutoScaleVmGroup.class);
        entityEventDetails.put(EVENT_GUEST_VLAN_RANGE_DEDICATE, GuestVlan.class);
        entityEventDetails.put(EVENT_DEDICATED_GUEST_VLAN_RANGE_RELEASE, GuestVlan.class);

        entityEventDetails.put(EVENT_AFFINITY_GROUP_CREATE, AffinityGroup.class);
        entityEventDetails.put(EVENT_AFFINITY_GROUP_DELETE, AffinityGroup.class);
        entityEventDetails.put(EVENT_AFFINITY_GROUP_ASSIGN, AffinityGroup.class);
        entityEventDetails.put(EVENT_AFFINITY_GROUP_REMOVE, AffinityGroup.class);

        // OpenDaylight
        entityEventDetails.put(EVENT_EXTERNAL_OPENDAYLIGHT_ADD_CONTROLLER, "OpenDaylightController");
        entityEventDetails.put(EVENT_EXTERNAL_OPENDAYLIGHT_DELETE_CONTROLLER, "OpenDaylightController");
        entityEventDetails.put(EVENT_EXTERNAL_OPENDAYLIGHT_CONFIGURE_CONTROLLER, "OpenDaylightController");

        //Guest OS
        entityEventDetails.put(EVENT_GUEST_OS_ADD, GuestOS.class);
        entityEventDetails.put(EVENT_GUEST_OS_REMOVE, GuestOS.class);
        entityEventDetails.put(EVENT_GUEST_OS_UPDATE, GuestOS.class);
        entityEventDetails.put(EVENT_GUEST_OS_MAPPING_ADD, GuestOSHypervisor.class);
        entityEventDetails.put(EVENT_GUEST_OS_MAPPING_REMOVE, GuestOSHypervisor.class);
        entityEventDetails.put(EVENT_GUEST_OS_MAPPING_UPDATE, GuestOSHypervisor.class);
        entityEventDetails.put(EVENT_GUEST_OS_HYPERVISOR_NAME_FETCH, GuestOSHypervisor.class);
        entityEventDetails.put(EVENT_NIC_SECONDARY_IP_ASSIGN, NicSecondaryIp.class);
        entityEventDetails.put(EVENT_NIC_SECONDARY_IP_UNASSIGN, NicSecondaryIp.class);
        entityEventDetails.put(EVENT_NIC_SECONDARY_IP_CONFIGURE, NicSecondaryIp.class);

        //Usage
        entityEventDetails.put(EVENT_USAGE_REMOVE_USAGE_RECORDS, Usage.class);
        // Netscaler Service Packages
        entityEventDetails.put(EVENT_NETSCALER_SERVICEPACKAGE_ADD, "NETSCALER.SERVICEPACKAGE.CREATE");
        entityEventDetails.put(EVENT_NETSCALER_SERVICEPACKAGE_DELETE, "NETSCALER.SERVICEPACKAGE.DELETE");

        entityEventDetails.put(EVENT_ANNOTATION_CREATE, Annotation.class);
        entityEventDetails.put(EVENT_ANNOTATION_REMOVE, Annotation.class);

        entityEventDetails.put(EVENT_TEMPLATE_DIRECT_DOWNLOAD_FAILURE, VirtualMachineTemplate.class);
        entityEventDetails.put(EVENT_ISO_DIRECT_DOWNLOAD_FAILURE, "Iso");
        entityEventDetails.put(EVENT_SYSTEM_VM_DIAGNOSTICS, VirtualMachine.class);

        entityEventDetails.put(EVENT_ZONE_ROLLING_MAINTENANCE, ZoneResponse.class);
        entityEventDetails.put(EVENT_POD_ROLLING_MAINTENANCE, PodResponse.class);
        entityEventDetails.put(EVENT_CLUSTER_ROLLING_MAINTENANCE, ClusterResponse.class);
        entityEventDetails.put(EVENT_HOST_ROLLING_MAINTENANCE, HostResponse.class);

        entityEventDetails.put(EVENT_IMPORT_VCENTER_STORAGE_POLICIES, "StoragePolicies");

        entityEventDetails.put(EVENT_IMAGE_STORE_DATA_MIGRATE, ImageStore.class);
        entityEventDetails.put(EVENT_IMAGE_STORE_OBJECT_DOWNLOAD, ImageStore.class);
        entityEventDetails.put(EVENT_UPDATE_IMAGE_STORE_ACCESS_STATE, ImageStore.class);
        entityEventDetails.put(EVENT_LIVE_PATCH_SYSTEMVM, "SystemVMs");

        //Security
        entityEventDetails.put(EVENT_SECURITY_CHECK, "Security");

        //Object Store
        entityEventDetails.put(EVENT_OBJECT_STORE_CREATE, ObjectStore.class);
        entityEventDetails.put(EVENT_OBJECT_STORE_UPDATE, ObjectStore.class);
        entityEventDetails.put(EVENT_OBJECT_STORE_DELETE, ObjectStore.class);

        //Buckets
        entityEventDetails.put(EVENT_BUCKET_CREATE, Bucket.class);
        entityEventDetails.put(EVENT_BUCKET_UPDATE, Bucket.class);
        entityEventDetails.put(EVENT_BUCKET_DELETE, Bucket.class);

        // Quota
        entityEventDetails.put(EVENT_QUOTA_TARIFF_CREATE, QuotaTariff.class);
        entityEventDetails.put(EVENT_QUOTA_TARIFF_DELETE, QuotaTariff.class);
        entityEventDetails.put(EVENT_QUOTA_TARIFF_UPDATE, QuotaTariff.class);

<<<<<<< HEAD
        // Routing
        entityEventDetails.put(EVENT_ZONE_IP4_SUBNET_CREATE, DataCenterIpv4GuestSubnet.class);
        entityEventDetails.put(EVENT_ZONE_IP4_SUBNET_UPDATE, DataCenterIpv4GuestSubnet.class);
        entityEventDetails.put(EVENT_ZONE_IP4_SUBNET_DELETE, DataCenterIpv4GuestSubnet.class);
        entityEventDetails.put(EVENT_ZONE_IP4_SUBNET_DEDICATE, DataCenterIpv4GuestSubnet.class);
        entityEventDetails.put(EVENT_ZONE_IP4_SUBNET_RELEASE, DataCenterIpv4GuestSubnet.class);
        entityEventDetails.put(EVENT_IP4_GUEST_SUBNET_CREATE, Ipv4GuestSubnetNetworkMap.class);
        entityEventDetails.put(EVENT_IP4_GUEST_SUBNET_DELETE, Ipv4GuestSubnetNetworkMap.class);
        entityEventDetails.put(EVENT_ROUTING_IPV4_FIREWALL_RULE_CREATE, FirewallRule.class);
        entityEventDetails.put(EVENT_ROUTING_IPV4_FIREWALL_RULE_UPDATE, FirewallRule.class);
        entityEventDetails.put(EVENT_ROUTING_IPV4_FIREWALL_RULE_DELETE, FirewallRule.class);
        entityEventDetails.put(EVENT_BGP_PEER_CREATE, BgpPeer.class);
        entityEventDetails.put(EVENT_BGP_PEER_UPDATE, BgpPeer.class);
        entityEventDetails.put(EVENT_BGP_PEER_DELETE, BgpPeer.class);
        entityEventDetails.put(EVENT_BGP_PEER_DEDICATE, BgpPeer.class);
        entityEventDetails.put(EVENT_BGP_PEER_RELEASE, BgpPeer.class);

        // SharedFS
        entityEventDetails.put(EVENT_SHAREDFS_CREATE, SharedFS.class);
        entityEventDetails.put(EVENT_SHAREDFS_START, SharedFS.class);
        entityEventDetails.put(EVENT_SHAREDFS_STOP, SharedFS.class);
        entityEventDetails.put(EVENT_SHAREDFS_UPDATE, SharedFS.class);
        entityEventDetails.put(EVENT_SHAREDFS_CHANGE_SERVICE_OFFERING, SharedFS.class);
        entityEventDetails.put(EVENT_SHAREDFS_CHANGE_DISK_OFFERING, SharedFS.class);
        entityEventDetails.put(EVENT_SHAREDFS_RESTART, SharedFS.class);
        entityEventDetails.put(EVENT_SHAREDFS_DESTROY, SharedFS.class);
        entityEventDetails.put(EVENT_SHAREDFS_EXPUNGE, SharedFS.class);
        entityEventDetails.put(EVENT_SHAREDFS_RECOVER, SharedFS.class);
=======
        // Disaster Recovery Cluster
        entityEventDetails.put(EVENT_DISASTER_RECOVERY_CLUSTER, "DisasterRecoveryCluster");
>>>>>>> 9b4b622d
    }

    public static boolean isNetworkEvent(String eventType) {
        return EVENT_NETWORK_CREATE.equals(eventType) || EVENT_NETWORK_DELETE.equals(eventType) ||
                EVENT_NETWORK_UPDATE.equals(eventType);
    }
    public static String getEntityForEvent(String eventName) {
        Object entityClass = entityEventDetails.get(eventName);
        if (entityClass == null) {
            return null;
        } else if (entityClass instanceof String){
            return (String)entityClass;
        } else if (entityClass instanceof Class){
            String entityClassName = ((Class)entityClass).getName();
            int index = entityClassName.lastIndexOf(".");
            String entityName = entityClassName;
            if (index != -1) {
                entityName = entityClassName.substring(index + 1);
            }
            return entityName;
        }

        return null;
    }

    public static Class getEntityClassForEvent(String eventName) {
        Object clz = entityEventDetails.get(eventName);

        if(clz instanceof Class){
            return (Class)entityEventDetails.get(eventName);
        }

        return null;
    }

    public static boolean isVpcEvent(String eventType) {
        return EventTypes.EVENT_VPC_CREATE.equals(eventType) || EventTypes.EVENT_VPC_DELETE.equals(eventType);
    }

    public static void addEntityEventDetail(String event, Class<?> clazz) {
        entityEventDetails.put(event, clazz);
    }
}<|MERGE_RESOLUTION|>--- conflicted
+++ resolved
@@ -762,7 +762,6 @@
     public static final String EVENT_QUOTA_TARIFF_DELETE = "QUOTA.TARIFF.DELETE";
     public static final String EVENT_QUOTA_TARIFF_UPDATE = "QUOTA.TARIFF.UPDATE";
 
-<<<<<<< HEAD
     // Routing
     public static final String EVENT_ZONE_IP4_SUBNET_CREATE = "ZONE.IP4.SUBNET.CREATE";
     public static final String EVENT_ZONE_IP4_SUBNET_UPDATE = "ZONE.IP4.SUBNET.UPDATE";
@@ -793,10 +792,9 @@
     public static final String EVENT_SHAREDFS_DESTROY = "SHAREDFS.DESTROY";
     public static final String EVENT_SHAREDFS_EXPUNGE = "SHAREDFS.EXPUNGE";
     public static final String EVENT_SHAREDFS_RECOVER = "SHAREDFS.RECOVER";
-=======
+
     // DISASTER RECOVERY
     public static final String EVENT_DISASTER_RECOVERY_CLUSTER = "DISASTER.RECOVERY.CLUSTER";
->>>>>>> 9b4b622d
 
     static {
 
@@ -1262,7 +1260,6 @@
         entityEventDetails.put(EVENT_QUOTA_TARIFF_DELETE, QuotaTariff.class);
         entityEventDetails.put(EVENT_QUOTA_TARIFF_UPDATE, QuotaTariff.class);
 
-<<<<<<< HEAD
         // Routing
         entityEventDetails.put(EVENT_ZONE_IP4_SUBNET_CREATE, DataCenterIpv4GuestSubnet.class);
         entityEventDetails.put(EVENT_ZONE_IP4_SUBNET_UPDATE, DataCenterIpv4GuestSubnet.class);
@@ -1291,10 +1288,9 @@
         entityEventDetails.put(EVENT_SHAREDFS_DESTROY, SharedFS.class);
         entityEventDetails.put(EVENT_SHAREDFS_EXPUNGE, SharedFS.class);
         entityEventDetails.put(EVENT_SHAREDFS_RECOVER, SharedFS.class);
-=======
+
         // Disaster Recovery Cluster
         entityEventDetails.put(EVENT_DISASTER_RECOVERY_CLUSTER, "DisasterRecoveryCluster");
->>>>>>> 9b4b622d
     }
 
     public static boolean isNetworkEvent(String eventType) {
