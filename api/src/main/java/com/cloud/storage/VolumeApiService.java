--- conflicted
+++ resolved
@@ -154,9 +154,7 @@
 
     Volume recoverVolume(long volumeId);
 
-<<<<<<< HEAD
+    boolean validateVolumeSizeInBytes(long size);
+
     Volume changeDiskOfferingForVolume(ChangeOfferingForVolumeCmd cmd) throws ResourceAllocationException;
-=======
-    boolean validateVolumeSizeInBytes(long size);
->>>>>>> da56a2a8
 }