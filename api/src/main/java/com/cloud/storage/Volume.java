--- conflicted
+++ resolved
@@ -277,7 +277,6 @@
 
     String getEncryptFormat();
 
-<<<<<<< HEAD
     public void setEncryptFormat(String encryptFormat);
 
     boolean getCompress();
@@ -295,9 +294,8 @@
     Long getUsedPhysicalSize();
 
     void setUsedPhysicalSize(Long usedPhysicalSize);
-=======
+
     void setEncryptFormat(String encryptFormat);
 
     boolean isDeleteProtection();
->>>>>>> 28d774ec
 }