/**
 *  Copyright (C) 2010 Cloud.com, Inc.  All rights reserved.
 * 
 * This software is licensed under the GNU General Public License v3 or later.
 * 
 * It is free software: you can redistribute it and/or modify
 * it under the terms of the GNU General Public License as published by
 * the Free Software Foundation, either version 3 of the License, or any later version.
 * This program is distributed in the hope that it will be useful,
 * but WITHOUT ANY WARRANTY; without even the implied warranty of
 * MERCHANTABILITY or FITNESS FOR A PARTICULAR PURPOSE.  See the
 * GNU General Public License for more details.
 * 
 * You should have received a copy of the GNU General Public License
 * along with this program.  If not, see <http://www.gnu.org/licenses/>.
 * 
 */

package com.cloud.api;

<<<<<<< HEAD
import java.text.DateFormat;
import java.text.SimpleDateFormat;
import java.util.Date;
import java.util.HashMap;
import java.util.List;
import java.util.Map;
import java.util.regex.Pattern;


import org.apache.log4j.Logger;

import com.cloud.configuration.ConfigurationService;
import com.cloud.consoleproxy.ConsoleProxyService;
import com.cloud.dao.EntityManager;
import com.cloud.exception.ConcurrentOperationException;
import com.cloud.exception.InsufficientCapacityException;
import com.cloud.exception.InvalidParameterValueException;
import com.cloud.exception.PermissionDeniedException;
import com.cloud.exception.ResourceAllocationException;
import com.cloud.exception.ResourceUnavailableException;
import com.cloud.network.NetworkService;
import com.cloud.network.VirtualNetworkApplianceService;
import com.cloud.network.firewall.FirewallService;
import com.cloud.network.lb.LoadBalancingRulesService;
import com.cloud.network.rules.RulesService;
import com.cloud.network.security.SecurityGroupService;
import com.cloud.network.vpn.RemoteAccessVpnService;
import com.cloud.projects.ProjectService;
import com.cloud.resource.ResourceService;
import com.cloud.server.ManagementService;
import com.cloud.storage.StorageService;
import com.cloud.storage.snapshot.SnapshotService;
import com.cloud.template.TemplateService;
import com.cloud.user.Account;
import com.cloud.user.AccountService;
import com.cloud.user.UserContext;
import com.cloud.utils.Pair;
import com.cloud.utils.component.ComponentLocator;
import com.cloud.vm.BareMetalVmService;
import com.cloud.vm.UserVmService;

=======
import java.text.DateFormat;
import java.text.SimpleDateFormat;
import java.util.Date;
import java.util.HashMap;
import java.util.List;
import java.util.Map;
import java.util.regex.Pattern;

import org.apache.log4j.Logger;

import com.cloud.configuration.ConfigurationService;
import com.cloud.consoleproxy.ConsoleProxyService;
import com.cloud.dao.EntityManager;
import com.cloud.exception.ConcurrentOperationException;
import com.cloud.exception.InsufficientCapacityException;
import com.cloud.exception.InvalidParameterValueException;
import com.cloud.exception.PermissionDeniedException;
import com.cloud.exception.ResourceAllocationException;
import com.cloud.exception.ResourceUnavailableException;
import com.cloud.network.NetworkService;
import com.cloud.network.VirtualNetworkApplianceService;
import com.cloud.network.firewall.FirewallService;
import com.cloud.network.lb.LoadBalancingRulesService;
import com.cloud.network.rules.RulesService;
import com.cloud.network.security.SecurityGroupService;
import com.cloud.network.vpn.RemoteAccessVpnService;
import com.cloud.resource.ResourceService;
import com.cloud.server.ManagementService;
import com.cloud.storage.StorageService;
import com.cloud.storage.snapshot.SnapshotService;
import com.cloud.template.TemplateService;
import com.cloud.user.Account;
import com.cloud.user.AccountService;
import com.cloud.user.UserContext;
import com.cloud.utils.Pair;
import com.cloud.utils.component.ComponentLocator;
import com.cloud.vm.UserVmService;
import com.cloud.vm.BareMetalVmService;
>>>>>>> b93c7bc6

public abstract class BaseCmd {
    private static final Logger s_logger = Logger.getLogger(BaseCmd.class.getName());
    
    public static final String USER_ERROR_MESSAGE = "Internal error executing command, please contact your system administrator";
    public static final int PROGRESS_INSTANCE_CREATED = 1;
    
    public static final String RESPONSE_TYPE_XML = "xml";
    public static final String RESPONSE_TYPE_JSON = "json";

    public enum CommandType {
        BOOLEAN, DATE, FLOAT, INTEGER, LIST, LONG, OBJECT, MAP, STRING, TZDATE
    }

    // FIXME:  Extract these out into a separate file
    // Client error codes
    public static final int MALFORMED_PARAMETER_ERROR = 430;
    public static final int PARAM_ERROR = 431;
    public static final int UNSUPPORTED_ACTION_ERROR = 432;
    public static final int PAGE_LIMIT_EXCEED = 433;
    
    // Server error codes
    public static final int INTERNAL_ERROR = 530;
    public static final int ACCOUNT_ERROR = 531;
    public static final int ACCOUNT_RESOURCE_LIMIT_ERROR= 532;
    public static final int INSUFFICIENT_CAPACITY_ERROR = 533;
    public static final int RESOURCE_UNAVAILABLE_ERROR = 534;
    public static final int RESOURCE_ALLOCATION_ERROR = 534;
    public static final int RESOURCE_IN_USE_ERROR = 536;
    public static final int NETWORK_RULE_CONFLICT_ERROR = 537;

    public static final DateFormat INPUT_FORMAT = new SimpleDateFormat("yyyy-MM-dd");
    public static final DateFormat NEW_INPUT_FORMAT = new SimpleDateFormat("yyyy-MM-dd HH:mm:ss");
    public static Pattern newInputDateFormat = Pattern.compile("[\\d]+-[\\d]+-[\\d]+ [\\d]+:[\\d]+:[\\d]+");
    private static final DateFormat _outputFormat = new SimpleDateFormat("yyyy-MM-dd'T'HH:mm:ssZ");
    
    private Object _responseObject = null;
    private Map<String, String> fullUrlParams;
    
    @Parameter(name="response", type=CommandType.STRING)
    private String responseType;

    public static ComponentLocator s_locator;
    public static ConfigurationService _configService;
    public static AccountService _accountService;
    public static UserVmService _userVmService;
    public static ManagementService _mgr;
    public static StorageService _storageService;
    public static ResourceService _resourceService;
    public static NetworkService _networkService;
    public static TemplateService _templateService;
    public static SecurityGroupService _securityGroupService;
    public static SnapshotService _snapshotService;
    public static ConsoleProxyService _consoleProxyService;
    public static VirtualNetworkApplianceService _routerService;
    public static ResponseGenerator _responseGenerator;
    public static EntityManager _entityMgr;
    public static RulesService _rulesService;
    public static LoadBalancingRulesService _lbService;
    public static RemoteAccessVpnService _ravService;
    public static BareMetalVmService _bareMetalVmService;
<<<<<<< HEAD
    public static ProjectService _projectService;
    public static FirewallService _firewallService;
=======
    public static FirewallService _firewallService;

>>>>>>> b93c7bc6
    
    static void setComponents(ResponseGenerator generator) {
        ComponentLocator locator = ComponentLocator.getLocator(ManagementService.Name);
        _mgr = (ManagementService)ComponentLocator.getComponent(ManagementService.Name);
        _accountService = locator.getManager(AccountService.class);
        _configService = locator.getManager(ConfigurationService.class);
        _userVmService = locator.getManager(UserVmService.class);
        _storageService = locator.getManager(StorageService.class);
        _resourceService = locator.getManager(ResourceService.class);
        _networkService = locator.getManager(NetworkService.class);
        _templateService = locator.getManager(TemplateService.class);
        _securityGroupService = locator.getManager(SecurityGroupService.class);
        _snapshotService = locator.getManager(SnapshotService.class);
        _consoleProxyService = locator.getManager(ConsoleProxyService.class);
        _routerService = locator.getManager(VirtualNetworkApplianceService.class);
        _entityMgr = locator.getManager(EntityManager.class);
        _rulesService = locator.getManager(RulesService.class);
        _lbService = locator.getManager(LoadBalancingRulesService.class);
        _ravService = locator.getManager(RemoteAccessVpnService.class);
        _responseGenerator = generator;
        _bareMetalVmService = locator.getManager(BareMetalVmService.class);
<<<<<<< HEAD
        _projectService = locator.getManager(ProjectService.class);
        _firewallService = locator.getManager(FirewallService.class);
=======
        _firewallService = locator.getManager(FirewallService.class);
>>>>>>> b93c7bc6
    }
    
    public abstract void execute() throws ResourceUnavailableException, InsufficientCapacityException, ServerApiException, ConcurrentOperationException, ResourceAllocationException;
    
    public String getResponseType() {
        if (responseType == null) {
            return RESPONSE_TYPE_XML;
        }
        return responseType;
    }

    public void setResponseType(String responseType) {
        this.responseType = responseType;
    }

    public abstract String getCommandName();
    
    /**
     * For commands the API framework needs to know the owner of the object being acted upon.  This method is
     * used to determine that information.
     * @return the id of the account that owns the object being acted upon
     */
    public abstract long getEntityOwnerId();

    public Object getResponseObject() {
        return _responseObject;
    }

    public void setResponseObject(Object responseObject) {
        _responseObject = responseObject;
    }

    public static String getDateString(Date date) {
        if (date == null) {
            return "";
        }
        String formattedString = null;
        synchronized(_outputFormat) {
            formattedString = _outputFormat.format(date);
        }
        return formattedString;
    }

    protected Account getValidOwner(String accountName, Long domainId) {
        Account owner = null;
        if (accountName != null) {
            owner = _responseGenerator.findAccountByNameDomain(accountName, domainId);
        } else {
            owner = UserContext.current().getCaller();
        }
        if (owner == null) {
            throw new InvalidParameterValueException("Invalid value for owner specified: " + accountName);
        }
        if (owner.getState() == Account.State.disabled || owner.getState() == Account.State.locked) {
            throw new PermissionDeniedException("Account disabled.");
        }
        return owner;
    }
    
    public Map<String, Object> validateParams(Map<String, String> params, boolean decode) {
//        List<Pair<Enum, Boolean>> properties = getProperties();

        // step 1 - all parameter names passed in will be converted to lowercase
        Map<String, Object> processedParams = lowercaseParams(params, decode);
        return processedParams;

        /*
        // step 2 - make sure all required params exist, and all existing params adhere to the appropriate data type
        Map<String, Object> validatedParams = new HashMap<String, Object>();
        for (Pair<Enum, Boolean> propertyPair : properties) {
            Properties prop = (Properties)propertyPair.first();
            Object param = processedParams.get(prop.getName());
            // possible validation errors are
            //       - NULL (not specified)
            //       - MALFORMED
            if (param != null) {
                short propertyType = prop.getDataType();
                String decodedParam = null;
                if ((propertyType != TYPE_OBJECT) && (propertyType != TYPE_OBJECT_MAP)) {
                    decodedParam = (String)param;
                    if (decode) {
                        try {
                            decodedParam = URLDecoder.decode((String)param, "UTF-8");
                        } catch (UnsupportedEncodingException usex) {
                            s_logger.warn(prop.getName() + " could not be decoded, value = " + param);
                            throw new ServerApiException(PARAM_ERROR, prop.getName() + " could not be decoded");
                        }
                    }
                }

                switch (propertyType) {
                case TYPE_INT:
                    try {
                        validatedParams.put(prop.getName(), Integer.valueOf(Integer.parseInt(decodedParam)));
                    } catch (NumberFormatException ex) {
                        s_logger.warn(prop.getName() + " (type is int) is malformed, value = " + decodedParam);
                        throw new ServerApiException(MALFORMED_PARAMETER_ERROR, prop.getName() + " is malformed");
                    }
                    break;
                case TYPE_LONG:
                    try {
                        validatedParams.put(prop.getName(), Long.valueOf(Long.parseLong(decodedParam)));
                    } catch (NumberFormatException ex) {
                        s_logger.warn(prop.getName() + " (type is long) is malformed, value = " + decodedParam);
                        throw new ServerApiException(MALFORMED_PARAMETER_ERROR, prop.getName() + " is malformed");
                    }
                    break;
                case TYPE_DATE:
                    try {
                        synchronized(_format) { // SimpleDataFormat is not thread safe, synchronize on it to avoid parse errors
                            validatedParams.put(prop.getName(), _format.parse(decodedParam));
                        }
                    } catch (ParseException ex) {
                        s_logger.warn(prop.getName() + " (type is date) is malformed, value = " + decodedParam);
                        throw new ServerApiException(MALFORMED_PARAMETER_ERROR, prop.getName() + " uses an unsupported date format");
                    }
                    break;
                case TYPE_TZDATE:
                    try {
                        validatedParams.put(prop.getName(), DateUtil.parseTZDateString(decodedParam));
                    } catch (ParseException ex) {
                        s_logger.warn(prop.getName() + " (type is date) is malformed, value = " + decodedParam);
                        throw new ServerApiException(MALFORMED_PARAMETER_ERROR, prop.getName() + " uses an unsupported date format");
                    }
                    break;
                case TYPE_FLOAT:
                    try {
                        validatedParams.put(prop.getName(), Float.valueOf(Float.parseFloat(decodedParam)));
                    } catch (NumberFormatException ex) {
                        s_logger.warn(prop.getName() + " (type is float) is malformed, value = " + decodedParam);
                        throw new ServerApiException(MALFORMED_PARAMETER_ERROR, prop.getName() + " is malformed");
                    }
                    break;
                case TYPE_BOOLEAN:
                	validatedParams.put(prop.getName(), Boolean.valueOf(Boolean.parseBoolean(decodedParam)));
                	break;
                case TYPE_STRING:
                    validatedParams.put(prop.getName(), decodedParam);
                    break;
                default:
                    validatedParams.put(prop.getName(), param);
                    break;
                }
            } else if (propertyPair.second().booleanValue() == true) {
                s_logger.warn("missing parameter, " + prop.getTagName() + " is not specified");
                throw new ServerApiException(MALFORMED_PARAMETER_ERROR, prop.getTagName() + " is not specified");
            }
        }

        return validatedParams;
        */
    }
    
    private Map<String, Object> lowercaseParams(Map<String, String> params, boolean decode) {
        Map<String, Object> lowercaseParams = new HashMap<String, Object>();
        for (String key : params.keySet()) {
            lowercaseParams.put(key.toLowerCase(), params.get(key));
        }
        return lowercaseParams;
    }

    // FIXME:  move this to a utils method so that maps can be unpacked and integer/long values can be appropriately cast
    @SuppressWarnings({"unchecked", "rawtypes"})
    public Map<String, Object> unpackParams(Map<String, String> params) {
        Map<String, Object> lowercaseParams = new HashMap<String, Object>();
        for (String key : params.keySet()) {
            int arrayStartIndex = key.indexOf('[');
            int arrayStartLastIndex = key.lastIndexOf('[');
            if (arrayStartIndex != arrayStartLastIndex) {
                throw new ServerApiException(MALFORMED_PARAMETER_ERROR, "Unable to decode parameter " + key + "; if specifying an object array, please use parameter[index].field=XXX, e.g. userGroupList[0].group=httpGroup");
            }

            if (arrayStartIndex > 0) {
                int arrayEndIndex = key.indexOf(']');
                int arrayEndLastIndex = key.lastIndexOf(']');
                if ((arrayEndIndex < arrayStartIndex) || (arrayEndIndex != arrayEndLastIndex)) {
                    // malformed parameter
                    throw new ServerApiException(MALFORMED_PARAMETER_ERROR, "Unable to decode parameter " + key + "; if specifying an object array, please use parameter[index].field=XXX, e.g. userGroupList[0].group=httpGroup");
                }

                // Now that we have an array object, check for a field name in the case of a complex object
                int fieldIndex = key.indexOf('.');
                String fieldName = null;
                if (fieldIndex < arrayEndIndex) {
                    throw new ServerApiException(MALFORMED_PARAMETER_ERROR, "Unable to decode parameter " + key + "; if specifying an object array, please use parameter[index].field=XXX, e.g. userGroupList[0].group=httpGroup");
                } else {
                    fieldName = key.substring(fieldIndex + 1);
                }

                // parse the parameter name as the text before the first '[' character
                String paramName = key.substring(0, arrayStartIndex);
                paramName = paramName.toLowerCase();

                Map<Integer, Map> mapArray = null;
                Map<String, Object> mapValue = null;
                String indexStr = key.substring(arrayStartIndex+1, arrayEndIndex);
                int index = 0;
                boolean parsedIndex = false;
                try {
                    if (indexStr != null) {
                        index = Integer.parseInt(indexStr);
                        parsedIndex = true;
                    }
                } catch (NumberFormatException nfe) {
                    s_logger.warn("Invalid parameter " + key + " received, unable to parse object array, returning an error.");
                }

                if (!parsedIndex) {
                    throw new ServerApiException(MALFORMED_PARAMETER_ERROR, "Unable to decode parameter " + key + "; if specifying an object array, please use parameter[index].field=XXX, e.g. userGroupList[0].group=httpGroup");
                }

                Object value = lowercaseParams.get(paramName);
                if (value == null) {
                    // for now, assume object array with sub fields
                    mapArray = new HashMap<Integer, Map>();
                    mapValue = new HashMap<String, Object>();
                    mapArray.put(Integer.valueOf(index), mapValue);
                } else if (value instanceof Map) {
                    mapArray = (HashMap)value;
                    mapValue = mapArray.get(Integer.valueOf(index));
                    if (mapValue == null) {
                        mapValue = new HashMap<String, Object>();
                        mapArray.put(Integer.valueOf(index), mapValue);
                    }
                }

                // we are ready to store the value for a particular field into the map for this object
                mapValue.put(fieldName, params.get(key));

                lowercaseParams.put(paramName, mapArray);
            } else {
                lowercaseParams.put(key.toLowerCase(), params.get(key));
            }
        }
        return lowercaseParams;
    }

    public String buildResponse(ServerApiException apiException, String responseType) {
        StringBuffer sb = new StringBuffer();
        if (RESPONSE_TYPE_JSON.equalsIgnoreCase(responseType)) {
            // JSON response
            sb.append("{ \"" + getCommandName() + "\" : { " + "\"@attributes\":{\"cloud-stack-version\":\""+_mgr.getVersion()+"\"},");
            sb.append("\"errorcode\" : \"" + apiException.getErrorCode() + "\", \"description\" : \"" + apiException.getDescription() + "\" } }");
        } else {
            sb.append("<?xml version=\"1.0\" encoding=\"ISO-8859-1\"?>");
            sb.append("<" + getCommandName() + ">");
            sb.append("<errorcode>" + apiException.getErrorCode() + "</errorcode>");
            sb.append("<description>" + escapeXml(apiException.getDescription()) + "</description>");
            sb.append("</" + getCommandName() + " cloud-stack-version=\""+_mgr.getVersion()+ "\">");
        }
        return sb.toString();
    }

    public String buildResponse(List<Pair<String, Object>> tagList, String responseType) {
        StringBuffer prefixSb = new StringBuffer();
        StringBuffer suffixSb = new StringBuffer();

        // set up the return value with the name of the response
        if (RESPONSE_TYPE_JSON.equalsIgnoreCase(responseType)) {
            prefixSb.append("{ \"" + getCommandName() + "\" : { \"@attributes\":{\"cloud-stack-version\":\""+ _mgr.getVersion()+"\"},");
        } else {
            prefixSb.append("<?xml version=\"1.0\" encoding=\"ISO-8859-1\"?>");
            prefixSb.append("<" + getCommandName() + " cloud-stack-version=\""+_mgr.getVersion()+ "\">");
        }

        int i = 0;
        for (Pair<String, Object> tagData : tagList) {
            String tagName = tagData.first();
            Object tagValue = tagData.second();
            if (tagValue instanceof Object[]) {
                Object[] subObjects = (Object[])tagValue;
                if (subObjects.length < 1) {
                    continue;
                }
                writeObjectArray(responseType, suffixSb, i++, tagName, subObjects);
            } else {
                writeNameValuePair(suffixSb, tagName, tagValue, responseType, i++);
            }
        }
        
        if(suffixSb.length() > 0){
            if (RESPONSE_TYPE_JSON.equalsIgnoreCase(responseType)){ // append comma only if we have some suffix else not as per strict Json syntax.
                prefixSb.append(",");
            }
            prefixSb.append(suffixSb);
        }
        // close the response
        if (RESPONSE_TYPE_JSON.equalsIgnoreCase(responseType)) {
            prefixSb.append("} }");
        } else {
            prefixSb.append("</" + getCommandName() + ">");
        }
        return prefixSb.toString();
    }

    private void writeNameValuePair(StringBuffer sb, String tagName, Object tagValue, String responseType, int propertyCount) {
        if (tagValue == null) {
            return;
        }

        if (tagValue instanceof Object[]) {
            Object[] subObjects = (Object[])tagValue;
            if (subObjects.length < 1) {
                return;
            }
            writeObjectArray(responseType, sb, propertyCount, tagName, subObjects);
        } else {
            if (RESPONSE_TYPE_JSON.equalsIgnoreCase(responseType)) {
                String seperator = ((propertyCount > 0) ? ", " : "");
                sb.append(seperator + "\"" + tagName + "\" : \"" + escapeJSON(tagValue.toString()) + "\"");
            } else {
                sb.append("<" + tagName + ">" + escapeXml(tagValue.toString()) + "</" + tagName + ">");
            }
        }
    }

    @SuppressWarnings("rawtypes")
    private void writeObjectArray(String responseType, StringBuffer sb, int propertyCount, String tagName, Object[] subObjects) {
        if (RESPONSE_TYPE_JSON.equalsIgnoreCase(responseType)) {
            String separator = ((propertyCount > 0) ? ", " : "");
            sb.append(separator);
        }
        int j = 0;
        for (Object subObject : subObjects) {
            if (subObject instanceof List) {
                List subObjList = (List)subObject;
                writeSubObject(sb, tagName, subObjList, responseType, j++);
            }
        }

        if (RESPONSE_TYPE_JSON.equalsIgnoreCase(responseType)) {
            sb.append("]");
        }
    }

    @SuppressWarnings("rawtypes")
    private void writeSubObject(StringBuffer sb, String tagName, List tagList, String responseType, int objectCount) {
        if (RESPONSE_TYPE_JSON.equalsIgnoreCase(responseType)) {
            sb.append(((objectCount == 0) ? "\"" + tagName + "\" : [  { " : ", { "));
        } else {
            sb.append("<" + tagName + ">");
        }

        int i = 0;
        for (Object tag : tagList) {
            if (tag instanceof Pair) {
                Pair nameValuePair = (Pair)tag;
                writeNameValuePair(sb, (String)nameValuePair.first(), nameValuePair.second(), responseType, i++);
            }
        }

        if (RESPONSE_TYPE_JSON.equalsIgnoreCase(responseType)) {
            sb.append("}");
        } else {
            sb.append("</" + tagName + ">");
        }
    }
    
    /**
     * Escape xml response set to false by default. API commands to override this method to allow escaping
     */
    public boolean requireXmlEscape() {
		return true;
	}
    
	private String escapeXml(String xml){
		if(!requireXmlEscape()){
			return xml;
		}
		int iLen = xml.length();
		if (iLen == 0) {
            return xml;
        }
		StringBuffer sOUT = new StringBuffer(iLen + 256);
		int i = 0;
		for (; i < iLen; i++) {
			char c = xml.charAt(i);
			if (c == '<') {
                sOUT.append("&lt;");
            } else if (c == '>') {
                sOUT.append("&gt;");
            } else if (c == '&') {
                sOUT.append("&amp;");
            } else if (c == '"') {
                sOUT.append("&quot;");
            } else if (c == '\'') {
                sOUT.append("&apos;");
            } else {
                sOUT.append(c);
            }
		}
		return sOUT.toString();
	}

	private static String escapeJSON(String str) {
	    if (str == null) {
	        return str;
	    }

	    return str.replace("\"", "\\\"");
	}

	protected long getInstanceIdFromJobSuccessResult(String result) {
		s_logger.debug("getInstanceIdFromJobSuccessResult not overridden in subclass " + this.getClass().getName());
		return 0;
	}

    public static boolean isAdmin(short accountType) {
	    return ((accountType == Account.ACCOUNT_TYPE_ADMIN) ||
	    		(accountType == Account.ACCOUNT_TYPE_RESOURCE_DOMAIN_ADMIN) ||
	            (accountType == Account.ACCOUNT_TYPE_DOMAIN_ADMIN) ||
	            (accountType == Account.ACCOUNT_TYPE_READ_ONLY_ADMIN));
	}

    public static boolean isRootAdmin(short accountType) {
        return ((accountType == Account.ACCOUNT_TYPE_ADMIN));
    }
    
    public void setFullUrlParams(Map<String, String> map) {
    	this.fullUrlParams = map;
    }
    
    public Map<String, String> getFullUrlParams() {
    	return this.fullUrlParams;
    }
}
<|MERGE_RESOLUTION|>--- conflicted
+++ resolved
@@ -14,11 +14,10 @@
  * You should have received a copy of the GNU General Public License
  * along with this program.  If not, see <http://www.gnu.org/licenses/>.
  * 
- */
-
-package com.cloud.api;
-
-<<<<<<< HEAD
+ */
+
+package com.cloud.api;
+
 import java.text.DateFormat;
 import java.text.SimpleDateFormat;
 import java.util.Date;
@@ -26,7 +25,6 @@
 import java.util.List;
 import java.util.Map;
 import java.util.regex.Pattern;
-
 
 import org.apache.log4j.Logger;
 
@@ -59,554 +57,504 @@
 import com.cloud.utils.component.ComponentLocator;
 import com.cloud.vm.BareMetalVmService;
 import com.cloud.vm.UserVmService;
-
-=======
-import java.text.DateFormat;
-import java.text.SimpleDateFormat;
-import java.util.Date;
-import java.util.HashMap;
-import java.util.List;
-import java.util.Map;
-import java.util.regex.Pattern;
-
-import org.apache.log4j.Logger;
-
-import com.cloud.configuration.ConfigurationService;
-import com.cloud.consoleproxy.ConsoleProxyService;
-import com.cloud.dao.EntityManager;
-import com.cloud.exception.ConcurrentOperationException;
-import com.cloud.exception.InsufficientCapacityException;
-import com.cloud.exception.InvalidParameterValueException;
-import com.cloud.exception.PermissionDeniedException;
-import com.cloud.exception.ResourceAllocationException;
-import com.cloud.exception.ResourceUnavailableException;
-import com.cloud.network.NetworkService;
-import com.cloud.network.VirtualNetworkApplianceService;
-import com.cloud.network.firewall.FirewallService;
-import com.cloud.network.lb.LoadBalancingRulesService;
-import com.cloud.network.rules.RulesService;
-import com.cloud.network.security.SecurityGroupService;
-import com.cloud.network.vpn.RemoteAccessVpnService;
-import com.cloud.resource.ResourceService;
-import com.cloud.server.ManagementService;
-import com.cloud.storage.StorageService;
-import com.cloud.storage.snapshot.SnapshotService;
-import com.cloud.template.TemplateService;
-import com.cloud.user.Account;
-import com.cloud.user.AccountService;
-import com.cloud.user.UserContext;
-import com.cloud.utils.Pair;
-import com.cloud.utils.component.ComponentLocator;
-import com.cloud.vm.UserVmService;
-import com.cloud.vm.BareMetalVmService;
->>>>>>> b93c7bc6
-
-public abstract class BaseCmd {
-    private static final Logger s_logger = Logger.getLogger(BaseCmd.class.getName());
-    
-    public static final String USER_ERROR_MESSAGE = "Internal error executing command, please contact your system administrator";
-    public static final int PROGRESS_INSTANCE_CREATED = 1;
-    
-    public static final String RESPONSE_TYPE_XML = "xml";
-    public static final String RESPONSE_TYPE_JSON = "json";
-
-    public enum CommandType {
-        BOOLEAN, DATE, FLOAT, INTEGER, LIST, LONG, OBJECT, MAP, STRING, TZDATE
-    }
-
-    // FIXME:  Extract these out into a separate file
-    // Client error codes
-    public static final int MALFORMED_PARAMETER_ERROR = 430;
-    public static final int PARAM_ERROR = 431;
-    public static final int UNSUPPORTED_ACTION_ERROR = 432;
-    public static final int PAGE_LIMIT_EXCEED = 433;
-    
-    // Server error codes
-    public static final int INTERNAL_ERROR = 530;
-    public static final int ACCOUNT_ERROR = 531;
-    public static final int ACCOUNT_RESOURCE_LIMIT_ERROR= 532;
-    public static final int INSUFFICIENT_CAPACITY_ERROR = 533;
-    public static final int RESOURCE_UNAVAILABLE_ERROR = 534;
-    public static final int RESOURCE_ALLOCATION_ERROR = 534;
-    public static final int RESOURCE_IN_USE_ERROR = 536;
-    public static final int NETWORK_RULE_CONFLICT_ERROR = 537;
-
+
+public abstract class BaseCmd {
+    private static final Logger s_logger = Logger.getLogger(BaseCmd.class.getName());
+    
+    public static final String USER_ERROR_MESSAGE = "Internal error executing command, please contact your system administrator";
+    public static final int PROGRESS_INSTANCE_CREATED = 1;
+    
+    public static final String RESPONSE_TYPE_XML = "xml";
+    public static final String RESPONSE_TYPE_JSON = "json";
+
+    public enum CommandType {
+        BOOLEAN, DATE, FLOAT, INTEGER, LIST, LONG, OBJECT, MAP, STRING, TZDATE
+    }
+
+    // FIXME:  Extract these out into a separate file
+    // Client error codes
+    public static final int MALFORMED_PARAMETER_ERROR = 430;
+    public static final int PARAM_ERROR = 431;
+    public static final int UNSUPPORTED_ACTION_ERROR = 432;
+    public static final int PAGE_LIMIT_EXCEED = 433;
+    
+    // Server error codes
+    public static final int INTERNAL_ERROR = 530;
+    public static final int ACCOUNT_ERROR = 531;
+    public static final int ACCOUNT_RESOURCE_LIMIT_ERROR= 532;
+    public static final int INSUFFICIENT_CAPACITY_ERROR = 533;
+    public static final int RESOURCE_UNAVAILABLE_ERROR = 534;
+    public static final int RESOURCE_ALLOCATION_ERROR = 534;
+    public static final int RESOURCE_IN_USE_ERROR = 536;
+    public static final int NETWORK_RULE_CONFLICT_ERROR = 537;
+
     public static final DateFormat INPUT_FORMAT = new SimpleDateFormat("yyyy-MM-dd");
     public static final DateFormat NEW_INPUT_FORMAT = new SimpleDateFormat("yyyy-MM-dd HH:mm:ss");
-    public static Pattern newInputDateFormat = Pattern.compile("[\\d]+-[\\d]+-[\\d]+ [\\d]+:[\\d]+:[\\d]+");
-    private static final DateFormat _outputFormat = new SimpleDateFormat("yyyy-MM-dd'T'HH:mm:ssZ");
-    
-    private Object _responseObject = null;
+    public static Pattern newInputDateFormat = Pattern.compile("[\\d]+-[\\d]+-[\\d]+ [\\d]+:[\\d]+:[\\d]+");
+    private static final DateFormat _outputFormat = new SimpleDateFormat("yyyy-MM-dd'T'HH:mm:ssZ");
+    
+    private Object _responseObject = null;
     private Map<String, String> fullUrlParams;
-    
-    @Parameter(name="response", type=CommandType.STRING)
-    private String responseType;
-
-    public static ComponentLocator s_locator;
-    public static ConfigurationService _configService;
-    public static AccountService _accountService;
-    public static UserVmService _userVmService;
-    public static ManagementService _mgr;
-    public static StorageService _storageService;
-    public static ResourceService _resourceService;
-    public static NetworkService _networkService;
-    public static TemplateService _templateService;
-    public static SecurityGroupService _securityGroupService;
-    public static SnapshotService _snapshotService;
-    public static ConsoleProxyService _consoleProxyService;
-    public static VirtualNetworkApplianceService _routerService;
-    public static ResponseGenerator _responseGenerator;
-    public static EntityManager _entityMgr;
-    public static RulesService _rulesService;
-    public static LoadBalancingRulesService _lbService;
-    public static RemoteAccessVpnService _ravService;
+    
+    @Parameter(name="response", type=CommandType.STRING)
+    private String responseType;
+
+    public static ComponentLocator s_locator;
+    public static ConfigurationService _configService;
+    public static AccountService _accountService;
+    public static UserVmService _userVmService;
+    public static ManagementService _mgr;
+    public static StorageService _storageService;
+    public static ResourceService _resourceService;
+    public static NetworkService _networkService;
+    public static TemplateService _templateService;
+    public static SecurityGroupService _securityGroupService;
+    public static SnapshotService _snapshotService;
+    public static ConsoleProxyService _consoleProxyService;
+    public static VirtualNetworkApplianceService _routerService;
+    public static ResponseGenerator _responseGenerator;
+    public static EntityManager _entityMgr;
+    public static RulesService _rulesService;
+    public static LoadBalancingRulesService _lbService;
+    public static RemoteAccessVpnService _ravService;
     public static BareMetalVmService _bareMetalVmService;
-<<<<<<< HEAD
     public static ProjectService _projectService;
     public static FirewallService _firewallService;
-=======
-    public static FirewallService _firewallService;
-
->>>>>>> b93c7bc6
-    
-    static void setComponents(ResponseGenerator generator) {
-        ComponentLocator locator = ComponentLocator.getLocator(ManagementService.Name);
-        _mgr = (ManagementService)ComponentLocator.getComponent(ManagementService.Name);
-        _accountService = locator.getManager(AccountService.class);
-        _configService = locator.getManager(ConfigurationService.class);
-        _userVmService = locator.getManager(UserVmService.class);
-        _storageService = locator.getManager(StorageService.class);
-        _resourceService = locator.getManager(ResourceService.class);
-        _networkService = locator.getManager(NetworkService.class);
-        _templateService = locator.getManager(TemplateService.class);
-        _securityGroupService = locator.getManager(SecurityGroupService.class);
-        _snapshotService = locator.getManager(SnapshotService.class);
-        _consoleProxyService = locator.getManager(ConsoleProxyService.class);
-        _routerService = locator.getManager(VirtualNetworkApplianceService.class);
-        _entityMgr = locator.getManager(EntityManager.class);
-        _rulesService = locator.getManager(RulesService.class);
-        _lbService = locator.getManager(LoadBalancingRulesService.class);
-        _ravService = locator.getManager(RemoteAccessVpnService.class);
-        _responseGenerator = generator;
+    
+    static void setComponents(ResponseGenerator generator) {
+        ComponentLocator locator = ComponentLocator.getLocator(ManagementService.Name);
+        _mgr = (ManagementService)ComponentLocator.getComponent(ManagementService.Name);
+        _accountService = locator.getManager(AccountService.class);
+        _configService = locator.getManager(ConfigurationService.class);
+        _userVmService = locator.getManager(UserVmService.class);
+        _storageService = locator.getManager(StorageService.class);
+        _resourceService = locator.getManager(ResourceService.class);
+        _networkService = locator.getManager(NetworkService.class);
+        _templateService = locator.getManager(TemplateService.class);
+        _securityGroupService = locator.getManager(SecurityGroupService.class);
+        _snapshotService = locator.getManager(SnapshotService.class);
+        _consoleProxyService = locator.getManager(ConsoleProxyService.class);
+        _routerService = locator.getManager(VirtualNetworkApplianceService.class);
+        _entityMgr = locator.getManager(EntityManager.class);
+        _rulesService = locator.getManager(RulesService.class);
+        _lbService = locator.getManager(LoadBalancingRulesService.class);
+        _ravService = locator.getManager(RemoteAccessVpnService.class);
+        _responseGenerator = generator;
         _bareMetalVmService = locator.getManager(BareMetalVmService.class);
-<<<<<<< HEAD
         _projectService = locator.getManager(ProjectService.class);
         _firewallService = locator.getManager(FirewallService.class);
-=======
-        _firewallService = locator.getManager(FirewallService.class);
->>>>>>> b93c7bc6
-    }
+    }
+    
+    public abstract void execute() throws ResourceUnavailableException, InsufficientCapacityException, ServerApiException, ConcurrentOperationException, ResourceAllocationException;
     
-    public abstract void execute() throws ResourceUnavailableException, InsufficientCapacityException, ServerApiException, ConcurrentOperationException, ResourceAllocationException;
-    
-    public String getResponseType() {
-        if (responseType == null) {
+    public String getResponseType() {
+        if (responseType == null) {
             return RESPONSE_TYPE_XML;
-        }
-        return responseType;
-    }
-
-    public void setResponseType(String responseType) {
-        this.responseType = responseType;
-    }
-
-    public abstract String getCommandName();
-    
-    /**
-     * For commands the API framework needs to know the owner of the object being acted upon.  This method is
-     * used to determine that information.
-     * @return the id of the account that owns the object being acted upon
-     */
-    public abstract long getEntityOwnerId();
-
-    public Object getResponseObject() {
-        return _responseObject;
-    }
-
-    public void setResponseObject(Object responseObject) {
-        _responseObject = responseObject;
-    }
-
-    public static String getDateString(Date date) {
-        if (date == null) {
-            return "";
-        }
-        String formattedString = null;
-        synchronized(_outputFormat) {
-            formattedString = _outputFormat.format(date);
-        }
-        return formattedString;
-    }
-
-    protected Account getValidOwner(String accountName, Long domainId) {
-        Account owner = null;
-        if (accountName != null) {
-            owner = _responseGenerator.findAccountByNameDomain(accountName, domainId);
-        } else {
-            owner = UserContext.current().getCaller();
-        }
-        if (owner == null) {
-            throw new InvalidParameterValueException("Invalid value for owner specified: " + accountName);
-        }
-        if (owner.getState() == Account.State.disabled || owner.getState() == Account.State.locked) {
-            throw new PermissionDeniedException("Account disabled.");
-        }
-        return owner;
-    }
-    
-    public Map<String, Object> validateParams(Map<String, String> params, boolean decode) {
-//        List<Pair<Enum, Boolean>> properties = getProperties();
-
-        // step 1 - all parameter names passed in will be converted to lowercase
-        Map<String, Object> processedParams = lowercaseParams(params, decode);
-        return processedParams;
-
-        /*
-        // step 2 - make sure all required params exist, and all existing params adhere to the appropriate data type
-        Map<String, Object> validatedParams = new HashMap<String, Object>();
-        for (Pair<Enum, Boolean> propertyPair : properties) {
-            Properties prop = (Properties)propertyPair.first();
-            Object param = processedParams.get(prop.getName());
-            // possible validation errors are
-            //       - NULL (not specified)
-            //       - MALFORMED
-            if (param != null) {
-                short propertyType = prop.getDataType();
-                String decodedParam = null;
-                if ((propertyType != TYPE_OBJECT) && (propertyType != TYPE_OBJECT_MAP)) {
-                    decodedParam = (String)param;
-                    if (decode) {
-                        try {
-                            decodedParam = URLDecoder.decode((String)param, "UTF-8");
-                        } catch (UnsupportedEncodingException usex) {
-                            s_logger.warn(prop.getName() + " could not be decoded, value = " + param);
-                            throw new ServerApiException(PARAM_ERROR, prop.getName() + " could not be decoded");
-                        }
-                    }
-                }
-
-                switch (propertyType) {
-                case TYPE_INT:
-                    try {
-                        validatedParams.put(prop.getName(), Integer.valueOf(Integer.parseInt(decodedParam)));
-                    } catch (NumberFormatException ex) {
-                        s_logger.warn(prop.getName() + " (type is int) is malformed, value = " + decodedParam);
-                        throw new ServerApiException(MALFORMED_PARAMETER_ERROR, prop.getName() + " is malformed");
-                    }
-                    break;
-                case TYPE_LONG:
-                    try {
-                        validatedParams.put(prop.getName(), Long.valueOf(Long.parseLong(decodedParam)));
-                    } catch (NumberFormatException ex) {
-                        s_logger.warn(prop.getName() + " (type is long) is malformed, value = " + decodedParam);
-                        throw new ServerApiException(MALFORMED_PARAMETER_ERROR, prop.getName() + " is malformed");
-                    }
-                    break;
-                case TYPE_DATE:
-                    try {
-                        synchronized(_format) { // SimpleDataFormat is not thread safe, synchronize on it to avoid parse errors
-                            validatedParams.put(prop.getName(), _format.parse(decodedParam));
-                        }
-                    } catch (ParseException ex) {
-                        s_logger.warn(prop.getName() + " (type is date) is malformed, value = " + decodedParam);
-                        throw new ServerApiException(MALFORMED_PARAMETER_ERROR, prop.getName() + " uses an unsupported date format");
-                    }
-                    break;
-                case TYPE_TZDATE:
-                    try {
-                        validatedParams.put(prop.getName(), DateUtil.parseTZDateString(decodedParam));
-                    } catch (ParseException ex) {
-                        s_logger.warn(prop.getName() + " (type is date) is malformed, value = " + decodedParam);
-                        throw new ServerApiException(MALFORMED_PARAMETER_ERROR, prop.getName() + " uses an unsupported date format");
-                    }
-                    break;
-                case TYPE_FLOAT:
-                    try {
-                        validatedParams.put(prop.getName(), Float.valueOf(Float.parseFloat(decodedParam)));
-                    } catch (NumberFormatException ex) {
-                        s_logger.warn(prop.getName() + " (type is float) is malformed, value = " + decodedParam);
-                        throw new ServerApiException(MALFORMED_PARAMETER_ERROR, prop.getName() + " is malformed");
-                    }
-                    break;
-                case TYPE_BOOLEAN:
-                	validatedParams.put(prop.getName(), Boolean.valueOf(Boolean.parseBoolean(decodedParam)));
-                	break;
-                case TYPE_STRING:
-                    validatedParams.put(prop.getName(), decodedParam);
-                    break;
-                default:
-                    validatedParams.put(prop.getName(), param);
-                    break;
-                }
-            } else if (propertyPair.second().booleanValue() == true) {
-                s_logger.warn("missing parameter, " + prop.getTagName() + " is not specified");
-                throw new ServerApiException(MALFORMED_PARAMETER_ERROR, prop.getTagName() + " is not specified");
-            }
-        }
-
-        return validatedParams;
-        */
-    }
-    
-    private Map<String, Object> lowercaseParams(Map<String, String> params, boolean decode) {
-        Map<String, Object> lowercaseParams = new HashMap<String, Object>();
-        for (String key : params.keySet()) {
-            lowercaseParams.put(key.toLowerCase(), params.get(key));
-        }
-        return lowercaseParams;
-    }
-
-    // FIXME:  move this to a utils method so that maps can be unpacked and integer/long values can be appropriately cast
-    @SuppressWarnings({"unchecked", "rawtypes"})
-    public Map<String, Object> unpackParams(Map<String, String> params) {
-        Map<String, Object> lowercaseParams = new HashMap<String, Object>();
-        for (String key : params.keySet()) {
-            int arrayStartIndex = key.indexOf('[');
-            int arrayStartLastIndex = key.lastIndexOf('[');
-            if (arrayStartIndex != arrayStartLastIndex) {
-                throw new ServerApiException(MALFORMED_PARAMETER_ERROR, "Unable to decode parameter " + key + "; if specifying an object array, please use parameter[index].field=XXX, e.g. userGroupList[0].group=httpGroup");
-            }
-
-            if (arrayStartIndex > 0) {
-                int arrayEndIndex = key.indexOf(']');
-                int arrayEndLastIndex = key.lastIndexOf(']');
-                if ((arrayEndIndex < arrayStartIndex) || (arrayEndIndex != arrayEndLastIndex)) {
-                    // malformed parameter
-                    throw new ServerApiException(MALFORMED_PARAMETER_ERROR, "Unable to decode parameter " + key + "; if specifying an object array, please use parameter[index].field=XXX, e.g. userGroupList[0].group=httpGroup");
-                }
-
-                // Now that we have an array object, check for a field name in the case of a complex object
-                int fieldIndex = key.indexOf('.');
-                String fieldName = null;
-                if (fieldIndex < arrayEndIndex) {
-                    throw new ServerApiException(MALFORMED_PARAMETER_ERROR, "Unable to decode parameter " + key + "; if specifying an object array, please use parameter[index].field=XXX, e.g. userGroupList[0].group=httpGroup");
-                } else {
-                    fieldName = key.substring(fieldIndex + 1);
-                }
-
-                // parse the parameter name as the text before the first '[' character
-                String paramName = key.substring(0, arrayStartIndex);
-                paramName = paramName.toLowerCase();
-
-                Map<Integer, Map> mapArray = null;
-                Map<String, Object> mapValue = null;
-                String indexStr = key.substring(arrayStartIndex+1, arrayEndIndex);
-                int index = 0;
-                boolean parsedIndex = false;
-                try {
-                    if (indexStr != null) {
-                        index = Integer.parseInt(indexStr);
-                        parsedIndex = true;
-                    }
-                } catch (NumberFormatException nfe) {
-                    s_logger.warn("Invalid parameter " + key + " received, unable to parse object array, returning an error.");
-                }
-
-                if (!parsedIndex) {
-                    throw new ServerApiException(MALFORMED_PARAMETER_ERROR, "Unable to decode parameter " + key + "; if specifying an object array, please use parameter[index].field=XXX, e.g. userGroupList[0].group=httpGroup");
-                }
-
-                Object value = lowercaseParams.get(paramName);
-                if (value == null) {
-                    // for now, assume object array with sub fields
-                    mapArray = new HashMap<Integer, Map>();
-                    mapValue = new HashMap<String, Object>();
-                    mapArray.put(Integer.valueOf(index), mapValue);
-                } else if (value instanceof Map) {
-                    mapArray = (HashMap)value;
-                    mapValue = mapArray.get(Integer.valueOf(index));
-                    if (mapValue == null) {
-                        mapValue = new HashMap<String, Object>();
-                        mapArray.put(Integer.valueOf(index), mapValue);
-                    }
-                }
-
-                // we are ready to store the value for a particular field into the map for this object
-                mapValue.put(fieldName, params.get(key));
-
-                lowercaseParams.put(paramName, mapArray);
-            } else {
-                lowercaseParams.put(key.toLowerCase(), params.get(key));
-            }
-        }
-        return lowercaseParams;
-    }
-
-    public String buildResponse(ServerApiException apiException, String responseType) {
-        StringBuffer sb = new StringBuffer();
+        }
+        return responseType;
+    }
+
+    public void setResponseType(String responseType) {
+        this.responseType = responseType;
+    }
+
+    public abstract String getCommandName();
+    
+    /**
+     * For commands the API framework needs to know the owner of the object being acted upon.  This method is
+     * used to determine that information.
+     * @return the id of the account that owns the object being acted upon
+     */
+    public abstract long getEntityOwnerId();
+
+    public Object getResponseObject() {
+        return _responseObject;
+    }
+
+    public void setResponseObject(Object responseObject) {
+        _responseObject = responseObject;
+    }
+
+    public static String getDateString(Date date) {
+        if (date == null) {
+            return "";
+        }
+        String formattedString = null;
+        synchronized(_outputFormat) {
+            formattedString = _outputFormat.format(date);
+        }
+        return formattedString;
+    }
+
+    protected Account getValidOwner(String accountName, Long domainId) {
+        Account owner = null;
+        if (accountName != null) {
+            owner = _responseGenerator.findAccountByNameDomain(accountName, domainId);
+        } else {
+            owner = UserContext.current().getCaller();
+        }
+        if (owner == null) {
+            throw new InvalidParameterValueException("Invalid value for owner specified: " + accountName);
+        }
+        if (owner.getState() == Account.State.disabled || owner.getState() == Account.State.locked) {
+            throw new PermissionDeniedException("Account disabled.");
+        }
+        return owner;
+    }
+    
+    public Map<String, Object> validateParams(Map<String, String> params, boolean decode) {
+//        List<Pair<Enum, Boolean>> properties = getProperties();
+
+        // step 1 - all parameter names passed in will be converted to lowercase
+        Map<String, Object> processedParams = lowercaseParams(params, decode);
+        return processedParams;
+
+        /*
+        // step 2 - make sure all required params exist, and all existing params adhere to the appropriate data type
+        Map<String, Object> validatedParams = new HashMap<String, Object>();
+        for (Pair<Enum, Boolean> propertyPair : properties) {
+            Properties prop = (Properties)propertyPair.first();
+            Object param = processedParams.get(prop.getName());
+            // possible validation errors are
+            //       - NULL (not specified)
+            //       - MALFORMED
+            if (param != null) {
+                short propertyType = prop.getDataType();
+                String decodedParam = null;
+                if ((propertyType != TYPE_OBJECT) && (propertyType != TYPE_OBJECT_MAP)) {
+                    decodedParam = (String)param;
+                    if (decode) {
+                        try {
+                            decodedParam = URLDecoder.decode((String)param, "UTF-8");
+                        } catch (UnsupportedEncodingException usex) {
+                            s_logger.warn(prop.getName() + " could not be decoded, value = " + param);
+                            throw new ServerApiException(PARAM_ERROR, prop.getName() + " could not be decoded");
+                        }
+                    }
+                }
+
+                switch (propertyType) {
+                case TYPE_INT:
+                    try {
+                        validatedParams.put(prop.getName(), Integer.valueOf(Integer.parseInt(decodedParam)));
+                    } catch (NumberFormatException ex) {
+                        s_logger.warn(prop.getName() + " (type is int) is malformed, value = " + decodedParam);
+                        throw new ServerApiException(MALFORMED_PARAMETER_ERROR, prop.getName() + " is malformed");
+                    }
+                    break;
+                case TYPE_LONG:
+                    try {
+                        validatedParams.put(prop.getName(), Long.valueOf(Long.parseLong(decodedParam)));
+                    } catch (NumberFormatException ex) {
+                        s_logger.warn(prop.getName() + " (type is long) is malformed, value = " + decodedParam);
+                        throw new ServerApiException(MALFORMED_PARAMETER_ERROR, prop.getName() + " is malformed");
+                    }
+                    break;
+                case TYPE_DATE:
+                    try {
+                        synchronized(_format) { // SimpleDataFormat is not thread safe, synchronize on it to avoid parse errors
+                            validatedParams.put(prop.getName(), _format.parse(decodedParam));
+                        }
+                    } catch (ParseException ex) {
+                        s_logger.warn(prop.getName() + " (type is date) is malformed, value = " + decodedParam);
+                        throw new ServerApiException(MALFORMED_PARAMETER_ERROR, prop.getName() + " uses an unsupported date format");
+                    }
+                    break;
+                case TYPE_TZDATE:
+                    try {
+                        validatedParams.put(prop.getName(), DateUtil.parseTZDateString(decodedParam));
+                    } catch (ParseException ex) {
+                        s_logger.warn(prop.getName() + " (type is date) is malformed, value = " + decodedParam);
+                        throw new ServerApiException(MALFORMED_PARAMETER_ERROR, prop.getName() + " uses an unsupported date format");
+                    }
+                    break;
+                case TYPE_FLOAT:
+                    try {
+                        validatedParams.put(prop.getName(), Float.valueOf(Float.parseFloat(decodedParam)));
+                    } catch (NumberFormatException ex) {
+                        s_logger.warn(prop.getName() + " (type is float) is malformed, value = " + decodedParam);
+                        throw new ServerApiException(MALFORMED_PARAMETER_ERROR, prop.getName() + " is malformed");
+                    }
+                    break;
+                case TYPE_BOOLEAN:
+                	validatedParams.put(prop.getName(), Boolean.valueOf(Boolean.parseBoolean(decodedParam)));
+                	break;
+                case TYPE_STRING:
+                    validatedParams.put(prop.getName(), decodedParam);
+                    break;
+                default:
+                    validatedParams.put(prop.getName(), param);
+                    break;
+                }
+            } else if (propertyPair.second().booleanValue() == true) {
+                s_logger.warn("missing parameter, " + prop.getTagName() + " is not specified");
+                throw new ServerApiException(MALFORMED_PARAMETER_ERROR, prop.getTagName() + " is not specified");
+            }
+        }
+
+        return validatedParams;
+        */
+    }
+    
+    private Map<String, Object> lowercaseParams(Map<String, String> params, boolean decode) {
+        Map<String, Object> lowercaseParams = new HashMap<String, Object>();
+        for (String key : params.keySet()) {
+            lowercaseParams.put(key.toLowerCase(), params.get(key));
+        }
+        return lowercaseParams;
+    }
+
+    // FIXME:  move this to a utils method so that maps can be unpacked and integer/long values can be appropriately cast
+    @SuppressWarnings({"unchecked", "rawtypes"})
+    public Map<String, Object> unpackParams(Map<String, String> params) {
+        Map<String, Object> lowercaseParams = new HashMap<String, Object>();
+        for (String key : params.keySet()) {
+            int arrayStartIndex = key.indexOf('[');
+            int arrayStartLastIndex = key.lastIndexOf('[');
+            if (arrayStartIndex != arrayStartLastIndex) {
+                throw new ServerApiException(MALFORMED_PARAMETER_ERROR, "Unable to decode parameter " + key + "; if specifying an object array, please use parameter[index].field=XXX, e.g. userGroupList[0].group=httpGroup");
+            }
+
+            if (arrayStartIndex > 0) {
+                int arrayEndIndex = key.indexOf(']');
+                int arrayEndLastIndex = key.lastIndexOf(']');
+                if ((arrayEndIndex < arrayStartIndex) || (arrayEndIndex != arrayEndLastIndex)) {
+                    // malformed parameter
+                    throw new ServerApiException(MALFORMED_PARAMETER_ERROR, "Unable to decode parameter " + key + "; if specifying an object array, please use parameter[index].field=XXX, e.g. userGroupList[0].group=httpGroup");
+                }
+
+                // Now that we have an array object, check for a field name in the case of a complex object
+                int fieldIndex = key.indexOf('.');
+                String fieldName = null;
+                if (fieldIndex < arrayEndIndex) {
+                    throw new ServerApiException(MALFORMED_PARAMETER_ERROR, "Unable to decode parameter " + key + "; if specifying an object array, please use parameter[index].field=XXX, e.g. userGroupList[0].group=httpGroup");
+                } else {
+                    fieldName = key.substring(fieldIndex + 1);
+                }
+
+                // parse the parameter name as the text before the first '[' character
+                String paramName = key.substring(0, arrayStartIndex);
+                paramName = paramName.toLowerCase();
+
+                Map<Integer, Map> mapArray = null;
+                Map<String, Object> mapValue = null;
+                String indexStr = key.substring(arrayStartIndex+1, arrayEndIndex);
+                int index = 0;
+                boolean parsedIndex = false;
+                try {
+                    if (indexStr != null) {
+                        index = Integer.parseInt(indexStr);
+                        parsedIndex = true;
+                    }
+                } catch (NumberFormatException nfe) {
+                    s_logger.warn("Invalid parameter " + key + " received, unable to parse object array, returning an error.");
+                }
+
+                if (!parsedIndex) {
+                    throw new ServerApiException(MALFORMED_PARAMETER_ERROR, "Unable to decode parameter " + key + "; if specifying an object array, please use parameter[index].field=XXX, e.g. userGroupList[0].group=httpGroup");
+                }
+
+                Object value = lowercaseParams.get(paramName);
+                if (value == null) {
+                    // for now, assume object array with sub fields
+                    mapArray = new HashMap<Integer, Map>();
+                    mapValue = new HashMap<String, Object>();
+                    mapArray.put(Integer.valueOf(index), mapValue);
+                } else if (value instanceof Map) {
+                    mapArray = (HashMap)value;
+                    mapValue = mapArray.get(Integer.valueOf(index));
+                    if (mapValue == null) {
+                        mapValue = new HashMap<String, Object>();
+                        mapArray.put(Integer.valueOf(index), mapValue);
+                    }
+                }
+
+                // we are ready to store the value for a particular field into the map for this object
+                mapValue.put(fieldName, params.get(key));
+
+                lowercaseParams.put(paramName, mapArray);
+            } else {
+                lowercaseParams.put(key.toLowerCase(), params.get(key));
+            }
+        }
+        return lowercaseParams;
+    }
+
+    public String buildResponse(ServerApiException apiException, String responseType) {
+        StringBuffer sb = new StringBuffer();
+        if (RESPONSE_TYPE_JSON.equalsIgnoreCase(responseType)) {
+            // JSON response
+            sb.append("{ \"" + getCommandName() + "\" : { " + "\"@attributes\":{\"cloud-stack-version\":\""+_mgr.getVersion()+"\"},");
+            sb.append("\"errorcode\" : \"" + apiException.getErrorCode() + "\", \"description\" : \"" + apiException.getDescription() + "\" } }");
+        } else {
+            sb.append("<?xml version=\"1.0\" encoding=\"ISO-8859-1\"?>");
+            sb.append("<" + getCommandName() + ">");
+            sb.append("<errorcode>" + apiException.getErrorCode() + "</errorcode>");
+            sb.append("<description>" + escapeXml(apiException.getDescription()) + "</description>");
+            sb.append("</" + getCommandName() + " cloud-stack-version=\""+_mgr.getVersion()+ "\">");
+        }
+        return sb.toString();
+    }
+
+    public String buildResponse(List<Pair<String, Object>> tagList, String responseType) {
+        StringBuffer prefixSb = new StringBuffer();
+        StringBuffer suffixSb = new StringBuffer();
+
+        // set up the return value with the name of the response
         if (RESPONSE_TYPE_JSON.equalsIgnoreCase(responseType)) {
-            // JSON response
-            sb.append("{ \"" + getCommandName() + "\" : { " + "\"@attributes\":{\"cloud-stack-version\":\""+_mgr.getVersion()+"\"},");
-            sb.append("\"errorcode\" : \"" + apiException.getErrorCode() + "\", \"description\" : \"" + apiException.getDescription() + "\" } }");
-        } else {
-            sb.append("<?xml version=\"1.0\" encoding=\"ISO-8859-1\"?>");
-            sb.append("<" + getCommandName() + ">");
-            sb.append("<errorcode>" + apiException.getErrorCode() + "</errorcode>");
-            sb.append("<description>" + escapeXml(apiException.getDescription()) + "</description>");
-            sb.append("</" + getCommandName() + " cloud-stack-version=\""+_mgr.getVersion()+ "\">");
-        }
-        return sb.toString();
-    }
-
-    public String buildResponse(List<Pair<String, Object>> tagList, String responseType) {
-        StringBuffer prefixSb = new StringBuffer();
-        StringBuffer suffixSb = new StringBuffer();
-
-        // set up the return value with the name of the response
-        if (RESPONSE_TYPE_JSON.equalsIgnoreCase(responseType)) {
-            prefixSb.append("{ \"" + getCommandName() + "\" : { \"@attributes\":{\"cloud-stack-version\":\""+ _mgr.getVersion()+"\"},");
-        } else {
-            prefixSb.append("<?xml version=\"1.0\" encoding=\"ISO-8859-1\"?>");
+            prefixSb.append("{ \"" + getCommandName() + "\" : { \"@attributes\":{\"cloud-stack-version\":\""+ _mgr.getVersion()+"\"},");
+        } else {
+            prefixSb.append("<?xml version=\"1.0\" encoding=\"ISO-8859-1\"?>");
             prefixSb.append("<" + getCommandName() + " cloud-stack-version=\""+_mgr.getVersion()+ "\">");
-        }
-
-        int i = 0;
-        for (Pair<String, Object> tagData : tagList) {
-            String tagName = tagData.first();
-            Object tagValue = tagData.second();
-            if (tagValue instanceof Object[]) {
-                Object[] subObjects = (Object[])tagValue;
-                if (subObjects.length < 1) {
-                    continue;
-                }
-                writeObjectArray(responseType, suffixSb, i++, tagName, subObjects);
-            } else {
-                writeNameValuePair(suffixSb, tagName, tagValue, responseType, i++);
-            }
-        }
-        
-        if(suffixSb.length() > 0){
-            if (RESPONSE_TYPE_JSON.equalsIgnoreCase(responseType)){ // append comma only if we have some suffix else not as per strict Json syntax.
-                prefixSb.append(",");
-            }
-            prefixSb.append(suffixSb);
-        }
-        // close the response
-        if (RESPONSE_TYPE_JSON.equalsIgnoreCase(responseType)) {
-            prefixSb.append("} }");
-        } else {
-            prefixSb.append("</" + getCommandName() + ">");
-        }
-        return prefixSb.toString();
-    }
-
-    private void writeNameValuePair(StringBuffer sb, String tagName, Object tagValue, String responseType, int propertyCount) {
-        if (tagValue == null) {
-            return;
-        }
-
-        if (tagValue instanceof Object[]) {
-            Object[] subObjects = (Object[])tagValue;
-            if (subObjects.length < 1) {
-                return;
-            }
-            writeObjectArray(responseType, sb, propertyCount, tagName, subObjects);
-        } else {
-            if (RESPONSE_TYPE_JSON.equalsIgnoreCase(responseType)) {
-                String seperator = ((propertyCount > 0) ? ", " : "");
-                sb.append(seperator + "\"" + tagName + "\" : \"" + escapeJSON(tagValue.toString()) + "\"");
-            } else {
-                sb.append("<" + tagName + ">" + escapeXml(tagValue.toString()) + "</" + tagName + ">");
-            }
-        }
-    }
-
-    @SuppressWarnings("rawtypes")
-    private void writeObjectArray(String responseType, StringBuffer sb, int propertyCount, String tagName, Object[] subObjects) {
-        if (RESPONSE_TYPE_JSON.equalsIgnoreCase(responseType)) {
-            String separator = ((propertyCount > 0) ? ", " : "");
-            sb.append(separator);
-        }
-        int j = 0;
-        for (Object subObject : subObjects) {
-            if (subObject instanceof List) {
-                List subObjList = (List)subObject;
-                writeSubObject(sb, tagName, subObjList, responseType, j++);
-            }
-        }
-
-        if (RESPONSE_TYPE_JSON.equalsIgnoreCase(responseType)) {
-            sb.append("]");
-        }
-    }
-
-    @SuppressWarnings("rawtypes")
-    private void writeSubObject(StringBuffer sb, String tagName, List tagList, String responseType, int objectCount) {
-        if (RESPONSE_TYPE_JSON.equalsIgnoreCase(responseType)) {
-            sb.append(((objectCount == 0) ? "\"" + tagName + "\" : [  { " : ", { "));
-        } else {
-            sb.append("<" + tagName + ">");
-        }
-
-        int i = 0;
-        for (Object tag : tagList) {
-            if (tag instanceof Pair) {
-                Pair nameValuePair = (Pair)tag;
-                writeNameValuePair(sb, (String)nameValuePair.first(), nameValuePair.second(), responseType, i++);
-            }
-        }
-
-        if (RESPONSE_TYPE_JSON.equalsIgnoreCase(responseType)) {
-            sb.append("}");
-        } else {
-            sb.append("</" + tagName + ">");
-        }
-    }
-    
-    /**
-     * Escape xml response set to false by default. API commands to override this method to allow escaping
-     */
-    public boolean requireXmlEscape() {
-		return true;
-	}
-    
-	private String escapeXml(String xml){
-		if(!requireXmlEscape()){
-			return xml;
-		}
-		int iLen = xml.length();
-		if (iLen == 0) {
-            return xml;
-        }
-		StringBuffer sOUT = new StringBuffer(iLen + 256);
-		int i = 0;
-		for (; i < iLen; i++) {
-			char c = xml.charAt(i);
-			if (c == '<') {
-                sOUT.append("&lt;");
-            } else if (c == '>') {
-                sOUT.append("&gt;");
-            } else if (c == '&') {
-                sOUT.append("&amp;");
-            } else if (c == '"') {
-                sOUT.append("&quot;");
-            } else if (c == '\'') {
-                sOUT.append("&apos;");
-            } else {
-                sOUT.append(c);
-            }
-		}
-		return sOUT.toString();
-	}
-
-	private static String escapeJSON(String str) {
-	    if (str == null) {
-	        return str;
-	    }
-
-	    return str.replace("\"", "\\\"");
-	}
-
-	protected long getInstanceIdFromJobSuccessResult(String result) {
-		s_logger.debug("getInstanceIdFromJobSuccessResult not overridden in subclass " + this.getClass().getName());
-		return 0;
-	}
-
-    public static boolean isAdmin(short accountType) {
-	    return ((accountType == Account.ACCOUNT_TYPE_ADMIN) ||
-	    		(accountType == Account.ACCOUNT_TYPE_RESOURCE_DOMAIN_ADMIN) ||
-	            (accountType == Account.ACCOUNT_TYPE_DOMAIN_ADMIN) ||
-	            (accountType == Account.ACCOUNT_TYPE_READ_ONLY_ADMIN));
+        }
+
+        int i = 0;
+        for (Pair<String, Object> tagData : tagList) {
+            String tagName = tagData.first();
+            Object tagValue = tagData.second();
+            if (tagValue instanceof Object[]) {
+                Object[] subObjects = (Object[])tagValue;
+                if (subObjects.length < 1) {
+                    continue;
+                }
+                writeObjectArray(responseType, suffixSb, i++, tagName, subObjects);
+            } else {
+                writeNameValuePair(suffixSb, tagName, tagValue, responseType, i++);
+            }
+        }
+        
+        if(suffixSb.length() > 0){
+            if (RESPONSE_TYPE_JSON.equalsIgnoreCase(responseType)){ // append comma only if we have some suffix else not as per strict Json syntax.
+                prefixSb.append(",");
+            }
+            prefixSb.append(suffixSb);
+        }
+        // close the response
+        if (RESPONSE_TYPE_JSON.equalsIgnoreCase(responseType)) {
+            prefixSb.append("} }");
+        } else {
+            prefixSb.append("</" + getCommandName() + ">");
+        }
+        return prefixSb.toString();
+    }
+
+    private void writeNameValuePair(StringBuffer sb, String tagName, Object tagValue, String responseType, int propertyCount) {
+        if (tagValue == null) {
+            return;
+        }
+
+        if (tagValue instanceof Object[]) {
+            Object[] subObjects = (Object[])tagValue;
+            if (subObjects.length < 1) {
+                return;
+            }
+            writeObjectArray(responseType, sb, propertyCount, tagName, subObjects);
+        } else {
+            if (RESPONSE_TYPE_JSON.equalsIgnoreCase(responseType)) {
+                String seperator = ((propertyCount > 0) ? ", " : "");
+                sb.append(seperator + "\"" + tagName + "\" : \"" + escapeJSON(tagValue.toString()) + "\"");
+            } else {
+                sb.append("<" + tagName + ">" + escapeXml(tagValue.toString()) + "</" + tagName + ">");
+            }
+        }
+    }
+
+    @SuppressWarnings("rawtypes")
+    private void writeObjectArray(String responseType, StringBuffer sb, int propertyCount, String tagName, Object[] subObjects) {
+        if (RESPONSE_TYPE_JSON.equalsIgnoreCase(responseType)) {
+            String separator = ((propertyCount > 0) ? ", " : "");
+            sb.append(separator);
+        }
+        int j = 0;
+        for (Object subObject : subObjects) {
+            if (subObject instanceof List) {
+                List subObjList = (List)subObject;
+                writeSubObject(sb, tagName, subObjList, responseType, j++);
+            }
+        }
+
+        if (RESPONSE_TYPE_JSON.equalsIgnoreCase(responseType)) {
+            sb.append("]");
+        }
+    }
+
+    @SuppressWarnings("rawtypes")
+    private void writeSubObject(StringBuffer sb, String tagName, List tagList, String responseType, int objectCount) {
+        if (RESPONSE_TYPE_JSON.equalsIgnoreCase(responseType)) {
+            sb.append(((objectCount == 0) ? "\"" + tagName + "\" : [  { " : ", { "));
+        } else {
+            sb.append("<" + tagName + ">");
+        }
+
+        int i = 0;
+        for (Object tag : tagList) {
+            if (tag instanceof Pair) {
+                Pair nameValuePair = (Pair)tag;
+                writeNameValuePair(sb, (String)nameValuePair.first(), nameValuePair.second(), responseType, i++);
+            }
+        }
+
+        if (RESPONSE_TYPE_JSON.equalsIgnoreCase(responseType)) {
+            sb.append("}");
+        } else {
+            sb.append("</" + tagName + ">");
+        }
+    }
+    
+    /**
+     * Escape xml response set to false by default. API commands to override this method to allow escaping
+     */
+    public boolean requireXmlEscape() {
+		return true;
+	}
+    
+	private String escapeXml(String xml){
+		if(!requireXmlEscape()){
+			return xml;
+		}
+		int iLen = xml.length();
+		if (iLen == 0) {
+            return xml;
+        }
+		StringBuffer sOUT = new StringBuffer(iLen + 256);
+		int i = 0;
+		for (; i < iLen; i++) {
+			char c = xml.charAt(i);
+			if (c == '<') {
+                sOUT.append("&lt;");
+            } else if (c == '>') {
+                sOUT.append("&gt;");
+            } else if (c == '&') {
+                sOUT.append("&amp;");
+            } else if (c == '"') {
+                sOUT.append("&quot;");
+            } else if (c == '\'') {
+                sOUT.append("&apos;");
+            } else {
+                sOUT.append(c);
+            }
+		}
+		return sOUT.toString();
+	}
+
+	private static String escapeJSON(String str) {
+	    if (str == null) {
+	        return str;
+	    }
+
+	    return str.replace("\"", "\\\"");
+	}
+
+	protected long getInstanceIdFromJobSuccessResult(String result) {
+		s_logger.debug("getInstanceIdFromJobSuccessResult not overridden in subclass " + this.getClass().getName());
+		return 0;
+	}
+
+    public static boolean isAdmin(short accountType) {
+	    return ((accountType == Account.ACCOUNT_TYPE_ADMIN) ||
+	    		(accountType == Account.ACCOUNT_TYPE_RESOURCE_DOMAIN_ADMIN) ||
+	            (accountType == Account.ACCOUNT_TYPE_DOMAIN_ADMIN) ||
+	            (accountType == Account.ACCOUNT_TYPE_READ_ONLY_ADMIN));
 	}
 
     public static boolean isRootAdmin(short accountType) {
@@ -619,5 +567,5 @@
     
     public Map<String, String> getFullUrlParams() {
     	return this.fullUrlParams;
-    }
-}
+    }
+}