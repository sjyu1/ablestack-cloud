/**
 *  Copyright (C) 2010 Cloud.com, Inc.  All rights reserved.
 * 
 * This software is licensed under the GNU General Public License v3 or later.
 * 
 * It is free software: you can redistribute it and/or modify
 * it under the terms of the GNU General Public License as published by
 * the Free Software Foundation, either version 3 of the License, or any later version.
 * This program is distributed in the hope that it will be useful,
 * but WITHOUT ANY WARRANTY; without even the implied warranty of
 * MERCHANTABILITY or FITNESS FOR A PARTICULAR PURPOSE.  See the
 * GNU General Public License for more details.
 * 
 * You should have received a copy of the GNU General Public License
 * along with this program.  If not, see <http://www.gnu.org/licenses/>.
 * 
 */

package com.cloud.api.commands;

import org.apache.log4j.Logger;

import com.cloud.api.ApiConstants;
import com.cloud.api.BaseAsyncCmd;
import com.cloud.api.BaseCmd;
import com.cloud.api.IdentityMapper;
import com.cloud.api.Implementation;
import com.cloud.api.Parameter;
import com.cloud.api.ServerApiException;
import com.cloud.api.response.NetworkResponse;
import com.cloud.event.EventTypes;
import com.cloud.exception.ConcurrentOperationException;
import com.cloud.exception.InsufficientCapacityException;
import com.cloud.exception.InvalidParameterValueException;
import com.cloud.network.Network;
import com.cloud.user.Account;
import com.cloud.user.User;
import com.cloud.user.UserContext;

@Implementation(description="Updates a network", responseObject=NetworkResponse.class)
public class UpdateNetworkCmd extends BaseAsyncCmd {
    public static final Logger s_logger = Logger.getLogger(UpdateNetworkCmd.class.getName());

    private static final String s_name = "updatenetworkresponse";

    /////////////////////////////////////////////////////
    //////////////// API parameters /////////////////////
    /////////////////////////////////////////////////////
    @IdentityMapper(entityTableName="networks")
    @Parameter(name=ApiConstants.ID, type=CommandType.LONG, required=true, description="the ID of the network")
    private Long id;
    
    @Parameter(name=ApiConstants.NAME, type=CommandType.STRING, description="the new name for the network")
    private String name;
    
    @Parameter(name=ApiConstants.DISPLAY_TEXT, type=CommandType.STRING, description="the new display text for the network")
    private String displayText;
    
    @Parameter(name=ApiConstants.NETWORK_DOMAIN, type=CommandType.STRING, description="network domain")
    private String networkDomain;
    
<<<<<<< HEAD
    @IdentityMapper(entityTableName="network_offerings")
    @Parameter(name=ApiConstants.NETWORK_OFFERING_ID, type=CommandType.LONG, description="network offering ID")
=======
    @Parameter(name=ApiConstants.NETWORK_OFFERING_ID, type=CommandType.LONG, description="network offering ID - upgrade network to the new network offering")
>>>>>>> 03531333
    private Long networkOfferingId;
  
    /////////////////////////////////////////////////////
    /////////////////// Accessors ///////////////////////
    /////////////////////////////////////////////////////
   
    public Long getId() {
        return id;
    }
    
    public String getNetworkName() {
        return name;
    }
    
    public String getDisplayText() {
        return displayText;
    }
    
    private String getNetworkDomain() {
        return networkDomain;
    }
    
    private Long getNetworkOfferingId() {
        return networkOfferingId;
    }
    
    /////////////////////////////////////////////////////
    /////////////// API Implementation///////////////////
    /////////////////////////////////////////////////////

    @Override
    public String getCommandName() {
        return s_name;
    }
    
    @Override
    public long getEntityOwnerId() {
        Network network = _networkService.getNetwork(id);
        if (network == null) {
            throw new InvalidParameterValueException("Networkd id=" + id + " doesn't exist");
        } else {
            return _networkService.getNetwork(id).getAccountId();
        }
    }
    
    @Override
    public void execute() throws InsufficientCapacityException, ConcurrentOperationException{
        User callerUser = _accountService.getActiveUser(UserContext.current().getCallerUserId());
        Account callerAccount = _accountService.getActiveAccountById(callerUser.getAccountId());      
        Network result = _networkService.updateNetwork(getId(), getNetworkName(), getDisplayText(), callerAccount, callerUser, getNetworkDomain(), getNetworkOfferingId());
        if (result != null) {
            NetworkResponse response = _responseGenerator.createNetworkResponse(result);
            response.setResponseName(getCommandName());
            this.setResponseObject(response);
        }else {
            throw new ServerApiException(BaseCmd.INTERNAL_ERROR, "Failed to update network");
        }
    }
    
    public String getEventDescription() {
        return  "Updating network: " + getId();
    }
    
    @Override
    public String getEventType() {
        return EventTypes.EVENT_NETWORK_UPDATE;
    }
}<|MERGE_RESOLUTION|>--- conflicted
+++ resolved
@@ -59,12 +59,8 @@
     @Parameter(name=ApiConstants.NETWORK_DOMAIN, type=CommandType.STRING, description="network domain")
     private String networkDomain;
     
-<<<<<<< HEAD
     @IdentityMapper(entityTableName="network_offerings")
     @Parameter(name=ApiConstants.NETWORK_OFFERING_ID, type=CommandType.LONG, description="network offering ID")
-=======
-    @Parameter(name=ApiConstants.NETWORK_OFFERING_ID, type=CommandType.LONG, description="network offering ID - upgrade network to the new network offering")
->>>>>>> 03531333
     private Long networkOfferingId;
   
     /////////////////////////////////////////////////////
@@ -124,6 +120,7 @@
         }
     }
     
+    @Override
     public String getEventDescription() {
         return  "Updating network: " + getId();
     }
