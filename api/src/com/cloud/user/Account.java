// Licensed to the Apache Software Foundation (ASF) under one
// or more contributor license agreements.  See the NOTICE file
// distributed with this work for additional information
// regarding copyright ownership.  The ASF licenses this file
// to you under the Apache License, Version 2.0 (the
// "License"); you may not use this file except in compliance
// with the License.  You may obtain a copy of the License at
//
//   http://www.apache.org/licenses/LICENSE-2.0
//
// Unless required by applicable law or agreed to in writing,
// software distributed under the License is distributed on an
// "AS IS" BASIS, WITHOUT WARRANTIES OR CONDITIONS OF ANY
// KIND, either express or implied.  See the License for the
// specific language governing permissions and limitations
// under the License.
package com.cloud.user;

import java.util.Date;

import org.apache.cloudstack.acl.ControlledEntity;
import org.apache.cloudstack.api.Identity;
import org.apache.cloudstack.api.InternalIdentity;

public interface Account extends ControlledEntity, InternalIdentity, Identity {
<<<<<<< HEAD
=======
    public enum Type {
        Normal, Admin, DomainAdmin, CustomerCare, Project
    }
>>>>>>> da8ee45a

    public enum State {
        disabled, enabled, locked
    }

    public static final short ACCOUNT_TYPE_NORMAL = 0;
    public static final short ACCOUNT_TYPE_ADMIN = 1;
    public static final short ACCOUNT_TYPE_DOMAIN_ADMIN = 2;
    public static final short ACCOUNT_TYPE_RESOURCE_DOMAIN_ADMIN = 3;
    public static final short ACCOUNT_TYPE_READ_ONLY_ADMIN = 4;
    public static final short ACCOUNT_TYPE_PROJECT = 5;

    public static final String ACCOUNT_STATE_DISABLED = "disabled";
    public static final String ACCOUNT_STATE_ENABLED = "enabled";
    public static final String ACCOUNT_STATE_LOCKED = "locked";

    public static final long ACCOUNT_ID_SYSTEM = 1;

    public String getAccountName();

    public short getType();

    public State getState();

    public Date getRemoved();

    public String getNetworkDomain();

    public Long getDefaultZoneId();

    @Override
    public String getUuid();

    boolean isDefault();

}<|MERGE_RESOLUTION|>--- conflicted
+++ resolved
@@ -23,12 +23,7 @@
 import org.apache.cloudstack.api.InternalIdentity;
 
 public interface Account extends ControlledEntity, InternalIdentity, Identity {
-<<<<<<< HEAD
-=======
-    public enum Type {
-        Normal, Admin, DomainAdmin, CustomerCare, Project
-    }
->>>>>>> da8ee45a
+
 
     public enum State {
         disabled, enabled, locked
