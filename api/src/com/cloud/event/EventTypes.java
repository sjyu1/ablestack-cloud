--- conflicted
+++ resolved
@@ -353,8 +353,12 @@
     public static final String EVENT_AUTOSCALEVMGROUP_UPDATE = "AUTOSCALEVMGROUP.UPDATE";
     public static final String EVENT_AUTOSCALEVMGROUP_ENABLE = "AUTOSCALEVMGROUP.ENABLE";
     public static final String EVENT_AUTOSCALEVMGROUP_DISABLE = "AUTOSCALEVMGROUP.DISABLE";
-<<<<<<< HEAD
-
+
+
+    public static final String EVENT_BAREMETAL_DHCP_SERVER_ADD = "PHYSICAL.DHCP.ADD";
+    public static final String EVENT_BAREMETAL_DHCP_SERVER_DELETE = "PHYSICAL.DHCP.DELETE";
+    public static final String EVENT_BAREMETAL_PXE_SERVER_ADD = "PHYSICAL.PXE.ADD";
+    public static final String EVENT_BAREMETAL_PXE_SERVER_DELETE = "PHYSICAL.PXE.DELETE";
 
     static {
 
@@ -668,12 +672,4 @@
         }
         return entityName;
     }
-=======
-    
-    public static final String EVENT_BAREMETAL_DHCP_SERVER_ADD = "PHYSICAL.DHCP.ADD";
-    public static final String EVENT_BAREMETAL_DHCP_SERVER_DELETE = "PHYSICAL.DHCP.DELETE";
-    
-    public static final String EVENT_BAREMETAL_PXE_SERVER_ADD = "PHYSICAL.PXE.ADD";
-    public static final String EVENT_BAREMETAL_PXE_SERVER_DELETE = "PHYSICAL.PXE.DELETE";
->>>>>>> 1b922e81
 }