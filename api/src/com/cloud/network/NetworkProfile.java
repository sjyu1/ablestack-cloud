--- conflicted
+++ resolved
@@ -52,11 +52,8 @@
     private boolean restartRequired;
     private boolean specifyIpRanges;
     private Long vpcId;
-<<<<<<< HEAD
     private boolean displayNetwork;
-=======
     private Long networkAclId;
->>>>>>> 78ffb7ae
 
     public NetworkProfile(Network network) {
         this.id = network.getId();
@@ -86,11 +83,8 @@
         this.restartRequired = network.isRestartRequired();
         this.specifyIpRanges = network.getSpecifyIpRanges();
         this.vpcId = network.getVpcId();
-<<<<<<< HEAD
         this.displayNetwork = network.getDisplayNetwork();
-=======
         this.networkAclId = network.getNetworkACLId();
->>>>>>> 78ffb7ae
     }
 
     public String getDns1() {
