// Licensed to the Apache Software Foundation (ASF) under one
// or more contributor license agreements.  See the NOTICE file
// distributed with this work for additional information
// regarding copyright ownership.  The ASF licenses this file
// to you under the Apache License, Version 2.0 (the
// "License"); you may not use this file except in compliance
// with the License.  You may obtain a copy of the License at
//
//   http://www.apache.org/licenses/LICENSE-2.0
//
// Unless required by applicable law or agreed to in writing,
// software distributed under the License is distributed on an
// "AS IS" BASIS, WITHOUT WARRANTIES OR CONDITIONS OF ANY
// KIND, either express or implied.  See the License for the
// specific language governing permissions and limitations
// under the License.
package com.cloud.network;

import java.net.URI;

import org.apache.cloudstack.acl.AclEntityType;

import com.cloud.network.Networks.BroadcastDomainType;
import com.cloud.network.Networks.Mode;
import com.cloud.network.Networks.TrafficType;

public class NetworkProfile implements Network {
    private final long id;
    private final String uuid;
    private final long dataCenterId;
    private final long ownerId;
    private final long domainId;
    private String dns1;
    private String dns2;
    private URI broadcastUri;
    private final State state;
    private final String name;
    private final Mode mode;
    private final BroadcastDomainType broadcastDomainType;
    private TrafficType trafficType;
    private final String gateway;
    private final String cidr;
    private final String networkCidr;
    private final String ip6Gateway;
    private final String ip6Cidr;
    private final long networkOfferingId;
    private final long related;
    private final String displayText;
    private final String reservationId;
    private final String networkDomain;
    private final Network.GuestType guestType;
    private Long physicalNetworkId;
    private final ACLType aclType;
    private final boolean restartRequired;
    private final boolean specifyIpRanges;
    private final Long vpcId;
    private final boolean displayNetwork;
    private Long networkAclId;
    private final String guruName;

    public NetworkProfile(Network network) {
        id = network.getId();
        uuid = network.getUuid();
        broadcastUri = network.getBroadcastUri();
        dataCenterId = network.getDataCenterId();
        ownerId = network.getAccountId();
        state = network.getState();
        name = network.getName();
        mode = network.getMode();
        broadcastDomainType = network.getBroadcastDomainType();
        trafficType = network.getTrafficType();
        gateway = network.getGateway();
        cidr = network.getCidr();
        networkCidr = network.getNetworkCidr();
        ip6Gateway = network.getIp6Gateway();
        ip6Cidr = network.getIp6Cidr();
        networkOfferingId = network.getNetworkOfferingId();
        related = network.getRelated();
        displayText = network.getDisplayText();
        reservationId = network.getReservationId();
        networkDomain = network.getNetworkDomain();
        domainId = network.getDomainId();
        guestType = network.getGuestType();
        physicalNetworkId = network.getPhysicalNetworkId();
        aclType = network.getAclType();
        restartRequired = network.isRestartRequired();
        specifyIpRanges = network.getSpecifyIpRanges();
        vpcId = network.getVpcId();
        displayNetwork = network.getDisplayNetwork();
        networkAclId = network.getNetworkACLId();
        guruName = network.getGuruName();
    }

    public String getDns1() {
        return dns1;
    }

    public String getDns2() {
        return dns2;
    }

    public void setDns1(String dns1) {
        this.dns1 = dns1;
    }

    public void setDns2(String dns2) {
        this.dns2 = dns2;
    }

    @Override
    public String getGuruName() {
        return guruName;
    }

    public void setBroadcastUri(URI broadcastUri) {
        this.broadcastUri = broadcastUri;
    }

    @Override
    public URI getBroadcastUri() {
        return broadcastUri;
    }

    @Override
    public long getId() {
        return id;
    }

    @Override
    public String getUuid() {
        return uuid;
    }

    @Override
    public long getDataCenterId() {
        return dataCenterId;
    }

    @Override
    public long getAccountId() {
        return ownerId;
    }

    @Override
    public State getState() {
        return state;
    }

    @Override
    public String getName() {
        return name;
    }

    @Override
    public Mode getMode() {
        return mode;
    }

    @Override
    public BroadcastDomainType getBroadcastDomainType() {
        return broadcastDomainType;
    }

    @Override
    public TrafficType getTrafficType() {
        return trafficType;
    }

    @Override
    public String getGateway() {
        return gateway;
    }

    @Override
    public String getCidr() {
        return cidr;
    }

    @Override
    public String getNetworkCidr() {
        return networkCidr;
    }

    @Override
    public long getNetworkOfferingId() {
        return networkOfferingId;
    }

    @Override
    public long getRelated() {
        return related;
    }

    @Override
    public String getDisplayText() {
        return displayText;
    }

    @Override
    public String getReservationId() {
        return reservationId;
    }

    @Override
    public String getNetworkDomain() {
        return networkDomain;
    }

    @Override
    public long getDomainId() {
        return domainId;
    }

    @Override
    public Network.GuestType getGuestType() {
        return guestType;
    }

    @Override
    public Long getPhysicalNetworkId() {
        return physicalNetworkId;
    }

    @Override
    public void setPhysicalNetworkId(Long physicalNetworkId) {
        this.physicalNetworkId = physicalNetworkId;
    }

    @Override
    public ACLType getAclType() {
        return aclType;
    }

    @Override
    public boolean isRestartRequired() {
        // TODO Auto-generated method stub
        return false;
    }

    @Override
    public boolean getSpecifyIpRanges() {
        // TODO Auto-generated method stub
        return false;
    }

    @Override
    public boolean getDisplayNetwork() {
        return displayNetwork;
    }

    @Override
    public Long getVpcId() {
        return vpcId;
    }

    @Override
    public Long getNetworkACLId() {
        return networkAclId;
    }

    @Override
    public void setNetworkACLId(Long networkACLId) {
        networkAclId = networkACLId;
    }

    @Override
    public void setTrafficType(TrafficType type) {
        trafficType = type;
    }

    @Override
    public String getIp6Gateway() {
        return ip6Gateway;
    }

<<<<<<< HEAD
	@Override
	public String getIp6Cidr() {
		return ip6Cidr;
	}

    @Override
    public AclEntityType getEntityType() {
        return AclEntityType.Network;
=======
    @Override
    public String getIp6Cidr() {
        return ip6Cidr;
>>>>>>> da8ee45a
    }
}<|MERGE_RESOLUTION|>--- conflicted
+++ resolved
@@ -273,19 +273,13 @@
         return ip6Gateway;
     }
 
-<<<<<<< HEAD
-	@Override
-	public String getIp6Cidr() {
-		return ip6Cidr;
-	}
+    @Override
+    public String getIp6Cidr() {
+        return ip6Cidr;
+    }
 
     @Override
     public AclEntityType getEntityType() {
         return AclEntityType.Network;
-=======
-    @Override
-    public String getIp6Cidr() {
-        return ip6Cidr;
->>>>>>> da8ee45a
     }
 }