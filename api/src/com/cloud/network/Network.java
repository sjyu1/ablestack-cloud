// Licensed to the Apache Software Foundation (ASF) under one
// or more contributor license agreements.  See the NOTICE file
// distributed with this work for additional information
// regarding copyright ownership.  The ASF licenses this file
// to you under the Apache License, Version 2.0 (the
// "License"); you may not use this file except in compliance
// with the License.  You may obtain a copy of the License at
//
//   http://www.apache.org/licenses/LICENSE-2.0
//
// Unless required by applicable law or agreed to in writing,
// software distributed under the License is distributed on an
// "AS IS" BASIS, WITHOUT WARRANTIES OR CONDITIONS OF ANY
// KIND, either express or implied.  See the License for the
// specific language governing permissions and limitations
// under the License.
package com.cloud.network;

import org.apache.cloudstack.acl.ControlledEntity;
import com.cloud.network.Networks.BroadcastDomainType;
import com.cloud.network.Networks.Mode;
import com.cloud.network.Networks.TrafficType;
<<<<<<< HEAD
import com.cloud.utils.fsm.StateMachine2;
import com.cloud.utils.fsm.StateObject;
=======
import com.cloud.utils.fsm.FiniteState;
import com.cloud.utils.fsm.StateMachine;
import org.apache.cloudstack.api.Identity;
import org.apache.cloudstack.api.InternalIdentity;

import java.net.URI;
import java.util.ArrayList;
import java.util.List;
import java.util.Set;
>>>>>>> 3dabd5fb

/**
 * owned by an account.
 */
<<<<<<< HEAD
public interface Network extends ControlledEntity, StateObject<Network.State> 	 {
    
=======
public interface Network extends ControlledEntity, InternalIdentity, Identity {

>>>>>>> 3dabd5fb
    public enum GuestType {
        Shared,
        Isolated
    }

    public static class Service {
        private static List<Service> supportedServices = new ArrayList<Service>();

        public static final Service Vpn = new Service("Vpn", Capability.SupportedVpnProtocols, Capability.VpnTypes);
        public static final Service Dhcp = new Service("Dhcp");
        public static final Service Dns = new Service("Dns", Capability.AllowDnsSuffixModification);
        public static final Service Gateway = new Service("Gateway");
        public static final Service Firewall = new Service("Firewall", Capability.SupportedProtocols,
                Capability.MultipleIps, Capability.TrafficStatistics);
        public static final Service Lb = new Service("Lb", Capability.SupportedLBAlgorithms, Capability.SupportedLBIsolation,
                Capability.SupportedProtocols, Capability.TrafficStatistics, Capability.LoadBalancingSupportedIps,
                Capability.SupportedStickinessMethods, Capability.ElasticLb);
        public static final Service UserData = new Service("UserData");
        public static final Service SourceNat = new Service("SourceNat", Capability.SupportedSourceNatTypes, Capability.RedundantRouter);
        public static final Service StaticNat = new Service("StaticNat", Capability.ElasticIp);
        public static final Service PortForwarding = new Service("PortForwarding");
        public static final Service SecurityGroup = new Service("SecurityGroup");
        public static final Service NetworkACL = new Service("NetworkACL", Capability.SupportedProtocols);
        public static final Service Connectivity = new Service("Connectivity");


        private String name;
        private Capability[] caps;

        public Service(String name, Capability... caps) {
            this.name = name;
            this.caps = caps;
            supportedServices.add(this);
        }

        public String getName() {
            return name;
        }

        public Capability[] getCapabilities() {
            return caps;
        }

        public boolean containsCapability(Capability cap) {
            boolean success = false;
            if (caps != null) {
                int length = caps.length;
                for (int i = 0; i< length; i++) {
                    if (caps[i].getName().equalsIgnoreCase(cap.getName())) {
                        success = true;
                        break;
                    }
                }
            }

            return success;
        }

        public static Service getService(String serviceName) {
            for (Service service : supportedServices) {
                if (service.getName().equalsIgnoreCase(serviceName)) {
                    return service;
                }
            }
            return null;
        }

        public static List<Service> listAllServices(){
            return supportedServices;
        }
    }

    /**
     * Provider -> NetworkElement must always be one-to-one mapping. Thus for each NetworkElement we need a separate Provider added in here.
     */
    public static class Provider {
        private static List<Provider> supportedProviders = new ArrayList<Provider>();

        public static final Provider VirtualRouter = new Provider("VirtualRouter", false);
        public static final Provider JuniperSRX = new Provider("JuniperSRX", true);
        public static final Provider F5BigIp = new Provider("F5BigIp", true);
        public static final Provider Netscaler = new Provider("Netscaler", true);
        public static final Provider ExternalDhcpServer = new Provider("ExternalDhcpServer", true);
        public static final Provider ExternalGateWay = new Provider("ExternalGateWay", true);
        public static final Provider ElasticLoadBalancerVm = new Provider("ElasticLoadBalancerVm", false);
        public static final Provider SecurityGroupProvider = new Provider("SecurityGroupProvider", false);
        public static final Provider VPCVirtualRouter = new Provider("VpcVirtualRouter", false);
        public static final Provider None = new Provider("None", false);
        public static final Provider NiciraNvp = new Provider("NiciraNvp", true);
        public static final Provider MidokuraMidonet = new Provider("MidokuraMidonet", true);

        private String name;
        private boolean isExternal;

        public Provider(String name, boolean isExternal) {
            this.name = name;
            this.isExternal = isExternal;
            supportedProviders.add(this);
        }

        public String getName() {
            return name;
        }

        public boolean isExternal() {
            return isExternal;
        }

        public static Provider getProvider(String providerName) {
            for (Provider provider : supportedProviders) {
                if (provider.getName().equalsIgnoreCase(providerName)) {
                    return provider;
                }
            }
            return null;
        }
    }

    public static class Capability {

        private static List<Capability> supportedCapabilities = new ArrayList<Capability>();

        public static final Capability SupportedProtocols = new Capability("SupportedProtocols");
        public static final Capability SupportedLBAlgorithms = new Capability("SupportedLbAlgorithms");
        public static final Capability SupportedLBIsolation = new Capability("SupportedLBIsolation");
        public static final Capability SupportedStickinessMethods = new Capability("SupportedStickinessMethods");
        public static final Capability MultipleIps = new Capability("MultipleIps");
        public static final Capability SupportedSourceNatTypes = new Capability("SupportedSourceNatTypes");
        public static final Capability SupportedVpnProtocols = new Capability("SupportedVpnTypes");
        public static final Capability VpnTypes = new Capability("VpnTypes");
        public static final Capability TrafficStatistics = new Capability("TrafficStatistics");
        public static final Capability LoadBalancingSupportedIps = new Capability("LoadBalancingSupportedIps");
        public static final Capability AllowDnsSuffixModification = new Capability("AllowDnsSuffixModification");
        public static final Capability RedundantRouter = new Capability("RedundantRouter");
        public static final Capability ElasticIp = new Capability("ElasticIp");
        public static final Capability ElasticLb = new Capability("ElasticLb");
        public static final Capability AutoScaleCounters = new Capability("AutoScaleCounters");
        public static final Capability InlineMode = new Capability("InlineMode");

        private String name;

        public Capability(String name) {
            this.name = name;
            supportedCapabilities.add(this);
        }

        public String getName() {
            return name;
        }

        public static Capability getCapability(String capabilityName) {
            for (Capability capability : supportedCapabilities) {
                if (capability.getName().equalsIgnoreCase(capabilityName)) {
                    return capability;
                }
            }
            return null;
        }
    }

    enum Event {
        ImplementNetwork,
        DestroyNetwork,
        OperationSucceeded,
        OperationFailed;
    }

    public enum State {
        Allocated("Indicates the network configuration is in allocated but not setup"),
        Setup("Indicates the network configuration is setup"),
        Implementing("Indicates the network configuration is being implemented"),
        Implemented("Indicates the network configuration is in use"),
        Shutdown("Indicates the network configuration is being destroyed"),
        Destroy("Indicates that the network is destroyed");

        protected static final StateMachine2<State, Network.Event, Network> s_fsm = new StateMachine2<State, Network.Event, Network>();
        static {
            s_fsm.addTransition(State.Allocated, Event.ImplementNetwork, State.Implementing);
            s_fsm.addTransition(State.Implementing, Event.OperationSucceeded, State.Implemented);
            s_fsm.addTransition(State.Implementing, Event.OperationFailed, State.Shutdown);
            s_fsm.addTransition(State.Implemented, Event.DestroyNetwork, State.Shutdown);
            s_fsm.addTransition(State.Shutdown, Event.OperationSucceeded, State.Allocated);
            s_fsm.addTransition(State.Shutdown, Event.OperationFailed, State.Implemented);
        }

        public static StateMachine2<State, Network.Event, Network> getStateMachine() {
            return s_fsm;
        }

        String _description;
        private State(String description) {
            _description = description;
        }
    }

    String getName();

    Mode getMode();

    BroadcastDomainType getBroadcastDomainType();

    TrafficType getTrafficType();

    String getGateway();

    String getCidr();

    long getDataCenterId();

    long getNetworkOfferingId();

    State getState();

    long getRelated();

    URI getBroadcastUri();

    String getDisplayText();

    String getReservationId();

    String getNetworkDomain();

    GuestType getGuestType();

    Long getPhysicalNetworkId();

    void setPhysicalNetworkId(Long physicalNetworkId);

    ACLType getAclType();

    boolean isRestartRequired();

    boolean getSpecifyIpRanges();

    /**
     * @return
     */
    Long getVpcId();

}<|MERGE_RESOLUTION|>--- conflicted
+++ resolved
@@ -16,36 +16,25 @@
 // under the License.
 package com.cloud.network;
 
-import org.apache.cloudstack.acl.ControlledEntity;
 import com.cloud.network.Networks.BroadcastDomainType;
 import com.cloud.network.Networks.Mode;
 import com.cloud.network.Networks.TrafficType;
-<<<<<<< HEAD
 import com.cloud.utils.fsm.StateMachine2;
 import com.cloud.utils.fsm.StateObject;
-=======
-import com.cloud.utils.fsm.FiniteState;
-import com.cloud.utils.fsm.StateMachine;
+import org.apache.cloudstack.acl.ControlledEntity;
 import org.apache.cloudstack.api.Identity;
 import org.apache.cloudstack.api.InternalIdentity;
 
 import java.net.URI;
 import java.util.ArrayList;
 import java.util.List;
-import java.util.Set;
->>>>>>> 3dabd5fb
 
 /**
  * owned by an account.
  */
-<<<<<<< HEAD
-public interface Network extends ControlledEntity, StateObject<Network.State> 	 {
-    
-=======
-public interface Network extends ControlledEntity, InternalIdentity, Identity {
-
->>>>>>> 3dabd5fb
-    public enum GuestType {
+public interface Network extends ControlledEntity, StateObject<Network.State>, InternalIdentity, Identity {
+
+  public enum GuestType {
         Shared,
         Isolated
     }
