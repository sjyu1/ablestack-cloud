--- conflicted
+++ resolved
@@ -31,14 +31,10 @@
 public interface SecurityChecker extends Adapter {
 
     public enum AccessType {
-<<<<<<< HEAD
         ModifyProject,
         UseNetwork,
         OperateEntry,
         UseEntry
-=======
-        ListEntry, ModifyEntry, ModifyProject, UseNetwork, OperateEntry, UseEntry
->>>>>>> 63e3eea7
     }
 
     /**
@@ -104,25 +100,6 @@
      */
     boolean checkAccess(Account caller, ControlledEntity entity, AccessType accessType, String action) throws PermissionDeniedException;
 
-    /**
-     * Checks if the account can access the object.
-     *
-     * @param caller
-     *            account to check against.
-     * @param entity
-     *            object that the account is trying to access.
-     * @param accessType
-     *            TODO
-     * @param action
-     *            name of the API
-     * @return true if access allowed. false if this adapter cannot provide
-     *         permission.
-     * @throws PermissionDeniedException
-     *             if this adapter is suppose to authenticate ownership and the
-     *             check failed.
-     */
-    boolean checkAccess(Account caller, ControlledEntity entity, AccessType accessType, String action) throws PermissionDeniedException;
-
 
     /**
      * Checks if the user belongs to an account that can access the object.
