// Licensed to the Apache Software Foundation (ASF) under one
// or more contributor license agreements.  See the NOTICE file
// distributed with this work for additional information
// regarding copyright ownership.  The ASF licenses this file
// to you under the Apache License, Version 2.0 (the
// "License"); you may not use this file except in compliance
// with the License.  You may obtain a copy of the License at
//
//   http://www.apache.org/licenses/LICENSE-2.0
//
// Unless required by applicable law or agreed to in writing,
// software distributed under the License is distributed on an
// "AS IS" BASIS, WITHOUT WARRANTIES OR CONDITIONS OF ANY
// KIND, either express or implied.  See the License for the
// specific language governing permissions and limitations
// under the License.
package org.apache.cloudstack.api.command.user.vmsnapshot;

import java.util.logging.Logger;

import org.apache.cloudstack.acl.SecurityChecker.AccessType;
import org.apache.cloudstack.api.ACL;
import org.apache.cloudstack.api.APICommand;
import org.apache.cloudstack.api.ApiConstants;
import org.apache.cloudstack.api.ApiErrorCode;
import org.apache.cloudstack.api.BaseAsyncCmd;
import org.apache.cloudstack.api.Parameter;
import org.apache.cloudstack.api.ResponseObject.ResponseView;
import org.apache.cloudstack.api.ServerApiException;
import org.apache.cloudstack.api.response.UserVmResponse;
import org.apache.cloudstack.api.response.VMSnapshotResponse;
import org.apache.cloudstack.context.CallContext;

import com.cloud.event.EventTypes;
import com.cloud.exception.ConcurrentOperationException;
import com.cloud.exception.InsufficientCapacityException;
import com.cloud.exception.ResourceAllocationException;
import com.cloud.exception.ResourceUnavailableException;
import com.cloud.user.Account;
import com.cloud.uservm.UserVm;
import com.cloud.vm.snapshot.VMSnapshot;

<<<<<<< HEAD
@APICommand(name = "revertToVMSnapshot", description = "Revert VM from a vmsnapshot.", responseObject = UserVmResponse.class, since = "4.2.0", responseView = ResponseView.Restricted)
=======
@APICommand(name = "revertToVMSnapshot", description = "Revert VM from a vmsnapshot.", responseObject = UserVmResponse.class, since = "4.2.0",
        requestHasSensitiveInfo = false, responseHasSensitiveInfo = true)
>>>>>>> 63e3eea7
public class RevertToVMSnapshotCmd extends BaseAsyncCmd {
    public static final Logger s_logger = Logger.getLogger(RevertToVMSnapshotCmd.class.getName());
    private static final String s_name = "reverttovmsnapshotresponse";

    @ACL(accessType = AccessType.OperateEntry, pointerToEntity = "getVmId()")
    @Parameter(name = ApiConstants.VM_SNAPSHOT_ID,
               type = CommandType.UUID,
               required = true,
               entityType = VMSnapshotResponse.class,
               description = "The ID of the vm snapshot")
    private Long vmSnapShotId;

    public Long getVmSnapShotId() {
        return vmSnapShotId;
    }

    @Override
    public String getCommandName() {
        return s_name;
    }

    @Override
    public long getEntityOwnerId() {
        VMSnapshot vmSnapshot = _entityMgr.findById(VMSnapshot.class, getVmSnapShotId());
        if (vmSnapshot != null) {
            return vmSnapshot.getAccountId();
        }
        return Account.ACCOUNT_ID_SYSTEM;
    }

    @Override
    public void execute() throws  ResourceUnavailableException, InsufficientCapacityException, ResourceAllocationException, ConcurrentOperationException {
        CallContext.current().setEventDetails("vmsnapshot id: " + getVmSnapShotId());
        UserVm result = _vmSnapshotService.revertToSnapshot(getVmSnapShotId());
        if (result != null) {
            UserVmResponse response = _responseGenerator.createUserVmResponse(ResponseView.Restricted,
                    "virtualmachine", result).get(0);
            response.setResponseName(getCommandName());
            setResponseObject(response);
        } else {
            throw new ServerApiException(ApiErrorCode.INTERNAL_ERROR, "Failed to revert VM snapshot");
        }
    }

    @Override
    public String getEventDescription() {
        return "Revert from VM snapshot: " + getVmSnapShotId();
    }

    @Override
    public String getEventType() {
        return EventTypes.EVENT_VM_SNAPSHOT_REVERT;
    }

}<|MERGE_RESOLUTION|>--- conflicted
+++ resolved
@@ -40,12 +40,8 @@
 import com.cloud.uservm.UserVm;
 import com.cloud.vm.snapshot.VMSnapshot;
 
-<<<<<<< HEAD
-@APICommand(name = "revertToVMSnapshot", description = "Revert VM from a vmsnapshot.", responseObject = UserVmResponse.class, since = "4.2.0", responseView = ResponseView.Restricted)
-=======
-@APICommand(name = "revertToVMSnapshot", description = "Revert VM from a vmsnapshot.", responseObject = UserVmResponse.class, since = "4.2.0",
+@APICommand(name = "revertToVMSnapshot", description = "Revert VM from a vmsnapshot.", responseObject = UserVmResponse.class, since = "4.2.0", responseView = ResponseView.Restricted,
         requestHasSensitiveInfo = false, responseHasSensitiveInfo = true)
->>>>>>> 63e3eea7
 public class RevertToVMSnapshotCmd extends BaseAsyncCmd {
     public static final Logger s_logger = Logger.getLogger(RevertToVMSnapshotCmd.class.getName());
     private static final String s_name = "reverttovmsnapshotresponse";
