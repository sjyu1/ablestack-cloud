// Licensed to the Apache Software Foundation (ASF) under one
// or more contributor license agreements.  See the NOTICE file
// distributed with this work for additional information
// regarding copyright ownership.  The ASF licenses this file
// to you under the Apache License, Version 2.0 (the
// "License"); you may not use this file except in compliance
// with the License.  You may obtain a copy of the License at
//
//   http://www.apache.org/licenses/LICENSE-2.0
//
// Unless required by applicable law or agreed to in writing,
// software distributed under the License is distributed on an
// "AS IS" BASIS, WITHOUT WARRANTIES OR CONDITIONS OF ANY
// KIND, either express or implied.  See the License for the
// specific language governing permissions and limitations
// under the License.
package org.apache.cloudstack.api.command.user.iso;

import org.apache.log4j.Logger;

import org.apache.cloudstack.api.APICommand;
import org.apache.cloudstack.api.ApiConstants;
import org.apache.cloudstack.api.ApiErrorCode;
import org.apache.cloudstack.api.BaseAsyncCmd;
import org.apache.cloudstack.api.Parameter;
import org.apache.cloudstack.api.ResponseObject.ResponseView;
import org.apache.cloudstack.api.ServerApiException;
import org.apache.cloudstack.api.command.user.vm.DeployVMCmd;
import org.apache.cloudstack.api.response.UserVmResponse;

import com.cloud.event.EventTypes;
import com.cloud.exception.InvalidParameterValueException;
import com.cloud.uservm.UserVm;

<<<<<<< HEAD
@APICommand(name = "detachIso", description = "Detaches any ISO file (if any) currently attached to a virtual machine.", responseObject = UserVmResponse.class, responseView = ResponseView.Restricted)
=======
@APICommand(name = "detachIso", description = "Detaches any ISO file (if any) currently attached to a virtual machine.", responseObject = UserVmResponse.class,
        requestHasSensitiveInfo = false, responseHasSensitiveInfo = true)
>>>>>>> 63e3eea7
public class DetachIsoCmd extends BaseAsyncCmd {
    public static final Logger s_logger = Logger.getLogger(DetachIsoCmd.class.getName());

    private static final String s_name = "detachisoresponse";

    /////////////////////////////////////////////////////
    //////////////// API parameters /////////////////////
    /////////////////////////////////////////////////////

    @Parameter(name=ApiConstants.VIRTUAL_MACHINE_ID, type=CommandType.UUID, entityType = UserVmResponse.class,
            required=true, description="The ID of the virtual machine")
    protected Long virtualMachineId;

    /////////////////////////////////////////////////////
    /////////////////// Accessors ///////////////////////
    /////////////////////////////////////////////////////

    public Long getVirtualMachineId() {
        return virtualMachineId;
    }

    /////////////////////////////////////////////////////
    /////////////// API Implementation///////////////////
    /////////////////////////////////////////////////////

    @Override
    public String getCommandName() {
        return s_name;
    }

    @Override
    public long getEntityOwnerId() {
        UserVm vm = _entityMgr.findById(UserVm.class, getVirtualMachineId());
        if (vm != null) {
            return vm.getAccountId();
        } else {
            throw new InvalidParameterValueException("Unable to find vm by id " + getVirtualMachineId());
        }
    }

    @Override
    public String getEventType() {
        return EventTypes.EVENT_ISO_DETACH;
    }

    @Override
    public String getEventDescription() {
        return  "detaching ISO from vm: " + getVirtualMachineId();
    }

    @Override
    public void execute() {
        boolean result = _templateService.detachIso(virtualMachineId);
        if (result) {
            UserVm userVm = _entityMgr.findById(UserVm.class, virtualMachineId);
            UserVmResponse response = _responseGenerator.createUserVmResponse(ResponseView.Restricted, "virtualmachine", userVm).get(0);
            response.setResponseName(DeployVMCmd.getResultObjectName());
            setResponseObject(response);
        } else {
            throw new ServerApiException(ApiErrorCode.INTERNAL_ERROR, "Failed to detach iso");
        }
    }
}<|MERGE_RESOLUTION|>--- conflicted
+++ resolved
@@ -32,12 +32,8 @@
 import com.cloud.exception.InvalidParameterValueException;
 import com.cloud.uservm.UserVm;
 
-<<<<<<< HEAD
-@APICommand(name = "detachIso", description = "Detaches any ISO file (if any) currently attached to a virtual machine.", responseObject = UserVmResponse.class, responseView = ResponseView.Restricted)
-=======
-@APICommand(name = "detachIso", description = "Detaches any ISO file (if any) currently attached to a virtual machine.", responseObject = UserVmResponse.class,
+@APICommand(name = "detachIso", description = "Detaches any ISO file (if any) currently attached to a virtual machine.", responseObject = UserVmResponse.class, responseView = ResponseView.Restricted,
         requestHasSensitiveInfo = false, responseHasSensitiveInfo = true)
->>>>>>> 63e3eea7
 public class DetachIsoCmd extends BaseAsyncCmd {
     public static final Logger s_logger = Logger.getLogger(DetachIsoCmd.class.getName());
 
