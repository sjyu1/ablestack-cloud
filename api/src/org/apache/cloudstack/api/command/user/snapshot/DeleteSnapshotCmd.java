--- conflicted
+++ resolved
@@ -36,12 +36,8 @@
 import com.cloud.storage.Snapshot;
 import com.cloud.user.Account;
 
-<<<<<<< HEAD
-@APICommand(name = "deleteSnapshot", description = "Deletes a snapshot of a disk volume.", responseObject = SuccessResponse.class, entityType = { IAMEntityType.Snapshot })
-=======
-@APICommand(name = "deleteSnapshot", description = "Deletes a snapshot of a disk volume.", responseObject = SuccessResponse.class,
+@APICommand(name = "deleteSnapshot", description = "Deletes a snapshot of a disk volume.", responseObject = SuccessResponse.class, entityType = {IAMEntityType.Snapshot},
         requestHasSensitiveInfo = false, responseHasSensitiveInfo = false)
->>>>>>> 63e3eea7
 public class DeleteSnapshotCmd extends BaseAsyncCmd {
     public static final Logger s_logger = Logger.getLogger(DeleteSnapshotCmd.class.getName());
     private static final String s_name = "deletesnapshotresponse";
