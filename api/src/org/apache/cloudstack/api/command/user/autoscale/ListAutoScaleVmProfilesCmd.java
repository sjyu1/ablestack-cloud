--- conflicted
+++ resolved
@@ -18,12 +18,11 @@
 
 import java.util.ArrayList;
 import java.util.List;
-<<<<<<< HEAD
+
+import org.apache.log4j.Logger;
+
 import org.apache.cloudstack.acl.IAMEntityType;
-=======
-
 import org.apache.cloudstack.acl.RoleType;
->>>>>>> 63e3eea7
 import org.apache.cloudstack.api.APICommand;
 import org.apache.cloudstack.api.ApiConstants;
 import org.apache.cloudstack.api.BaseListProjectAndAccountResourcesCmd;
@@ -33,16 +32,11 @@
 import org.apache.cloudstack.api.response.ServiceOfferingResponse;
 import org.apache.cloudstack.api.response.TemplateResponse;
 import org.apache.cloudstack.api.response.ZoneResponse;
-import org.apache.log4j.Logger;
 
 import com.cloud.network.as.AutoScaleVmProfile;
 
-<<<<<<< HEAD
-@APICommand(name = "listAutoScaleVmProfiles", description = "Lists autoscale vm profiles.", responseObject = AutoScaleVmProfileResponse.class, entityType = { IAMEntityType.AutoScaleVmProfile })
-=======
-@APICommand(name = "listAutoScaleVmProfiles", description = "Lists autoscale vm profiles.", responseObject = AutoScaleVmProfileResponse.class,
+@APICommand(name = "listAutoScaleVmProfiles", description = "Lists autoscale vm profiles.", responseObject = AutoScaleVmProfileResponse.class, entityType = { IAMEntityType.AutoScaleVmProfile },
         requestHasSensitiveInfo = false, responseHasSensitiveInfo = false)
->>>>>>> 63e3eea7
 public class ListAutoScaleVmProfilesCmd extends BaseListProjectAndAccountResourcesCmd {
     public static final Logger s_logger = Logger.getLogger(ListAutoScaleVmProfilesCmd.class.getName());
 
@@ -126,7 +120,7 @@
         }
         response.setResponses(responses);
         response.setResponseName(getCommandName());
-        this.setResponseObject(response);
+        setResponseObject(response);
     }
 
 }