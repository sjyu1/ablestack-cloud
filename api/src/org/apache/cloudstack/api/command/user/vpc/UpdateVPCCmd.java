--- conflicted
+++ resolved
@@ -16,15 +16,12 @@
 // under the License.
 package org.apache.cloudstack.api.command.user.vpc;
 
-<<<<<<< HEAD
 import org.apache.log4j.Logger;
 
 import org.apache.cloudstack.acl.IAMEntityType;
+import org.apache.cloudstack.acl.RoleType;
 import org.apache.cloudstack.acl.SecurityChecker.AccessType;
 import org.apache.cloudstack.api.ACL;
-=======
-import org.apache.cloudstack.acl.RoleType;
->>>>>>> 63e3eea7
 import org.apache.cloudstack.api.APICommand;
 import org.apache.cloudstack.api.ApiConstants;
 import org.apache.cloudstack.api.ApiErrorCode;
@@ -39,12 +36,8 @@
 import com.cloud.network.vpc.Vpc;
 import com.cloud.user.Account;
 
-<<<<<<< HEAD
-@APICommand(name = "updateVPC", description = "Updates a VPC", responseObject = VpcResponse.class, responseView = ResponseView.Restricted, entityType = { IAMEntityType.Vpc })
-=======
-@APICommand(name = "updateVPC", description = "Updates a VPC", responseObject = VpcResponse.class,
+@APICommand(name = "updateVPC", description = "Updates a VPC", responseObject = VpcResponse.class, responseView = ResponseView.Restricted, entityType = { IAMEntityType.Vpc },
         requestHasSensitiveInfo = false, responseHasSensitiveInfo = false)
->>>>>>> 63e3eea7
 public class UpdateVPCCmd extends BaseAsyncCustomIdCmd {
     public static final Logger s_logger = Logger.getLogger(UpdateVPCCmd.class.getName());
     private static final String Name = "updatevpcresponse";
@@ -105,11 +98,7 @@
 
     @Override
     public void execute() {
-<<<<<<< HEAD
-        Vpc result = _vpcService.updateVpc(getId(), getVpcName(), getDisplayText(), getCustomId());
-=======
-        Vpc result = _vpcService.updateVpc(getId(), getVpcName(), getDisplayText(), this.getCustomId(), getDisplayVpc());
->>>>>>> 63e3eea7
+        Vpc result = _vpcService.updateVpc(getId(), getVpcName(), getDisplayText(), getCustomId(), getDisplayVpc());
         if (result != null) {
             VpcResponse response = _responseGenerator.createVpcResponse(ResponseView.Restricted, result);
             response.setResponseName(getCommandName());
