// Licensed to the Apache Software Foundation (ASF) under one
// or more contributor license agreements.  See the NOTICE file
// distributed with this work for additional information
// regarding copyright ownership.  The ASF licenses this file
// to you under the Apache License, Version 2.0 (the
// "License"); you may not use this file except in compliance
// with the License.  You may obtain a copy of the License at
//
//   http://www.apache.org/licenses/LICENSE-2.0
//
// Unless required by applicable law or agreed to in writing,
// software distributed under the License is distributed on an
// "AS IS" BASIS, WITHOUT WARRANTIES OR CONDITIONS OF ANY
// KIND, either express or implied.  See the License for the
// specific language governing permissions and limitations
// under the License.
package org.apache.cloudstack.api.command.user.volume;
import org.apache.log4j.Logger;

<<<<<<< HEAD
import org.apache.cloudstack.acl.AclEntityType;
=======
import org.apache.log4j.Logger;

>>>>>>> da8ee45a
import org.apache.cloudstack.acl.RoleType;
import org.apache.cloudstack.api.APICommand;
import org.apache.cloudstack.api.ApiCommandJobType;
import org.apache.cloudstack.api.ApiConstants;
import org.apache.cloudstack.api.BaseListTaggedResourcesCmd;
import org.apache.cloudstack.api.Parameter;
import org.apache.cloudstack.api.ResponseObject.ResponseView;
import org.apache.cloudstack.api.response.HostResponse;
import org.apache.cloudstack.api.response.ListResponse;
import org.apache.cloudstack.api.response.PodResponse;
import org.apache.cloudstack.api.response.StoragePoolResponse;
import org.apache.cloudstack.api.response.UserVmResponse;
import org.apache.cloudstack.api.response.VolumeResponse;
import org.apache.cloudstack.api.response.ZoneResponse;
<<<<<<< HEAD



@APICommand(name = "listVolumes", description = "Lists all volumes.", responseObject = VolumeResponse.class, responseView = ResponseView.Restricted, entityType = { AclEntityType.Volume })
=======

@APICommand(name = "listVolumes", description = "Lists all volumes.", responseObject = VolumeResponse.class)
>>>>>>> da8ee45a
public class ListVolumesCmd extends BaseListTaggedResourcesCmd {
    public static final Logger s_logger = Logger.getLogger(ListVolumesCmd.class.getName());

    private static final String s_name = "listvolumesresponse";

    /////////////////////////////////////////////////////
    //////////////// API parameters /////////////////////
    /////////////////////////////////////////////////////

    @Parameter(name = ApiConstants.HOST_ID, type = CommandType.UUID, entityType = HostResponse.class, description = "list volumes on specified host")
    private Long hostId;

    @Parameter(name = ApiConstants.ID, type = CommandType.UUID, entityType = VolumeResponse.class, description = "the ID of the disk volume")
    private Long id;

    @Parameter(name = ApiConstants.NAME, type = CommandType.STRING, description = "the name of the disk volume")
    private String volumeName;

    @Parameter(name = ApiConstants.POD_ID, type = CommandType.UUID, entityType = PodResponse.class, description = "the pod id the disk volume belongs to")
    private Long podId;

    @Parameter(name = ApiConstants.TYPE, type = CommandType.STRING, description = "the type of disk volume")
    private String type;

    @Parameter(name = ApiConstants.VIRTUAL_MACHINE_ID, type = CommandType.UUID, entityType = UserVmResponse.class, description = "the ID of the virtual machine")
    private Long virtualMachineId;

    @Parameter(name = ApiConstants.ZONE_ID, type = CommandType.UUID, entityType = ZoneResponse.class, description = "the ID of the availability zone")
    private Long zoneId;

<<<<<<< HEAD
    @Parameter(name=ApiConstants.STORAGE_ID, type=CommandType.UUID, entityType=StoragePoolResponse.class,
            description="the ID of the storage pool, available to ROOT admin only", since="4.3", authorized = { RoleType.Admin })
    private Long storageId;


=======
    @Parameter(name = ApiConstants.STORAGE_ID,
               type = CommandType.UUID,
               entityType = StoragePoolResponse.class,
               description = "the ID of the storage pool, available to ROOT admin only",
               since = "4.3",
               authorized = {RoleType.Admin})
    private Long storageId;

>>>>>>> da8ee45a
    /////////////////////////////////////////////////////
    /////////////////// Accessors ///////////////////////
    /////////////////////////////////////////////////////

    public Long getHostId() {
        return hostId;
    }

    public Long getId() {
        return id;
    }

    public String getVolumeName() {
        return volumeName;
    }

    public Long getPodId() {
        return podId;
    }

    public String getType() {
        return type;
    }

    public Long getVirtualMachineId() {
        return virtualMachineId;
    }

    public Long getZoneId() {
        return zoneId;
    }

    public Long getStorageId() {
        return storageId;
    }

    /////////////////////////////////////////////////////
    /////////////// API Implementation///////////////////
    /////////////////////////////////////////////////////

    @Override
    public String getCommandName() {
        return s_name;
    }

    @Override
    public ApiCommandJobType getInstanceType() {
        return ApiCommandJobType.Volume;
    }

    @Override
    public void execute() {
        ListResponse<VolumeResponse> response = _queryService.searchForVolumes(this);
        response.setResponseName(getCommandName());
        setResponseObject(response);
    }
}<|MERGE_RESOLUTION|>--- conflicted
+++ resolved
@@ -17,12 +17,7 @@
 package org.apache.cloudstack.api.command.user.volume;
 import org.apache.log4j.Logger;
 
-<<<<<<< HEAD
 import org.apache.cloudstack.acl.AclEntityType;
-=======
-import org.apache.log4j.Logger;
-
->>>>>>> da8ee45a
 import org.apache.cloudstack.acl.RoleType;
 import org.apache.cloudstack.api.APICommand;
 import org.apache.cloudstack.api.ApiCommandJobType;
@@ -37,15 +32,11 @@
 import org.apache.cloudstack.api.response.UserVmResponse;
 import org.apache.cloudstack.api.response.VolumeResponse;
 import org.apache.cloudstack.api.response.ZoneResponse;
-<<<<<<< HEAD
+
 
 
 
 @APICommand(name = "listVolumes", description = "Lists all volumes.", responseObject = VolumeResponse.class, responseView = ResponseView.Restricted, entityType = { AclEntityType.Volume })
-=======
-
-@APICommand(name = "listVolumes", description = "Lists all volumes.", responseObject = VolumeResponse.class)
->>>>>>> da8ee45a
 public class ListVolumesCmd extends BaseListTaggedResourcesCmd {
     public static final Logger s_logger = Logger.getLogger(ListVolumesCmd.class.getName());
 
@@ -76,13 +67,6 @@
     @Parameter(name = ApiConstants.ZONE_ID, type = CommandType.UUID, entityType = ZoneResponse.class, description = "the ID of the availability zone")
     private Long zoneId;
 
-<<<<<<< HEAD
-    @Parameter(name=ApiConstants.STORAGE_ID, type=CommandType.UUID, entityType=StoragePoolResponse.class,
-            description="the ID of the storage pool, available to ROOT admin only", since="4.3", authorized = { RoleType.Admin })
-    private Long storageId;
-
-
-=======
     @Parameter(name = ApiConstants.STORAGE_ID,
                type = CommandType.UUID,
                entityType = StoragePoolResponse.class,
@@ -91,7 +75,6 @@
                authorized = {RoleType.Admin})
     private Long storageId;
 
->>>>>>> da8ee45a
     /////////////////////////////////////////////////////
     /////////////////// Accessors ///////////////////////
     /////////////////////////////////////////////////////
