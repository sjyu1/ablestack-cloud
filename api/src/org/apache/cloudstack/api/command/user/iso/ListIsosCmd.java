--- conflicted
+++ resolved
@@ -32,12 +32,8 @@
 import com.cloud.template.VirtualMachineTemplate.TemplateFilter;
 import com.cloud.user.Account;
 
-<<<<<<< HEAD
-@APICommand(name = "listIsos", description = "Lists all available ISO files.", responseObject = TemplateResponse.class, responseView = ResponseView.Restricted)
-=======
-@APICommand(name = "listIsos", description = "Lists all available ISO files.", responseObject = TemplateResponse.class,
+@APICommand(name = "listIsos", description = "Lists all available ISO files.", responseObject = TemplateResponse.class, responseView = ResponseView.Restricted,
         requestHasSensitiveInfo = false, responseHasSensitiveInfo = false)
->>>>>>> 63e3eea7
 public class ListIsosCmd extends BaseListTaggedResourcesCmd {
     public static final Logger s_logger = Logger.getLogger(ListIsosCmd.class.getName());
 
