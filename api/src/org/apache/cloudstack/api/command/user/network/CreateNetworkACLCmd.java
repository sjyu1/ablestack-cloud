--- conflicted
+++ resolved
@@ -19,18 +19,11 @@
 import java.util.ArrayList;
 import java.util.List;
 
-<<<<<<< HEAD
 import org.apache.log4j.Logger;
 
-=======
-import com.cloud.network.vpc.NetworkACL;
-import com.cloud.network.vpc.NetworkACLItem;
->>>>>>> 85d54cd1
 import org.apache.cloudstack.api.APICommand;
-import org.apache.cloudstack.api.ApiCommandJobType;
 import org.apache.cloudstack.api.ApiConstants;
 import org.apache.cloudstack.api.ApiErrorCode;
-import org.apache.cloudstack.api.BaseAsyncCmd;
 import org.apache.cloudstack.api.BaseAsyncCreateCmd;
 import org.apache.cloudstack.api.Parameter;
 import org.apache.cloudstack.api.ServerApiException;
@@ -40,10 +33,8 @@
 
 import com.cloud.event.EventTypes;
 import com.cloud.exception.InvalidParameterValueException;
-import com.cloud.exception.NetworkRuleConflictException;
 import com.cloud.exception.ResourceUnavailableException;
-import com.cloud.network.Network;
-import com.cloud.network.vpc.Vpc;
+import com.cloud.network.vpc.NetworkACLItem;
 import com.cloud.user.Account;
 import com.cloud.user.UserContext;
 import com.cloud.utils.net.NetUtils;
@@ -211,10 +202,6 @@
     }
 
     @Override
-<<<<<<< HEAD
-    public ApiCommandJobType getInstanceType() {
-        return ApiCommandJobType.FirewallRule;
-=======
     public void execute() throws ResourceUnavailableException {
         boolean success = false;
         NetworkACLItem rule = _networkACLService.getNetworkACLItem(getEntityId());
@@ -236,7 +223,6 @@
                 throw new ServerApiException(ApiErrorCode.INTERNAL_ERROR, "Failed to create network ACL Item");
             }
         }
->>>>>>> 85d54cd1
     }
 
 }
