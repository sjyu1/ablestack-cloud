--- conflicted
+++ resolved
@@ -56,11 +56,7 @@
 import com.cloud.projects.Project;
 import com.cloud.user.Account;
 
-<<<<<<< HEAD
 @APICommand(name = "associateIpAddress", description = "Acquires and associates a public IP to an account.", responseObject = IPAddressResponse.class, responseView = ResponseView.Restricted)
-=======
-@APICommand(name = "associateIpAddress", description = "Acquires and associates a public IP to an account.", responseObject = IPAddressResponse.class)
->>>>>>> da8ee45a
 public class AssociateIPAddrCmd extends BaseAsyncCreateCmd {
     public static final Logger s_logger = Logger.getLogger(AssociateIPAddrCmd.class.getName());
     private static final String s_name = "associateipaddressresponse";
@@ -257,7 +253,7 @@
 
     @Override
     public String getEventDescription() {
-        return "associating ip to network id: " + getNetworkId() + " in zone " + getZoneId();
+        return  "associating ip to network id: " + getNetworkId() + " in zone " + getZoneId();
     }
 
     /////////////////////////////////////////////////////
@@ -279,7 +275,7 @@
             IpAddress ip = null;
 
             if (!isPortable()) {
-                ip = _networkService.allocateIP(_accountService.getAccount(getEntityOwnerId()), getZoneId(), getNetworkId());
+                ip = _networkService.allocateIP(_accountService.getAccount(getEntityOwnerId()),  getZoneId(), getNetworkId());
             } else {
                 ip = _networkService.allocatePortableIP(_accountService.getAccount(getEntityOwnerId()), 1, getZoneId(), getNetworkId(), getVpcId());
             }
