--- conflicted
+++ resolved
@@ -28,12 +28,8 @@
 import com.cloud.template.VirtualMachineTemplate;
 import com.cloud.user.Account;
 
-<<<<<<< HEAD
-@APICommand(name = "updateTemplate", description = "Updates attributes of a template.", responseObject = TemplateResponse.class, responseView = ResponseView.Restricted)
-=======
-@APICommand(name = "updateTemplate", description = "Updates attributes of a template.", responseObject = TemplateResponse.class,
+@APICommand(name = "updateTemplate", description = "Updates attributes of a template.", responseObject = TemplateResponse.class, responseView = ResponseView.Restricted,
         requestHasSensitiveInfo = false, responseHasSensitiveInfo = false)
->>>>>>> 63e3eea7
 public class UpdateTemplateCmd extends BaseUpdateTemplateOrIsoCmd {
     public static final Logger s_logger = Logger.getLogger(UpdateTemplateCmd.class.getName());
     private static final String s_name = "updatetemplateresponse";
