--- conflicted
+++ resolved
@@ -34,11 +34,6 @@
 import com.cloud.exception.InternalErrorException;
 import com.cloud.template.VirtualMachineTemplate;
 import com.cloud.user.Account;
-<<<<<<< HEAD
-=======
-import com.cloud.user.UserContext;
-import com.cloud.utils.Pair;
->>>>>>> f7b1d3d8
 
 @APICommand(name = "extractIso", description="Extracts an ISO", responseObject=ExtractResponse.class)
 public class ExtractIsoCmd extends BaseAsyncCmd {
@@ -117,10 +112,12 @@
         return s_name;
     }
 
+    @Override
     public ApiCommandJobType getInstanceType() {
         return ApiCommandJobType.Iso;
     }
 
+    @Override
     public Long getInstanceId() {
         return getId();
     }
@@ -128,20 +125,13 @@
     @Override
     public void execute(){
         try {
-<<<<<<< HEAD
             CallContext.current().setEventDetails(getEventDescription());
-            Long uploadId = _templateService.extract(this);
-            if (uploadId != null){
-                ExtractResponse response = _responseGenerator.createExtractResponse(uploadId, id, zoneId, getEntityOwnerId(), mode);
-=======
-            UserContext.current().setEventDetails(getEventDescription());
             String uploadUrl = _templateService.extract(this);
             if (uploadUrl != null) {
                 ExtractResponse response = _responseGenerator.createExtractResponse(id, zoneId, getEntityOwnerId(), mode, uploadUrl);
->>>>>>> f7b1d3d8
                 response.setResponseName(getCommandName());
                 response.setObjectName("iso");
-                this.setResponseObject(response);
+                setResponseObject(response);
             } else {
                 throw new ServerApiException(ApiErrorCode.INTERNAL_ERROR, "Failed to extract iso");
             }
