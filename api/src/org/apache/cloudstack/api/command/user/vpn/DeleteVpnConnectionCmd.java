// Licensed to the Apache Software Foundation (ASF) under one
// or more contributor license agreements.  See the NOTICE file
// distributed with this work for additional information
// regarding copyright ownership.  The ASF licenses this file
// to you under the Apache License, Version 2.0 (the
// "License"); you may not use this file except in compliance
// with the License.  You may obtain a copy of the License at
//
//   http://www.apache.org/licenses/LICENSE-2.0
//
// Unless required by applicable law or agreed to in writing,
// software distributed under the License is distributed on an
// "AS IS" BASIS, WITHOUT WARRANTIES OR CONDITIONS OF ANY
// KIND, either express or implied.  See the License for the
// specific language governing permissions and limitations
// under the License.
package org.apache.cloudstack.api.command.user.vpn;

import org.apache.log4j.Logger;

import org.apache.cloudstack.acl.IAMEntityType;
import org.apache.cloudstack.api.APICommand;
import org.apache.cloudstack.api.ApiConstants;
import org.apache.cloudstack.api.ApiErrorCode;
import org.apache.cloudstack.api.BaseAsyncCmd;
import org.apache.cloudstack.api.Parameter;
import org.apache.cloudstack.api.ServerApiException;
import org.apache.cloudstack.api.response.Site2SiteVpnConnectionResponse;
import org.apache.cloudstack.api.response.SuccessResponse;

import com.cloud.event.EventTypes;
import com.cloud.exception.ResourceUnavailableException;
import com.cloud.network.Site2SiteVpnConnection;
import com.cloud.user.Account;

<<<<<<< HEAD
@APICommand(name = "deleteVpnConnection", description = "Delete site to site vpn connection", responseObject = SuccessResponse.class, entityType = { IAMEntityType.Site2SiteVpnConnection })
=======
@APICommand(name = "deleteVpnConnection", description = "Delete site to site vpn connection", responseObject = SuccessResponse.class,
        requestHasSensitiveInfo = false, responseHasSensitiveInfo = false)
>>>>>>> 63e3eea7
public class DeleteVpnConnectionCmd extends BaseAsyncCmd {
    public static final Logger s_logger = Logger.getLogger(DeleteVpnConnectionCmd.class.getName());

    private static final String s_name = "deletevpnconnectionresponse";

    /////////////////////////////////////////////////////
    //////////////// API parameters /////////////////////
    /////////////////////////////////////////////////////
    @Parameter(name = ApiConstants.ID, type = CommandType.UUID, entityType = Site2SiteVpnConnectionResponse.class, required = true, description = "id of vpn connection")
    private Long id;

    /////////////////////////////////////////////////////
    /////////////////// Accessors ///////////////////////
    /////////////////////////////////////////////////////

    public Long getId() {
        return id;
    }

    /////////////////////////////////////////////////////
    /////////////// API Implementation///////////////////
    /////////////////////////////////////////////////////

    @Override
    public String getCommandName() {
        return s_name;
    }

    @Override
    public long getEntityOwnerId() {
        Site2SiteVpnConnection conn = _entityMgr.findById(Site2SiteVpnConnection.class, getId());
        if (conn != null) {
            return conn.getAccountId();
        }
        return Account.ACCOUNT_ID_SYSTEM;
    }

    @Override
    public String getEventDescription() {
        return "Delete site-to-site VPN connection for account " + getEntityOwnerId();
    }

    @Override
    public String getEventType() {
        return EventTypes.EVENT_S2S_VPN_CONNECTION_DELETE;
    }

    @Override
    public void execute() {
        try {
            boolean result = _s2sVpnService.deleteVpnConnection(this);
            if (result) {
                SuccessResponse response = new SuccessResponse(getCommandName());
                this.setResponseObject(response);
            } else {
                throw new ServerApiException(ApiErrorCode.INTERNAL_ERROR, "Failed to delete site to site VPN connection");
            }
        } catch (ResourceUnavailableException ex) {
            s_logger.warn("Exception: ", ex);
            throw new ServerApiException(ApiErrorCode.RESOURCE_UNAVAILABLE_ERROR, ex.getMessage());
        }
    }
}<|MERGE_RESOLUTION|>--- conflicted
+++ resolved
@@ -33,12 +33,8 @@
 import com.cloud.network.Site2SiteVpnConnection;
 import com.cloud.user.Account;
 
-<<<<<<< HEAD
-@APICommand(name = "deleteVpnConnection", description = "Delete site to site vpn connection", responseObject = SuccessResponse.class, entityType = { IAMEntityType.Site2SiteVpnConnection })
-=======
-@APICommand(name = "deleteVpnConnection", description = "Delete site to site vpn connection", responseObject = SuccessResponse.class,
+@APICommand(name = "deleteVpnConnection", description = "Delete site to site vpn connection", responseObject = SuccessResponse.class, entityType = {IAMEntityType.Site2SiteVpnConnection},
         requestHasSensitiveInfo = false, responseHasSensitiveInfo = false)
->>>>>>> 63e3eea7
 public class DeleteVpnConnectionCmd extends BaseAsyncCmd {
     public static final Logger s_logger = Logger.getLogger(DeleteVpnConnectionCmd.class.getName());
 
@@ -92,7 +88,7 @@
             boolean result = _s2sVpnService.deleteVpnConnection(this);
             if (result) {
                 SuccessResponse response = new SuccessResponse(getCommandName());
-                this.setResponseObject(response);
+                setResponseObject(response);
             } else {
                 throw new ServerApiException(ApiErrorCode.INTERNAL_ERROR, "Failed to delete site to site VPN connection");
             }
