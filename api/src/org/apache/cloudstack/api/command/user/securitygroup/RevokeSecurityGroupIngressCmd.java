// Licensed to the Apache Software Foundation (ASF) under one
// or more contributor license agreements.  See the NOTICE file
// distributed with this work for additional information
// regarding copyright ownership.  The ASF licenses this file
// to you under the Apache License, Version 2.0 (the
// "License"); you may not use this file except in compliance
// with the License.  You may obtain a copy of the License at
//
//   http://www.apache.org/licenses/LICENSE-2.0
//
// Unless required by applicable law or agreed to in writing,
// software distributed under the License is distributed on an
// "AS IS" BASIS, WITHOUT WARRANTIES OR CONDITIONS OF ANY
// KIND, either express or implied.  See the License for the
// specific language governing permissions and limitations
// under the License.
package org.apache.cloudstack.api.command.user.securitygroup;

import org.apache.log4j.Logger;

import org.apache.cloudstack.acl.IAMEntityType;
import org.apache.cloudstack.acl.SecurityChecker.AccessType;
import org.apache.cloudstack.api.ACL;
import org.apache.cloudstack.api.APICommand;
import org.apache.cloudstack.api.ApiCommandJobType;
import org.apache.cloudstack.api.ApiConstants;
import org.apache.cloudstack.api.ApiErrorCode;
import org.apache.cloudstack.api.BaseAsyncCmd;
import org.apache.cloudstack.api.Parameter;
import org.apache.cloudstack.api.ServerApiException;
import org.apache.cloudstack.api.response.SecurityGroupRuleResponse;
import org.apache.cloudstack.api.response.SuccessResponse;

import com.cloud.event.EventTypes;
import com.cloud.network.security.SecurityGroup;
import com.cloud.network.security.SecurityRule;
import com.cloud.user.Account;

<<<<<<< HEAD
@APICommand(name = "revokeSecurityGroupIngress", responseObject = SuccessResponse.class, description = "Deletes a particular ingress rule from this security group", entityType = { IAMEntityType.SecurityGroup })
=======
@APICommand(name = "revokeSecurityGroupIngress", responseObject = SuccessResponse.class, description = "Deletes a particular ingress rule from this security group",
        requestHasSensitiveInfo = false, responseHasSensitiveInfo = false)
>>>>>>> 63e3eea7
public class RevokeSecurityGroupIngressCmd extends BaseAsyncCmd {
    public static final Logger s_logger = Logger.getLogger(RevokeSecurityGroupIngressCmd.class.getName());

    private static final String s_name = "revokesecuritygroupingressresponse";

    // ///////////////////////////////////////////////////
    // ////////////// API parameters /////////////////////
    // ///////////////////////////////////////////////////

    @ACL(accessType = AccessType.OperateEntry, pointerToEntity = "securityGroupId")
    @Parameter(name = ApiConstants.ID, type = CommandType.UUID, required = true, description = "The ID of the ingress rule", entityType=SecurityGroupRuleResponse.class)
    private Long id;

    // ///////////////////////////////////////////////////
    // ///////////////// Accessors ///////////////////////
    // ///////////////////////////////////////////////////

    public Long getId() {
        return id;
    }

    // ///////////////////////////////////////////////////
    // ///////////// API Implementation///////////////////
    // ///////////////////////////////////////////////////

    @Override
    public String getCommandName() {
        return s_name;
    }

    public static String getResultObjectName() {
        return "revokesecuritygroupingress";
    }

    @Override
    public long getEntityOwnerId() {
        SecurityRule rule = _entityMgr.findById(SecurityRule.class, getId());
        if (rule != null) {
            SecurityGroup group = _entityMgr.findById(SecurityGroup.class, rule.getSecurityGroupId());
            if (group != null) {
                return group.getAccountId();
            }
        }

        return Account.ACCOUNT_ID_SYSTEM; // no account info given, parent this command to SYSTEM so ERROR events are tracked
    }

    @Override
    public String getEventType() {
        return EventTypes.EVENT_SECURITY_GROUP_REVOKE_INGRESS;
    }

    @Override
    public String getEventDescription() {
        return "revoking ingress rule id: " + getId();
    }

    @Override
    public void execute() {
        boolean result = _securityGroupService.revokeSecurityGroupIngress(this);
        if (result) {
            SuccessResponse response = new SuccessResponse(getCommandName());
            setResponseObject(response);
        } else {
            throw new ServerApiException(ApiErrorCode.INTERNAL_ERROR, "Failed to revoke security group ingress rule");
        }
    }

    @Override
    public ApiCommandJobType getInstanceType() {
        return ApiCommandJobType.SecurityGroup;
    }

    @Override
    public Long getInstanceId() {
        return getId();
    }
}<|MERGE_RESOLUTION|>--- conflicted
+++ resolved
@@ -36,12 +36,8 @@
 import com.cloud.network.security.SecurityRule;
 import com.cloud.user.Account;
 
-<<<<<<< HEAD
-@APICommand(name = "revokeSecurityGroupIngress", responseObject = SuccessResponse.class, description = "Deletes a particular ingress rule from this security group", entityType = { IAMEntityType.SecurityGroup })
-=======
-@APICommand(name = "revokeSecurityGroupIngress", responseObject = SuccessResponse.class, description = "Deletes a particular ingress rule from this security group",
+@APICommand(name = "revokeSecurityGroupIngress", responseObject = SuccessResponse.class, description = "Deletes a particular ingress rule from this security group", entityType = {IAMEntityType.SecurityGroup},
         requestHasSensitiveInfo = false, responseHasSensitiveInfo = false)
->>>>>>> 63e3eea7
 public class RevokeSecurityGroupIngressCmd extends BaseAsyncCmd {
     public static final Logger s_logger = Logger.getLogger(RevokeSecurityGroupIngressCmd.class.getName());
 
