--- conflicted
+++ resolved
@@ -24,8 +24,10 @@
 import org.apache.cloudstack.api.APICommand;
 import org.apache.cloudstack.api.ApiCommandJobType;
 import org.apache.cloudstack.api.ApiConstants;
+import org.apache.cloudstack.api.ApiErrorCode;
 import org.apache.cloudstack.api.BaseAsyncCmd;
 import org.apache.cloudstack.api.Parameter;
+import org.apache.cloudstack.api.ServerApiException;
 import org.apache.cloudstack.api.response.GlobalLoadBalancerResponse;
 import org.apache.cloudstack.api.response.SuccessResponse;
 import org.apache.cloudstack.context.CallContext;
@@ -92,19 +94,14 @@
 
     @Override
     public void execute(){
-<<<<<<< HEAD
-        _gslbService.deleteGlobalLoadBalancerRule(this);
         CallContext.current().setEventDetails("Deleting global Load balancer Id: " + getGlobalLoadBalancerId());
-=======
-        UserContext.current().setEventDetails("Deleting global Load balancer rule Id: " + getGlobalLoadBalancerId());
         boolean result = _gslbService.deleteGlobalLoadBalancerRule(this);
         if (result) {
             SuccessResponse response = new SuccessResponse(getCommandName());
-            this.setResponseObject(response);
+            setResponseObject(response);
         } else {
             throw new ServerApiException(ApiErrorCode.INTERNAL_ERROR, "Failed to delete Global Load Balancer rule.");
         }
->>>>>>> 91edeb49
     }
 
     @Override
