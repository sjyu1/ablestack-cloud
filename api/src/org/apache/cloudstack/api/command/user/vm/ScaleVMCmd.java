--- conflicted
+++ resolved
@@ -47,13 +47,9 @@
 import com.cloud.user.Account;
 import com.cloud.uservm.UserVm;
 
-<<<<<<< HEAD
 
-@APICommand(name = "scaleVirtualMachine", description = "Scales the virtual machine to a new service offering.", responseObject = SuccessResponse.class, responseView = ResponseView.Restricted, entityType = { IAMEntityType.VirtualMachine })
-=======
-@APICommand(name = "scaleVirtualMachine", description = "Scales the virtual machine to a new service offering.", responseObject = SuccessResponse.class,
+@APICommand(name = "scaleVirtualMachine", description = "Scales the virtual machine to a new service offering.", responseObject = SuccessResponse.class, responseView = ResponseView.Restricted, entityType = {IAMEntityType.VirtualMachine},
         requestHasSensitiveInfo = false, responseHasSensitiveInfo = false)
->>>>>>> 63e3eea7
 public class ScaleVMCmd extends BaseAsyncCmd {
     public static final Logger s_logger = Logger.getLogger(ScaleVMCmd.class.getName());
     private static final String s_name = "scalevirtualmachineresponse";
