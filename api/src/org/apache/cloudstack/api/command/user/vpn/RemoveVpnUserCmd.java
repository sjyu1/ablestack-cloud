--- conflicted
+++ resolved
@@ -33,12 +33,8 @@
 import com.cloud.event.EventTypes;
 import com.cloud.user.Account;
 
-<<<<<<< HEAD
-@APICommand(name = "removeVpnUser", description = "Removes vpn user", responseObject = SuccessResponse.class, entityType = { IAMEntityType.VpnUser })
-=======
-@APICommand(name = "removeVpnUser", description = "Removes vpn user", responseObject = SuccessResponse.class,
+@APICommand(name = "removeVpnUser", description = "Removes vpn user", responseObject = SuccessResponse.class, entityType = {IAMEntityType.VpnUser},
         requestHasSensitiveInfo = false, responseHasSensitiveInfo = false)
->>>>>>> 63e3eea7
 public class RemoveVpnUserCmd extends BaseAsyncCmd {
     public static final Logger s_logger = Logger.getLogger(RemoveVpnUserCmd.class.getName());
 
