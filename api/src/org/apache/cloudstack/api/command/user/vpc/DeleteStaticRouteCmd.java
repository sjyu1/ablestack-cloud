--- conflicted
+++ resolved
@@ -38,12 +38,8 @@
 import com.cloud.exception.ResourceUnavailableException;
 import com.cloud.network.vpc.StaticRoute;
 
-<<<<<<< HEAD
-@APICommand(name = "deleteStaticRoute", description = "Deletes a static route", responseObject = SuccessResponse.class, entityType = { IAMEntityType.StaticRoute })
-=======
-@APICommand(name = "deleteStaticRoute", description = "Deletes a static route", responseObject = SuccessResponse.class,
+@APICommand(name = "deleteStaticRoute", description = "Deletes a static route", responseObject = SuccessResponse.class, entityType = {IAMEntityType.StaticRoute},
         requestHasSensitiveInfo = false, responseHasSensitiveInfo = false)
->>>>>>> 63e3eea7
 public class DeleteStaticRouteCmd extends BaseAsyncCmd {
     public static final Logger s_logger = Logger.getLogger(DeleteStaticRouteCmd.class.getName());
     private static final String s_name = "deletestaticrouteresponse";
@@ -105,7 +101,7 @@
 
         if (result) {
             SuccessResponse response = new SuccessResponse(getCommandName());
-            this.setResponseObject(response);
+            setResponseObject(response);
         } else {
             throw new ServerApiException(ApiErrorCode.INTERNAL_ERROR, "Failed to delete static route");
         }
