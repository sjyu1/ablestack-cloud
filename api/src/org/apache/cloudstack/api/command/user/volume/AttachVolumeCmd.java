--- conflicted
+++ resolved
@@ -36,12 +36,8 @@
 import com.cloud.storage.Volume;
 import com.cloud.user.Account;
 
-<<<<<<< HEAD
-@APICommand(name = "attachVolume", description = "Attaches a disk volume to a virtual machine.", responseObject = VolumeResponse.class, responseView = ResponseView.Restricted, entityType = { IAMEntityType.VirtualMachine })
-=======
-@APICommand(name = "attachVolume", description = "Attaches a disk volume to a virtual machine.", responseObject = VolumeResponse.class,
+@APICommand(name = "attachVolume", description = "Attaches a disk volume to a virtual machine.", responseObject = VolumeResponse.class, responseView = ResponseView.Restricted, entityType = {IAMEntityType.VirtualMachine},
         requestHasSensitiveInfo = false, responseHasSensitiveInfo = false)
->>>>>>> 63e3eea7
 public class AttachVolumeCmd extends BaseAsyncCmd {
     public static final Logger s_logger = Logger.getLogger(AttachVolumeCmd.class.getName());
     private static final String s_name = "attachvolumeresponse";
