--- conflicted
+++ resolved
@@ -15,14 +15,11 @@
 // specific language governing permissions and limitations
 // under the License.
 package org.apache.cloudstack.api.command.user.volume;
-import org.apache.cloudstack.api.ACL;
+import org.apache.log4j.Logger;
+
 import org.apache.cloudstack.acl.AclEntityType;
 import org.apache.cloudstack.acl.SecurityChecker.AccessType;
-
-import org.apache.log4j.Logger;
-
-import org.apache.log4j.Logger;
-
+import org.apache.cloudstack.api.ACL;
 import org.apache.cloudstack.api.APICommand;
 import org.apache.cloudstack.api.ApiCommandJobType;
 import org.apache.cloudstack.api.ApiConstants;
@@ -39,11 +36,7 @@
 import com.cloud.storage.Volume;
 import com.cloud.user.Account;
 
-<<<<<<< HEAD
 @APICommand(name = "attachVolume", description = "Attaches a disk volume to a virtual machine.", responseObject = VolumeResponse.class, responseView = ResponseView.Restricted, entityType = { AclEntityType.VirtualMachine })
-=======
-@APICommand(name = "attachVolume", description = "Attaches a disk volume to a virtual machine.", responseObject = VolumeResponse.class)
->>>>>>> da8ee45a
 public class AttachVolumeCmd extends BaseAsyncCmd {
     public static final Logger s_logger = Logger.getLogger(AttachVolumeCmd.class.getName());
     private static final String s_name = "attachvolumeresponse";
@@ -60,17 +53,9 @@
     @Parameter(name = ApiConstants.ID, type = CommandType.UUID, entityType = VolumeResponse.class, required = true, description = "the ID of the disk volume")
     private Long id;
 
-<<<<<<< HEAD
     @ACL(accessType = AccessType.OperateEntry)
     @Parameter(name=ApiConstants.VIRTUAL_MACHINE_ID, type=CommandType.UUID, entityType=UserVmResponse.class,
             required=true, description="    the ID of the virtual machine")
-=======
-    @Parameter(name = ApiConstants.VIRTUAL_MACHINE_ID,
-               type = CommandType.UUID,
-               entityType = UserVmResponse.class,
-               required = true,
-               description = "    the ID of the virtual machine")
->>>>>>> da8ee45a
     private Long virtualMachineId;
 
     /////////////////////////////////////////////////////
@@ -124,7 +109,7 @@
 
     @Override
     public String getEventDescription() {
-        return "attaching volume: " + getId() + " to vm: " + getVirtualMachineId();
+        return  "attaching volume: " + getId() + " to vm: " + getVirtualMachineId();
     }
 
     @Override
