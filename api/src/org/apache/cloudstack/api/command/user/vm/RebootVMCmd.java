// Licensed to the Apache Software Foundation (ASF) under one
// or more contributor license agreements.  See the NOTICE file
// distributed with this work for additional information
// regarding copyright ownership.  The ASF licenses this file
// to you under the Apache License, Version 2.0 (the
// "License"); you may not use this file except in compliance
// with the License.  You may obtain a copy of the License at
//
//   http://www.apache.org/licenses/LICENSE-2.0
//
// Unless required by applicable law or agreed to in writing,
// software distributed under the License is distributed on an
// "AS IS" BASIS, WITHOUT WARRANTIES OR CONDITIONS OF ANY
// KIND, either express or implied.  See the License for the
// specific language governing permissions and limitations
// under the License.
package org.apache.cloudstack.api.command.user.vm;

import org.apache.log4j.Logger;

<<<<<<< HEAD
import org.apache.cloudstack.acl.AclEntityType;
import org.apache.cloudstack.acl.SecurityChecker.AccessType;
import org.apache.cloudstack.api.ACL;
=======
>>>>>>> da8ee45a
import org.apache.cloudstack.api.APICommand;
import org.apache.cloudstack.api.ApiCommandJobType;
import org.apache.cloudstack.api.ApiConstants;
import org.apache.cloudstack.api.ApiErrorCode;
import org.apache.cloudstack.api.BaseAsyncCmd;
import org.apache.cloudstack.api.Parameter;
import org.apache.cloudstack.api.ResponseObject.ResponseView;
import org.apache.cloudstack.api.ServerApiException;
import org.apache.cloudstack.api.response.UserVmResponse;
import org.apache.cloudstack.context.CallContext;

import com.cloud.event.EventTypes;
import com.cloud.exception.InsufficientCapacityException;
import com.cloud.exception.ResourceUnavailableException;
import com.cloud.user.Account;
import com.cloud.uservm.UserVm;

<<<<<<< HEAD
@APICommand(name = "rebootVirtualMachine", description = "Reboots a virtual machine.", responseObject = UserVmResponse.class, responseView = ResponseView.Restricted, entityType = { AclEntityType.VirtualMachine })
=======
@APICommand(name = "rebootVirtualMachine", description = "Reboots a virtual machine.", responseObject = UserVmResponse.class)
>>>>>>> da8ee45a
public class RebootVMCmd extends BaseAsyncCmd {
    public static final Logger s_logger = Logger.getLogger(RebootVMCmd.class.getName());
    private static final String s_name = "rebootvirtualmachineresponse";

    /////////////////////////////////////////////////////
    //////////////// API parameters /////////////////////
    /////////////////////////////////////////////////////
<<<<<<< HEAD
    @ACL(accessType = AccessType.OperateEntry)
    @Parameter(name=ApiConstants.ID, type=CommandType.UUID, entityType=UserVmResponse.class,
            required=true, description="The ID of the virtual machine")
=======

    @Parameter(name = ApiConstants.ID, type = CommandType.UUID, entityType = UserVmResponse.class, required = true, description = "The ID of the virtual machine")
>>>>>>> da8ee45a
    private Long id;

    /////////////////////////////////////////////////////
    /////////////////// Accessors ///////////////////////
    /////////////////////////////////////////////////////

    public Long getId() {
        return id;
    }

    /////////////////////////////////////////////////////
    /////////////// API Implementation///////////////////
    /////////////////////////////////////////////////////

    @Override
    public String getCommandName() {
        return s_name;
    }

    @Override
    public long getEntityOwnerId() {
        UserVm vm = _responseGenerator.findUserVmById(getId());
        if (vm != null) {
            return vm.getAccountId();
        }

        return Account.ACCOUNT_ID_SYSTEM; // no account info given, parent this command to SYSTEM so ERROR events are tracked
    }

    @Override
    public String getEventType() {
        return EventTypes.EVENT_VM_REBOOT;
    }

    @Override
    public String getEventDescription() {
        return "rebooting user vm: " + getId();
    }

    @Override
    public ApiCommandJobType getInstanceType() {
        return ApiCommandJobType.VirtualMachine;
    }

    @Override
    public Long getInstanceId() {
        return getId();
    }

    @Override
    public void execute() throws ResourceUnavailableException, InsufficientCapacityException {
        CallContext.current().setEventDetails("Vm Id: " + getId());
        UserVm result;
        result = _userVmService.rebootVirtualMachine(this);

<<<<<<< HEAD
        if (result !=null){
            UserVmResponse response = _responseGenerator.createUserVmResponse(ResponseView.Restricted, "virtualmachine", result).get(0);
=======
        if (result != null) {
            UserVmResponse response = _responseGenerator.createUserVmResponse("virtualmachine", result).get(0);
>>>>>>> da8ee45a
            response.setResponseName(getCommandName());
            setResponseObject(response);
        } else {
            throw new ServerApiException(ApiErrorCode.INTERNAL_ERROR, "Failed to reboot vm instance");
        }
    }
}<|MERGE_RESOLUTION|>--- conflicted
+++ resolved
@@ -18,12 +18,9 @@
 
 import org.apache.log4j.Logger;
 
-<<<<<<< HEAD
 import org.apache.cloudstack.acl.AclEntityType;
 import org.apache.cloudstack.acl.SecurityChecker.AccessType;
 import org.apache.cloudstack.api.ACL;
-=======
->>>>>>> da8ee45a
 import org.apache.cloudstack.api.APICommand;
 import org.apache.cloudstack.api.ApiCommandJobType;
 import org.apache.cloudstack.api.ApiConstants;
@@ -41,11 +38,7 @@
 import com.cloud.user.Account;
 import com.cloud.uservm.UserVm;
 
-<<<<<<< HEAD
 @APICommand(name = "rebootVirtualMachine", description = "Reboots a virtual machine.", responseObject = UserVmResponse.class, responseView = ResponseView.Restricted, entityType = { AclEntityType.VirtualMachine })
-=======
-@APICommand(name = "rebootVirtualMachine", description = "Reboots a virtual machine.", responseObject = UserVmResponse.class)
->>>>>>> da8ee45a
 public class RebootVMCmd extends BaseAsyncCmd {
     public static final Logger s_logger = Logger.getLogger(RebootVMCmd.class.getName());
     private static final String s_name = "rebootvirtualmachineresponse";
@@ -53,14 +46,9 @@
     /////////////////////////////////////////////////////
     //////////////// API parameters /////////////////////
     /////////////////////////////////////////////////////
-<<<<<<< HEAD
     @ACL(accessType = AccessType.OperateEntry)
     @Parameter(name=ApiConstants.ID, type=CommandType.UUID, entityType=UserVmResponse.class,
             required=true, description="The ID of the virtual machine")
-=======
-
-    @Parameter(name = ApiConstants.ID, type = CommandType.UUID, entityType = UserVmResponse.class, required = true, description = "The ID of the virtual machine")
->>>>>>> da8ee45a
     private Long id;
 
     /////////////////////////////////////////////////////
@@ -97,7 +85,7 @@
 
     @Override
     public String getEventDescription() {
-        return "rebooting user vm: " + getId();
+        return  "rebooting user vm: " + getId();
     }
 
     @Override
@@ -115,14 +103,8 @@
         CallContext.current().setEventDetails("Vm Id: " + getId());
         UserVm result;
         result = _userVmService.rebootVirtualMachine(this);
-
-<<<<<<< HEAD
         if (result !=null){
             UserVmResponse response = _responseGenerator.createUserVmResponse(ResponseView.Restricted, "virtualmachine", result).get(0);
-=======
-        if (result != null) {
-            UserVmResponse response = _responseGenerator.createUserVmResponse("virtualmachine", result).get(0);
->>>>>>> da8ee45a
             response.setResponseName(getCommandName());
             setResponseObject(response);
         } else {
