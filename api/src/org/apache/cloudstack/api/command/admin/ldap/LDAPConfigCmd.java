--- conflicted
+++ resolved
@@ -30,11 +30,7 @@
 import org.apache.cloudstack.api.Parameter;
 import org.apache.cloudstack.api.ServerApiException;
 import org.apache.cloudstack.api.response.LDAPConfigResponse;
-<<<<<<< HEAD
-=======
 import org.apache.cloudstack.api.response.ListResponse;
-import org.apache.log4j.Logger;
->>>>>>> f7b1d3d8
 
 import com.cloud.exception.ConcurrentOperationException;
 import com.cloud.exception.InsufficientCapacityException;
@@ -99,7 +95,7 @@
     }
 
     public void setBindDN(String bdn) {
-        this.bindDN=bdn;
+        bindDN=bdn;
     }
 
     public String getQueryFilter() {
@@ -176,7 +172,7 @@
                   
                   response.setResponses(responses);
                   response.setResponseName(getCommandName());
-                  this.setResponseObject(response);
+                  setResponseObject(response);
               }
               else if (getHostname()==null || getSearchBase() == null || getQueryFilter() == null) {
                   throw new InvalidParameterValueException("You need to provide hostname, searchbase and queryfilter to configure your LDAP server");
@@ -186,7 +182,7 @@
                   if (result){
                       LDAPConfigResponse lr = _responseGenerator.createLDAPConfigResponse(getHostname(), getPort(), getUseSSL(), getQueryFilter(), getSearchBase(), getBindDN());
                       lr.setResponseName(getCommandName());
-                      this.setResponseObject(lr);
+                      setResponseObject(lr);
                   }
               }
           }
