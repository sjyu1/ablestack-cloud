// Licensed to the Apache Software Foundation (ASF) under one
// or more contributor license agreements.  See the NOTICE file
// distributed with this work for additional information
// regarding copyright ownership.  The ASF licenses this file
// to you under the Apache License, Version 2.0 (the
// "License"); you may not use this file except in compliance
// with the License.  You may obtain a copy of the License at
//
//   http://www.apache.org/licenses/LICENSE-2.0
//
// Unless required by applicable law or agreed to in writing,
// software distributed under the License is distributed on an
// "AS IS" BASIS, WITHOUT WARRANTIES OR CONDITIONS OF ANY
// KIND, either express or implied.  See the License for the
// specific language governing permissions and limitations
// under the License.
package org.apache.cloudstack.api.command.admin.account;

import javax.inject.Inject;

import org.apache.log4j.Logger;

import org.apache.cloudstack.acl.IAMEntityType;
import org.apache.cloudstack.acl.SecurityChecker.AccessType;
import org.apache.cloudstack.api.ACL;
import org.apache.cloudstack.api.APICommand;
import org.apache.cloudstack.api.ApiConstants;
import org.apache.cloudstack.api.ApiErrorCode;
import org.apache.cloudstack.api.BaseCmd;
import org.apache.cloudstack.api.Parameter;
import org.apache.cloudstack.api.ResponseObject.ResponseView;
import org.apache.cloudstack.api.ServerApiException;
import org.apache.cloudstack.api.response.AccountResponse;
import org.apache.cloudstack.api.response.DomainResponse;
import org.apache.cloudstack.region.RegionService;

import com.cloud.user.Account;

<<<<<<< HEAD
@APICommand(name = "enableAccount", description = "Enables an account", responseObject = AccountResponse.class, entityType = { IAMEntityType.Account })
=======
@APICommand(name = "enableAccount", description = "Enables an account", responseObject = AccountResponse.class,
    requestHasSensitiveInfo = false, responseHasSensitiveInfo = true)
>>>>>>> 63e3eea7
public class EnableAccountCmd extends BaseCmd {
    public static final Logger s_logger = Logger.getLogger(EnableAccountCmd.class.getName());
    private static final String s_name = "enableaccountresponse";

    /////////////////////////////////////////////////////
    //////////////// API parameters /////////////////////
    /////////////////////////////////////////////////////
    @ACL(accessType = AccessType.OperateEntry)
    @Parameter(name = ApiConstants.ID, type = CommandType.UUID, entityType = AccountResponse.class, description = "Account id")
    private Long id;

    @Parameter(name = ApiConstants.ACCOUNT, type = CommandType.STRING, description = "Enables specified account.")
    private String accountName;

    @Parameter(name = ApiConstants.DOMAIN_ID, type = CommandType.UUID, entityType = DomainResponse.class, description = "Enables specified account in this domain.")
    private Long domainId;

    @Inject
    RegionService _regionService;

    /////////////////////////////////////////////////////
    /////////////////// Accessors ///////////////////////
    /////////////////////////////////////////////////////

    public Long getId() {
        return id;
    }

    public String getAccountName() {
        return accountName;
    }

    public Long getDomainId() {
        return domainId;
    }

    /////////////////////////////////////////////////////
    /////////////// API Implementation///////////////////
    /////////////////////////////////////////////////////

    @Override
    public String getCommandName() {
        return s_name;
    }

    @Override
    public long getEntityOwnerId() {
        Account account = _entityMgr.findById(Account.class, getId());
        if (account != null) {
            return account.getAccountId();
        }

        account = _accountService.getActiveAccountByName(getAccountName(), getDomainId());
        if (account != null) {
            return account.getAccountId();
        }

        return Account.ACCOUNT_ID_SYSTEM; // no account info given, parent this command to SYSTEM so ERROR events are tracked
    }

    @Override
    public void execute() {
        Account result = _regionService.enableAccount(this);
        if (result != null){
            AccountResponse response = _responseGenerator.createAccountResponse(ResponseView.Full, result);
            response.setResponseName(getCommandName());
            setResponseObject(response);
        } else {
            throw new ServerApiException(ApiErrorCode.INTERNAL_ERROR, "Failed to enable account");
        }
    }
}<|MERGE_RESOLUTION|>--- conflicted
+++ resolved
@@ -36,12 +36,8 @@
 
 import com.cloud.user.Account;
 
-<<<<<<< HEAD
-@APICommand(name = "enableAccount", description = "Enables an account", responseObject = AccountResponse.class, entityType = { IAMEntityType.Account })
-=======
-@APICommand(name = "enableAccount", description = "Enables an account", responseObject = AccountResponse.class,
+@APICommand(name = "enableAccount", description = "Enables an account", responseObject = AccountResponse.class, entityType = {IAMEntityType.Account},
     requestHasSensitiveInfo = false, responseHasSensitiveInfo = true)
->>>>>>> 63e3eea7
 public class EnableAccountCmd extends BaseCmd {
     public static final Logger s_logger = Logger.getLogger(EnableAccountCmd.class.getName());
     private static final String s_name = "enableaccountresponse";
