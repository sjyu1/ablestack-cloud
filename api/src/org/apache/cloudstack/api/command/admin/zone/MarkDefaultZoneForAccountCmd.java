--- conflicted
+++ resolved
@@ -102,7 +102,7 @@
 
     @Override
     public String getEventDescription() {
-        return "Marking account with the default zone: " + getDefaultZoneId();
+        return  "Marking account with the default zone: " + getDefaultZoneId();
     }
 
     @Override
@@ -116,14 +116,9 @@
         if (result != null) {
             AccountResponse response = _responseGenerator.createAccountResponse(ResponseView.Full, result);
             response.setResponseName(getCommandName());
-<<<<<<< HEAD
             setResponseObject(response);
         }
         else {
-=======
-            this.setResponseObject(response);
-        } else {
->>>>>>> da8ee45a
             throw new ServerApiException(ApiErrorCode.INTERNAL_ERROR, "Failed to mark the account with the default zone");
         }
     }
