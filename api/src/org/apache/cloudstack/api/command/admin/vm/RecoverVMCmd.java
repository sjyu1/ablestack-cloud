--- conflicted
+++ resolved
@@ -32,12 +32,8 @@
 import com.cloud.user.Account;
 import com.cloud.uservm.UserVm;
 
-<<<<<<< HEAD
-@APICommand(name = "recoverVirtualMachine", description = "Recovers a virtual machine.", responseObject = UserVmResponse.class, entityType = { IAMEntityType.VirtualMachine })
-=======
-@APICommand(name = "recoverVirtualMachine", description = "Recovers a virtual machine.", responseObject = UserVmResponse.class,
+@APICommand(name = "recoverVirtualMachine", description = "Recovers a virtual machine.", responseObject = UserVmResponse.class, entityType = {IAMEntityType.VirtualMachine},
         requestHasSensitiveInfo = false, responseHasSensitiveInfo = true)
->>>>>>> 63e3eea7
 public class RecoverVMCmd extends BaseCmd {
     public static final Logger s_logger = Logger.getLogger(RecoverVMCmd.class.getName());
 
