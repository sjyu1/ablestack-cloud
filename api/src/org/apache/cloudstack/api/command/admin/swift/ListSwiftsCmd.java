--- conflicted
+++ resolved
@@ -16,14 +16,8 @@
 // under the License.
 package org.apache.cloudstack.api.command.admin.swift;
 
-<<<<<<< HEAD
-import java.util.ArrayList;
-import java.util.List;
-
 import org.apache.log4j.Logger;
 
-=======
->>>>>>> f7b1d3d8
 import org.apache.cloudstack.api.APICommand;
 import org.apache.cloudstack.api.ApiConstants;
 import org.apache.cloudstack.api.BaseListCmd;
@@ -31,11 +25,6 @@
 import org.apache.cloudstack.api.command.admin.storage.ListImageStoresCmd;
 import org.apache.cloudstack.api.response.ImageStoreResponse;
 import org.apache.cloudstack.api.response.ListResponse;
-<<<<<<< HEAD
-import org.apache.cloudstack.api.response.SwiftResponse;
-=======
-import org.apache.log4j.Logger;
->>>>>>> f7b1d3d8
 
 import com.cloud.user.Account;
 
@@ -77,6 +66,6 @@
         cmd.setProvider("Swift");
         ListResponse<ImageStoreResponse> response = _queryService.searchForImageStores(cmd);
         response.setResponseName(getCommandName());
-        this.setResponseObject(response);
+        setResponseObject(response);
     }
 }