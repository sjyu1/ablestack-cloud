// Licensed to the Apache Software Foundation (ASF) under one
// or more contributor license agreements.  See the NOTICE file
// distributed with this work for additional information
// regarding copyright ownership.  The ASF licenses this file
// to you under the Apache License, Version 2.0 (the
// "License"); you may not use this file except in compliance
// with the License.  You may obtain a copy of the License at
//
//   http://www.apache.org/licenses/LICENSE-2.0
//
// Unless required by applicable law or agreed to in writing,
// software distributed under the License is distributed on an
// "AS IS" BASIS, WITHOUT WARRANTIES OR CONDITIONS OF ANY
// KIND, either express or implied.  See the License for the
// specific language governing permissions and limitations
// under the License.
package org.apache.cloudstack.api.command.admin.systemvm;

import java.util.Collection;
import java.util.HashMap;
import java.util.Iterator;
import java.util.Map;

import org.apache.cloudstack.acl.IAMEntityType;
import org.apache.cloudstack.acl.SecurityChecker.AccessType;
import org.apache.cloudstack.api.ACL;
import org.apache.cloudstack.api.APICommand;
import org.apache.cloudstack.api.ApiConstants;
import org.apache.cloudstack.api.ApiErrorCode;
import org.apache.cloudstack.api.BaseCmd;
import org.apache.cloudstack.api.Parameter;
import org.apache.cloudstack.api.ServerApiException;
import org.apache.cloudstack.api.command.user.vm.UpgradeVMCmd;
import org.apache.cloudstack.api.response.ServiceOfferingResponse;
import org.apache.cloudstack.api.response.SystemVmResponse;
import org.apache.cloudstack.context.CallContext;
import org.apache.log4j.Logger;

import com.cloud.exception.InvalidParameterValueException;
import com.cloud.offering.ServiceOffering;
import com.cloud.user.Account;
import com.cloud.vm.VirtualMachine;

<<<<<<< HEAD
@APICommand(name = "changeServiceForSystemVm", responseObject = SystemVmResponse.class, description = "Changes the service offering for a system vm (console proxy or secondary storage). "
        + "The system vm must be in a \"Stopped\" state for " + "this command to take effect.", entityType = { IAMEntityType.VirtualMachine })
=======
  @APICommand(name = "changeServiceForSystemVm", responseObject = SystemVmResponse.class, description = "Changes the service offering for a system vm (console proxy or secondary storage). "
        + "The system vm must be in a \"Stopped\" state for " + "this command to take effect.",
        requestHasSensitiveInfo = false, responseHasSensitiveInfo = false)
>>>>>>> 63e3eea7
public class UpgradeSystemVMCmd extends BaseCmd {
    public static final Logger s_logger = Logger.getLogger(UpgradeVMCmd.class.getName());
    private static final String s_name = "changeserviceforsystemvmresponse";

    /////////////////////////////////////////////////////
    //////////////// API parameters /////////////////////
    /////////////////////////////////////////////////////

    @ACL(accessType = AccessType.OperateEntry)
    @Parameter(name = ApiConstants.ID, type = CommandType.UUID, entityType = SystemVmResponse.class, required = true, description = "The ID of the system vm")
    private Long id;

    @Parameter(name = ApiConstants.SERVICE_OFFERING_ID, type = CommandType.UUID, entityType = ServiceOfferingResponse.class, required = true, description = "the service offering ID to apply to the system vm")
    private Long serviceOfferingId;

    @Parameter(name = ApiConstants.DETAILS, type = CommandType.MAP, description = "name value pairs of custom parameters for cpu, memory and cpunumber. example details[i].name=value")
    private Map<String, String> details;

    /////////////////////////////////////////////////////
    /////////////////// Accessors ///////////////////////
    /////////////////////////////////////////////////////

    public Long getId() {
        return id;
    }

    public Long getServiceOfferingId() {
        return serviceOfferingId;
    }

    public Map<String, String> getDetails() {
        Map<String, String> customparameterMap = new HashMap<String, String>();
        if (details != null && details.size() != 0) {
            Collection parameterCollection = details.values();
            Iterator iter = parameterCollection.iterator();
            while (iter.hasNext()) {
                HashMap<String, String> value = (HashMap<String, String>)iter.next();
                for (String key : value.keySet()) {
                    customparameterMap.put(key, value.get(key));
                }
            }
        }
        return customparameterMap;
    }

    /////////////////////////////////////////////////////
    /////////////// API Implementation///////////////////
    /////////////////////////////////////////////////////

    @Override
    public String getCommandName() {
        return s_name;
    }

    @Override
    public long getEntityOwnerId() {
        Account account = CallContext.current().getCallingAccount();
        if (account != null) {
            return account.getId();
        }

        return Account.ACCOUNT_ID_SYSTEM; // no account info given, parent this command to SYSTEM so ERROR events are tracked
    }

    @Override
    public void execute() {
        CallContext.current().setEventDetails("Vm Id: " + getId());

        ServiceOffering serviceOffering = _entityMgr.findById(ServiceOffering.class, serviceOfferingId);
        if (serviceOffering == null) {
            throw new InvalidParameterValueException("Unable to find service offering: " + serviceOfferingId);
        }

        VirtualMachine result = _mgr.upgradeSystemVM(this);
        if (result != null) {
            SystemVmResponse response = _responseGenerator.createSystemVmResponse(result);
            response.setResponseName(getCommandName());
            setResponseObject(response);
        } else {
            throw new ServerApiException(ApiErrorCode.INTERNAL_ERROR, "Fail to reboot system vm");
        }
    }
}<|MERGE_RESOLUTION|>--- conflicted
+++ resolved
@@ -21,6 +21,8 @@
 import java.util.Iterator;
 import java.util.Map;
 
+import org.apache.log4j.Logger;
+
 import org.apache.cloudstack.acl.IAMEntityType;
 import org.apache.cloudstack.acl.SecurityChecker.AccessType;
 import org.apache.cloudstack.api.ACL;
@@ -34,21 +36,15 @@
 import org.apache.cloudstack.api.response.ServiceOfferingResponse;
 import org.apache.cloudstack.api.response.SystemVmResponse;
 import org.apache.cloudstack.context.CallContext;
-import org.apache.log4j.Logger;
 
 import com.cloud.exception.InvalidParameterValueException;
 import com.cloud.offering.ServiceOffering;
 import com.cloud.user.Account;
 import com.cloud.vm.VirtualMachine;
 
-<<<<<<< HEAD
 @APICommand(name = "changeServiceForSystemVm", responseObject = SystemVmResponse.class, description = "Changes the service offering for a system vm (console proxy or secondary storage). "
-        + "The system vm must be in a \"Stopped\" state for " + "this command to take effect.", entityType = { IAMEntityType.VirtualMachine })
-=======
-  @APICommand(name = "changeServiceForSystemVm", responseObject = SystemVmResponse.class, description = "Changes the service offering for a system vm (console proxy or secondary storage). "
-        + "The system vm must be in a \"Stopped\" state for " + "this command to take effect.",
+        + "The system vm must be in a \"Stopped\" state for " + "this command to take effect.", entityType = {IAMEntityType.VirtualMachine},
         requestHasSensitiveInfo = false, responseHasSensitiveInfo = false)
->>>>>>> 63e3eea7
 public class UpgradeSystemVMCmd extends BaseCmd {
     public static final Logger s_logger = Logger.getLogger(UpgradeVMCmd.class.getName());
     private static final String s_name = "changeserviceforsystemvmresponse";
