// Licensed to the Apache Software Foundation (ASF) under one
// or more contributor license agreements.  See the NOTICE file
// distributed with this work for additional information
// regarding copyright ownership.  The ASF licenses this file
// to you under the Apache License, Version 2.0 (the
// "License"); you may not use this file except in compliance
// with the License.  You may obtain a copy of the License at
//
//   http://www.apache.org/licenses/LICENSE-2.0
//
// Unless required by applicable law or agreed to in writing,
// software distributed under the License is distributed on an
// "AS IS" BASIS, WITHOUT WARRANTIES OR CONDITIONS OF ANY
// KIND, either express or implied.  See the License for the
// specific language governing permissions and limitations
// under the License.
package org.apache.cloudstack.api.command.admin.account;

import javax.inject.Inject;

import org.apache.log4j.Logger;

import org.apache.cloudstack.api.APICommand;
import org.apache.cloudstack.api.ApiCommandJobType;
import org.apache.cloudstack.api.ApiConstants;
import org.apache.cloudstack.api.ApiErrorCode;
import org.apache.cloudstack.api.BaseAsyncCmd;
import org.apache.cloudstack.api.Parameter;
import org.apache.cloudstack.api.ResponseObject.ResponseView;
import org.apache.cloudstack.api.ServerApiException;
import org.apache.cloudstack.api.response.AccountResponse;
import org.apache.cloudstack.api.response.DomainResponse;
import org.apache.cloudstack.context.CallContext;
import org.apache.cloudstack.region.RegionService;

import com.cloud.event.EventTypes;
import com.cloud.exception.ConcurrentOperationException;
import com.cloud.exception.ResourceUnavailableException;
import com.cloud.user.Account;

@APICommand(name = "disableAccount", description = "Disables an account", responseObject = AccountResponse.class)
public class DisableAccountCmd extends BaseAsyncCmd {
    public static final Logger s_logger = Logger.getLogger(DisableAccountCmd.class.getName());
    private static final String s_name = "disableaccountresponse";

    /////////////////////////////////////////////////////
    //////////////// API parameters /////////////////////
    /////////////////////////////////////////////////////
    @Parameter(name = ApiConstants.ID, type = CommandType.UUID, entityType = AccountResponse.class, description = "Account id")
    private Long id;

    @Parameter(name = ApiConstants.ACCOUNT, type = CommandType.STRING, description = "Disables specified account.")
    private String accountName;

    @Parameter(name = ApiConstants.DOMAIN_ID, type = CommandType.UUID, entityType = DomainResponse.class, description = "Disables specified account in this domain.")
    private Long domainId;

    @Parameter(name = ApiConstants.LOCK, type = CommandType.BOOLEAN, required = true, description = "If true, only lock the account; else disable the account")
    private Boolean lockRequested;

    @Inject
    RegionService _regionService;

    /////////////////////////////////////////////////////
    /////////////////// Accessors ///////////////////////
    /////////////////////////////////////////////////////

    public Long getId() {
        return id;
    }

    public String getAccountName() {
        return accountName;
    }

    public Long getDomainId() {
        return domainId;
    }

    public Boolean getLockRequested() {
        return lockRequested;
    }

    /////////////////////////////////////////////////////
    /////////////// API Implementation///////////////////
    /////////////////////////////////////////////////////

    @Override
    public String getCommandName() {
        return s_name;
    }

    @Override
    public String getEventType() {
        return EventTypes.EVENT_ACCOUNT_DISABLE;
    }

    @Override
    public long getEntityOwnerId() {
        Account account = _entityMgr.findById(Account.class, getId());
        if (account != null) {
            return account.getAccountId();
        }

        account = _accountService.getActiveAccountByName(getAccountName(), getDomainId());
        if (account != null) {
            return account.getAccountId();
        }

        return Account.ACCOUNT_ID_SYSTEM; // no account info given, parent this command to SYSTEM so ERROR events are tracked
    }

    @Override
    public String getEventDescription() {
        return "disabling account: " + getAccountName() + " in domain: " + getDomainId();
    }

    @Override
    public void execute() throws ConcurrentOperationException, ResourceUnavailableException {
        CallContext.current().setEventDetails("Account Name: " + getAccountName() + ", Domain Id:" + getDomainId());
        Account result = _regionService.disableAccount(this);
<<<<<<< HEAD
        if (result != null){
            AccountResponse response = _responseGenerator.createAccountResponse(ResponseView.Full, result);
=======
        if (result != null) {
            AccountResponse response = _responseGenerator.createAccountResponse(result);
>>>>>>> da8ee45a
            response.setResponseName(getCommandName());
            setResponseObject(response);
        } else {
            throw new ServerApiException(ApiErrorCode.INTERNAL_ERROR, lockRequested == true ? "Failed to lock account" : "Failed to disable account");
        }
    }

    @Override
    public ApiCommandJobType getInstanceType() {
        return ApiCommandJobType.Account;
    }
}<|MERGE_RESOLUTION|>--- conflicted
+++ resolved
@@ -112,20 +112,15 @@
 
     @Override
     public String getEventDescription() {
-        return "disabling account: " + getAccountName() + " in domain: " + getDomainId();
+        return  "disabling account: " + getAccountName() + " in domain: " + getDomainId();
     }
 
     @Override
     public void execute() throws ConcurrentOperationException, ResourceUnavailableException {
         CallContext.current().setEventDetails("Account Name: " + getAccountName() + ", Domain Id:" + getDomainId());
         Account result = _regionService.disableAccount(this);
-<<<<<<< HEAD
         if (result != null){
             AccountResponse response = _responseGenerator.createAccountResponse(ResponseView.Full, result);
-=======
-        if (result != null) {
-            AccountResponse response = _responseGenerator.createAccountResponse(result);
->>>>>>> da8ee45a
             response.setResponseName(getCommandName());
             setResponseObject(response);
         } else {
