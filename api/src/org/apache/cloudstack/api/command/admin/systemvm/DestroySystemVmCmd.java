--- conflicted
+++ resolved
@@ -35,12 +35,8 @@
 import com.cloud.user.Account;
 import com.cloud.vm.VirtualMachine;
 
-<<<<<<< HEAD
-@APICommand(name = "destroySystemVm", responseObject = SystemVmResponse.class, description = "Destroyes a system virtual machine.", entityType = { IAMEntityType.VirtualMachine })
-=======
-@APICommand(name = "destroySystemVm", responseObject = SystemVmResponse.class, description = "Destroyes a system virtual machine.",
+@APICommand(name = "destroySystemVm", responseObject = SystemVmResponse.class, description = "Destroyes a system virtual machine.", entityType = {IAMEntityType.VirtualMachine},
         requestHasSensitiveInfo = false, responseHasSensitiveInfo = false)
->>>>>>> 63e3eea7
 public class DestroySystemVmCmd extends BaseAsyncCmd {
     public static final Logger s_logger = Logger.getLogger(DestroySystemVmCmd.class.getName());
 
@@ -109,7 +105,7 @@
         if (instance != null) {
             SystemVmResponse response = _responseGenerator.createSystemVmResponse(instance);
             response.setResponseName(getCommandName());
-            this.setResponseObject(response);
+            setResponseObject(response);
         } else {
             throw new ServerApiException(ApiErrorCode.INTERNAL_ERROR, "Fail to destroy system vm");
         }
