--- conflicted
+++ resolved
@@ -45,13 +45,9 @@
 
 @APICommand(name = "migrateVirtualMachine",
             description = "Attempts Migration of a VM to a different host or Root volume of the vm to a different storage pool",
-<<<<<<< HEAD
-            responseObject = UserVmResponse.class, entityType = { IAMEntityType.VirtualMachine })
-=======
-            responseObject = UserVmResponse.class,
+        responseObject = UserVmResponse.class, entityType = {IAMEntityType.VirtualMachine},
             requestHasSensitiveInfo = false,
             responseHasSensitiveInfo = true)
->>>>>>> 63e3eea7
 public class MigrateVMCmd extends BaseAsyncCmd {
     public static final Logger s_logger = Logger.getLogger(MigrateVMCmd.class.getName());
 
