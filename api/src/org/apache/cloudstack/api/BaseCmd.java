--- conflicted
+++ resolved
@@ -134,11 +134,8 @@
     @Inject public NetworkUsageService _networkUsageService;
     @Inject public VMSnapshotService _vmSnapshotService;
     @Inject public DataStoreProviderApiService dataStoreProviderApiService;
-<<<<<<< HEAD
     @Inject public AffinityGroupService _affinityGroupService;
-=======
     @Inject public VpcProvisioningService _vpcProvSvc;
->>>>>>> 1274d8f6
 
     public abstract void execute() throws ResourceUnavailableException, InsufficientCapacityException, ServerApiException, ConcurrentOperationException, ResourceAllocationException, NetworkRuleConflictException;
 
