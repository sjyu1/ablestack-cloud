--- conflicted
+++ resolved
@@ -495,12 +495,9 @@
     public static final String AFFINITY_GROUP_NAMES = "affinitygroupnames";
     public static final String ASA_INSIDE_PORT_PROFILE = "insideportprofile";
     public static final String AFFINITY_GROUP_ID = "affinitygroupid";
-<<<<<<< HEAD
     public static final String DEPLOYMENT_PLANNER = "deploymentplanner";
-=======
     public static final String ACL_ID = "aclid";
     public static final String NUMBER = "number";
->>>>>>> c8af438e
 
     public enum HostDetails {
         all, capacity, events, stats, min;
