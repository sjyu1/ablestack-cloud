// Licensed to the Apache Software Foundation (ASF) under one
// or more contributor license agreements.  See the NOTICE file
// distributed with this work for additional information
// regarding copyright ownership.  The ASF licenses this file
// to you under the Apache License, Version 2.0 (the
// "License"); you may not use this file except in compliance
// with the License.  You may obtain a copy of the License at
//
//   http://www.apache.org/licenses/LICENSE-2.0
//
// Unless required by applicable law or agreed to in writing,
// software distributed under the License is distributed on an
// "AS IS" BASIS, WITHOUT WARRANTIES OR CONDITIONS OF ANY
// KIND, either express or implied.  See the License for the
// specific language governing permissions and limitations
// under the License.
package org.apache.cloudstack.api;

import java.util.List;

import org.apache.log4j.Logger;

<<<<<<< HEAD
import org.apache.cloudstack.api.ResponseObject.ResponseView;
import org.apache.cloudstack.api.response.TemplatePermissionsResponse;
=======
import org.apache.cloudstack.api.response.TemplatePermissionsResponse;
import org.apache.cloudstack.context.CallContext;
>>>>>>> da8ee45a

import com.cloud.template.VirtualMachineTemplate;
import com.cloud.user.Account;

<<<<<<< HEAD
public abstract class BaseListTemplateOrIsoPermissionsCmd extends BaseCmd {
    public Logger s_logger = getLogger();
    protected String s_name = "listtemplatepermissionsresponse";
=======
public class BaseListTemplateOrIsoPermissionsCmd extends BaseCmd {
    public Logger logger = getLogger();
    protected static final String s_name = "listtemplatepermissionsresponse";
>>>>>>> da8ee45a

    /////////////////////////////////////////////////////
    //////////////// API parameters /////////////////////
    /////////////////////////////////////////////////////

    @Parameter(name = ApiConstants.ID, type = CommandType.UUID, entityType = TemplatePermissionsResponse.class, required = true, description = "the template ID")
    private Long id;

    /////////////////////////////////////////////////////
    /////////////////// Accessors ///////////////////////
    /////////////////////////////////////////////////////

    public Long getId() {
        return id;
    }

    /////////////////////////////////////////////////////
    /////////////// API Implementation///////////////////
    /////////////////////////////////////////////////////
    @Override
    public long getEntityOwnerId() {
        VirtualMachineTemplate template = _entityMgr.findById(VirtualMachineTemplate.class, getId());
        if (template != null) {
            return template.getAccountId();
        }

        return Account.ACCOUNT_ID_SYSTEM; // no account info given, parent this command to SYSTEM so ERROR events are tracked
    }

    protected Logger getLogger() {
        return Logger.getLogger(BaseUpdateTemplateOrIsoPermissionsCmd.class);
    }

    @Override
    public String getCommandName() {
        return s_name;
    }

    protected boolean templateIsCorrectType(VirtualMachineTemplate template) {
        return true;
    }

    public String getMediaType() {
        return "templateOrIso";
    }

<<<<<<< HEAD
    protected Logger getLogger() {
        return Logger.getLogger(BaseUpdateTemplateOrIsoPermissionsCmd.class.getName());
    }

    protected void executeWithView(ResponseView view) {
=======
    @Override
    public void execute() {
>>>>>>> da8ee45a
        List<String> accountNames = _templateService.listTemplatePermissions(this);

        TemplatePermissionsResponse response = _responseGenerator.createTemplatePermissionsResponse(view, accountNames, id);
        response.setResponseName(getCommandName());
        setResponseObject(response);
    }


}<|MERGE_RESOLUTION|>--- conflicted
+++ resolved
@@ -20,26 +20,16 @@
 
 import org.apache.log4j.Logger;
 
-<<<<<<< HEAD
 import org.apache.cloudstack.api.ResponseObject.ResponseView;
 import org.apache.cloudstack.api.response.TemplatePermissionsResponse;
-=======
-import org.apache.cloudstack.api.response.TemplatePermissionsResponse;
-import org.apache.cloudstack.context.CallContext;
->>>>>>> da8ee45a
 
 import com.cloud.template.VirtualMachineTemplate;
 import com.cloud.user.Account;
 
-<<<<<<< HEAD
 public abstract class BaseListTemplateOrIsoPermissionsCmd extends BaseCmd {
-    public Logger s_logger = getLogger();
-    protected String s_name = "listtemplatepermissionsresponse";
-=======
-public class BaseListTemplateOrIsoPermissionsCmd extends BaseCmd {
     public Logger logger = getLogger();
     protected static final String s_name = "listtemplatepermissionsresponse";
->>>>>>> da8ee45a
+
 
     /////////////////////////////////////////////////////
     //////////////// API parameters /////////////////////
@@ -70,7 +60,7 @@
     }
 
     protected Logger getLogger() {
-        return Logger.getLogger(BaseUpdateTemplateOrIsoPermissionsCmd.class);
+        return Logger.getLogger(BaseListTemplateOrIsoPermissionsCmd.class);
     }
 
     @Override
@@ -86,16 +76,8 @@
         return "templateOrIso";
     }
 
-<<<<<<< HEAD
-    protected Logger getLogger() {
-        return Logger.getLogger(BaseUpdateTemplateOrIsoPermissionsCmd.class.getName());
-    }
 
     protected void executeWithView(ResponseView view) {
-=======
-    @Override
-    public void execute() {
->>>>>>> da8ee45a
         List<String> accountNames = _templateService.listTemplatePermissions(this);
 
         TemplatePermissionsResponse response = _responseGenerator.createTemplatePermissionsResponse(view, accountNames, id);
