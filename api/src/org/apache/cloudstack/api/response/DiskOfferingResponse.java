// Licensed to the Apache Software Foundation (ASF) under one
// or more contributor license agreements.  See the NOTICE file
// distributed with this work for additional information
// regarding copyright ownership.  The ASF licenses this file
// to you under the Apache License, Version 2.0 (the
// "License"); you may not use this file except in compliance
// with the License.  You may obtain a copy of the License at
//
//   http://www.apache.org/licenses/LICENSE-2.0
//
// Unless required by applicable law or agreed to in writing,
// software distributed under the License is distributed on an
// "AS IS" BASIS, WITHOUT WARRANTIES OR CONDITIONS OF ANY
// KIND, either express or implied.  See the License for the
// specific language governing permissions and limitations
// under the License.
package org.apache.cloudstack.api.response;

import java.util.Date;

import com.google.gson.annotations.SerializedName;

import org.apache.cloudstack.api.ApiConstants;
import org.apache.cloudstack.api.BaseResponse;
import org.apache.cloudstack.api.EntityReference;

import com.cloud.offering.DiskOffering;
import com.cloud.serializer.Param;

@EntityReference(value = DiskOffering.class)
public class DiskOfferingResponse extends BaseResponse {
    @SerializedName(ApiConstants.ID)
    @Param(description = "unique ID of the disk offering")
    private String id;

    @SerializedName(ApiConstants.DOMAIN_ID)
    @Param(description = "the domain ID this disk offering belongs to. Ignore this information as it is not currently applicable.")
    private String domainId;

    @SerializedName(ApiConstants.DOMAIN)
    @Param(description = "the domain name this disk offering belongs to. Ignore this information as it is not currently applicable.")
    private String domain;

    @SerializedName(ApiConstants.NAME)
    @Param(description = "the name of the disk offering")
    private String name;

    @SerializedName(ApiConstants.DISPLAY_TEXT)
    @Param(description = "an alternate display text of the disk offering.")
    private String displayText;

    @SerializedName(ApiConstants.DISK_SIZE)
    @Param(description = "the size of the disk offering in GB")
    private Long diskSize;

    @SerializedName(ApiConstants.CREATED)
    @Param(description = "the date this disk offering was created")
    private Date created;

    @SerializedName("iscustomized")
    @Param(description = "true if disk offering uses custom size, false otherwise")
    private Boolean customized;

    @SerializedName("iscustomizediops")
    @Param(description = "true if disk offering uses custom iops, false otherwise")
    private Boolean customizedIops;

    @SerializedName(ApiConstants.MIN_IOPS)
    @Param(description = "the min iops of the disk offering")
    private Long minIops;

    @SerializedName(ApiConstants.MAX_IOPS)
    @Param(description = "the max iops of the disk offering")
    private Long maxIops;

    @SerializedName(ApiConstants.TAGS)
    @Param(description = "the tags for the disk offering")
    private String tags;

    @SerializedName("storagetype")
    @Param(description = "the storage type for this disk offering")
    private String storageType;

    @SerializedName("diskBytesReadRate")
    @Param(description = "bytes read rate of the disk offering")
    private Long bytesReadRate;

    @SerializedName("diskBytesWriteRate")
    @Param(description = "bytes write rate of the disk offering")
    private Long bytesWriteRate;

    @SerializedName("diskIopsReadRate")
    @Param(description = "io requests read rate of the disk offering")
    private Long iopsReadRate;

    @SerializedName("diskIopsWriteRate")
    @Param(description = "io requests write rate of the disk offering")
    private Long iopsWriteRate;

<<<<<<< HEAD
    @SerializedName("cacheMode") @Param(description="the cache mode to use for this disk offering. none, writeback or writethrough")
    private String cacheMode;

    @SerializedName("displayoffering") @Param(description="whether to display the offering to the end user or not.")
=======
    @SerializedName("displayoffering")
    @Param(description = "whether to display the offering to the end user or not.")
>>>>>>> 170f32f1
    private Boolean displayOffering;

    public Boolean getDisplayOffering() {
        return displayOffering;
    }

    public void setDisplayOffering(Boolean displayOffering) {
        this.displayOffering = displayOffering;
    }

    public String getId() {
        return id;

    }

    public void setId(String id) {
        this.id = id;
    }

    public String getDomainId() {
        return domainId;
    }

    public void setDomainId(String domainId) {
        this.domainId = domainId;
    }

    public String getDomain() {
        return domain;
    }

    public void setDomain(String domain) {
        this.domain = domain;
    }

    public String getName() {
        return name;
    }

    public void setName(String name) {
        this.name = name;
    }

    public String getDisplayText() {
        return displayText;
    }

    public void setDisplayText(String displayText) {
        this.displayText = displayText;
    }

    public Long getDiskSize() {
        return diskSize;
    }

    public void setDiskSize(Long diskSize) {
        this.diskSize = diskSize;
    }

    public Date getCreated() {
        return created;
    }

    public void setCreated(Date created) {
        this.created = created;
    }

    public String getTags() {
        return tags;
    }

    public void setTags(String tags) {
        this.tags = tags;
    }

    public Boolean isCustomized() {
        return customized;
    }

    public void setCustomized(Boolean customized) {
        this.customized = customized;
    }

    public Boolean isCustomizedIops() {
        return customizedIops;
    }

    public void setCustomizedIops(Boolean customizedIops) {
        this.customizedIops = customizedIops;
    }

    public Long getMinIops() {
        return minIops;
    }

    public void setMinIops(Long minIops) {
        this.minIops = minIops;
    }

    public Long getMaxIops() {
        return maxIops;
    }

    public void setMaxIops(Long maxIops) {
        this.maxIops = maxIops;
    }

    public String getCacheMode() {
        return this.cacheMode;
    }

    public void setCacheMode(String cacheMode) {
        this.cacheMode = cacheMode;
    }

    public String getStorageType() {
        return storageType;
    }

    public void setStorageType(String storageType) {
        this.storageType = storageType;
    }

    public void setBytesReadRate(Long bytesReadRate) {
        this.bytesReadRate = bytesReadRate;
    }

    public void setBytesWriteRate(Long bytesWriteRate) {
        this.bytesWriteRate = bytesWriteRate;
    }

    public void setIopsReadRate(Long iopsReadRate) {
        this.iopsReadRate = iopsReadRate;
    }

    public void setIopsWriteRate(Long iopsWriteRate) {
        this.iopsWriteRate = iopsWriteRate;
    }
}<|MERGE_RESOLUTION|>--- conflicted
+++ resolved
@@ -97,15 +97,11 @@
     @Param(description = "io requests write rate of the disk offering")
     private Long iopsWriteRate;
 
-<<<<<<< HEAD
     @SerializedName("cacheMode") @Param(description="the cache mode to use for this disk offering. none, writeback or writethrough")
     private String cacheMode;
 
-    @SerializedName("displayoffering") @Param(description="whether to display the offering to the end user or not.")
-=======
     @SerializedName("displayoffering")
     @Param(description = "whether to display the offering to the end user or not.")
->>>>>>> 170f32f1
     private Boolean displayOffering;
 
     public Boolean getDisplayOffering() {
@@ -214,7 +210,7 @@
     }
 
     public String getCacheMode() {
-        return this.cacheMode;
+        return cacheMode;
     }
 
     public void setCacheMode(String cacheMode) {
