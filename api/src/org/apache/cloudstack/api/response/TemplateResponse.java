--- conflicted
+++ resolved
@@ -146,15 +146,14 @@
     @SerializedName(ApiConstants.SSHKEY_ENABLED) @Param(description="true if template is sshkey enabled, false otherwise")
     private Boolean sshKeyEnabled;
 
-<<<<<<< HEAD
     @SerializedName(ApiConstants.IS_DYNAMICALLY_SCALABLE) @Param(description="true if template contains XS/VMWare tools inorder to support dynamic scaling of VM cpu/memory")
     private Boolean isDynamicallyScalable;
-=======
+
     public TemplateResponse(){
         zones = new LinkedHashSet<TemplateZoneResponse>();
         tags = new LinkedHashSet<ResourceTagResponse>();
     }
->>>>>>> 5f28dcc6
+
 
     @Override
     public String getObjectId() {
@@ -325,16 +324,11 @@
         this.sshKeyEnabled = sshKeyEnabled;
     }
 
-<<<<<<< HEAD
     public void setDynamicallyScalable(boolean isDynamicallyScalable) {
         this.isDynamicallyScalable = isDynamicallyScalable;
     }
 
-=======
     public String getZoneId() {
         return zoneId;
     }
-
-
->>>>>>> 5f28dcc6
 }